# Copyright 2023-2024 SGLang Team
# Licensed under the Apache License, Version 2.0 (the "License");
# you may not use this file except in compliance with the License.
# You may obtain a copy of the License at
#
#     http://www.apache.org/licenses/LICENSE-2.0
#
# Unless required by applicable law or agreed to in writing, software
# distributed under the License is distributed on an "AS IS" BASIS,
# WITHOUT WARRANTIES OR CONDITIONS OF ANY KIND, either express or implied.
# See the License for the specific language governing permissions and
# limitations under the License.
# ==============================================================================

# Adapted from:
# https://github.com/vllm-project/vllm/blob/fb6af8bc086328ca6659e72d11ffd4309ce4de22/vllm/model_executor/models/deepseek_v2.py
"""Inference-only DeepseekV2 model."""
from __future__ import annotations

import concurrent.futures
import logging
import os
from enum import IntEnum, auto
from typing import Any, Dict, Iterable, Optional, Tuple, Union

import torch
import torch.nn.functional as F
from torch import nn
from transformers import PretrainedConfig

from sglang.srt import single_batch_overlap
from sglang.srt.configs.model_config import (
    get_nsa_index_head_dim,
    get_nsa_index_n_heads,
    get_nsa_index_topk,
    is_deepseek_nsa,
)
from sglang.srt.debug_utils.dumper import dumper
from sglang.srt.distributed import (
    get_moe_expert_parallel_world_size,
    get_pp_group,
    get_tensor_model_parallel_world_size,
    parallel_state,
    tensor_model_parallel_all_reduce,
)
from sglang.srt.distributed.device_communicators.pynccl_allocator import (
    use_symmetric_memory,
)
from sglang.srt.eplb.expert_distribution import get_global_expert_distribution_recorder
from sglang.srt.eplb.expert_location import ModelConfigForExpertLocation
from sglang.srt.eplb.expert_location_dispatch import ExpertLocationDispatchInfo
from sglang.srt.layers.activation import SiluAndMul
from sglang.srt.layers.amx_utils import PackWeightMethod
from sglang.srt.layers.attention.npu_ops.mla_preprocess import (
    NPUFusedMLAPreprocess,
    is_mla_preprocess_enabled,
)
from sglang.srt.layers.attention.nsa.nsa_indexer import Indexer
from sglang.srt.layers.communicator import (
    LayerCommunicator,
    LayerScatterModes,
    enable_moe_dense_fully_dp,
)
from sglang.srt.layers.dp_attention import (
    get_attention_tp_rank,
    get_attention_tp_size,
    is_dp_attention_enabled,
)
from sglang.srt.layers.layernorm import RMSNorm
from sglang.srt.layers.linear import (
    ColumnParallelLinear,
    MergedColumnParallelLinear,
    ReplicatedLinear,
    RowParallelLinear,
)
from sglang.srt.layers.logits_processor import LogitsProcessor
from sglang.srt.layers.moe import (
    get_deepep_mode,
    get_moe_a2a_backend,
    should_use_flashinfer_cutlass_moe_fp4_allgather,
    should_use_flashinfer_trtllm_moe,
)
from sglang.srt.layers.moe.ep_moe.layer import DeepEPMoE, get_moe_impl_class
from sglang.srt.layers.moe.fused_moe_triton.layer import FusedMoE
from sglang.srt.layers.moe.topk import TopK, TopKOutputFormat
from sglang.srt.layers.quantization import deep_gemm_wrapper
from sglang.srt.layers.quantization.base_config import QuantizationConfig
from sglang.srt.layers.quantization.fp8_kernel import (
    is_fp8_fnuz,
    per_tensor_quant_mla_fp8,
    per_token_group_quant_mla_deep_gemm_masked_fp8,
)
from sglang.srt.layers.quantization.fp8_utils import (
    block_quant_dequant,
    block_quant_to_tensor_quant,
    channel_quant_to_tensor_quant,
    normalize_e4m3fn_to_e4m3fnuz,
    requant_weight_ue8m0_inplace,
)
from sglang.srt.layers.quantization.int8_utils import (
    block_dequant as int8_block_dequant,
)
from sglang.srt.layers.radix_attention import RadixAttention
from sglang.srt.layers.rotary_embedding import get_rope_wrapper
from sglang.srt.layers.utils import PPMissingLayer, get_layer_id
from sglang.srt.layers.vocab_parallel_embedding import (
    ParallelLMHead,
    VocabParallelEmbedding,
)
from sglang.srt.managers.schedule_batch import global_server_args_dict
from sglang.srt.model_executor.forward_batch_info import ForwardBatch, PPProxyTensors
from sglang.srt.model_loader.weight_utils import default_weight_loader
from sglang.srt.single_batch_overlap import SboFlags
from sglang.srt.two_batch_overlap import (
    MaybeTboDeepEPDispatcher,
    model_forward_maybe_tbo,
)
from sglang.srt.utils import (
    BumpAllocator,
    LazyValue,
    add_prefix,
    bind_or_assign,
    cpu_has_amx_support,
    get_bool_env_var,
    get_device_sm,
    get_int_env_var,
    is_cpu,
    is_cuda,
    is_flashinfer_available,
    is_gfx95_supported,
    is_hip,
    is_non_idle_and_non_empty,
    is_npu,
    is_sm100_supported,
    log_info_on_rank0,
    make_layers,
    use_intel_amx_backend,
)

_is_hip = is_hip()
_is_cuda = is_cuda()
_is_npu = is_npu()
_is_fp8_fnuz = is_fp8_fnuz()
_use_aiter = get_bool_env_var("SGLANG_USE_AITER") and _is_hip
_is_cpu_amx_available = cpu_has_amx_support()
_is_cpu = is_cpu()
_device_sm = get_device_sm()
_is_gfx95_supported = is_gfx95_supported()

_use_aiter_gfx95 = _use_aiter and _is_gfx95_supported

if _use_aiter_gfx95:
    from sglang.srt.layers.quantization.quark.utils import quark_post_load_weights
    from sglang.srt.layers.quantization.rocm_mxfp4_utils import (
        batched_gemm_afp4wfp4_pre_quant,
        fused_flatten_mxfp4_quant,
        fused_rms_mxfp4_quant,
    )
    from sglang.srt.layers.rocm_linear_utils import (
        aiter_dsv3_router_gemm,
        fused_qk_rope_cat,
        get_dsv3_gemm_output_zero_allocator_size,
    )

if _is_cuda:
    from sgl_kernel import (
        awq_dequantize,
        bmm_fp8,
        concat_mla_k,
        dsv3_fused_a_gemm,
        dsv3_router_gemm,
        merge_state_v2,
    )
elif _is_cpu and _is_cpu_amx_available:
    pass
elif _is_hip:
    from sglang.srt.layers.attention.triton_ops.rocm_mla_decode_rope import (
        decode_attention_fwd_grouped_rope,
    )
    from sglang.srt.layers.quantization.awq_triton import (
        awq_dequantize_triton as awq_dequantize,
    )
else:
    pass


if _is_npu:
    import custom_ops
    import sgl_kernel_npu
    import torch_npu

_is_flashinfer_available = is_flashinfer_available()
_is_sm100_supported = is_cuda() and is_sm100_supported()


logger = logging.getLogger(__name__)

FORWARD_ABSORB_CORE_ATTENTION_BACKENDS = [
    "fa3",
    "nsa",
    "flashinfer",
    "cutlass_mla",
    "trtllm_mla",
    "ascend",
]


def add_forward_absorb_core_attention_backend(backend_name):
    if backend_name not in FORWARD_ABSORB_CORE_ATTENTION_BACKENDS:
        FORWARD_ABSORB_CORE_ATTENTION_BACKENDS.append(backend_name)
        logger.info(f"Added {backend_name} to FORWARD_ABSORB_CORE_ATTENTION_BACKENDS.")


class AttnForwardMethod(IntEnum):
    # Use multi-head attention
    MHA = auto()

    # Use absorbed multi-latent attention
    MLA = auto()

    # Use Deepseek V3.2 sparse multi-latent attention
    NPU_MLA_SPARSE = auto()

    # Use multi-head attention, but with KV cache chunked.
    # This method can avoid OOM when prefix lengths are long.
    MHA_CHUNKED_KV = auto()

    # Use MLA but with fused RoPE
    MLA_FUSED_ROPE = auto()

    # Use MLA with fused RoPE kernel for CPU
    MLA_FUSED_ROPE_CPU = auto()


def _dispatch_mla_subtype(attn, forward_batch):
    if _is_hip:
        if attn.rocm_fused_decode_mla and forward_batch.forward_mode.is_decode():
            return AttnForwardMethod.MLA_FUSED_ROPE
        else:
            return AttnForwardMethod.MLA
    else:
        if hasattr(attn, "fused_qkv_a_proj_with_mqa") and use_intel_amx_backend(attn):
            return AttnForwardMethod.MLA_FUSED_ROPE_CPU
        else:
            return AttnForwardMethod.MLA


class AttentionBackendRegistry:
    _handlers = {}

    @classmethod
    def register(cls, backend_name, handler_func):
        cls._handlers[backend_name] = handler_func

    @classmethod
    def get_handler(cls, backend_name):
        return cls._handlers.get(backend_name, cls._handlers.get("triton"))


def handle_attention_ascend(attn, forward_batch):
    if (
        forward_batch.forward_mode.is_extend()
        and not forward_batch.forward_mode.is_target_verify()
        and not forward_batch.forward_mode.is_draft_extend()
    ):
        if hasattr(attn, "indexer"):
            return AttnForwardMethod.NPU_MLA_SPARSE
        else:
            return AttnForwardMethod.MHA
    else:
        if hasattr(attn, "indexer"):
            return AttnForwardMethod.NPU_MLA_SPARSE
        else:
            return AttnForwardMethod.MLA


def _get_sum_extend_prefix_lens(forward_batch):
    return (
        sum(forward_batch.extend_prefix_lens_cpu)
        if forward_batch.extend_prefix_lens_cpu is not None
        else 0
    )


def _is_extend_without_speculative(forward_batch):
    return (
        forward_batch.forward_mode.is_extend()
        and not forward_batch.forward_mode.is_target_verify()
        and not forward_batch.forward_mode.is_draft_extend()
    )


<<<<<<< HEAD
def _handle_backend(attn: DeepseekV2AttentionMLA, forward_batch, backend_name):
=======
def _handle_attention_backend(attn, forward_batch, backend_name):
>>>>>>> 963175d5
    sum_extend_prefix_lens = _get_sum_extend_prefix_lens(forward_batch)
    disable_ragged = (
        backend_name in ["flashinfer", "flashmla"]
    ) and attn.flashinfer_mla_disable_ragged

    if (
        not disable_ragged
        and _is_extend_without_speculative(forward_batch)
        and (
            (
                sum_extend_prefix_lens >= attn.chunked_prefix_cache_threshold
                and not attn.disable_chunked_prefix_cache
            )
            or sum_extend_prefix_lens == 0
        )
    ):
        return AttnForwardMethod.MHA_CHUNKED_KV
    else:
        return _dispatch_mla_subtype(attn, forward_batch)


def handle_attention_flashinfer(attn, forward_batch):
    return _handle_attention_backend(attn, forward_batch, "flashinfer")


def handle_attention_fa3(attn, forward_batch):
    return _handle_attention_backend(attn, forward_batch, "fa3")


def handle_attention_flashmla(attn, forward_batch):
    return _handle_attention_backend(attn, forward_batch, "flashmla")


def handle_attention_cutlass_mla(attn, forward_batch):
    return _handle_attention_backend(attn, forward_batch, "cutlass_mla")


def handle_attention_fa4(attn, forward_batch):
    # TODO(cicirori): use FA4 MHA for DeepSeekV3 for now
    return AttnForwardMethod.MHA_CHUNKED_KV


def handle_attention_trtllm_mla(attn, forward_batch):
    sum_extend_prefix_lens = _get_sum_extend_prefix_lens(forward_batch)
    if _is_extend_without_speculative(forward_batch) and (
        not attn.disable_chunked_prefix_cache or sum_extend_prefix_lens == 0
    ):
        return AttnForwardMethod.MHA_CHUNKED_KV
    else:
        return _dispatch_mla_subtype(attn, forward_batch)


def handle_attention_aiter(attn, forward_batch):
    if _is_extend_without_speculative(forward_batch):
        if is_dp_attention_enabled():
            if sum(forward_batch.extend_prefix_lens_cpu) == 0:
                return AttnForwardMethod.MHA
            else:
                return AttnForwardMethod.MLA
        else:
            return AttnForwardMethod.MHA
    else:
        return AttnForwardMethod.MLA


<<<<<<< HEAD
def handle_nsa(attn, forward_batch):
    return AttnForwardMethod.MLA


def handle_triton(attn, forward_batch):
=======
def handle_attention_triton(attn, forward_batch):
>>>>>>> 963175d5
    if (
        _is_extend_without_speculative(forward_batch)
        and sum(forward_batch.extend_prefix_lens_cpu) == 0
    ):
        return AttnForwardMethod.MHA
    else:
        return _dispatch_mla_subtype(attn, forward_batch)


class DeepseekV2MLP(nn.Module):
    def __init__(
        self,
        hidden_size: int,
        intermediate_size: int,
        hidden_act: str,
        quant_config: Optional[QuantizationConfig] = None,
        reduce_results: bool = True,
        prefix: str = "",
        tp_rank: Optional[int] = None,
        tp_size: Optional[int] = None,
    ) -> None:
        super().__init__()
        self.tp_size = tp_size

        self.gate_up_proj = MergedColumnParallelLinear(
            hidden_size,
            [intermediate_size] * 2,
            bias=False,
            quant_config=quant_config,
            prefix=add_prefix("gate_up_proj", prefix),
            tp_rank=tp_rank,
            tp_size=tp_size,
        )
        self.down_proj = RowParallelLinear(
            intermediate_size,
            hidden_size,
            bias=False,
            quant_config=quant_config,
            reduce_results=reduce_results,
            prefix=add_prefix("down_proj", prefix),
            tp_rank=tp_rank,
            tp_size=tp_size,
        )
        if hidden_act != "silu":
            raise ValueError(
                f"Unsupported activation: {hidden_act}. "
                "Only silu is supported for now."
            )
        self.act_fn = SiluAndMul()

    def forward(
        self,
        x,
        forward_batch=None,
        should_allreduce_fusion: bool = False,
        use_reduce_scatter: bool = False,
        gemm_output_zero_allocator: BumpAllocator = None,
    ):
        if (self.tp_size == 1) and x.shape[0] == 0:
            return x

        if (
            gemm_output_zero_allocator is not None
            and x.shape[0] <= 256
            and self.gate_up_proj.weight.dtype == torch.uint8
        ):
            y = gemm_output_zero_allocator.allocate(
                x.shape[0] * self.gate_up_proj.output_size_per_partition
            ).view(x.shape[0], self.gate_up_proj.output_size_per_partition)
            x = (x, None, y)

        gate_up, _ = self.gate_up_proj(x)
        x = self.act_fn(gate_up)
        x, _ = self.down_proj(
            x, skip_all_reduce=should_allreduce_fusion or use_reduce_scatter
        )
        return x


class MoEGate(nn.Module):
    def __init__(
        self,
        config,
        quant_config,
        prefix: str = "",
        is_nextn: bool = False,
    ):
        super().__init__()
        self.is_nextn = is_nextn
        self.weight = nn.Parameter(
            torch.empty((config.n_routed_experts, config.hidden_size))
        )
        if config.topk_method == "noaux_tc":
            correction_bias_dtype = (
                torch.bfloat16
                if quant_config is not None
                and quant_config.get_name() == "modelopt_fp4"
                and should_use_flashinfer_trtllm_moe()
                else torch.float32
            )
            self.e_score_correction_bias = nn.Parameter(
                torch.empty((config.n_routed_experts), dtype=correction_bias_dtype)
            )
        else:
            self.e_score_correction_bias = None
        if _is_cpu and _is_cpu_amx_available:
            self.quant_method = PackWeightMethod(weight_names=["weight"])

    def forward(self, hidden_states, gemm_output_zero_allocator: BumpAllocator = None):
        if use_intel_amx_backend(self):
            return torch.ops.sgl_kernel.weight_packed_linear(
                hidden_states,
                self.weight,
                None,  # bias
                True,  # is_vnni
            )

        # NOTE: For some unknown reason, router_gemm seems degrade accept length.
        if (
            _is_cuda
            and hidden_states.shape[0] <= 16
            and hidden_states.shape[1] == 7168
            and (self.weight.shape[0] == 256 or self.weight.shape[0] == 384)
            and _device_sm >= 90
        ):
            # router gemm output float32
            logits = dsv3_router_gemm(
                hidden_states, self.weight, out_dtype=torch.float32
            )
        elif _use_aiter_gfx95 and hidden_states.shape[0] <= 256:
            logits = aiter_dsv3_router_gemm(
                hidden_states, self.weight, gemm_output_zero_allocator
            )
        else:
            logits = F.linear(hidden_states, self.weight, None)

        return logits


class DeepseekV2MoE(nn.Module):

    def __init__(
        self,
        config: PretrainedConfig,
        layer_id: int,
        quant_config: Optional[QuantizationConfig] = None,
        prefix: str = "",
        alt_stream: Optional[torch.cuda.Stream] = None,
        is_nextn: bool = False,
    ):
        super().__init__()
        self.tp_size = get_tensor_model_parallel_world_size()
        self.routed_scaling_factor = config.routed_scaling_factor
        self.n_shared_experts = config.n_shared_experts
        self.num_fused_shared_experts = (
            0
            if global_server_args_dict["disable_shared_experts_fusion"]
            else config.n_shared_experts
        )
        self.config = config
        self.layer_id = layer_id
        self.alt_stream = alt_stream

        if self.tp_size > config.n_routed_experts:
            raise ValueError(
                f"Tensor parallel size {self.tp_size} is greater than "
                f"the number of experts {config.n_routed_experts}."
            )

        if config.hidden_act != "silu":
            raise ValueError(
                f"Unsupported activation: {config.hidden_act}. "
                "Only silu is supported for now."
            )

        self.gate = MoEGate(
            config=config,
            quant_config=quant_config,
            prefix=add_prefix("gate", prefix),
            is_nextn=is_nextn,
        )

        self.experts = get_moe_impl_class(quant_config)(
            num_experts=config.n_routed_experts
            + self.num_fused_shared_experts
            + global_server_args_dict["ep_num_redundant_experts"],
            num_fused_shared_experts=self.num_fused_shared_experts,
            top_k=config.num_experts_per_tok + self.num_fused_shared_experts,
            hidden_size=config.hidden_size,
            intermediate_size=config.moe_intermediate_size,
            layer_id=self.layer_id,
            quant_config=quant_config,
            routed_scaling_factor=self.routed_scaling_factor,
            prefix=add_prefix("experts", prefix),
        )

        self.topk = TopK(
            top_k=config.num_experts_per_tok + self.num_fused_shared_experts,
            renormalize=config.norm_topk_prob,
            use_grouped_topk=True,
            num_expert_group=config.n_group,
            num_fused_shared_experts=self.num_fused_shared_experts,
            topk_group=config.topk_group,
            correction_bias=self.gate.e_score_correction_bias,
            quant_config=quant_config,
            routed_scaling_factor=self.routed_scaling_factor,
            apply_routed_scaling_factor_on_output=self.experts.should_fuse_routed_scaling_factor_in_topk,
            # Some Fp4 MoE backends require the output format to be bypassed but the MTP layers are unquantized
            # and requires the output format to be standard. We use quant_config to determine the output format.
            output_format=TopKOutputFormat.STANDARD if quant_config is None else None,
        )

        self.shared_experts_is_int8 = False
        self.shared_experts_is_fp8 = False
        self.shared_experts_weight_block_size = None
        if config.n_shared_experts is not None and self.num_fused_shared_experts == 0:
            intermediate_size = config.moe_intermediate_size * config.n_shared_experts
            # disable tp for shared experts when enable deepep moe, or with fp4 allgather
            self.shared_experts = DeepseekV2MLP(
                hidden_size=config.hidden_size,
                intermediate_size=intermediate_size,
                hidden_act=config.hidden_act,
                quant_config=quant_config,
                reduce_results=False,
                prefix=add_prefix("shared_experts", prefix),
                **(
                    dict(tp_rank=0, tp_size=1)
                    if get_moe_a2a_backend().is_deepep()
                    or should_use_flashinfer_cutlass_moe_fp4_allgather()
                    else {}
                ),
            )
            is_packed_weight = hasattr(
                self.shared_experts.gate_up_proj.quant_method, "quant_config"
            ) and self.shared_experts.gate_up_proj.quant_method.quant_config.get_name() in {
                "awq",
                "awq_marlin",
                "moe_wna16",
            }
            self.shared_experts_is_int8 = (
                not is_packed_weight
                and self.shared_experts.gate_up_proj.weight.dtype == torch.int8
            )
            self.shared_experts_is_fp8 = (
                not is_packed_weight
                and self.shared_experts.gate_up_proj.weight.dtype == torch.float8_e4m3fn
            )
            if self.shared_experts_is_fp8:
                assert (
                    self.shared_experts.gate_up_proj.quant_method.quant_config.weight_block_size
                    == self.shared_experts.down_proj.quant_method.quant_config.weight_block_size
                )
                self.shared_experts_weight_block_size = (
                    self.shared_experts.gate_up_proj.quant_method.quant_config.weight_block_size
                )

        self.top_k = config.num_experts_per_tok

        if get_moe_a2a_backend().is_deepep():
            # TODO: we will support tp < ep in the future
            self.ep_size = get_moe_expert_parallel_world_size()
            self.num_experts = (
                config.n_routed_experts
                + global_server_args_dict["ep_num_redundant_experts"]
            )
            self.renormalize = config.norm_topk_prob
            self.topk_group = config.topk_group
            self.num_expert_group = config.n_group
            self.correction_bias = (
                self.gate.e_score_correction_bias.data
                if self.gate.e_score_correction_bias is not None
                else None
            )

            self.deepep_dispatcher = MaybeTboDeepEPDispatcher(
                group=parallel_state.get_tp_group().device_group,
                router_topk=self.top_k,
                permute_fusion=True,
                num_experts=self.num_experts,
                num_local_experts=config.n_routed_experts // self.tp_size,
                hidden_size=config.hidden_size,
                params_dtype=config.torch_dtype,
                deepep_mode=get_deepep_mode(),
                async_finish=True,
                return_recv_hook=True,
            )

        self._enable_deepep_moe = get_moe_a2a_backend().is_deepep()

    def get_moe_weights(self):
        return [
            x.data
            for name, x in self.experts.named_parameters()
            if name not in ["correction_bias"]
        ]

    def forward(
        self,
        hidden_states: torch.Tensor,
        forward_batch: Optional[ForwardBatch] = None,
        should_allreduce_fusion: bool = False,
        use_reduce_scatter: bool = False,
        gemm_output_zero_allocator: BumpAllocator = None,
    ) -> torch.Tensor:
        if not self._enable_deepep_moe:
            DUAL_STREAM_TOKEN_THRESHOLD = 1024
            if (
                self.alt_stream is not None
                and self.num_fused_shared_experts == 0
                and hidden_states.shape[0] > 0
                and hidden_states.shape[0] <= DUAL_STREAM_TOKEN_THRESHOLD
            ):
                return self.forward_normal_dual_stream(
                    hidden_states,
                    should_allreduce_fusion,
                    use_reduce_scatter,
                    gemm_output_zero_allocator,
                )
            else:
                return self.forward_normal(
                    hidden_states,
                    should_allreduce_fusion,
                    use_reduce_scatter,
                    gemm_output_zero_allocator,
                )
        else:
            return self.forward_deepep(hidden_states, forward_batch)

    def forward_normal_dual_stream(
        self,
        hidden_states: torch.Tensor,
        should_allreduce_fusion: bool = False,
        use_reduce_scatter: bool = False,
        gemm_output_zero_allocator: BumpAllocator = None,
    ) -> torch.Tensor:

        current_stream = torch.cuda.current_stream()
        self.alt_stream.wait_stream(current_stream)
        shared_output = self._forward_shared_experts(
            hidden_states, gemm_output_zero_allocator
        )

        with torch.cuda.stream(self.alt_stream):
            # router_logits: (num_tokens, n_experts)
            router_logits = self.gate(hidden_states, gemm_output_zero_allocator)
            topk_output = self.topk(hidden_states, router_logits)
            final_hidden_states = self.experts(hidden_states, topk_output)
            if not _is_cuda:
                final_hidden_states *= self.routed_scaling_factor

        current_stream.wait_stream(self.alt_stream)
        with use_symmetric_memory(parallel_state.get_tp_group()) as sm:
            final_hidden_states_out = torch.empty_like(final_hidden_states)

        torch.add(final_hidden_states, shared_output, out=final_hidden_states_out)
        final_hidden_states = final_hidden_states_out
        sm.tag(final_hidden_states)
        if (
            self.tp_size > 1
            and not should_allreduce_fusion
            and not use_reduce_scatter
            and not should_use_flashinfer_cutlass_moe_fp4_allgather()
        ):
            final_hidden_states = tensor_model_parallel_all_reduce(final_hidden_states)
        return final_hidden_states

    def forward_normal(
        self,
        hidden_states: torch.Tensor,
        should_allreduce_fusion: bool = False,
        use_reduce_scatter: bool = False,
        gemm_output_zero_allocator: BumpAllocator = None,
    ) -> torch.Tensor:
        if hasattr(self, "shared_experts") and use_intel_amx_backend(
            self.shared_experts.gate_up_proj
        ):
            return self.forward_cpu(hidden_states, should_allreduce_fusion)

        if hidden_states.shape[0] > 0:
            shared_output = self._forward_shared_experts(
                hidden_states, gemm_output_zero_allocator
            )
            # router_logits: (num_tokens, n_experts)
            router_logits = self.gate(hidden_states, gemm_output_zero_allocator)
            topk_output = self.topk(hidden_states, router_logits)
        else:
            shared_output = None
            topk_output = self.topk.empty_topk_output(hidden_states.device)

        final_hidden_states = self.experts(hidden_states, topk_output)
        if not _is_cuda and not _use_aiter:
            # fused in biased_grouped_topk so we can skip here
            final_hidden_states *= self.routed_scaling_factor
        if shared_output is not None:
            with use_symmetric_memory(parallel_state.get_tp_group()) as sm:
                final_hidden_states_out = torch.empty_like(final_hidden_states)
            torch.add(final_hidden_states, shared_output, out=final_hidden_states_out)
            final_hidden_states = final_hidden_states_out
            sm.tag(final_hidden_states)
        if (
            self.tp_size > 1
            and not should_allreduce_fusion
            and not use_reduce_scatter
            and not should_use_flashinfer_cutlass_moe_fp4_allgather()
        ):
            final_hidden_states = tensor_model_parallel_all_reduce(final_hidden_states)
        return final_hidden_states

    def forward_cpu(
        self,
        hidden_states: torch.Tensor,
        should_allreduce_fusion: bool = False,
    ) -> torch.Tensor:
        # router_logits: (num_tokens, n_experts)
        router_logits = self.gate(hidden_states)
        topk_output = self.topk(hidden_states, router_logits)
        fused_experts_out = self.experts(
            hidden_states=hidden_states, topk_output=topk_output
        )

        assert use_intel_amx_backend(
            self.shared_experts.gate_up_proj
        ) == use_intel_amx_backend(self.shared_experts.down_proj)
        # [Note] inplace should be False in fused_experts.
        # If inplace is True in fused_experts (self.experts), hidden_states will be changed after fused_experts
        # While hidden_states is still needed in shared_expert.
        final_hidden_states = torch.ops.sgl_kernel.shared_expert_cpu(
            hidden_states,
            self.shared_experts.gate_up_proj.weight,
            self.shared_experts.down_proj.weight,
            fused_experts_out,
            self.routed_scaling_factor,
            True,  # inplace
            self.shared_experts_is_int8,  # use_int8_w8a8
            self.shared_experts_is_fp8,  # use_fp8_w8a16
            (
                self.shared_experts.gate_up_proj.weight_scale
                if self.shared_experts_is_int8
                else (
                    self.shared_experts.gate_up_proj.weight_scale_inv
                    if self.shared_experts_is_fp8
                    else None
                )
            ),  # w1_scale
            (
                self.shared_experts.down_proj.weight_scale
                if self.shared_experts_is_int8
                else (
                    self.shared_experts.down_proj.weight_scale_inv
                    if self.shared_experts_is_fp8
                    else None
                )
            ),  # w2_scale
            (
                self.shared_experts_weight_block_size
                if self.shared_experts_is_fp8
                else None
            ),  # block_size
            None,  # a1_scale
            None,  # a2_scale
            True,  # is_vnni
        )
        if self.tp_size > 1 and not should_allreduce_fusion:
            final_hidden_states = tensor_model_parallel_all_reduce(final_hidden_states)
        return final_hidden_states

    def forward_deepep(
        self, hidden_states: torch.Tensor, forward_batch: ForwardBatch
    ) -> torch.Tensor:
        shared_output = None
        if hidden_states.shape[0] > 0:
            # router_logits: (num_tokens, n_experts)
            router_logits = self.gate(hidden_states)
            if not SboFlags.fuse_shared_experts_inside_sbo():
                shared_output = self._forward_shared_experts(hidden_states)
            topk_weights, topk_idx, _ = self.topk(
                hidden_states,
                router_logits,
                num_token_non_padded=forward_batch.num_token_non_padded,
                expert_location_dispatch_info=ExpertLocationDispatchInfo.init_new(
                    layer_id=self.layer_id,
                ),
            )
        else:
            topk_weights, topk_idx, _ = self.topk.empty_topk_output(
                hidden_states.device
            )

        final_hidden_states, sbo_shared_output = single_batch_overlap.execute_sbo(
            hidden_states=hidden_states,
            topk_idx=topk_idx,
            topk_weights=topk_weights,
            forward_batch=forward_batch,
            # SBO args
            forward_shared_experts=lambda: self._forward_shared_experts(hidden_states),
            experts=self.experts,
            alt_stream=self.alt_stream,
        )
        if sbo_shared_output is not None:
            shared_output = sbo_shared_output

        if shared_output is not None:
            x = shared_output
            if self.experts.should_fuse_routed_scaling_factor_in_topk:
                x.add_(final_hidden_states)
            else:
                x.add_(final_hidden_states, alpha=self.routed_scaling_factor)
            final_hidden_states = x
        else:
            if not self.experts.should_fuse_routed_scaling_factor_in_topk:
                final_hidden_states *= self.routed_scaling_factor

        return final_hidden_states

    def _forward_shared_experts(
        self, hidden_states, gemm_output_zero_allocator: BumpAllocator = None
    ):
        if (hidden_states.shape[0] > 0) and (self.num_fused_shared_experts == 0):
            return self.shared_experts(
                hidden_states, gemm_output_zero_allocator=gemm_output_zero_allocator
            )
        else:
            return None

    def op_gate(self, state):
        if is_non_idle_and_non_empty(
            state.forward_batch.forward_mode, state.hidden_states_mlp_input
        ):
            # router_logits: (num_tokens, n_experts)
            state.router_logits = self.gate(state.hidden_states_mlp_input)
        else:
            state.router_logits = None

    def op_shared_experts(self, state):
        hidden_states_mlp_input = state.pop("hidden_states_mlp_input")
        if (self.num_fused_shared_experts == 0) and is_non_idle_and_non_empty(
            state.forward_batch.forward_mode, hidden_states_mlp_input
        ):
            state.shared_output = self.shared_experts(hidden_states_mlp_input)
        else:
            state.shared_output = None

    def op_select_experts(self, state):
        router_logits = state.pop("router_logits")
        hidden_states = state.hidden_states_mlp_input

        if router_logits is not None:
            with get_global_expert_distribution_recorder().with_current_layer(
                self.layer_id
            ):
                state.topk_weights_local, state.topk_idx_local, _ = self.topk(
                    hidden_states=hidden_states,
                    router_logits=router_logits,
                    num_token_non_padded=state.forward_batch.num_token_non_padded,
                    expert_location_dispatch_info=ExpertLocationDispatchInfo.init_new(
                        layer_id=self.layer_id,
                    ),
                )
        else:
            state.topk_idx_local = torch.full(
                (0, self.top_k), -1, dtype=torch.int, device=hidden_states.device
            )
            state.topk_weights_local = torch.empty(
                (0, self.top_k), dtype=torch.float32, device=hidden_states.device
            )

    def op_dispatch_a(self, state):
        if self.ep_size > 1:
            self.experts.deepep_dispatcher.dispatch_a(
                hidden_states=state.hidden_states_mlp_input,
                input_global_scale=None,
                topk_idx=state.pop("topk_idx_local"),
                topk_weights=state.pop("topk_weights_local"),
                forward_batch=state.forward_batch,
                tbo_subbatch_index=state.get("tbo_subbatch_index"),
            )

    def op_dispatch_b(self, state):
        if self.ep_size > 1:
            with get_global_expert_distribution_recorder().with_current_layer(
                self.layer_id
            ):
                state.dispatch_output = self.experts.deepep_dispatcher.dispatch_b(
                    tbo_subbatch_index=state.get("tbo_subbatch_index"),
                )

    def op_experts(self, state):
        state.hidden_states_experts_output = self.experts.moe_impl(
            dispatch_output=state.dispatch_output,
        )

    def op_combine_a(self, state):
        if self.ep_size > 1:
            self.experts.deepep_dispatcher.combine_a(
                hidden_states=state.pop("hidden_states_experts_output"),
                topk_idx=state.dispatch_output.topk_idx,
                topk_weights=state.dispatch_output.topk_weights,
                forward_batch=state.forward_batch,
                tbo_subbatch_index=state.get("tbo_subbatch_index"),
            )
            state.pop("dispatch_output")

    def op_combine_b(self, state):
        if self.ep_size > 1:
            state.hidden_states_after_combine = (
                self.experts.deepep_dispatcher.combine_b(
                    tbo_subbatch_index=state.get("tbo_subbatch_index"),
                )
            )

    def op_output(self, state):
        final_hidden_states = state.pop("hidden_states_after_combine")

        if (shared_output := state.pop("shared_output")) is not None:
            x = shared_output
            x.add_(final_hidden_states, alpha=self.routed_scaling_factor)
            final_hidden_states = x
        else:
            final_hidden_states *= self.routed_scaling_factor

        state.hidden_states_mlp_output = final_hidden_states


def yarn_get_mscale(scale: float = 1, mscale: float = 1) -> float:
    import math

    if scale <= 1:
        return 1.0
    return 0.1 * mscale * math.log(scale) + 1.0


class DeepseekV2AttentionMLA(nn.Module):

    def __init__(
        self,
        config: PretrainedConfig,
        hidden_size: int,
        num_heads: int,
        qk_nope_head_dim: int,
        qk_rope_head_dim: int,
        v_head_dim: int,
        q_lora_rank: int,
        kv_lora_rank: int,
        rope_theta: float = 10000,
        rope_scaling: Optional[Dict[str, Any]] = None,
        max_position_embeddings: int = 8192,
        quant_config: Optional[QuantizationConfig] = None,
        reduce_results: bool = True,
        layer_id: int = None,
        prefix: str = "",
        alt_stream: Optional[torch.cuda.Stream] = None,
    ) -> None:
        super().__init__()
        self.layer_id = layer_id
        self.hidden_size = hidden_size
        self.qk_nope_head_dim = qk_nope_head_dim
        self.qk_rope_head_dim = qk_rope_head_dim
        self.qk_head_dim = qk_nope_head_dim + qk_rope_head_dim
        self.v_head_dim = v_head_dim
        self.q_lora_rank = q_lora_rank
        self.kv_lora_rank = kv_lora_rank
        attn_tp_rank = get_attention_tp_rank()
        attn_tp_size = get_attention_tp_size()

        self.num_heads = num_heads
        assert num_heads % attn_tp_size == 0
        self.num_local_heads = num_heads // attn_tp_size
        self.scaling = self.qk_head_dim**-0.5
        self.rope_theta = rope_theta
        self.max_position_embeddings = max_position_embeddings

        # NOTE modification to rope_scaling must be done early enough, b/c e.g. Indexer needs it
        if rope_scaling:
            rope_scaling["rope_type"] = "deepseek_yarn"

        # For tensor parallel attention
        if self.q_lora_rank is not None:
            self.fused_qkv_a_proj_with_mqa = ReplicatedLinear(
                self.hidden_size,
                self.q_lora_rank + self.kv_lora_rank + self.qk_rope_head_dim,
                bias=False,
                quant_config=quant_config,
                prefix=add_prefix("fused_qkv_a_proj_with_mqa", prefix),
            )
            self.q_a_layernorm = RMSNorm(self.q_lora_rank, eps=config.rms_norm_eps)
            self.q_b_proj = ColumnParallelLinear(
                q_lora_rank,
                self.num_heads * self.qk_head_dim,
                bias=False,
                quant_config=quant_config,
                prefix=add_prefix("q_b_proj", prefix),
                tp_rank=attn_tp_rank,
                tp_size=attn_tp_size,
            )
        else:
            self.q_proj = ColumnParallelLinear(
                self.hidden_size,
                self.num_heads * self.qk_head_dim,
                bias=False,
                quant_config=quant_config,
                prefix=add_prefix("q_proj", prefix),
                tp_rank=attn_tp_rank,
                tp_size=attn_tp_size,
            )
            self.kv_a_proj_with_mqa = ReplicatedLinear(
                self.hidden_size,
                self.kv_lora_rank + self.qk_rope_head_dim,
                bias=False,
                quant_config=quant_config,
                prefix=add_prefix("kv_a_proj_with_mqa", prefix),
            )

        self.use_nsa = is_deepseek_nsa(config)
        if self.use_nsa:
            self.indexer = Indexer(
                hidden_size=hidden_size,
                index_n_heads=get_nsa_index_n_heads(config),
                index_head_dim=get_nsa_index_head_dim(config),
                rope_head_dim=qk_rope_head_dim,
                index_topk=get_nsa_index_topk(config),
                q_lora_rank=q_lora_rank,
                max_position_embeddings=max_position_embeddings,
                rope_theta=rope_theta,
                scale_fmt="ue8m0",
                block_size=128,
                rope_scaling=rope_scaling,
                prefix=add_prefix("indexer", prefix),
                quant_config=quant_config,
                layer_id=layer_id,
                alt_stream=alt_stream,
            )

        self.kv_b_proj = ColumnParallelLinear(
            self.kv_lora_rank,
            self.num_heads * (self.qk_nope_head_dim + self.v_head_dim),
            bias=False,
            quant_config=quant_config,
            prefix=add_prefix("kv_b_proj", prefix),
            tp_rank=attn_tp_rank,
            tp_size=attn_tp_size,
        )
        # O projection.
        self.o_proj = RowParallelLinear(
            self.num_heads * self.v_head_dim,
            self.hidden_size,
            bias=False,
            quant_config=quant_config,
            reduce_results=reduce_results,
            prefix=add_prefix("o_proj", prefix),
            tp_rank=attn_tp_rank,
            tp_size=attn_tp_size,
        )
        self.kv_a_layernorm = RMSNorm(self.kv_lora_rank, eps=config.rms_norm_eps)

        self.rotary_emb = get_rope_wrapper(
            qk_rope_head_dim,
            rotary_dim=qk_rope_head_dim,
            max_position=max_position_embeddings,
            base=rope_theta,
            rope_scaling=rope_scaling,
            is_neox_style=False,
            device=global_server_args_dict["device"],
        )

        if rope_scaling:
            mscale_all_dim = rope_scaling.get("mscale_all_dim", False)
            scaling_factor = rope_scaling["factor"]
            mscale = yarn_get_mscale(scaling_factor, float(mscale_all_dim))
            self.scaling = self.scaling * mscale * mscale
        else:
            self.rotary_emb.forward = self.rotary_emb.forward_native

        self.attn_mqa = RadixAttention(
            self.num_local_heads,
            self.kv_lora_rank + self.qk_rope_head_dim,
            self.scaling,
            num_kv_heads=1,
            layer_id=layer_id,
            v_head_dim=self.kv_lora_rank,
            quant_config=quant_config,
            prefix=add_prefix("attn_mqa", prefix),
        )

        self.attn_mha = RadixAttention(
            self.num_local_heads,
            self.qk_nope_head_dim + self.qk_rope_head_dim,
            self.scaling,
            num_kv_heads=self.num_local_heads,
            layer_id=layer_id,
            v_head_dim=self.v_head_dim,
            quant_config=quant_config,
            prefix=add_prefix("attn_mha", prefix),
        )

        self.alt_stream = alt_stream
        self.attn_mha.kv_b_proj = None

        self.w_kc = None
        self.w_vc = None
        self.w_scale = 1.0

        self.w_scale_k = None
        self.w_scale_v = None
        self.use_deep_gemm_bmm = False

        self.flashinfer_mla_disable_ragged = global_server_args_dict[
            "flashinfer_mla_disable_ragged"
        ]
        self.disable_chunked_prefix_cache = global_server_args_dict[
            "disable_chunked_prefix_cache"
        ]

        self.current_attention_backend = (
            None  # Attention backend used by current forward batch
        )
        self.rocm_fused_decode_mla = get_bool_env_var(
            "SGLANG_ROCM_FUSED_DECODE_MLA", "false"
        )

        # TODO: Design a finer way to determine the threshold
        self.chunked_prefix_cache_threshold = get_int_env_var(
            "SGL_CHUNKED_PREFIX_CACHE_THRESHOLD", 8192
        )

        # If we have self.fused_qkv_a_proj_with_mqa and we're running on CPU, we will choose the torch.ops.sgl_kernel.qkv_proj_with_rope_fused_weight kernel
        # which requires self.w_kc and self.w_vc to be packed.
        # If not, we will use torch.bmm and weight shouldn't be packed in this case
        has_fused_proj = hasattr(self, "fused_qkv_a_proj_with_mqa")
        if has_fused_proj and _is_cpu and _is_cpu_amx_available:
            self.quant_method = PackWeightMethod(
                weight_names=["w_kc", "w_vc"], transpose_dims=[[1, 2], [1, 2]]
            )

        is_packed_weight = (
            has_fused_proj
            and hasattr(self.fused_qkv_a_proj_with_mqa.quant_method, "quant_config")
            and self.fused_qkv_a_proj_with_mqa.quant_method.quant_config.get_name()
            in {"awq", "awq_marlin", "moe_wna16"}
        )
        self.use_min_latency_fused_a_gemm = (
            has_fused_proj
            and not is_packed_weight
            and self.fused_qkv_a_proj_with_mqa.weight.dtype == torch.bfloat16
            and self.fused_qkv_a_proj_with_mqa.weight.shape[0] == 2112
            and self.fused_qkv_a_proj_with_mqa.weight.shape[1] == 7168
            and _is_cuda
            and _device_sm >= 90
        )

        self.qkv_proj_with_rope_is_int8 = (
            has_fused_proj
            and not is_packed_weight
            and self.fused_qkv_a_proj_with_mqa.weight.dtype == torch.int8
        )
        self.qkv_proj_with_rope_is_fp8 = (
            has_fused_proj
            and not is_packed_weight
            and self.fused_qkv_a_proj_with_mqa.weight.dtype == torch.float8_e4m3fn
        )

        self.weight_block_size = None
        if self.qkv_proj_with_rope_is_fp8 and _is_cpu and _is_cpu_amx_available:
            assert getattr(
                self.fused_qkv_a_proj_with_mqa.quant_method, "block_quant", False
            ) == getattr(self.q_b_proj.quant_method, "block_quant", False)
            use_block_quant = getattr(
                self.fused_qkv_a_proj_with_mqa.quant_method, "block_quant", False
            )

            if use_block_quant:
                assert (
                    self.fused_qkv_a_proj_with_mqa.quant_method.quant_config.weight_block_size
                    == self.q_b_proj.quant_method.quant_config.weight_block_size
                )
                self.weight_block_size = (
                    self.fused_qkv_a_proj_with_mqa.quant_method.quant_config.weight_block_size
                )
        self.is_mla_preprocess_enabled = is_mla_preprocess_enabled()
        if self.is_mla_preprocess_enabled:
            assert (
                quant_config is None or quant_config.get_name() == "w8a8_int8"
            ), "MLA Preprocess only works with Unquant or W8A8Int8"
            self.mla_preprocess = None

    def dispatch_attn_forward_method(
        self, forward_batch: ForwardBatch
    ) -> AttnForwardMethod:
        # Determine attention backend used by current forward batch
        if forward_batch.forward_mode.is_decode_or_idle():
            attention_backend = global_server_args_dict["decode_attention_backend"]
        elif (
            forward_batch.forward_mode.is_target_verify()
            or forward_batch.forward_mode.is_draft_extend()
        ):
            # Use the specified backend for speculative operations (both verify and draft extend)
            if global_server_args_dict["speculative_attention_mode"] == "decode":
                attention_backend = global_server_args_dict["decode_attention_backend"]
            else:  # default to prefill
                attention_backend = global_server_args_dict["prefill_attention_backend"]
        else:
            attention_backend = global_server_args_dict["prefill_attention_backend"]
        self.current_attention_backend = attention_backend

        handler = AttentionBackendRegistry.get_handler(attention_backend)
        return handler(self, forward_batch)

    def op_prepare(self, state):
        state.attn_intermediate_state = self.forward_prepare(
            positions=state.positions,
            hidden_states=state.pop("hidden_states_after_comm_pre_attn"),
            forward_batch=state.forward_batch,
            zero_allocator=state.zero_allocator,
        )

    def op_core(self, state):
        state.hidden_states_after_attn = self.forward_core(
            state.pop("attn_intermediate_state")
        )

    def forward(
        self,
        positions: torch.Tensor,
        hidden_states: torch.Tensor,
        forward_batch: ForwardBatch,
        zero_allocator: BumpAllocator,
    ):
        s = self.forward_prepare(
            positions=positions,
            hidden_states=hidden_states,
            forward_batch=forward_batch,
            zero_allocator=zero_allocator,
        )
        return self.forward_core(s)

    def forward_prepare(
        self,
        positions: torch.Tensor,
        hidden_states: torch.Tensor,
        forward_batch: ForwardBatch,
        zero_allocator: BumpAllocator,
    ):
        if self.attn_mha.kv_b_proj is None:
            self.attn_mha.kv_b_proj = self.kv_b_proj

        # when hidden_states is a tuple of tensors, the tuple will include quantized weight and scale tensor
        if isinstance(hidden_states, tuple):
            if hidden_states[0].shape[0] == 0:
                assert (
                    not self.o_proj.reduce_results
                ), "short-circuiting allreduce will lead to hangs"
                return hidden_states[0]
        else:
            if hidden_states.shape[0] == 0:
                assert (
                    not self.o_proj.reduce_results
                ), "short-circuiting allreduce will lead to hangs"
                return hidden_states, None, forward_batch, None

        attn_forward_method = self.dispatch_attn_forward_method(forward_batch)
        if attn_forward_method == AttnForwardMethod.MHA:
            inner_state = self.forward_normal_prepare(
                positions, hidden_states, forward_batch, zero_allocator
            )
        elif attn_forward_method == AttnForwardMethod.MHA_CHUNKED_KV:
            inner_state = self.forward_normal_chunked_kv_prepare(
                positions, hidden_states, forward_batch, zero_allocator
            )
        elif attn_forward_method == AttnForwardMethod.MLA:
            if not self.is_mla_preprocess_enabled:
                inner_state = self.forward_absorb_prepare(
                    positions, hidden_states, forward_batch, zero_allocator
                )
            else:
                # TODO(iforgetmyname): to be separated as a standalone func
                if self.mla_preprocess is None:
                    self.mla_preprocess = NPUFusedMLAPreprocess(
                        self.fused_qkv_a_proj_with_mqa,
                        self.q_a_layernorm,
                        self.kv_a_layernorm,
                        self.q_b_proj,
                        self.w_kc,
                        self.rotary_emb,
                        self.layer_id,
                        self.num_local_heads,
                        self.qk_nope_head_dim,
                        self.qk_rope_head_dim,
                    )
                inner_state = self.mla_preprocess.forward(
                    positions, hidden_states, forward_batch, zero_allocator
                )
        elif attn_forward_method == AttnForwardMethod.NPU_MLA_SPARSE:
            inner_state = self.forward_npu_sparse_prepare(
                positions, hidden_states, forward_batch, zero_allocator
            )
        elif attn_forward_method == AttnForwardMethod.MLA_FUSED_ROPE:
            inner_state = self.forward_absorb_fused_mla_rope_prepare(
                positions, hidden_states, forward_batch, zero_allocator
            )
        elif attn_forward_method == AttnForwardMethod.MLA_FUSED_ROPE_CPU:
            inner_state = self.forward_absorb_fused_mla_rope_cpu_prepare(
                positions, hidden_states, forward_batch, zero_allocator
            )
        else:
            raise NotImplementedError
        return None, attn_forward_method, forward_batch, inner_state

    def forward_core(self, intermediate_state):
        hidden_states, attn_forward_method, forward_batch, inner_state = (
            intermediate_state
        )
        if inner_state is None:
            return hidden_states

        if attn_forward_method == AttnForwardMethod.MHA:
            return self.forward_normal_core(*inner_state)
        elif attn_forward_method == AttnForwardMethod.MHA_CHUNKED_KV:
            return self.forward_normal_chunked_kv_core(*inner_state)
        elif attn_forward_method == AttnForwardMethod.MLA:
            return self.forward_absorb_core(*inner_state)
        elif attn_forward_method == AttnForwardMethod.NPU_MLA_SPARSE:
            return self.forward_npu_sparse_core(*inner_state)
        elif attn_forward_method == AttnForwardMethod.MLA_FUSED_ROPE:
            return self.forward_absorb_fused_mla_rope_core(*inner_state)
        elif attn_forward_method == AttnForwardMethod.MLA_FUSED_ROPE_CPU:
            return self.forward_absorb_fused_mla_rope_cpu_core(*inner_state)
        else:
            raise NotImplementedError

    def forward_normal_prepare(
        self,
        positions: torch.Tensor,
        hidden_states: torch.Tensor,
        forward_batch: ForwardBatch,
        zero_allocator: BumpAllocator,
    ):
        if self.q_lora_rank is not None:
            q, latent_cache = self.fused_qkv_a_proj_with_mqa(hidden_states)[0].split(
                [self.q_lora_rank, self.kv_lora_rank + self.qk_rope_head_dim], dim=-1
            )
            q = self.q_a_layernorm(q)
            q = self.q_b_proj(q)[0].view(-1, self.num_local_heads, self.qk_head_dim)
        else:
            q = self.q_proj(hidden_states)[0].view(
                -1, self.num_local_heads, self.qk_head_dim
            )
            latent_cache = self.kv_a_proj_with_mqa(hidden_states)[0]

        _, q_pe = q.split([self.qk_nope_head_dim, self.qk_rope_head_dim], dim=-1)
        kv_a, _ = latent_cache.split([self.kv_lora_rank, self.qk_rope_head_dim], dim=-1)
        latent_cache = latent_cache.unsqueeze(1)
        kv_a = self.kv_a_layernorm(kv_a)
        kv = self.kv_b_proj(kv_a)[0]
        kv = kv.view(-1, self.num_local_heads, self.qk_nope_head_dim + self.v_head_dim)
        k_nope = kv[..., : self.qk_nope_head_dim]
        v = kv[..., self.qk_nope_head_dim :]
        k_pe = latent_cache[:, :, self.kv_lora_rank :]
        q_pe, k_pe = self.rotary_emb(positions, q_pe, k_pe)
        q[..., self.qk_nope_head_dim :] = q_pe
        k = torch.empty_like(q)

        # Temporary for DeepSeek V3/R1 only, but can generalize if needed
        if (
            _is_cuda
            and (self.num_local_heads == 128)
            and (self.qk_nope_head_dim == 128)
            and (self.qk_rope_head_dim == 64)
        ):
            concat_mla_k(k=k, k_nope=k_nope, k_rope=k_pe)
        else:
            k[..., : self.qk_nope_head_dim] = k_nope
            k[..., self.qk_nope_head_dim :] = k_pe

        if not _is_npu:
            latent_cache[:, :, : self.kv_lora_rank] = kv_a.unsqueeze(1)
            latent_cache[:, :, self.kv_lora_rank :] = k_pe

            # Save latent cache
            forward_batch.token_to_kv_pool.set_kv_buffer(
                self.attn_mha, forward_batch.out_cache_loc, latent_cache, None
            )
        else:
            # To reduce a time-costing split operation
            forward_batch.token_to_kv_pool.set_kv_buffer(
                self.attn_mha, forward_batch.out_cache_loc, kv_a.unsqueeze(1), k_pe
            )

        return q, k, v, forward_batch

    def forward_normal_core(self, q, k, v, forward_batch):
        attn_output = self.attn_mha(q, k, v, forward_batch, save_kv_cache=False)
        attn_output = attn_output.reshape(-1, self.num_local_heads * self.v_head_dim)
        output, _ = self.o_proj(attn_output)
        return output

    def _fuse_rope_for_trtllm_mla(self, forward_batch: ForwardBatch) -> bool:
        """
        Check if we should skip rope and do fused rope+quantize for TRTLLM MLA decode in fp8_e4m3 path.
        """
        return (
            self.current_attention_backend == "trtllm_mla"
            and (
                forward_batch.forward_mode.is_decode_or_idle()
                or forward_batch.forward_mode.is_target_verify()
            )
            and forward_batch.attn_backend.data_type == torch.float8_e4m3fn
        )

    def forward_absorb_prepare(
        self,
        positions: torch.Tensor,
        hidden_states: torch.Tensor,
        forward_batch: ForwardBatch,
        zero_allocator: BumpAllocator,
    ):
        from sglang.srt.model_executor.cuda_graph_runner import get_is_capture_mode

        q_lora = None
        if self.q_lora_rank is not None:
            if (
                (not isinstance(hidden_states, tuple))
                and hidden_states.shape[0] <= 16
                and self.use_min_latency_fused_a_gemm
            ):
                fused_qkv_a_proj_out = dsv3_fused_a_gemm(
                    hidden_states, self.fused_qkv_a_proj_with_mqa.weight.T
                )
            else:
                fused_qkv_a_proj_out = self.fused_qkv_a_proj_with_mqa(hidden_states)[0]
            q, latent_cache = fused_qkv_a_proj_out.split(
                [self.q_lora_rank, self.kv_lora_rank + self.qk_rope_head_dim], dim=-1
            )
            k_nope = latent_cache[..., : self.kv_lora_rank]

            # overlap qk norm
            if self.alt_stream is not None and get_is_capture_mode():
                current_stream = torch.cuda.current_stream()
                self.alt_stream.wait_stream(current_stream)
                q = self.q_a_layernorm(q)
                with torch.cuda.stream(self.alt_stream):
                    k_nope = self.kv_a_layernorm(k_nope)
                current_stream.wait_stream(self.alt_stream)
            else:
                if _use_aiter_gfx95 and self.q_b_proj.weight.dtype == torch.uint8:
                    q, k_nope = fused_rms_mxfp4_quant(
                        q,
                        self.q_a_layernorm.weight,
                        self.q_a_layernorm.variance_epsilon,
                        k_nope,
                        self.kv_a_layernorm.weight,
                        self.kv_a_layernorm.variance_epsilon,
                    )
                else:
                    q = self.q_a_layernorm(q)
                    k_nope = self.kv_a_layernorm(k_nope)

            # q_lora needed by indexer
            if self.use_nsa:
                q_lora = q

            k_nope = k_nope.unsqueeze(1)
            q = self.q_b_proj(q)[0].view(-1, self.num_local_heads, self.qk_head_dim)
        else:
            q = self.q_proj(hidden_states)[0].view(
                -1, self.num_local_heads, self.qk_head_dim
            )
            latent_cache = self.kv_a_proj_with_mqa(hidden_states)[0]
            k_nope = latent_cache[..., : self.kv_lora_rank]
            k_nope = self.kv_a_layernorm(k_nope).unsqueeze(1)

        q_nope, q_pe = q.split([self.qk_nope_head_dim, self.qk_rope_head_dim], dim=-1)
        k_pe = latent_cache[..., self.kv_lora_rank :].unsqueeze(1)

        if self.use_deep_gemm_bmm:
            q_nope_val, q_nope_scale, masked_m, expected_m, aligned_m = (
                per_token_group_quant_mla_deep_gemm_masked_fp8(q_nope.transpose(0, 1))
            )
            q_nope_out = q_nope.new_empty(
                (self.num_local_heads, aligned_m, self.kv_lora_rank)
            )
            deep_gemm_wrapper.grouped_gemm_nt_f8f8bf16_masked(
                (q_nope_val, q_nope_scale),
                (self.w_kc, self.w_scale_k),
                q_nope_out,
                masked_m,
                expected_m,
            )
            q_nope_out = q_nope_out[:, :expected_m, :]
        elif _is_hip:
            # TODO(haishaw): add bmm_fp8 to ROCm
            if _use_aiter_gfx95 and self.w_kc.dtype == torch.uint8:
                x = q_nope.transpose(0, 1)
                q_nope_out = torch.empty(
                    x.shape[0],
                    x.shape[1],
                    self.w_kc.shape[2],
                    device=x.device,
                    dtype=torch.bfloat16,
                )
                batched_gemm_afp4wfp4_pre_quant(
                    x,
                    self.w_kc.transpose(-2, -1),
                    self.w_scale_k.transpose(-2, -1),
                    torch.bfloat16,
                    q_nope_out,
                )
            else:
                q_nope_out = torch.bmm(
                    q_nope.to(torch.bfloat16).transpose(0, 1),
                    self.w_kc.to(torch.bfloat16) * self.w_scale,
                )
        elif self.w_kc.dtype == torch.float8_e4m3fn:
            q_nope_val, q_nope_scale = per_tensor_quant_mla_fp8(
                q_nope.transpose(0, 1),
                zero_allocator.allocate(1),
            )
            q_nope_out = bmm_fp8(
                q_nope_val, self.w_kc, q_nope_scale, self.w_scale, torch.bfloat16
            )
        else:
            q_nope_out = torch.bmm(q_nope.transpose(0, 1), self.w_kc)

        q_nope_out = q_nope_out.transpose(0, 1)

        if not self._fuse_rope_for_trtllm_mla(forward_batch) and (
            not _use_aiter or not _is_gfx95_supported or self.use_nsa
        ):
            q_pe, k_pe = self.rotary_emb(positions, q_pe, k_pe)

        topk_indices = None
        if q_lora is not None:
            topk_indices = self.indexer(
                x=hidden_states,
                q_lora=q_lora,
                positions=positions,
                forward_batch=forward_batch,
                layer_id=self.layer_id,
            )

        return (
            q_pe,
            k_pe,
            q_nope_out,
            k_nope,
            forward_batch,
            zero_allocator,
            positions,
            topk_indices,
        )

    def forward_absorb_core(
        self,
        q_pe,
        k_pe,
        q_nope_out,
        k_nope,
        forward_batch,
        zero_allocator,
        positions,
        topk_indices,
    ):
        if self.current_attention_backend in FORWARD_ABSORB_CORE_ATTENTION_BACKENDS:
            extra_args = {}
            if self._fuse_rope_for_trtllm_mla(forward_batch):
                extra_args = {
                    "cos_sin_cache": self.rotary_emb.cos_sin_cache,
                    "is_neox": self.rotary_emb.is_neox_style,
                }

            attn_output = self.attn_mqa(
                q_nope_out,
                k_nope,
                k_nope,
                forward_batch,
                q_rope=q_pe,
                k_rope=k_pe,
                **extra_args,
                **(dict(topk_indices=topk_indices) if topk_indices is not None else {}),
            )
        else:
            if _use_aiter_gfx95:
                cos = self.rotary_emb.cos_cache
                sin = self.rotary_emb.sin_cache
                q, k = fused_qk_rope_cat(
                    q_nope_out,
                    q_pe,
                    k_nope,
                    k_pe,
                    positions,
                    cos,
                    sin,
                    self.rotary_emb.is_neox_style,
                )
            else:
                q = torch.cat([q_nope_out, q_pe], dim=-1)
                k = torch.cat([k_nope, k_pe], dim=-1)

            attn_output = self.attn_mqa(
                q,
                k,
                k_nope,
                forward_batch,
                **(dict(topk_indices=topk_indices) if topk_indices is not None else {}),
            )
        attn_output = attn_output.view(-1, self.num_local_heads, self.kv_lora_rank)

        if self.use_deep_gemm_bmm:
            attn_output_val, attn_output_scale, masked_m, expected_m, aligned_m = (
                per_token_group_quant_mla_deep_gemm_masked_fp8(
                    attn_output.transpose(0, 1)
                )
            )
            attn_bmm_output = attn_output.new_empty(
                (self.num_local_heads, aligned_m, self.v_head_dim)
            )
            deep_gemm_wrapper.grouped_gemm_nt_f8f8bf16_masked(
                (attn_output_val, attn_output_scale),
                (self.w_vc, self.w_scale_v),
                attn_bmm_output,
                masked_m,
                expected_m,
            )
            attn_bmm_output = (
                attn_bmm_output[:, :expected_m, :].transpose(0, 1).flatten(1, 2)
            )
        elif _is_hip:
            # TODO(haishaw): add bmm_fp8 to ROCm
            if _use_aiter_gfx95 and self.w_vc.dtype == torch.uint8:
                x = attn_output.transpose(0, 1)
                attn_bmm_output = torch.empty(
                    x.shape[0],
                    x.shape[1],
                    self.w_vc.shape[2],
                    device=x.device,
                    dtype=torch.bfloat16,
                )
                batched_gemm_afp4wfp4_pre_quant(
                    x,
                    self.w_vc.transpose(-2, -1),
                    self.w_scale_v.transpose(-2, -1),
                    torch.bfloat16,
                    attn_bmm_output,
                )
            else:
                attn_bmm_output = torch.bmm(
                    attn_output.to(torch.bfloat16).transpose(0, 1),
                    self.w_vc.to(torch.bfloat16) * self.w_scale,
                )

            if self.o_proj.weight.dtype == torch.uint8:
                attn_bmm_output = attn_bmm_output.transpose(0, 1)
                attn_bmm_output = fused_flatten_mxfp4_quant(attn_bmm_output)
            else:
                attn_bmm_output = attn_bmm_output.transpose(0, 1).flatten(1, 2)

        elif self.w_vc.dtype == torch.float8_e4m3fn:
            attn_output_val, attn_output_scale = per_tensor_quant_mla_fp8(
                attn_output.transpose(0, 1),
                zero_allocator.allocate(1),
            )
            attn_bmm_output = bmm_fp8(
                attn_output_val,
                self.w_vc,
                attn_output_scale,
                self.w_scale,
                torch.bfloat16,
            )
            attn_bmm_output = attn_bmm_output.transpose(0, 1).flatten(1, 2)
        else:
            attn_bmm_output = torch.empty(
                (attn_output.shape[0], self.num_local_heads * self.v_head_dim),
                dtype=attn_output.dtype,
                device=attn_output.device,
            )
            torch.bmm(
                attn_output.transpose(0, 1),
                self.w_vc,
                out=attn_bmm_output.view(
                    -1, self.num_local_heads, self.v_head_dim
                ).transpose(0, 1),
            )
        output, _ = self.o_proj(attn_bmm_output)

        return output

    def forward_npu_sparse_prepare(
        self,
        positions: torch.Tensor,
        hidden_states: torch.Tensor,
        forward_batch: ForwardBatch,
        zero_allocator: BumpAllocator,
    ):
        """
        Reuse `self.q_lora_rank is not None` branch from forward_absorb_prepare
        """
        if self.is_mla_preprocess_enabled and forward_batch.forward_mode.is_decode():
            if self.mla_preprocess is None:
                self.mla_preprocess = NPUFusedMLAPreprocess(
                    self.fused_qkv_a_proj_with_mqa,
                    self.q_a_layernorm,
                    self.kv_a_layernorm,
                    self.q_b_proj,
                    self.w_kc,
                    self.rotary_emb,
                    self.layer_id,
                    self.num_local_heads,
                    self.qk_nope_head_dim,
                    self.qk_rope_head_dim,
                )
            (
                q_pe,
                k_pe,
                q_nope_out,
                k_nope,
                forward_batch,
                zero_allocator,
                positions,
            ) = self.mla_preprocess.forward(
                positions, hidden_states, forward_batch, zero_allocator
            )

            fused_qkv_a_proj_out = self.fused_qkv_a_proj_with_mqa(hidden_states)[0]
            q, _ = fused_qkv_a_proj_out.split(
                [self.q_lora_rank, self.kv_lora_rank + self.qk_rope_head_dim], dim=-1
            )
            q_lora = self.q_a_layernorm(q)
        else:
            from sglang.srt.model_executor.cuda_graph_runner import get_is_capture_mode

            if (
                (not isinstance(hidden_states, tuple))
                and hidden_states.shape[0] <= 16
                and self.use_min_latency_fused_a_gemm
            ):
                fused_qkv_a_proj_out = dsv3_fused_a_gemm(
                    hidden_states, self.fused_qkv_a_proj_with_mqa.weight.T
                )
            else:
                fused_qkv_a_proj_out = self.fused_qkv_a_proj_with_mqa(hidden_states)[0]
            q, latent_cache = fused_qkv_a_proj_out.split(
                [self.q_lora_rank, self.kv_lora_rank + self.qk_rope_head_dim], dim=-1
            )
            k_nope = latent_cache[..., : self.kv_lora_rank]

            # overlap qk norm
            if self.alt_stream is not None and get_is_capture_mode():
                current_stream = torch.cuda.current_stream()
                self.alt_stream.wait_stream(current_stream)
                q = self.q_a_layernorm(q)
                with torch.cuda.stream(self.alt_stream):
                    k_nope = self.kv_a_layernorm(k_nope)
                current_stream.wait_stream(self.alt_stream)
            else:
                if _use_aiter_gfx95 and self.q_b_proj.weight.dtype == torch.uint8:
                    q, k_nope = fused_rms_mxfp4_quant(
                        q,
                        self.q_a_layernorm.weight,
                        self.q_a_layernorm.variance_epsilon,
                        k_nope,
                        self.kv_a_layernorm.weight,
                        self.kv_a_layernorm.variance_epsilon,
                    )
                else:
                    q = self.q_a_layernorm(q)
                    k_nope = self.kv_a_layernorm(k_nope)

            q_lora = q.clone()  # required for topk_indices
            k_nope = k_nope.unsqueeze(1)
            q = self.q_b_proj(q)[0].view(-1, self.num_local_heads, self.qk_head_dim)

            q_nope, q_pe = q.split(
                [self.qk_nope_head_dim, self.qk_rope_head_dim], dim=-1
            )
            k_pe = latent_cache[..., self.kv_lora_rank :].unsqueeze(1)

            if self.use_deep_gemm_bmm:
                q_nope_val, q_nope_scale, masked_m, expected_m, aligned_m = (
                    per_token_group_quant_mla_deep_gemm_masked_fp8(
                        q_nope.transpose(0, 1)
                    )
                )
                q_nope_out = q_nope.new_empty(
                    (self.num_local_heads, aligned_m, self.kv_lora_rank)
                )
                deep_gemm_wrapper.grouped_gemm_nt_f8f8bf16_masked(
                    (q_nope_val, q_nope_scale),
                    (self.w_kc, self.w_scale_k),
                    q_nope_out,
                    masked_m,
                    expected_m,
                )
                q_nope_out = q_nope_out[:, :expected_m, :]
            elif _is_hip:
                # TODO(haishaw): add bmm_fp8 to ROCm
                if _use_aiter_gfx95 and self.w_kc.dtype == torch.uint8:
                    x = q_nope.transpose(0, 1)
                    q_nope_out = torch.empty(
                        x.shape[0],
                        x.shape[1],
                        self.w_kc.shape[2],
                        device=x.device,
                        dtype=torch.bfloat16,
                    )
                    batched_gemm_afp4wfp4_pre_quant(
                        x,
                        self.w_kc.transpose(-2, -1),
                        self.w_scale_k.transpose(-2, -1),
                        torch.bfloat16,
                        q_nope_out,
                    )
                else:
                    q_nope_out = torch.bmm(
                        q_nope.to(torch.bfloat16).transpose(0, 1),
                        self.w_kc.to(torch.bfloat16) * self.w_scale,
                    )
            elif self.w_kc.dtype == torch.float8_e4m3fn:
                q_nope_val, q_nope_scale = per_tensor_quant_mla_fp8(
                    q_nope.transpose(0, 1),
                    zero_allocator.allocate(1),
                )
                q_nope_out = bmm_fp8(
                    q_nope_val, self.w_kc, q_nope_scale, self.w_scale, torch.bfloat16
                )
            else:
                q_nope_out = torch.bmm(q_nope.transpose(0, 1), self.w_kc)

            q_nope_out = q_nope_out.transpose(0, 1)

            if not self._fuse_rope_for_trtllm_mla(forward_batch) and (
                not _use_aiter or not _is_gfx95_supported
            ):
                q_pe, k_pe = self.rotary_emb(positions, q_pe, k_pe)

        # TODO: multi-stream indexer
        topk_indices = self.indexer(
            hidden_states, q_lora, positions, forward_batch, self.layer_id
        )

        return (
            q_pe,
            k_pe,
            q_nope_out,
            k_nope,
            topk_indices,
            forward_batch,
            zero_allocator,
            positions,
        )

    def forward_npu_sparse_core(
        self,
        q_pe,
        k_pe,
        q_nope_out,
        k_nope,
        topk_indices,
        forward_batch,
        zero_allocator,
        positions,
    ):
        attn_output = self.attn_mqa(
            q_nope_out.contiguous(),
            k_nope.contiguous(),
            k_nope.contiguous(),
            forward_batch,
            save_kv_cache=True,  # False if forward_batch.forward_mode.is_extend() else True,
            q_rope=q_pe.contiguous(),
            k_rope=k_pe.contiguous(),
            topk_indices=topk_indices,
        )
        attn_output = attn_output.view(-1, self.num_local_heads, self.kv_lora_rank)

        attn_bmm_output = torch.empty(
            (attn_output.shape[0], self.num_local_heads, self.v_head_dim),
            dtype=attn_output.dtype,
            device=attn_output.device,
        )

        if not forward_batch.forward_mode.is_decode():
            attn_output = attn_output.transpose(0, 1)
            torch.bmm(
                attn_output,
                self.w_vc,
                out=attn_bmm_output.view(
                    -1, self.num_local_heads, self.v_head_dim
                ).transpose(0, 1),
            )
        else:
            attn_output = attn_output.contiguous()
            torch.ops.npu.batch_matmul_transpose(
                attn_output, self.w_vc, attn_bmm_output
            )

        attn_bmm_output = attn_bmm_output.reshape(
            -1, self.num_local_heads * self.v_head_dim
        )

        output, _ = self.o_proj(attn_bmm_output)
        return output

    def forward_absorb_fused_mla_rope_prepare(
        self,
        positions: torch.Tensor,
        hidden_states: torch.Tensor,
        forward_batch: ForwardBatch,
        zero_allocator: BumpAllocator,
    ):
        enable_rope_fusion = (
            os.getenv("SGLANG_FUSED_MLA_ENABLE_ROPE_FUSION", "1") == "1"
        )
        q_len = hidden_states.shape[0]
        q_input = hidden_states.new_empty(
            q_len, self.num_local_heads, self.kv_lora_rank + self.qk_rope_head_dim
        )
        if self.q_lora_rank is not None:
            q, latent_cache = self.fused_qkv_a_proj_with_mqa(hidden_states)[0].split(
                [self.q_lora_rank, self.kv_lora_rank + self.qk_rope_head_dim], dim=-1
            )
            q = self.q_a_layernorm(q)
            q = self.q_b_proj(q)[0].view(-1, self.num_local_heads, self.qk_head_dim)
        else:
            q = self.q_proj(hidden_states)[0].view(
                -1, self.num_local_heads, self.qk_head_dim
            )
            latent_cache = self.kv_a_proj_with_mqa(hidden_states)[0]
        q_nope, q_pe = q.split([self.qk_nope_head_dim, self.qk_rope_head_dim], dim=-1)

        if _is_hip:
            # TODO(haishaw): add bmm_fp8 to ROCm
            q_nope_out = torch.bmm(
                q_nope.to(torch.bfloat16).transpose(0, 1),
                self.w_kc.to(torch.bfloat16) * self.w_scale,
            )
        elif self.w_kc.dtype == torch.float8_e4m3fn:
            q_nope_val, q_nope_scale = per_tensor_quant_mla_fp8(
                q_nope.transpose(0, 1),
                zero_allocator.allocate(1),
                dtype=torch.float8_e4m3fn,
            )
            q_nope_out = bmm_fp8(
                q_nope_val, self.w_kc, q_nope_scale, self.w_scale, torch.bfloat16
            )
        else:
            q_nope_out = torch.bmm(q_nope.transpose(0, 1), self.w_kc)
        q_input[..., : self.kv_lora_rank] = q_nope_out.transpose(0, 1)
        v_input = latent_cache[..., : self.kv_lora_rank]
        v_input = self.kv_a_layernorm(v_input.contiguous()).unsqueeze(1)
        k_input = latent_cache.unsqueeze(1)
        k_input[..., : self.kv_lora_rank] = v_input

        if not enable_rope_fusion:
            k_pe = k_input[..., self.kv_lora_rank :]
            q_pe, k_pe = self.rotary_emb(positions, q_pe, k_pe)
            q_input[..., self.kv_lora_rank :] = q_pe
            k_input[..., self.kv_lora_rank :] = k_pe
            k_pe_output = None
        else:
            k_pe_output = torch.empty_like(k_input[..., self.kv_lora_rank :])

        q_input[..., self.kv_lora_rank :] = q_pe

        # attn_output = self.attn_mqa(q_input, k_input, v_input, forward_batch)
        # Use Fused ROPE with use_rope=OFF.
        attn_output = torch.empty(
            (q_len, self.num_local_heads, self.kv_lora_rank),
            dtype=q.dtype,
            device=q.device,
        )
        attn_logits, _, kv_indptr, kv_indices, _, _, _ = (
            forward_batch.attn_backend.forward_metadata
        )
        cos_sin_cache = self.rotary_emb.cos_sin_cache
        num_kv_split = forward_batch.attn_backend.num_kv_splits
        sm_scale = self.attn_mqa.scaling
        if attn_logits is None:
            attn_logits = torch.empty(
                (
                    forward_batch.batch_size,
                    self.num_local_heads,
                    num_kv_split,
                    self.kv_lora_rank + 1,
                ),
                dtype=torch.float32,
                device=q.device,
            )

        # save current latent cache.
        forward_batch.token_to_kv_pool.set_kv_buffer(
            self.attn_mqa, forward_batch.out_cache_loc, k_input, None
        )
        key_cache_buf = forward_batch.token_to_kv_pool.get_key_buffer(
            self.attn_mqa.layer_id
        )
        val_cache_buf = key_cache_buf[..., : self.kv_lora_rank]

        return (
            q_input,
            key_cache_buf,
            val_cache_buf,
            attn_output,
            kv_indptr,
            kv_indices,
            k_pe_output,
            cos_sin_cache,
            positions,
            attn_logits,
            num_kv_split,
            sm_scale,
            enable_rope_fusion,
            k_input,
            forward_batch,
            zero_allocator,
        )

    def forward_absorb_fused_mla_rope_cpu_prepare(
        self,
        positions: torch.Tensor,
        hidden_states: torch.Tensor,
        forward_batch: ForwardBatch,
        zero_allocator: BumpAllocator,
    ):
        assert self.q_lora_rank is not None and use_intel_amx_backend(
            self
        ), "forward_absorb_fused_mla_rope_cpu_prepare requires q_lora_rank is not None and use_intel_amx_backend"

        q_input, k_input, v_input = (
            torch.ops.sgl_kernel.qkv_proj_with_rope_fused_weight(
                hidden_states,
                self.fused_qkv_a_proj_with_mqa.weight,
                self.q_b_proj.weight,
                self.w_kc,
                self.q_a_layernorm.weight,
                self.kv_a_layernorm.weight,
                positions,
                self.rotary_emb.cos_sin_cache,
                self.kv_a_layernorm.variance_epsilon,
                self.qkv_proj_with_rope_is_int8,
                self.qkv_proj_with_rope_is_fp8,
                (
                    self.fused_qkv_a_proj_with_mqa.weight_scale
                    if self.qkv_proj_with_rope_is_int8
                    else (
                        self.fused_qkv_a_proj_with_mqa.weight_scale_inv
                        if self.qkv_proj_with_rope_is_fp8
                        else None
                    )
                ),
                (
                    self.q_b_proj.weight_scale
                    if self.qkv_proj_with_rope_is_int8
                    else (
                        self.q_b_proj.weight_scale_inv
                        if self.qkv_proj_with_rope_is_fp8
                        else None
                    )
                ),
                True,  # is_vnni
                self.weight_block_size,
                self.q_lora_rank,
                self.kv_lora_rank,
                self.qk_rope_head_dim,
            )
        )
        return (q_input, k_input, v_input, forward_batch, zero_allocator)

    def forward_absorb_fused_mla_rope_core(
        self,
        q_input,
        key_cache_buf,
        val_cache_buf,
        attn_output,
        kv_indptr,
        kv_indices,
        k_pe_output,
        cos_sin_cache,
        positions,
        attn_logits,
        num_kv_split,
        sm_scale,
        enable_rope_fusion,
        k_input,
        forward_batch,
        zero_allocator,
    ):
        decode_attention_fwd_grouped_rope(
            q_input,
            key_cache_buf,
            val_cache_buf,
            attn_output,
            kv_indptr,
            kv_indices,
            k_pe_output,
            self.kv_lora_rank,
            self.rotary_emb.rotary_dim,
            cos_sin_cache,
            positions,
            attn_logits,
            num_kv_split,
            sm_scale,
            logit_cap=self.attn_mqa.logit_cap,
            use_rope=enable_rope_fusion,
            is_neox_style=self.rotary_emb.is_neox_style,
        )

        if enable_rope_fusion:
            k_input[..., self.kv_lora_rank :] = k_pe_output
            forward_batch.token_to_kv_pool.set_kv_buffer(
                self.attn_mqa, forward_batch.out_cache_loc, k_input, None
            )

        attn_output = attn_output.view(-1, self.num_local_heads, self.kv_lora_rank)

        if _is_hip:
            # TODO(haishaw): add bmm_fp8 to ROCm
            attn_bmm_output = torch.bmm(
                attn_output.to(torch.bfloat16).transpose(0, 1),
                self.w_vc.to(torch.bfloat16) * self.w_scale,
            )
        elif self.w_vc.dtype == torch.float8_e4m3fn:
            attn_output_val, attn_output_scale = per_tensor_quant_mla_fp8(
                attn_output.transpose(0, 1),
                zero_allocator.allocate(1),
                dtype=torch.float8_e4m3fn,
            )
            attn_bmm_output = bmm_fp8(
                attn_output_val,
                self.w_vc,
                attn_output_scale,
                self.w_scale,
                torch.bfloat16,
            )
        else:
            attn_bmm_output = torch.bmm(attn_output.transpose(0, 1), self.w_vc)
        attn_output = attn_bmm_output.transpose(0, 1).flatten(1, 2)
        output, _ = self.o_proj(attn_output)

        return output

    def forward_absorb_fused_mla_rope_cpu_core(
        self, q_input, k_input, v_input, forward_batch, zero_allocator
    ):
        assert self.q_lora_rank is not None and use_intel_amx_backend(
            self
        ), "forward_absorb_fused_mla_rope_cpu_core requires q_lora_rank is not None and use_intel_amx_backend"

        attn_output = self.attn_mqa(q_input, k_input, v_input, forward_batch)
        attn_output = attn_output.view(-1, self.num_local_heads, self.kv_lora_rank)

        # [Note] Align shapes of bmm inputs.
        # Shapes of inputs:
        #   q_nope: [M, B, K]
        #   original self.w_kc: [B, K, N]
        #   current self.w_kc (which has been converted in PackWeightMethod): [B, N, K]

        # Shapes of inputs to sgl_kernel.cpu.bmm:
        #   out: [B, M, N]
        #   mat1: [B, M, K]
        #   mat2: [B, N, K]
        B = self.w_vc.size(0)
        N = self.w_vc.size(1)
        M = attn_output.size(0)
        output = torch.empty([M, int(B * N)], dtype=attn_output.dtype)
        attn_bmm_output = output.view([M, B, N]).transpose_(0, 1)
        torch.ops.sgl_kernel.bmm_cpu(
            attn_bmm_output,
            attn_output.transpose(0, 1),
            self.w_vc,
            True,  # is_vnni
            None,  # scale
        )
        attn_output = output
        output, _ = self.o_proj(attn_output)

        return output

    def _chunked_prefix_attn_mha(
        self,
        q: torch.Tensor,
        accum_output: torch.Tensor,
        accum_lse: torch.Tensor,
        forward_batch: ForwardBatch,
    ) -> torch.Tensor:

        assert forward_batch.num_prefix_chunks is not None
        for i in range(forward_batch.num_prefix_chunks):
            forward_batch.set_prefix_chunk_idx(i)

            # Fetch latent cache from memory pool with precomputed chunked kv indices
            latent_cache_buf = forward_batch.token_to_kv_pool.get_key_buffer(
                self.attn_mha.layer_id
            )
            latent_cache = (
                latent_cache_buf[forward_batch.prefix_chunk_kv_indices[i]]
                .contiguous()
                .to(q.dtype)
            )

            kv_a_normed, k_pe = latent_cache.split(
                [self.kv_lora_rank, self.qk_rope_head_dim], dim=-1
            )
            kv_a_normed = kv_a_normed.squeeze(1).contiguous()
            kv = self.kv_b_proj(kv_a_normed)[0]
            kv = kv.view(
                -1, self.num_local_heads, self.qk_nope_head_dim + self.v_head_dim
            )
            v = kv[..., self.qk_nope_head_dim :]
            k_nope = kv[..., : self.qk_nope_head_dim]

            k = torch.empty(
                (
                    k_nope.shape[0],
                    self.num_local_heads,
                    self.qk_nope_head_dim + self.qk_rope_head_dim,
                ),
                dtype=v.dtype,
                device=v.device,
            )
            k[..., : self.qk_nope_head_dim] = k_nope
            k[..., self.qk_nope_head_dim :] = k_pe

            output, lse = self.attn_mha(q, k, v, forward_batch, save_kv_cache=False)
            tmp_output = torch.empty_like(accum_output)
            tmp_lse = torch.empty_like(accum_lse)
            merge_state_v2(output, lse, accum_output, accum_lse, tmp_output, tmp_lse)
            accum_output, accum_lse = tmp_output, tmp_lse
            del kv, k, v, output, lse, tmp_output, tmp_lse

        return accum_output

    def forward_normal_chunked_kv_prepare(
        self,
        positions: torch.Tensor,
        hidden_states: torch.Tensor,
        forward_batch: ForwardBatch,
        zero_allocator: BumpAllocator,
    ):
        # In normal mha, the k and v tensors will become overly large when the prefix length is long.
        # To avoid this, we split the kv cache into chunks and process them one after another.
        # Since mha is compute friendly, the for loop induced here will not introduce significant overhead.
        # The top comments in https://github.com/vllm-project/vllm/blob/main/vllm/v1/attention/backends/mla/common.py
        # will be helpful for understanding the purpose of this function.

        # First do normal mha forward to get output for extended part
        return self.forward_normal_prepare(
            positions, hidden_states, forward_batch, zero_allocator
        )

    def forward_normal_chunked_kv_core(self, q, k, v, forward_batch):
        has_extend_prefix = any(forward_batch.extend_prefix_lens_cpu)
        # Only initialize the info once
        if has_extend_prefix and forward_batch.num_prefix_chunks is None:
            forward_batch.prepare_chunked_prefix_cache_info(q.device)
            if hasattr(forward_batch.attn_backend, "init_mha_chunk_metadata"):
                forward_batch.attn_backend.init_mha_chunk_metadata(forward_batch)

        forward_batch.mha_return_lse = has_extend_prefix
        # Do mha for extended part without prefix
        forward_batch.set_attn_attend_prefix_cache(False)
        attn_output = self.attn_mha(q, k, v, forward_batch, save_kv_cache=False)

        # Do mha attention with chunked prefix cache if there are any sequence with prefix
        if has_extend_prefix:
            attn_output, lse = attn_output
            forward_batch.set_attn_attend_prefix_cache(True)
            attn_output = self._chunked_prefix_attn_mha(
                q=q,
                accum_output=attn_output,
                accum_lse=lse,
                forward_batch=forward_batch,
            )

        attn_output = attn_output.reshape(-1, self.num_local_heads * self.v_head_dim)
        output, _ = self.o_proj(attn_output)
        return output


class DeepseekV2DecoderLayer(nn.Module):

    def __init__(
        self,
        config: PretrainedConfig,
        layer_id: int,
        quant_config: Optional[QuantizationConfig] = None,
        is_nextn: bool = False,
        prefix: str = "",
        alt_stream: Optional[torch.cuda.Stream] = None,
    ) -> None:
        super().__init__()
        self.hidden_size = config.hidden_size
        self.config = config
        rope_theta = getattr(config, "rope_theta", 10000)
        rope_scaling = getattr(config, "rope_scaling", None)
        max_position_embeddings = getattr(config, "max_position_embeddings", 8192)
        self.speculative_algorithm = global_server_args_dict["speculative_algorithm"]
        self.layer_id = layer_id
        self.is_nextn = is_nextn
        self.self_attn = DeepseekV2AttentionMLA(
            config=config,
            hidden_size=self.hidden_size,
            num_heads=config.num_attention_heads,
            qk_nope_head_dim=config.qk_nope_head_dim,
            qk_rope_head_dim=config.qk_rope_head_dim,
            v_head_dim=config.v_head_dim,
            q_lora_rank=(
                config.q_lora_rank if hasattr(config, "q_lora_rank") else None
            ),
            kv_lora_rank=config.kv_lora_rank,
            rope_theta=rope_theta,
            rope_scaling=rope_scaling,
            max_position_embeddings=max_position_embeddings,
            quant_config=quant_config,
            layer_id=layer_id,
            reduce_results=False,
            prefix=add_prefix("self_attn", prefix),
            alt_stream=alt_stream,
        )

        self.is_layer_sparse = self._is_layer_sparse(layer_id, is_nextn=is_nextn)
        is_previous_layer_sparse = self._is_layer_sparse(layer_id - 1, is_nextn=False)

        self.layer_scatter_modes = LayerScatterModes.init_new(
            layer_id=layer_id,
            num_layers=1 if is_nextn else config.num_hidden_layers,
            is_layer_sparse=self.is_layer_sparse,
            is_previous_layer_sparse=is_previous_layer_sparse,
        )

        if self.is_layer_sparse:
            self.mlp = DeepseekV2MoE(
                config=config,
                quant_config=quant_config,
                prefix=add_prefix("mlp", prefix),
                layer_id=self.layer_id,
                alt_stream=alt_stream,
                is_nextn=is_nextn,
            )
        else:
            if enable_moe_dense_fully_dp():
                mlp_tp_rank, mlp_tp_size = 0, 1
            else:
                mlp_tp_rank, mlp_tp_size = None, None
            self.mlp = DeepseekV2MLP(
                hidden_size=config.hidden_size,
                intermediate_size=config.intermediate_size,
                hidden_act=config.hidden_act,
                quant_config=quant_config,
                prefix=add_prefix("mlp", prefix),
                tp_rank=mlp_tp_rank,
                tp_size=mlp_tp_size,
            )

        self.input_layernorm = RMSNorm(config.hidden_size, eps=config.rms_norm_eps)
        self.post_attention_layernorm = RMSNorm(
            config.hidden_size, eps=config.rms_norm_eps
        )

        self.layer_communicator = LayerCommunicator(
            layer_scatter_modes=self.layer_scatter_modes,
            input_layernorm=self.input_layernorm,
            post_attention_layernorm=self.post_attention_layernorm,
            allow_reduce_scatter=True,
            is_last_layer=(
                is_nextn or (self.layer_id == self.config.num_hidden_layers - 1)
            ),
        )

    def _is_layer_sparse(self, layer_id: int, is_nextn: bool) -> bool:
        return is_nextn or (
            self.config.n_routed_experts is not None
            and layer_id >= self.config.first_k_dense_replace
            and layer_id % self.config.moe_layer_freq == 0
        )

    def forward(
        self,
        positions: torch.Tensor,
        hidden_states: torch.Tensor,
        forward_batch: ForwardBatch,
        residual: Optional[torch.Tensor],
        zero_allocator: BumpAllocator,
        gemm_output_zero_allocator: BumpAllocator = None,
    ) -> torch.Tensor:
        quant_format = (
            "mxfp4"
            if _is_gfx95_supported
            and getattr(self.self_attn, "fused_qkv_a_proj_with_mqa", None) is not None
            and getattr(self.self_attn.fused_qkv_a_proj_with_mqa, "weight", None)
            is not None
            and self.self_attn.fused_qkv_a_proj_with_mqa.weight.dtype == torch.uint8
            else ""
        )

        hidden_states, residual = self.layer_communicator.prepare_attn(
            hidden_states,
            residual,
            forward_batch,
            quant_format,
        )

        hidden_states = self.self_attn(
            positions=positions,
            hidden_states=hidden_states,
            forward_batch=forward_batch,
            zero_allocator=zero_allocator,
        )

        hidden_states, residual = self.layer_communicator.prepare_mlp(
            hidden_states, residual, forward_batch
        )

        should_allreduce_fusion = (
            self.layer_communicator.should_fuse_mlp_allreduce_with_next_layer(
                forward_batch
            )
        )

        # For DP with padding, reduce scatter can be used instead of all-reduce.
        use_reduce_scatter = self.layer_communicator.should_use_reduce_scatter(
            forward_batch
        )

        if isinstance(self.mlp, DeepseekV2MLP):
            gemm_output_zero_allocator = None

        hidden_states = self.mlp(
            hidden_states,
            forward_batch,
            should_allreduce_fusion,
            use_reduce_scatter,
            gemm_output_zero_allocator,
        )

        if should_allreduce_fusion:
            hidden_states._sglang_needs_allreduce_fusion = True

        if not should_allreduce_fusion:
            hidden_states, residual = self.layer_communicator.postprocess_layer(
                hidden_states, residual, forward_batch
            )

        return hidden_states, residual

    def op_comm_prepare_attn(
        self,
        state,
        positions: torch.Tensor,
        hidden_states: torch.Tensor,
        forward_batch: ForwardBatch,
        residual: Optional[torch.Tensor],
        zero_allocator: BumpAllocator,
        tbo_subbatch_index: Optional[int] = None,
    ):
        state.hidden_states_after_comm_pre_attn, state.residual_after_input_ln = (
            self.layer_communicator.prepare_attn(hidden_states, residual, forward_batch)
        )
        state.update(
            dict(
                forward_batch=forward_batch,
                positions=positions,
                zero_allocator=zero_allocator,
                tbo_subbatch_index=tbo_subbatch_index,
            )
        )

    def op_comm_prepare_mlp(self, state):
        state.hidden_states_mlp_input, state.residual_after_comm_pre_mlp = (
            self.layer_communicator.prepare_mlp(
                state.pop("hidden_states_after_attn"),
                state.pop("residual_after_input_ln"),
                state.forward_batch,
            )
        )

    def op_mlp(self, state):
        hidden_states = state.pop("hidden_states_mlp_input")
        if not (
            enable_moe_dense_fully_dp()
            and (not self.is_layer_sparse)
            and hidden_states.shape[0] == 0
        ):
            state.hidden_states_mlp_output = self.mlp(
                hidden_states, state.forward_batch
            )
        else:
            state.hidden_states_mlp_output = hidden_states

    def op_comm_postprocess_layer(self, state):
        hidden_states, residual = self.layer_communicator.postprocess_layer(
            state.pop("hidden_states_mlp_output"),
            state.pop("residual_after_comm_pre_mlp"),
            state.forward_batch,
        )

        output = dict(
            positions=state.positions,
            hidden_states=hidden_states,
            residual=residual,
            forward_batch=state.forward_batch,
            zero_allocator=state.zero_allocator,
            tbo_subbatch_index=state.tbo_subbatch_index,
        )

        state.clear(
            expect_keys={
                "positions",
                "forward_batch",
                "zero_allocator",
                "tbo_subbatch_index",
            }
        )
        return output


class DeepseekV2Model(nn.Module):
    fall_back_to_pt_during_load = False

    def __init__(
        self,
        config: PretrainedConfig,
        quant_config: Optional[QuantizationConfig] = None,
        prefix: str = "",
    ) -> None:
        super().__init__()
        self.padding_id = config.pad_token_id
        self.vocab_size = config.vocab_size
        self.first_k_dense_replace = config.first_k_dense_replace
        self.pp_group = get_pp_group()

        if self.pp_group.is_first_rank:
            self.embed_tokens = VocabParallelEmbedding(
                config.vocab_size,
                config.hidden_size,
                enable_tp=not is_dp_attention_enabled(),
            )
        else:
            self.embed_tokens = PPMissingLayer()

        self.alt_stream = torch.cuda.Stream() if _is_cuda else None
        self.layers, self.start_layer, self.end_layer = make_layers(
            config.num_hidden_layers,
            lambda idx, prefix: DeepseekV2DecoderLayer(
                config=config,
                layer_id=idx,
                quant_config=quant_config,
                prefix=prefix,
                alt_stream=self.alt_stream,
            ),
            pp_rank=self.pp_group.rank_in_group,
            pp_size=self.pp_group.world_size,
            prefix=add_prefix("layers", prefix),
            offloader_kwargs=dict(
                submodule_accessor=lambda layer: (
                    layer.mlp.experts
                    if isinstance(layer.mlp, DeepseekV2MoE)
                    else layer.mlp
                ),
                whitelist_param_names_creator=lambda module: (
                    [
                        "w13_weight",
                        "w2_weight",
                        # only for nvfp4
                        *(
                            [
                                "w13_blockscale_swizzled",
                                "w2_blockscale_swizzled",
                            ]
                            if hasattr(module, "w13_blockscale_swizzled")
                            else []
                        ),
                    ]
                    if isinstance(module, FusedMoE)
                    else []
                ),
            ),
        )
        if self.pp_group.is_last_rank:
            self.norm = RMSNorm(config.hidden_size, eps=config.rms_norm_eps)
        else:
            self.norm = PPMissingLayer(return_tuple=True)

        self.gemm_output_zero_allocator_size = 0
        if (
            _use_aiter_gfx95
            and config.n_routed_experts == 256
            and self.embed_tokens.embedding_dim == 7168
        ):
            num_moe_layers = sum(
                [
                    1
                    for i in range(len(self.layers))
                    if isinstance(self.layers[i].mlp, DeepseekV2MoE)
                ]
            )

            allocate_size = 0
            for i in range(len(self.layers)):
                if isinstance(self.layers[i].mlp, DeepseekV2MoE):
                    allocate_size = self.layers[
                        i
                    ].mlp.shared_experts.gate_up_proj.output_size_per_partition
                    break

            self.gemm_output_zero_allocator_size = (
                get_dsv3_gemm_output_zero_allocator_size(
                    config.n_routed_experts,
                    num_moe_layers,
                    allocate_size,
                    self.embed_tokens.embedding_dim,
                )
            )

    def get_input_embeddings(self) -> torch.Tensor:
        return self.embed_tokens

    def forward(
        self,
        input_ids: torch.Tensor,
        positions: torch.Tensor,
        forward_batch: ForwardBatch,
        input_embeds: torch.Tensor = None,
        pp_proxy_tensors: Optional[PPProxyTensors] = None,
    ) -> Union[torch.Tensor, PPProxyTensors]:
        total_num_layers = self.end_layer - self.start_layer
        device = input_embeds.device if input_embeds is not None else input_ids.device
        zero_allocator = BumpAllocator(
            buffer_size=total_num_layers * 2 * (2 if forward_batch.can_run_tbo else 1),
            dtype=torch.float32,
            device=device,
        )

        has_gemm_output_zero_allocator = hasattr(
            self, "gemm_output_zero_allocator_size"
        )

        gemm_output_zero_allocator = (
            BumpAllocator(
                buffer_size=self.gemm_output_zero_allocator_size,
                dtype=torch.float32,
                device=device,
            )
            if has_gemm_output_zero_allocator
            and self.gemm_output_zero_allocator_size > 0
            else None
        )

        if self.pp_group.is_first_rank:
            if input_embeds is None:
                hidden_states = self.embed_tokens(input_ids)
            else:
                hidden_states = input_embeds
            residual = None
        else:
            assert pp_proxy_tensors is not None
            hidden_states = pp_proxy_tensors["hidden_states"]
            residual = pp_proxy_tensors["residual"]

        normal_start_layer = self.start_layer
        normal_end_layer = self.end_layer
        if forward_batch.can_run_tbo:
            if (
                self.first_k_dense_replace > normal_start_layer
                and self.first_k_dense_replace < normal_end_layer
            ):
                normal_end_layer = self.first_k_dense_replace
            elif self.first_k_dense_replace < normal_start_layer:
                normal_end_layer = normal_start_layer = 0

        for i in range(normal_start_layer, normal_end_layer):
            with get_global_expert_distribution_recorder().with_current_layer(i):
                layer = self.layers[i]
                hidden_states, residual = layer(
                    positions,
                    hidden_states,
                    forward_batch,
                    residual,
                    zero_allocator,
                    gemm_output_zero_allocator,
                )

        if normal_end_layer != self.end_layer:
            hidden_states, residual = model_forward_maybe_tbo(
                layers=self.layers[normal_end_layer : self.end_layer],
                enable_tbo=True,
                positions=positions,
                forward_batch=forward_batch,
                hidden_states=hidden_states,
                residual=residual,
                input_data_scatter_mode=self.layers[
                    normal_end_layer - 1
                ].layer_scatter_modes.layer_output_mode,
                zero_allocator=zero_allocator,
            )

        if not self.pp_group.is_last_rank:
            return PPProxyTensors(
                {
                    "hidden_states": hidden_states,
                    "residual": residual,
                }
            )
        else:
            if not forward_batch.forward_mode.is_idle():
                if residual is None:
                    hidden_states = self.norm(hidden_states)
                else:
                    hidden_states, _ = self.norm(hidden_states, residual)
        return hidden_states


class DeepseekV2ForCausalLM(nn.Module):
    # for quark model load
    packed_modules_mapping = {}

    def __init__(
        self,
        config: PretrainedConfig,
        quant_config: Optional[QuantizationConfig] = None,
        prefix: str = "",
    ) -> None:
        super().__init__()

        # for quark model load
        # Fuse q_a_proj and kv_a_proj_with_mqa along output dimension when q_lora_rank is not None
        self.fuse_qkv_a_proj = (
            hasattr(config, "q_lora_rank") and config.q_lora_rank is not None
        )
        if self.fuse_qkv_a_proj:
            self.packed_modules_mapping["fused_qkv_a_proj_with_mqa"] = [
                "q_a_proj",
                "kv_a_proj_with_mqa",
            ]

        self.pp_group = get_pp_group()
        self.config = config
        self.tp_size = get_tensor_model_parallel_world_size()
        self.quant_config = quant_config
        self.determine_num_fused_shared_experts()
        self.model = DeepseekV2Model(
            config, quant_config, prefix=add_prefix("model", prefix)
        )
        self.lm_head = ParallelLMHead(
            config.vocab_size,
            config.hidden_size,
            quant_config=quant_config,
            prefix=add_prefix("lm_head", prefix),
            use_attn_tp_group=global_server_args_dict["enable_dp_lm_head"],
        )
        self.logits_processor = LogitsProcessor(config)

        self._routed_experts_weights_of_layer = LazyValue(
            lambda: {
                layer_id: layer.mlp.get_moe_weights()
                for layer_id, layer in enumerate(self.model.layers)
                if isinstance(layer.mlp, DeepseekV2MoE)
            }
        )

    @property
    def routed_experts_weights_of_layer(self):
        return self._routed_experts_weights_of_layer.value

    def determine_num_fused_shared_experts(
        self, architecture: str = "DeepseekV3ForCausalLM"
    ):
        self.num_fused_shared_experts = 0
        if global_server_args_dict["disable_shared_experts_fusion"]:
            return

        # Only Deepseek V3/R1 can use shared experts fusion optimization now.
        disable_reason = None
        if (
            not _is_cuda
            or torch.cuda.get_device_capability("cuda") < (8, 0)
            or self.config.architectures[0] != architecture
            or self.config.n_routed_experts != 256
            or self.config.n_shared_experts != 1
        ):
            disable_reason = "Only Deepseek V3/R1 on NV-platform with capability >= 80 can use shared experts fusion optimization."
        elif get_moe_expert_parallel_world_size() > 1:
            disable_reason = "Deepseek V3/R1 can not use shared experts fusion optimization under expert parallelism."
        elif self.quant_config.get_name() == "w4afp8":
            disable_reason = "Deepseek V3/R1 W4AFP8 model uses different quant method for routed experts and shared experts."

        if disable_reason is not None:
            global_server_args_dict["disable_shared_experts_fusion"] = True
            self.num_fused_shared_experts = 0
            log_info_on_rank0(
                logger,
                f"{disable_reason} Shared experts fusion optimization is disabled.",
            )
            return

        self.num_fused_shared_experts = self.config.n_shared_experts

    def get_input_embeddings(self) -> nn.Embedding:
        return self.model.embed_tokens

    @torch.no_grad()
    def forward(
        self,
        input_ids: torch.Tensor,
        positions: torch.Tensor,
        forward_batch: ForwardBatch,
        input_embeds: torch.Tensor = None,
        pp_proxy_tensors: Optional[PPProxyTensors] = None,
    ) -> torch.Tensor:
        hidden_states = self.model(
            input_ids, positions, forward_batch, input_embeds, pp_proxy_tensors
        )

        if self.pp_group.is_last_rank:
            return self.logits_processor(
                input_ids, hidden_states, self.lm_head, forward_batch
            )
        else:
            return hidden_states

    @property
    def start_layer(self):
        return self.model.start_layer

    @property
    def end_layer(self):
        return self.model.end_layer

    def post_load_weights(self, is_nextn=False, weight_names=None):

        # Perform post-processing after loading weights
        if is_nextn:
            layer_ids = [self.config.num_hidden_layers]
        else:
            if weight_names is None:
                layer_ids = range(self.model.start_layer, self.model.end_layer)
            else:
                layer_ids = set()
                for name in weight_names:
                    if "kv_b_proj" in name:
                        layer_id = int(name.split(".")[2])
                        if layer_id < self.config.num_hidden_layers:
                            layer_ids.add(layer_id)

        for layer_id in layer_ids:
            self_attn = (
                self.model.layers[layer_id].self_attn
                if not is_nextn
                else self.model.decoder.self_attn
            )
            if hasattr(self_attn.kv_b_proj, "qweight"):
                # AWQ compatible
                if _is_cuda or _is_hip:
                    w = awq_dequantize(
                        self_attn.kv_b_proj.qweight,
                        self_attn.kv_b_proj.scales,
                        self_attn.kv_b_proj.qzeros,
                    ).T
                else:
                    w = awq_dequantize(
                        self_attn.kv_b_proj.qweight,
                        self_attn.kv_b_proj.scales,
                        self_attn.kv_b_proj.qzeros,
                        0,
                        0,
                        0,
                    ).T
            else:
                w = self_attn.kv_b_proj.weight
            # NOTE(HandH1998): Since `bmm_fp8` only supports per-tensor scale, we have to requantize `self_attn.kv_b_proj`.
            # This may affect the accuracy of fp8 model.
            # Fix deepseek v3 blockwise bmm by using deep_gemm
            use_deep_gemm_bmm = False

            if w.dtype in (
                torch.float8_e4m3fn,
                torch.float8_e4m3fnuz,
            ):
                if (
                    hasattr(self.quant_config, "weight_block_size")
                    and self.quant_config.weight_block_size is not None
                ):
                    weight_block_size = self.quant_config.weight_block_size
                    assert hasattr(self_attn.kv_b_proj, "weight_scale_inv")
                    if _is_fp8_fnuz:
                        weight, weight_scale, _ = normalize_e4m3fn_to_e4m3fnuz(
                            weight=w,
                            weight_scale=self_attn.kv_b_proj.weight_scale_inv,
                            input_scale=None,
                        )
                    else:
                        weight = w
                        weight_scale = self_attn.kv_b_proj.weight_scale_inv

                    if (
                        _is_cuda
                        and weight_block_size[0] == 128
                        and weight_block_size[1] == 128
                    ):
                        if (
                            deep_gemm_wrapper.ENABLE_JIT_DEEPGEMM
                            and not deep_gemm_wrapper.DEEPGEMM_BLACKWELL
                            and get_bool_env_var("SGL_USE_DEEPGEMM_BMM", "false")
                        ):
                            block_scale = weight_scale
                            use_deep_gemm_bmm = True
                        else:
                            w = block_quant_dequant(
                                weight,
                                weight_scale,
                                weight_block_size,
                                torch.bfloat16,
                            )
                    else:
                        w, scale = block_quant_to_tensor_quant(
                            weight, weight_scale, weight_block_size
                        )
                        self_attn.w_scale = scale
                else:
                    if _is_fp8_fnuz:
                        weight, weight_scale, _ = normalize_e4m3fn_to_e4m3fnuz(
                            weight=w,
                            weight_scale=self_attn.kv_b_proj.weight_scale,
                            input_scale=None,
                        )
                    else:
                        weight = w
                        weight_scale = self_attn.kv_b_proj.weight_scale

                    w, scale = channel_quant_to_tensor_quant(weight, weight_scale)
                    self_attn.w_scale = scale

            if w.dtype == torch.int8:
                if hasattr(self.quant_config, "weight_block_size"):
                    # block-wise int8 need it
                    weight_block_size = self.quant_config.weight_block_size
                    if weight_block_size is not None:
                        assert hasattr(self_attn.kv_b_proj, "weight_scale_inv")
                        weight = w
                        weight_scale = self_attn.kv_b_proj.weight_scale_inv
                        w = int8_block_dequant(
                            weight, weight_scale, weight_block_size
                        ).to(torch.bfloat16)
                else:
                    # channel-wise int8 need it
                    w = w.to(torch.bfloat16) * self_attn.kv_b_proj.weight_scale.to(
                        torch.bfloat16
                    )

            w_kc, w_vc = w.unflatten(
                0, (-1, self_attn.qk_nope_head_dim + self_attn.v_head_dim)
            ).split([self_attn.qk_nope_head_dim, self_attn.v_head_dim], dim=1)

            if (
                _use_aiter_gfx95
                and self.quant_config is not None
                and self.quant_config.get_name() == "quark"
            ):
                w_kc, self_attn.w_scale_k, w_vc, self_attn.w_scale_v = (
                    quark_post_load_weights(self_attn, w, "mxfp4")
                )

            if not use_deep_gemm_bmm:
                self_attn.w_kc = bind_or_assign(
                    self_attn.w_kc, w_kc.transpose(1, 2).contiguous().transpose(1, 2)
                )
                self_attn.w_vc = bind_or_assign(
                    self_attn.w_vc, w_vc.contiguous().transpose(1, 2).contiguous()
                )
                if (
                    hasattr(self_attn.kv_b_proj, "weight_scale")
                    and self_attn.w_scale is None
                ):
                    self_attn.w_scale = bind_or_assign(
                        self_attn.w_scale, self_attn.kv_b_proj.weight_scale
                    )
                    if _is_hip:
                        self_attn.w_scale *= 2.0
                # TODO: remove this after adding FP8 support in bmm cpu kernel
                if _is_cpu and _is_cpu_amx_available and w.dtype == torch.float8_e4m3fn:
                    self_attn.w_kc = (
                        self_attn.w_kc.to(torch.bfloat16) * self_attn.w_scale
                    )
                    self_attn.w_vc = (
                        self_attn.w_vc.to(torch.bfloat16) * self_attn.w_scale
                    )
            else:
                num_tiles_k = self_attn.qk_nope_head_dim // weight_block_size[1]
                num_tiles_n = self_attn.v_head_dim // weight_block_size[0]
                ws_kc, ws_vc = block_scale.unflatten(
                    0, (-1, (num_tiles_k + num_tiles_n))
                ).split([num_tiles_k, num_tiles_n], dim=1)
                self_attn.w_scale_k = bind_or_assign(
                    self_attn.w_scale_k, ws_kc.transpose(1, 2).contiguous()
                )
                self_attn.w_scale_v = bind_or_assign(
                    self_attn.w_scale_v, ws_vc.contiguous()
                )
                self_attn.w_kc = bind_or_assign(
                    self_attn.w_kc, w_kc.transpose(1, 2).contiguous()
                )
                self_attn.w_vc = bind_or_assign(self_attn.w_vc, w_vc.contiguous())
                self_attn.use_deep_gemm_bmm = True

        if (
            deep_gemm_wrapper.ENABLE_JIT_DEEPGEMM
            and deep_gemm_wrapper.DEEPGEMM_SCALE_UE8M0
            and hasattr(self.quant_config, "weight_block_size")
            and self.quant_config.weight_block_size is not None
        ):
            self._weight_requant_ue8m0(is_nextn)

    def _weight_requant_ue8m0(self, is_nextn=False):
        weight_block_size = self.quant_config.weight_block_size

        moe_layers = list(
            range(
                self.config.first_k_dense_replace,
                self.config.num_hidden_layers,
                self.config.moe_layer_freq,
            )
        )

        num_hidden_layers = 1 if is_nextn else self.config.num_hidden_layers

        for layer_id in range(num_hidden_layers):
            if is_nextn:
                layer = self.model.decoder
            else:
                layer = self.model.layers[layer_id]

            module_list = [
                layer.self_attn.kv_b_proj,
                layer.self_attn.o_proj,
            ]

            if self.config.q_lora_rank is not None:
                module_list.append(layer.self_attn.fused_qkv_a_proj_with_mqa)
                module_list.append(layer.self_attn.q_b_proj)
            else:
                module_list.append(layer.self_attn.kv_a_proj_with_mqa)
                module_list.append(layer.self_attn.q_proj)

            for module in module_list:
                requant_weight_ue8m0_inplace(
                    module.weight, module.weight_scale_inv, weight_block_size
                )

            if layer_id in moe_layers or is_nextn:
                shared_experts = getattr(layer.mlp, "shared_experts", None)
                if shared_experts is not None:
                    for module in [
                        shared_experts.gate_up_proj,
                        shared_experts.down_proj,
                    ]:
                        requant_weight_ue8m0_inplace(
                            module.weight, module.weight_scale_inv, weight_block_size
                        )

                experts = layer.mlp.experts
                if isinstance(experts, DeepEPMoE):
                    for w in [
                        experts.w13_weight_fp8,
                        experts.w2_weight_fp8,
                    ]:
                        requant_weight_ue8m0_inplace(w[0], w[1], weight_block_size)
            else:
                mlp = layer.mlp
                assert isinstance(mlp, DeepseekV2MLP)
                for module in [
                    mlp.gate_up_proj,
                    mlp.down_proj,
                ]:
                    requant_weight_ue8m0_inplace(
                        module.weight, module.weight_scale_inv, weight_block_size
                    )

    def load_weights(self, weights: Iterable[Tuple[str, torch.Tensor]], is_nextn=False):

        if is_nextn:
            if hasattr(self.config, "num_nextn_predict_layers"):
                num_nextn_layers = self.config.num_nextn_predict_layers
                assert num_nextn_layers == 1, "Only 1 nextn layer is supported"
                # compatible with old design
                nextn_layer_id = (
                    0
                    if self.config.num_hidden_layers == 1
                    else self.config.num_hidden_layers
                )
            else:
                raise ValueError("num_nextn_predict_layers is not in the config")

        stacked_params_mapping = [
            # (param_name, shard_name, shard_id)
            ("gate_up_proj", "gate_proj", 0),
            ("gate_up_proj", "up_proj", 1),
        ]

        # Params for weights, fp8 weight scales, fp8 activation scales
        # (param_name, weight_name, expert_id, shard_id)
        expert_params_mapping = FusedMoE.make_expert_params_mapping(
            ckpt_gate_proj_name="gate_proj",
            ckpt_down_proj_name="down_proj",
            ckpt_up_proj_name="up_proj",
            num_experts=self.config.n_routed_experts + self.num_fused_shared_experts,
        )
        # Params for special naming rules in mixed-precision models, for example:
        # model.layers.xx.mlp.experts.xx.w1.input_scale. For details,
        # see https://huggingface.co/Barrrrry/DeepSeek-R1-W4AFP8/blob/main.
        if self.quant_config and self.quant_config.get_name() == "w4afp8":
            expert_params_mapping += FusedMoE.make_expert_input_scale_params_mapping(
                num_experts=self.config.n_routed_experts
            )

        # Fuse q_a_proj and kv_a_proj_with_mqa along output dimension when q_lora_rank is not None
        fuse_qkv_a_proj = hasattr(self.config, "q_lora_rank") and (
            self.config.q_lora_rank is not None
        )
        cached_a_proj = {} if fuse_qkv_a_proj else None

        if is_nextn:
            nextn_layer_prefix = f"model.layers.{nextn_layer_id}"
            nextn_spec_weight_names = [
                "shared_head.norm",
                "eh_proj",
                "enorm",
                "hnorm",
            ]

        if self.num_fused_shared_experts > 0:
            assert self.num_fused_shared_experts == 1
            log_info_on_rank0(logger, "Shared experts fusion optimization enabled.")

        with concurrent.futures.ThreadPoolExecutor() as executor:
            futures = []
            params_dict = dict(self.named_parameters())
            weight_names = []
            for name, loaded_weight in weights:
                layer_id = get_layer_id(name)
                if (
                    layer_id is not None
                    and hasattr(self.model, "start_layer")
                    and (
                        layer_id < self.model.start_layer
                        or layer_id >= self.model.end_layer
                    )
                ):
                    continue
                if self.num_fused_shared_experts > 0 and "mlp.shared_experts" in name:
                    name = name.replace(
                        "mlp.shared_experts",
                        f"mlp.experts.{self.config.n_routed_experts}",
                    )

                weight_names.append(name)

                if not is_nextn:
                    if hasattr(self.config, "num_nextn_predict_layers"):
                        num_nextn_layers = self.config.num_nextn_predict_layers
                        if num_nextn_layers > 0 and name.startswith("model.layers"):
                            name_list = name.split(".")
                            if (
                                len(name_list) >= 3
                                and int(name_list[2]) >= self.config.num_hidden_layers
                            ):
                                continue
                else:
                    if not name.startswith(nextn_layer_prefix):
                        continue

                    # Use shared head and embed weights from target model
                    if "shared_head.head" in name or "embed_tokens" in name:
                        continue

                    is_decoder = True
                    # For nextn specific weights
                    for weight_name in nextn_spec_weight_names:
                        if weight_name in name:
                            name = name.replace(nextn_layer_prefix, "model")
                            is_decoder = False
                            break
                    # For decoder layer weights
                    if is_decoder:
                        name = name.replace(nextn_layer_prefix, "model.decoder")

                if "rotary_emb.inv_freq" in name:
                    continue
                for param_name, weight_name, shard_id in stacked_params_mapping:
                    # Skip non-stacked layers and experts (experts handled below).
                    if weight_name not in name:
                        continue
                    # We have mlp.experts[0].gate_proj in the checkpoint.
                    # Since we handle the experts below in expert_params_mapping,
                    # we need to skip here BEFORE we update the name, otherwise
                    # name will be updated to mlp.experts[0].gate_up_proj, which
                    # will then be updated below in expert_params_mapping
                    # for mlp.experts[0].gate_gate_up_proj, which breaks load.
                    if ("mlp.experts." in name) and name not in params_dict:
                        continue
                    name = name.replace(weight_name, param_name)
                    # Skip loading extra bias for GPTQ models.
                    if name.endswith(".bias") and name not in params_dict:
                        continue
                    param = params_dict[name]
                    weight_loader = param.weight_loader
                    futures.append(
                        executor.submit(weight_loader, param, loaded_weight, shard_id)
                    )
                    break
                else:
                    for mapping in expert_params_mapping:
                        param_name, weight_name, expert_id, shard_id = mapping
                        if weight_name not in name:
                            continue
                        name = name.replace(weight_name, param_name)
                        param = params_dict[name]
                        weight_loader = param.weight_loader
                        futures.append(
                            executor.submit(
                                weight_loader,
                                param,
                                loaded_weight,
                                name,
                                shard_id=shard_id,
                                expert_id=expert_id,
                            )
                        )
                        break
                    else:
                        # Skip loading extra bias for GPTQ models.
                        if name.endswith(".bias") and name not in params_dict:
                            continue
                        # Skip loading embed_tokens if not first rank in pipeline parallelism
                        if ".embed_tokens." in name and not self.pp_group.is_first_rank:
                            continue
                        # Skip loading norm if not last rank in pipeline parallelism
                        if ".norm." in name and not self.pp_group.is_last_rank:
                            continue
                        if fuse_qkv_a_proj and (
                            "q_a_proj" in name or "kv_a_proj_with_mqa" in name
                        ):
                            cached_a_proj[name] = loaded_weight
                            q_a_proj_name = (
                                name
                                if "q_a_proj" in name
                                else name.replace("kv_a_proj_with_mqa", "q_a_proj")
                            )
                            kv_a_proj_name = (
                                name
                                if "kv_a_proj_with_mqa" in name
                                else name.replace("q_a_proj", "kv_a_proj_with_mqa")
                            )

                            # When both q_a_proj and kv_a_proj_with_mqa has been cached, load the fused weight to parameter
                            if (
                                q_a_proj_name in cached_a_proj
                                and kv_a_proj_name in cached_a_proj
                            ):
                                q_a_proj_weight = cached_a_proj[q_a_proj_name]
                                kv_a_proj_weight = cached_a_proj[kv_a_proj_name]
                                cat_dim = 0
                                if self.quant_config is not None and (
                                    self.quant_config.get_name() == "awq"
                                    or self.quant_config.get_name() == "awq_marlin"
                                    or self.quant_config.get_name() == "moe_wna16"
                                ):
                                    cat_dim = 1
                                fused_weight = torch.cat(
                                    [q_a_proj_weight, kv_a_proj_weight], dim=cat_dim
                                )
                                param_name = (
                                    name.replace(
                                        "q_a_proj", "fused_qkv_a_proj_with_mqa"
                                    )
                                    if "q_a_proj" in name
                                    else name.replace(
                                        "kv_a_proj_with_mqa",
                                        "fused_qkv_a_proj_with_mqa",
                                    )
                                )
                                param = params_dict[param_name]

                                weight_loader = getattr(
                                    param, "weight_loader", default_weight_loader
                                )
                                futures.append(
                                    executor.submit(weight_loader, param, fused_weight)
                                )
                                cached_a_proj.pop(q_a_proj_name)
                                cached_a_proj.pop(kv_a_proj_name)
                        else:
                            if (
                                "k_scale" in name or "v_scale" in name
                            ) and name not in params_dict:
                                # modelopt attn kv scale is named differently
                                for scale in ["k_scale", "v_scale"]:
                                    if scale in name:
                                        name = name.replace(
                                            f"{scale[0]}_proj", "attn_mqa"
                                        )
                                        break
                            if name not in params_dict:
                                # modelopt ckpt contains not needed weights for MTP module:
                                # model.decoder.self_attn.attn_mqa.v_scale and
                                # model.decoder.self_attn.attn_mqa.k_scale
                                logger.warning(f"{name} not found in params_dict.")
                                continue
                            param = params_dict[name]
                            weight_loader = getattr(
                                param, "weight_loader", default_weight_loader
                            )
                            futures.append(
                                executor.submit(weight_loader, param, loaded_weight)
                            )

            # Wait for all tasks to complete and raise any exceptions.
            for future in concurrent.futures.as_completed(futures):
                future.result()

        self.post_load_weights(is_nextn=is_nextn, weight_names=weight_names)

    def get_embed_and_head(self):
        return self.model.embed_tokens.weight, self.lm_head.weight

    def set_embed_and_head(self, embed, head):
        del self.model.embed_tokens.weight
        del self.lm_head.weight
        self.model.embed_tokens.weight = embed
        self.lm_head.weight = head
        torch.cuda.empty_cache()
        torch.cuda.synchronize()

    @classmethod
    def get_model_config_for_expert_location(cls, config):
        return ModelConfigForExpertLocation(
            num_layers=config.num_hidden_layers,
            num_logical_experts=config.n_routed_experts,
            num_groups=config.n_group,
        )


<<<<<<< HEAD
BackendRegistry.register("ascend", handle_ascend)
BackendRegistry.register("flashinfer", handle_flashinfer)
BackendRegistry.register("fa3", handle_fa3)
BackendRegistry.register("flashmla", handle_flashmla)
BackendRegistry.register("cutlass_mla", handle_cutlass_mla)
BackendRegistry.register("fa4", handle_fa4)
BackendRegistry.register("trtllm_mla", handle_trtllm_mla)
BackendRegistry.register("aiter", handle_aiter)
BackendRegistry.register("nsa", handle_nsa)
BackendRegistry.register("triton", handle_triton)
=======
AttentionBackendRegistry.register("ascend", handle_attention_ascend)
AttentionBackendRegistry.register("flashinfer", handle_attention_flashinfer)
AttentionBackendRegistry.register("fa3", handle_attention_fa3)
AttentionBackendRegistry.register("flashmla", handle_attention_flashmla)
AttentionBackendRegistry.register("cutlass_mla", handle_attention_cutlass_mla)
AttentionBackendRegistry.register("fa4", handle_attention_fa4)
AttentionBackendRegistry.register("trtllm_mla", handle_attention_trtllm_mla)
AttentionBackendRegistry.register("aiter", handle_attention_aiter)
AttentionBackendRegistry.register("triton", handle_attention_triton)
>>>>>>> 963175d5


class DeepseekV3ForCausalLM(DeepseekV2ForCausalLM):
    pass


class DeepseekV32ForCausalLM(DeepseekV2ForCausalLM):
    pass


EntryClass = [DeepseekV2ForCausalLM, DeepseekV3ForCausalLM, DeepseekV32ForCausalLM]<|MERGE_RESOLUTION|>--- conflicted
+++ resolved
@@ -180,14 +180,12 @@
     from sglang.srt.layers.quantization.awq_triton import (
         awq_dequantize_triton as awq_dequantize,
     )
-else:
-    pass
-
-
-if _is_npu:
+elif _is_npu:
     import custom_ops
     import sgl_kernel_npu
     import torch_npu
+else:
+    pass
 
 _is_flashinfer_available = is_flashinfer_available()
 _is_sm100_supported = is_cuda() and is_sm100_supported()
@@ -290,11 +288,9 @@
     )
 
 
-<<<<<<< HEAD
-def _handle_backend(attn: DeepseekV2AttentionMLA, forward_batch, backend_name):
-=======
-def _handle_attention_backend(attn, forward_batch, backend_name):
->>>>>>> 963175d5
+def _handle_attention_backend(
+    attn: DeepseekV2AttentionMLA, forward_batch, backend_name
+):
     sum_extend_prefix_lens = _get_sum_extend_prefix_lens(forward_batch)
     disable_ragged = (
         backend_name in ["flashinfer", "flashmla"]
@@ -360,15 +356,11 @@
         return AttnForwardMethod.MLA
 
 
-<<<<<<< HEAD
-def handle_nsa(attn, forward_batch):
+def handle_attention_nsa(attn, forward_batch):
     return AttnForwardMethod.MLA
 
 
-def handle_triton(attn, forward_batch):
-=======
 def handle_attention_triton(attn, forward_batch):
->>>>>>> 963175d5
     if (
         _is_extend_without_speculative(forward_batch)
         and sum(forward_batch.extend_prefix_lens_cpu) == 0
@@ -3406,18 +3398,6 @@
         )
 
 
-<<<<<<< HEAD
-BackendRegistry.register("ascend", handle_ascend)
-BackendRegistry.register("flashinfer", handle_flashinfer)
-BackendRegistry.register("fa3", handle_fa3)
-BackendRegistry.register("flashmla", handle_flashmla)
-BackendRegistry.register("cutlass_mla", handle_cutlass_mla)
-BackendRegistry.register("fa4", handle_fa4)
-BackendRegistry.register("trtllm_mla", handle_trtllm_mla)
-BackendRegistry.register("aiter", handle_aiter)
-BackendRegistry.register("nsa", handle_nsa)
-BackendRegistry.register("triton", handle_triton)
-=======
 AttentionBackendRegistry.register("ascend", handle_attention_ascend)
 AttentionBackendRegistry.register("flashinfer", handle_attention_flashinfer)
 AttentionBackendRegistry.register("fa3", handle_attention_fa3)
@@ -3426,8 +3406,8 @@
 AttentionBackendRegistry.register("fa4", handle_attention_fa4)
 AttentionBackendRegistry.register("trtllm_mla", handle_attention_trtllm_mla)
 AttentionBackendRegistry.register("aiter", handle_attention_aiter)
+AttentionBackendRegistry.register("nsa", handle_attention_nsa)
 AttentionBackendRegistry.register("triton", handle_attention_triton)
->>>>>>> 963175d5
 
 
 class DeepseekV3ForCausalLM(DeepseekV2ForCausalLM):
