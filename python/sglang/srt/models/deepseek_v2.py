# Copyright 2023-2024 SGLang Team
# Licensed under the Apache License, Version 2.0 (the "License");
# you may not use this file except in compliance with the License.
# You may obtain a copy of the License at
#
#     http://www.apache.org/licenses/LICENSE-2.0
#
# Unless required by applicable law or agreed to in writing, software
# distributed under the License is distributed on an "AS IS" BASIS,
# WITHOUT WARRANTIES OR CONDITIONS OF ANY KIND, either express or implied.
# See the License for the specific language governing permissions and
# limitations under the License.
# ==============================================================================

# Adapted from:
# https://github.com/vllm-project/vllm/blob/fb6af8bc086328ca6659e72d11ffd4309ce4de22/vllm/model_executor/models/deepseek_v2.py
"""Inference-only DeepseekV2 model."""
from __future__ import annotations

import concurrent.futures
import logging
import os
from enum import IntEnum, auto
from typing import Any, Dict, Iterable, List, Optional, Tuple, Union

import torch
import torch.nn.functional as F
import tqdm
from torch import nn
from transformers import PretrainedConfig

from sglang.srt.configs.model_config import (
    get_nsa_index_head_dim,
    get_nsa_index_n_heads,
    get_nsa_index_topk,
    is_deepseek_nsa,
)
from sglang.srt.distributed import (
    get_moe_expert_parallel_world_size,
    get_pp_group,
    get_tensor_model_parallel_world_size,
    parallel_state,
    tensor_model_parallel_all_reduce,
)
from sglang.srt.distributed.device_communicators.pynccl_allocator import (
    use_symmetric_memory,
)
from sglang.srt.environ import envs
from sglang.srt.eplb.expert_distribution import get_global_expert_distribution_recorder
from sglang.srt.eplb.expert_location import ModelConfigForExpertLocation
from sglang.srt.eplb.expert_location_dispatch import ExpertLocationDispatchInfo
from sglang.srt.layers import deep_gemm_wrapper
from sglang.srt.layers.activation import SiluAndMul
from sglang.srt.layers.amx_utils import PackWeightMethod
from sglang.srt.layers.attention.npu_ops.mla_preprocess import (
    NPUFusedMLAPreprocess,
    is_mla_preprocess_enabled,
)
from sglang.srt.layers.attention.nsa.nsa_indexer import Indexer
from sglang.srt.layers.attention.utils import concat_and_cast_mha_k_triton
from sglang.srt.layers.communicator import (
    LayerCommunicator,
    LayerScatterModes,
    enable_moe_dense_fully_dp,
)
from sglang.srt.layers.dp_attention import (
    get_attention_tp_rank,
    get_attention_tp_size,
    is_dp_attention_enabled,
)
from sglang.srt.layers.layernorm import RMSNorm
from sglang.srt.layers.linear import (
    ColumnParallelLinear,
    MergedColumnParallelLinear,
    ReplicatedLinear,
    RowParallelLinear,
)
from sglang.srt.layers.logits_processor import LogitsProcessor
from sglang.srt.layers.moe import (
    get_moe_a2a_backend,
    should_use_flashinfer_cutlass_moe_fp4_allgather,
    should_use_flashinfer_trtllm_moe,
)
from sglang.srt.layers.moe.ep_moe.layer import DeepEPMoE, get_moe_impl_class
from sglang.srt.layers.moe.fused_moe_triton.layer import FusedMoE
from sglang.srt.layers.moe.topk import TopK, TopKOutputFormat
from sglang.srt.layers.quantization import CompressedTensorsConfig
from sglang.srt.layers.quantization.base_config import QuantizationConfig
from sglang.srt.layers.quantization.compressed_tensors.compressed_tensors_moe import (
    CompressedTensorsWNA16AMXEPMoEMethod,
)
from sglang.srt.layers.quantization.fp8 import Fp8Config
from sglang.srt.layers.quantization.fp8_kernel import (
    is_fp8_fnuz,
    per_tensor_quant_mla_fp8,
    per_token_group_quant_mla_deep_gemm_masked_fp8,
)
from sglang.srt.layers.quantization.fp8_utils import (
    block_quant_dequant,
    block_quant_to_tensor_quant,
    channel_quant_to_tensor_quant,
    normalize_e4m3fn_to_e4m3fnuz,
    quant_weight_ue8m0,
    requant_weight_ue8m0_inplace,
    transform_scale_ue8m0_inplace,
)
from sglang.srt.layers.quantization.int8_utils import (
    block_dequant as int8_block_dequant,
)
from sglang.srt.layers.radix_attention import RadixAttention
from sglang.srt.layers.rotary_embedding import get_rope_wrapper
from sglang.srt.layers.utils import PPMissingLayer, get_layer_id
from sglang.srt.layers.vocab_parallel_embedding import (
    ParallelLMHead,
    VocabParallelEmbedding,
)
from sglang.srt.model_executor.forward_batch_info import ForwardBatch, PPProxyTensors
from sglang.srt.model_loader.weight_utils import default_weight_loader
from sglang.srt.server_args import get_global_server_args
from sglang.srt.single_batch_overlap import SboFlags
from sglang.srt.speculative.spec_info import SpeculativeAlgorithm
from sglang.srt.two_batch_overlap import model_forward_maybe_tbo
from sglang.srt.utils import (
    BumpAllocator,
    LazyValue,
    add_prefix,
    bind_or_assign,
    cpu_has_amx_support,
    get_bool_env_var,
    get_device_sm,
    get_int_env_var,
    is_cpu,
    is_cuda,
    is_gfx95_supported,
    is_hip,
    is_non_idle_and_non_empty,
    is_npu,
    is_nvidia_cublas_cu12_version_ge_12_9,
    log_info_on_rank0,
    make_layers,
    use_intel_amx_backend,
)

_is_hip = is_hip()
_is_cuda = is_cuda()
_is_npu = is_npu()
_is_fp8_fnuz = is_fp8_fnuz()
_use_aiter = get_bool_env_var("SGLANG_USE_AITER") and _is_hip
_is_cpu_amx_available = cpu_has_amx_support()
_is_cpu = is_cpu()
_device_sm = get_device_sm()
_is_gfx95_supported = is_gfx95_supported()

_use_aiter_gfx95 = _use_aiter and _is_gfx95_supported

if _use_aiter_gfx95:
    from sglang.srt.layers.quantization.quark.utils import quark_post_load_weights
    from sglang.srt.layers.quantization.rocm_mxfp4_utils import (
        batched_gemm_afp4wfp4_pre_quant,
        fused_flatten_mxfp4_quant,
        fused_rms_mxfp4_quant,
    )
    from sglang.srt.layers.rocm_linear_utils import (
        aiter_dsv3_router_gemm,
        fused_qk_rope_cat,
        get_dsv3_gemm_output_zero_allocator_size,
    )

if _is_cuda:
    from sgl_kernel import (
        awq_dequantize,
        bmm_fp8,
        concat_mla_k,
        dsv3_fused_a_gemm,
        dsv3_router_gemm,
        merge_state_v2,
    )
elif _is_cpu and _is_cpu_amx_available:
    pass
elif _is_hip:
    from sglang.srt.layers.attention.triton_ops.rocm_mla_decode_rope import (
        decode_attention_fwd_grouped_rope,
    )
    from sglang.srt.layers.quantization.awq_triton import (
        awq_dequantize_triton as awq_dequantize,
    )
elif _is_npu:
    import custom_ops  # noqa: F401
    import sgl_kernel_npu  # noqa: F401
    import torch_npu  # noqa: F401

    from sglang.srt.layers.quantization.awq_triton import (
        awq_dequantize_decomposition as awq_dequantize,
    )
else:
    pass

_is_cublas_ge_129 = is_nvidia_cublas_cu12_version_ge_12_9()

logger = logging.getLogger(__name__)


def enable_nextn_moe_bf16_cast_to_fp8(quant_config):
    return (
        quant_config is not None
        and quant_config.get_name() == "modelopt_fp4"
        and get_moe_a2a_backend().is_deepep()
    )


FORWARD_ABSORB_CORE_ATTENTION_BACKENDS = [
    "fa3",
    "nsa",
    "flashinfer",
    "cutlass_mla",
    "trtllm_mla",
    "ascend",
]


def add_forward_absorb_core_attention_backend(backend_name):
    if backend_name not in FORWARD_ABSORB_CORE_ATTENTION_BACKENDS:
        FORWARD_ABSORB_CORE_ATTENTION_BACKENDS.append(backend_name)
        logger.info(f"Added {backend_name} to FORWARD_ABSORB_CORE_ATTENTION_BACKENDS.")


def is_nsa_indexer_wk_and_weights_proj_fused(config, quant_config):
    """
    NSA Indexer wk and weights_proj can be fused in FP4 model because they are both in BF16
    """
    return (
        is_deepseek_nsa(config)
        and quant_config is not None
        and quant_config.get_name() == "modelopt_fp4"
    )


class AttnForwardMethod(IntEnum):
    # Use multi-head attention
    MHA = auto()

    # Use absorbed multi-latent attention
    MLA = auto()

    # Use Deepseek V3.2 sparse multi-latent attention
    NPU_MLA_SPARSE = auto()

    # Use multi-head attention, but with KV cache chunked.
    # This method can avoid OOM when prefix lengths are long.
    MHA_CHUNKED_KV = auto()

    # Use multi-head attention, execute the MHA for prefix and extended kv in one shot
    # when the sequence lengths are below the threshold.
    MHA_ONE_SHOT = auto()

    # Use MLA but with fused RoPE
    MLA_FUSED_ROPE = auto()

    # Use MLA with fused RoPE kernel for CPU
    MLA_FUSED_ROPE_CPU = auto()


def _dispatch_mla_subtype(attn, forward_batch):
    if _is_hip:
        if attn.rocm_fused_decode_mla and forward_batch.forward_mode.is_decode():
            return AttnForwardMethod.MLA_FUSED_ROPE
        else:
            return AttnForwardMethod.MLA
    else:
        if hasattr(attn, "fused_qkv_a_proj_with_mqa") and use_intel_amx_backend(attn):
            return AttnForwardMethod.MLA_FUSED_ROPE_CPU
        else:
            return AttnForwardMethod.MLA


class AttentionBackendRegistry:
    _handlers = {}

    @classmethod
    def register(cls, backend_name, handler_func):
        cls._handlers[backend_name] = handler_func

    @classmethod
    def get_handler(cls, backend_name):
        return cls._handlers.get(backend_name, cls._handlers.get("triton"))


def handle_attention_ascend(attn, forward_batch):
    if (
        forward_batch.forward_mode.is_extend()
        and not forward_batch.forward_mode.is_target_verify()
        and not forward_batch.forward_mode.is_draft_extend()
        and not forward_batch.forward_mode.is_draft_extend_v2()
    ):
        if hasattr(attn, "indexer"):
            return AttnForwardMethod.NPU_MLA_SPARSE
        else:
            return AttnForwardMethod.MHA
    else:
        if hasattr(attn, "indexer"):
            return AttnForwardMethod.NPU_MLA_SPARSE
        else:
            return AttnForwardMethod.MLA


def _get_sum_extend_prefix_lens(forward_batch):
    return (
        sum(forward_batch.extend_prefix_lens_cpu)
        if forward_batch.extend_prefix_lens_cpu is not None
        else 0
    )


def _is_extend_without_speculative(forward_batch):
    return (
        forward_batch.forward_mode.is_extend()
        and not forward_batch.forward_mode.is_target_verify()
        and not forward_batch.forward_mode.is_draft_extend()
    )


def _support_mha_one_shot(attn: DeepseekV2AttentionMLA, forward_batch, backend_name):
    attn_supported = backend_name in ["fa3", "flashinfer", "flashmla"]
    sum_seq_lens = (
        sum(forward_batch.seq_lens_cpu) if forward_batch.seq_lens_cpu is not None else 0
    )
    return attn_supported and sum_seq_lens <= forward_batch.get_max_chunk_capacity()


def _handle_attention_backend(
    attn: DeepseekV2AttentionMLA, forward_batch, backend_name
):
    sum_extend_prefix_lens = _get_sum_extend_prefix_lens(forward_batch)
    disable_ragged = (
        backend_name in ["flashinfer", "flashmla"]
    ) and attn.flashinfer_mla_disable_ragged

    if (
        not disable_ragged
        and _is_extend_without_speculative(forward_batch)
        and (
            (
                sum_extend_prefix_lens >= attn.chunked_prefix_cache_threshold
                and not attn.disable_chunked_prefix_cache
            )
            or sum_extend_prefix_lens == 0
        )
    ):
        if _support_mha_one_shot(attn, forward_batch, backend_name):
            return AttnForwardMethod.MHA_ONE_SHOT
        return AttnForwardMethod.MHA_CHUNKED_KV
    else:
        return _dispatch_mla_subtype(attn, forward_batch)


def handle_attention_flashinfer(attn, forward_batch):
    return _handle_attention_backend(attn, forward_batch, "flashinfer")


def handle_attention_fa3(attn, forward_batch):
    # when deterministic inference is enabled, use MLA
    if get_global_server_args().enable_deterministic_inference:
        return _dispatch_mla_subtype(attn, forward_batch)
    else:
        return _handle_attention_backend(attn, forward_batch, "fa3")


def handle_attention_flashmla(attn, forward_batch):
    return _handle_attention_backend(attn, forward_batch, "flashmla")


def handle_attention_cutlass_mla(attn, forward_batch):
    return _handle_attention_backend(attn, forward_batch, "cutlass_mla")


def handle_attention_fa4(attn, forward_batch):
    # TODO(cicirori): use FA4 MHA for DeepSeekV3 for now
    return AttnForwardMethod.MHA_CHUNKED_KV


def handle_attention_trtllm_mla(attn, forward_batch):
    sum_extend_prefix_lens = _get_sum_extend_prefix_lens(forward_batch)
    if _is_extend_without_speculative(forward_batch) and (
        not attn.disable_chunked_prefix_cache or sum_extend_prefix_lens == 0
    ):
        return AttnForwardMethod.MHA_CHUNKED_KV
    else:
        return _dispatch_mla_subtype(attn, forward_batch)


def handle_attention_aiter(attn, forward_batch):
    if _is_extend_without_speculative(forward_batch):
        if is_dp_attention_enabled():
            if sum(forward_batch.extend_prefix_lens_cpu) == 0:
                return AttnForwardMethod.MHA
            else:
                return AttnForwardMethod.MLA
        else:
            return AttnForwardMethod.MHA
    else:
        return AttnForwardMethod.MLA


def handle_attention_nsa(attn, forward_batch):
    return AttnForwardMethod.MLA


def handle_attention_triton(attn, forward_batch):
    # when deterministic inference is enabled, use MLA
    if get_global_server_args().enable_deterministic_inference:
        return _dispatch_mla_subtype(attn, forward_batch)

    if (
        _is_extend_without_speculative(forward_batch)
        and sum(forward_batch.extend_prefix_lens_cpu) == 0
    ):
        return AttnForwardMethod.MHA
    else:
        return _dispatch_mla_subtype(attn, forward_batch)


class DeepseekV2MLP(nn.Module):
    def __init__(
        self,
        hidden_size: int,
        intermediate_size: int,
        hidden_act: str,
        quant_config: Optional[QuantizationConfig] = None,
        reduce_results: bool = True,
        prefix: str = "",
        tp_rank: Optional[int] = None,
        tp_size: Optional[int] = None,
    ) -> None:
        super().__init__()
        self.tp_size = tp_size

        self.gate_up_proj = MergedColumnParallelLinear(
            hidden_size,
            [intermediate_size] * 2,
            bias=False,
            quant_config=quant_config,
            prefix=add_prefix("gate_up_proj", prefix),
            tp_rank=tp_rank,
            tp_size=tp_size,
        )
        self.down_proj = RowParallelLinear(
            intermediate_size,
            hidden_size,
            bias=False,
            quant_config=quant_config,
            reduce_results=reduce_results,
            prefix=add_prefix("down_proj", prefix),
            tp_rank=tp_rank,
            tp_size=tp_size,
        )
        if hidden_act != "silu":
            raise ValueError(
                f"Unsupported activation: {hidden_act}. "
                "Only silu is supported for now."
            )
        self.act_fn = SiluAndMul()

    def forward(
        self,
        x,
        forward_batch=None,
        should_allreduce_fusion: bool = False,
        use_reduce_scatter: bool = False,
        gemm_output_zero_allocator: BumpAllocator = None,
    ):
        if (self.tp_size == 1) and x.shape[0] == 0:
            return x

        if (
            gemm_output_zero_allocator is not None
            and x.shape[0] <= 256
            and self.gate_up_proj.weight.dtype == torch.uint8
        ):
            y = gemm_output_zero_allocator.allocate(
                x.shape[0] * self.gate_up_proj.output_size_per_partition
            ).view(x.shape[0], self.gate_up_proj.output_size_per_partition)
            x = (x, None, y)

        gate_up, _ = self.gate_up_proj(x)
        x = self.act_fn(gate_up)
        x, _ = self.down_proj(
            x, skip_all_reduce=should_allreduce_fusion or use_reduce_scatter
        )
        return x


class MoEGate(nn.Module):
    def __init__(
        self,
        config,
        quant_config,
        prefix: str = "",
        is_nextn: bool = False,
    ):
        super().__init__()
        self.is_nextn = is_nextn
        self.weight = nn.Parameter(
            torch.empty((config.n_routed_experts, config.hidden_size))
        )
        if config.topk_method == "noaux_tc":
            correction_bias_dtype = (
                torch.bfloat16
                if quant_config is not None
                and quant_config.get_name() == "modelopt_fp4"
                and should_use_flashinfer_trtllm_moe()
                else torch.float32
            )
            self.e_score_correction_bias = nn.Parameter(
                torch.empty((config.n_routed_experts), dtype=correction_bias_dtype)
            )
        else:
            self.e_score_correction_bias = None
        if _is_cpu and _is_cpu_amx_available:
            self.quant_method = PackWeightMethod(weight_names=["weight"])

    def forward(self, hidden_states, gemm_output_zero_allocator: BumpAllocator = None):
        if use_intel_amx_backend(self):
            return torch.ops.sgl_kernel.weight_packed_linear(
                hidden_states,
                self.weight,
                None,  # bias
                True,  # is_vnni
            )

        if get_global_server_args().enable_deterministic_inference:
            return F.linear(hidden_states, self.weight, None)

        # NOTE: For some unknown reason, router_gemm seems degrade accept length.
        if (
            _is_cuda
            and hidden_states.shape[0] <= 16
            and hidden_states.shape[1] == 7168
            and (self.weight.shape[0] == 256 or self.weight.shape[0] == 384)
            and _device_sm >= 90
        ):
            # router gemm output float32
            logits = dsv3_router_gemm(
                hidden_states, self.weight, out_dtype=torch.float32
            )
        elif _use_aiter_gfx95 and hidden_states.shape[0] <= 256:
            logits = aiter_dsv3_router_gemm(
                hidden_states, self.weight, gemm_output_zero_allocator
            )
        else:
            logits = F.linear(hidden_states, self.weight, None)

        return logits


class DeepseekV2MoE(nn.Module):

    def __init__(
        self,
        config: PretrainedConfig,
        layer_id: int,
        quant_config: Optional[QuantizationConfig] = None,
        prefix: str = "",
        alt_stream: Optional[torch.cuda.Stream] = None,
        is_nextn: bool = False,
    ):
        super().__init__()
        self.tp_size = get_tensor_model_parallel_world_size()
        self.routed_scaling_factor = config.routed_scaling_factor
        self.n_shared_experts = config.n_shared_experts
        self.num_fused_shared_experts = (
            0
            if get_global_server_args().disable_shared_experts_fusion
            else config.n_shared_experts
        )
        self.config = config
        self.layer_id = layer_id
        self.alt_stream = alt_stream
        self.is_nextn = is_nextn

        if self.tp_size > config.n_routed_experts:
            raise ValueError(
                f"Tensor parallel size {self.tp_size} is greater than "
                f"the number of experts {config.n_routed_experts}."
            )

        if config.hidden_act != "silu":
            raise ValueError(
                f"Unsupported activation: {config.hidden_act}. "
                "Only silu is supported for now."
            )

        self.gate = MoEGate(
            config=config,
            quant_config=quant_config,
            prefix=add_prefix("gate", prefix),
            is_nextn=is_nextn,
        )

        self.experts = get_moe_impl_class(quant_config)(
            num_experts=config.n_routed_experts
            + self.num_fused_shared_experts
            + get_global_server_args().ep_num_redundant_experts,
            num_fused_shared_experts=self.num_fused_shared_experts,
            top_k=config.num_experts_per_tok + self.num_fused_shared_experts,
            hidden_size=config.hidden_size,
            intermediate_size=config.moe_intermediate_size,
            layer_id=self.layer_id,
            quant_config=quant_config,
            routed_scaling_factor=self.routed_scaling_factor,
            prefix=add_prefix("experts", prefix),
        )

        self.topk = TopK(
            top_k=config.num_experts_per_tok + self.num_fused_shared_experts,
            renormalize=config.norm_topk_prob,
            use_grouped_topk=True,
            num_expert_group=config.n_group,
            num_fused_shared_experts=self.num_fused_shared_experts,
            topk_group=config.topk_group,
            correction_bias=self.gate.e_score_correction_bias,
            quant_config=quant_config,
            routed_scaling_factor=self.routed_scaling_factor,
            apply_routed_scaling_factor_on_output=self.experts.should_fuse_routed_scaling_factor_in_topk,
            # Some Fp4 MoE backends require the output format to be bypassed but the MTP layers are unquantized
            # and requires the output format to be standard. We use quant_config to determine the output format.
            output_format=TopKOutputFormat.STANDARD if quant_config is None else None,
        )

        self.shared_experts_is_int8 = False
        self.shared_experts_is_fp8 = False
        self.shared_experts_weight_block_size = None
        if config.n_shared_experts is not None and self.num_fused_shared_experts == 0:
            intermediate_size = config.moe_intermediate_size * config.n_shared_experts
            # disable tp for shared experts when enable deepep moe, or with fp4 allgather
            self.shared_experts = DeepseekV2MLP(
                hidden_size=config.hidden_size,
                intermediate_size=intermediate_size,
                hidden_act=config.hidden_act,
                quant_config=quant_config,
                reduce_results=False,
                prefix=add_prefix("shared_experts", prefix),
                **(
                    dict(tp_rank=0, tp_size=1)
                    if get_moe_a2a_backend().is_deepep()
                    or get_moe_a2a_backend().is_mooncake()
                    or should_use_flashinfer_cutlass_moe_fp4_allgather()
                    else {}
                ),
            )
            is_packed_weight = hasattr(
                self.shared_experts.gate_up_proj.quant_method, "quant_config"
            ) and self.shared_experts.gate_up_proj.quant_method.quant_config.get_name() in {
                "awq",
                "awq_marlin",
                "moe_wna16",
            }
            self.shared_experts_is_int8 = (
                not is_packed_weight
                and self.shared_experts.gate_up_proj.weight.dtype == torch.int8
            )
            self.shared_experts_is_fp8 = (
                not is_packed_weight
                and self.shared_experts.gate_up_proj.weight.dtype == torch.float8_e4m3fn
            )
            if self.shared_experts_is_fp8:
                assert (
                    self.shared_experts.gate_up_proj.quant_method.quant_config.weight_block_size
                    == self.shared_experts.down_proj.quant_method.quant_config.weight_block_size
                )
                self.shared_experts_weight_block_size = (
                    self.shared_experts.gate_up_proj.quant_method.quant_config.weight_block_size
                )

        self.top_k = config.num_experts_per_tok

        if get_moe_a2a_backend().is_deepep() or get_moe_a2a_backend().is_mooncake():
            # TODO: we will support tp < ep in the future
            self.ep_size = get_moe_expert_parallel_world_size()
            self.num_experts = (
                config.n_routed_experts
                + get_global_server_args().ep_num_redundant_experts
            )
            self.renormalize = config.norm_topk_prob
            self.topk_group = config.topk_group
            self.num_expert_group = config.n_group
            self.correction_bias = (
                self.gate.e_score_correction_bias.data
                if self.gate.e_score_correction_bias is not None
                else None
            )

        self._enable_a2a_moe = (
            get_moe_a2a_backend().is_deepep() or get_moe_a2a_backend().is_mooncake()
        )
        self._fuse_shared_experts_inside_sbo = SboFlags.fuse_shared_experts_inside_sbo()

    def get_moe_weights(self):
        return [
            x.data
            for name, x in self.experts.named_parameters()
            if name not in ["correction_bias"]
        ]

    def forward(
        self,
        hidden_states: torch.Tensor,
        forward_batch: Optional[ForwardBatch] = None,
        should_allreduce_fusion: bool = False,
        use_reduce_scatter: bool = False,
        gemm_output_zero_allocator: BumpAllocator = None,
    ) -> torch.Tensor:
        if not self._enable_a2a_moe:
            DUAL_STREAM_TOKEN_THRESHOLD = 1024
            if (
                self.alt_stream is not None
                and self.num_fused_shared_experts == 0
                and hidden_states.shape[0] > 0
                and hidden_states.shape[0] <= DUAL_STREAM_TOKEN_THRESHOLD
            ):
                return self.forward_normal_dual_stream(
                    hidden_states,
                    should_allreduce_fusion,
                    use_reduce_scatter,
                    gemm_output_zero_allocator,
                )
            else:
                return self.forward_normal(
                    hidden_states,
                    should_allreduce_fusion,
                    use_reduce_scatter,
                    gemm_output_zero_allocator,
                )
        else:
            return self.forward_deepep(hidden_states, forward_batch)

    def forward_normal_dual_stream(
        self,
        hidden_states: torch.Tensor,
        should_allreduce_fusion: bool = False,
        use_reduce_scatter: bool = False,
        gemm_output_zero_allocator: BumpAllocator = None,
    ) -> torch.Tensor:

        current_stream = torch.cuda.current_stream()
        self.alt_stream.wait_stream(current_stream)
        shared_output = self._forward_shared_experts(
            hidden_states, gemm_output_zero_allocator
        )

        with torch.cuda.stream(self.alt_stream):
            # router_logits: (num_tokens, n_experts)
            router_logits = self.gate(hidden_states, gemm_output_zero_allocator)
            topk_output = self.topk(hidden_states, router_logits)
            if isinstance(
                self.experts.quant_method, CompressedTensorsWNA16AMXEPMoEMethod
            ):
                topk_output.topk_weights.mul_(self.routed_scaling_factor)
            final_hidden_states = self.experts(hidden_states, topk_output)
            if not _is_cuda:
                final_hidden_states *= self.routed_scaling_factor

        current_stream.wait_stream(self.alt_stream)
        with use_symmetric_memory(parallel_state.get_tp_group()) as sm:
            final_hidden_states_out = torch.empty_like(final_hidden_states)

        torch.add(final_hidden_states, shared_output, out=final_hidden_states_out)
        final_hidden_states = final_hidden_states_out
        sm.tag(final_hidden_states)
        if (
            self.tp_size > 1
            and not should_allreduce_fusion
            and not use_reduce_scatter
            and not should_use_flashinfer_cutlass_moe_fp4_allgather()
        ):
            final_hidden_states = tensor_model_parallel_all_reduce(final_hidden_states)
        return final_hidden_states

    def forward_normal(
        self,
        hidden_states: torch.Tensor,
        should_allreduce_fusion: bool = False,
        use_reduce_scatter: bool = False,
        gemm_output_zero_allocator: BumpAllocator = None,
    ) -> torch.Tensor:
        if hasattr(self, "shared_experts") and use_intel_amx_backend(
            self.shared_experts.gate_up_proj
        ):
            return self.forward_cpu(hidden_states, should_allreduce_fusion)

        if hidden_states.shape[0] > 0:
            if not self._fuse_shared_experts_inside_sbo:
                shared_output = self._forward_shared_experts(
                    hidden_states, gemm_output_zero_allocator
                )
            # router_logits: (num_tokens, n_experts)
            router_logits = self.gate(hidden_states, gemm_output_zero_allocator)
            topk_output = self.topk(hidden_states, router_logits)
        else:
            shared_output = None
            topk_output = self.topk.empty_topk_output(hidden_states.device)

        if self._fuse_shared_experts_inside_sbo:
            shared_output = None

            def _forward_shared_experts_and_put_results():
                nonlocal shared_output
                shared_output = self._forward_shared_experts(
                    hidden_states, gemm_output_zero_allocator
                )

        final_hidden_states = self.experts(
            hidden_states,
            topk_output,
            **(
                dict(
                    forward_shared_experts=_forward_shared_experts_and_put_results,
                    alt_stream=self.alt_stream,
                )
                if self._fuse_shared_experts_inside_sbo
                else {}
            ),
        )
        if not _is_cuda and not _use_aiter:
            # fused in biased_grouped_topk so we can skip here
            final_hidden_states *= self.routed_scaling_factor
        if shared_output is not None:
            with use_symmetric_memory(parallel_state.get_tp_group()) as sm:
                final_hidden_states_out = torch.empty_like(final_hidden_states)
            torch.add(final_hidden_states, shared_output, out=final_hidden_states_out)
            final_hidden_states = final_hidden_states_out
            sm.tag(final_hidden_states)
        if (
            self.tp_size > 1
            and not should_allreduce_fusion
            and not use_reduce_scatter
            and not should_use_flashinfer_cutlass_moe_fp4_allgather()
        ):
            final_hidden_states = tensor_model_parallel_all_reduce(final_hidden_states)
        return final_hidden_states

    def forward_cpu(
        self,
        hidden_states: torch.Tensor,
        should_allreduce_fusion: bool = False,
    ) -> torch.Tensor:
        # router_logits: (num_tokens, n_experts)
        router_logits = self.gate(hidden_states)
        topk_output = self.topk(hidden_states, router_logits)
        fused_experts_out = self.experts(
            hidden_states=hidden_states, topk_output=topk_output
        )

        assert use_intel_amx_backend(
            self.shared_experts.gate_up_proj
        ) == use_intel_amx_backend(self.shared_experts.down_proj)
        # [Note] inplace should be False in fused_experts.
        # If inplace is True in fused_experts (self.experts), hidden_states will be changed after fused_experts
        # While hidden_states is still needed in shared_expert.
        final_hidden_states = torch.ops.sgl_kernel.shared_expert_cpu(
            hidden_states,
            self.shared_experts.gate_up_proj.weight,
            self.shared_experts.down_proj.weight,
            fused_experts_out,
            self.routed_scaling_factor,
            True,  # inplace
            self.shared_experts_is_int8,  # use_int8_w8a8
            self.shared_experts_is_fp8,  # use_fp8_w8a16
            (
                self.shared_experts.gate_up_proj.weight_scale
                if self.shared_experts_is_int8
                else (
                    self.shared_experts.gate_up_proj.weight_scale_inv
                    if self.shared_experts_is_fp8
                    else None
                )
            ),  # w1_scale
            (
                self.shared_experts.down_proj.weight_scale
                if self.shared_experts_is_int8
                else (
                    self.shared_experts.down_proj.weight_scale_inv
                    if self.shared_experts_is_fp8
                    else None
                )
            ),  # w2_scale
            (
                self.shared_experts_weight_block_size
                if self.shared_experts_is_fp8
                else None
            ),  # block_size
            None,  # a1_scale
            None,  # a2_scale
            True,  # is_vnni
        )
        if self.tp_size > 1 and not should_allreduce_fusion:
            final_hidden_states = tensor_model_parallel_all_reduce(final_hidden_states)
        return final_hidden_states

    def forward_deepep(
        self, hidden_states: torch.Tensor, forward_batch: ForwardBatch
    ) -> torch.Tensor:
        shared_output = None
        if hidden_states.shape[0] > 0:
            # router_logits: (num_tokens, n_experts)
            router_logits = self.gate(hidden_states)
            if not self._fuse_shared_experts_inside_sbo:
                shared_output = self._forward_shared_experts(hidden_states)
            topk_output = self.topk(
                hidden_states,
                router_logits,
                num_token_non_padded=forward_batch.num_token_non_padded,
                expert_location_dispatch_info=ExpertLocationDispatchInfo.init_new(
                    layer_id=self.layer_id,
                ),
            )
        else:
            topk_output = self.topk.empty_topk_output(hidden_states.device)

        if self._fuse_shared_experts_inside_sbo:
            shared_output = None

            def _forward_shared_experts_and_put_results():
                nonlocal shared_output
                shared_output = self._forward_shared_experts(hidden_states)

        final_hidden_states = self.experts(
            hidden_states=hidden_states,
            topk_output=topk_output,
            **(
                dict(
                    forward_shared_experts=_forward_shared_experts_and_put_results,
                    alt_stream=self.alt_stream,
                    # SBO is not yet implemented for NextN
                    disable_sbo=self.is_nextn,
                )
                if self._fuse_shared_experts_inside_sbo
                else {}
            ),
        )

        if shared_output is not None:
            x = shared_output
            if self.experts.should_fuse_routed_scaling_factor_in_topk:
                x.add_(final_hidden_states)
            else:
                x.add_(final_hidden_states, alpha=self.routed_scaling_factor)
            final_hidden_states = x
        else:
            if not self.experts.should_fuse_routed_scaling_factor_in_topk:
                final_hidden_states *= self.routed_scaling_factor

        return final_hidden_states

    def _forward_shared_experts(
        self, hidden_states, gemm_output_zero_allocator: BumpAllocator = None
    ):
        if (hidden_states.shape[0] > 0) and (self.num_fused_shared_experts == 0):
            return self.shared_experts(
                hidden_states, gemm_output_zero_allocator=gemm_output_zero_allocator
            )
        else:
            return None

    def op_gate(self, state):
        if is_non_idle_and_non_empty(
            state.forward_batch.forward_mode, state.hidden_states_mlp_input
        ):
            # router_logits: (num_tokens, n_experts)
            state.router_logits = self.gate(state.hidden_states_mlp_input)
        else:
            state.router_logits = None

    def op_shared_experts(self, state):
        hidden_states_mlp_input = state.pop("hidden_states_mlp_input")
        if (self.num_fused_shared_experts == 0) and is_non_idle_and_non_empty(
            state.forward_batch.forward_mode, hidden_states_mlp_input
        ):
            state.shared_output = self.shared_experts(hidden_states_mlp_input)
        else:
            state.shared_output = None

    def op_select_experts(self, state):
        router_logits = state.pop("router_logits")
        hidden_states = state.hidden_states_mlp_input

        if router_logits is not None:
            with get_global_expert_distribution_recorder().with_current_layer(
                self.layer_id
            ):
                state.topk_output = self.topk(
                    hidden_states=hidden_states,
                    router_logits=router_logits,
                    num_token_non_padded=state.forward_batch.num_token_non_padded,
                    expert_location_dispatch_info=ExpertLocationDispatchInfo.init_new(
                        layer_id=self.layer_id,
                    ),
                )
        else:
            state.topk_output = self.topk.empty_topk_output(hidden_states.device)

    def op_dispatch_a(self, state):
        if self.ep_size > 1:
            self.experts.dispatcher.dispatch_a(
                hidden_states=state.hidden_states_mlp_input,
                topk_output=state.pop("topk_output"),
                tbo_subbatch_index=state.get("tbo_subbatch_index"),
            )

    def op_dispatch_b(self, state):
        if self.ep_size > 1:
            with get_global_expert_distribution_recorder().with_current_layer(
                self.layer_id
            ):
                state.dispatch_output = self.experts.dispatcher.dispatch_b(
                    tbo_subbatch_index=state.get("tbo_subbatch_index"),
                )

    def op_experts(self, state):
        state.combine_input = self.experts.run_moe_core(
            dispatch_output=state.dispatch_output,
        )

    def op_combine_a(self, state):
        if self.ep_size > 1:
            self.experts.dispatcher.combine_a(
                combine_input=state.pop("combine_input"),
                tbo_subbatch_index=state.get("tbo_subbatch_index"),
            )
            state.pop("dispatch_output")

    def op_combine_b(self, state):
        if self.ep_size > 1:
            state.hidden_states_after_combine = self.experts.dispatcher.combine_b(
                tbo_subbatch_index=state.get("tbo_subbatch_index"),
            )

    def op_output(self, state):
        final_hidden_states = state.pop("hidden_states_after_combine")

        if (shared_output := state.pop("shared_output")) is not None:
            x = shared_output
            x.add_(final_hidden_states, alpha=self.routed_scaling_factor)
            final_hidden_states = x
        else:
            final_hidden_states *= self.routed_scaling_factor

        state.hidden_states_mlp_output = final_hidden_states


def yarn_get_mscale(scale: float = 1, mscale: float = 1) -> float:
    import math

    if scale <= 1:
        return 1.0
    return 0.1 * mscale * math.log(scale) + 1.0


class DeepseekV2AttentionMLA(nn.Module):

    def __init__(
        self,
        config: PretrainedConfig,
        hidden_size: int,
        num_heads: int,
        qk_nope_head_dim: int,
        qk_rope_head_dim: int,
        v_head_dim: int,
        q_lora_rank: int,
        kv_lora_rank: int,
        rope_theta: float = 10000,
        rope_scaling: Optional[Dict[str, Any]] = None,
        max_position_embeddings: int = 8192,
        quant_config: Optional[QuantizationConfig] = None,
        reduce_results: bool = True,
        layer_id: int = None,
        prefix: str = "",
        alt_stream: Optional[torch.cuda.Stream] = None,
    ) -> None:
        super().__init__()
        self.layer_id = layer_id
        self.hidden_size = hidden_size
        self.qk_nope_head_dim = qk_nope_head_dim
        self.qk_rope_head_dim = qk_rope_head_dim
        self.qk_head_dim = qk_nope_head_dim + qk_rope_head_dim
        self.v_head_dim = v_head_dim
        self.q_lora_rank = q_lora_rank
        self.kv_lora_rank = kv_lora_rank
        attn_tp_rank = get_attention_tp_rank()
        attn_tp_size = get_attention_tp_size()

        self.num_heads = num_heads
        assert num_heads % attn_tp_size == 0
        self.num_local_heads = num_heads // attn_tp_size
        self.scaling = self.qk_head_dim**-0.5
        self.rope_theta = rope_theta
        self.max_position_embeddings = max_position_embeddings
        self.kv_cache_dtype = get_global_server_args().kv_cache_dtype

        # NOTE modification to rope_scaling must be done early enough, b/c e.g. Indexer needs it
        if rope_scaling:
            rope_scaling["rope_type"] = "deepseek_yarn"

        # For tensor parallel attention
        if self.q_lora_rank is not None:
            self.fused_qkv_a_proj_with_mqa = ReplicatedLinear(
                self.hidden_size,
                self.q_lora_rank + self.kv_lora_rank + self.qk_rope_head_dim,
                bias=False,
                quant_config=quant_config,
                prefix=add_prefix("fused_qkv_a_proj_with_mqa", prefix),
            )
            self.q_a_layernorm = RMSNorm(self.q_lora_rank, eps=config.rms_norm_eps)
            self.q_b_proj = ColumnParallelLinear(
                q_lora_rank,
                self.num_heads * self.qk_head_dim,
                bias=False,
                quant_config=self._get_q_b_proj_quant_config(quant_config),
                prefix=add_prefix("q_b_proj", prefix),
                tp_rank=attn_tp_rank,
                tp_size=attn_tp_size,
            )
        else:
            self.q_proj = ColumnParallelLinear(
                self.hidden_size,
                self.num_heads * self.qk_head_dim,
                bias=False,
                quant_config=quant_config,
                prefix=add_prefix("q_proj", prefix),
                tp_rank=attn_tp_rank,
                tp_size=attn_tp_size,
            )
            self.kv_a_proj_with_mqa = ReplicatedLinear(
                self.hidden_size,
                self.kv_lora_rank + self.qk_rope_head_dim,
                bias=False,
                quant_config=quant_config,
                prefix=add_prefix("kv_a_proj_with_mqa", prefix),
            )

        self.use_nsa = is_deepseek_nsa(config)
        if self.use_nsa:
            self.indexer = Indexer(
                hidden_size=hidden_size,
                index_n_heads=get_nsa_index_n_heads(config),
                index_head_dim=get_nsa_index_head_dim(config),
                rope_head_dim=qk_rope_head_dim,
                index_topk=get_nsa_index_topk(config),
                q_lora_rank=q_lora_rank,
                max_position_embeddings=max_position_embeddings,
                rope_theta=rope_theta,
                scale_fmt="ue8m0",
                block_size=128,
                rope_scaling=rope_scaling,
                prefix=add_prefix("indexer", prefix),
                quant_config=quant_config,
                layer_id=layer_id,
                alt_stream=alt_stream,
                fuse_wk_and_weights_proj=is_nsa_indexer_wk_and_weights_proj_fused(
                    config, quant_config
                ),
            )

        self.kv_b_proj = ColumnParallelLinear(
            self.kv_lora_rank,
            self.num_heads * (self.qk_nope_head_dim + self.v_head_dim),
            bias=False,
            quant_config=quant_config,
            prefix=add_prefix("kv_b_proj", prefix),
            tp_rank=attn_tp_rank,
            tp_size=attn_tp_size,
        )
        # O projection.
        self.o_proj = RowParallelLinear(
            self.num_heads * self.v_head_dim,
            self.hidden_size,
            bias=False,
            quant_config=quant_config,
            reduce_results=reduce_results,
            prefix=add_prefix("o_proj", prefix),
            tp_rank=attn_tp_rank,
            tp_size=attn_tp_size,
        )
        self.kv_a_layernorm = RMSNorm(self.kv_lora_rank, eps=config.rms_norm_eps)

        self.rotary_emb = get_rope_wrapper(
            qk_rope_head_dim,
            rotary_dim=qk_rope_head_dim,
            max_position=max_position_embeddings,
            base=rope_theta,
            rope_scaling=rope_scaling,
            is_neox_style=False,
            device=get_global_server_args().device,
        )

        if rope_scaling:
            mscale_all_dim = rope_scaling.get("mscale_all_dim", False)
            scaling_factor = rope_scaling["factor"]
            mscale = yarn_get_mscale(scaling_factor, float(mscale_all_dim))
            self.scaling = self.scaling * mscale * mscale
        else:
            self.rotary_emb.forward = self.rotary_emb.forward_native

        self.attn_mqa = RadixAttention(
            self.num_local_heads,
            self.kv_lora_rank + self.qk_rope_head_dim,
            self.scaling,
            num_kv_heads=1,
            layer_id=layer_id,
            v_head_dim=self.kv_lora_rank,
            quant_config=quant_config,
            prefix=add_prefix("attn_mqa", prefix),
        )

        self.attn_mha = RadixAttention(
            self.num_local_heads,
            self.qk_nope_head_dim + self.qk_rope_head_dim,
            self.scaling,
            num_kv_heads=self.num_local_heads,
            layer_id=layer_id,
            v_head_dim=self.v_head_dim,
            quant_config=quant_config,
            prefix=add_prefix("attn_mha", prefix),
        )

        self.alt_stream = alt_stream
        self.attn_mha.kv_b_proj = None

        self.w_kc = None
        self.w_vc = None
        self.w_scale = 1.0

        self.w_scale_k = None
        self.w_scale_v = None
        self.use_deep_gemm_bmm = False

        self.flashinfer_mla_disable_ragged = (
            get_global_server_args().flashinfer_mla_disable_ragged
        )
        self.disable_chunked_prefix_cache = (
            get_global_server_args().disable_chunked_prefix_cache
        )

        self.current_attention_backend = (
            None  # Attention backend used by current forward batch
        )
        self.rocm_fused_decode_mla = get_bool_env_var(
            "SGLANG_ROCM_FUSED_DECODE_MLA", "false"
        )

        # TODO: Design a finer way to determine the threshold
        self.chunked_prefix_cache_threshold = get_int_env_var(
            "SGL_CHUNKED_PREFIX_CACHE_THRESHOLD", 8192
        )

        # If we have self.fused_qkv_a_proj_with_mqa and we're running on CPU, we will choose the torch.ops.sgl_kernel.qkv_proj_with_rope_fused_weight kernel
        # which requires self.w_kc and self.w_vc to be packed.
        # If not, we will use torch.bmm and weight shouldn't be packed in this case
        has_fused_proj = hasattr(self, "fused_qkv_a_proj_with_mqa")
        if has_fused_proj and _is_cpu and _is_cpu_amx_available:
            self.quant_method = PackWeightMethod(
                weight_names=["w_kc", "w_vc"], transpose_dims=[[1, 2], [1, 2]]
            )

        is_packed_weight = (
            has_fused_proj
            and hasattr(self.fused_qkv_a_proj_with_mqa.quant_method, "quant_config")
            and self.fused_qkv_a_proj_with_mqa.quant_method.quant_config.get_name()
            in {"awq", "awq_marlin", "moe_wna16"}
        )
        self.use_min_latency_fused_a_gemm = (
            has_fused_proj
            and not is_packed_weight
            and self.fused_qkv_a_proj_with_mqa.weight.dtype == torch.bfloat16
            and self.fused_qkv_a_proj_with_mqa.weight.shape[0] == 2112
            and self.fused_qkv_a_proj_with_mqa.weight.shape[1] == 7168
            and _is_cuda
            and 90 <= _device_sm < 120
        )

        self.qkv_proj_with_rope_is_int8 = (
            has_fused_proj
            and not is_packed_weight
            and self.fused_qkv_a_proj_with_mqa.weight.dtype == torch.int8
        )
        self.qkv_proj_with_rope_is_fp8 = (
            has_fused_proj
            and not is_packed_weight
            and self.fused_qkv_a_proj_with_mqa.weight.dtype == torch.float8_e4m3fn
        )

        self.weight_block_size = None
        if self.qkv_proj_with_rope_is_fp8 and _is_cpu and _is_cpu_amx_available:
            assert getattr(
                self.fused_qkv_a_proj_with_mqa.quant_method, "block_quant", False
            ) == getattr(self.q_b_proj.quant_method, "block_quant", False)
            use_block_quant = getattr(
                self.fused_qkv_a_proj_with_mqa.quant_method, "block_quant", False
            )

            if use_block_quant:
                assert (
                    self.fused_qkv_a_proj_with_mqa.quant_method.quant_config.weight_block_size
                    == self.q_b_proj.quant_method.quant_config.weight_block_size
                )
                self.weight_block_size = (
                    self.fused_qkv_a_proj_with_mqa.quant_method.quant_config.weight_block_size
                )
        self.is_mla_preprocess_enabled = is_mla_preprocess_enabled()
        if self.is_mla_preprocess_enabled:
            assert (
                quant_config is None or quant_config.get_name() == "w8a8_int8"
            ), "MLA Preprocess only works with Unquant or W8A8Int8"
            self.mla_preprocess = None

    def dispatch_attn_forward_method(
        self, forward_batch: ForwardBatch
    ) -> AttnForwardMethod:
        # Determine attention backend used by current forward batch
        if forward_batch.forward_mode.is_decode_or_idle():
            attention_backend = get_global_server_args().decode_attention_backend
        elif (
            forward_batch.forward_mode.is_target_verify()
            or forward_batch.forward_mode.is_draft_extend()
        ):
            # Use the specified backend for speculative operations (both verify and draft extend)
            if get_global_server_args().speculative_attention_mode == "decode":
                attention_backend = get_global_server_args().decode_attention_backend
            else:  # default to prefill
                attention_backend = get_global_server_args().prefill_attention_backend
        else:
            attention_backend = get_global_server_args().prefill_attention_backend
        self.current_attention_backend = attention_backend

        handler = AttentionBackendRegistry.get_handler(attention_backend)
        return handler(self, forward_batch)

    def op_prepare(self, state):
        state.attn_intermediate_state = self.forward_prepare(
            positions=state.positions,
            hidden_states=state.pop("hidden_states_after_comm_pre_attn"),
            forward_batch=state.forward_batch,
            zero_allocator=state.zero_allocator,
        )

    def op_core(self, state):
        state.hidden_states_after_attn = self.forward_core(
            state.pop("attn_intermediate_state")
        )

    def forward(
        self,
        positions: torch.Tensor,
        hidden_states: torch.Tensor,
        forward_batch: ForwardBatch,
        zero_allocator: BumpAllocator,
    ):
        s = self.forward_prepare(
            positions=positions,
            hidden_states=hidden_states,
            forward_batch=forward_batch,
            zero_allocator=zero_allocator,
        )
        return self.forward_core(s)

    def forward_prepare(
        self,
        positions: torch.Tensor,
        hidden_states: torch.Tensor,
        forward_batch: ForwardBatch,
        zero_allocator: BumpAllocator,
    ):
        if self.attn_mha.kv_b_proj is None:
            self.attn_mha.kv_b_proj = self.kv_b_proj

        # when hidden_states is a tuple of tensors, the tuple will include quantized weight and scale tensor
        if isinstance(hidden_states, tuple):
            if hidden_states[0].shape[0] == 0:
                assert (
                    not self.o_proj.reduce_results
                ), "short-circuiting allreduce will lead to hangs"
                return hidden_states[0]
        else:
            if hidden_states.shape[0] == 0:
                assert (
                    not self.o_proj.reduce_results
                ), "short-circuiting allreduce will lead to hangs"
                return hidden_states, None, forward_batch, None

        attn_forward_method = self.dispatch_attn_forward_method(forward_batch)
        if attn_forward_method == AttnForwardMethod.MHA:
            inner_state = self.forward_normal_prepare(
                positions, hidden_states, forward_batch, zero_allocator
            )
        elif attn_forward_method == AttnForwardMethod.MHA_CHUNKED_KV:
            inner_state = self.forward_normal_chunked_kv_prepare(
                positions, hidden_states, forward_batch, zero_allocator
            )
        elif attn_forward_method == AttnForwardMethod.MHA_ONE_SHOT:
            inner_state = self.forward_normal_one_shot_prepare(
                positions, hidden_states, forward_batch, zero_allocator
            )
        elif attn_forward_method == AttnForwardMethod.MLA:
            if not self.is_mla_preprocess_enabled:
                inner_state = self.forward_absorb_prepare(
                    positions, hidden_states, forward_batch, zero_allocator
                )
            else:
                # TODO(iforgetmyname): to be separated as a standalone func
                if self.mla_preprocess is None:
                    self.mla_preprocess = NPUFusedMLAPreprocess(
                        self.fused_qkv_a_proj_with_mqa,
                        self.q_a_layernorm,
                        self.kv_a_layernorm,
                        self.q_b_proj,
                        self.w_kc,
                        self.rotary_emb,
                        self.layer_id,
                        self.num_local_heads,
                        self.qk_nope_head_dim,
                        self.qk_rope_head_dim,
                    )
                inner_state = self.mla_preprocess.forward(
                    positions, hidden_states, forward_batch, zero_allocator
                )
                inner_state = (*inner_state, None)  # add a position for topk_indices
        elif attn_forward_method == AttnForwardMethod.NPU_MLA_SPARSE:
            inner_state = self.forward_npu_sparse_prepare(
                positions, hidden_states, forward_batch, zero_allocator
            )
        elif attn_forward_method == AttnForwardMethod.MLA_FUSED_ROPE:
            inner_state = self.forward_absorb_fused_mla_rope_prepare(
                positions, hidden_states, forward_batch, zero_allocator
            )
        elif attn_forward_method == AttnForwardMethod.MLA_FUSED_ROPE_CPU:
            inner_state = self.forward_absorb_fused_mla_rope_cpu_prepare(
                positions, hidden_states, forward_batch, zero_allocator
            )
        else:
            raise NotImplementedError
        return None, attn_forward_method, forward_batch, inner_state

    def forward_core(self, intermediate_state):
        hidden_states, attn_forward_method, forward_batch, inner_state = (
            intermediate_state
        )
        if inner_state is None:
            return hidden_states

        if attn_forward_method == AttnForwardMethod.MHA:
            return self.forward_normal_core(*inner_state)
        elif attn_forward_method == AttnForwardMethod.MHA_CHUNKED_KV:
            return self.forward_normal_chunked_kv_core(*inner_state)
        elif attn_forward_method == AttnForwardMethod.MHA_ONE_SHOT:
            return self.forward_normal_one_shot_core(*inner_state)
        elif attn_forward_method == AttnForwardMethod.MLA:
            return self.forward_absorb_core(*inner_state)
        elif attn_forward_method == AttnForwardMethod.NPU_MLA_SPARSE:
            return self.forward_npu_sparse_core(*inner_state)
        elif attn_forward_method == AttnForwardMethod.MLA_FUSED_ROPE:
            return self.forward_absorb_fused_mla_rope_core(*inner_state)
        elif attn_forward_method == AttnForwardMethod.MLA_FUSED_ROPE_CPU:
            return self.forward_absorb_fused_mla_rope_cpu_core(*inner_state)
        else:
            raise NotImplementedError

    def forward_normal_prepare(
        self,
        positions: torch.Tensor,
        hidden_states: torch.Tensor,
        forward_batch: ForwardBatch,
        zero_allocator: BumpAllocator,
    ):
        if self.q_lora_rank is not None:
            q, latent_cache = self.fused_qkv_a_proj_with_mqa(hidden_states)[0].split(
                [self.q_lora_rank, self.kv_lora_rank + self.qk_rope_head_dim], dim=-1
            )
            q = self.q_a_layernorm(q)
            q = self.q_b_proj(q)[0].view(-1, self.num_local_heads, self.qk_head_dim)
        else:
            q = self.q_proj(hidden_states)[0].view(
                -1, self.num_local_heads, self.qk_head_dim
            )
            latent_cache = self.kv_a_proj_with_mqa(hidden_states)[0]

        _, q_pe = q.split([self.qk_nope_head_dim, self.qk_rope_head_dim], dim=-1)
        kv_a, _ = latent_cache.split([self.kv_lora_rank, self.qk_rope_head_dim], dim=-1)
        latent_cache = latent_cache.unsqueeze(1)
        kv_a = self.kv_a_layernorm(kv_a)
        k_pe = latent_cache[:, :, self.kv_lora_rank :]
        q_pe, k_pe = self.rotary_emb(positions, q_pe, k_pe)
        q[..., self.qk_nope_head_dim :] = q_pe

        self._set_mla_kv_buffer(latent_cache, kv_a, k_pe, forward_batch)
        if (
            forward_batch.mha_one_shot
            and sum(forward_batch.extend_prefix_lens_cpu) != 0
        ):
            kv_a, k_pe = self._get_mla_kv_buffer(
                forward_batch.fetch_mha_one_shot_kv_indices(), q.dtype, forward_batch
            )
        kv = self.kv_b_proj(kv_a)[0]
        kv = kv.view(-1, self.num_local_heads, self.qk_nope_head_dim + self.v_head_dim)
        k_nope = kv[..., : self.qk_nope_head_dim]
        v = kv[..., self.qk_nope_head_dim :]

        k = self._concat_and_cast_mha_k(k_nope, k_pe, forward_batch)
        return q, k, v, forward_batch

    def forward_normal_core(self, q, k, v, forward_batch):
        attn_output = self.attn_mha(q, k, v, forward_batch, save_kv_cache=False)
        attn_output = attn_output.reshape(-1, self.num_local_heads * self.v_head_dim)
        output, _ = self.o_proj(attn_output)
        return output

    def _fuse_rope_for_trtllm_mla(self, forward_batch: ForwardBatch) -> bool:
        """
        Check if we should skip rope and do fused rope+quantize for TRTLLM MLA decode in fp8_e4m3 path.
        """
        return (
            self.current_attention_backend == "trtllm_mla"
            and (
                forward_batch.forward_mode.is_decode_or_idle()
                or forward_batch.forward_mode.is_target_verify()
            )
            and forward_batch.attn_backend.data_type == torch.float8_e4m3fn
        )

    def forward_absorb_prepare(
        self,
        positions: torch.Tensor,
        hidden_states: torch.Tensor,
        forward_batch: ForwardBatch,
        zero_allocator: BumpAllocator,
    ):
        from sglang.srt.model_executor.cuda_graph_runner import get_is_capture_mode

        q_lora = None
        if self.q_lora_rank is not None:
            if (
                (not isinstance(hidden_states, tuple))
                and hidden_states.shape[0] <= 16
                and self.use_min_latency_fused_a_gemm
            ):
                fused_qkv_a_proj_out = dsv3_fused_a_gemm(
                    hidden_states, self.fused_qkv_a_proj_with_mqa.weight.T
                )
            else:
                fused_qkv_a_proj_out = self.fused_qkv_a_proj_with_mqa(hidden_states)[0]
            q, latent_cache = fused_qkv_a_proj_out.split(
                [self.q_lora_rank, self.kv_lora_rank + self.qk_rope_head_dim], dim=-1
            )
            k_nope = latent_cache[..., : self.kv_lora_rank]

            # overlap qk norm
            if self.alt_stream is not None and get_is_capture_mode():
                current_stream = torch.cuda.current_stream()
                self.alt_stream.wait_stream(current_stream)
                q = self.q_a_layernorm(q)
                with torch.cuda.stream(self.alt_stream):
                    k_nope = self.kv_a_layernorm(k_nope)
                current_stream.wait_stream(self.alt_stream)
            else:
                if _use_aiter_gfx95 and self.q_b_proj.weight.dtype == torch.uint8:
                    q, k_nope = fused_rms_mxfp4_quant(
                        q,
                        self.q_a_layernorm.weight,
                        self.q_a_layernorm.variance_epsilon,
                        k_nope,
                        self.kv_a_layernorm.weight,
                        self.kv_a_layernorm.variance_epsilon,
                    )
                else:
                    q = self.q_a_layernorm(q)
                    k_nope = self.kv_a_layernorm(k_nope)

            # q_lora needed by indexer
            if self.use_nsa:
                q_lora = q

            k_nope = k_nope.unsqueeze(1)
            q = self.q_b_proj(q)[0].view(-1, self.num_local_heads, self.qk_head_dim)
        else:
            q = self.q_proj(hidden_states)[0].view(
                -1, self.num_local_heads, self.qk_head_dim
            )
            latent_cache = self.kv_a_proj_with_mqa(hidden_states)[0]
            k_nope = latent_cache[..., : self.kv_lora_rank]
            k_nope = self.kv_a_layernorm(k_nope).unsqueeze(1)

        q_nope, q_pe = q.split([self.qk_nope_head_dim, self.qk_rope_head_dim], dim=-1)
        k_pe = latent_cache[..., self.kv_lora_rank :].unsqueeze(1)

        if self.use_deep_gemm_bmm:
            q_nope_val, q_nope_scale, masked_m, expected_m, aligned_m = (
                per_token_group_quant_mla_deep_gemm_masked_fp8(q_nope.transpose(0, 1))
            )
            q_nope_out = q_nope.new_empty(
                (self.num_local_heads, aligned_m, self.kv_lora_rank)
            )
            deep_gemm_wrapper.grouped_gemm_nt_f8f8bf16_masked(
                (q_nope_val, q_nope_scale),
                (self.w_kc, self.w_scale_k),
                q_nope_out,
                masked_m,
                expected_m,
            )
            q_nope_out = q_nope_out[:, :expected_m, :]
        elif _is_hip:
            # TODO(haishaw): add bmm_fp8 to ROCm
            if _use_aiter_gfx95 and self.w_kc.dtype == torch.uint8:
                x = q_nope.transpose(0, 1)
                q_nope_out = torch.empty(
                    x.shape[0],
                    x.shape[1],
                    self.w_kc.shape[2],
                    device=x.device,
                    dtype=torch.bfloat16,
                )
                batched_gemm_afp4wfp4_pre_quant(
                    x,
                    self.w_kc.transpose(-2, -1),
                    self.w_scale_k.transpose(-2, -1),
                    torch.bfloat16,
                    q_nope_out,
                )
            else:
                q_nope_out = torch.bmm(
                    q_nope.to(torch.bfloat16).transpose(0, 1),
                    self.w_kc.to(torch.bfloat16) * self.w_scale,
                )
        elif self.w_kc.dtype == torch.float8_e4m3fn:
            # fix bmm_fp8 error under cublas12.9 caused by bumpallocator, detail in pr#11612
            q_nope_val, q_nope_scale = per_tensor_quant_mla_fp8(
                q_nope.transpose(0, 1),
                (
                    torch.zeros((1,), dtype=torch.float32, device=q_nope.device)
                    if _is_cublas_ge_129
                    else zero_allocator.allocate(1)
                ),
            )
            q_nope_out = bmm_fp8(
                q_nope_val, self.w_kc, q_nope_scale, self.w_scale, torch.bfloat16
            )
        else:
            q_nope_out = torch.bmm(q_nope.transpose(0, 1), self.w_kc)

        q_nope_out = q_nope_out.transpose(0, 1)

        if not self._fuse_rope_for_trtllm_mla(forward_batch) and (
            not _use_aiter or not _is_gfx95_supported or self.use_nsa
        ):
            q_pe, k_pe = self.rotary_emb(positions, q_pe, k_pe)

        topk_indices = None
        if q_lora is not None:
            topk_indices = self.indexer(
                x=hidden_states,
                q_lora=q_lora,
                positions=positions,
                forward_batch=forward_batch,
                layer_id=self.layer_id,
            )

        return (
            q_pe,
            k_pe,
            q_nope_out,
            k_nope,
            forward_batch,
            zero_allocator,
            positions,
            topk_indices,
        )

    def forward_absorb_core(
        self,
        q_pe,
        k_pe,
        q_nope_out,
        k_nope,
        forward_batch,
        zero_allocator,
        positions,
        topk_indices,
    ):
        if self.current_attention_backend in FORWARD_ABSORB_CORE_ATTENTION_BACKENDS:
            extra_args = {}
            if self._fuse_rope_for_trtllm_mla(forward_batch):
                extra_args = {
                    "cos_sin_cache": self.rotary_emb.cos_sin_cache,
                    "is_neox": self.rotary_emb.is_neox_style,
                }

            attn_output = self.attn_mqa(
                q_nope_out,
                k_nope,
                k_nope,
                forward_batch,
                q_rope=q_pe,
                k_rope=k_pe,
                **extra_args,
                **(dict(topk_indices=topk_indices) if topk_indices is not None else {}),
            )
        else:
            if _use_aiter_gfx95:
                cos = self.rotary_emb.cos_cache
                sin = self.rotary_emb.sin_cache
                q, k = fused_qk_rope_cat(
                    q_nope_out,
                    q_pe,
                    k_nope,
                    k_pe,
                    positions,
                    cos,
                    sin,
                    self.rotary_emb.is_neox_style,
                )
            else:
                q = torch.cat([q_nope_out, q_pe], dim=-1)
                k = torch.cat([k_nope, k_pe], dim=-1)

            attn_output = self.attn_mqa(
                q,
                k,
                k_nope,
                forward_batch,
                **(dict(topk_indices=topk_indices) if topk_indices is not None else {}),
            )
        attn_output = attn_output.view(-1, self.num_local_heads, self.kv_lora_rank)

        if self.use_deep_gemm_bmm:
            attn_output_val, attn_output_scale, masked_m, expected_m, aligned_m = (
                per_token_group_quant_mla_deep_gemm_masked_fp8(
                    attn_output.transpose(0, 1)
                )
            )
            attn_bmm_output = attn_output.new_empty(
                (self.num_local_heads, aligned_m, self.v_head_dim)
            )
            deep_gemm_wrapper.grouped_gemm_nt_f8f8bf16_masked(
                (attn_output_val, attn_output_scale),
                (self.w_vc, self.w_scale_v),
                attn_bmm_output,
                masked_m,
                expected_m,
            )
            attn_bmm_output = (
                attn_bmm_output[:, :expected_m, :].transpose(0, 1).flatten(1, 2)
            )
        elif _is_hip:
            # TODO(haishaw): add bmm_fp8 to ROCm
            if _use_aiter_gfx95 and self.w_vc.dtype == torch.uint8:
                x = attn_output.transpose(0, 1)
                attn_bmm_output = torch.empty(
                    x.shape[0],
                    x.shape[1],
                    self.w_vc.shape[2],
                    device=x.device,
                    dtype=torch.bfloat16,
                )
                batched_gemm_afp4wfp4_pre_quant(
                    x,
                    self.w_vc.transpose(-2, -1),
                    self.w_scale_v.transpose(-2, -1),
                    torch.bfloat16,
                    attn_bmm_output,
                )
            else:
                attn_bmm_output = torch.bmm(
                    attn_output.to(torch.bfloat16).transpose(0, 1),
                    self.w_vc.to(torch.bfloat16) * self.w_scale,
                )

            if self.o_proj.weight.dtype == torch.uint8:
                attn_bmm_output = attn_bmm_output.transpose(0, 1)
                attn_bmm_output = fused_flatten_mxfp4_quant(attn_bmm_output)
            else:
                attn_bmm_output = attn_bmm_output.transpose(0, 1).flatten(1, 2)

        elif self.w_vc.dtype == torch.float8_e4m3fn:
            attn_output_val, attn_output_scale = per_tensor_quant_mla_fp8(
                attn_output.transpose(0, 1),
                (
                    torch.zeros((1,), dtype=torch.float32, device=attn_output.device)
                    if _is_cublas_ge_129
                    else zero_allocator.allocate(1)
                ),
            )
            attn_bmm_output = bmm_fp8(
                attn_output_val,
                self.w_vc,
                attn_output_scale,
                self.w_scale,
                torch.bfloat16,
            )
            attn_bmm_output = attn_bmm_output.transpose(0, 1).flatten(1, 2)
        else:
            attn_bmm_output = torch.empty(
                (attn_output.shape[0], self.num_local_heads * self.v_head_dim),
                dtype=attn_output.dtype,
                device=attn_output.device,
            )
            torch.bmm(
                attn_output.transpose(0, 1),
                self.w_vc,
                out=attn_bmm_output.view(
                    -1, self.num_local_heads, self.v_head_dim
                ).transpose(0, 1),
            )
        output, _ = self.o_proj(attn_bmm_output)

        return output

    def forward_npu_sparse_prepare(
        self,
        positions: torch.Tensor,
        hidden_states: torch.Tensor,
        forward_batch: ForwardBatch,
        zero_allocator: BumpAllocator,
    ):
        """
        Reuse `self.q_lora_rank is not None` branch from forward_absorb_prepare
        """
        if self.is_mla_preprocess_enabled and forward_batch.forward_mode.is_decode():
            if self.mla_preprocess is None:
                self.mla_preprocess = NPUFusedMLAPreprocess(
                    self.fused_qkv_a_proj_with_mqa,
                    self.q_a_layernorm,
                    self.kv_a_layernorm,
                    self.q_b_proj,
                    self.w_kc,
                    self.rotary_emb,
                    self.layer_id,
                    self.num_local_heads,
                    self.qk_nope_head_dim,
                    self.qk_rope_head_dim,
                )
            (
                q_pe,
                k_pe,
                q_nope_out,
                k_nope,
                forward_batch,
                zero_allocator,
                positions,
            ) = self.mla_preprocess.forward(
                positions, hidden_states, forward_batch, zero_allocator
            )

            fused_qkv_a_proj_out = self.fused_qkv_a_proj_with_mqa(hidden_states)[0]
            q, _ = fused_qkv_a_proj_out.split(
                [self.q_lora_rank, self.kv_lora_rank + self.qk_rope_head_dim], dim=-1
            )
            q_lora = self.q_a_layernorm(q)
        else:
            from sglang.srt.model_executor.cuda_graph_runner import get_is_capture_mode

            if (
                (not isinstance(hidden_states, tuple))
                and hidden_states.shape[0] <= 16
                and self.use_min_latency_fused_a_gemm
            ):
                fused_qkv_a_proj_out = dsv3_fused_a_gemm(
                    hidden_states, self.fused_qkv_a_proj_with_mqa.weight.T
                )
            else:
                fused_qkv_a_proj_out = self.fused_qkv_a_proj_with_mqa(hidden_states)[0]
            q, latent_cache = fused_qkv_a_proj_out.split(
                [self.q_lora_rank, self.kv_lora_rank + self.qk_rope_head_dim], dim=-1
            )
            k_nope = latent_cache[..., : self.kv_lora_rank]

            # overlap qk norm
            if self.alt_stream is not None and get_is_capture_mode():
                current_stream = torch.cuda.current_stream()
                self.alt_stream.wait_stream(current_stream)
                q = self.q_a_layernorm(q)
                with torch.cuda.stream(self.alt_stream):
                    k_nope = self.kv_a_layernorm(k_nope)
                current_stream.wait_stream(self.alt_stream)
            else:
                if _use_aiter_gfx95 and self.q_b_proj.weight.dtype == torch.uint8:
                    q, k_nope = fused_rms_mxfp4_quant(
                        q,
                        self.q_a_layernorm.weight,
                        self.q_a_layernorm.variance_epsilon,
                        k_nope,
                        self.kv_a_layernorm.weight,
                        self.kv_a_layernorm.variance_epsilon,
                    )
                else:
                    q = self.q_a_layernorm(q)
                    k_nope = self.kv_a_layernorm(k_nope)

            q_lora = q.clone()  # required for topk_indices
            k_nope = k_nope.unsqueeze(1)
            q = self.q_b_proj(q)[0].view(-1, self.num_local_heads, self.qk_head_dim)

            q_nope, q_pe = q.split(
                [self.qk_nope_head_dim, self.qk_rope_head_dim], dim=-1
            )
            k_pe = latent_cache[..., self.kv_lora_rank :].unsqueeze(1)

            if self.use_deep_gemm_bmm:
                q_nope_val, q_nope_scale, masked_m, expected_m, aligned_m = (
                    per_token_group_quant_mla_deep_gemm_masked_fp8(
                        q_nope.transpose(0, 1)
                    )
                )
                q_nope_out = q_nope.new_empty(
                    (self.num_local_heads, aligned_m, self.kv_lora_rank)
                )
                deep_gemm_wrapper.grouped_gemm_nt_f8f8bf16_masked(
                    (q_nope_val, q_nope_scale),
                    (self.w_kc, self.w_scale_k),
                    q_nope_out,
                    masked_m,
                    expected_m,
                )
                q_nope_out = q_nope_out[:, :expected_m, :]
            elif _is_hip:
                # TODO(haishaw): add bmm_fp8 to ROCm
                if _use_aiter_gfx95 and self.w_kc.dtype == torch.uint8:
                    x = q_nope.transpose(0, 1)
                    q_nope_out = torch.empty(
                        x.shape[0],
                        x.shape[1],
                        self.w_kc.shape[2],
                        device=x.device,
                        dtype=torch.bfloat16,
                    )
                    batched_gemm_afp4wfp4_pre_quant(
                        x,
                        self.w_kc.transpose(-2, -1),
                        self.w_scale_k.transpose(-2, -1),
                        torch.bfloat16,
                        q_nope_out,
                    )
                else:
                    q_nope_out = torch.bmm(
                        q_nope.to(torch.bfloat16).transpose(0, 1),
                        self.w_kc.to(torch.bfloat16) * self.w_scale,
                    )
            elif self.w_kc.dtype == torch.float8_e4m3fn:
                q_nope_val, q_nope_scale = per_tensor_quant_mla_fp8(
                    q_nope.transpose(0, 1),
                    zero_allocator.allocate(1),
                )
                q_nope_out = bmm_fp8(
                    q_nope_val, self.w_kc, q_nope_scale, self.w_scale, torch.bfloat16
                )
            else:
                q_nope_out = torch.bmm(q_nope.transpose(0, 1), self.w_kc)

            q_nope_out = q_nope_out.transpose(0, 1)

            if not self._fuse_rope_for_trtllm_mla(forward_batch) and (
                not _use_aiter or not _is_gfx95_supported
            ):
                q_pe, k_pe = self.rotary_emb(positions, q_pe, k_pe)

        # TODO: multi-stream indexer
        topk_indices = self.indexer(
            hidden_states, q_lora, positions, forward_batch, self.layer_id
        )

        return (
            q_pe,
            k_pe,
            q_nope_out,
            k_nope,
            topk_indices,
            forward_batch,
            zero_allocator,
            positions,
        )

    def forward_npu_sparse_core(
        self,
        q_pe,
        k_pe,
        q_nope_out,
        k_nope,
        topk_indices,
        forward_batch,
        zero_allocator,
        positions,
    ):
        attn_output = self.attn_mqa(
            q_nope_out.contiguous(),
            k_nope.contiguous(),
            k_nope.contiguous(),
            forward_batch,
            save_kv_cache=True,  # False if forward_batch.forward_mode.is_extend() else True,
            q_rope=q_pe.contiguous(),
            k_rope=k_pe.contiguous(),
            topk_indices=topk_indices,
        )
        attn_output = attn_output.view(-1, self.num_local_heads, self.kv_lora_rank)

        attn_bmm_output = torch.empty(
            (attn_output.shape[0], self.num_local_heads, self.v_head_dim),
            dtype=attn_output.dtype,
            device=attn_output.device,
        )

        if not forward_batch.forward_mode.is_decode():
            attn_output = attn_output.transpose(0, 1)
            torch.bmm(
                attn_output,
                self.w_vc,
                out=attn_bmm_output.view(
                    -1, self.num_local_heads, self.v_head_dim
                ).transpose(0, 1),
            )
        else:
            attn_output = attn_output.contiguous()
            torch.ops.npu.batch_matmul_transpose(
                attn_output, self.w_vc, attn_bmm_output
            )

        attn_bmm_output = attn_bmm_output.reshape(
            -1, self.num_local_heads * self.v_head_dim
        )

        output, _ = self.o_proj(attn_bmm_output)
        return output

    def forward_absorb_fused_mla_rope_prepare(
        self,
        positions: torch.Tensor,
        hidden_states: torch.Tensor,
        forward_batch: ForwardBatch,
        zero_allocator: BumpAllocator,
    ):
        enable_rope_fusion = (
            os.getenv("SGLANG_FUSED_MLA_ENABLE_ROPE_FUSION", "1") == "1"
        )
        q_len = hidden_states.shape[0]
        q_input = hidden_states.new_empty(
            q_len, self.num_local_heads, self.kv_lora_rank + self.qk_rope_head_dim
        )
        if self.q_lora_rank is not None:
            q, latent_cache = self.fused_qkv_a_proj_with_mqa(hidden_states)[0].split(
                [self.q_lora_rank, self.kv_lora_rank + self.qk_rope_head_dim], dim=-1
            )
            q = self.q_a_layernorm(q)
            q = self.q_b_proj(q)[0].view(-1, self.num_local_heads, self.qk_head_dim)
        else:
            q = self.q_proj(hidden_states)[0].view(
                -1, self.num_local_heads, self.qk_head_dim
            )
            latent_cache = self.kv_a_proj_with_mqa(hidden_states)[0]
        q_nope, q_pe = q.split([self.qk_nope_head_dim, self.qk_rope_head_dim], dim=-1)

        if _is_hip:
            # TODO(haishaw): add bmm_fp8 to ROCm
            q_nope_out = torch.bmm(
                q_nope.to(torch.bfloat16).transpose(0, 1),
                self.w_kc.to(torch.bfloat16) * self.w_scale,
            )
        elif self.w_kc.dtype == torch.float8_e4m3fn:
            q_nope_val, q_nope_scale = per_tensor_quant_mla_fp8(
                q_nope.transpose(0, 1),
                zero_allocator.allocate(1),
                dtype=torch.float8_e4m3fn,
            )
            q_nope_out = bmm_fp8(
                q_nope_val, self.w_kc, q_nope_scale, self.w_scale, torch.bfloat16
            )
        else:
            q_nope_out = torch.bmm(q_nope.transpose(0, 1), self.w_kc)
        q_input[..., : self.kv_lora_rank] = q_nope_out.transpose(0, 1)
        v_input = latent_cache[..., : self.kv_lora_rank]
        v_input = self.kv_a_layernorm(v_input.contiguous()).unsqueeze(1)
        k_input = latent_cache.unsqueeze(1)
        k_input[..., : self.kv_lora_rank] = v_input

        if not enable_rope_fusion:
            k_pe = k_input[..., self.kv_lora_rank :]
            q_pe, k_pe = self.rotary_emb(positions, q_pe, k_pe)
            q_input[..., self.kv_lora_rank :] = q_pe
            k_input[..., self.kv_lora_rank :] = k_pe
            k_pe_output = None
        else:
            k_pe_output = torch.empty_like(k_input[..., self.kv_lora_rank :])

        q_input[..., self.kv_lora_rank :] = q_pe

        # attn_output = self.attn_mqa(q_input, k_input, v_input, forward_batch)
        # Use Fused ROPE with use_rope=OFF.
        attn_output = torch.empty(
            (q_len, self.num_local_heads, self.kv_lora_rank),
            dtype=q.dtype,
            device=q.device,
        )
        attn_logits, _, kv_indptr, kv_indices, _, _, _ = (
            forward_batch.attn_backend.forward_metadata
        )
        cos_sin_cache = self.rotary_emb.cos_sin_cache
        num_kv_split = forward_batch.attn_backend.num_kv_splits
        sm_scale = self.attn_mqa.scaling
        if attn_logits is None:
            attn_logits = torch.empty(
                (
                    forward_batch.batch_size,
                    self.num_local_heads,
                    num_kv_split,
                    self.kv_lora_rank + 1,
                ),
                dtype=torch.float32,
                device=q.device,
            )

        # save current latent cache.
        forward_batch.token_to_kv_pool.set_kv_buffer(
            self.attn_mqa, forward_batch.out_cache_loc, k_input, None
        )
        key_cache_buf = forward_batch.token_to_kv_pool.get_key_buffer(
            self.attn_mqa.layer_id
        )
        val_cache_buf = key_cache_buf[..., : self.kv_lora_rank]

        return (
            q_input,
            key_cache_buf,
            val_cache_buf,
            attn_output,
            kv_indptr,
            kv_indices,
            k_pe_output,
            cos_sin_cache,
            positions,
            attn_logits,
            num_kv_split,
            sm_scale,
            enable_rope_fusion,
            k_input,
            forward_batch,
            zero_allocator,
        )

    def forward_absorb_fused_mla_rope_cpu_prepare(
        self,
        positions: torch.Tensor,
        hidden_states: torch.Tensor,
        forward_batch: ForwardBatch,
        zero_allocator: BumpAllocator,
    ):
        assert self.q_lora_rank is not None and use_intel_amx_backend(
            self
        ), "forward_absorb_fused_mla_rope_cpu_prepare requires q_lora_rank is not None and use_intel_amx_backend"

        q_input, k_input, v_input = (
            torch.ops.sgl_kernel.qkv_proj_with_rope_fused_weight(
                hidden_states,
                self.fused_qkv_a_proj_with_mqa.weight,
                self.q_b_proj.weight,
                self.w_kc,
                self.q_a_layernorm.weight,
                self.kv_a_layernorm.weight,
                positions,
                self.rotary_emb.cos_sin_cache,
                self.kv_a_layernorm.variance_epsilon,
                self.qkv_proj_with_rope_is_int8,
                self.qkv_proj_with_rope_is_fp8,
                (
                    self.fused_qkv_a_proj_with_mqa.weight_scale
                    if self.qkv_proj_with_rope_is_int8
                    else (
                        self.fused_qkv_a_proj_with_mqa.weight_scale_inv
                        if self.qkv_proj_with_rope_is_fp8
                        else None
                    )
                ),
                (
                    self.q_b_proj.weight_scale
                    if self.qkv_proj_with_rope_is_int8
                    else (
                        self.q_b_proj.weight_scale_inv
                        if self.qkv_proj_with_rope_is_fp8
                        else None
                    )
                ),
                True,  # is_vnni
                self.weight_block_size,
                self.q_lora_rank,
                self.kv_lora_rank,
                self.qk_rope_head_dim,
            )
        )
        return (q_input, k_input, v_input, forward_batch, zero_allocator)

    def forward_absorb_fused_mla_rope_core(
        self,
        q_input,
        key_cache_buf,
        val_cache_buf,
        attn_output,
        kv_indptr,
        kv_indices,
        k_pe_output,
        cos_sin_cache,
        positions,
        attn_logits,
        num_kv_split,
        sm_scale,
        enable_rope_fusion,
        k_input,
        forward_batch,
        zero_allocator,
    ):
        decode_attention_fwd_grouped_rope(
            q_input,
            key_cache_buf,
            val_cache_buf,
            attn_output,
            kv_indptr,
            kv_indices,
            k_pe_output,
            self.kv_lora_rank,
            self.rotary_emb.rotary_dim,
            cos_sin_cache,
            positions,
            attn_logits,
            num_kv_split,
            sm_scale,
            logit_cap=self.attn_mqa.logit_cap,
            use_rope=enable_rope_fusion,
            is_neox_style=self.rotary_emb.is_neox_style,
        )

        if enable_rope_fusion:
            k_input[..., self.kv_lora_rank :] = k_pe_output
            forward_batch.token_to_kv_pool.set_kv_buffer(
                self.attn_mqa, forward_batch.out_cache_loc, k_input, None
            )

        attn_output = attn_output.view(-1, self.num_local_heads, self.kv_lora_rank)

        if _is_hip:
            # TODO(haishaw): add bmm_fp8 to ROCm
            attn_bmm_output = torch.bmm(
                attn_output.to(torch.bfloat16).transpose(0, 1),
                self.w_vc.to(torch.bfloat16) * self.w_scale,
            )
        elif self.w_vc.dtype == torch.float8_e4m3fn:
            attn_output_val, attn_output_scale = per_tensor_quant_mla_fp8(
                attn_output.transpose(0, 1),
                zero_allocator.allocate(1),
                dtype=torch.float8_e4m3fn,
            )
            attn_bmm_output = bmm_fp8(
                attn_output_val,
                self.w_vc,
                attn_output_scale,
                self.w_scale,
                torch.bfloat16,
            )
        else:
            attn_bmm_output = torch.bmm(attn_output.transpose(0, 1), self.w_vc)
        attn_output = attn_bmm_output.transpose(0, 1).flatten(1, 2)
        output, _ = self.o_proj(attn_output)

        return output

    def forward_absorb_fused_mla_rope_cpu_core(
        self, q_input, k_input, v_input, forward_batch, zero_allocator
    ):
        assert self.q_lora_rank is not None and use_intel_amx_backend(
            self
        ), "forward_absorb_fused_mla_rope_cpu_core requires q_lora_rank is not None and use_intel_amx_backend"

        attn_output = self.attn_mqa(q_input, k_input, v_input, forward_batch)
        attn_output = attn_output.view(-1, self.num_local_heads, self.kv_lora_rank)

        # [Note] Align shapes of bmm inputs.
        # Shapes of inputs:
        #   q_nope: [M, B, K]
        #   original self.w_kc: [B, K, N]
        #   current self.w_kc (which has been converted in PackWeightMethod): [B, N, K]

        # Shapes of inputs to sgl_kernel.cpu.bmm:
        #   out: [B, M, N]
        #   mat1: [B, M, K]
        #   mat2: [B, N, K]
        B = self.w_vc.size(0)
        N = self.w_vc.size(1)
        M = attn_output.size(0)
        output = torch.empty([M, int(B * N)], dtype=attn_output.dtype)
        attn_bmm_output = output.view([M, B, N]).transpose_(0, 1)
        torch.ops.sgl_kernel.bmm_cpu(
            attn_bmm_output,
            attn_output.transpose(0, 1),
            self.w_vc,
            True,  # is_vnni
            None,  # scale
        )
        attn_output = output
        output, _ = self.o_proj(attn_output)

        return output

    def _chunked_prefix_attn_mha(
        self,
        q: torch.Tensor,
        accum_output: torch.Tensor,
        accum_lse: torch.Tensor,
        forward_batch: ForwardBatch,
    ) -> torch.Tensor:

        assert forward_batch.num_prefix_chunks is not None
        for i in range(forward_batch.num_prefix_chunks):
            forward_batch.set_prefix_chunk_idx(i)

            kv_indices = forward_batch.prefix_chunk_kv_indices[i]
            # Fetch latent cache from memory pool with precomputed chunked kv indices
            kv_a_normed, k_pe = self._get_mla_kv_buffer(
                kv_indices, q.dtype, forward_batch
            )
            kv = self.kv_b_proj(kv_a_normed)[0]
            kv = kv.view(
                -1, self.num_local_heads, self.qk_nope_head_dim + self.v_head_dim
            )
            v = kv[..., self.qk_nope_head_dim :]
            k_nope = kv[..., : self.qk_nope_head_dim]

            k = torch.empty(
                (
                    k_nope.shape[0],
                    self.num_local_heads,
                    self.qk_nope_head_dim + self.qk_rope_head_dim,
                ),
                dtype=v.dtype,
                device=v.device,
            )
            k[..., : self.qk_nope_head_dim] = k_nope
            k[..., self.qk_nope_head_dim :] = k_pe

            output, lse = self.attn_mha(q, k, v, forward_batch, save_kv_cache=False)
            tmp_output = torch.empty_like(accum_output)
            tmp_lse = torch.empty_like(accum_lse)
            merge_state_v2(output, lse, accum_output, accum_lse, tmp_output, tmp_lse)
            accum_output, accum_lse = tmp_output, tmp_lse
            del kv, k, v, output, lse, tmp_output, tmp_lse

        return accum_output

    def forward_normal_chunked_kv_prepare(
        self,
        positions: torch.Tensor,
        hidden_states: torch.Tensor,
        forward_batch: ForwardBatch,
        zero_allocator: BumpAllocator,
    ):
        # In normal mha, the k and v tensors will become overly large when the prefix length is long.
        # To avoid this, we split the kv cache into chunks and process them one after another.
        # Since mha is compute friendly, the for loop induced here will not introduce significant overhead.
        # The top comments in https://github.com/vllm-project/vllm/blob/main/vllm/v1/attention/backends/mla/common.py
        # will be helpful for understanding the purpose of this function.

        # First do normal mha forward to get output for extended part
        return self.forward_normal_prepare(
            positions, hidden_states, forward_batch, zero_allocator
        )

    def forward_normal_chunked_kv_core(self, q, k, v, forward_batch):
        has_extend_prefix = any(forward_batch.extend_prefix_lens_cpu)
        # Only initialize the info once
        if has_extend_prefix and forward_batch.num_prefix_chunks is None:
            forward_batch.prepare_chunked_prefix_cache_info(q.device)
            if hasattr(forward_batch.attn_backend, "init_mha_chunk_metadata"):
                forward_batch.attn_backend.init_mha_chunk_metadata(forward_batch)

        forward_batch.mha_return_lse = has_extend_prefix
        # Do mha for extended part without prefix
        forward_batch.set_attn_attend_prefix_cache(False)
        attn_output = self.attn_mha(q, k, v, forward_batch, save_kv_cache=False)

        # Do mha attention with chunked prefix cache if there are any sequence with prefix
        if has_extend_prefix:
            attn_output, lse = attn_output
            forward_batch.set_attn_attend_prefix_cache(True)
            attn_output = self._chunked_prefix_attn_mha(
                q=q,
                accum_output=attn_output,
                accum_lse=lse,
                forward_batch=forward_batch,
            )

        attn_output = attn_output.reshape(-1, self.num_local_heads * self.v_head_dim)
        output, _ = self.o_proj(attn_output)
        return output

<<<<<<< HEAD
=======
    def forward_normal_one_shot_prepare(
        self,
        positions: torch.Tensor,
        hidden_states: torch.Tensor,
        forward_batch: ForwardBatch,
        zero_allocator: BumpAllocator,
    ):
        forward_batch.mha_one_shot = True
        return self.forward_normal_prepare(
            positions, hidden_states, forward_batch, zero_allocator
        )

    def forward_normal_one_shot_core(self, q, k, v, forward_batch):
        has_extend_prefix = any(forward_batch.extend_prefix_lens_cpu)
        # Only initialize the info once
        if has_extend_prefix and forward_batch.num_prefix_chunks is None:
            forward_batch.num_prefix_chunks = 0
            if hasattr(forward_batch.attn_backend, "init_mha_chunk_metadata"):
                forward_batch.attn_backend.init_mha_chunk_metadata(forward_batch)
        forward_batch.mha_return_lse = False
        # Do mha for extended part without prefix
        forward_batch.set_attn_attend_prefix_cache(False)
        return self.forward_normal_core(q, k, v, forward_batch)

    def _set_mla_kv_buffer(
        self,
        latent_cache: torch.Tensor,
        kv_a: torch.Tensor,
        k_pe: torch.Tensor,
        forward_batch: ForwardBatch,
    ):
        if _is_cuda:
            # Save latent cache
            forward_batch.token_to_kv_pool.set_mla_kv_buffer(
                self.attn_mha, forward_batch.out_cache_loc, kv_a.unsqueeze(1), k_pe
            )
        elif _is_npu:
            # To reduce a time-costing split operation
            forward_batch.token_to_kv_pool.set_kv_buffer(
                self.attn_mha, forward_batch.out_cache_loc, kv_a.unsqueeze(1), k_pe
            )
        else:
            latent_cache[:, :, : self.kv_lora_rank] = kv_a.unsqueeze(1)
            latent_cache[:, :, self.kv_lora_rank :] = k_pe

            # Save latent cache
            forward_batch.token_to_kv_pool.set_kv_buffer(
                self.attn_mha, forward_batch.out_cache_loc, latent_cache, None
            )

    def _get_mla_kv_buffer(
        self,
        kv_indices: torch.Tensor,
        dst_dtype: torch.dtype,
        forward_batch: ForwardBatch,
    ):
        if _is_cuda:
            kv_a, k_pe = forward_batch.token_to_kv_pool.get_mla_kv_buffer(
                self.attn_mha, kv_indices, dst_dtype
            )
            kv_a = kv_a.squeeze(1)
        else:
            latent_cache_buf = forward_batch.token_to_kv_pool.get_key_buffer(
                self.attn_mha.layer_id
            )
            latent_cache = latent_cache_buf[kv_indices].contiguous().to(dst_dtype)

            kv_a, k_pe = latent_cache.split(
                [self.kv_lora_rank, self.qk_rope_head_dim], dim=-1
            )
            kv_a = kv_a.squeeze(1).contiguous()
        return kv_a, k_pe

    def _concat_and_cast_mha_k(self, k_nope, k_pe, forward_batch):
        # Temporary for DeepSeek V3/R1 only, but can generalize if needed
        k_shape = (k_nope.shape[0], self.num_local_heads, self.qk_head_dim)
        if (
            _is_cuda
            and (self.num_local_heads == 128)
            and (self.qk_nope_head_dim == 128)
            and (self.qk_rope_head_dim == 64)
        ):
            k = k_nope.new_empty(*k_shape)
            concat_mla_k(k=k, k_nope=k_nope, k_rope=k_pe)
        elif _is_cuda:
            # fa3 mha support fp8 inputs
            if (
                self.current_attention_backend == "fa3"
                and self.kv_cache_dtype != "auto"
            ):
                attn_dtype = forward_batch.token_to_kv_pool.dtype
            else:
                attn_dtype = k_nope.dtype
            k = k_nope.new_empty(*k_shape, dtype=attn_dtype)
            concat_and_cast_mha_k_triton(k, k_nope, k_pe)
        else:
            k = k_nope.new_empty(*k_shape)
            k[..., : self.qk_nope_head_dim] = k_nope
            k[..., self.qk_nope_head_dim :] = k_pe
        return k

>>>>>>> 2e48584b
    @staticmethod
    def _get_q_b_proj_quant_config(quant_config):
        if get_bool_env_var("SGLANG_NVFP4_CKPT_FP8_GEMM_IN_ATTN"):
            # refer to real DeepSeek V3 quant config
            return Fp8Config(
                is_checkpoint_fp8_serialized=True,
                weight_block_size=[128, 128],
            )
        else:
            return quant_config


class DeepseekV2DecoderLayer(nn.Module):

    def __init__(
        self,
        config: PretrainedConfig,
        layer_id: int,
        quant_config: Optional[QuantizationConfig] = None,
        moe_quant_config: Optional[QuantizationConfig] = None,
        is_nextn: bool = False,
        prefix: str = "",
        alt_stream: Optional[torch.cuda.Stream] = None,
    ) -> None:
        super().__init__()
        self.hidden_size = config.hidden_size
        self.config = config
        rope_theta = getattr(config, "rope_theta", 10000)
        rope_scaling = getattr(config, "rope_scaling", None)
        max_position_embeddings = getattr(config, "max_position_embeddings", 8192)
        self.speculative_algorithm = SpeculativeAlgorithm.from_string(
            get_global_server_args().speculative_algorithm
        )
        self.layer_id = layer_id
        self.is_nextn = is_nextn
        self.self_attn = DeepseekV2AttentionMLA(
            config=config,
            hidden_size=self.hidden_size,
            num_heads=config.num_attention_heads,
            qk_nope_head_dim=config.qk_nope_head_dim,
            qk_rope_head_dim=config.qk_rope_head_dim,
            v_head_dim=config.v_head_dim,
            q_lora_rank=(
                config.q_lora_rank if hasattr(config, "q_lora_rank") else None
            ),
            kv_lora_rank=config.kv_lora_rank,
            rope_theta=rope_theta,
            rope_scaling=rope_scaling,
            max_position_embeddings=max_position_embeddings,
            quant_config=quant_config,
            layer_id=layer_id,
            reduce_results=False,
            prefix=add_prefix("self_attn", prefix),
            alt_stream=alt_stream,
        )

        self.is_layer_sparse = self._is_layer_sparse(layer_id, is_nextn=is_nextn)
        is_previous_layer_sparse = self._is_layer_sparse(layer_id - 1, is_nextn=False)

        self.layer_scatter_modes = LayerScatterModes.init_new(
            layer_id=layer_id,
            num_layers=1 if is_nextn else config.num_hidden_layers,
            is_layer_sparse=self.is_layer_sparse,
            is_previous_layer_sparse=is_previous_layer_sparse,
        )

        if self.is_layer_sparse:
            self.mlp = DeepseekV2MoE(
                config=config,
                quant_config=moe_quant_config or quant_config,
                prefix=add_prefix("mlp", prefix),
                layer_id=self.layer_id,
                alt_stream=alt_stream,
                is_nextn=is_nextn,
            )
        else:
            if enable_moe_dense_fully_dp():
                mlp_tp_rank, mlp_tp_size = 0, 1
            else:
                mlp_tp_rank, mlp_tp_size = None, None
            self.mlp = DeepseekV2MLP(
                hidden_size=config.hidden_size,
                intermediate_size=config.intermediate_size,
                hidden_act=config.hidden_act,
                quant_config=quant_config,
                prefix=add_prefix("mlp", prefix),
                tp_rank=mlp_tp_rank,
                tp_size=mlp_tp_size,
            )

        self.input_layernorm = RMSNorm(config.hidden_size, eps=config.rms_norm_eps)
        self.post_attention_layernorm = RMSNorm(
            config.hidden_size, eps=config.rms_norm_eps
        )

        self.layer_communicator = LayerCommunicator(
            layer_scatter_modes=self.layer_scatter_modes,
            input_layernorm=self.input_layernorm,
            post_attention_layernorm=self.post_attention_layernorm,
            allow_reduce_scatter=True,
            is_last_layer=(
                is_nextn or (self.layer_id == self.config.num_hidden_layers - 1)
            ),
        )

    def _is_layer_sparse(self, layer_id: int, is_nextn: bool) -> bool:
        return is_nextn or (
            self.config.n_routed_experts is not None
            and layer_id >= self.config.first_k_dense_replace
            and layer_id % self.config.moe_layer_freq == 0
        )

    def forward(
        self,
        positions: torch.Tensor,
        hidden_states: torch.Tensor,
        forward_batch: ForwardBatch,
        residual: Optional[torch.Tensor],
        zero_allocator: BumpAllocator,
        gemm_output_zero_allocator: BumpAllocator = None,
    ) -> torch.Tensor:
        quant_format = (
            "mxfp4"
            if _is_gfx95_supported
            and getattr(self.self_attn, "fused_qkv_a_proj_with_mqa", None) is not None
            and getattr(self.self_attn.fused_qkv_a_proj_with_mqa, "weight", None)
            is not None
            and self.self_attn.fused_qkv_a_proj_with_mqa.weight.dtype == torch.uint8
            else ""
        )

        hidden_states, residual = self.layer_communicator.prepare_attn(
            hidden_states,
            residual,
            forward_batch,
            quant_format,
        )

        hidden_states = self.self_attn(
            positions=positions,
            hidden_states=hidden_states,
            forward_batch=forward_batch,
            zero_allocator=zero_allocator,
        )

        hidden_states, residual = self.layer_communicator.prepare_mlp(
            hidden_states, residual, forward_batch
        )

        should_allreduce_fusion = (
            self.layer_communicator.should_fuse_mlp_allreduce_with_next_layer(
                forward_batch
            )
        )

        # For DP with padding, reduce scatter can be used instead of all-reduce.
        use_reduce_scatter = self.layer_communicator.should_use_reduce_scatter(
            forward_batch
        )

        if isinstance(self.mlp, DeepseekV2MLP):
            gemm_output_zero_allocator = None

        hidden_states = self.mlp(
            hidden_states,
            forward_batch,
            should_allreduce_fusion,
            use_reduce_scatter,
            gemm_output_zero_allocator,
        )

        if should_allreduce_fusion:
            hidden_states._sglang_needs_allreduce_fusion = True

        if not should_allreduce_fusion:
            hidden_states, residual = self.layer_communicator.postprocess_layer(
                hidden_states, residual, forward_batch
            )

        return hidden_states, residual

    def op_comm_prepare_attn(
        self,
        state,
        positions: torch.Tensor,
        hidden_states: torch.Tensor,
        forward_batch: ForwardBatch,
        residual: Optional[torch.Tensor],
        zero_allocator: BumpAllocator,
        tbo_subbatch_index: Optional[int] = None,
    ):
        state.hidden_states_after_comm_pre_attn, state.residual_after_input_ln = (
            self.layer_communicator.prepare_attn(hidden_states, residual, forward_batch)
        )
        state.update(
            dict(
                forward_batch=forward_batch,
                positions=positions,
                zero_allocator=zero_allocator,
                tbo_subbatch_index=tbo_subbatch_index,
            )
        )

    def op_comm_prepare_mlp(self, state):
        state.hidden_states_mlp_input, state.residual_after_comm_pre_mlp = (
            self.layer_communicator.prepare_mlp(
                state.pop("hidden_states_after_attn"),
                state.pop("residual_after_input_ln"),
                state.forward_batch,
            )
        )

    def op_mlp(self, state):
        hidden_states = state.pop("hidden_states_mlp_input")
        if not (
            enable_moe_dense_fully_dp()
            and (not self.is_layer_sparse)
            and hidden_states.shape[0] == 0
        ):
            state.hidden_states_mlp_output = self.mlp(
                hidden_states, state.forward_batch
            )
        else:
            state.hidden_states_mlp_output = hidden_states

    def op_comm_postprocess_layer(self, state):
        hidden_states, residual = self.layer_communicator.postprocess_layer(
            state.pop("hidden_states_mlp_output"),
            state.pop("residual_after_comm_pre_mlp"),
            state.forward_batch,
        )

        output = dict(
            positions=state.positions,
            hidden_states=hidden_states,
            residual=residual,
            forward_batch=state.forward_batch,
            zero_allocator=state.zero_allocator,
            tbo_subbatch_index=state.tbo_subbatch_index,
        )

        state.clear(
            expect_keys={
                "positions",
                "forward_batch",
                "zero_allocator",
                "tbo_subbatch_index",
            }
        )
        return output


class DeepseekV2Model(nn.Module):
    fall_back_to_pt_during_load = False

    def __init__(
        self,
        config: PretrainedConfig,
        quant_config: Optional[QuantizationConfig] = None,
        prefix: str = "",
    ) -> None:
        super().__init__()
        self.padding_id = config.pad_token_id
        self.vocab_size = config.vocab_size
        self.first_k_dense_replace = config.first_k_dense_replace
        self.pp_group = get_pp_group()

        if self.pp_group.is_first_rank:
            self.embed_tokens = VocabParallelEmbedding(
                config.vocab_size,
                config.hidden_size,
                enable_tp=not is_dp_attention_enabled(),
            )
        else:
            self.embed_tokens = PPMissingLayer()

        self.alt_stream = torch.cuda.Stream() if _is_cuda else None
        self.layers, self.start_layer, self.end_layer = make_layers(
            config.num_hidden_layers,
            lambda idx, prefix: DeepseekV2DecoderLayer(
                config=config,
                layer_id=idx,
                quant_config=quant_config,
                prefix=prefix,
                alt_stream=self.alt_stream,
            ),
            pp_rank=self.pp_group.rank_in_group,
            pp_size=self.pp_group.world_size,
            prefix=add_prefix("layers", prefix),
            offloader_kwargs=dict(
                submodule_accessor=lambda layer: (
                    layer.mlp.experts
                    if isinstance(layer.mlp, DeepseekV2MoE)
                    else layer.mlp
                ),
                whitelist_param_names_creator=lambda module: (
                    [
                        "w13_weight",
                        "w2_weight",
                        # only for nvfp4
                        *(
                            [
                                "w13_blockscale_swizzled",
                                "w2_blockscale_swizzled",
                            ]
                            if hasattr(module, "w13_blockscale_swizzled")
                            else []
                        ),
                    ]
                    if isinstance(module, FusedMoE)
                    else []
                ),
            ),
        )
        if self.pp_group.is_last_rank:
            self.norm = RMSNorm(config.hidden_size, eps=config.rms_norm_eps)
        else:
            self.norm = PPMissingLayer(return_tuple=True)

        self.gemm_output_zero_allocator_size = 0
        if (
            _use_aiter_gfx95
            and config.n_routed_experts == 256
            and self.embed_tokens.embedding_dim == 7168
        ):
            num_moe_layers = sum(
                [
                    1
                    for i in range(len(self.layers))
                    if isinstance(self.layers[i].mlp, DeepseekV2MoE)
                ]
            )

            allocate_size = 0
            for i in range(len(self.layers)):
                if isinstance(self.layers[i].mlp, DeepseekV2MoE):
                    allocate_size = self.layers[
                        i
                    ].mlp.shared_experts.gate_up_proj.output_size_per_partition
                    break

            self.gemm_output_zero_allocator_size = (
                get_dsv3_gemm_output_zero_allocator_size(
                    config.n_routed_experts,
                    num_moe_layers,
                    allocate_size,
                    self.embed_tokens.embedding_dim,
                )
            )
        self.layers_to_capture = []

    def get_input_embeddings(self) -> torch.Tensor:
        return self.embed_tokens

    def forward(
        self,
        input_ids: torch.Tensor,
        positions: torch.Tensor,
        forward_batch: ForwardBatch,
        input_embeds: torch.Tensor = None,
        pp_proxy_tensors: Optional[PPProxyTensors] = None,
    ) -> Union[torch.Tensor, PPProxyTensors]:
        total_num_layers = self.end_layer - self.start_layer
        device = input_embeds.device if input_embeds is not None else input_ids.device
        zero_allocator = BumpAllocator(
            buffer_size=total_num_layers * 2 * (2 if forward_batch.can_run_tbo else 1),
            dtype=torch.float32,
            device=device,
        )

        has_gemm_output_zero_allocator = hasattr(
            self, "gemm_output_zero_allocator_size"
        )

        gemm_output_zero_allocator = (
            BumpAllocator(
                buffer_size=self.gemm_output_zero_allocator_size,
                dtype=torch.float32,
                device=device,
            )
            if has_gemm_output_zero_allocator
            and self.gemm_output_zero_allocator_size > 0
            else None
        )

        if self.pp_group.is_first_rank:
            if input_embeds is None:
                hidden_states = self.embed_tokens(input_ids)
            else:
                hidden_states = input_embeds
            residual = None
        else:
            assert pp_proxy_tensors is not None
            hidden_states = pp_proxy_tensors["hidden_states"]
            residual = pp_proxy_tensors["residual"]

        normal_start_layer = self.start_layer
        normal_end_layer = self.end_layer
        if forward_batch.can_run_tbo:
            if (
                self.first_k_dense_replace > normal_start_layer
                and self.first_k_dense_replace < normal_end_layer
            ):
                normal_end_layer = self.first_k_dense_replace
            elif self.first_k_dense_replace < normal_start_layer:
                normal_end_layer = normal_start_layer = 0
        aux_hidden_states = []
        for i in range(normal_start_layer, normal_end_layer):
            with get_global_expert_distribution_recorder().with_current_layer(i):
                if i in self.layers_to_capture:
                    aux_hidden_states.append(hidden_states + residual)
                layer = self.layers[i]
                hidden_states, residual = layer(
                    positions,
                    hidden_states,
                    forward_batch,
                    residual,
                    zero_allocator,
                    gemm_output_zero_allocator,
                )

        if normal_end_layer != self.end_layer:
            hidden_states, residual = model_forward_maybe_tbo(
                layers=self.layers[normal_end_layer : self.end_layer],
                enable_tbo=True,
                positions=positions,
                forward_batch=forward_batch,
                hidden_states=hidden_states,
                residual=residual,
                input_data_scatter_mode=self.layers[
                    normal_end_layer - 1
                ].layer_scatter_modes.layer_output_mode,
                zero_allocator=zero_allocator,
            )

        if not self.pp_group.is_last_rank:
            return PPProxyTensors(
                {
                    "hidden_states": hidden_states,
                    "residual": residual,
                }
            )
        else:
            if not forward_batch.forward_mode.is_idle():
                if residual is None:
                    hidden_states = self.norm(hidden_states)
                else:
                    hidden_states, _ = self.norm(hidden_states, residual)
        if len(aux_hidden_states) == 0:
            return hidden_states
        return hidden_states, aux_hidden_states


class DeepseekV2ForCausalLM(nn.Module):
    # for quark model load
    packed_modules_mapping = {}

    def __init__(
        self,
        config: PretrainedConfig,
        quant_config: Optional[QuantizationConfig] = None,
        prefix: str = "",
    ) -> None:
        super().__init__()

        # for quark model load
        # Fuse q_a_proj and kv_a_proj_with_mqa along output dimension when q_lora_rank is not None
        self.fuse_qkv_a_proj = (
            hasattr(config, "q_lora_rank") and config.q_lora_rank is not None
        )
        if self.fuse_qkv_a_proj:
            self.packed_modules_mapping["fused_qkv_a_proj_with_mqa"] = [
                "q_a_proj",
                "kv_a_proj_with_mqa",
            ]

        self.pp_group = get_pp_group()
        self.config = config
        self.tp_size = get_tensor_model_parallel_world_size()
        self.quant_config = quant_config
        if envs.SGLANG_KT_MOE_AMX_WEIGHT_PATH.is_set():
            CompressedTensorsConfig.DeepSeekFP8Config = Fp8Config(
                True, "dynamic", None, [128, 128]
            )
        self.determine_num_fused_shared_experts()
        self.model = DeepseekV2Model(
            config, quant_config, prefix=add_prefix("model", prefix)
        )
        self.lm_head = ParallelLMHead(
            config.vocab_size,
            config.hidden_size,
            quant_config=quant_config,
            prefix=add_prefix("lm_head", prefix),
            use_attn_tp_group=get_global_server_args().enable_dp_lm_head,
        )
        self.logits_processor = LogitsProcessor(config)

        self._routed_experts_weights_of_layer = LazyValue(
            lambda: {
                layer_id: layer.mlp.get_moe_weights()
                for layer_id, layer in enumerate(self.model.layers)
                if isinstance(layer.mlp, DeepseekV2MoE)
            }
        )
        self.capture_aux_hidden_states = False

    @property
    def routed_experts_weights_of_layer(self):
        return self._routed_experts_weights_of_layer.value

    def determine_num_fused_shared_experts(
        self, architecture: str = "DeepseekV3ForCausalLM"
    ):
        self.num_fused_shared_experts = 0
        if get_global_server_args().disable_shared_experts_fusion:
            return

        # Only Deepseek V3/R1 can use shared experts fusion optimization now.
        disable_reason = None
        if (
            not _is_cuda
            or torch.cuda.get_device_capability("cuda") < (8, 0)
            or self.config.architectures[0] != architecture
            or self.config.n_routed_experts != 256
            or self.config.n_shared_experts != 1
        ):
            disable_reason = "Only Deepseek V3/R1 on NV-platform with capability >= 80 can use shared experts fusion optimization."
        elif get_moe_expert_parallel_world_size() > 1:
            disable_reason = "Deepseek V3/R1 can not use shared experts fusion optimization under expert parallelism."
        elif self.quant_config and self.quant_config.get_name() == "w4afp8":
            disable_reason = "Deepseek V3/R1 W4AFP8 model uses different quant method for routed experts and shared experts."

        if disable_reason is not None:
            get_global_server_args().disable_shared_experts_fusion = True
            self.num_fused_shared_experts = 0
            log_info_on_rank0(
                logger,
                f"{disable_reason} Shared experts fusion optimization is disabled.",
            )
            return

        self.num_fused_shared_experts = self.config.n_shared_experts

    def get_input_embeddings(self) -> nn.Embedding:
        return self.model.embed_tokens

    @torch.no_grad()
    def forward(
        self,
        input_ids: torch.Tensor,
        positions: torch.Tensor,
        forward_batch: ForwardBatch,
        input_embeds: torch.Tensor = None,
        pp_proxy_tensors: Optional[PPProxyTensors] = None,
    ) -> torch.Tensor:
        hidden_states = self.model(
            input_ids, positions, forward_batch, input_embeds, pp_proxy_tensors
        )
        aux_hidden_states = None
        if self.capture_aux_hidden_states:
            hidden_states, aux_hidden_states = hidden_states

        if self.pp_group.is_last_rank:
            return self.logits_processor(
                input_ids, hidden_states, self.lm_head, forward_batch, aux_hidden_states
            )
        else:
            return hidden_states

    @property
    def start_layer(self):
        return self.model.start_layer

    @property
    def end_layer(self):
        return self.model.end_layer

    def post_load_weights(self, is_nextn=False, weight_names=None):

        # Perform post-processing after loading weights
        if is_nextn:
            layer_ids = [self.config.num_hidden_layers]
        else:
            if weight_names is None:
                layer_ids = range(self.model.start_layer, self.model.end_layer)
            else:
                layer_ids = set()
                for name in weight_names:
                    if "kv_b_proj" in name:
                        layer_id = int(name.split(".")[2])
                        if layer_id < self.config.num_hidden_layers:
                            layer_ids.add(layer_id)

        for layer_id in layer_ids:
            self_attn = (
                self.model.layers[layer_id].self_attn
                if not is_nextn
                else self.model.decoder.self_attn
            )
            if hasattr(self_attn.kv_b_proj, "qweight"):
                # AWQ compatible
                if _is_cuda or _is_hip or _is_npu:
                    w = awq_dequantize(
                        self_attn.kv_b_proj.qweight,
                        self_attn.kv_b_proj.scales,
                        self_attn.kv_b_proj.qzeros,
                    ).T
                else:
                    w = awq_dequantize(
                        self_attn.kv_b_proj.qweight,
                        self_attn.kv_b_proj.scales,
                        self_attn.kv_b_proj.qzeros,
                        0,
                        0,
                        0,
                    ).T
            else:
                w = self_attn.kv_b_proj.weight
            # NOTE(HandH1998): Since `bmm_fp8` only supports per-tensor scale, we have to requantize `self_attn.kv_b_proj`.
            # This may affect the accuracy of fp8 model.
            # Fix deepseek v3 blockwise bmm by using deep_gemm
            use_deep_gemm_bmm = False

            if w.dtype in (
                torch.float8_e4m3fn,
                torch.float8_e4m3fnuz,
            ):
                selected_quant_config = getattr(
                    self.quant_config, "DeepSeekFP8Config", self.quant_config
                )
                weight_block_size = getattr(
                    selected_quant_config, "weight_block_size", None
                )
                if weight_block_size is not None:
                    assert hasattr(self_attn.kv_b_proj, "weight_scale_inv")
                    if _is_fp8_fnuz:
                        weight, weight_scale, _ = normalize_e4m3fn_to_e4m3fnuz(
                            weight=w,
                            weight_scale=self_attn.kv_b_proj.weight_scale_inv,
                            input_scale=None,
                        )
                    else:
                        weight = w
                        weight_scale = self_attn.kv_b_proj.weight_scale_inv

                    if (
                        _is_cuda
                        and weight_block_size[0] == 128
                        and weight_block_size[1] == 128
                    ):
                        if (
                            deep_gemm_wrapper.ENABLE_JIT_DEEPGEMM
                            and not deep_gemm_wrapper.DEEPGEMM_BLACKWELL
                            and get_bool_env_var("SGL_USE_DEEPGEMM_BMM", "false")
                        ):
                            block_scale = weight_scale
                            use_deep_gemm_bmm = True
                        else:
                            w = block_quant_dequant(
                                weight,
                                weight_scale,
                                weight_block_size,
                                torch.bfloat16,
                            )
                    else:
                        w, scale = block_quant_to_tensor_quant(
                            weight, weight_scale, weight_block_size
                        )
                        self_attn.w_scale = scale
                else:
                    if _is_fp8_fnuz:
                        weight, weight_scale, _ = normalize_e4m3fn_to_e4m3fnuz(
                            weight=w,
                            weight_scale=self_attn.kv_b_proj.weight_scale,
                            input_scale=None,
                        )
                    else:
                        weight = w
                        weight_scale = self_attn.kv_b_proj.weight_scale

                    w, scale = channel_quant_to_tensor_quant(weight, weight_scale)
                    self_attn.w_scale = scale

            if w.dtype == torch.int8:
                if hasattr(self.quant_config, "weight_block_size"):
                    # block-wise int8 need it
                    weight_block_size = self.quant_config.weight_block_size
                    if weight_block_size is not None:
                        assert hasattr(self_attn.kv_b_proj, "weight_scale_inv")
                        weight = w
                        weight_scale = self_attn.kv_b_proj.weight_scale_inv
                        w = int8_block_dequant(
                            weight, weight_scale, weight_block_size
                        ).to(torch.bfloat16)
                else:
                    # channel-wise int8 need it
                    w = w.to(torch.bfloat16) * self_attn.kv_b_proj.weight_scale.to(
                        torch.bfloat16
                    )

            w_kc, w_vc = w.unflatten(
                0, (-1, self_attn.qk_nope_head_dim + self_attn.v_head_dim)
            ).split([self_attn.qk_nope_head_dim, self_attn.v_head_dim], dim=1)

            if (
                _use_aiter_gfx95
                and self.quant_config is not None
                and self.quant_config.get_name() == "quark"
            ):
                w_kc, self_attn.w_scale_k, w_vc, self_attn.w_scale_v = (
                    quark_post_load_weights(self_attn, w, "mxfp4")
                )

            if not use_deep_gemm_bmm:
                self_attn.w_kc = bind_or_assign(
                    self_attn.w_kc, w_kc.transpose(1, 2).contiguous().transpose(1, 2)
                )
                self_attn.w_vc = bind_or_assign(
                    self_attn.w_vc, w_vc.contiguous().transpose(1, 2)
                )
                if (
                    hasattr(self_attn.kv_b_proj, "weight_scale")
                    and self_attn.w_scale is None
                ):
                    self_attn.w_scale = bind_or_assign(
                        self_attn.w_scale, self_attn.kv_b_proj.weight_scale
                    )
                    if _is_hip:
                        self_attn.w_scale *= 2.0
                # TODO: remove this after adding FP8 support in bmm cpu kernel
                if _is_cpu and _is_cpu_amx_available and w.dtype == torch.float8_e4m3fn:
                    self_attn.w_kc = (
                        self_attn.w_kc.to(torch.bfloat16) * self_attn.w_scale
                    )
                    self_attn.w_vc = (
                        self_attn.w_vc.to(torch.bfloat16) * self_attn.w_scale
                    )
            else:
                num_tiles_k = self_attn.qk_nope_head_dim // weight_block_size[1]
                num_tiles_n = self_attn.v_head_dim // weight_block_size[0]
                ws_kc, ws_vc = block_scale.unflatten(
                    0, (-1, (num_tiles_k + num_tiles_n))
                ).split([num_tiles_k, num_tiles_n], dim=1)
                self_attn.w_scale_k = bind_or_assign(
                    self_attn.w_scale_k, ws_kc.transpose(1, 2).contiguous()
                )
                self_attn.w_scale_v = bind_or_assign(
                    self_attn.w_scale_v, ws_vc.contiguous()
                )
                self_attn.w_kc = bind_or_assign(
                    self_attn.w_kc, w_kc.transpose(1, 2).contiguous()
                )
                self_attn.w_vc = bind_or_assign(self_attn.w_vc, w_vc.contiguous())
                self_attn.use_deep_gemm_bmm = True

        if (
            deep_gemm_wrapper.ENABLE_JIT_DEEPGEMM
            and deep_gemm_wrapper.DEEPGEMM_SCALE_UE8M0
            and hasattr(self.quant_config, "weight_block_size")
            and self.quant_config.weight_block_size is not None
        ):
            self._weight_requant_ue8m0(is_nextn)

<<<<<<< HEAD
        # TODO move both weight_requant_ue8m0 and transform_scale_ue8m0 into Fp8LinearMethod.process_weights_after_loading
=======
        # TODO can move weight_requant_ue8m0 and transform_scale_ue8m0 into Fp8LinearMethod.process_weights_after_loading
>>>>>>> 2e48584b
        if (
            deep_gemm_wrapper.ENABLE_JIT_DEEPGEMM
            and deep_gemm_wrapper.DEEPGEMM_SCALE_UE8M0
            and get_bool_env_var("SGLANG_NVFP4_CKPT_FP8_GEMM_IN_ATTN")
        ):
            self._transform_scale_ue8m0(is_nextn)
        if is_nextn and enable_nextn_moe_bf16_cast_to_fp8(self.quant_config):
            self._transform_scale_nextn_moe_ue8m0()

    def _weight_requant_ue8m0(self, is_nextn=False):
        weight_block_size = self.quant_config.weight_block_size

        moe_layers = list(
            range(
                self.config.first_k_dense_replace,
                self.config.num_hidden_layers,
                self.config.moe_layer_freq,
            )
        )

        num_hidden_layers = 1 if is_nextn else self.config.num_hidden_layers

        for layer_id in range(num_hidden_layers):
            if is_nextn:
                layer = self.model.decoder
            else:
                layer = self.model.layers[layer_id]

            module_list = [
                layer.self_attn.kv_b_proj,
                layer.self_attn.o_proj,
            ]

            if self.config.q_lora_rank is not None:
                module_list.append(layer.self_attn.fused_qkv_a_proj_with_mqa)
                module_list.append(layer.self_attn.q_b_proj)
            else:
                module_list.append(layer.self_attn.kv_a_proj_with_mqa)
                module_list.append(layer.self_attn.q_proj)

            for module in module_list:
                requant_weight_ue8m0_inplace(
                    module.weight, module.weight_scale_inv, weight_block_size
                )

            if layer_id in moe_layers or is_nextn:
                shared_experts = getattr(layer.mlp, "shared_experts", None)
                if shared_experts is not None:
                    for module in [
                        shared_experts.gate_up_proj,
                        shared_experts.down_proj,
                    ]:
                        requant_weight_ue8m0_inplace(
                            module.weight, module.weight_scale_inv, weight_block_size
                        )

                experts = layer.mlp.experts
                if isinstance(experts, DeepEPMoE):
                    for w in [
                        (experts.w13_weight, experts.w13_weight_scale_inv),
                        (experts.w2_weight, experts.w2_weight_scale_inv),
                    ]:
                        requant_weight_ue8m0_inplace(w[0], w[1], weight_block_size)
            else:
                mlp = layer.mlp
                assert isinstance(mlp, DeepseekV2MLP)
                for module in [
                    mlp.gate_up_proj,
                    mlp.down_proj,
                ]:
                    requant_weight_ue8m0_inplace(
                        module.weight, module.weight_scale_inv, weight_block_size
                    )

<<<<<<< HEAD
    # TODO move both weight_requant_ue8m0 and transform_scale_ue8m0 into Fp8LinearMethod.process_weights_after_loading
=======
    # TODO can move weight_requant_ue8m0 and transform_scale_ue8m0 into Fp8LinearMethod.process_weights_after_loading
>>>>>>> 2e48584b
    def _transform_scale_ue8m0(self, is_nextn=False):
        num_hidden_layers = 1 if is_nextn else self.config.num_hidden_layers

        for layer_id in range(num_hidden_layers):
            if is_nextn:
                layer = self.model.decoder
            else:
                layer = self.model.layers[layer_id]

            module_list = []
            if self.config.q_lora_rank is not None:
                module_list.append(layer.self_attn.q_b_proj)

            for module in module_list:
                transform_scale_ue8m0_inplace(
                    module.weight_scale_inv, mn=module.weight.shape[-2]
                )

    # TODO avoid code dup (currently combine from weight_requant_ue8m0 and transform_scale_ue8m0)
    def _transform_scale_nextn_moe_ue8m0(self):
        layer = self.model.decoder

        shared_experts = getattr(layer.mlp, "shared_experts", None)
        if shared_experts is not None:
            for module in [
                shared_experts.gate_up_proj,
                shared_experts.down_proj,
            ]:
                transform_scale_ue8m0_inplace(
                    module.weight_scale_inv, mn=module.weight.shape[-2]
                )

        experts = layer.mlp.experts
        w13_weight_fp8 = (
            experts.w13_weight,
            (
                experts.w13_weight_scale_inv
                if hasattr(experts, "w13_weight_scale_inv")
                else experts.w13_weight_scale
            ),
        )
        w2_weight_fp8 = (
            experts.w2_weight,
            (
                experts.w2_weight_scale_inv
                if hasattr(experts, "w2_weight_scale_inv")
                else experts.w2_weight_scale
            ),
        )
        if isinstance(experts, DeepEPMoE):
            for w in [
                w13_weight_fp8,
                w2_weight_fp8,
            ]:
                transform_scale_ue8m0_inplace(w[1], mn=w[0].shape[-2])

    def load_weights(self, weights: Iterable[Tuple[str, torch.Tensor]], is_nextn=False):

        if is_nextn:
            if hasattr(self.config, "num_nextn_predict_layers"):
                num_nextn_layers = self.config.num_nextn_predict_layers
                assert num_nextn_layers == 1, "Only 1 nextn layer is supported"
                # compatible with old design
                nextn_layer_id = (
                    0
                    if self.config.num_hidden_layers == 1
                    else self.config.num_hidden_layers
                )
            else:
                raise ValueError("num_nextn_predict_layers is not in the config")

        if get_bool_env_var("SGLANG_NVFP4_CKPT_FP8_GEMM_IN_ATTN"):
            weights = self._quant_attn_to_fp8_ue8m0(weights, is_nextn=is_nextn)
        if is_nextn and enable_nextn_moe_bf16_cast_to_fp8(self.quant_config):
            weights = self._quant_nextn_moe_to_fp8_ue8m0(
                weights, nextn_layer_id=nextn_layer_id
            )

        stacked_params_mapping = [
            # (param_name, shard_name, shard_id)
            ("gate_up_proj", "gate_proj", 0),
            ("gate_up_proj", "up_proj", 1),
        ]

        # Params for weights, fp8 weight scales, fp8 activation scales
        # (param_name, weight_name, expert_id, shard_id)
        expert_params_mapping = FusedMoE.make_expert_params_mapping(
            ckpt_gate_proj_name="gate_proj",
            ckpt_down_proj_name="down_proj",
            ckpt_up_proj_name="up_proj",
            num_experts=self.config.n_routed_experts + self.num_fused_shared_experts,
        )
        # Params for special naming rules in mixed-precision models, for example:
        # model.layers.xx.mlp.experts.xx.w1.input_scale. For details,
        # see https://huggingface.co/Barrrrry/DeepSeek-R1-W4AFP8/blob/main.
        if self.quant_config and self.quant_config.get_name() == "w4afp8":
            expert_params_mapping += FusedMoE.make_expert_input_scale_params_mapping(
                num_experts=self.config.n_routed_experts
            )

        # Fuse q_a_proj and kv_a_proj_with_mqa along output dimension when q_lora_rank is not None
        fuse_qkv_a_proj = hasattr(self.config, "q_lora_rank") and (
            self.config.q_lora_rank is not None
        )
        cached_a_proj = {} if fuse_qkv_a_proj else None
        fuse_wk_and_weights_proj = is_nsa_indexer_wk_and_weights_proj_fused(
            self.config, self.quant_config
        )
        cached_wk_and_weights_proj = {} if fuse_wk_and_weights_proj else None

        if is_nextn:
            nextn_layer_prefix = f"model.layers.{nextn_layer_id}"
            nextn_spec_weight_names = [
                "shared_head.norm",
                "eh_proj",
                "enorm",
                "hnorm",
            ]

        if self.num_fused_shared_experts > 0:
            assert self.num_fused_shared_experts == 1
            log_info_on_rank0(logger, "Shared experts fusion optimization enabled.")

        with concurrent.futures.ThreadPoolExecutor() as executor:
            futures = []
            params_dict = dict(self.named_parameters())
            weight_names = []
            for name, loaded_weight in weights:
                layer_id = get_layer_id(name)
                if (
                    layer_id is not None
                    and hasattr(self.model, "start_layer")
                    and (
                        layer_id < self.model.start_layer
                        or layer_id >= self.model.end_layer
                    )
                ):
                    continue
                if self.num_fused_shared_experts > 0 and "mlp.shared_experts" in name:
                    name = name.replace(
                        "mlp.shared_experts",
                        f"mlp.experts.{self.config.n_routed_experts}",
                    )

                weight_names.append(name)

                if not is_nextn:
                    if hasattr(self.config, "num_nextn_predict_layers"):
                        num_nextn_layers = self.config.num_nextn_predict_layers
                        if num_nextn_layers > 0 and name.startswith("model.layers"):
                            name_list = name.split(".")
                            if (
                                len(name_list) >= 3
                                and int(name_list[2]) >= self.config.num_hidden_layers
                            ):
                                continue
                else:
                    if not name.startswith(nextn_layer_prefix):
                        continue

                    # Use shared head and embed weights from target model
                    if "shared_head.head" in name or "embed_tokens" in name:
                        continue

                    is_decoder = True
                    # For nextn specific weights
                    for weight_name in nextn_spec_weight_names:
                        if weight_name in name:
                            name = name.replace(nextn_layer_prefix, "model")
                            is_decoder = False
                            break
                    # For decoder layer weights
                    if is_decoder:
                        name = name.replace(nextn_layer_prefix, "model.decoder")

                if "rotary_emb.inv_freq" in name:
                    continue
                for param_name, weight_name, shard_id in stacked_params_mapping:
                    # Skip non-stacked layers and experts (experts handled below).
                    if weight_name not in name:
                        continue
                    # We have mlp.experts[0].gate_proj in the checkpoint.
                    # Since we handle the experts below in expert_params_mapping,
                    # we need to skip here BEFORE we update the name, otherwise
                    # name will be updated to mlp.experts[0].gate_up_proj, which
                    # will then be updated below in expert_params_mapping
                    # for mlp.experts[0].gate_gate_up_proj, which breaks load.
                    if ("mlp.experts." in name) and name not in params_dict:
                        continue
                    name = name.replace(weight_name, param_name)
                    # Skip loading extra bias for GPTQ models.
                    if name.endswith(".bias") and name not in params_dict:
                        continue
                    param = params_dict[name]
                    weight_loader = param.weight_loader
                    futures.append(
                        executor.submit(weight_loader, param, loaded_weight, shard_id)
                    )
                    break
                else:
                    for mapping in expert_params_mapping:
                        param_name, weight_name, expert_id, shard_id = mapping
                        if weight_name not in name:
                            continue
                        name = name.replace(weight_name, param_name)
                        param = params_dict[name]
                        weight_loader = param.weight_loader
                        futures.append(
                            executor.submit(
                                weight_loader,
                                param,
                                loaded_weight,
                                name,
                                shard_id=shard_id,
                                expert_id=expert_id,
                            )
                        )
                        break
                    else:
                        # Skip loading extra bias for GPTQ models.
                        if name.endswith(".bias") and name not in params_dict:
                            continue
                        # Skip loading embed_tokens if not first rank in pipeline parallelism
                        if ".embed_tokens." in name and not self.pp_group.is_first_rank:
                            continue
                        # Skip loading norm if not last rank in pipeline parallelism
                        if ".norm." in name and not self.pp_group.is_last_rank:
                            continue
                        if fuse_qkv_a_proj and (
                            "q_a_proj" in name or "kv_a_proj_with_mqa" in name
                        ):
                            cached_a_proj[name] = loaded_weight
                            q_a_proj_name = (
                                name
                                if "q_a_proj" in name
                                else name.replace("kv_a_proj_with_mqa", "q_a_proj")
                            )
                            kv_a_proj_name = (
                                name
                                if "kv_a_proj_with_mqa" in name
                                else name.replace("q_a_proj", "kv_a_proj_with_mqa")
                            )

                            # When both q_a_proj and kv_a_proj_with_mqa has been cached, load the fused weight to parameter
                            if (
                                q_a_proj_name in cached_a_proj
                                and kv_a_proj_name in cached_a_proj
                            ):
                                q_a_proj_weight = cached_a_proj[q_a_proj_name]
                                kv_a_proj_weight = cached_a_proj[kv_a_proj_name]
                                cat_dim = 0
                                if self.quant_config is not None and (
                                    self.quant_config.get_name() == "awq"
                                    or self.quant_config.get_name() == "awq_marlin"
                                    or self.quant_config.get_name() == "moe_wna16"
                                ):
                                    cat_dim = 1
                                fused_weight = torch.cat(
                                    [q_a_proj_weight, kv_a_proj_weight], dim=cat_dim
                                )
                                param_name = (
                                    name.replace(
                                        "q_a_proj", "fused_qkv_a_proj_with_mqa"
                                    )
                                    if "q_a_proj" in name
                                    else name.replace(
                                        "kv_a_proj_with_mqa",
                                        "fused_qkv_a_proj_with_mqa",
                                    )
                                )
                                param = params_dict[param_name]

                                weight_loader = getattr(
                                    param, "weight_loader", default_weight_loader
                                )
                                futures.append(
                                    executor.submit(weight_loader, param, fused_weight)
                                )
                                cached_a_proj.pop(q_a_proj_name)
                                cached_a_proj.pop(kv_a_proj_name)
                        elif fuse_wk_and_weights_proj and (
                            "wk" in name or "weights_proj" in name
                        ):
                            cached_wk_and_weights_proj[name] = loaded_weight
                            wk_name = (
                                name
                                if "wk" in name
                                else name.replace("weights_proj", "wk")
                            )
                            weights_proj_name = (
                                name
                                if "weights_proj" in name
                                else name.replace("wk", "weights_proj")
                            )

                            # When both wk and weights_proj has been cached, load the fused weight to parameter
                            if (
                                wk_name in cached_wk_and_weights_proj
                                and weights_proj_name in cached_wk_and_weights_proj
                            ):
                                wk_weight = cached_wk_and_weights_proj[wk_name]
                                weights_proj_weight = cached_wk_and_weights_proj[
                                    weights_proj_name
                                ]
                                # todo dequantize wk for fp8
                                assert wk_weight.dtype == weights_proj_weight.dtype
                                fused_weight = torch.cat(
                                    [wk_weight, weights_proj_weight], dim=0
                                )
                                param_name = (
                                    name.replace("wk", "fused_wk_and_weights_proj")
                                    if "wk" in name
                                    else name.replace(
                                        "weights_proj",
                                        "fused_wk_and_weights_proj",
                                    )
                                )
                                param = params_dict[param_name]

                                weight_loader = getattr(
                                    param, "weight_loader", default_weight_loader
                                )
                                futures.append(
                                    executor.submit(weight_loader, param, fused_weight)
                                )
                                cached_wk_and_weights_proj.pop(wk_name)
                                cached_wk_and_weights_proj.pop(weights_proj_name)
                        else:
                            if (
                                "k_scale" in name or "v_scale" in name
                            ) and name not in params_dict:
                                # modelopt attn kv scale is named differently
                                for scale in ["k_scale", "v_scale"]:
                                    if scale in name:
                                        name = name.replace(
                                            f"{scale[0]}_proj", "attn_mqa"
                                        )
                                        break
                            if name not in params_dict:
                                # modelopt ckpt contains not needed weights for MTP module:
                                # model.decoder.self_attn.attn_mqa.v_scale and
                                # model.decoder.self_attn.attn_mqa.k_scale
                                logger.warning(f"{name} not found in params_dict.")
                                continue
                            param = params_dict[name]
                            weight_loader = getattr(
                                param, "weight_loader", default_weight_loader
                            )
                            futures.append(
                                executor.submit(weight_loader, param, loaded_weight)
                            )

            # Wait for all tasks to complete and raise any exceptions.
            for future in concurrent.futures.as_completed(futures):
                future.result()

        self.post_load_weights(is_nextn=is_nextn, weight_names=weight_names)

    def _quant_attn_to_fp8_ue8m0(self, weights, is_nextn):
        weights_dict = dict(weights)

        # temporarily only support DeepSeek V3/R1
        weight_block_size = [128, 128]

<<<<<<< HEAD
        for layer_id in trange(
=======
        for layer_id in tqdm.trange(
>>>>>>> 2e48584b
            self.config.num_hidden_layers + int(is_nextn),
            desc="quant attn to fp8 ue8m0",
        ):
            for stem in [
                # may put tensors like `o_proj` here for DeepSeek FP4 ckpt v1
                "q_b_proj",
            ]:
                partial_name = f"model.layers.{layer_id}.self_attn.{stem}"
                original_weight = weights_dict[f"{partial_name}.weight"]
                out_w, out_s = quant_weight_ue8m0(
                    original_weight, weight_block_size=weight_block_size
                )
                weights_dict[f"{partial_name}.weight"] = out_w
                weights_dict[f"{partial_name}.weight_scale_inv"] = out_s

        return list(weights_dict.items())

    # TODO avoid code dup
    def _quant_nextn_moe_to_fp8_ue8m0(self, weights, nextn_layer_id: int):
        weights_dict = dict(weights)

        # temporarily only support DeepSeek V3/R1
        weight_block_size = [128, 128]

        for layer_id in [nextn_layer_id]:
            for expert_sub_name in [
                "shared_experts",
                *[
                    f"experts.{expert_id}"
                    for expert_id in range(self.config.n_routed_experts)
                ],
            ]:
                for stem in [
                    "gate_proj",
                    "up_proj",
                    "down_proj",
                ]:
                    partial_name = (
                        f"model.layers.{layer_id}.mlp.{expert_sub_name}.{stem}"
                    )
                    original_weight = weights_dict[f"{partial_name}.weight"]
                    out_w, out_s = quant_weight_ue8m0(
                        original_weight, weight_block_size=weight_block_size
                    )
                    weights_dict[f"{partial_name}.weight"] = out_w
                    weights_dict[f"{partial_name}.weight_scale_inv"] = out_s

        return list(weights_dict.items())

    def get_embed_and_head(self):
        return self.model.embed_tokens.weight, self.lm_head.weight

    def set_embed_and_head(self, embed, head):
        del self.model.embed_tokens.weight
        del self.lm_head.weight
        self.model.embed_tokens.weight = embed
        self.lm_head.weight = head
        if not _is_npu:
            torch.cuda.empty_cache()
            torch.cuda.synchronize()
        else:
            torch.npu.empty_cache()
            torch.npu.synchronize()

    @classmethod
    def get_model_config_for_expert_location(cls, config):
        return ModelConfigForExpertLocation(
            num_layers=config.num_hidden_layers,
            num_logical_experts=config.n_routed_experts,
            num_groups=config.n_group,
        )

    def set_eagle3_layers_to_capture(self, layer_ids: Optional[List[int]] = None):
        if not self.pp_group.is_last_rank:
            return

        if layer_ids is None:
            self.capture_aux_hidden_states = True
            num_layers = self.config.num_hidden_layers
            self.model.layers_to_capture = [2, num_layers // 2, num_layers - 3]
        else:
            self.capture_aux_hidden_states = True
            # we plus 1 here because in sglang, for the ith layer, it takes the output
            # of the (i-1)th layer as aux hidden state
            self.model.layers_to_capture = [val + 1 for val in layer_ids]


AttentionBackendRegistry.register("ascend", handle_attention_ascend)
AttentionBackendRegistry.register("flashinfer", handle_attention_flashinfer)
AttentionBackendRegistry.register("fa3", handle_attention_fa3)
AttentionBackendRegistry.register("flashmla", handle_attention_flashmla)
AttentionBackendRegistry.register("cutlass_mla", handle_attention_cutlass_mla)
AttentionBackendRegistry.register("fa4", handle_attention_fa4)
AttentionBackendRegistry.register("trtllm_mla", handle_attention_trtllm_mla)
AttentionBackendRegistry.register("aiter", handle_attention_aiter)
AttentionBackendRegistry.register("nsa", handle_attention_nsa)
AttentionBackendRegistry.register("triton", handle_attention_triton)


class DeepseekV3ForCausalLM(DeepseekV2ForCausalLM):
    pass


class DeepseekV32ForCausalLM(DeepseekV2ForCausalLM):
    pass


EntryClass = [DeepseekV2ForCausalLM, DeepseekV3ForCausalLM, DeepseekV32ForCausalLM]<|MERGE_RESOLUTION|>--- conflicted
+++ resolved
@@ -2392,8 +2392,17 @@
         output, _ = self.o_proj(attn_output)
         return output
 
-<<<<<<< HEAD
-=======
+    @staticmethod
+    def _get_q_b_proj_quant_config(quant_config):
+        if get_bool_env_var("SGLANG_NVFP4_CKPT_FP8_GEMM_IN_ATTN"):
+            # refer to real DeepSeek V3 quant config
+            return Fp8Config(
+                is_checkpoint_fp8_serialized=True,
+                weight_block_size=[128, 128],
+            )
+        else:
+            return quant_config
+
     def forward_normal_one_shot_prepare(
         self,
         positions: torch.Tensor,
@@ -2495,7 +2504,6 @@
             k[..., self.qk_nope_head_dim :] = k_pe
         return k
 
->>>>>>> 2e48584b
     @staticmethod
     def _get_q_b_proj_quant_config(quant_config):
         if get_bool_env_var("SGLANG_NVFP4_CKPT_FP8_GEMM_IN_ATTN"):
@@ -3259,11 +3267,7 @@
         ):
             self._weight_requant_ue8m0(is_nextn)
 
-<<<<<<< HEAD
         # TODO move both weight_requant_ue8m0 and transform_scale_ue8m0 into Fp8LinearMethod.process_weights_after_loading
-=======
-        # TODO can move weight_requant_ue8m0 and transform_scale_ue8m0 into Fp8LinearMethod.process_weights_after_loading
->>>>>>> 2e48584b
         if (
             deep_gemm_wrapper.ENABLE_JIT_DEEPGEMM
             and deep_gemm_wrapper.DEEPGEMM_SCALE_UE8M0
@@ -3338,11 +3342,7 @@
                         module.weight, module.weight_scale_inv, weight_block_size
                     )
 
-<<<<<<< HEAD
-    # TODO move both weight_requant_ue8m0 and transform_scale_ue8m0 into Fp8LinearMethod.process_weights_after_loading
-=======
     # TODO can move weight_requant_ue8m0 and transform_scale_ue8m0 into Fp8LinearMethod.process_weights_after_loading
->>>>>>> 2e48584b
     def _transform_scale_ue8m0(self, is_nextn=False):
         num_hidden_layers = 1 if is_nextn else self.config.num_hidden_layers
 
@@ -3707,11 +3707,7 @@
         # temporarily only support DeepSeek V3/R1
         weight_block_size = [128, 128]
 
-<<<<<<< HEAD
-        for layer_id in trange(
-=======
         for layer_id in tqdm.trange(
->>>>>>> 2e48584b
             self.config.num_hidden_layers + int(is_nextn),
             desc="quant attn to fp8 ue8m0",
         ):
