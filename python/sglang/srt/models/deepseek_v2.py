--- conflicted
+++ resolved
@@ -810,7 +810,6 @@
         q_nope_out = q_nope_out.transpose(0, 1)
         q_pe, k_pe = self.rotary_emb(positions, q_pe, k_pe)
 
-<<<<<<< HEAD
         return q_nope_out, q_pe, k_nope, k_pe, forward_batch
 
     def forward_absorb_stage_core(
@@ -824,10 +823,7 @@
 
         q_nope_out, q_pe, k_nope, k_pe, forward_batch = state
 
-        if self.attention_backend == "fa3":
-=======
         if self.attention_backend == "fa3" or self.attention_backend == "flashinfer":
->>>>>>> 6ea05950
             attn_output = self.attn_mqa(
                 q_nope_out, k_nope, k_nope, forward_batch, q_rope=q_pe, k_rope=k_pe
             )
