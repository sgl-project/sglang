# Copyright 2023-2024 SGLang Team
# Licensed under the Apache License, Version 2.0 (the "License");
# you may not use this file except in compliance with the License.
# You may obtain a copy of the License at
#
#     http://www.apache.org/licenses/LICENSE-2.0
#
# Unless required by applicable law or agreed to in writing, software
# distributed under the License is distributed on an "AS IS" BASIS,
# WITHOUT WARRANTIES OR CONDITIONS OF ANY KIND, either express or implied.
# See the License for the specific language governing permissions and
# limitations under the License.
# ==============================================================================

# Adapted from:
# https://github.com/vllm-project/vllm/blob/fb6af8bc086328ca6659e72d11ffd4309ce4de22/vllm/model_executor/models/deepseek_v2.py
"""Inference-only DeepseekV2 model."""
from __future__ import annotations

import concurrent.futures
import logging
import os
from enum import IntEnum, auto
from typing import Any, Dict, Iterable, Optional, Tuple, Union

import torch
import torch.nn.functional as F
from torch import nn
from transformers import PretrainedConfig

from sglang.srt.configs.model_config import (
    get_nsa_index_head_dim,
    get_nsa_index_n_heads,
    get_nsa_index_topk,
    is_deepseek_nsa,
)
from sglang.srt.distributed import (
    get_moe_expert_parallel_world_size,
    get_pp_group,
    get_tensor_model_parallel_world_size,
    parallel_state,
    tensor_model_parallel_all_reduce,
)
from sglang.srt.distributed.device_communicators.pynccl_allocator import (
    use_symmetric_memory,
)
from sglang.srt.eplb.expert_distribution import get_global_expert_distribution_recorder
from sglang.srt.eplb.expert_location import ModelConfigForExpertLocation
from sglang.srt.eplb.expert_location_dispatch import ExpertLocationDispatchInfo
from sglang.srt.layers import deep_gemm_wrapper
from sglang.srt.layers.activation import SiluAndMul
from sglang.srt.layers.amx_utils import PackWeightMethod
from sglang.srt.layers.attention.npu_ops.mla_preprocess import (
    NPUFusedMLAPreprocess,
    is_mla_preprocess_enabled,
)
from sglang.srt.layers.attention.nsa.nsa_indexer import Indexer
from sglang.srt.layers.communicator import (
    LayerCommunicator,
    LayerScatterModes,
    enable_moe_dense_fully_dp,
)
from sglang.srt.layers.dp_attention import (
    get_attention_tp_rank,
    get_attention_tp_size,
    is_dp_attention_enabled,
)
from sglang.srt.layers.layernorm import RMSNorm
from sglang.srt.layers.linear import (
    ColumnParallelLinear,
    MergedColumnParallelLinear,
    ReplicatedLinear,
    RowParallelLinear,
)
from sglang.srt.layers.logits_processor import LogitsProcessor
from sglang.srt.layers.moe import (
    get_deepep_mode,
    get_moe_a2a_backend,
    should_use_flashinfer_cutlass_moe_fp4_allgather,
    should_use_flashinfer_trtllm_moe,
)
from sglang.srt.layers.moe.ep_moe.layer import DeepEPMoE, get_moe_impl_class
from sglang.srt.layers.moe.fused_moe_triton.layer import FusedMoE
from sglang.srt.layers.moe.topk import TopK, TopKOutputFormat
from sglang.srt.layers.quantization.base_config import QuantizationConfig
from sglang.srt.layers.quantization.fp8_kernel import (
    is_fp8_fnuz,
    per_tensor_quant_mla_fp8,
    per_token_group_quant_mla_deep_gemm_masked_fp8,
)
from sglang.srt.layers.quantization.fp8_utils import (
    block_quant_dequant,
    block_quant_to_tensor_quant,
    channel_quant_to_tensor_quant,
    input_to_float8,
    normalize_e4m3fn_to_e4m3fnuz,
    requant_weight_ue8m0_inplace,
)
from sglang.srt.layers.quantization.int8_utils import (
    block_dequant as int8_block_dequant,
)
from sglang.srt.layers.radix_attention import RadixAttention
from sglang.srt.layers.rotary_embedding import get_rope_wrapper
from sglang.srt.layers.utils import PPMissingLayer, get_layer_id
from sglang.srt.layers.vocab_parallel_embedding import (
    ParallelLMHead,
    VocabParallelEmbedding,
)
from sglang.srt.model_executor.forward_batch_info import ForwardBatch, PPProxyTensors
from sglang.srt.model_loader.weight_utils import default_weight_loader
from sglang.srt.server_args import get_global_server_args
from sglang.srt.single_batch_overlap import SboFlags
from sglang.srt.speculative.spec_info import SpeculativeAlgorithm
from sglang.srt.two_batch_overlap import (
    MaybeTboDeepEPDispatcher,
    model_forward_maybe_tbo,
)
from sglang.srt.utils import (
    BumpAllocator,
    LazyValue,
    add_prefix,
    bind_or_assign,
    cpu_has_amx_support,
    get_bool_env_var,
    get_device_sm,
    get_int_env_var,
    is_cpu,
    is_cuda,
    is_flashinfer_available,
    is_gfx95_supported,
    is_hip,
    is_non_idle_and_non_empty,
    is_npu,
    is_nvidia_cublas_cu12_version_ge_12_9,
    is_sm100_supported,
    log_info_on_rank0,
    make_layers,
    use_intel_amx_backend,
)

_is_hip = is_hip()
_is_cuda = is_cuda()
_is_npu = is_npu()
_is_fp8_fnuz = is_fp8_fnuz()
_use_aiter = get_bool_env_var("SGLANG_USE_AITER") and _is_hip
_is_cpu_amx_available = cpu_has_amx_support()
_is_cpu = is_cpu()
_device_sm = get_device_sm()
_is_gfx95_supported = is_gfx95_supported()

_use_aiter_gfx95 = _use_aiter and _is_gfx95_supported

if _use_aiter_gfx95:
    from sglang.srt.layers.quantization.quark.utils import quark_post_load_weights
    from sglang.srt.layers.quantization.rocm_mxfp4_utils import (
        batched_gemm_afp4wfp4_pre_quant,
        fused_flatten_mxfp4_quant,
        fused_rms_mxfp4_quant,
    )
    from sglang.srt.layers.rocm_linear_utils import (
        aiter_dsv3_router_gemm,
        fused_qk_rope_cat,
        get_dsv3_gemm_output_zero_allocator_size,
    )

if _is_cuda:
    from sgl_kernel import (
        awq_dequantize,
        bmm_fp8,
        concat_mla_k,
        dsv3_fused_a_gemm,
        dsv3_router_gemm,
        merge_state_v2,
    )
elif _is_cpu and _is_cpu_amx_available:
    pass
elif _is_hip:
    from sglang.srt.layers.attention.triton_ops.rocm_mla_decode_rope import (
        decode_attention_fwd_grouped_rope,
    )
    from sglang.srt.layers.quantization.awq_triton import (
        awq_dequantize_triton as awq_dequantize,
    )
elif _is_npu:
<<<<<<< HEAD
    import custom_ops
    import sgl_kernel_npu
    import torch_npu

    from sglang.srt.layers.quantization.awq_triton import (
        awq_dequantize_decomposition as awq_dequantize,
    )
=======
    import custom_ops  # noqa: F401
    import sgl_kernel_npu  # noqa: F401
    import torch_npu  # noqa: F401
>>>>>>> ca240eef
else:
    pass

_is_flashinfer_available = is_flashinfer_available()
_is_sm100_supported = is_cuda() and is_sm100_supported()
_is_cublas_ge_129 = is_nvidia_cublas_cu12_version_ge_12_9()


logger = logging.getLogger(__name__)


def enable_nextn_moe_bf16_cast_to_fp8(quant_config):
    return (
        quant_config is not None
        and quant_config.get_name() == "modelopt_fp4"
        and get_moe_a2a_backend().is_deepep()
    )


FORWARD_ABSORB_CORE_ATTENTION_BACKENDS = [
    "fa3",
    "nsa",
    "flashinfer",
    "cutlass_mla",
    "trtllm_mla",
    "ascend",
]


def add_forward_absorb_core_attention_backend(backend_name):
    if backend_name not in FORWARD_ABSORB_CORE_ATTENTION_BACKENDS:
        FORWARD_ABSORB_CORE_ATTENTION_BACKENDS.append(backend_name)
        logger.info(f"Added {backend_name} to FORWARD_ABSORB_CORE_ATTENTION_BACKENDS.")


class AttnForwardMethod(IntEnum):
    # Use multi-head attention
    MHA = auto()

    # Use absorbed multi-latent attention
    MLA = auto()

    # Use Deepseek V3.2 sparse multi-latent attention
    NPU_MLA_SPARSE = auto()

    # Use multi-head attention, but with KV cache chunked.
    # This method can avoid OOM when prefix lengths are long.
    MHA_CHUNKED_KV = auto()

    # Use MLA but with fused RoPE
    MLA_FUSED_ROPE = auto()

    # Use MLA with fused RoPE kernel for CPU
    MLA_FUSED_ROPE_CPU = auto()


def _dispatch_mla_subtype(attn, forward_batch):
    if _is_hip:
        if attn.rocm_fused_decode_mla and forward_batch.forward_mode.is_decode():
            return AttnForwardMethod.MLA_FUSED_ROPE
        else:
            return AttnForwardMethod.MLA
    else:
        if hasattr(attn, "fused_qkv_a_proj_with_mqa") and use_intel_amx_backend(attn):
            return AttnForwardMethod.MLA_FUSED_ROPE_CPU
        else:
            return AttnForwardMethod.MLA


class AttentionBackendRegistry:
    _handlers = {}

    @classmethod
    def register(cls, backend_name, handler_func):
        cls._handlers[backend_name] = handler_func

    @classmethod
    def get_handler(cls, backend_name):
        return cls._handlers.get(backend_name, cls._handlers.get("triton"))


def handle_attention_ascend(attn, forward_batch):
    if (
        forward_batch.forward_mode.is_extend()
        and not forward_batch.forward_mode.is_target_verify()
        and not forward_batch.forward_mode.is_draft_extend()
    ):
        if hasattr(attn, "indexer"):
            return AttnForwardMethod.NPU_MLA_SPARSE
        else:
            return AttnForwardMethod.MHA
    else:
        if hasattr(attn, "indexer"):
            return AttnForwardMethod.NPU_MLA_SPARSE
        else:
            return AttnForwardMethod.MLA


def _get_sum_extend_prefix_lens(forward_batch):
    return (
        sum(forward_batch.extend_prefix_lens_cpu)
        if forward_batch.extend_prefix_lens_cpu is not None
        else 0
    )


def _is_extend_without_speculative(forward_batch):
    return (
        forward_batch.forward_mode.is_extend()
        and not forward_batch.forward_mode.is_target_verify()
        and not forward_batch.forward_mode.is_draft_extend()
    )


def _handle_attention_backend(
    attn: DeepseekV2AttentionMLA, forward_batch, backend_name
):
    sum_extend_prefix_lens = _get_sum_extend_prefix_lens(forward_batch)
    disable_ragged = (
        backend_name in ["flashinfer", "flashmla"]
    ) and attn.flashinfer_mla_disable_ragged

    if (
        not disable_ragged
        and _is_extend_without_speculative(forward_batch)
        and (
            (
                sum_extend_prefix_lens >= attn.chunked_prefix_cache_threshold
                and not attn.disable_chunked_prefix_cache
            )
            or sum_extend_prefix_lens == 0
        )
    ):
        return AttnForwardMethod.MHA_CHUNKED_KV
    else:
        return _dispatch_mla_subtype(attn, forward_batch)


def handle_attention_flashinfer(attn, forward_batch):
    return _handle_attention_backend(attn, forward_batch, "flashinfer")


def handle_attention_fa3(attn, forward_batch):
    return _handle_attention_backend(attn, forward_batch, "fa3")


def handle_attention_flashmla(attn, forward_batch):
    return _handle_attention_backend(attn, forward_batch, "flashmla")


def handle_attention_cutlass_mla(attn, forward_batch):
    return _handle_attention_backend(attn, forward_batch, "cutlass_mla")


def handle_attention_fa4(attn, forward_batch):
    # TODO(cicirori): use FA4 MHA for DeepSeekV3 for now
    return AttnForwardMethod.MHA_CHUNKED_KV


def handle_attention_trtllm_mla(attn, forward_batch):
    sum_extend_prefix_lens = _get_sum_extend_prefix_lens(forward_batch)
    if _is_extend_without_speculative(forward_batch) and (
        not attn.disable_chunked_prefix_cache or sum_extend_prefix_lens == 0
    ):
        return AttnForwardMethod.MHA_CHUNKED_KV
    else:
        return _dispatch_mla_subtype(attn, forward_batch)


def handle_attention_aiter(attn, forward_batch):
    if _is_extend_without_speculative(forward_batch):
        if is_dp_attention_enabled():
            if sum(forward_batch.extend_prefix_lens_cpu) == 0:
                return AttnForwardMethod.MHA
            else:
                return AttnForwardMethod.MLA
        else:
            return AttnForwardMethod.MHA
    else:
        return AttnForwardMethod.MLA


def handle_attention_nsa(attn, forward_batch):
    return AttnForwardMethod.MLA


def handle_attention_triton(attn, forward_batch):
    if (
        _is_extend_without_speculative(forward_batch)
        and sum(forward_batch.extend_prefix_lens_cpu) == 0
    ):
        return AttnForwardMethod.MHA
    else:
        return _dispatch_mla_subtype(attn, forward_batch)


class DeepseekV2MLP(nn.Module):
    def __init__(
        self,
        hidden_size: int,
        intermediate_size: int,
        hidden_act: str,
        quant_config: Optional[QuantizationConfig] = None,
        reduce_results: bool = True,
        prefix: str = "",
        tp_rank: Optional[int] = None,
        tp_size: Optional[int] = None,
    ) -> None:
        super().__init__()
        self.tp_size = tp_size

        self.gate_up_proj = MergedColumnParallelLinear(
            hidden_size,
            [intermediate_size] * 2,
            bias=False,
            quant_config=quant_config,
            prefix=add_prefix("gate_up_proj", prefix),
            tp_rank=tp_rank,
            tp_size=tp_size,
        )
        self.down_proj = RowParallelLinear(
            intermediate_size,
            hidden_size,
            bias=False,
            quant_config=quant_config,
            reduce_results=reduce_results,
            prefix=add_prefix("down_proj", prefix),
            tp_rank=tp_rank,
            tp_size=tp_size,
        )
        if hidden_act != "silu":
            raise ValueError(
                f"Unsupported activation: {hidden_act}. "
                "Only silu is supported for now."
            )
        self.act_fn = SiluAndMul()

    def forward(
        self,
        x,
        forward_batch=None,
        should_allreduce_fusion: bool = False,
        use_reduce_scatter: bool = False,
        gemm_output_zero_allocator: BumpAllocator = None,
    ):
        if (self.tp_size == 1) and x.shape[0] == 0:
            return x

        if (
            gemm_output_zero_allocator is not None
            and x.shape[0] <= 256
            and self.gate_up_proj.weight.dtype == torch.uint8
        ):
            y = gemm_output_zero_allocator.allocate(
                x.shape[0] * self.gate_up_proj.output_size_per_partition
            ).view(x.shape[0], self.gate_up_proj.output_size_per_partition)
            x = (x, None, y)

        gate_up, _ = self.gate_up_proj(x)
        x = self.act_fn(gate_up)
        x, _ = self.down_proj(
            x, skip_all_reduce=should_allreduce_fusion or use_reduce_scatter
        )
        return x


class MoEGate(nn.Module):
    def __init__(
        self,
        config,
        quant_config,
        prefix: str = "",
        is_nextn: bool = False,
    ):
        super().__init__()
        self.is_nextn = is_nextn
        self.weight = nn.Parameter(
            torch.empty((config.n_routed_experts, config.hidden_size))
        )
        if config.topk_method == "noaux_tc":
            correction_bias_dtype = (
                torch.bfloat16
                if quant_config is not None
                and quant_config.get_name() == "modelopt_fp4"
                and should_use_flashinfer_trtllm_moe()
                else torch.float32
            )
            self.e_score_correction_bias = nn.Parameter(
                torch.empty((config.n_routed_experts), dtype=correction_bias_dtype)
            )
        else:
            self.e_score_correction_bias = None
        if _is_cpu and _is_cpu_amx_available:
            self.quant_method = PackWeightMethod(weight_names=["weight"])

    def forward(self, hidden_states, gemm_output_zero_allocator: BumpAllocator = None):
        if use_intel_amx_backend(self):
            return torch.ops.sgl_kernel.weight_packed_linear(
                hidden_states,
                self.weight,
                None,  # bias
                True,  # is_vnni
            )

        # NOTE: For some unknown reason, router_gemm seems degrade accept length.
        if (
            _is_cuda
            and hidden_states.shape[0] <= 16
            and hidden_states.shape[1] == 7168
            and (self.weight.shape[0] == 256 or self.weight.shape[0] == 384)
            and _device_sm >= 90
        ):
            # router gemm output float32
            logits = dsv3_router_gemm(
                hidden_states, self.weight, out_dtype=torch.float32
            )
        elif _use_aiter_gfx95 and hidden_states.shape[0] <= 256:
            logits = aiter_dsv3_router_gemm(
                hidden_states, self.weight, gemm_output_zero_allocator
            )
        else:
            logits = F.linear(hidden_states, self.weight, None)

        return logits


class DeepseekV2MoE(nn.Module):

    def __init__(
        self,
        config: PretrainedConfig,
        layer_id: int,
        quant_config: Optional[QuantizationConfig] = None,
        prefix: str = "",
        alt_stream: Optional[torch.cuda.Stream] = None,
        is_nextn: bool = False,
    ):
        super().__init__()
        self.tp_size = get_tensor_model_parallel_world_size()
        self.routed_scaling_factor = config.routed_scaling_factor
        self.n_shared_experts = config.n_shared_experts
        self.num_fused_shared_experts = (
            0
            if get_global_server_args().disable_shared_experts_fusion
            else config.n_shared_experts
        )
        self.config = config
        self.layer_id = layer_id
        self.alt_stream = alt_stream
        self.is_nextn = is_nextn

        if self.tp_size > config.n_routed_experts:
            raise ValueError(
                f"Tensor parallel size {self.tp_size} is greater than "
                f"the number of experts {config.n_routed_experts}."
            )

        if config.hidden_act != "silu":
            raise ValueError(
                f"Unsupported activation: {config.hidden_act}. "
                "Only silu is supported for now."
            )

        self.gate = MoEGate(
            config=config,
            quant_config=quant_config,
            prefix=add_prefix("gate", prefix),
            is_nextn=is_nextn,
        )

        self.experts = get_moe_impl_class(quant_config)(
            num_experts=config.n_routed_experts
            + self.num_fused_shared_experts
            + get_global_server_args().ep_num_redundant_experts,
            num_fused_shared_experts=self.num_fused_shared_experts,
            top_k=config.num_experts_per_tok + self.num_fused_shared_experts,
            hidden_size=config.hidden_size,
            intermediate_size=config.moe_intermediate_size,
            layer_id=self.layer_id,
            quant_config=quant_config,
            routed_scaling_factor=self.routed_scaling_factor,
            prefix=add_prefix("experts", prefix),
        )

        self.topk = TopK(
            top_k=config.num_experts_per_tok + self.num_fused_shared_experts,
            renormalize=config.norm_topk_prob,
            use_grouped_topk=True,
            num_expert_group=config.n_group,
            num_fused_shared_experts=self.num_fused_shared_experts,
            topk_group=config.topk_group,
            correction_bias=self.gate.e_score_correction_bias,
            quant_config=quant_config,
            routed_scaling_factor=self.routed_scaling_factor,
            apply_routed_scaling_factor_on_output=self.experts.should_fuse_routed_scaling_factor_in_topk,
            # Some Fp4 MoE backends require the output format to be bypassed but the MTP layers are unquantized
            # and requires the output format to be standard. We use quant_config to determine the output format.
            output_format=TopKOutputFormat.STANDARD if quant_config is None else None,
        )

        self.shared_experts_is_int8 = False
        self.shared_experts_is_fp8 = False
        self.shared_experts_weight_block_size = None
        if config.n_shared_experts is not None and self.num_fused_shared_experts == 0:
            intermediate_size = config.moe_intermediate_size * config.n_shared_experts
            # disable tp for shared experts when enable deepep moe, or with fp4 allgather
            self.shared_experts = DeepseekV2MLP(
                hidden_size=config.hidden_size,
                intermediate_size=intermediate_size,
                hidden_act=config.hidden_act,
                quant_config=quant_config,
                reduce_results=False,
                prefix=add_prefix("shared_experts", prefix),
                **(
                    dict(tp_rank=0, tp_size=1)
                    if get_moe_a2a_backend().is_deepep()
                    or get_moe_a2a_backend().is_mooncake()
                    or should_use_flashinfer_cutlass_moe_fp4_allgather()
                    else {}
                ),
            )
            is_packed_weight = hasattr(
                self.shared_experts.gate_up_proj.quant_method, "quant_config"
            ) and self.shared_experts.gate_up_proj.quant_method.quant_config.get_name() in {
                "awq",
                "awq_marlin",
                "moe_wna16",
            }
            self.shared_experts_is_int8 = (
                not is_packed_weight
                and self.shared_experts.gate_up_proj.weight.dtype == torch.int8
            )
            self.shared_experts_is_fp8 = (
                not is_packed_weight
                and self.shared_experts.gate_up_proj.weight.dtype == torch.float8_e4m3fn
            )
            if self.shared_experts_is_fp8:
                assert (
                    self.shared_experts.gate_up_proj.quant_method.quant_config.weight_block_size
                    == self.shared_experts.down_proj.quant_method.quant_config.weight_block_size
                )
                self.shared_experts_weight_block_size = (
                    self.shared_experts.gate_up_proj.quant_method.quant_config.weight_block_size
                )

        self.top_k = config.num_experts_per_tok

        if get_moe_a2a_backend().is_deepep() or get_moe_a2a_backend().is_mooncake():
            # TODO: we will support tp < ep in the future
            self.ep_size = get_moe_expert_parallel_world_size()
            self.num_experts = (
                config.n_routed_experts
                + get_global_server_args().ep_num_redundant_experts
            )
            self.renormalize = config.norm_topk_prob
            self.topk_group = config.topk_group
            self.num_expert_group = config.n_group
            self.correction_bias = (
                self.gate.e_score_correction_bias.data
                if self.gate.e_score_correction_bias is not None
                else None
            )

            self.deepep_dispatcher = MaybeTboDeepEPDispatcher(
                group=parallel_state.get_tp_group().device_group,
                router_topk=self.top_k,
                permute_fusion=True,
                num_experts=self.num_experts,
                num_local_experts=config.n_routed_experts // self.tp_size,
                hidden_size=config.hidden_size,
                params_dtype=config.torch_dtype,
                deepep_mode=get_deepep_mode(),
                async_finish=True,
                return_recv_hook=True,
            )

        self._enable_a2a_moe = (
            get_moe_a2a_backend().is_deepep() or get_moe_a2a_backend().is_mooncake()
        )
        self._fuse_shared_experts_inside_sbo = SboFlags.fuse_shared_experts_inside_sbo()

    def get_moe_weights(self):
        return [
            x.data
            for name, x in self.experts.named_parameters()
            if name not in ["correction_bias"]
        ]

    def forward(
        self,
        hidden_states: torch.Tensor,
        forward_batch: Optional[ForwardBatch] = None,
        should_allreduce_fusion: bool = False,
        use_reduce_scatter: bool = False,
        gemm_output_zero_allocator: BumpAllocator = None,
    ) -> torch.Tensor:
        if not self._enable_a2a_moe:
            DUAL_STREAM_TOKEN_THRESHOLD = 1024
            if (
                self.alt_stream is not None
                and self.num_fused_shared_experts == 0
                and hidden_states.shape[0] > 0
                and hidden_states.shape[0] <= DUAL_STREAM_TOKEN_THRESHOLD
            ):
                return self.forward_normal_dual_stream(
                    hidden_states,
                    should_allreduce_fusion,
                    use_reduce_scatter,
                    gemm_output_zero_allocator,
                )
            else:
                return self.forward_normal(
                    hidden_states,
                    should_allreduce_fusion,
                    use_reduce_scatter,
                    gemm_output_zero_allocator,
                )
        else:
            return self.forward_deepep(hidden_states, forward_batch)

    def forward_normal_dual_stream(
        self,
        hidden_states: torch.Tensor,
        should_allreduce_fusion: bool = False,
        use_reduce_scatter: bool = False,
        gemm_output_zero_allocator: BumpAllocator = None,
    ) -> torch.Tensor:

        current_stream = torch.cuda.current_stream()
        self.alt_stream.wait_stream(current_stream)
        shared_output = self._forward_shared_experts(
            hidden_states, gemm_output_zero_allocator
        )

        with torch.cuda.stream(self.alt_stream):
            # router_logits: (num_tokens, n_experts)
            router_logits = self.gate(hidden_states, gemm_output_zero_allocator)
            topk_output = self.topk(hidden_states, router_logits)
            final_hidden_states = self.experts(hidden_states, topk_output)
            if not _is_cuda:
                final_hidden_states *= self.routed_scaling_factor

        current_stream.wait_stream(self.alt_stream)
        with use_symmetric_memory(parallel_state.get_tp_group()) as sm:
            final_hidden_states_out = torch.empty_like(final_hidden_states)

        torch.add(final_hidden_states, shared_output, out=final_hidden_states_out)
        final_hidden_states = final_hidden_states_out
        sm.tag(final_hidden_states)
        if (
            self.tp_size > 1
            and not should_allreduce_fusion
            and not use_reduce_scatter
            and not should_use_flashinfer_cutlass_moe_fp4_allgather()
        ):
            final_hidden_states = tensor_model_parallel_all_reduce(final_hidden_states)
        return final_hidden_states

    def forward_normal(
        self,
        hidden_states: torch.Tensor,
        should_allreduce_fusion: bool = False,
        use_reduce_scatter: bool = False,
        gemm_output_zero_allocator: BumpAllocator = None,
    ) -> torch.Tensor:
        if hasattr(self, "shared_experts") and use_intel_amx_backend(
            self.shared_experts.gate_up_proj
        ):
            return self.forward_cpu(hidden_states, should_allreduce_fusion)

        if hidden_states.shape[0] > 0:
            if not self._fuse_shared_experts_inside_sbo:
                shared_output = self._forward_shared_experts(
                    hidden_states, gemm_output_zero_allocator
                )
            # router_logits: (num_tokens, n_experts)
            router_logits = self.gate(hidden_states, gemm_output_zero_allocator)
            topk_output = self.topk(hidden_states, router_logits)
        else:
            shared_output = None
            topk_output = self.topk.empty_topk_output(hidden_states.device)

        if self._fuse_shared_experts_inside_sbo:
            shared_output = None

            def _forward_shared_experts_and_put_results():
                nonlocal shared_output
                shared_output = self._forward_shared_experts(
                    hidden_states, gemm_output_zero_allocator
                )

        final_hidden_states = self.experts(
            hidden_states,
            topk_output,
            **(
                dict(
                    forward_shared_experts=_forward_shared_experts_and_put_results,
                    alt_stream=self.alt_stream,
                )
                if self._fuse_shared_experts_inside_sbo
                else {}
            ),
        )
        if not _is_cuda and not _use_aiter:
            # fused in biased_grouped_topk so we can skip here
            final_hidden_states *= self.routed_scaling_factor
        if shared_output is not None:
            with use_symmetric_memory(parallel_state.get_tp_group()) as sm:
                final_hidden_states_out = torch.empty_like(final_hidden_states)
            torch.add(final_hidden_states, shared_output, out=final_hidden_states_out)
            final_hidden_states = final_hidden_states_out
            sm.tag(final_hidden_states)
        if (
            self.tp_size > 1
            and not should_allreduce_fusion
            and not use_reduce_scatter
            and not should_use_flashinfer_cutlass_moe_fp4_allgather()
        ):
            final_hidden_states = tensor_model_parallel_all_reduce(final_hidden_states)
        return final_hidden_states

    def forward_cpu(
        self,
        hidden_states: torch.Tensor,
        should_allreduce_fusion: bool = False,
    ) -> torch.Tensor:
        # router_logits: (num_tokens, n_experts)
        router_logits = self.gate(hidden_states)
        topk_output = self.topk(hidden_states, router_logits)
        fused_experts_out = self.experts(
            hidden_states=hidden_states, topk_output=topk_output
        )

        assert use_intel_amx_backend(
            self.shared_experts.gate_up_proj
        ) == use_intel_amx_backend(self.shared_experts.down_proj)
        # [Note] inplace should be False in fused_experts.
        # If inplace is True in fused_experts (self.experts), hidden_states will be changed after fused_experts
        # While hidden_states is still needed in shared_expert.
        final_hidden_states = torch.ops.sgl_kernel.shared_expert_cpu(
            hidden_states,
            self.shared_experts.gate_up_proj.weight,
            self.shared_experts.down_proj.weight,
            fused_experts_out,
            self.routed_scaling_factor,
            True,  # inplace
            self.shared_experts_is_int8,  # use_int8_w8a8
            self.shared_experts_is_fp8,  # use_fp8_w8a16
            (
                self.shared_experts.gate_up_proj.weight_scale
                if self.shared_experts_is_int8
                else (
                    self.shared_experts.gate_up_proj.weight_scale_inv
                    if self.shared_experts_is_fp8
                    else None
                )
            ),  # w1_scale
            (
                self.shared_experts.down_proj.weight_scale
                if self.shared_experts_is_int8
                else (
                    self.shared_experts.down_proj.weight_scale_inv
                    if self.shared_experts_is_fp8
                    else None
                )
            ),  # w2_scale
            (
                self.shared_experts_weight_block_size
                if self.shared_experts_is_fp8
                else None
            ),  # block_size
            None,  # a1_scale
            None,  # a2_scale
            True,  # is_vnni
        )
        if self.tp_size > 1 and not should_allreduce_fusion:
            final_hidden_states = tensor_model_parallel_all_reduce(final_hidden_states)
        return final_hidden_states

    def forward_deepep(
        self, hidden_states: torch.Tensor, forward_batch: ForwardBatch
    ) -> torch.Tensor:
        shared_output = None
        if hidden_states.shape[0] > 0:
            # router_logits: (num_tokens, n_experts)
            router_logits = self.gate(hidden_states)
            if not self._fuse_shared_experts_inside_sbo:
                shared_output = self._forward_shared_experts(hidden_states)
            topk_weights, topk_idx, _ = self.topk(
                hidden_states,
                router_logits,
                num_token_non_padded=forward_batch.num_token_non_padded,
                expert_location_dispatch_info=ExpertLocationDispatchInfo.init_new(
                    layer_id=self.layer_id,
                ),
            )
        else:
            topk_weights, topk_idx, _ = self.topk.empty_topk_output(
                hidden_states.device
            )

        if self._fuse_shared_experts_inside_sbo:
            shared_output = None

            def _forward_shared_experts_and_put_results():
                nonlocal shared_output
                shared_output = self._forward_shared_experts(hidden_states)

        final_hidden_states = self.experts(
            hidden_states=hidden_states,
            topk_idx=topk_idx,
            topk_weights=topk_weights,
            forward_batch=forward_batch,
            **(
                dict(
                    forward_shared_experts=_forward_shared_experts_and_put_results,
                    alt_stream=self.alt_stream,
                )
                if self._fuse_shared_experts_inside_sbo
                else {}
            ),
        )

        if shared_output is not None:
            x = shared_output
            if self.experts.should_fuse_routed_scaling_factor_in_topk:
                x.add_(final_hidden_states)
            else:
                x.add_(final_hidden_states, alpha=self.routed_scaling_factor)
            final_hidden_states = x
        else:
            if not self.experts.should_fuse_routed_scaling_factor_in_topk:
                final_hidden_states *= self.routed_scaling_factor

        return final_hidden_states

    def _forward_shared_experts(
        self, hidden_states, gemm_output_zero_allocator: BumpAllocator = None
    ):
        if (hidden_states.shape[0] > 0) and (self.num_fused_shared_experts == 0):
            return self.shared_experts(
                hidden_states, gemm_output_zero_allocator=gemm_output_zero_allocator
            )
        else:
            return None

    def op_gate(self, state):
        if is_non_idle_and_non_empty(
            state.forward_batch.forward_mode, state.hidden_states_mlp_input
        ):
            # router_logits: (num_tokens, n_experts)
            state.router_logits = self.gate(state.hidden_states_mlp_input)
        else:
            state.router_logits = None

    def op_shared_experts(self, state):
        hidden_states_mlp_input = state.pop("hidden_states_mlp_input")
        if (self.num_fused_shared_experts == 0) and is_non_idle_and_non_empty(
            state.forward_batch.forward_mode, hidden_states_mlp_input
        ):
            state.shared_output = self.shared_experts(hidden_states_mlp_input)
        else:
            state.shared_output = None

    def op_select_experts(self, state):
        router_logits = state.pop("router_logits")
        hidden_states = state.hidden_states_mlp_input

        if router_logits is not None:
            with get_global_expert_distribution_recorder().with_current_layer(
                self.layer_id
            ):
                state.topk_weights_local, state.topk_idx_local, _ = self.topk(
                    hidden_states=hidden_states,
                    router_logits=router_logits,
                    num_token_non_padded=state.forward_batch.num_token_non_padded,
                    expert_location_dispatch_info=ExpertLocationDispatchInfo.init_new(
                        layer_id=self.layer_id,
                    ),
                )
        else:
            state.topk_idx_local = torch.full(
                (0, self.top_k), -1, dtype=torch.int, device=hidden_states.device
            )
            state.topk_weights_local = torch.empty(
                (0, self.top_k), dtype=torch.float32, device=hidden_states.device
            )

    def op_dispatch_a(self, state):
        if self.ep_size > 1:
            self.experts.deepep_dispatcher.dispatch_a(
                hidden_states=state.hidden_states_mlp_input,
                input_global_scale=None,
                topk_idx=state.pop("topk_idx_local"),
                topk_weights=state.pop("topk_weights_local"),
                forward_batch=state.forward_batch,
                tbo_subbatch_index=state.get("tbo_subbatch_index"),
            )

    def op_dispatch_b(self, state):
        if self.ep_size > 1:
            with get_global_expert_distribution_recorder().with_current_layer(
                self.layer_id
            ):
                state.dispatch_output = self.experts.deepep_dispatcher.dispatch_b(
                    tbo_subbatch_index=state.get("tbo_subbatch_index"),
                )

    def op_experts(self, state):
        state.hidden_states_experts_output = self.experts.moe_impl(
            dispatch_output=state.dispatch_output,
        )

    def op_combine_a(self, state):
        if self.ep_size > 1:
            self.experts.deepep_dispatcher.combine_a(
                hidden_states=state.pop("hidden_states_experts_output"),
                topk_idx=state.dispatch_output.topk_idx,
                topk_weights=state.dispatch_output.topk_weights,
                forward_batch=state.forward_batch,
                tbo_subbatch_index=state.get("tbo_subbatch_index"),
            )
            state.pop("dispatch_output")

    def op_combine_b(self, state):
        if self.ep_size > 1:
            state.hidden_states_after_combine = (
                self.experts.deepep_dispatcher.combine_b(
                    tbo_subbatch_index=state.get("tbo_subbatch_index"),
                )
            )

    def op_output(self, state):
        final_hidden_states = state.pop("hidden_states_after_combine")

        if (shared_output := state.pop("shared_output")) is not None:
            x = shared_output
            x.add_(final_hidden_states, alpha=self.routed_scaling_factor)
            final_hidden_states = x
        else:
            final_hidden_states *= self.routed_scaling_factor

        state.hidden_states_mlp_output = final_hidden_states


def yarn_get_mscale(scale: float = 1, mscale: float = 1) -> float:
    import math

    if scale <= 1:
        return 1.0
    return 0.1 * mscale * math.log(scale) + 1.0


class DeepseekV2AttentionMLA(nn.Module):

    def __init__(
        self,
        config: PretrainedConfig,
        hidden_size: int,
        num_heads: int,
        qk_nope_head_dim: int,
        qk_rope_head_dim: int,
        v_head_dim: int,
        q_lora_rank: int,
        kv_lora_rank: int,
        rope_theta: float = 10000,
        rope_scaling: Optional[Dict[str, Any]] = None,
        max_position_embeddings: int = 8192,
        quant_config: Optional[QuantizationConfig] = None,
        reduce_results: bool = True,
        layer_id: int = None,
        prefix: str = "",
        alt_stream: Optional[torch.cuda.Stream] = None,
    ) -> None:
        super().__init__()
        self.layer_id = layer_id
        self.hidden_size = hidden_size
        self.qk_nope_head_dim = qk_nope_head_dim
        self.qk_rope_head_dim = qk_rope_head_dim
        self.qk_head_dim = qk_nope_head_dim + qk_rope_head_dim
        self.v_head_dim = v_head_dim
        self.q_lora_rank = q_lora_rank
        self.kv_lora_rank = kv_lora_rank
        attn_tp_rank = get_attention_tp_rank()
        attn_tp_size = get_attention_tp_size()

        self.num_heads = num_heads
        assert num_heads % attn_tp_size == 0
        self.num_local_heads = num_heads // attn_tp_size
        self.scaling = self.qk_head_dim**-0.5
        self.rope_theta = rope_theta
        self.max_position_embeddings = max_position_embeddings

        # NOTE modification to rope_scaling must be done early enough, b/c e.g. Indexer needs it
        if rope_scaling:
            rope_scaling["rope_type"] = "deepseek_yarn"

        # For tensor parallel attention
        if self.q_lora_rank is not None:
            self.fused_qkv_a_proj_with_mqa = ReplicatedLinear(
                self.hidden_size,
                self.q_lora_rank + self.kv_lora_rank + self.qk_rope_head_dim,
                bias=False,
                quant_config=quant_config,
                prefix=add_prefix("fused_qkv_a_proj_with_mqa", prefix),
            )
            self.q_a_layernorm = RMSNorm(self.q_lora_rank, eps=config.rms_norm_eps)
            self.q_b_proj = ColumnParallelLinear(
                q_lora_rank,
                self.num_heads * self.qk_head_dim,
                bias=False,
                quant_config=quant_config,
                prefix=add_prefix("q_b_proj", prefix),
                tp_rank=attn_tp_rank,
                tp_size=attn_tp_size,
            )
        else:
            self.q_proj = ColumnParallelLinear(
                self.hidden_size,
                self.num_heads * self.qk_head_dim,
                bias=False,
                quant_config=quant_config,
                prefix=add_prefix("q_proj", prefix),
                tp_rank=attn_tp_rank,
                tp_size=attn_tp_size,
            )
            self.kv_a_proj_with_mqa = ReplicatedLinear(
                self.hidden_size,
                self.kv_lora_rank + self.qk_rope_head_dim,
                bias=False,
                quant_config=quant_config,
                prefix=add_prefix("kv_a_proj_with_mqa", prefix),
            )

        self.use_nsa = is_deepseek_nsa(config)
        if self.use_nsa:
            self.indexer = Indexer(
                hidden_size=hidden_size,
                index_n_heads=get_nsa_index_n_heads(config),
                index_head_dim=get_nsa_index_head_dim(config),
                rope_head_dim=qk_rope_head_dim,
                index_topk=get_nsa_index_topk(config),
                q_lora_rank=q_lora_rank,
                max_position_embeddings=max_position_embeddings,
                rope_theta=rope_theta,
                scale_fmt="ue8m0",
                block_size=128,
                rope_scaling=rope_scaling,
                prefix=add_prefix("indexer", prefix),
                quant_config=quant_config,
                layer_id=layer_id,
                alt_stream=alt_stream,
            )

        self.kv_b_proj = ColumnParallelLinear(
            self.kv_lora_rank,
            self.num_heads * (self.qk_nope_head_dim + self.v_head_dim),
            bias=False,
            quant_config=quant_config,
            prefix=add_prefix("kv_b_proj", prefix),
            tp_rank=attn_tp_rank,
            tp_size=attn_tp_size,
        )
        # O projection.
        self.o_proj = RowParallelLinear(
            self.num_heads * self.v_head_dim,
            self.hidden_size,
            bias=False,
            quant_config=quant_config,
            reduce_results=reduce_results,
            prefix=add_prefix("o_proj", prefix),
            tp_rank=attn_tp_rank,
            tp_size=attn_tp_size,
        )
        self.kv_a_layernorm = RMSNorm(self.kv_lora_rank, eps=config.rms_norm_eps)

        self.rotary_emb = get_rope_wrapper(
            qk_rope_head_dim,
            rotary_dim=qk_rope_head_dim,
            max_position=max_position_embeddings,
            base=rope_theta,
            rope_scaling=rope_scaling,
            is_neox_style=False,
            device=get_global_server_args().device,
        )

        if rope_scaling:
            mscale_all_dim = rope_scaling.get("mscale_all_dim", False)
            scaling_factor = rope_scaling["factor"]
            mscale = yarn_get_mscale(scaling_factor, float(mscale_all_dim))
            self.scaling = self.scaling * mscale * mscale
        else:
            self.rotary_emb.forward = self.rotary_emb.forward_native

        self.attn_mqa = RadixAttention(
            self.num_local_heads,
            self.kv_lora_rank + self.qk_rope_head_dim,
            self.scaling,
            num_kv_heads=1,
            layer_id=layer_id,
            v_head_dim=self.kv_lora_rank,
            quant_config=quant_config,
            prefix=add_prefix("attn_mqa", prefix),
        )

        self.attn_mha = RadixAttention(
            self.num_local_heads,
            self.qk_nope_head_dim + self.qk_rope_head_dim,
            self.scaling,
            num_kv_heads=self.num_local_heads,
            layer_id=layer_id,
            v_head_dim=self.v_head_dim,
            quant_config=quant_config,
            prefix=add_prefix("attn_mha", prefix),
        )

        self.alt_stream = alt_stream
        self.attn_mha.kv_b_proj = None

        self.w_kc = None
        self.w_vc = None
        self.w_scale = 1.0

        self.w_scale_k = None
        self.w_scale_v = None
        self.use_deep_gemm_bmm = False

        self.flashinfer_mla_disable_ragged = (
            get_global_server_args().flashinfer_mla_disable_ragged
        )
        self.disable_chunked_prefix_cache = (
            get_global_server_args().disable_chunked_prefix_cache
        )

        self.current_attention_backend = (
            None  # Attention backend used by current forward batch
        )
        self.rocm_fused_decode_mla = get_bool_env_var(
            "SGLANG_ROCM_FUSED_DECODE_MLA", "false"
        )

        # TODO: Design a finer way to determine the threshold
        self.chunked_prefix_cache_threshold = get_int_env_var(
            "SGL_CHUNKED_PREFIX_CACHE_THRESHOLD", 8192
        )

        # If we have self.fused_qkv_a_proj_with_mqa and we're running on CPU, we will choose the torch.ops.sgl_kernel.qkv_proj_with_rope_fused_weight kernel
        # which requires self.w_kc and self.w_vc to be packed.
        # If not, we will use torch.bmm and weight shouldn't be packed in this case
        has_fused_proj = hasattr(self, "fused_qkv_a_proj_with_mqa")
        if has_fused_proj and _is_cpu and _is_cpu_amx_available:
            self.quant_method = PackWeightMethod(
                weight_names=["w_kc", "w_vc"], transpose_dims=[[1, 2], [1, 2]]
            )

        is_packed_weight = (
            has_fused_proj
            and hasattr(self.fused_qkv_a_proj_with_mqa.quant_method, "quant_config")
            and self.fused_qkv_a_proj_with_mqa.quant_method.quant_config.get_name()
            in {"awq", "awq_marlin", "moe_wna16"}
        )
        self.use_min_latency_fused_a_gemm = (
            has_fused_proj
            and not is_packed_weight
            and self.fused_qkv_a_proj_with_mqa.weight.dtype == torch.bfloat16
            and self.fused_qkv_a_proj_with_mqa.weight.shape[0] == 2112
            and self.fused_qkv_a_proj_with_mqa.weight.shape[1] == 7168
            and _is_cuda
            and _device_sm >= 90
        )

        self.qkv_proj_with_rope_is_int8 = (
            has_fused_proj
            and not is_packed_weight
            and self.fused_qkv_a_proj_with_mqa.weight.dtype == torch.int8
        )
        self.qkv_proj_with_rope_is_fp8 = (
            has_fused_proj
            and not is_packed_weight
            and self.fused_qkv_a_proj_with_mqa.weight.dtype == torch.float8_e4m3fn
        )

        self.weight_block_size = None
        if self.qkv_proj_with_rope_is_fp8 and _is_cpu and _is_cpu_amx_available:
            assert getattr(
                self.fused_qkv_a_proj_with_mqa.quant_method, "block_quant", False
            ) == getattr(self.q_b_proj.quant_method, "block_quant", False)
            use_block_quant = getattr(
                self.fused_qkv_a_proj_with_mqa.quant_method, "block_quant", False
            )

            if use_block_quant:
                assert (
                    self.fused_qkv_a_proj_with_mqa.quant_method.quant_config.weight_block_size
                    == self.q_b_proj.quant_method.quant_config.weight_block_size
                )
                self.weight_block_size = (
                    self.fused_qkv_a_proj_with_mqa.quant_method.quant_config.weight_block_size
                )
        self.is_mla_preprocess_enabled = is_mla_preprocess_enabled()
        if self.is_mla_preprocess_enabled:
            assert (
                quant_config is None or quant_config.get_name() == "w8a8_int8"
            ), "MLA Preprocess only works with Unquant or W8A8Int8"
            self.mla_preprocess = None

    def dispatch_attn_forward_method(
        self, forward_batch: ForwardBatch
    ) -> AttnForwardMethod:
        # Determine attention backend used by current forward batch
        if forward_batch.forward_mode.is_decode_or_idle():
            attention_backend = get_global_server_args().decode_attention_backend
        elif (
            forward_batch.forward_mode.is_target_verify()
            or forward_batch.forward_mode.is_draft_extend()
        ):
            # Use the specified backend for speculative operations (both verify and draft extend)
            if get_global_server_args().speculative_attention_mode == "decode":
                attention_backend = get_global_server_args().decode_attention_backend
            else:  # default to prefill
                attention_backend = get_global_server_args().prefill_attention_backend
        else:
            attention_backend = get_global_server_args().prefill_attention_backend
        self.current_attention_backend = attention_backend

        handler = AttentionBackendRegistry.get_handler(attention_backend)
        return handler(self, forward_batch)

    def op_prepare(self, state):
        state.attn_intermediate_state = self.forward_prepare(
            positions=state.positions,
            hidden_states=state.pop("hidden_states_after_comm_pre_attn"),
            forward_batch=state.forward_batch,
            zero_allocator=state.zero_allocator,
        )

    def op_core(self, state):
        state.hidden_states_after_attn = self.forward_core(
            state.pop("attn_intermediate_state")
        )

    def forward(
        self,
        positions: torch.Tensor,
        hidden_states: torch.Tensor,
        forward_batch: ForwardBatch,
        zero_allocator: BumpAllocator,
    ):
        s = self.forward_prepare(
            positions=positions,
            hidden_states=hidden_states,
            forward_batch=forward_batch,
            zero_allocator=zero_allocator,
        )
        return self.forward_core(s)

    def forward_prepare(
        self,
        positions: torch.Tensor,
        hidden_states: torch.Tensor,
        forward_batch: ForwardBatch,
        zero_allocator: BumpAllocator,
    ):
        if self.attn_mha.kv_b_proj is None:
            self.attn_mha.kv_b_proj = self.kv_b_proj

        # when hidden_states is a tuple of tensors, the tuple will include quantized weight and scale tensor
        if isinstance(hidden_states, tuple):
            if hidden_states[0].shape[0] == 0:
                assert (
                    not self.o_proj.reduce_results
                ), "short-circuiting allreduce will lead to hangs"
                return hidden_states[0]
        else:
            if hidden_states.shape[0] == 0:
                assert (
                    not self.o_proj.reduce_results
                ), "short-circuiting allreduce will lead to hangs"
                return hidden_states, None, forward_batch, None

        attn_forward_method = self.dispatch_attn_forward_method(forward_batch)
        if attn_forward_method == AttnForwardMethod.MHA:
            inner_state = self.forward_normal_prepare(
                positions, hidden_states, forward_batch, zero_allocator
            )
        elif attn_forward_method == AttnForwardMethod.MHA_CHUNKED_KV:
            inner_state = self.forward_normal_chunked_kv_prepare(
                positions, hidden_states, forward_batch, zero_allocator
            )
        elif attn_forward_method == AttnForwardMethod.MLA:
            if not self.is_mla_preprocess_enabled:
                inner_state = self.forward_absorb_prepare(
                    positions, hidden_states, forward_batch, zero_allocator
                )
            else:
                # TODO(iforgetmyname): to be separated as a standalone func
                if self.mla_preprocess is None:
                    self.mla_preprocess = NPUFusedMLAPreprocess(
                        self.fused_qkv_a_proj_with_mqa,
                        self.q_a_layernorm,
                        self.kv_a_layernorm,
                        self.q_b_proj,
                        self.w_kc,
                        self.rotary_emb,
                        self.layer_id,
                        self.num_local_heads,
                        self.qk_nope_head_dim,
                        self.qk_rope_head_dim,
                    )
                inner_state = self.mla_preprocess.forward(
                    positions, hidden_states, forward_batch, zero_allocator
                )
                inner_state = (*inner_state, None)  # add a position for topk_indices
        elif attn_forward_method == AttnForwardMethod.NPU_MLA_SPARSE:
            inner_state = self.forward_npu_sparse_prepare(
                positions, hidden_states, forward_batch, zero_allocator
            )
        elif attn_forward_method == AttnForwardMethod.MLA_FUSED_ROPE:
            inner_state = self.forward_absorb_fused_mla_rope_prepare(
                positions, hidden_states, forward_batch, zero_allocator
            )
        elif attn_forward_method == AttnForwardMethod.MLA_FUSED_ROPE_CPU:
            inner_state = self.forward_absorb_fused_mla_rope_cpu_prepare(
                positions, hidden_states, forward_batch, zero_allocator
            )
        else:
            raise NotImplementedError
        return None, attn_forward_method, forward_batch, inner_state

    def forward_core(self, intermediate_state):
        hidden_states, attn_forward_method, forward_batch, inner_state = (
            intermediate_state
        )
        if inner_state is None:
            return hidden_states

        if attn_forward_method == AttnForwardMethod.MHA:
            return self.forward_normal_core(*inner_state)
        elif attn_forward_method == AttnForwardMethod.MHA_CHUNKED_KV:
            return self.forward_normal_chunked_kv_core(*inner_state)
        elif attn_forward_method == AttnForwardMethod.MLA:
            return self.forward_absorb_core(*inner_state)
        elif attn_forward_method == AttnForwardMethod.NPU_MLA_SPARSE:
            return self.forward_npu_sparse_core(*inner_state)
        elif attn_forward_method == AttnForwardMethod.MLA_FUSED_ROPE:
            return self.forward_absorb_fused_mla_rope_core(*inner_state)
        elif attn_forward_method == AttnForwardMethod.MLA_FUSED_ROPE_CPU:
            return self.forward_absorb_fused_mla_rope_cpu_core(*inner_state)
        else:
            raise NotImplementedError

    def forward_normal_prepare(
        self,
        positions: torch.Tensor,
        hidden_states: torch.Tensor,
        forward_batch: ForwardBatch,
        zero_allocator: BumpAllocator,
    ):
        if self.q_lora_rank is not None:
            q, latent_cache = self.fused_qkv_a_proj_with_mqa(hidden_states)[0].split(
                [self.q_lora_rank, self.kv_lora_rank + self.qk_rope_head_dim], dim=-1
            )
            q = self.q_a_layernorm(q)
            q = self.q_b_proj(q)[0].view(-1, self.num_local_heads, self.qk_head_dim)
        else:
            q = self.q_proj(hidden_states)[0].view(
                -1, self.num_local_heads, self.qk_head_dim
            )
            latent_cache = self.kv_a_proj_with_mqa(hidden_states)[0]

        _, q_pe = q.split([self.qk_nope_head_dim, self.qk_rope_head_dim], dim=-1)
        kv_a, _ = latent_cache.split([self.kv_lora_rank, self.qk_rope_head_dim], dim=-1)
        latent_cache = latent_cache.unsqueeze(1)
        kv_a = self.kv_a_layernorm(kv_a)
        kv = self.kv_b_proj(kv_a)[0]
        kv = kv.view(-1, self.num_local_heads, self.qk_nope_head_dim + self.v_head_dim)
        k_nope = kv[..., : self.qk_nope_head_dim]
        v = kv[..., self.qk_nope_head_dim :]
        k_pe = latent_cache[:, :, self.kv_lora_rank :]
        q_pe, k_pe = self.rotary_emb(positions, q_pe, k_pe)
        q[..., self.qk_nope_head_dim :] = q_pe
        k = torch.empty_like(q)

        # Temporary for DeepSeek V3/R1 only, but can generalize if needed
        if (
            _is_cuda
            and (self.num_local_heads == 128)
            and (self.qk_nope_head_dim == 128)
            and (self.qk_rope_head_dim == 64)
        ):
            concat_mla_k(k=k, k_nope=k_nope, k_rope=k_pe)
        else:
            k[..., : self.qk_nope_head_dim] = k_nope
            k[..., self.qk_nope_head_dim :] = k_pe

        if not _is_npu:
            latent_cache[:, :, : self.kv_lora_rank] = kv_a.unsqueeze(1)
            latent_cache[:, :, self.kv_lora_rank :] = k_pe

            # Save latent cache
            forward_batch.token_to_kv_pool.set_kv_buffer(
                self.attn_mha, forward_batch.out_cache_loc, latent_cache, None
            )
        else:
            # To reduce a time-costing split operation
            forward_batch.token_to_kv_pool.set_kv_buffer(
                self.attn_mha, forward_batch.out_cache_loc, kv_a.unsqueeze(1), k_pe
            )

        return q, k, v, forward_batch

    def forward_normal_core(self, q, k, v, forward_batch):
        attn_output = self.attn_mha(q, k, v, forward_batch, save_kv_cache=False)
        attn_output = attn_output.reshape(-1, self.num_local_heads * self.v_head_dim)
        output, _ = self.o_proj(attn_output)
        return output

    def _fuse_rope_for_trtllm_mla(self, forward_batch: ForwardBatch) -> bool:
        """
        Check if we should skip rope and do fused rope+quantize for TRTLLM MLA decode in fp8_e4m3 path.
        """
        return (
            self.current_attention_backend == "trtllm_mla"
            and (
                forward_batch.forward_mode.is_decode_or_idle()
                or forward_batch.forward_mode.is_target_verify()
            )
            and forward_batch.attn_backend.data_type == torch.float8_e4m3fn
        )

    def forward_absorb_prepare(
        self,
        positions: torch.Tensor,
        hidden_states: torch.Tensor,
        forward_batch: ForwardBatch,
        zero_allocator: BumpAllocator,
    ):
        from sglang.srt.model_executor.cuda_graph_runner import get_is_capture_mode

        q_lora = None
        if self.q_lora_rank is not None:
            if (
                (not isinstance(hidden_states, tuple))
                and hidden_states.shape[0] <= 16
                and self.use_min_latency_fused_a_gemm
            ):
                fused_qkv_a_proj_out = dsv3_fused_a_gemm(
                    hidden_states, self.fused_qkv_a_proj_with_mqa.weight.T
                )
            else:
                fused_qkv_a_proj_out = self.fused_qkv_a_proj_with_mqa(hidden_states)[0]
            q, latent_cache = fused_qkv_a_proj_out.split(
                [self.q_lora_rank, self.kv_lora_rank + self.qk_rope_head_dim], dim=-1
            )
            k_nope = latent_cache[..., : self.kv_lora_rank]

            # overlap qk norm
            if self.alt_stream is not None and get_is_capture_mode():
                current_stream = torch.cuda.current_stream()
                self.alt_stream.wait_stream(current_stream)
                q = self.q_a_layernorm(q)
                with torch.cuda.stream(self.alt_stream):
                    k_nope = self.kv_a_layernorm(k_nope)
                current_stream.wait_stream(self.alt_stream)
            else:
                if _use_aiter_gfx95 and self.q_b_proj.weight.dtype == torch.uint8:
                    q, k_nope = fused_rms_mxfp4_quant(
                        q,
                        self.q_a_layernorm.weight,
                        self.q_a_layernorm.variance_epsilon,
                        k_nope,
                        self.kv_a_layernorm.weight,
                        self.kv_a_layernorm.variance_epsilon,
                    )
                else:
                    q = self.q_a_layernorm(q)
                    k_nope = self.kv_a_layernorm(k_nope)

            # q_lora needed by indexer
            if self.use_nsa:
                q_lora = q

            k_nope = k_nope.unsqueeze(1)
            q = self.q_b_proj(q)[0].view(-1, self.num_local_heads, self.qk_head_dim)
        else:
            q = self.q_proj(hidden_states)[0].view(
                -1, self.num_local_heads, self.qk_head_dim
            )
            latent_cache = self.kv_a_proj_with_mqa(hidden_states)[0]
            k_nope = latent_cache[..., : self.kv_lora_rank]
            k_nope = self.kv_a_layernorm(k_nope).unsqueeze(1)

        q_nope, q_pe = q.split([self.qk_nope_head_dim, self.qk_rope_head_dim], dim=-1)
        k_pe = latent_cache[..., self.kv_lora_rank :].unsqueeze(1)

        if self.use_deep_gemm_bmm:
            q_nope_val, q_nope_scale, masked_m, expected_m, aligned_m = (
                per_token_group_quant_mla_deep_gemm_masked_fp8(q_nope.transpose(0, 1))
            )
            q_nope_out = q_nope.new_empty(
                (self.num_local_heads, aligned_m, self.kv_lora_rank)
            )
            deep_gemm_wrapper.grouped_gemm_nt_f8f8bf16_masked(
                (q_nope_val, q_nope_scale),
                (self.w_kc, self.w_scale_k),
                q_nope_out,
                masked_m,
                expected_m,
            )
            q_nope_out = q_nope_out[:, :expected_m, :]
        elif _is_hip:
            # TODO(haishaw): add bmm_fp8 to ROCm
            if _use_aiter_gfx95 and self.w_kc.dtype == torch.uint8:
                x = q_nope.transpose(0, 1)
                q_nope_out = torch.empty(
                    x.shape[0],
                    x.shape[1],
                    self.w_kc.shape[2],
                    device=x.device,
                    dtype=torch.bfloat16,
                )
                batched_gemm_afp4wfp4_pre_quant(
                    x,
                    self.w_kc.transpose(-2, -1),
                    self.w_scale_k.transpose(-2, -1),
                    torch.bfloat16,
                    q_nope_out,
                )
            else:
                q_nope_out = torch.bmm(
                    q_nope.to(torch.bfloat16).transpose(0, 1),
                    self.w_kc.to(torch.bfloat16) * self.w_scale,
                )
        elif self.w_kc.dtype == torch.float8_e4m3fn:
            # TODO fix the per_tensor_quant_mla_fp8 for cublas 12.9
            if _is_cublas_ge_129:
                q_nope_val, q_nope_scale = input_to_float8(
                    q_nope.transpose(0, 1), torch.float8_e4m3fn
                )
            else:
                q_nope_val, q_nope_scale = per_tensor_quant_mla_fp8(
                    q_nope.transpose(0, 1), zero_allocator.allocate(1)
                )
            q_nope_out = bmm_fp8(
                q_nope_val, self.w_kc, q_nope_scale, self.w_scale, torch.bfloat16
            )
        else:
            q_nope_out = torch.bmm(q_nope.transpose(0, 1), self.w_kc)

        q_nope_out = q_nope_out.transpose(0, 1)

        if not self._fuse_rope_for_trtllm_mla(forward_batch) and (
            not _use_aiter or not _is_gfx95_supported or self.use_nsa
        ):
            q_pe, k_pe = self.rotary_emb(positions, q_pe, k_pe)

        topk_indices = None
        if q_lora is not None:
            topk_indices = self.indexer(
                x=hidden_states,
                q_lora=q_lora,
                positions=positions,
                forward_batch=forward_batch,
                layer_id=self.layer_id,
            )

        return (
            q_pe,
            k_pe,
            q_nope_out,
            k_nope,
            forward_batch,
            zero_allocator,
            positions,
            topk_indices,
        )

    def forward_absorb_core(
        self,
        q_pe,
        k_pe,
        q_nope_out,
        k_nope,
        forward_batch,
        zero_allocator,
        positions,
        topk_indices,
    ):
        if self.current_attention_backend in FORWARD_ABSORB_CORE_ATTENTION_BACKENDS:
            extra_args = {}
            if self._fuse_rope_for_trtllm_mla(forward_batch):
                extra_args = {
                    "cos_sin_cache": self.rotary_emb.cos_sin_cache,
                    "is_neox": self.rotary_emb.is_neox_style,
                }

            attn_output = self.attn_mqa(
                q_nope_out,
                k_nope,
                k_nope,
                forward_batch,
                q_rope=q_pe,
                k_rope=k_pe,
                **extra_args,
                **(dict(topk_indices=topk_indices) if topk_indices is not None else {}),
            )
        else:
            if _use_aiter_gfx95:
                cos = self.rotary_emb.cos_cache
                sin = self.rotary_emb.sin_cache
                q, k = fused_qk_rope_cat(
                    q_nope_out,
                    q_pe,
                    k_nope,
                    k_pe,
                    positions,
                    cos,
                    sin,
                    self.rotary_emb.is_neox_style,
                )
            else:
                q = torch.cat([q_nope_out, q_pe], dim=-1)
                k = torch.cat([k_nope, k_pe], dim=-1)

            attn_output = self.attn_mqa(
                q,
                k,
                k_nope,
                forward_batch,
                **(dict(topk_indices=topk_indices) if topk_indices is not None else {}),
            )
        attn_output = attn_output.view(-1, self.num_local_heads, self.kv_lora_rank)

        if self.use_deep_gemm_bmm:
            attn_output_val, attn_output_scale, masked_m, expected_m, aligned_m = (
                per_token_group_quant_mla_deep_gemm_masked_fp8(
                    attn_output.transpose(0, 1)
                )
            )
            attn_bmm_output = attn_output.new_empty(
                (self.num_local_heads, aligned_m, self.v_head_dim)
            )
            deep_gemm_wrapper.grouped_gemm_nt_f8f8bf16_masked(
                (attn_output_val, attn_output_scale),
                (self.w_vc, self.w_scale_v),
                attn_bmm_output,
                masked_m,
                expected_m,
            )
            attn_bmm_output = (
                attn_bmm_output[:, :expected_m, :].transpose(0, 1).flatten(1, 2)
            )
        elif _is_hip:
            # TODO(haishaw): add bmm_fp8 to ROCm
            if _use_aiter_gfx95 and self.w_vc.dtype == torch.uint8:
                x = attn_output.transpose(0, 1)
                attn_bmm_output = torch.empty(
                    x.shape[0],
                    x.shape[1],
                    self.w_vc.shape[2],
                    device=x.device,
                    dtype=torch.bfloat16,
                )
                batched_gemm_afp4wfp4_pre_quant(
                    x,
                    self.w_vc.transpose(-2, -1),
                    self.w_scale_v.transpose(-2, -1),
                    torch.bfloat16,
                    attn_bmm_output,
                )
            else:
                attn_bmm_output = torch.bmm(
                    attn_output.to(torch.bfloat16).transpose(0, 1),
                    self.w_vc.to(torch.bfloat16) * self.w_scale,
                )

            if self.o_proj.weight.dtype == torch.uint8:
                attn_bmm_output = attn_bmm_output.transpose(0, 1)
                attn_bmm_output = fused_flatten_mxfp4_quant(attn_bmm_output)
            else:
                attn_bmm_output = attn_bmm_output.transpose(0, 1).flatten(1, 2)

        elif self.w_vc.dtype == torch.float8_e4m3fn:
            if _is_cublas_ge_129:
                attn_output_val, attn_output_scale = input_to_float8(
                    attn_output.transpose(0, 1), torch.float8_e4m3fn
                )
            else:
                attn_output_val, attn_output_scale = per_tensor_quant_mla_fp8(
                    attn_output.transpose(0, 1), zero_allocator.allocate(1)
                )
            attn_bmm_output = bmm_fp8(
                attn_output_val,
                self.w_vc,
                attn_output_scale,
                self.w_scale,
                torch.bfloat16,
            )
            attn_bmm_output = attn_bmm_output.transpose(0, 1).flatten(1, 2)
        else:
            attn_bmm_output = torch.empty(
                (attn_output.shape[0], self.num_local_heads * self.v_head_dim),
                dtype=attn_output.dtype,
                device=attn_output.device,
            )
            torch.bmm(
                attn_output.transpose(0, 1),
                self.w_vc,
                out=attn_bmm_output.view(
                    -1, self.num_local_heads, self.v_head_dim
                ).transpose(0, 1),
            )
        output, _ = self.o_proj(attn_bmm_output)

        return output

    def forward_npu_sparse_prepare(
        self,
        positions: torch.Tensor,
        hidden_states: torch.Tensor,
        forward_batch: ForwardBatch,
        zero_allocator: BumpAllocator,
    ):
        """
        Reuse `self.q_lora_rank is not None` branch from forward_absorb_prepare
        """
        if self.is_mla_preprocess_enabled and forward_batch.forward_mode.is_decode():
            if self.mla_preprocess is None:
                self.mla_preprocess = NPUFusedMLAPreprocess(
                    self.fused_qkv_a_proj_with_mqa,
                    self.q_a_layernorm,
                    self.kv_a_layernorm,
                    self.q_b_proj,
                    self.w_kc,
                    self.rotary_emb,
                    self.layer_id,
                    self.num_local_heads,
                    self.qk_nope_head_dim,
                    self.qk_rope_head_dim,
                )
            (
                q_pe,
                k_pe,
                q_nope_out,
                k_nope,
                forward_batch,
                zero_allocator,
                positions,
            ) = self.mla_preprocess.forward(
                positions, hidden_states, forward_batch, zero_allocator
            )

            fused_qkv_a_proj_out = self.fused_qkv_a_proj_with_mqa(hidden_states)[0]
            q, _ = fused_qkv_a_proj_out.split(
                [self.q_lora_rank, self.kv_lora_rank + self.qk_rope_head_dim], dim=-1
            )
            q_lora = self.q_a_layernorm(q)
        else:
            from sglang.srt.model_executor.cuda_graph_runner import get_is_capture_mode

            if (
                (not isinstance(hidden_states, tuple))
                and hidden_states.shape[0] <= 16
                and self.use_min_latency_fused_a_gemm
            ):
                fused_qkv_a_proj_out = dsv3_fused_a_gemm(
                    hidden_states, self.fused_qkv_a_proj_with_mqa.weight.T
                )
            else:
                fused_qkv_a_proj_out = self.fused_qkv_a_proj_with_mqa(hidden_states)[0]
            q, latent_cache = fused_qkv_a_proj_out.split(
                [self.q_lora_rank, self.kv_lora_rank + self.qk_rope_head_dim], dim=-1
            )
            k_nope = latent_cache[..., : self.kv_lora_rank]

            # overlap qk norm
            if self.alt_stream is not None and get_is_capture_mode():
                current_stream = torch.cuda.current_stream()
                self.alt_stream.wait_stream(current_stream)
                q = self.q_a_layernorm(q)
                with torch.cuda.stream(self.alt_stream):
                    k_nope = self.kv_a_layernorm(k_nope)
                current_stream.wait_stream(self.alt_stream)
            else:
                if _use_aiter_gfx95 and self.q_b_proj.weight.dtype == torch.uint8:
                    q, k_nope = fused_rms_mxfp4_quant(
                        q,
                        self.q_a_layernorm.weight,
                        self.q_a_layernorm.variance_epsilon,
                        k_nope,
                        self.kv_a_layernorm.weight,
                        self.kv_a_layernorm.variance_epsilon,
                    )
                else:
                    q = self.q_a_layernorm(q)
                    k_nope = self.kv_a_layernorm(k_nope)

            q_lora = q.clone()  # required for topk_indices
            k_nope = k_nope.unsqueeze(1)
            q = self.q_b_proj(q)[0].view(-1, self.num_local_heads, self.qk_head_dim)

            q_nope, q_pe = q.split(
                [self.qk_nope_head_dim, self.qk_rope_head_dim], dim=-1
            )
            k_pe = latent_cache[..., self.kv_lora_rank :].unsqueeze(1)

            if self.use_deep_gemm_bmm:
                q_nope_val, q_nope_scale, masked_m, expected_m, aligned_m = (
                    per_token_group_quant_mla_deep_gemm_masked_fp8(
                        q_nope.transpose(0, 1)
                    )
                )
                q_nope_out = q_nope.new_empty(
                    (self.num_local_heads, aligned_m, self.kv_lora_rank)
                )
                deep_gemm_wrapper.grouped_gemm_nt_f8f8bf16_masked(
                    (q_nope_val, q_nope_scale),
                    (self.w_kc, self.w_scale_k),
                    q_nope_out,
                    masked_m,
                    expected_m,
                )
                q_nope_out = q_nope_out[:, :expected_m, :]
            elif _is_hip:
                # TODO(haishaw): add bmm_fp8 to ROCm
                if _use_aiter_gfx95 and self.w_kc.dtype == torch.uint8:
                    x = q_nope.transpose(0, 1)
                    q_nope_out = torch.empty(
                        x.shape[0],
                        x.shape[1],
                        self.w_kc.shape[2],
                        device=x.device,
                        dtype=torch.bfloat16,
                    )
                    batched_gemm_afp4wfp4_pre_quant(
                        x,
                        self.w_kc.transpose(-2, -1),
                        self.w_scale_k.transpose(-2, -1),
                        torch.bfloat16,
                        q_nope_out,
                    )
                else:
                    q_nope_out = torch.bmm(
                        q_nope.to(torch.bfloat16).transpose(0, 1),
                        self.w_kc.to(torch.bfloat16) * self.w_scale,
                    )
            elif self.w_kc.dtype == torch.float8_e4m3fn:
                q_nope_val, q_nope_scale = per_tensor_quant_mla_fp8(
                    q_nope.transpose(0, 1),
                    zero_allocator.allocate(1),
                )
                q_nope_out = bmm_fp8(
                    q_nope_val, self.w_kc, q_nope_scale, self.w_scale, torch.bfloat16
                )
            else:
                q_nope_out = torch.bmm(q_nope.transpose(0, 1), self.w_kc)

            q_nope_out = q_nope_out.transpose(0, 1)

            if not self._fuse_rope_for_trtllm_mla(forward_batch) and (
                not _use_aiter or not _is_gfx95_supported
            ):
                q_pe, k_pe = self.rotary_emb(positions, q_pe, k_pe)

        # TODO: multi-stream indexer
        topk_indices = self.indexer(
            hidden_states, q_lora, positions, forward_batch, self.layer_id
        )

        return (
            q_pe,
            k_pe,
            q_nope_out,
            k_nope,
            topk_indices,
            forward_batch,
            zero_allocator,
            positions,
        )

    def forward_npu_sparse_core(
        self,
        q_pe,
        k_pe,
        q_nope_out,
        k_nope,
        topk_indices,
        forward_batch,
        zero_allocator,
        positions,
    ):
        attn_output = self.attn_mqa(
            q_nope_out.contiguous(),
            k_nope.contiguous(),
            k_nope.contiguous(),
            forward_batch,
            save_kv_cache=True,  # False if forward_batch.forward_mode.is_extend() else True,
            q_rope=q_pe.contiguous(),
            k_rope=k_pe.contiguous(),
            topk_indices=topk_indices,
        )
        attn_output = attn_output.view(-1, self.num_local_heads, self.kv_lora_rank)

        attn_bmm_output = torch.empty(
            (attn_output.shape[0], self.num_local_heads, self.v_head_dim),
            dtype=attn_output.dtype,
            device=attn_output.device,
        )

        if not forward_batch.forward_mode.is_decode():
            attn_output = attn_output.transpose(0, 1)
            torch.bmm(
                attn_output,
                self.w_vc,
                out=attn_bmm_output.view(
                    -1, self.num_local_heads, self.v_head_dim
                ).transpose(0, 1),
            )
        else:
            attn_output = attn_output.contiguous()
            torch.ops.npu.batch_matmul_transpose(
                attn_output, self.w_vc, attn_bmm_output
            )

        attn_bmm_output = attn_bmm_output.reshape(
            -1, self.num_local_heads * self.v_head_dim
        )

        output, _ = self.o_proj(attn_bmm_output)
        return output

    def forward_absorb_fused_mla_rope_prepare(
        self,
        positions: torch.Tensor,
        hidden_states: torch.Tensor,
        forward_batch: ForwardBatch,
        zero_allocator: BumpAllocator,
    ):
        enable_rope_fusion = (
            os.getenv("SGLANG_FUSED_MLA_ENABLE_ROPE_FUSION", "1") == "1"
        )
        q_len = hidden_states.shape[0]
        q_input = hidden_states.new_empty(
            q_len, self.num_local_heads, self.kv_lora_rank + self.qk_rope_head_dim
        )
        if self.q_lora_rank is not None:
            q, latent_cache = self.fused_qkv_a_proj_with_mqa(hidden_states)[0].split(
                [self.q_lora_rank, self.kv_lora_rank + self.qk_rope_head_dim], dim=-1
            )
            q = self.q_a_layernorm(q)
            q = self.q_b_proj(q)[0].view(-1, self.num_local_heads, self.qk_head_dim)
        else:
            q = self.q_proj(hidden_states)[0].view(
                -1, self.num_local_heads, self.qk_head_dim
            )
            latent_cache = self.kv_a_proj_with_mqa(hidden_states)[0]
        q_nope, q_pe = q.split([self.qk_nope_head_dim, self.qk_rope_head_dim], dim=-1)

        if _is_hip:
            # TODO(haishaw): add bmm_fp8 to ROCm
            q_nope_out = torch.bmm(
                q_nope.to(torch.bfloat16).transpose(0, 1),
                self.w_kc.to(torch.bfloat16) * self.w_scale,
            )
        elif self.w_kc.dtype == torch.float8_e4m3fn:
            q_nope_val, q_nope_scale = per_tensor_quant_mla_fp8(
                q_nope.transpose(0, 1),
                zero_allocator.allocate(1),
                dtype=torch.float8_e4m3fn,
            )
            q_nope_out = bmm_fp8(
                q_nope_val, self.w_kc, q_nope_scale, self.w_scale, torch.bfloat16
            )
        else:
            q_nope_out = torch.bmm(q_nope.transpose(0, 1), self.w_kc)
        q_input[..., : self.kv_lora_rank] = q_nope_out.transpose(0, 1)
        v_input = latent_cache[..., : self.kv_lora_rank]
        v_input = self.kv_a_layernorm(v_input.contiguous()).unsqueeze(1)
        k_input = latent_cache.unsqueeze(1)
        k_input[..., : self.kv_lora_rank] = v_input

        if not enable_rope_fusion:
            k_pe = k_input[..., self.kv_lora_rank :]
            q_pe, k_pe = self.rotary_emb(positions, q_pe, k_pe)
            q_input[..., self.kv_lora_rank :] = q_pe
            k_input[..., self.kv_lora_rank :] = k_pe
            k_pe_output = None
        else:
            k_pe_output = torch.empty_like(k_input[..., self.kv_lora_rank :])

        q_input[..., self.kv_lora_rank :] = q_pe

        # attn_output = self.attn_mqa(q_input, k_input, v_input, forward_batch)
        # Use Fused ROPE with use_rope=OFF.
        attn_output = torch.empty(
            (q_len, self.num_local_heads, self.kv_lora_rank),
            dtype=q.dtype,
            device=q.device,
        )
        attn_logits, _, kv_indptr, kv_indices, _, _, _ = (
            forward_batch.attn_backend.forward_metadata
        )
        cos_sin_cache = self.rotary_emb.cos_sin_cache
        num_kv_split = forward_batch.attn_backend.num_kv_splits
        sm_scale = self.attn_mqa.scaling
        if attn_logits is None:
            attn_logits = torch.empty(
                (
                    forward_batch.batch_size,
                    self.num_local_heads,
                    num_kv_split,
                    self.kv_lora_rank + 1,
                ),
                dtype=torch.float32,
                device=q.device,
            )

        # save current latent cache.
        forward_batch.token_to_kv_pool.set_kv_buffer(
            self.attn_mqa, forward_batch.out_cache_loc, k_input, None
        )
        key_cache_buf = forward_batch.token_to_kv_pool.get_key_buffer(
            self.attn_mqa.layer_id
        )
        val_cache_buf = key_cache_buf[..., : self.kv_lora_rank]

        return (
            q_input,
            key_cache_buf,
            val_cache_buf,
            attn_output,
            kv_indptr,
            kv_indices,
            k_pe_output,
            cos_sin_cache,
            positions,
            attn_logits,
            num_kv_split,
            sm_scale,
            enable_rope_fusion,
            k_input,
            forward_batch,
            zero_allocator,
        )

    def forward_absorb_fused_mla_rope_cpu_prepare(
        self,
        positions: torch.Tensor,
        hidden_states: torch.Tensor,
        forward_batch: ForwardBatch,
        zero_allocator: BumpAllocator,
    ):
        assert self.q_lora_rank is not None and use_intel_amx_backend(
            self
        ), "forward_absorb_fused_mla_rope_cpu_prepare requires q_lora_rank is not None and use_intel_amx_backend"

        q_input, k_input, v_input = (
            torch.ops.sgl_kernel.qkv_proj_with_rope_fused_weight(
                hidden_states,
                self.fused_qkv_a_proj_with_mqa.weight,
                self.q_b_proj.weight,
                self.w_kc,
                self.q_a_layernorm.weight,
                self.kv_a_layernorm.weight,
                positions,
                self.rotary_emb.cos_sin_cache,
                self.kv_a_layernorm.variance_epsilon,
                self.qkv_proj_with_rope_is_int8,
                self.qkv_proj_with_rope_is_fp8,
                (
                    self.fused_qkv_a_proj_with_mqa.weight_scale
                    if self.qkv_proj_with_rope_is_int8
                    else (
                        self.fused_qkv_a_proj_with_mqa.weight_scale_inv
                        if self.qkv_proj_with_rope_is_fp8
                        else None
                    )
                ),
                (
                    self.q_b_proj.weight_scale
                    if self.qkv_proj_with_rope_is_int8
                    else (
                        self.q_b_proj.weight_scale_inv
                        if self.qkv_proj_with_rope_is_fp8
                        else None
                    )
                ),
                True,  # is_vnni
                self.weight_block_size,
                self.q_lora_rank,
                self.kv_lora_rank,
                self.qk_rope_head_dim,
            )
        )
        return (q_input, k_input, v_input, forward_batch, zero_allocator)

    def forward_absorb_fused_mla_rope_core(
        self,
        q_input,
        key_cache_buf,
        val_cache_buf,
        attn_output,
        kv_indptr,
        kv_indices,
        k_pe_output,
        cos_sin_cache,
        positions,
        attn_logits,
        num_kv_split,
        sm_scale,
        enable_rope_fusion,
        k_input,
        forward_batch,
        zero_allocator,
    ):
        decode_attention_fwd_grouped_rope(
            q_input,
            key_cache_buf,
            val_cache_buf,
            attn_output,
            kv_indptr,
            kv_indices,
            k_pe_output,
            self.kv_lora_rank,
            self.rotary_emb.rotary_dim,
            cos_sin_cache,
            positions,
            attn_logits,
            num_kv_split,
            sm_scale,
            logit_cap=self.attn_mqa.logit_cap,
            use_rope=enable_rope_fusion,
            is_neox_style=self.rotary_emb.is_neox_style,
        )

        if enable_rope_fusion:
            k_input[..., self.kv_lora_rank :] = k_pe_output
            forward_batch.token_to_kv_pool.set_kv_buffer(
                self.attn_mqa, forward_batch.out_cache_loc, k_input, None
            )

        attn_output = attn_output.view(-1, self.num_local_heads, self.kv_lora_rank)

        if _is_hip:
            # TODO(haishaw): add bmm_fp8 to ROCm
            attn_bmm_output = torch.bmm(
                attn_output.to(torch.bfloat16).transpose(0, 1),
                self.w_vc.to(torch.bfloat16) * self.w_scale,
            )
        elif self.w_vc.dtype == torch.float8_e4m3fn:
            attn_output_val, attn_output_scale = per_tensor_quant_mla_fp8(
                attn_output.transpose(0, 1),
                zero_allocator.allocate(1),
                dtype=torch.float8_e4m3fn,
            )
            attn_bmm_output = bmm_fp8(
                attn_output_val,
                self.w_vc,
                attn_output_scale,
                self.w_scale,
                torch.bfloat16,
            )
        else:
            attn_bmm_output = torch.bmm(attn_output.transpose(0, 1), self.w_vc)
        attn_output = attn_bmm_output.transpose(0, 1).flatten(1, 2)
        output, _ = self.o_proj(attn_output)

        return output

    def forward_absorb_fused_mla_rope_cpu_core(
        self, q_input, k_input, v_input, forward_batch, zero_allocator
    ):
        assert self.q_lora_rank is not None and use_intel_amx_backend(
            self
        ), "forward_absorb_fused_mla_rope_cpu_core requires q_lora_rank is not None and use_intel_amx_backend"

        attn_output = self.attn_mqa(q_input, k_input, v_input, forward_batch)
        attn_output = attn_output.view(-1, self.num_local_heads, self.kv_lora_rank)

        # [Note] Align shapes of bmm inputs.
        # Shapes of inputs:
        #   q_nope: [M, B, K]
        #   original self.w_kc: [B, K, N]
        #   current self.w_kc (which has been converted in PackWeightMethod): [B, N, K]

        # Shapes of inputs to sgl_kernel.cpu.bmm:
        #   out: [B, M, N]
        #   mat1: [B, M, K]
        #   mat2: [B, N, K]
        B = self.w_vc.size(0)
        N = self.w_vc.size(1)
        M = attn_output.size(0)
        output = torch.empty([M, int(B * N)], dtype=attn_output.dtype)
        attn_bmm_output = output.view([M, B, N]).transpose_(0, 1)
        torch.ops.sgl_kernel.bmm_cpu(
            attn_bmm_output,
            attn_output.transpose(0, 1),
            self.w_vc,
            True,  # is_vnni
            None,  # scale
        )
        attn_output = output
        output, _ = self.o_proj(attn_output)

        return output

    def _chunked_prefix_attn_mha(
        self,
        q: torch.Tensor,
        accum_output: torch.Tensor,
        accum_lse: torch.Tensor,
        forward_batch: ForwardBatch,
    ) -> torch.Tensor:

        assert forward_batch.num_prefix_chunks is not None
        for i in range(forward_batch.num_prefix_chunks):
            forward_batch.set_prefix_chunk_idx(i)

            # Fetch latent cache from memory pool with precomputed chunked kv indices
            latent_cache_buf = forward_batch.token_to_kv_pool.get_key_buffer(
                self.attn_mha.layer_id
            )
            latent_cache = (
                latent_cache_buf[forward_batch.prefix_chunk_kv_indices[i]]
                .contiguous()
                .to(q.dtype)
            )

            kv_a_normed, k_pe = latent_cache.split(
                [self.kv_lora_rank, self.qk_rope_head_dim], dim=-1
            )
            kv_a_normed = kv_a_normed.squeeze(1).contiguous()
            kv = self.kv_b_proj(kv_a_normed)[0]
            kv = kv.view(
                -1, self.num_local_heads, self.qk_nope_head_dim + self.v_head_dim
            )
            v = kv[..., self.qk_nope_head_dim :]
            k_nope = kv[..., : self.qk_nope_head_dim]

            k = torch.empty(
                (
                    k_nope.shape[0],
                    self.num_local_heads,
                    self.qk_nope_head_dim + self.qk_rope_head_dim,
                ),
                dtype=v.dtype,
                device=v.device,
            )
            k[..., : self.qk_nope_head_dim] = k_nope
            k[..., self.qk_nope_head_dim :] = k_pe

            output, lse = self.attn_mha(q, k, v, forward_batch, save_kv_cache=False)
            tmp_output = torch.empty_like(accum_output)
            tmp_lse = torch.empty_like(accum_lse)
            merge_state_v2(output, lse, accum_output, accum_lse, tmp_output, tmp_lse)
            accum_output, accum_lse = tmp_output, tmp_lse
            del kv, k, v, output, lse, tmp_output, tmp_lse

        return accum_output

    def forward_normal_chunked_kv_prepare(
        self,
        positions: torch.Tensor,
        hidden_states: torch.Tensor,
        forward_batch: ForwardBatch,
        zero_allocator: BumpAllocator,
    ):
        # In normal mha, the k and v tensors will become overly large when the prefix length is long.
        # To avoid this, we split the kv cache into chunks and process them one after another.
        # Since mha is compute friendly, the for loop induced here will not introduce significant overhead.
        # The top comments in https://github.com/vllm-project/vllm/blob/main/vllm/v1/attention/backends/mla/common.py
        # will be helpful for understanding the purpose of this function.

        # First do normal mha forward to get output for extended part
        return self.forward_normal_prepare(
            positions, hidden_states, forward_batch, zero_allocator
        )

    def forward_normal_chunked_kv_core(self, q, k, v, forward_batch):
        has_extend_prefix = any(forward_batch.extend_prefix_lens_cpu)
        # Only initialize the info once
        if has_extend_prefix and forward_batch.num_prefix_chunks is None:
            forward_batch.prepare_chunked_prefix_cache_info(q.device)
            if hasattr(forward_batch.attn_backend, "init_mha_chunk_metadata"):
                forward_batch.attn_backend.init_mha_chunk_metadata(forward_batch)

        forward_batch.mha_return_lse = has_extend_prefix
        # Do mha for extended part without prefix
        forward_batch.set_attn_attend_prefix_cache(False)
        attn_output = self.attn_mha(q, k, v, forward_batch, save_kv_cache=False)

        # Do mha attention with chunked prefix cache if there are any sequence with prefix
        if has_extend_prefix:
            attn_output, lse = attn_output
            forward_batch.set_attn_attend_prefix_cache(True)
            attn_output = self._chunked_prefix_attn_mha(
                q=q,
                accum_output=attn_output,
                accum_lse=lse,
                forward_batch=forward_batch,
            )

        attn_output = attn_output.reshape(-1, self.num_local_heads * self.v_head_dim)
        output, _ = self.o_proj(attn_output)
        return output


class DeepseekV2DecoderLayer(nn.Module):

    def __init__(
        self,
        config: PretrainedConfig,
        layer_id: int,
        quant_config: Optional[QuantizationConfig] = None,
        moe_quant_config: Optional[QuantizationConfig] = None,
        is_nextn: bool = False,
        prefix: str = "",
        alt_stream: Optional[torch.cuda.Stream] = None,
    ) -> None:
        super().__init__()
        self.hidden_size = config.hidden_size
        self.config = config
        rope_theta = getattr(config, "rope_theta", 10000)
        rope_scaling = getattr(config, "rope_scaling", None)
        max_position_embeddings = getattr(config, "max_position_embeddings", 8192)
        self.speculative_algorithm = SpeculativeAlgorithm.from_string(
            get_global_server_args().speculative_algorithm
        )
        self.layer_id = layer_id
        self.is_nextn = is_nextn
        self.self_attn = DeepseekV2AttentionMLA(
            config=config,
            hidden_size=self.hidden_size,
            num_heads=config.num_attention_heads,
            qk_nope_head_dim=config.qk_nope_head_dim,
            qk_rope_head_dim=config.qk_rope_head_dim,
            v_head_dim=config.v_head_dim,
            q_lora_rank=(
                config.q_lora_rank if hasattr(config, "q_lora_rank") else None
            ),
            kv_lora_rank=config.kv_lora_rank,
            rope_theta=rope_theta,
            rope_scaling=rope_scaling,
            max_position_embeddings=max_position_embeddings,
            quant_config=quant_config,
            layer_id=layer_id,
            reduce_results=False,
            prefix=add_prefix("self_attn", prefix),
            alt_stream=alt_stream,
        )

        self.is_layer_sparse = self._is_layer_sparse(layer_id, is_nextn=is_nextn)
        is_previous_layer_sparse = self._is_layer_sparse(layer_id - 1, is_nextn=False)

        self.layer_scatter_modes = LayerScatterModes.init_new(
            layer_id=layer_id,
            num_layers=1 if is_nextn else config.num_hidden_layers,
            is_layer_sparse=self.is_layer_sparse,
            is_previous_layer_sparse=is_previous_layer_sparse,
        )

        if self.is_layer_sparse:
            self.mlp = DeepseekV2MoE(
                config=config,
                quant_config=moe_quant_config or quant_config,
                prefix=add_prefix("mlp", prefix),
                layer_id=self.layer_id,
                alt_stream=alt_stream,
                is_nextn=is_nextn,
            )
        else:
            if enable_moe_dense_fully_dp():
                mlp_tp_rank, mlp_tp_size = 0, 1
            else:
                mlp_tp_rank, mlp_tp_size = None, None
            self.mlp = DeepseekV2MLP(
                hidden_size=config.hidden_size,
                intermediate_size=config.intermediate_size,
                hidden_act=config.hidden_act,
                quant_config=quant_config,
                prefix=add_prefix("mlp", prefix),
                tp_rank=mlp_tp_rank,
                tp_size=mlp_tp_size,
            )

        self.input_layernorm = RMSNorm(config.hidden_size, eps=config.rms_norm_eps)
        self.post_attention_layernorm = RMSNorm(
            config.hidden_size, eps=config.rms_norm_eps
        )

        self.layer_communicator = LayerCommunicator(
            layer_scatter_modes=self.layer_scatter_modes,
            input_layernorm=self.input_layernorm,
            post_attention_layernorm=self.post_attention_layernorm,
            allow_reduce_scatter=True,
            is_last_layer=(
                is_nextn or (self.layer_id == self.config.num_hidden_layers - 1)
            ),
        )

    def _is_layer_sparse(self, layer_id: int, is_nextn: bool) -> bool:
        return is_nextn or (
            self.config.n_routed_experts is not None
            and layer_id >= self.config.first_k_dense_replace
            and layer_id % self.config.moe_layer_freq == 0
        )

    def forward(
        self,
        positions: torch.Tensor,
        hidden_states: torch.Tensor,
        forward_batch: ForwardBatch,
        residual: Optional[torch.Tensor],
        zero_allocator: BumpAllocator,
        gemm_output_zero_allocator: BumpAllocator = None,
    ) -> torch.Tensor:
        quant_format = (
            "mxfp4"
            if _is_gfx95_supported
            and getattr(self.self_attn, "fused_qkv_a_proj_with_mqa", None) is not None
            and getattr(self.self_attn.fused_qkv_a_proj_with_mqa, "weight", None)
            is not None
            and self.self_attn.fused_qkv_a_proj_with_mqa.weight.dtype == torch.uint8
            else ""
        )

        hidden_states, residual = self.layer_communicator.prepare_attn(
            hidden_states,
            residual,
            forward_batch,
            quant_format,
        )

        hidden_states = self.self_attn(
            positions=positions,
            hidden_states=hidden_states,
            forward_batch=forward_batch,
            zero_allocator=zero_allocator,
        )

        hidden_states, residual = self.layer_communicator.prepare_mlp(
            hidden_states, residual, forward_batch
        )

        should_allreduce_fusion = (
            self.layer_communicator.should_fuse_mlp_allreduce_with_next_layer(
                forward_batch
            )
        )

        # For DP with padding, reduce scatter can be used instead of all-reduce.
        use_reduce_scatter = self.layer_communicator.should_use_reduce_scatter(
            forward_batch
        )

        if isinstance(self.mlp, DeepseekV2MLP):
            gemm_output_zero_allocator = None

        hidden_states = self.mlp(
            hidden_states,
            forward_batch,
            should_allreduce_fusion,
            use_reduce_scatter,
            gemm_output_zero_allocator,
        )

        if should_allreduce_fusion:
            hidden_states._sglang_needs_allreduce_fusion = True

        if not should_allreduce_fusion:
            hidden_states, residual = self.layer_communicator.postprocess_layer(
                hidden_states, residual, forward_batch
            )

        return hidden_states, residual

    def op_comm_prepare_attn(
        self,
        state,
        positions: torch.Tensor,
        hidden_states: torch.Tensor,
        forward_batch: ForwardBatch,
        residual: Optional[torch.Tensor],
        zero_allocator: BumpAllocator,
        tbo_subbatch_index: Optional[int] = None,
    ):
        state.hidden_states_after_comm_pre_attn, state.residual_after_input_ln = (
            self.layer_communicator.prepare_attn(hidden_states, residual, forward_batch)
        )
        state.update(
            dict(
                forward_batch=forward_batch,
                positions=positions,
                zero_allocator=zero_allocator,
                tbo_subbatch_index=tbo_subbatch_index,
            )
        )

    def op_comm_prepare_mlp(self, state):
        state.hidden_states_mlp_input, state.residual_after_comm_pre_mlp = (
            self.layer_communicator.prepare_mlp(
                state.pop("hidden_states_after_attn"),
                state.pop("residual_after_input_ln"),
                state.forward_batch,
            )
        )

    def op_mlp(self, state):
        hidden_states = state.pop("hidden_states_mlp_input")
        if not (
            enable_moe_dense_fully_dp()
            and (not self.is_layer_sparse)
            and hidden_states.shape[0] == 0
        ):
            state.hidden_states_mlp_output = self.mlp(
                hidden_states, state.forward_batch
            )
        else:
            state.hidden_states_mlp_output = hidden_states

    def op_comm_postprocess_layer(self, state):
        hidden_states, residual = self.layer_communicator.postprocess_layer(
            state.pop("hidden_states_mlp_output"),
            state.pop("residual_after_comm_pre_mlp"),
            state.forward_batch,
        )

        output = dict(
            positions=state.positions,
            hidden_states=hidden_states,
            residual=residual,
            forward_batch=state.forward_batch,
            zero_allocator=state.zero_allocator,
            tbo_subbatch_index=state.tbo_subbatch_index,
        )

        state.clear(
            expect_keys={
                "positions",
                "forward_batch",
                "zero_allocator",
                "tbo_subbatch_index",
            }
        )
        return output


class DeepseekV2Model(nn.Module):
    fall_back_to_pt_during_load = False

    def __init__(
        self,
        config: PretrainedConfig,
        quant_config: Optional[QuantizationConfig] = None,
        prefix: str = "",
    ) -> None:
        super().__init__()
        self.padding_id = config.pad_token_id
        self.vocab_size = config.vocab_size
        self.first_k_dense_replace = config.first_k_dense_replace
        self.pp_group = get_pp_group()

        if self.pp_group.is_first_rank:
            self.embed_tokens = VocabParallelEmbedding(
                config.vocab_size,
                config.hidden_size,
                enable_tp=not is_dp_attention_enabled(),
            )
        else:
            self.embed_tokens = PPMissingLayer()

        self.alt_stream = torch.cuda.Stream() if _is_cuda else None
        self.layers, self.start_layer, self.end_layer = make_layers(
            config.num_hidden_layers,
            lambda idx, prefix: DeepseekV2DecoderLayer(
                config=config,
                layer_id=idx,
                quant_config=quant_config,
                prefix=prefix,
                alt_stream=self.alt_stream,
            ),
            pp_rank=self.pp_group.rank_in_group,
            pp_size=self.pp_group.world_size,
            prefix=add_prefix("layers", prefix),
            offloader_kwargs=dict(
                submodule_accessor=lambda layer: (
                    layer.mlp.experts
                    if isinstance(layer.mlp, DeepseekV2MoE)
                    else layer.mlp
                ),
                whitelist_param_names_creator=lambda module: (
                    [
                        "w13_weight",
                        "w2_weight",
                        # only for nvfp4
                        *(
                            [
                                "w13_blockscale_swizzled",
                                "w2_blockscale_swizzled",
                            ]
                            if hasattr(module, "w13_blockscale_swizzled")
                            else []
                        ),
                    ]
                    if isinstance(module, FusedMoE)
                    else []
                ),
            ),
        )
        if self.pp_group.is_last_rank:
            self.norm = RMSNorm(config.hidden_size, eps=config.rms_norm_eps)
        else:
            self.norm = PPMissingLayer(return_tuple=True)

        self.gemm_output_zero_allocator_size = 0
        if (
            _use_aiter_gfx95
            and config.n_routed_experts == 256
            and self.embed_tokens.embedding_dim == 7168
        ):
            num_moe_layers = sum(
                [
                    1
                    for i in range(len(self.layers))
                    if isinstance(self.layers[i].mlp, DeepseekV2MoE)
                ]
            )

            allocate_size = 0
            for i in range(len(self.layers)):
                if isinstance(self.layers[i].mlp, DeepseekV2MoE):
                    allocate_size = self.layers[
                        i
                    ].mlp.shared_experts.gate_up_proj.output_size_per_partition
                    break

            self.gemm_output_zero_allocator_size = (
                get_dsv3_gemm_output_zero_allocator_size(
                    config.n_routed_experts,
                    num_moe_layers,
                    allocate_size,
                    self.embed_tokens.embedding_dim,
                )
            )

    def get_input_embeddings(self) -> torch.Tensor:
        return self.embed_tokens

    def forward(
        self,
        input_ids: torch.Tensor,
        positions: torch.Tensor,
        forward_batch: ForwardBatch,
        input_embeds: torch.Tensor = None,
        pp_proxy_tensors: Optional[PPProxyTensors] = None,
    ) -> Union[torch.Tensor, PPProxyTensors]:
        total_num_layers = self.end_layer - self.start_layer
        device = input_embeds.device if input_embeds is not None else input_ids.device
        zero_allocator = BumpAllocator(
            buffer_size=total_num_layers * 2 * (2 if forward_batch.can_run_tbo else 1),
            dtype=torch.float32,
            device=device,
        )

        has_gemm_output_zero_allocator = hasattr(
            self, "gemm_output_zero_allocator_size"
        )

        gemm_output_zero_allocator = (
            BumpAllocator(
                buffer_size=self.gemm_output_zero_allocator_size,
                dtype=torch.float32,
                device=device,
            )
            if has_gemm_output_zero_allocator
            and self.gemm_output_zero_allocator_size > 0
            else None
        )

        if self.pp_group.is_first_rank:
            if input_embeds is None:
                hidden_states = self.embed_tokens(input_ids)
            else:
                hidden_states = input_embeds
            residual = None
        else:
            assert pp_proxy_tensors is not None
            hidden_states = pp_proxy_tensors["hidden_states"]
            residual = pp_proxy_tensors["residual"]

        normal_start_layer = self.start_layer
        normal_end_layer = self.end_layer
        if forward_batch.can_run_tbo:
            if (
                self.first_k_dense_replace > normal_start_layer
                and self.first_k_dense_replace < normal_end_layer
            ):
                normal_end_layer = self.first_k_dense_replace
            elif self.first_k_dense_replace < normal_start_layer:
                normal_end_layer = normal_start_layer = 0

        for i in range(normal_start_layer, normal_end_layer):
            with get_global_expert_distribution_recorder().with_current_layer(i):
                layer = self.layers[i]
                hidden_states, residual = layer(
                    positions,
                    hidden_states,
                    forward_batch,
                    residual,
                    zero_allocator,
                    gemm_output_zero_allocator,
                )

        if normal_end_layer != self.end_layer:
            hidden_states, residual = model_forward_maybe_tbo(
                layers=self.layers[normal_end_layer : self.end_layer],
                enable_tbo=True,
                positions=positions,
                forward_batch=forward_batch,
                hidden_states=hidden_states,
                residual=residual,
                input_data_scatter_mode=self.layers[
                    normal_end_layer - 1
                ].layer_scatter_modes.layer_output_mode,
                zero_allocator=zero_allocator,
            )

        if not self.pp_group.is_last_rank:
            return PPProxyTensors(
                {
                    "hidden_states": hidden_states,
                    "residual": residual,
                }
            )
        else:
            if not forward_batch.forward_mode.is_idle():
                if residual is None:
                    hidden_states = self.norm(hidden_states)
                else:
                    hidden_states, _ = self.norm(hidden_states, residual)
        return hidden_states


class DeepseekV2ForCausalLM(nn.Module):
    # for quark model load
    packed_modules_mapping = {}

    def __init__(
        self,
        config: PretrainedConfig,
        quant_config: Optional[QuantizationConfig] = None,
        prefix: str = "",
    ) -> None:
        super().__init__()

        # for quark model load
        # Fuse q_a_proj and kv_a_proj_with_mqa along output dimension when q_lora_rank is not None
        self.fuse_qkv_a_proj = (
            hasattr(config, "q_lora_rank") and config.q_lora_rank is not None
        )
        if self.fuse_qkv_a_proj:
            self.packed_modules_mapping["fused_qkv_a_proj_with_mqa"] = [
                "q_a_proj",
                "kv_a_proj_with_mqa",
            ]

        self.pp_group = get_pp_group()
        self.config = config
        self.tp_size = get_tensor_model_parallel_world_size()
        self.quant_config = quant_config
        self.determine_num_fused_shared_experts()
        self.model = DeepseekV2Model(
            config, quant_config, prefix=add_prefix("model", prefix)
        )
        self.lm_head = ParallelLMHead(
            config.vocab_size,
            config.hidden_size,
            quant_config=quant_config,
            prefix=add_prefix("lm_head", prefix),
            use_attn_tp_group=get_global_server_args().enable_dp_lm_head,
        )
        self.logits_processor = LogitsProcessor(config)

        self._routed_experts_weights_of_layer = LazyValue(
            lambda: {
                layer_id: layer.mlp.get_moe_weights()
                for layer_id, layer in enumerate(self.model.layers)
                if isinstance(layer.mlp, DeepseekV2MoE)
            }
        )

    @property
    def routed_experts_weights_of_layer(self):
        return self._routed_experts_weights_of_layer.value

    def determine_num_fused_shared_experts(
        self, architecture: str = "DeepseekV3ForCausalLM"
    ):
        self.num_fused_shared_experts = 0
        if get_global_server_args().disable_shared_experts_fusion:
            return

        # Only Deepseek V3/R1 can use shared experts fusion optimization now.
        disable_reason = None
        if (
            not _is_cuda
            or torch.cuda.get_device_capability("cuda") < (8, 0)
            or self.config.architectures[0] != architecture
            or self.config.n_routed_experts != 256
            or self.config.n_shared_experts != 1
        ):
            disable_reason = "Only Deepseek V3/R1 on NV-platform with capability >= 80 can use shared experts fusion optimization."
        elif get_moe_expert_parallel_world_size() > 1:
            disable_reason = "Deepseek V3/R1 can not use shared experts fusion optimization under expert parallelism."
        elif self.quant_config.get_name() == "w4afp8":
            disable_reason = "Deepseek V3/R1 W4AFP8 model uses different quant method for routed experts and shared experts."

        if disable_reason is not None:
            get_global_server_args().disable_shared_experts_fusion = True
            self.num_fused_shared_experts = 0
            log_info_on_rank0(
                logger,
                f"{disable_reason} Shared experts fusion optimization is disabled.",
            )
            return

        self.num_fused_shared_experts = self.config.n_shared_experts

    def get_input_embeddings(self) -> nn.Embedding:
        return self.model.embed_tokens

    @torch.no_grad()
    def forward(
        self,
        input_ids: torch.Tensor,
        positions: torch.Tensor,
        forward_batch: ForwardBatch,
        input_embeds: torch.Tensor = None,
        pp_proxy_tensors: Optional[PPProxyTensors] = None,
    ) -> torch.Tensor:
        hidden_states = self.model(
            input_ids, positions, forward_batch, input_embeds, pp_proxy_tensors
        )

        if self.pp_group.is_last_rank:
            return self.logits_processor(
                input_ids, hidden_states, self.lm_head, forward_batch
            )
        else:
            return hidden_states

    @property
    def start_layer(self):
        return self.model.start_layer

    @property
    def end_layer(self):
        return self.model.end_layer

    def post_load_weights(self, is_nextn=False, weight_names=None):

        # Perform post-processing after loading weights
        if is_nextn:
            layer_ids = [self.config.num_hidden_layers]
        else:
            if weight_names is None:
                layer_ids = range(self.model.start_layer, self.model.end_layer)
            else:
                layer_ids = set()
                for name in weight_names:
                    if "kv_b_proj" in name:
                        layer_id = int(name.split(".")[2])
                        if layer_id < self.config.num_hidden_layers:
                            layer_ids.add(layer_id)

        for layer_id in layer_ids:
            self_attn = (
                self.model.layers[layer_id].self_attn
                if not is_nextn
                else self.model.decoder.self_attn
            )
            if hasattr(self_attn.kv_b_proj, "qweight"):
                # AWQ compatible
                if _is_cuda or _is_hip or _is_npu:
                    w = awq_dequantize(
                        self_attn.kv_b_proj.qweight,
                        self_attn.kv_b_proj.scales,
                        self_attn.kv_b_proj.qzeros,
                    ).T
                else:
                    w = awq_dequantize(
                        self_attn.kv_b_proj.qweight,
                        self_attn.kv_b_proj.scales,
                        self_attn.kv_b_proj.qzeros,
                        0,
                        0,
                        0,
                    ).T
            else:
                w = self_attn.kv_b_proj.weight
            # NOTE(HandH1998): Since `bmm_fp8` only supports per-tensor scale, we have to requantize `self_attn.kv_b_proj`.
            # This may affect the accuracy of fp8 model.
            # Fix deepseek v3 blockwise bmm by using deep_gemm
            use_deep_gemm_bmm = False

            if w.dtype in (
                torch.float8_e4m3fn,
                torch.float8_e4m3fnuz,
            ):
                if (
                    hasattr(self.quant_config, "weight_block_size")
                    and self.quant_config.weight_block_size is not None
                ):
                    weight_block_size = self.quant_config.weight_block_size
                    assert hasattr(self_attn.kv_b_proj, "weight_scale_inv")
                    if _is_fp8_fnuz:
                        weight, weight_scale, _ = normalize_e4m3fn_to_e4m3fnuz(
                            weight=w,
                            weight_scale=self_attn.kv_b_proj.weight_scale_inv,
                            input_scale=None,
                        )
                    else:
                        weight = w
                        weight_scale = self_attn.kv_b_proj.weight_scale_inv

                    if (
                        _is_cuda
                        and weight_block_size[0] == 128
                        and weight_block_size[1] == 128
                    ):
                        if (
                            deep_gemm_wrapper.ENABLE_JIT_DEEPGEMM
                            and not deep_gemm_wrapper.DEEPGEMM_BLACKWELL
                            and get_bool_env_var("SGL_USE_DEEPGEMM_BMM", "false")
                        ):
                            block_scale = weight_scale
                            use_deep_gemm_bmm = True
                        else:
                            w = block_quant_dequant(
                                weight,
                                weight_scale,
                                weight_block_size,
                                torch.bfloat16,
                            )
                    else:
                        w, scale = block_quant_to_tensor_quant(
                            weight, weight_scale, weight_block_size
                        )
                        self_attn.w_scale = scale
                else:
                    if _is_fp8_fnuz:
                        weight, weight_scale, _ = normalize_e4m3fn_to_e4m3fnuz(
                            weight=w,
                            weight_scale=self_attn.kv_b_proj.weight_scale,
                            input_scale=None,
                        )
                    else:
                        weight = w
                        weight_scale = self_attn.kv_b_proj.weight_scale

                    w, scale = channel_quant_to_tensor_quant(weight, weight_scale)
                    self_attn.w_scale = scale

            if w.dtype == torch.int8:
                if hasattr(self.quant_config, "weight_block_size"):
                    # block-wise int8 need it
                    weight_block_size = self.quant_config.weight_block_size
                    if weight_block_size is not None:
                        assert hasattr(self_attn.kv_b_proj, "weight_scale_inv")
                        weight = w
                        weight_scale = self_attn.kv_b_proj.weight_scale_inv
                        w = int8_block_dequant(
                            weight, weight_scale, weight_block_size
                        ).to(torch.bfloat16)
                else:
                    # channel-wise int8 need it
                    w = w.to(torch.bfloat16) * self_attn.kv_b_proj.weight_scale.to(
                        torch.bfloat16
                    )

            w_kc, w_vc = w.unflatten(
                0, (-1, self_attn.qk_nope_head_dim + self_attn.v_head_dim)
            ).split([self_attn.qk_nope_head_dim, self_attn.v_head_dim], dim=1)

            if (
                _use_aiter_gfx95
                and self.quant_config is not None
                and self.quant_config.get_name() == "quark"
            ):
                w_kc, self_attn.w_scale_k, w_vc, self_attn.w_scale_v = (
                    quark_post_load_weights(self_attn, w, "mxfp4")
                )

            if not use_deep_gemm_bmm:
                self_attn.w_kc = bind_or_assign(
                    self_attn.w_kc, w_kc.transpose(1, 2).contiguous().transpose(1, 2)
                )
                self_attn.w_vc = bind_or_assign(
                    self_attn.w_vc, w_vc.contiguous().transpose(1, 2)
                )
                if (
                    hasattr(self_attn.kv_b_proj, "weight_scale")
                    and self_attn.w_scale is None
                ):
                    self_attn.w_scale = bind_or_assign(
                        self_attn.w_scale, self_attn.kv_b_proj.weight_scale
                    )
                    if _is_hip:
                        self_attn.w_scale *= 2.0
                # TODO: remove this after adding FP8 support in bmm cpu kernel
                if _is_cpu and _is_cpu_amx_available and w.dtype == torch.float8_e4m3fn:
                    self_attn.w_kc = (
                        self_attn.w_kc.to(torch.bfloat16) * self_attn.w_scale
                    )
                    self_attn.w_vc = (
                        self_attn.w_vc.to(torch.bfloat16) * self_attn.w_scale
                    )
            else:
                num_tiles_k = self_attn.qk_nope_head_dim // weight_block_size[1]
                num_tiles_n = self_attn.v_head_dim // weight_block_size[0]
                ws_kc, ws_vc = block_scale.unflatten(
                    0, (-1, (num_tiles_k + num_tiles_n))
                ).split([num_tiles_k, num_tiles_n], dim=1)
                self_attn.w_scale_k = bind_or_assign(
                    self_attn.w_scale_k, ws_kc.transpose(1, 2).contiguous()
                )
                self_attn.w_scale_v = bind_or_assign(
                    self_attn.w_scale_v, ws_vc.contiguous()
                )
                self_attn.w_kc = bind_or_assign(
                    self_attn.w_kc, w_kc.transpose(1, 2).contiguous()
                )
                self_attn.w_vc = bind_or_assign(self_attn.w_vc, w_vc.contiguous())
                self_attn.use_deep_gemm_bmm = True

        if (
            deep_gemm_wrapper.ENABLE_JIT_DEEPGEMM
            and deep_gemm_wrapper.DEEPGEMM_SCALE_UE8M0
            and hasattr(self.quant_config, "weight_block_size")
            and self.quant_config.weight_block_size is not None
        ):
            self._weight_requant_ue8m0(is_nextn)

        if is_nextn and enable_nextn_moe_bf16_cast_to_fp8(self.quant_config):
            self._transform_scale_nextn_moe_ue8m0()

    def _weight_requant_ue8m0(self, is_nextn=False):
        weight_block_size = self.quant_config.weight_block_size

        moe_layers = list(
            range(
                self.config.first_k_dense_replace,
                self.config.num_hidden_layers,
                self.config.moe_layer_freq,
            )
        )

        num_hidden_layers = 1 if is_nextn else self.config.num_hidden_layers

        for layer_id in range(num_hidden_layers):
            if is_nextn:
                layer = self.model.decoder
            else:
                layer = self.model.layers[layer_id]

            module_list = [
                layer.self_attn.kv_b_proj,
                layer.self_attn.o_proj,
            ]

            if self.config.q_lora_rank is not None:
                module_list.append(layer.self_attn.fused_qkv_a_proj_with_mqa)
                module_list.append(layer.self_attn.q_b_proj)
            else:
                module_list.append(layer.self_attn.kv_a_proj_with_mqa)
                module_list.append(layer.self_attn.q_proj)

            for module in module_list:
                requant_weight_ue8m0_inplace(
                    module.weight, module.weight_scale_inv, weight_block_size
                )

            if layer_id in moe_layers or is_nextn:
                shared_experts = getattr(layer.mlp, "shared_experts", None)
                if shared_experts is not None:
                    for module in [
                        shared_experts.gate_up_proj,
                        shared_experts.down_proj,
                    ]:
                        requant_weight_ue8m0_inplace(
                            module.weight, module.weight_scale_inv, weight_block_size
                        )

                experts = layer.mlp.experts
                if isinstance(experts, DeepEPMoE):
                    for w in [
                        experts.w13_weight_fp8,
                        experts.w2_weight_fp8,
                    ]:
                        requant_weight_ue8m0_inplace(w[0], w[1], weight_block_size)
            else:
                mlp = layer.mlp
                assert isinstance(mlp, DeepseekV2MLP)
                for module in [
                    mlp.gate_up_proj,
                    mlp.down_proj,
                ]:
                    requant_weight_ue8m0_inplace(
                        module.weight, module.weight_scale_inv, weight_block_size
                    )

    # TODO avoid code dup (currently combine from weight_requant_ue8m0 and transform_scale_ue8m0)
    def _transform_scale_nextn_moe_ue8m0(self):
        layer = self.model.decoder

        shared_experts = getattr(layer.mlp, "shared_experts", None)
        if shared_experts is not None:
            for module in [
                shared_experts.gate_up_proj,
                shared_experts.down_proj,
            ]:
                transform_scale_ue8m0_inplace(
                    module.weight_scale_inv, mn=module.weight.shape[-2]
                )

        experts = layer.mlp.experts
        if isinstance(experts, DeepEPMoE):
            for w in [
                experts.w13_weight_fp8,
                experts.w2_weight_fp8,
            ]:
                transform_scale_ue8m0_inplace(w[1], mn=w[0].shape[-2])

    def load_weights(self, weights: Iterable[Tuple[str, torch.Tensor]], is_nextn=False):

        if is_nextn:
            if hasattr(self.config, "num_nextn_predict_layers"):
                num_nextn_layers = self.config.num_nextn_predict_layers
                assert num_nextn_layers == 1, "Only 1 nextn layer is supported"
                # compatible with old design
                nextn_layer_id = (
                    0
                    if self.config.num_hidden_layers == 1
                    else self.config.num_hidden_layers
                )
            else:
                raise ValueError("num_nextn_predict_layers is not in the config")

        if is_nextn and enable_nextn_moe_bf16_cast_to_fp8(self.quant_config):
            weights = self._quant_nextn_moe_to_fp8_ue8m0(
                weights, nextn_layer_id=nextn_layer_id
            )

        stacked_params_mapping = [
            # (param_name, shard_name, shard_id)
            ("gate_up_proj", "gate_proj", 0),
            ("gate_up_proj", "up_proj", 1),
        ]

        # Params for weights, fp8 weight scales, fp8 activation scales
        # (param_name, weight_name, expert_id, shard_id)
        expert_params_mapping = FusedMoE.make_expert_params_mapping(
            ckpt_gate_proj_name="gate_proj",
            ckpt_down_proj_name="down_proj",
            ckpt_up_proj_name="up_proj",
            num_experts=self.config.n_routed_experts + self.num_fused_shared_experts,
        )
        # Params for special naming rules in mixed-precision models, for example:
        # model.layers.xx.mlp.experts.xx.w1.input_scale. For details,
        # see https://huggingface.co/Barrrrry/DeepSeek-R1-W4AFP8/blob/main.
        if self.quant_config and self.quant_config.get_name() == "w4afp8":
            expert_params_mapping += FusedMoE.make_expert_input_scale_params_mapping(
                num_experts=self.config.n_routed_experts
            )

        # Fuse q_a_proj and kv_a_proj_with_mqa along output dimension when q_lora_rank is not None
        fuse_qkv_a_proj = hasattr(self.config, "q_lora_rank") and (
            self.config.q_lora_rank is not None
        )
        cached_a_proj = {} if fuse_qkv_a_proj else None

        if is_nextn:
            nextn_layer_prefix = f"model.layers.{nextn_layer_id}"
            nextn_spec_weight_names = [
                "shared_head.norm",
                "eh_proj",
                "enorm",
                "hnorm",
            ]

        if self.num_fused_shared_experts > 0:
            assert self.num_fused_shared_experts == 1
            log_info_on_rank0(logger, "Shared experts fusion optimization enabled.")

        with concurrent.futures.ThreadPoolExecutor() as executor:
            futures = []
            params_dict = dict(self.named_parameters())
            weight_names = []
            for name, loaded_weight in weights:
                layer_id = get_layer_id(name)
                if (
                    layer_id is not None
                    and hasattr(self.model, "start_layer")
                    and (
                        layer_id < self.model.start_layer
                        or layer_id >= self.model.end_layer
                    )
                ):
                    continue
                if self.num_fused_shared_experts > 0 and "mlp.shared_experts" in name:
                    name = name.replace(
                        "mlp.shared_experts",
                        f"mlp.experts.{self.config.n_routed_experts}",
                    )

                weight_names.append(name)

                if not is_nextn:
                    if hasattr(self.config, "num_nextn_predict_layers"):
                        num_nextn_layers = self.config.num_nextn_predict_layers
                        if num_nextn_layers > 0 and name.startswith("model.layers"):
                            name_list = name.split(".")
                            if (
                                len(name_list) >= 3
                                and int(name_list[2]) >= self.config.num_hidden_layers
                            ):
                                continue
                else:
                    if not name.startswith(nextn_layer_prefix):
                        continue

                    # Use shared head and embed weights from target model
                    if "shared_head.head" in name or "embed_tokens" in name:
                        continue

                    is_decoder = True
                    # For nextn specific weights
                    for weight_name in nextn_spec_weight_names:
                        if weight_name in name:
                            name = name.replace(nextn_layer_prefix, "model")
                            is_decoder = False
                            break
                    # For decoder layer weights
                    if is_decoder:
                        name = name.replace(nextn_layer_prefix, "model.decoder")

                if "rotary_emb.inv_freq" in name:
                    continue
                for param_name, weight_name, shard_id in stacked_params_mapping:
                    # Skip non-stacked layers and experts (experts handled below).
                    if weight_name not in name:
                        continue
                    # We have mlp.experts[0].gate_proj in the checkpoint.
                    # Since we handle the experts below in expert_params_mapping,
                    # we need to skip here BEFORE we update the name, otherwise
                    # name will be updated to mlp.experts[0].gate_up_proj, which
                    # will then be updated below in expert_params_mapping
                    # for mlp.experts[0].gate_gate_up_proj, which breaks load.
                    if ("mlp.experts." in name) and name not in params_dict:
                        continue
                    name = name.replace(weight_name, param_name)
                    # Skip loading extra bias for GPTQ models.
                    if name.endswith(".bias") and name not in params_dict:
                        continue
                    param = params_dict[name]
                    weight_loader = param.weight_loader
                    futures.append(
                        executor.submit(weight_loader, param, loaded_weight, shard_id)
                    )
                    break
                else:
                    for mapping in expert_params_mapping:
                        param_name, weight_name, expert_id, shard_id = mapping
                        if weight_name not in name:
                            continue
                        name = name.replace(weight_name, param_name)
                        param = params_dict[name]
                        weight_loader = param.weight_loader
                        futures.append(
                            executor.submit(
                                weight_loader,
                                param,
                                loaded_weight,
                                name,
                                shard_id=shard_id,
                                expert_id=expert_id,
                            )
                        )
                        break
                    else:
                        # Skip loading extra bias for GPTQ models.
                        if name.endswith(".bias") and name not in params_dict:
                            continue
                        # Skip loading embed_tokens if not first rank in pipeline parallelism
                        if ".embed_tokens." in name and not self.pp_group.is_first_rank:
                            continue
                        # Skip loading norm if not last rank in pipeline parallelism
                        if ".norm." in name and not self.pp_group.is_last_rank:
                            continue
                        if fuse_qkv_a_proj and (
                            "q_a_proj" in name or "kv_a_proj_with_mqa" in name
                        ):
                            cached_a_proj[name] = loaded_weight
                            q_a_proj_name = (
                                name
                                if "q_a_proj" in name
                                else name.replace("kv_a_proj_with_mqa", "q_a_proj")
                            )
                            kv_a_proj_name = (
                                name
                                if "kv_a_proj_with_mqa" in name
                                else name.replace("q_a_proj", "kv_a_proj_with_mqa")
                            )

                            # When both q_a_proj and kv_a_proj_with_mqa has been cached, load the fused weight to parameter
                            if (
                                q_a_proj_name in cached_a_proj
                                and kv_a_proj_name in cached_a_proj
                            ):
                                q_a_proj_weight = cached_a_proj[q_a_proj_name]
                                kv_a_proj_weight = cached_a_proj[kv_a_proj_name]
                                cat_dim = 0
                                if self.quant_config is not None and (
                                    self.quant_config.get_name() == "awq"
                                    or self.quant_config.get_name() == "awq_marlin"
                                    or self.quant_config.get_name() == "moe_wna16"
                                ):
                                    cat_dim = 1
                                fused_weight = torch.cat(
                                    [q_a_proj_weight, kv_a_proj_weight], dim=cat_dim
                                )
                                param_name = (
                                    name.replace(
                                        "q_a_proj", "fused_qkv_a_proj_with_mqa"
                                    )
                                    if "q_a_proj" in name
                                    else name.replace(
                                        "kv_a_proj_with_mqa",
                                        "fused_qkv_a_proj_with_mqa",
                                    )
                                )
                                param = params_dict[param_name]

                                weight_loader = getattr(
                                    param, "weight_loader", default_weight_loader
                                )
                                futures.append(
                                    executor.submit(weight_loader, param, fused_weight)
                                )
                                cached_a_proj.pop(q_a_proj_name)
                                cached_a_proj.pop(kv_a_proj_name)
                        else:
                            if (
                                "k_scale" in name or "v_scale" in name
                            ) and name not in params_dict:
                                # modelopt attn kv scale is named differently
                                for scale in ["k_scale", "v_scale"]:
                                    if scale in name:
                                        name = name.replace(
                                            f"{scale[0]}_proj", "attn_mqa"
                                        )
                                        break
                            if name not in params_dict:
                                # modelopt ckpt contains not needed weights for MTP module:
                                # model.decoder.self_attn.attn_mqa.v_scale and
                                # model.decoder.self_attn.attn_mqa.k_scale
                                logger.warning(f"{name} not found in params_dict.")
                                continue
                            param = params_dict[name]
                            weight_loader = getattr(
                                param, "weight_loader", default_weight_loader
                            )
                            futures.append(
                                executor.submit(weight_loader, param, loaded_weight)
                            )

            # Wait for all tasks to complete and raise any exceptions.
            for future in concurrent.futures.as_completed(futures):
                future.result()

        self.post_load_weights(is_nextn=is_nextn, weight_names=weight_names)

    # TODO avoid code dup
    def _quant_nextn_moe_to_fp8_ue8m0(self, weights, nextn_layer_id: int):
        weights_dict = dict(weights)

        # temporarily only support DeepSeek V3/R1
        weight_block_size = [128, 128]

        for layer_id in [nextn_layer_id]:
            for expert_sub_name in [
                "shared_experts",
                *[
                    f"experts.{expert_id}"
                    for expert_id in range(self.config.n_routed_experts)
                ],
            ]:
                for stem in [
                    "gate_proj",
                    "up_proj",
                    "down_proj",
                ]:
                    partial_name = (
                        f"model.layers.{layer_id}.mlp.{expert_sub_name}.{stem}"
                    )
                    original_weight = weights_dict[f"{partial_name}.weight"]
                    out_w, out_s = quant_weight_ue8m0(
                        original_weight, weight_block_size=weight_block_size
                    )
                    weights_dict[f"{partial_name}.weight"] = out_w
                    weights_dict[f"{partial_name}.weight_scale_inv"] = out_s

        return list(weights_dict.items())

    def get_embed_and_head(self):
        return self.model.embed_tokens.weight, self.lm_head.weight

    def set_embed_and_head(self, embed, head):
        del self.model.embed_tokens.weight
        del self.lm_head.weight
        self.model.embed_tokens.weight = embed
        self.lm_head.weight = head
        torch.cuda.empty_cache()
        torch.cuda.synchronize()

    @classmethod
    def get_model_config_for_expert_location(cls, config):
        return ModelConfigForExpertLocation(
            num_layers=config.num_hidden_layers,
            num_logical_experts=config.n_routed_experts,
            num_groups=config.n_group,
        )


AttentionBackendRegistry.register("ascend", handle_attention_ascend)
AttentionBackendRegistry.register("flashinfer", handle_attention_flashinfer)
AttentionBackendRegistry.register("fa3", handle_attention_fa3)
AttentionBackendRegistry.register("flashmla", handle_attention_flashmla)
AttentionBackendRegistry.register("cutlass_mla", handle_attention_cutlass_mla)
AttentionBackendRegistry.register("fa4", handle_attention_fa4)
AttentionBackendRegistry.register("trtllm_mla", handle_attention_trtllm_mla)
AttentionBackendRegistry.register("aiter", handle_attention_aiter)
AttentionBackendRegistry.register("nsa", handle_attention_nsa)
AttentionBackendRegistry.register("triton", handle_attention_triton)


class DeepseekV3ForCausalLM(DeepseekV2ForCausalLM):
    pass


class DeepseekV32ForCausalLM(DeepseekV2ForCausalLM):
    pass


EntryClass = [DeepseekV2ForCausalLM, DeepseekV3ForCausalLM, DeepseekV32ForCausalLM]<|MERGE_RESOLUTION|>--- conflicted
+++ resolved
@@ -182,19 +182,12 @@
         awq_dequantize_triton as awq_dequantize,
     )
 elif _is_npu:
-<<<<<<< HEAD
-    import custom_ops
-    import sgl_kernel_npu
-    import torch_npu
-
+    import custom_ops  # noqa: F401
+    import sgl_kernel_npu  # noqa: F401
+    import torch_npu  # noqa: F401
     from sglang.srt.layers.quantization.awq_triton import (
         awq_dequantize_decomposition as awq_dequantize,
     )
-=======
-    import custom_ops  # noqa: F401
-    import sgl_kernel_npu  # noqa: F401
-    import torch_npu  # noqa: F401
->>>>>>> ca240eef
 else:
     pass
 
