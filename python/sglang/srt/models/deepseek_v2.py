--- conflicted
+++ resolved
@@ -1709,57 +1709,23 @@
     def determine_num_fused_shared_experts(
         self, architecture: str = "DeepseekV3ForCausalLM"
     ):
-<<<<<<< HEAD
-        self.n_share_experts_fusion = global_server_args_dict["n_share_experts_fusion"]
-        if self.n_share_experts_fusion > 0:
-            # Only Deepseek V3/R1 can use shared experts fusion optimization now.
-            if (
-                not _is_cuda
-                or self.config.architectures[0] != architecture
-                or self.config.n_routed_experts != 256
-            ):
-                self.n_share_experts_fusion = 0
-                global_server_args_dict["n_share_experts_fusion"] = 0
-                log_info_on_rank0(
-                    logger,
-                    "Only Deepseek V3/R1 on NV-platform can use shared experts fusion optimization. Shared experts fusion optimization is disabled.",
-                )
-            else:
-                assert (
-                    self.n_share_experts_fusion == self.tp_size
-                ), f"Shared experts fusion optimization is enabled in DeepSeek V3/R1, set it to {self.tp_size} can get best optimized performace."
-        # FIXME(PZ): make n_share_experts_fusion compatible with compressed tensor
-        elif self.n_share_experts_fusion == 0:
-            if (
-                _is_cuda
-                and torch.cuda.get_device_capability("cuda") >= (9, 0)
-                and self.config.architectures[0] == architecture
-                and self.config.n_routed_experts == 256
-                and (not global_server_args_dict["enable_deepep_moe"])
-                and (
-                    self.quant_config.get_name()
-                    not in ["compressed_tensors", "compressed-tensors"]
-                )
-            ):
-                self.n_share_experts_fusion = self.tp_size
-                global_server_args_dict["n_share_experts_fusion"] = self.tp_size
-                log_info_on_rank0(
-                    logger,
-                    "Deepseek V3/R1 with fp8 can use shared experts fusion optimization when SM version >=90. Shared experts fusion optimization is enabled.",
-                )
-=======
         self.num_fused_shared_experts = 0
         if global_server_args_dict["disable_shared_experts_fusion"]:
             return
 
         # Only Deepseek V3/R1 can use shared experts fusion optimization now.
         disable_reason = None
+        # FIXME(PZ): make n_share_experts_fusion compatible with compressed tensor
         if (
             not _is_cuda
             or torch.cuda.get_device_capability("cuda") < (9, 0)
             or self.config.architectures[0] != architecture
             or self.config.n_routed_experts != 256
             or self.config.n_shared_experts != 1
+            or (
+                self.quant_config.get_name()
+                not in ["compressed_tensors", "compressed-tensors"]
+            )
         ):
             disable_reason = "Only Deepseek V3/R1 on NV-platform with capability >= 90 can use shared experts fusion optimization."
         elif (
@@ -1777,7 +1743,6 @@
             return
 
         self.num_fused_shared_experts = self.config.n_shared_experts
->>>>>>> 8a10c4c3
 
     def get_input_embeddings(self) -> nn.Embedding:
         return self.model.embed_tokens
