# Copyright 2023-2024 SGLang Team
# Licensed under the Apache License, Version 2.0 (the "License");
# you may not use this file except in compliance with the License.
# You may obtain a copy of the License at
#
#     http://www.apache.org/licenses/LICENSE-2.0
#
# Unless required by applicable law or agreed to in writing, software
# distributed under the License is distributed on an "AS IS" BASIS,
# WITHOUT WARRANTIES OR CONDITIONS OF ANY KIND, either express or implied.
# See the License for the specific language governing permissions and
# limitations under the License.
# ==============================================================================

# Adapted from:
# https://github.com/vllm-project/vllm/blob/fb6af8bc086328ca6659e72d11ffd4309ce4de22/vllm/model_executor/models/deepseek_v2.py
"""Inference-only DeepseekV2 model."""
from __future__ import annotations

import concurrent.futures
import logging
import os
from enum import IntEnum, auto
from typing import Any, Dict, Iterable, List, Optional, Tuple, Union

import torch
import torch.nn.functional as F
import tqdm
from torch import nn
from transformers import PretrainedConfig

from sglang.srt.batch_overlap.single_batch_overlap import SboFlags, compute_overlap_args
from sglang.srt.batch_overlap.two_batch_overlap import (
    MaybeTboDeepEPDispatcher,
    model_forward_maybe_tbo,
)
from sglang.srt.compilation.piecewise_context_manager import is_in_piecewise_cuda_graph
from sglang.srt.configs.model_config import (
    get_nsa_index_head_dim,
    get_nsa_index_n_heads,
    get_nsa_index_topk,
    is_deepseek_nsa,
)
from sglang.srt.distributed import (
    divide,
    get_moe_expert_parallel_world_size,
    get_pp_group,
    get_tensor_model_parallel_world_size,
    tensor_model_parallel_all_reduce,
)
from sglang.srt.eplb.expert_distribution import get_global_expert_distribution_recorder
from sglang.srt.eplb.expert_location import ModelConfigForExpertLocation
from sglang.srt.eplb.expert_location_dispatch import ExpertLocationDispatchInfo
from sglang.srt.layers import deep_gemm_wrapper
from sglang.srt.layers.activation import SiluAndMul
from sglang.srt.layers.amx_utils import PackWeightMethod
from sglang.srt.layers.attention.nsa.dequant_k_cache import dequantize_k_cache_paged
from sglang.srt.layers.attention.nsa.nsa_indexer import Indexer
from sglang.srt.layers.attention.nsa.utils import (
    can_cp_split,
    cp_all_gather_rerange_output,
    cp_split_and_rebuild_data,
    cp_split_and_rebuild_position,
    enable_prefill_cp,
    is_nsa_enable_prefill_cp,
    prepare_input_dp_with_cp_dsa,
)
from sglang.srt.layers.attention.utils import concat_and_cast_mha_k_triton
from sglang.srt.layers.communicator import (
    LayerCommunicator,
    LayerScatterModes,
    enable_moe_dense_fully_dp,
    get_attn_tp_context,
)
from sglang.srt.layers.communicator_nsa_cp import NSACPLayerCommunicator
from sglang.srt.layers.dp_attention import (
    get_attention_tp_rank,
    get_attention_tp_size,
    is_dp_attention_enabled,
)
from sglang.srt.layers.layernorm import RMSNorm
from sglang.srt.layers.linear import (
    ColumnParallelLinear,
    MergedColumnParallelLinear,
    ReplicatedLinear,
    RowParallelLinear,
)
from sglang.srt.layers.logits_processor import LogitsProcessor
from sglang.srt.layers.moe import (
    get_moe_a2a_backend,
    get_moe_runner_backend,
    should_use_flashinfer_cutlass_moe_fp4_allgather,
)
from sglang.srt.layers.moe.ep_moe.layer import DeepEPMoE, get_moe_impl_class
from sglang.srt.layers.moe.fused_moe_triton.layer import FusedMoE
from sglang.srt.layers.moe.kt_ep_wrapper import KTEPWrapperMethod
from sglang.srt.layers.moe.token_dispatcher.base import (
    BaseDispatcher,
    CombineInput,
    DispatchOutput,
)
from sglang.srt.layers.moe.topk import TopK, TopKOutputFormat
from sglang.srt.layers.moe.utils import RoutingMethodType
from sglang.srt.layers.quantization.base_config import QuantizationConfig
from sglang.srt.layers.quantization.fp8 import Fp8Config
from sglang.srt.layers.quantization.fp8_kernel import (
    is_fp8_fnuz,
    per_tensor_quant_mla_fp8,
    per_token_group_quant_mla_deep_gemm_masked_fp8,
)
from sglang.srt.layers.quantization.fp8_utils import (
    block_quant_dequant,
    block_quant_to_tensor_quant,
    channel_quant_to_tensor_quant,
    inverse_transform_scale_ue8m0,
    normalize_e4m3fn_to_e4m3fnuz,
    quant_weight_ue8m0,
    transform_scale_ue8m0_inplace,
)
from sglang.srt.layers.quantization.int8_utils import (
    block_dequant as int8_block_dequant,
)
from sglang.srt.layers.radix_attention import RadixAttention
from sglang.srt.layers.rotary_embedding import get_rope_wrapper
from sglang.srt.layers.utils import PPMissingLayer, get_layer_id
from sglang.srt.layers.vocab_parallel_embedding import (
    ParallelLMHead,
    VocabParallelEmbedding,
)
from sglang.srt.model_executor.forward_batch_info import ForwardBatch, PPProxyTensors
from sglang.srt.model_loader.utils import (
    maybe_executor_submit,
    should_async_load,
    should_deepgemm_weight_requant_ue8m0,
)
from sglang.srt.model_loader.weight_utils import default_weight_loader
from sglang.srt.server_args import get_global_server_args
from sglang.srt.speculative.spec_info import SpeculativeAlgorithm
from sglang.srt.utils import (
    BumpAllocator,
    LazyValue,
    add_prefix,
    bind_or_assign,
    cpu_has_amx_support,
    get_bool_env_var,
    get_device_sm,
    get_int_env_var,
    is_cpu,
    is_cuda,
    is_gfx95_supported,
    is_hip,
    is_non_idle_and_non_empty,
    is_npu,
    is_nvidia_cublas_cu12_version_ge_12_9,
    log_info_on_rank0,
    make_layers,
    use_intel_amx_backend,
)

_is_hip = is_hip()
_is_cuda = is_cuda()
_is_npu = is_npu()
_is_fp8_fnuz = is_fp8_fnuz()
_use_aiter = get_bool_env_var("SGLANG_USE_AITER") and _is_hip
_is_cpu_amx_available = cpu_has_amx_support()
_is_cpu = is_cpu()
_device_sm = get_device_sm()
_is_gfx95_supported = is_gfx95_supported()

_use_aiter_gfx95 = _use_aiter and _is_gfx95_supported

if _use_aiter_gfx95:

    from aiter.ops.triton.batched_gemm_a8w8_a_per_token_group_prequant_w_per_batched_tensor_quant import (
        batched_gemm_a8w8_a_per_token_group_prequant_w_per_batched_tensor_quant,
    )
    from aiter.ops.triton.fused_fp8_quant import (
        fused_flatten_fp8_group_quant,
        fused_rms_fp8_group_quant,
    )

    from sglang.srt.layers.quantization.quark.utils import quark_post_load_weights
    from sglang.srt.layers.quantization.rocm_mxfp4_utils import (
        batched_gemm_afp4wfp4_pre_quant,
        fused_flatten_mxfp4_quant,
        fused_rms_mxfp4_quant,
    )
    from sglang.srt.layers.rocm_linear_utils import (
        aiter_dsv3_router_gemm,
        fused_qk_rope_cat,
        get_dsv3_gemm_output_zero_allocator_size,
    )

if _is_cuda:
    from sgl_kernel import (
        awq_dequantize,
        bmm_fp8,
        concat_mla_k,
        dsv3_fused_a_gemm,
        dsv3_router_gemm,
        merge_state_v2,
    )
elif _is_cpu and _is_cpu_amx_available:
    pass
elif _is_hip:
    from sglang.srt.layers.attention.triton_ops.rocm_mla_decode_rope import (
        decode_attention_fwd_grouped_rope,
    )
    from sglang.srt.layers.quantization.awq_triton import (
        awq_dequantize_triton as awq_dequantize,
    )
elif _is_npu:
    from sglang.srt.hardware_backend.npu.modules.deepseek_v2_attention_mla_npu import (
        forward_dsa_core_npu,
        forward_dsa_prepare_npu,
        forward_mha_core_npu,
        forward_mha_prepare_npu,
        forward_mla_core_npu,
        forward_mla_prepare_npu,
    )
    from sglang.srt.layers.quantization.awq_triton import (
        awq_dequantize_decomposition as awq_dequantize,
    )
else:
    pass

_is_cublas_ge_129 = is_nvidia_cublas_cu12_version_ge_12_9()

logger = logging.getLogger(__name__)


def enable_nextn_moe_bf16_cast_to_fp8(quant_config):
    return (
        quant_config is not None
        and quant_config.get_name() == "modelopt_fp4"
        and get_moe_a2a_backend().is_deepep()
    )


FORWARD_ABSORB_CORE_ATTENTION_BACKENDS = [
    "fa3",
    "nsa",
    "flashinfer",
    "cutlass_mla",
    "trtllm_mla",
    "ascend",
]


def add_forward_absorb_core_attention_backend(backend_name):
    if backend_name not in FORWARD_ABSORB_CORE_ATTENTION_BACKENDS:
        FORWARD_ABSORB_CORE_ATTENTION_BACKENDS.append(backend_name)
        logger.info(f"Added {backend_name} to FORWARD_ABSORB_CORE_ATTENTION_BACKENDS.")


class AttnForwardMethod(IntEnum):
    # Use multi-head attention
    MHA = auto()

    # Use absorbed multi-latent attention
    MLA = auto()

    # Use multi-head attention, but with KV cache chunked.
    # This method can avoid OOM when prefix lengths are long.
    MHA_CHUNKED_KV = auto()

    # Use multi-head attention, execute the MHA for prefix and extended kv in one shot
    # when the sequence lengths are below the threshold.
    MHA_ONE_SHOT = auto()

    # Use MLA but with fused RoPE
    MLA_FUSED_ROPE = auto()

    # Use MLA with fused RoPE kernel for CPU
    MLA_FUSED_ROPE_CPU = auto()

    # Use multi-head attention for NPU
    MHA_NPU = auto()

    # Use absorbed multi-latent attention for NPU
    MLA_NPU = auto()

    # Use Deepseek V3.2 sparse multi-latent attention for NPU
    DSA_NPU = auto()


def _dispatch_mla_subtype(attn, forward_batch):
    if _is_hip:
        if attn.rocm_fused_decode_mla and forward_batch.forward_mode.is_decode():
            return AttnForwardMethod.MLA_FUSED_ROPE
        else:
            return AttnForwardMethod.MLA
    else:
        if hasattr(attn, "fused_qkv_a_proj_with_mqa") and use_intel_amx_backend(attn):
            return AttnForwardMethod.MLA_FUSED_ROPE_CPU
        else:
            return AttnForwardMethod.MLA


class AttentionBackendRegistry:
    _handlers = {}

    @classmethod
    def register(cls, backend_name, handler_func):
        cls._handlers[backend_name] = handler_func

    @classmethod
    def get_handler(cls, backend_name):
        return cls._handlers.get(backend_name, cls._handlers.get("triton"))


def handle_attention_ascend(attn, forward_batch):
    if (
        forward_batch.forward_mode.is_extend()
        and not forward_batch.forward_mode.is_target_verify()
        and not forward_batch.forward_mode.is_draft_extend()
        and not forward_batch.forward_mode.is_draft_extend_v2()
    ):
        if hasattr(attn, "indexer"):
            return AttnForwardMethod.DSA_NPU
        else:
            return AttnForwardMethod.MHA_NPU
    else:
        if hasattr(attn, "indexer"):
            return AttnForwardMethod.DSA_NPU
        else:
            return AttnForwardMethod.MLA_NPU


def _get_sum_extend_prefix_lens(forward_batch):
    return (
        sum(forward_batch.extend_prefix_lens_cpu)
        if forward_batch.extend_prefix_lens_cpu is not None
        else 0
    )


def _support_mha_one_shot(attn: DeepseekV2AttentionMLA, forward_batch, backend_name):
    attn_supported = backend_name in ["fa3", "flashinfer", "flashmla"]
    sum_seq_lens = (
        sum(forward_batch.seq_lens_cpu) if forward_batch.seq_lens_cpu is not None else 0
    )
    return attn_supported and sum_seq_lens <= forward_batch.get_max_chunk_capacity()


def _handle_attention_backend(
    attn: DeepseekV2AttentionMLA, forward_batch, backend_name
):
    if is_in_piecewise_cuda_graph():
        return AttnForwardMethod.MLA

    sum_extend_prefix_lens = _get_sum_extend_prefix_lens(forward_batch)
    disable_ragged = (
        backend_name in ["flashinfer", "flashmla"]
    ) and attn.flashinfer_mla_disable_ragged

    if (
        not disable_ragged
        and forward_batch.forward_mode.is_extend_without_speculative()
        and (
            (
                sum_extend_prefix_lens >= attn.chunked_prefix_cache_threshold
                and not attn.disable_chunked_prefix_cache
            )
            or sum_extend_prefix_lens == 0
        )
    ):
        if _support_mha_one_shot(attn, forward_batch, backend_name):
            return AttnForwardMethod.MHA_ONE_SHOT
        return AttnForwardMethod.MHA_CHUNKED_KV
    else:
        return _dispatch_mla_subtype(attn, forward_batch)


def handle_attention_flashinfer(attn, forward_batch):
    return _handle_attention_backend(attn, forward_batch, "flashinfer")


def handle_attention_fa3(attn, forward_batch):
    # when deterministic inference is enabled, use MLA
    if get_global_server_args().enable_deterministic_inference:
        return _dispatch_mla_subtype(attn, forward_batch)
    else:
        return _handle_attention_backend(attn, forward_batch, "fa3")


def handle_attention_flashmla(attn, forward_batch):
    return _handle_attention_backend(attn, forward_batch, "flashmla")


def handle_attention_cutlass_mla(attn, forward_batch):
    return _handle_attention_backend(attn, forward_batch, "cutlass_mla")


def handle_attention_fa4(attn, forward_batch):
    # TODO(cicirori): use FA4 MHA for DeepSeekV3 for now
    return AttnForwardMethod.MHA_CHUNKED_KV


def handle_attention_trtllm_mla(attn, forward_batch):
    sum_extend_prefix_lens = _get_sum_extend_prefix_lens(forward_batch)
    if forward_batch.forward_mode.is_extend_without_speculative() and (
        not attn.disable_chunked_prefix_cache or sum_extend_prefix_lens == 0
    ):
        return AttnForwardMethod.MHA_CHUNKED_KV
    else:
        return _dispatch_mla_subtype(attn, forward_batch)


def handle_attention_aiter(attn, forward_batch):
    if forward_batch.forward_mode.is_extend_without_speculative():
        if is_dp_attention_enabled():
            if sum(forward_batch.extend_prefix_lens_cpu) == 0:
                return AttnForwardMethod.MHA
            else:
                return AttnForwardMethod.MLA
        else:
            return AttnForwardMethod.MHA
    else:
        return AttnForwardMethod.MLA


def handle_attention_nsa(attn, forward_batch):
    """
    Dispatch logic is centralized in NativeSparseAttnBackend.set_nsa_prefill_impl and executed
    in init_forward_metadata. Read the decision from backend.use_mha.
    """
    backend = forward_batch.attn_backend
    if hasattr(backend, "use_mha") and backend.use_mha:
        return AttnForwardMethod.MHA_ONE_SHOT
    return AttnForwardMethod.MLA


def handle_attention_triton(attn, forward_batch):
    if is_in_piecewise_cuda_graph():
        return AttnForwardMethod.MLA

    # when deterministic inference is enabled, use MLA
    if get_global_server_args().enable_deterministic_inference:
        return _dispatch_mla_subtype(attn, forward_batch)

    if (
        forward_batch.forward_mode.is_extend_without_speculative()
        and sum(forward_batch.extend_prefix_lens_cpu) == 0
    ):
        return AttnForwardMethod.MHA
    else:
        return _dispatch_mla_subtype(attn, forward_batch)


class DeepseekV2MLP(nn.Module):
    def __init__(
        self,
        hidden_size: int,
        intermediate_size: int,
        hidden_act: str,
        quant_config: Optional[QuantizationConfig] = None,
        reduce_results: bool = True,
        prefix: str = "",
        tp_rank: Optional[int] = None,
        tp_size: Optional[int] = None,
    ) -> None:
        super().__init__()
        self.tp_size = tp_size

        self.gate_up_proj = MergedColumnParallelLinear(
            hidden_size,
            [intermediate_size] * 2,
            bias=False,
            quant_config=quant_config,
            prefix=add_prefix("gate_up_proj", prefix),
            tp_rank=tp_rank,
            tp_size=tp_size,
        )
        self.down_proj = RowParallelLinear(
            intermediate_size,
            hidden_size,
            bias=False,
            quant_config=quant_config,
            reduce_results=reduce_results,
            prefix=add_prefix("down_proj", prefix),
            tp_rank=tp_rank,
            tp_size=tp_size,
        )
        if hidden_act != "silu":
            raise ValueError(
                f"Unsupported activation: {hidden_act}. "
                "Only silu is supported for now."
            )
        self.act_fn = SiluAndMul()

    def forward(
        self,
        x,
        forward_batch=None,
        should_allreduce_fusion: bool = False,
        use_reduce_scatter: bool = False,
        gemm_output_zero_allocator: BumpAllocator = None,
    ):
        if (self.tp_size == 1) and x.shape[0] == 0:
            return x

        if (
            gemm_output_zero_allocator is not None
            and x.shape[0] <= 256
            and self.gate_up_proj.weight.dtype == torch.uint8
        ):
            y = gemm_output_zero_allocator.allocate(
                x.shape[0] * self.gate_up_proj.output_size_per_partition
            ).view(x.shape[0], self.gate_up_proj.output_size_per_partition)
            x = (x, None, y)

        gate_up, _ = self.gate_up_proj(x)
        x = self.act_fn(gate_up)
        x, _ = self.down_proj(
            x,
            skip_all_reduce=should_allreduce_fusion or use_reduce_scatter,
        )
        return x


class MoEGate(nn.Module):
    def __init__(
        self,
        config,
        quant_config,
        prefix: str = "",
        is_nextn: bool = False,
    ):
        super().__init__()
        self.is_nextn = is_nextn
        self.weight = nn.Parameter(
            torch.empty((config.n_routed_experts, config.hidden_size))
        )
        if config.topk_method == "noaux_tc":
            correction_bias_dtype = (
                torch.bfloat16
                if quant_config is not None
                and quant_config.get_name() == "modelopt_fp4"
                and get_moe_runner_backend().is_flashinfer_trtllm()
                else torch.float32
            )
            self.e_score_correction_bias = nn.Parameter(
                torch.empty((config.n_routed_experts), dtype=correction_bias_dtype)
            )
        else:
            self.e_score_correction_bias = None
        if _is_cpu and _is_cpu_amx_available:
            self.quant_method = PackWeightMethod(weight_names=["weight"])
        self.nsa_enable_prefill_cp = is_nsa_enable_prefill_cp()

    def forward(
        self,
        hidden_states,
        gemm_output_zero_allocator: BumpAllocator = None,
        forward_batch: ForwardBatch = None,
    ):
        if use_intel_amx_backend(self):
            return torch.ops.sgl_kernel.weight_packed_linear(
                hidden_states,
                self.weight,
                None,  # bias
                True,  # is_vnni
            )

        if get_global_server_args().enable_deterministic_inference:
            return F.linear(hidden_states, self.weight, None)

        if forward_batch is not None and enable_prefill_cp(
            forward_batch, self.nsa_enable_prefill_cp
        ):
            logits = F.linear(hidden_states, self.weight, None)
        else:
            # NOTE: For some unknown reason, router_gemm seems degrade accept length.
            if (
                _is_cuda
                and hidden_states.shape[0] <= 16
                and hidden_states.shape[1] == 7168
                and (self.weight.shape[0] == 256 or self.weight.shape[0] == 384)
                and _device_sm >= 90
            ):

                # router gemm output float32
                logits = dsv3_router_gemm(
                    hidden_states, self.weight, out_dtype=torch.float32
                )
            elif _use_aiter_gfx95 and hidden_states.shape[0] <= 256:
                logits = aiter_dsv3_router_gemm(
                    hidden_states, self.weight, gemm_output_zero_allocator
                )
            else:
                logits = F.linear(hidden_states, self.weight, None)

        return logits


class DeepseekV2MoE(nn.Module):

    def __init__(
        self,
        config: PretrainedConfig,
        layer_id: int,
        quant_config: Optional[QuantizationConfig] = None,
        prefix: str = "",
        alt_stream: Optional[torch.cuda.Stream] = None,
        is_nextn: bool = False,
    ):
        super().__init__()
        self.tp_size = get_tensor_model_parallel_world_size()
        self.moe_ep_size = get_moe_expert_parallel_world_size()
        self.routed_scaling_factor = config.routed_scaling_factor
        self.n_shared_experts = config.n_shared_experts
        self.num_fused_shared_experts = (
            0
            if get_global_server_args().disable_shared_experts_fusion
            else config.n_shared_experts
        )
        self.config = config
        self.layer_id = layer_id
        self.alt_stream = alt_stream
        self.is_nextn = is_nextn

        if self.tp_size > config.n_routed_experts:
            raise ValueError(
                f"Tensor parallel size {self.tp_size} is greater than "
                f"the number of experts {config.n_routed_experts}."
            )

        if config.hidden_act != "silu":
            raise ValueError(
                f"Unsupported activation: {config.hidden_act}. "
                "Only silu is supported for now."
            )

        self.gate = MoEGate(
            config=config,
            quant_config=quant_config,
            prefix=add_prefix("gate", prefix),
            is_nextn=is_nextn,
        )

        # scaling factor for fused shared experts on AMD-platform.
        fused_shared_experts_scaling_factor = None
        if self.moe_ep_size > 1 and self.num_fused_shared_experts > 0:
            # if enable_ep_moe tp_szie == ep_size, every gpu get shared experts gemm output
            # so we scale with 1 / self.moe_ep_size in ep mode which will make it equalation as in tp mode
            # with fused_shared_experts
            fused_shared_experts_scaling_factor = 1.0 / float(self.moe_ep_size)

        self.experts = get_moe_impl_class(quant_config)(
            num_experts=config.n_routed_experts
            + self.num_fused_shared_experts
            + get_global_server_args().ep_num_redundant_experts,
            num_fused_shared_experts=self.num_fused_shared_experts,
            top_k=config.num_experts_per_tok + self.num_fused_shared_experts,
            hidden_size=config.hidden_size,
            intermediate_size=config.moe_intermediate_size,
            layer_id=self.layer_id,
            quant_config=quant_config,
            routed_scaling_factor=self.routed_scaling_factor,
            routing_method_type=RoutingMethodType.DeepSeekV3,
            prefix=add_prefix("experts", prefix),
        )

        self.topk = TopK(
            top_k=config.num_experts_per_tok + self.num_fused_shared_experts,
            renormalize=config.norm_topk_prob,
            use_grouped_topk=True,
            num_expert_group=config.n_group,
            num_fused_shared_experts=self.num_fused_shared_experts,
            topk_group=config.topk_group,
            correction_bias=self.gate.e_score_correction_bias,
            quant_config=quant_config,
            routed_scaling_factor=self.routed_scaling_factor,
            apply_routed_scaling_factor_on_output=self.experts.should_fuse_routed_scaling_factor_in_topk,
            fused_shared_experts_scaling_factor=fused_shared_experts_scaling_factor,
            # Some Fp4 MoE backends require the output format to be bypassed but the MTP layers are unquantized
            # and requires the output format to be standard. We use quant_config to determine the output format.
            output_format=TopKOutputFormat.STANDARD if quant_config is None else None,
        )

        self.shared_experts_is_int8 = False
        self.shared_experts_is_fp8 = False
        self.shared_experts_weight_block_size = None
        if config.n_shared_experts is not None and self.num_fused_shared_experts == 0:
            intermediate_size = config.moe_intermediate_size * config.n_shared_experts
            # disable tp for shared experts when enable deepep moe, or with fp4 allgather
            self.shared_experts = DeepseekV2MLP(
                hidden_size=config.hidden_size,
                intermediate_size=intermediate_size,
                hidden_act=config.hidden_act,
                quant_config=quant_config,
                reduce_results=False,
                prefix=add_prefix("shared_experts", prefix),
                **(
                    dict(tp_rank=0, tp_size=1)
                    if get_moe_a2a_backend().is_deepep()
                    or get_moe_a2a_backend().is_mooncake()
                    or should_use_flashinfer_cutlass_moe_fp4_allgather()
                    else {}
                ),
            )
            is_packed_weight = hasattr(
                self.shared_experts.gate_up_proj.quant_method, "quant_config"
            ) and self.shared_experts.gate_up_proj.quant_method.quant_config.get_name() in {
                "awq",
                "awq_marlin",
                "moe_wna16",
            }
            self.shared_experts_is_int8 = (
                not is_packed_weight
                and self.shared_experts.gate_up_proj.weight.dtype == torch.int8
            )
            self.shared_experts_is_fp8 = (
                not is_packed_weight
                and self.shared_experts.gate_up_proj.weight.dtype == torch.float8_e4m3fn
            )
            if self.shared_experts_is_fp8:
                if (
                    _use_aiter
                    and config.quantization_config.get("quant_method")
                    == "compressed-tensors"
                ):
                    # For compressed-tensors ptpc model, don't need to check the weight_block_size
                    pass
                else:
                    assert (
                        self.shared_experts.gate_up_proj.quant_method.quant_config.weight_block_size
                        == self.shared_experts.down_proj.quant_method.quant_config.weight_block_size
                    )
                    self.shared_experts_weight_block_size = (
                        self.shared_experts.gate_up_proj.quant_method.quant_config.weight_block_size
                    )

        self.top_k = config.num_experts_per_tok

        if get_moe_a2a_backend().is_deepep() or get_moe_a2a_backend().is_mooncake():
            # TODO: we will support tp < ep in the future
            self.ep_size = get_moe_expert_parallel_world_size()
            self.num_experts = (
                config.n_routed_experts
                + get_global_server_args().ep_num_redundant_experts
            )
            self.renormalize = config.norm_topk_prob
            self.topk_group = config.topk_group
            self.num_expert_group = config.n_group
            self.correction_bias = (
                self.gate.e_score_correction_bias.data
                if self.gate.e_score_correction_bias is not None
                else None
            )

        self._enable_a2a_moe = (
            get_moe_a2a_backend().is_deepep() or get_moe_a2a_backend().is_mooncake()
        )
        self._fuse_shared_experts_inside_sbo = SboFlags.fuse_shared_experts_inside_sbo()

    def get_moe_weights(self):
        return [
            x.data
            for name, x in self.experts.named_parameters()
            if name not in ["correction_bias"]
        ]

    def forward(
        self,
        hidden_states: torch.Tensor,
        forward_batch: Optional[ForwardBatch] = None,
        should_allreduce_fusion: bool = False,
        use_reduce_scatter: bool = False,
        gemm_output_zero_allocator: BumpAllocator = None,
    ) -> torch.Tensor:
        if not self._enable_a2a_moe:
            from sglang.srt.model_executor.cuda_graph_runner import get_is_capture_mode

            if (
                self.alt_stream is not None
                and self.num_fused_shared_experts == 0
                and hidden_states.shape[0] > 0
                and get_is_capture_mode()
            ):
                return self.forward_normal_dual_stream(
                    hidden_states,
                    should_allreduce_fusion,
                    use_reduce_scatter,
                    gemm_output_zero_allocator,
                )
            else:
                return self.forward_normal(
                    hidden_states,
                    should_allreduce_fusion,
                    use_reduce_scatter,
                    gemm_output_zero_allocator,
                )
        else:
            return self.forward_deepep(hidden_states, forward_batch)

    def forward_normal_dual_stream(
        self,
        hidden_states: torch.Tensor,
        should_allreduce_fusion: bool = False,
        use_reduce_scatter: bool = False,
        gemm_output_zero_allocator: BumpAllocator = None,
    ) -> torch.Tensor:

        current_stream = torch.cuda.current_stream()
        self.alt_stream.wait_stream(current_stream)
        shared_output = self._forward_shared_experts(
            hidden_states, gemm_output_zero_allocator
        )

        with torch.cuda.stream(self.alt_stream):
            # router_logits: (num_tokens, n_experts)
            router_logits = self.gate(hidden_states, gemm_output_zero_allocator)
            topk_output = self.topk(hidden_states, router_logits)
            final_hidden_states = self.experts(hidden_states, topk_output)
            if not _is_cuda or isinstance(self.experts.quant_method, KTEPWrapperMethod):
                final_hidden_states *= self.routed_scaling_factor

        current_stream.wait_stream(self.alt_stream)
        final_hidden_states += shared_output
        if (
            self.tp_size > 1
            and not should_allreduce_fusion
            and not use_reduce_scatter
            and not should_use_flashinfer_cutlass_moe_fp4_allgather()
        ):
            final_hidden_states = tensor_model_parallel_all_reduce(final_hidden_states)
        return final_hidden_states

    def forward_normal(
        self,
        hidden_states: torch.Tensor,
        should_allreduce_fusion: bool = False,
        use_reduce_scatter: bool = False,
        gemm_output_zero_allocator: BumpAllocator = None,
    ) -> torch.Tensor:
        if hasattr(self, "shared_experts") and use_intel_amx_backend(
            self.shared_experts.gate_up_proj
        ):
            return self.forward_cpu(hidden_states, should_allreduce_fusion)

        if hidden_states.shape[0] > 0:
            if (
                not self._fuse_shared_experts_inside_sbo
            ):  # TODO: check if it supports mtp
                shared_output = self._forward_shared_experts(
                    hidden_states, gemm_output_zero_allocator
                )
            # router_logits: (num_tokens, n_experts)
            router_logits = self.gate(hidden_states, gemm_output_zero_allocator)
            topk_output = self.topk(hidden_states, router_logits)
        else:
            shared_output = None
            topk_output = self.topk.empty_topk_output(hidden_states.device)

        if self._fuse_shared_experts_inside_sbo:
            shared_output = None

            def _pre_combine_hook(
                dispatcher: BaseDispatcher, combine_input: CombineInput
            ):

                nonlocal shared_output
                self.alt_stream.wait_stream(torch.cuda.current_stream())
                with torch.cuda.stream(self.alt_stream):
                    shared_output = self._forward_shared_experts(
                        hidden_states, gemm_output_zero_allocator
                    )

                pre_combine_hook_handle.remove()

            def _post_combine_hook(
                dispatcher: BaseDispatcher, hidden_states: torch.Tensor
            ):
                nonlocal shared_output
                torch.cuda.current_stream().wait_stream(self.alt_stream)
                post_combine_hook_handle.remove()

            pre_combine_hook_handle = self.experts.dispatcher.register_pre_combine_hook(
                _pre_combine_hook
            )
            post_combine_hook_handle = (
                self.experts.dispatcher.register_post_combine_hook(_post_combine_hook)
            )

        final_hidden_states = self.experts(
            hidden_states,
            topk_output,
        )
        if (
            not _is_cuda
            and not _use_aiter
            or isinstance(self.experts.quant_method, KTEPWrapperMethod)
        ):
            # fused in biased_grouped_topk so we can skip here
            final_hidden_states *= self.routed_scaling_factor
        if shared_output is not None:
            final_hidden_states += shared_output
        if (
            self.tp_size > 1
            and not should_allreduce_fusion
            and not use_reduce_scatter
            and not should_use_flashinfer_cutlass_moe_fp4_allgather()
        ):
            final_hidden_states = tensor_model_parallel_all_reduce(final_hidden_states)
        return final_hidden_states

    def forward_cpu(
        self,
        hidden_states: torch.Tensor,
        should_allreduce_fusion: bool = False,
    ) -> torch.Tensor:
        # router_logits: (num_tokens, n_experts)
        router_logits = self.gate(hidden_states)
        topk_output = self.topk(hidden_states, router_logits)
        fused_experts_out = self.experts(
            hidden_states=hidden_states, topk_output=topk_output
        )

        assert use_intel_amx_backend(
            self.shared_experts.gate_up_proj
        ) == use_intel_amx_backend(self.shared_experts.down_proj)
        # [Note] inplace should be False in fused_experts.
        # If inplace is True in fused_experts (self.experts), hidden_states will be changed after fused_experts
        # While hidden_states is still needed in shared_expert.
        final_hidden_states = torch.ops.sgl_kernel.shared_expert_cpu(
            hidden_states,
            self.shared_experts.gate_up_proj.weight,
            self.shared_experts.down_proj.weight,
            fused_experts_out,
            self.routed_scaling_factor,
            True,  # inplace
            self.shared_experts_is_int8,  # use_int8_w8a8
            self.shared_experts_is_fp8,  # use_fp8_w8a16
            (
                self.shared_experts.gate_up_proj.weight_scale
                if self.shared_experts_is_int8
                else (
                    self.shared_experts.gate_up_proj.weight_scale_inv
                    if self.shared_experts_is_fp8
                    else None
                )
            ),  # w1_scale
            (
                self.shared_experts.down_proj.weight_scale
                if self.shared_experts_is_int8
                else (
                    self.shared_experts.down_proj.weight_scale_inv
                    if self.shared_experts_is_fp8
                    else None
                )
            ),  # w2_scale
            (
                self.shared_experts_weight_block_size
                if self.shared_experts_is_fp8
                else None
            ),  # block_size
            None,  # a1_scale
            None,  # a2_scale
            True,  # is_vnni
        )
        if self.tp_size > 1 and not should_allreduce_fusion:
            final_hidden_states = tensor_model_parallel_all_reduce(final_hidden_states)
        return final_hidden_states

    def forward_deepep(
        self,
        hidden_states: torch.Tensor,
        forward_batch: ForwardBatch,
    ) -> torch.Tensor:
        shared_output = None
        sbo_enabled_flag = self._fuse_shared_experts_inside_sbo and not self.is_nextn
        sbo_overlap_dispatch_flag = (
            sbo_enabled_flag and SboFlags.enable_dispatch_shared_one_stream_overlap()
        )
        sbo_overlap_combine_flag = (
            sbo_enabled_flag and SboFlags.enable_combine_shared_two_stream_overlap()
        )

        if hidden_states.shape[0] > 0:
            # router_logits: (num_tokens, n_experts)
            router_logits = self.gate(hidden_states, forward_batch=forward_batch)
            if not sbo_enabled_flag:
                shared_output = self._forward_shared_experts(hidden_states)
            topk_output = self.topk(
                hidden_states,
                router_logits,
                num_token_non_padded=forward_batch.num_token_non_padded,
                expert_location_dispatch_info=ExpertLocationDispatchInfo.init_new(
                    layer_id=self.layer_id,
                ),
            )
        else:
            topk_output = self.topk.empty_topk_output(hidden_states.device)

        if sbo_overlap_dispatch_flag:
            shared_output = None

            def _deepep_dispatch_hook(dispatcher: BaseDispatcher):
                nonlocal shared_output
                shared_output = self._forward_shared_experts(hidden_states)
                for handle in deepep_dispatch_hook_handle:
                    handle.remove()

            def _post_dispatch_hook(
                dispatcher: BaseDispatcher, dispatch_output: DispatchOutput
            ):
                combine_overlap_args, down_gemm_overlap_args, meta_overlap_args = (
                    compute_overlap_args(dispatch_output, self.alt_stream)
                )
                dispatcher.set_overlap_args(
                    combine_overlap_args=combine_overlap_args,
                    meta_overlap_args=meta_overlap_args,
                )
                self.experts.set_overlap_args(
                    down_gemm_overlap_args=down_gemm_overlap_args,
                    meta_overlap_args=meta_overlap_args,
                )
                post_dispatch_hook_handle.remove()

            def _post_combine_hook(
                dispatcher: BaseDispatcher, hidden_states: torch.Tensor
            ):
                dispatcher.clear_overlap_args()
                self.experts.clear_overlap_args()
                post_combine_hook_handle.remove()

            assert isinstance(self.experts.dispatcher, MaybeTboDeepEPDispatcher)
            deepep_dispatch_hook_handle = (
                self.experts.dispatcher.register_deepep_dispatch_hook(
                    _deepep_dispatch_hook
                )
            )
            post_dispatch_hook_handle = (
                self.experts.dispatcher.register_post_dispatch_hook(_post_dispatch_hook)
            )
            post_combine_hook_handle = (
                self.experts.dispatcher.register_post_combine_hook(_post_combine_hook)
            )

        elif sbo_overlap_combine_flag:
            shared_output = None

            def _post_dispatch_hook(
                dispatcher: BaseDispatcher, dispatch_output: DispatchOutput
            ):

                combine_overlap_args, down_gemm_overlap_args, meta_overlap_args = (
                    compute_overlap_args(dispatch_output, self.alt_stream)
                )
                dispatcher.set_overlap_args(
                    combine_overlap_args=combine_overlap_args,
                    meta_overlap_args=meta_overlap_args,
                )
                self.experts.set_overlap_args(
                    down_gemm_overlap_args=down_gemm_overlap_args,
                    meta_overlap_args=meta_overlap_args,
                )

                post_dispatch_hook_handle.remove()

            def _pre_combine_hook(
                dispatcher: BaseDispatcher, combine_input: CombineInput
            ):

                nonlocal shared_output

                if (
                    e := dispatcher.meta_overlap_args.get("record_event_after_down")
                ) is not None:
                    e.record()

                # TODO reduce sm for non-deepgemm
                with deep_gemm_wrapper.configure_deep_gemm_num_sms(
                    dispatcher.meta_overlap_args["compute_num_sms"]
                ):
                    shared_output = self._forward_shared_experts(hidden_states)

                pre_combine_hook_handle.remove()

            def _post_combine_hook(
                dispatcher: BaseDispatcher, hidden_states: torch.Tensor
            ):
                dispatcher.clear_overlap_args()
                self.experts.clear_overlap_args()
                post_combine_hook_handle.remove()

            post_dispatch_hook_handle = (
                self.experts.dispatcher.register_post_dispatch_hook(_post_dispatch_hook)
            )
            pre_combine_hook_handle = self.experts.dispatcher.register_pre_combine_hook(
                _pre_combine_hook
            )
            post_combine_hook_handle = (
                self.experts.dispatcher.register_post_combine_hook(_post_combine_hook)
            )

        final_hidden_states = self.experts(
            hidden_states=hidden_states,
            topk_output=topk_output,
        )

        if shared_output is not None:
            x = shared_output
            if self.experts.should_fuse_routed_scaling_factor_in_topk:
                x.add_(final_hidden_states)
            else:
                x.add_(final_hidden_states, alpha=self.routed_scaling_factor)
            final_hidden_states = x
        else:
            if not self.experts.should_fuse_routed_scaling_factor_in_topk:
                final_hidden_states *= self.routed_scaling_factor

        return final_hidden_states

    def _forward_shared_experts(
        self, hidden_states, gemm_output_zero_allocator: BumpAllocator = None
    ):
        if (hidden_states.shape[0] > 0) and (self.num_fused_shared_experts == 0):
            return self.shared_experts(
                hidden_states, gemm_output_zero_allocator=gemm_output_zero_allocator
            )
        else:
            return None

    def op_gate(self, state):
        if is_non_idle_and_non_empty(
            state.forward_batch.forward_mode, state.hidden_states_mlp_input
        ):
            # router_logits: (num_tokens, n_experts)
            state.router_logits = self.gate(state.hidden_states_mlp_input)
        else:
            state.router_logits = None

    def op_shared_experts(self, state):
        hidden_states_mlp_input = state.pop("hidden_states_mlp_input")
        if (self.num_fused_shared_experts == 0) and is_non_idle_and_non_empty(
            state.forward_batch.forward_mode, hidden_states_mlp_input
        ):
            state.shared_output = self.shared_experts(hidden_states_mlp_input)
        else:
            state.shared_output = None

    def op_select_experts(self, state):
        router_logits = state.pop("router_logits")
        hidden_states = state.hidden_states_mlp_input

        if router_logits is not None:
            with get_global_expert_distribution_recorder().with_current_layer(
                self.layer_id
            ):
                state.topk_output = self.topk(
                    hidden_states=hidden_states,
                    router_logits=router_logits,
                    num_token_non_padded=state.forward_batch.num_token_non_padded,
                    expert_location_dispatch_info=ExpertLocationDispatchInfo.init_new(
                        layer_id=self.layer_id,
                    ),
                )
        else:
            state.topk_output = self.topk.empty_topk_output(hidden_states.device)

    def op_dispatch_a(self, state):
        if self.ep_size > 1:
            self.experts.dispatcher.dispatch_a(
                hidden_states=state.hidden_states_mlp_input,
                topk_output=state.pop("topk_output"),
                tbo_subbatch_index=state.get("tbo_subbatch_index"),
            )

    def op_dispatch_b(self, state):
        if self.ep_size > 1:
            with get_global_expert_distribution_recorder().with_current_layer(
                self.layer_id
            ):
                state.dispatch_output = self.experts.dispatcher.dispatch_b(
                    tbo_subbatch_index=state.get("tbo_subbatch_index"),
                )

    def op_experts(self, state):
        state.combine_input = self.experts.run_moe_core(
            dispatch_output=state.dispatch_output,
        )

    def op_combine_a(self, state):
        if self.ep_size > 1:
            self.experts.dispatcher.combine_a(
                combine_input=state.pop("combine_input"),
                tbo_subbatch_index=state.get("tbo_subbatch_index"),
            )
            state.pop("dispatch_output")

    def op_combine_b(self, state):
        if self.ep_size > 1:
            state.hidden_states_after_combine = self.experts.dispatcher.combine_b(
                tbo_subbatch_index=state.get("tbo_subbatch_index"),
            )

    def op_output(self, state):
        final_hidden_states = state.pop("hidden_states_after_combine")

        if (shared_output := state.pop("shared_output")) is not None:
            x = shared_output
            x.add_(final_hidden_states, alpha=self.routed_scaling_factor)
            final_hidden_states = x
        else:
            final_hidden_states *= self.routed_scaling_factor

        state.hidden_states_mlp_output = final_hidden_states


def yarn_get_mscale(scale: float = 1, mscale: float = 1) -> float:
    import math

    if scale <= 1:
        return 1.0
    return 0.1 * mscale * math.log(scale) + 1.0


def _get_llama_4_scaling(
    original_max_position_embeddings: int, scaling_beta: float, positions: torch.Tensor
) -> torch.Tensor:
    scaling = 1 + scaling_beta * torch.log(
        1 + torch.floor(positions / original_max_position_embeddings)
    )
    # Broadcast over num_heads and head_dim
    return scaling[..., None, None]


class DeepseekV2AttentionMLA(nn.Module):

    def __init__(
        self,
        config: PretrainedConfig,
        hidden_size: int,
        num_heads: int,
        qk_nope_head_dim: int,
        qk_rope_head_dim: int,
        v_head_dim: int,
        q_lora_rank: int,
        kv_lora_rank: int,
        rope_theta: float = 10000,
        rope_scaling: Optional[Dict[str, Any]] = None,
        max_position_embeddings: int = 8192,
        quant_config: Optional[QuantizationConfig] = None,
        reduce_results: bool = True,
        layer_id: int = None,
        prefix: str = "",
        alt_stream: Optional[torch.cuda.Stream] = None,
        skip_rope: bool = False,
    ) -> None:
        super().__init__()
        self.layer_id = layer_id
        self.hidden_size = hidden_size
        self.qk_nope_head_dim = qk_nope_head_dim
        self.qk_rope_head_dim = qk_rope_head_dim
        self.qk_head_dim = qk_nope_head_dim + qk_rope_head_dim
        self.v_head_dim = v_head_dim
        self.q_lora_rank = q_lora_rank
        self.kv_lora_rank = kv_lora_rank
        self.quant_config = quant_config
        attn_tp_rank = get_attention_tp_rank()
        attn_tp_size = get_attention_tp_size()
        self.use_nsa = is_deepseek_nsa(config)
        self.nsa_enable_prefill_cp = is_nsa_enable_prefill_cp()
        if self.nsa_enable_prefill_cp:
            assert self.use_nsa, "CP currently only supports deepseek v3.2 model"
        # cp reuse the attn_tp comm group but need to duplicate the weights
        if self.nsa_enable_prefill_cp and self.use_nsa:
            attn_tp_rank = 0
            attn_tp_size = 1
            self.cp_size = get_attention_tp_size()
        self.num_heads = num_heads
        assert num_heads % attn_tp_size == 0
        self.num_local_heads = num_heads // attn_tp_size
        self.scaling = self.qk_head_dim**-0.5
        self.rope_theta = rope_theta
        self.max_position_embeddings = max_position_embeddings
        self.kv_cache_dtype = get_global_server_args().kv_cache_dtype

        # NOTE modification to rope_scaling must be done early enough, b/c e.g. Indexer needs it
        if rope_scaling:
            rope_scaling["rope_type"] = "deepseek_yarn"

        # For tensor parallel attention
        if self.q_lora_rank is not None:
            self.fused_qkv_a_proj_with_mqa = ReplicatedLinear(
                self.hidden_size,
                self.q_lora_rank + self.kv_lora_rank + self.qk_rope_head_dim,
                bias=False,
                quant_config=quant_config,
                prefix=add_prefix("fused_qkv_a_proj_with_mqa", prefix),
            )
            self.q_a_layernorm = RMSNorm(self.q_lora_rank, eps=config.rms_norm_eps)
            self.q_b_proj = ColumnParallelLinear(
                q_lora_rank,
                self.num_heads * self.qk_head_dim,
                bias=False,
                quant_config=self._get_q_b_proj_quant_config(quant_config),
                prefix=add_prefix("q_b_proj", prefix),
                tp_rank=attn_tp_rank,
                tp_size=attn_tp_size,
            )
        else:
            self.q_proj = ColumnParallelLinear(
                self.hidden_size,
                self.num_heads * self.qk_head_dim,
                bias=False,
                quant_config=quant_config,
                prefix=add_prefix("q_proj", prefix),
                tp_rank=attn_tp_rank,
                tp_size=attn_tp_size,
            )
            self.kv_a_proj_with_mqa = ReplicatedLinear(
                self.hidden_size,
                self.kv_lora_rank + self.qk_rope_head_dim,
                bias=False,
                quant_config=quant_config,
                prefix=add_prefix("kv_a_proj_with_mqa", prefix),
            )

        if self.use_nsa:
            self.indexer = Indexer(
                hidden_size=hidden_size,
                index_n_heads=get_nsa_index_n_heads(config),
                index_head_dim=get_nsa_index_head_dim(config),
                rope_head_dim=qk_rope_head_dim,
                index_topk=get_nsa_index_topk(config),
                q_lora_rank=q_lora_rank,
                max_position_embeddings=max_position_embeddings,
                rope_theta=rope_theta,
                scale_fmt="ue8m0",
                block_size=128,
                rope_scaling=rope_scaling,
                prefix=add_prefix("indexer", prefix),
                quant_config=quant_config,
                layer_id=layer_id,
                alt_stream=alt_stream,
            )

        self.kv_b_proj = ColumnParallelLinear(
            self.kv_lora_rank,
            self.num_heads * (self.qk_nope_head_dim + self.v_head_dim),
            bias=False,
            quant_config=quant_config,
            prefix=add_prefix("kv_b_proj", prefix),
            tp_rank=attn_tp_rank,
            tp_size=attn_tp_size,
        )
        # O projection.
        self.o_proj = RowParallelLinear(
            self.num_heads * self.v_head_dim,
            self.hidden_size,
            bias=False,
            quant_config=quant_config,
            reduce_results=reduce_results,
            prefix=add_prefix("o_proj", prefix),
            tp_rank=attn_tp_rank,
            tp_size=attn_tp_size,
        )
        self.kv_a_layernorm = RMSNorm(self.kv_lora_rank, eps=config.rms_norm_eps)

        if not skip_rope:
            self.rotary_emb = get_rope_wrapper(
                qk_rope_head_dim,
                rotary_dim=qk_rope_head_dim,
                max_position=max_position_embeddings,
                base=rope_theta,
                rope_scaling=rope_scaling,
                is_neox_style=False,
                device=get_global_server_args().device,
            )

            if rope_scaling:
                mscale_all_dim = rope_scaling.get("mscale_all_dim", False)
                scaling_factor = rope_scaling["factor"]
                mscale = yarn_get_mscale(scaling_factor, float(mscale_all_dim))
                self.scaling = self.scaling * mscale * mscale
            else:
                self.rotary_emb.forward = self.rotary_emb.forward_native
        else:
            self.rotary_emb = None

        self.attn_mqa = RadixAttention(
            self.num_local_heads,
            self.kv_lora_rank + self.qk_rope_head_dim,
            self.scaling,
            num_kv_heads=1,
            layer_id=layer_id,
            v_head_dim=self.kv_lora_rank,
            quant_config=quant_config,
            prefix=add_prefix("attn_mqa", prefix),
        )

        self.attn_mha = RadixAttention(
            self.num_local_heads,
            self.qk_nope_head_dim + self.qk_rope_head_dim,
            self.scaling,
            num_kv_heads=self.num_local_heads,
            layer_id=layer_id,
            v_head_dim=self.v_head_dim,
            quant_config=quant_config,
            prefix=add_prefix("attn_mha", prefix),
        )

        self.alt_stream = alt_stream
        self.attn_mha.kv_b_proj = None

        self.w_kc = None
        self.w_vc = None
        self.w_scale = 1.0

        self.w_scale_k = None
        self.w_scale_v = None
        self.use_deep_gemm_bmm = False

        self.flashinfer_mla_disable_ragged = (
            get_global_server_args().flashinfer_mla_disable_ragged
        )
        self.disable_chunked_prefix_cache = (
            get_global_server_args().disable_chunked_prefix_cache
        )

        self.current_attention_backend = (
            None  # Attention backend used by current forward batch
        )
        self.rocm_fused_decode_mla = get_bool_env_var(
            "SGLANG_ROCM_FUSED_DECODE_MLA", "false"
        )

        # TODO: Design a finer way to determine the threshold
        self.chunked_prefix_cache_threshold = get_int_env_var(
            "SGL_CHUNKED_PREFIX_CACHE_THRESHOLD", 8192
        )

        # If we have self.fused_qkv_a_proj_with_mqa and we're running on CPU, we will choose the torch.ops.sgl_kernel.qkv_proj_with_rope_fused_weight kernel
        # which requires self.w_kc and self.w_vc to be packed.
        # If not, we will use torch.bmm and weight shouldn't be packed in this case
        has_fused_proj = hasattr(self, "fused_qkv_a_proj_with_mqa")
        if has_fused_proj and _is_cpu and _is_cpu_amx_available:
            self.quant_method = PackWeightMethod(
                weight_names=["w_kc", "w_vc"], transpose_dims=[[1, 2], [1, 2]]
            )

        is_packed_weight = (
            has_fused_proj
            and hasattr(self.fused_qkv_a_proj_with_mqa.quant_method, "quant_config")
            and self.fused_qkv_a_proj_with_mqa.quant_method.quant_config.get_name()
            in {"awq", "awq_marlin", "moe_wna16"}
        )
        self.use_min_latency_fused_a_gemm = (
            has_fused_proj
            and not is_packed_weight
            and self.fused_qkv_a_proj_with_mqa.weight.dtype == torch.bfloat16
            and self.fused_qkv_a_proj_with_mqa.weight.shape[0] == 2112
            and self.fused_qkv_a_proj_with_mqa.weight.shape[1] == 7168
            and _is_cuda
            and 90 <= _device_sm < 120
        )

        self.qkv_proj_with_rope_is_int8 = (
            has_fused_proj
            and not is_packed_weight
            and self.fused_qkv_a_proj_with_mqa.weight.dtype == torch.int8
        )
        self.qkv_proj_with_rope_is_fp8 = (
            has_fused_proj
            and not is_packed_weight
            and self.fused_qkv_a_proj_with_mqa.weight.dtype == torch.float8_e4m3fn
        )

        self.weight_block_size = None
        if self.qkv_proj_with_rope_is_fp8 and _is_cpu and _is_cpu_amx_available:
            assert getattr(
                self.fused_qkv_a_proj_with_mqa.quant_method, "block_quant", False
            ) == getattr(self.q_b_proj.quant_method, "block_quant", False)
            use_block_quant = getattr(
                self.fused_qkv_a_proj_with_mqa.quant_method, "block_quant", False
            )

            if use_block_quant:
                assert (
                    self.fused_qkv_a_proj_with_mqa.quant_method.quant_config.weight_block_size
                    == self.q_b_proj.quant_method.quant_config.weight_block_size
                )
                self.weight_block_size = (
                    self.fused_qkv_a_proj_with_mqa.quant_method.quant_config.weight_block_size
                )

    def dispatch_attn_forward_method(
        self, forward_batch: ForwardBatch
    ) -> AttnForwardMethod:
        # Determine attention backend used by current forward batch
        if forward_batch.forward_mode.is_decode_or_idle():
            attention_backend = get_global_server_args().decode_attention_backend
        elif (
            forward_batch.forward_mode.is_target_verify()
            or forward_batch.forward_mode.is_draft_extend()
        ):
            # Use the specified backend for speculative operations (both verify and draft extend)
            if get_global_server_args().speculative_attention_mode == "decode":
                attention_backend = get_global_server_args().decode_attention_backend
            else:  # default to prefill
                attention_backend = get_global_server_args().prefill_attention_backend
        else:
            attention_backend = get_global_server_args().prefill_attention_backend
        self.current_attention_backend = attention_backend

        handler = AttentionBackendRegistry.get_handler(attention_backend)
        return handler(self, forward_batch)

    def op_prepare(self, state):
        state.attn_intermediate_state = self.forward_prepare(
            positions=state.positions,
            hidden_states=state.pop("hidden_states_after_comm_pre_attn"),
            forward_batch=state.forward_batch,
            zero_allocator=state.zero_allocator,
        )

    def op_core(self, state):
        state.hidden_states_after_attn = self.forward_core(
            state.pop("attn_intermediate_state")
        )

    def forward(
        self,
        positions: torch.Tensor,
        hidden_states: torch.Tensor,
        forward_batch: ForwardBatch,
        zero_allocator: BumpAllocator,
        llama_4_scaling: Optional[torch.Tensor] = None,
    ):
        s = self.forward_prepare(
            positions=positions,
            hidden_states=hidden_states,
            forward_batch=forward_batch,
            zero_allocator=zero_allocator,
            llama_4_scaling=llama_4_scaling,
        )
        return self.forward_core(s)

    def forward_prepare(
        self,
        positions: torch.Tensor,
        hidden_states: torch.Tensor,
        forward_batch: ForwardBatch,
        zero_allocator: BumpAllocator,
        llama_4_scaling: Optional[torch.Tensor] = None,
    ):
        if self.attn_mha.kv_b_proj is None:
            self.attn_mha.kv_b_proj = self.kv_b_proj

        # when hidden_states is a tuple of tensors, the tuple will include quantized weight and scale tensor
        if isinstance(hidden_states, tuple):
            if (
                not get_attn_tp_context().input_scattered
                and hidden_states[0].shape[0] == 0
            ):
                assert (
                    not self.o_proj.reduce_results
                ), "short-circuiting allreduce will lead to hangs"
                return hidden_states[0]
        else:
            if (
                not get_attn_tp_context().input_scattered
                and hidden_states.shape[0] == 0
            ):
                assert (
                    not self.o_proj.reduce_results
                ), "short-circuiting allreduce will lead to hangs"
                return hidden_states, None, forward_batch, None

        attn_forward_method = self.dispatch_attn_forward_method(forward_batch)
        if attn_forward_method == AttnForwardMethod.MHA:
            inner_state = self.forward_normal_prepare(
                positions, hidden_states, forward_batch, zero_allocator
            )
        elif attn_forward_method == AttnForwardMethod.MHA_CHUNKED_KV:
            inner_state = self.forward_normal_chunked_kv_prepare(
                positions, hidden_states, forward_batch, zero_allocator
            )
        elif attn_forward_method == AttnForwardMethod.MHA_ONE_SHOT:
            inner_state = self.forward_normal_one_shot_prepare(
                positions, hidden_states, forward_batch, zero_allocator
            )
        elif attn_forward_method == AttnForwardMethod.MLA:
<<<<<<< HEAD
            if not self.is_mla_preprocess_enabled:
                inner_state = self.forward_absorb_prepare(
                    positions,
                    hidden_states,
                    forward_batch,
                    zero_allocator,
                    llama_4_scaling,
                )
            else:
                # TODO(iforgetmyname): to be separated as a standalone func
                if self.mla_preprocess is None:
                    self.mla_preprocess = NPUFusedMLAPreprocess(
                        self.fused_qkv_a_proj_with_mqa,
                        self.q_a_layernorm,
                        self.kv_a_layernorm,
                        self.q_b_proj,
                        self.w_kc,
                        self.rotary_emb,
                        self.layer_id,
                        self.num_local_heads,
                        self.qk_nope_head_dim,
                        self.qk_rope_head_dim,
                    )
                inner_state = self.mla_preprocess.forward(
                    positions, hidden_states, forward_batch, zero_allocator
                )
                inner_state = (*inner_state, None)  # add a position for topk_indices
        elif attn_forward_method == AttnForwardMethod.NPU_MLA_SPARSE:
            inner_state = self.forward_npu_sparse_prepare(
=======
            inner_state = self.forward_absorb_prepare(
>>>>>>> 894c0dc5
                positions, hidden_states, forward_batch, zero_allocator
            )
        elif attn_forward_method == AttnForwardMethod.MLA_FUSED_ROPE:
            inner_state = self.forward_absorb_fused_mla_rope_prepare(
                positions, hidden_states, forward_batch, zero_allocator
            )
        elif attn_forward_method == AttnForwardMethod.MLA_FUSED_ROPE_CPU:
            inner_state = self.forward_absorb_fused_mla_rope_cpu_prepare(
                positions, hidden_states, forward_batch, zero_allocator
            )
        elif attn_forward_method == AttnForwardMethod.MHA_NPU:
            inner_state = forward_mha_prepare_npu(
                self, positions, hidden_states, forward_batch, zero_allocator
            )
        elif attn_forward_method == AttnForwardMethod.MLA_NPU:
            inner_state = forward_mla_prepare_npu(
                self, positions, hidden_states, forward_batch, zero_allocator
            )
        elif attn_forward_method == AttnForwardMethod.DSA_NPU:
            inner_state = forward_dsa_prepare_npu(
                self, positions, hidden_states, forward_batch, zero_allocator
            )
        else:
            raise NotImplementedError
        return None, attn_forward_method, forward_batch, inner_state

    def forward_core(self, intermediate_state):
        hidden_states, attn_forward_method, forward_batch, inner_state = (
            intermediate_state
        )
        if inner_state is None:
            return hidden_states

        if attn_forward_method == AttnForwardMethod.MHA:
            return self.forward_normal_core(*inner_state)
        elif attn_forward_method == AttnForwardMethod.MHA_CHUNKED_KV:
            return self.forward_normal_chunked_kv_core(*inner_state)
        elif attn_forward_method == AttnForwardMethod.MHA_ONE_SHOT:
            return self.forward_normal_one_shot_core(*inner_state)
        elif attn_forward_method == AttnForwardMethod.MLA:
            return self.forward_absorb_core(*inner_state)
        elif attn_forward_method == AttnForwardMethod.MLA_FUSED_ROPE:
            return self.forward_absorb_fused_mla_rope_core(*inner_state)
        elif attn_forward_method == AttnForwardMethod.MLA_FUSED_ROPE_CPU:
            return self.forward_absorb_fused_mla_rope_cpu_core(*inner_state)
        elif attn_forward_method == AttnForwardMethod.MHA_NPU:
            return forward_mha_core_npu(self, *inner_state)
        elif attn_forward_method == AttnForwardMethod.MLA_NPU:
            return forward_mla_core_npu(self, *inner_state)
        elif attn_forward_method == AttnForwardMethod.DSA_NPU:
            return forward_dsa_core_npu(self, *inner_state)
        else:
            raise NotImplementedError

    def prepare_qkv_latent(
        self, hidden_states: torch.Tensor, forward_batch: ForwardBatch
    ):
        assert self.q_lora_rank is not None
        if (
            (not isinstance(hidden_states, tuple))
            and hidden_states.shape[0] >= 1
            and hidden_states.shape[0] <= 16
            and self.use_min_latency_fused_a_gemm
        ):
            qkv_latent = dsv3_fused_a_gemm(
                hidden_states, self.fused_qkv_a_proj_with_mqa.weight.T
            )
        else:
            qkv_latent = self.fused_qkv_a_proj_with_mqa(hidden_states)[0]
        return qkv_latent

    def forward_normal_prepare(
        self,
        positions: torch.Tensor,
        hidden_states: torch.Tensor,
        forward_batch: ForwardBatch,
        zero_allocator: BumpAllocator,
    ):
        if self.q_lora_rank is not None:
            q, latent_cache = (
                get_attn_tp_context()
                .fetch_qkv_latent()
                .split(
                    [self.q_lora_rank, self.kv_lora_rank + self.qk_rope_head_dim],
                    dim=-1,
                )
            )

            # NSA Indexer: cache quantized keys, auto-skip topk for sequences <= nsa_index_topk

            if self.use_nsa:
                q_lora = self.q_a_layernorm(q)
                q = self.q_b_proj(q_lora)[0].view(
                    -1, self.num_local_heads, self.qk_head_dim
                )
                _ = self.indexer(
                    x=hidden_states,
                    q_lora=q_lora,
                    positions=positions,
                    forward_batch=forward_batch,
                    layer_id=self.layer_id,
                    return_indices=False,
                )

            elif _use_aiter_gfx95 and self.q_b_proj.weight.dtype == torch.float8_e4m3fn:

                q, _, _, _ = fused_rms_fp8_group_quant(
                    q,
                    self.q_a_layernorm.weight,
                    self.q_a_layernorm.variance_epsilon,
                    None,
                    None,
                    None,
                    group_size=128,
                    dtype_quant=torch.float8_e4m3fn,
                    res1=None,
                    output_unquantized_inp1=False,
                )
                q = self.q_b_proj(q)[0].view(-1, self.num_local_heads, self.qk_head_dim)
            else:
                q = self.q_a_layernorm(q)
                q = self.q_b_proj(q)[0].view(-1, self.num_local_heads, self.qk_head_dim)

        else:
            q = self.q_proj(hidden_states)[0].view(
                -1, self.num_local_heads, self.qk_head_dim
            )
            latent_cache = self.kv_a_proj_with_mqa(hidden_states)[0]

        _, q_pe = q.split([self.qk_nope_head_dim, self.qk_rope_head_dim], dim=-1)
        kv_a, _ = latent_cache.split([self.kv_lora_rank, self.qk_rope_head_dim], dim=-1)
        latent_cache = latent_cache.unsqueeze(1)

        if _use_aiter_gfx95 and self.kv_b_proj.weight.dtype == torch.float8_e4m3fn:

            kv_a_quanted, kv_a, _, _ = fused_rms_fp8_group_quant(
                kv_a,
                self.kv_a_layernorm.weight,
                self.kv_a_layernorm.variance_epsilon,
                None,
                None,
                None,
                group_size=128,
                dtype_quant=torch.float8_e4m3fn,
                res1=None,
                output_unquantized_inp1=True,  # return unqaunt kv_a
            )
            kv = self.kv_b_proj(
                kv_a_quanted,
            )[0]

        else:
            kv_a = self.kv_a_layernorm(kv_a)
            kv = self.kv_b_proj(kv_a)[0]

        # kv_a = self.kv_a_layernorm(kv_a)

        k_pe = latent_cache[:, :, self.kv_lora_rank :]
        if self.rotary_emb is not None:
            q_pe, k_pe = self.rotary_emb(positions, q_pe, k_pe)
        q[..., self.qk_nope_head_dim :] = q_pe

        self._set_mla_kv_buffer(latent_cache, kv_a, k_pe, forward_batch)
        if (
            forward_batch.mha_one_shot
            and sum(forward_batch.extend_prefix_lens_cpu) != 0
        ):
            if self.use_nsa and self.kv_cache_dtype == "fp8_e4m3":
                # FP8 path: dequantize NSA-specific FP8 format to BF16
                kv_a, k_pe = self._get_mla_kv_buffer_from_fp8(forward_batch)
            else:
                # BF16/FP16 path: directly fetch from cache
                kv_a, k_pe = self._get_mla_kv_buffer(
                    forward_batch.fetch_mha_one_shot_kv_indices(),
                    q.dtype,
                    forward_batch,
                )
        kv = self.kv_b_proj(kv_a)[0]
        kv = kv.view(-1, self.num_local_heads, self.qk_nope_head_dim + self.v_head_dim)
        k_nope = kv[..., : self.qk_nope_head_dim]
        v = kv[..., self.qk_nope_head_dim :]

        k = self._concat_and_cast_mha_k(k_nope, k_pe, forward_batch)
        return q, k, v, forward_batch

    def forward_normal_core(self, q, k, v, forward_batch):
        attn_output = self.attn_mha(q, k, v, forward_batch, save_kv_cache=False)
        attn_output = attn_output.reshape(-1, self.num_local_heads * self.v_head_dim)
        output, _ = self.o_proj(attn_output)
        return output

    def _fuse_rope_for_trtllm_mla(self, forward_batch: ForwardBatch) -> bool:
        """
        Check if we should skip rope and do fused rope+quantize for TRTLLM MLA decode in fp8_e4m3 path.
        """
        return (
            self.current_attention_backend == "trtllm_mla"
            and (
                forward_batch.forward_mode.is_decode_or_idle()
                or forward_batch.forward_mode.is_target_verify()
            )
            and forward_batch.attn_backend.data_type == torch.float8_e4m3fn
        )

    def rebuild_cp_kv_cache(self, latent_cache, forward_batch, k_nope, k_pe):
        # support allgather+rerrange
        latent_cache[..., : self.kv_lora_rank] = k_nope.squeeze(1)
        latent_cache[..., self.kv_lora_rank :] = k_pe.squeeze(1)
        latent_cache_output = cp_all_gather_rerange_output(
            latent_cache.contiguous(),
            self.cp_size,
            forward_batch,
            torch.cuda.current_stream(),
        )
        k_nope = latent_cache_output[..., : self.kv_lora_rank].unsqueeze(1)
        k_pe = latent_cache_output[..., self.kv_lora_rank :].unsqueeze(1)
        return k_nope, k_pe

    def forward_absorb_prepare(
        self,
        positions: torch.Tensor,
        hidden_states: torch.Tensor,
        forward_batch: ForwardBatch,
        zero_allocator: BumpAllocator,
        llama_4_scaling: Optional[torch.Tensor] = None,
    ):
        from sglang.srt.model_executor.cuda_graph_runner import get_is_capture_mode

        q_lora = None
        if self.q_lora_rank is not None:
            q, latent_cache = (
                get_attn_tp_context()
                .fetch_qkv_latent()
                .split(
                    [self.q_lora_rank, self.kv_lora_rank + self.qk_rope_head_dim],
                    dim=-1,
                )
            )
            k_nope = latent_cache[..., : self.kv_lora_rank]

            # overlap qk norm
            if self.alt_stream is not None and get_is_capture_mode():
                current_stream = torch.cuda.current_stream()
                self.alt_stream.wait_stream(current_stream)
                q = self.q_a_layernorm(q)
                with torch.cuda.stream(self.alt_stream):
                    k_nope = self.kv_a_layernorm(k_nope)
                current_stream.wait_stream(self.alt_stream)
            else:
                if _use_aiter_gfx95 and self.q_b_proj.weight.dtype == torch.uint8:
                    q, k_nope, *_ = fused_rms_mxfp4_quant(
                        q,
                        self.q_a_layernorm.weight,
                        self.q_a_layernorm.variance_epsilon,
                        k_nope,
                        self.kv_a_layernorm.weight,
                        self.kv_a_layernorm.variance_epsilon,
                    )
                else:
                    if (
                        _use_aiter_gfx95
                        and self.q_b_proj.weight.dtype == torch.float8_e4m3fn
                    ):

                        q, _, k_nope, _ = fused_rms_fp8_group_quant(
                            q,
                            self.q_a_layernorm.weight,
                            self.q_a_layernorm.variance_epsilon,
                            k_nope,
                            self.kv_a_layernorm.weight,
                            self.kv_a_layernorm.variance_epsilon,
                            group_size=128,
                            dtype_quant=torch.float8_e4m3fn,
                            res1=None,
                            output_unquantized_inp1=False,
                        )

                    else:
                        q = self.q_a_layernorm(q)
                        k_nope = self.kv_a_layernorm(k_nope)

            # q_lora needed by indexer
            if self.use_nsa:
                q_lora = q

            k_nope = k_nope.unsqueeze(1)
            q = self.q_b_proj(q)[0].view(-1, self.num_local_heads, self.qk_head_dim)
        else:
            q = self.q_proj(hidden_states)[0].view(
                -1, self.num_local_heads, self.qk_head_dim
            )
            latent_cache = self.kv_a_proj_with_mqa(hidden_states)[0]
            k_nope = latent_cache[..., : self.kv_lora_rank]
            k_nope = self.kv_a_layernorm(k_nope).unsqueeze(1)

        q_nope, q_pe = q.split([self.qk_nope_head_dim, self.qk_rope_head_dim], dim=-1)
        k_pe = latent_cache[..., self.kv_lora_rank :].unsqueeze(1)

        if self.use_deep_gemm_bmm:
            q_nope_val, q_nope_scale, masked_m, expected_m, aligned_m = (
                per_token_group_quant_mla_deep_gemm_masked_fp8(q_nope.transpose(0, 1))
            )
            q_nope_out = q_nope.new_empty(
                (self.num_local_heads, aligned_m, self.kv_lora_rank)
            )
            deep_gemm_wrapper.grouped_gemm_nt_f8f8bf16_masked(
                (q_nope_val, q_nope_scale),
                (self.w_kc, self.w_scale_k),
                q_nope_out,
                masked_m,
                expected_m,
            )
            q_nope_out = q_nope_out[:, :expected_m, :]
        elif _is_hip:
            # TODO(haishaw): add bmm_fp8 to ROCm
            if _use_aiter_gfx95 and self.w_kc.dtype == torch.uint8:
                x = q_nope.transpose(0, 1)
                q_nope_out = torch.empty(
                    x.shape[0],
                    x.shape[1],
                    self.w_kc.shape[2],
                    device=x.device,
                    dtype=torch.bfloat16,
                )
                batched_gemm_afp4wfp4_pre_quant(
                    x,
                    self.w_kc.transpose(-2, -1),
                    self.w_scale_k.transpose(-2, -1),
                    torch.bfloat16,
                    q_nope_out,
                )
            else:
                if _use_aiter_gfx95 and self.w_kc.dtype == torch.float8_e4m3fn:

                    q_nope_out = batched_gemm_a8w8_a_per_token_group_prequant_w_per_batched_tensor_quant(
                        X=q_nope,
                        WQ=self.w_kc.transpose(-1, -2),
                        w_scale=self.w_scale,
                        group_size=128,
                        YQ=None,  # allocate (B, M, N)
                        transpose_bm=False,  # (B, M, N)
                        transpose_bm_in=True,  # (M, B, K)
                        dtype=torch.bfloat16,
                    )

                else:
                    q_nope_out = torch.bmm(
                        q_nope.to(torch.bfloat16).transpose(0, 1),
                        self.w_kc.to(torch.bfloat16) * self.w_scale,
                    )

        elif self.w_kc.dtype == torch.float8_e4m3fn:
            # fix bmm_fp8 error under cublas12.9 caused by bumpallocator, detail in pr#11612
            q_nope_val, q_nope_scale = per_tensor_quant_mla_fp8(
                q_nope.transpose(0, 1),
                (
                    torch.zeros((1,), dtype=torch.float32, device=q_nope.device)
                    if _is_cublas_ge_129
                    else zero_allocator.allocate(1)
                ),
            )
            q_nope_out = bmm_fp8(
                q_nope_val, self.w_kc, q_nope_scale, self.w_scale, torch.bfloat16
            )
        else:
            q_nope_out = torch.bmm(q_nope.transpose(0, 1), self.w_kc)

        q_nope_out = q_nope_out.transpose(0, 1)

        if enable_prefill_cp(forward_batch, self.nsa_enable_prefill_cp):
            positions = cp_split_and_rebuild_position(forward_batch, positions)
        if (
            self.rotary_emb is not None
            and (not self._fuse_rope_for_trtllm_mla(forward_batch))
            and (not _use_aiter or not _is_gfx95_supported or self.use_nsa)
        ):
            q_pe, k_pe = self.rotary_emb(positions, q_pe, k_pe)

        if enable_prefill_cp(forward_batch, self.nsa_enable_prefill_cp):
            # support allgather+rerrange
            k_nope, k_pe = self.rebuild_cp_kv_cache(
                latent_cache, forward_batch, k_nope, k_pe
            )
        topk_indices = None
        if q_lora is not None:
            topk_indices = self.indexer(
                x=hidden_states,
                q_lora=q_lora,
                positions=positions,
                forward_batch=forward_batch,
                layer_id=self.layer_id,
            )

        return (
            q_pe,
            k_pe,
            q_nope_out,
            k_nope,
            forward_batch,
            zero_allocator,
            positions,
            topk_indices,
            llama_4_scaling,
        )

    def forward_absorb_core(
        self,
        q_pe,
        k_pe,
        q_nope_out,
        k_nope,
        forward_batch,
        zero_allocator,
        positions,
        topk_indices,
        llama_4_scaling,
    ):
        if self.current_attention_backend in FORWARD_ABSORB_CORE_ATTENTION_BACKENDS:
            extra_args = {}
            if self._fuse_rope_for_trtllm_mla(forward_batch):
                extra_args = {
                    "cos_sin_cache": self.rotary_emb.cos_sin_cache,
                    "is_neox": self.rotary_emb.is_neox_style,
                    "llama_4_scaling": llama_4_scaling,
                }

            attn_output = self.attn_mqa(
                q_nope_out,
                k_nope,
                k_nope,
                forward_batch,
                q_rope=q_pe,
                k_rope=k_pe,
                **extra_args,
                **(dict(topk_indices=topk_indices) if topk_indices is not None else {}),
            )
        else:
            if _use_aiter_gfx95:
                cos = self.rotary_emb.cos_cache
                sin = self.rotary_emb.sin_cache
                q, k = fused_qk_rope_cat(
                    q_nope_out,
                    q_pe,
                    k_nope,
                    k_pe,
                    positions,
                    cos,
                    sin,
                    self.rotary_emb.is_neox_style,
                )
            else:
                q = torch.cat([q_nope_out, q_pe], dim=-1)
                k = torch.cat([k_nope, k_pe], dim=-1)

            # Apply llama 4 scaling if provided
            if llama_4_scaling is not None:
                q *= llama_4_scaling

            attn_output = self.attn_mqa(
                q,
                k,
                k_nope,
                forward_batch,
                **(dict(topk_indices=topk_indices) if topk_indices is not None else {}),
            )
        attn_output = attn_output.view(-1, self.num_local_heads, self.kv_lora_rank)

        if self.use_deep_gemm_bmm:
            attn_output_val, attn_output_scale, masked_m, expected_m, aligned_m = (
                per_token_group_quant_mla_deep_gemm_masked_fp8(
                    attn_output.transpose(0, 1)
                )
            )
            attn_bmm_output = attn_output.new_empty(
                (self.num_local_heads, aligned_m, self.v_head_dim)
            )
            deep_gemm_wrapper.grouped_gemm_nt_f8f8bf16_masked(
                (attn_output_val, attn_output_scale),
                (self.w_vc, self.w_scale_v),
                attn_bmm_output,
                masked_m,
                expected_m,
            )
            attn_bmm_output = (
                attn_bmm_output[:, :expected_m, :].transpose(0, 1).flatten(1, 2)
            )
        elif _is_hip:
            # TODO(haishaw): add bmm_fp8 to ROCm
            if _use_aiter_gfx95 and self.w_vc.dtype == torch.uint8:
                x = attn_output.transpose(0, 1)
                attn_bmm_output = torch.empty(
                    x.shape[0],
                    x.shape[1],
                    self.w_vc.shape[2],
                    device=x.device,
                    dtype=torch.bfloat16,
                )
                batched_gemm_afp4wfp4_pre_quant(
                    x,
                    self.w_vc.transpose(-2, -1),
                    self.w_scale_v.transpose(-2, -1),
                    torch.bfloat16,
                    attn_bmm_output,
                )
            else:
                if _use_aiter_gfx95 and self.w_kc.dtype == torch.float8_e4m3fn:
                    attn_bmm_output = batched_gemm_a8w8_a_per_token_group_prequant_w_per_batched_tensor_quant(
                        X=attn_output,
                        WQ=self.w_vc.transpose(-1, -2),
                        w_scale=self.w_scale,
                        group_size=128,
                        YQ=None,
                        transpose_bm=False,
                        transpose_bm_in=True,
                        dtype=torch.bfloat16,
                    )
                else:
                    attn_bmm_output = torch.bmm(
                        attn_output.to(torch.bfloat16).transpose(0, 1),
                        self.w_vc.to(torch.bfloat16) * self.w_scale,
                    )

            if self.o_proj.weight.dtype == torch.uint8:
                attn_bmm_output = attn_bmm_output.transpose(0, 1)
                attn_bmm_output = fused_flatten_mxfp4_quant(attn_bmm_output)
            elif self.o_proj.weight.dtype == torch.float8_e4m3fn:
                attn_bmm_output = attn_bmm_output.transpose(0, 1)
                attn_bmm_output = fused_flatten_fp8_group_quant(
                    attn_bmm_output, group_size=128, dtype_quant=torch.float8_e4m3fn
                )
            else:
                attn_bmm_output = attn_bmm_output.transpose(0, 1).flatten(1, 2)

        elif self.w_vc.dtype == torch.float8_e4m3fn:
            attn_output_val, attn_output_scale = per_tensor_quant_mla_fp8(
                attn_output.transpose(0, 1),
                (
                    torch.zeros((1,), dtype=torch.float32, device=attn_output.device)
                    if _is_cublas_ge_129
                    else zero_allocator.allocate(1)
                ),
            )
            attn_bmm_output = bmm_fp8(
                attn_output_val,
                self.w_vc,
                attn_output_scale,
                self.w_scale,
                torch.bfloat16,
            )
            attn_bmm_output = attn_bmm_output.transpose(0, 1).flatten(1, 2)
        else:
            if is_in_piecewise_cuda_graph():
                # torch dynamo requires out= op was called where output tensor was non-contiguous
                attn_bmm_output = (
                    torch.bmm(attn_output.transpose(0, 1), self.w_vc)
                    .transpose(0, 1)
                    .flatten(1, 2)
                )
            else:
                attn_bmm_output = torch.empty(
                    (attn_output.shape[0], self.num_local_heads * self.v_head_dim),
                    dtype=attn_output.dtype,
                    device=attn_output.device,
                )
                torch.bmm(
                    attn_output.transpose(0, 1),
                    self.w_vc,
                    out=attn_bmm_output.view(
                        -1, self.num_local_heads, self.v_head_dim
                    ).transpose(0, 1),
                )
        output, _ = self.o_proj(attn_bmm_output)

        return output

    def forward_absorb_fused_mla_rope_prepare(
        self,
        positions: torch.Tensor,
        hidden_states: torch.Tensor,
        forward_batch: ForwardBatch,
        zero_allocator: BumpAllocator,
    ):
        enable_rope_fusion = (
            os.getenv("SGLANG_FUSED_MLA_ENABLE_ROPE_FUSION", "1") == "1"
        )
        q_len = hidden_states.shape[0]
        q_input = hidden_states.new_empty(
            q_len, self.num_local_heads, self.kv_lora_rank + self.qk_rope_head_dim
        )
        if self.q_lora_rank is not None:
            q, latent_cache = self.fused_qkv_a_proj_with_mqa(hidden_states)[0].split(
                [self.q_lora_rank, self.kv_lora_rank + self.qk_rope_head_dim], dim=-1
            )
            q = self.q_a_layernorm(q)
            q = self.q_b_proj(q)[0].view(-1, self.num_local_heads, self.qk_head_dim)
        else:
            q = self.q_proj(hidden_states)[0].view(
                -1, self.num_local_heads, self.qk_head_dim
            )
            latent_cache = self.kv_a_proj_with_mqa(hidden_states)[0]
        q_nope, q_pe = q.split([self.qk_nope_head_dim, self.qk_rope_head_dim], dim=-1)

        if _is_hip:
            # TODO(haishaw): add bmm_fp8 to ROCm
            q_nope_out = torch.bmm(
                q_nope.to(torch.bfloat16).transpose(0, 1),
                self.w_kc.to(torch.bfloat16) * self.w_scale,
            )
        elif self.w_kc.dtype == torch.float8_e4m3fn:
            q_nope_val, q_nope_scale = per_tensor_quant_mla_fp8(
                q_nope.transpose(0, 1),
                zero_allocator.allocate(1),
                dtype=torch.float8_e4m3fn,
            )
            q_nope_out = bmm_fp8(
                q_nope_val, self.w_kc, q_nope_scale, self.w_scale, torch.bfloat16
            )
        else:
            q_nope_out = torch.bmm(q_nope.transpose(0, 1), self.w_kc)
        q_input[..., : self.kv_lora_rank] = q_nope_out.transpose(0, 1)
        v_input = latent_cache[..., : self.kv_lora_rank]
        v_input = self.kv_a_layernorm(v_input.contiguous()).unsqueeze(1)
        k_input = latent_cache.unsqueeze(1)
        k_input[..., : self.kv_lora_rank] = v_input

        if not enable_rope_fusion:
            k_pe = k_input[..., self.kv_lora_rank :]
            q_pe, k_pe = self.rotary_emb(positions, q_pe, k_pe)
            q_input[..., self.kv_lora_rank :] = q_pe
            k_input[..., self.kv_lora_rank :] = k_pe
            k_pe_output = None
        else:
            k_pe_output = torch.empty_like(k_input[..., self.kv_lora_rank :])

        q_input[..., self.kv_lora_rank :] = q_pe

        # attn_output = self.attn_mqa(q_input, k_input, v_input, forward_batch)
        # Use Fused ROPE with use_rope=OFF.
        attn_output = torch.empty(
            (q_len, self.num_local_heads, self.kv_lora_rank),
            dtype=q.dtype,
            device=q.device,
        )
        attn_logits, _, kv_indptr, kv_indices, _, _, _ = (
            forward_batch.attn_backend.forward_metadata
        )
        cos_sin_cache = self.rotary_emb.cos_sin_cache
        num_kv_split = forward_batch.attn_backend.num_kv_splits
        sm_scale = self.attn_mqa.scaling
        if attn_logits is None:
            attn_logits = torch.empty(
                (
                    forward_batch.batch_size,
                    self.num_local_heads,
                    num_kv_split,
                    self.kv_lora_rank + 1,
                ),
                dtype=torch.float32,
                device=q.device,
            )

        # save current latent cache.
        forward_batch.token_to_kv_pool.set_kv_buffer(
            self.attn_mqa, forward_batch.out_cache_loc, k_input, None
        )
        key_cache_buf = forward_batch.token_to_kv_pool.get_key_buffer(
            self.attn_mqa.layer_id
        )
        val_cache_buf = key_cache_buf[..., : self.kv_lora_rank]

        return (
            q_input,
            key_cache_buf,
            val_cache_buf,
            attn_output,
            kv_indptr,
            kv_indices,
            k_pe_output,
            cos_sin_cache,
            positions,
            attn_logits,
            num_kv_split,
            sm_scale,
            enable_rope_fusion,
            k_input,
            forward_batch,
            zero_allocator,
        )

    def forward_absorb_fused_mla_rope_cpu_prepare(
        self,
        positions: torch.Tensor,
        hidden_states: torch.Tensor,
        forward_batch: ForwardBatch,
        zero_allocator: BumpAllocator,
    ):
        assert self.q_lora_rank is not None and use_intel_amx_backend(
            self
        ), "forward_absorb_fused_mla_rope_cpu_prepare requires q_lora_rank is not None and use_intel_amx_backend"

        q_input, k_input, v_input = (
            torch.ops.sgl_kernel.qkv_proj_with_rope_fused_weight(
                hidden_states,
                self.fused_qkv_a_proj_with_mqa.weight,
                self.q_b_proj.weight,
                self.w_kc,
                self.q_a_layernorm.weight,
                self.kv_a_layernorm.weight,
                positions,
                self.rotary_emb.cos_sin_cache,
                self.kv_a_layernorm.variance_epsilon,
                self.qkv_proj_with_rope_is_int8,
                self.qkv_proj_with_rope_is_fp8,
                (
                    self.fused_qkv_a_proj_with_mqa.weight_scale
                    if self.qkv_proj_with_rope_is_int8
                    else (
                        self.fused_qkv_a_proj_with_mqa.weight_scale_inv
                        if self.qkv_proj_with_rope_is_fp8
                        else None
                    )
                ),
                (
                    self.q_b_proj.weight_scale
                    if self.qkv_proj_with_rope_is_int8
                    else (
                        self.q_b_proj.weight_scale_inv
                        if self.qkv_proj_with_rope_is_fp8
                        else None
                    )
                ),
                True,  # is_vnni
                self.weight_block_size,
                self.q_lora_rank,
                self.kv_lora_rank,
                self.qk_rope_head_dim,
            )
        )
        return (q_input, k_input, v_input, forward_batch, zero_allocator)

    def forward_absorb_fused_mla_rope_core(
        self,
        q_input,
        key_cache_buf,
        val_cache_buf,
        attn_output,
        kv_indptr,
        kv_indices,
        k_pe_output,
        cos_sin_cache,
        positions,
        attn_logits,
        num_kv_split,
        sm_scale,
        enable_rope_fusion,
        k_input,
        forward_batch,
        zero_allocator,
    ):
        decode_attention_fwd_grouped_rope(
            q_input,
            key_cache_buf,
            val_cache_buf,
            attn_output,
            kv_indptr,
            kv_indices,
            k_pe_output,
            self.kv_lora_rank,
            self.rotary_emb.rotary_dim,
            cos_sin_cache,
            positions,
            attn_logits,
            num_kv_split,
            sm_scale,
            logit_cap=self.attn_mqa.logit_cap,
            use_rope=enable_rope_fusion,
            is_neox_style=self.rotary_emb.is_neox_style,
        )

        if enable_rope_fusion:
            k_input[..., self.kv_lora_rank :] = k_pe_output
            forward_batch.token_to_kv_pool.set_kv_buffer(
                self.attn_mqa, forward_batch.out_cache_loc, k_input, None
            )

        attn_output = attn_output.view(-1, self.num_local_heads, self.kv_lora_rank)

        if _is_hip:
            # TODO(haishaw): add bmm_fp8 to ROCm
            attn_bmm_output = torch.bmm(
                attn_output.to(torch.bfloat16).transpose(0, 1),
                self.w_vc.to(torch.bfloat16) * self.w_scale,
            )
        elif self.w_vc.dtype == torch.float8_e4m3fn:
            attn_output_val, attn_output_scale = per_tensor_quant_mla_fp8(
                attn_output.transpose(0, 1),
                zero_allocator.allocate(1),
                dtype=torch.float8_e4m3fn,
            )
            attn_bmm_output = bmm_fp8(
                attn_output_val,
                self.w_vc,
                attn_output_scale,
                self.w_scale,
                torch.bfloat16,
            )
        else:
            attn_bmm_output = torch.bmm(attn_output.transpose(0, 1), self.w_vc)
        attn_output = attn_bmm_output.transpose(0, 1).flatten(1, 2)
        output, _ = self.o_proj(attn_output)

        return output

    def forward_absorb_fused_mla_rope_cpu_core(
        self, q_input, k_input, v_input, forward_batch, zero_allocator
    ):
        assert self.q_lora_rank is not None and use_intel_amx_backend(
            self
        ), "forward_absorb_fused_mla_rope_cpu_core requires q_lora_rank is not None and use_intel_amx_backend"

        attn_output = self.attn_mqa(q_input, k_input, v_input, forward_batch)
        attn_output = attn_output.view(-1, self.num_local_heads, self.kv_lora_rank)

        # [Note] Align shapes of bmm inputs.
        # Shapes of inputs:
        #   q_nope: [M, B, K]
        #   original self.w_kc: [B, K, N]
        #   current self.w_kc (which has been converted in PackWeightMethod): [B, N, K]

        # Shapes of inputs to sgl_kernel.cpu.bmm:
        #   out: [B, M, N]
        #   mat1: [B, M, K]
        #   mat2: [B, N, K]
        B = self.w_vc.size(0)
        N = self.w_vc.size(1)
        M = attn_output.size(0)
        output = torch.empty([M, int(B * N)], dtype=attn_output.dtype)
        attn_bmm_output = output.view([M, B, N]).transpose_(0, 1)
        torch.ops.sgl_kernel.bmm_cpu(
            attn_bmm_output,
            attn_output.transpose(0, 1),
            self.w_vc,
            True,  # is_vnni
            None,  # scale
        )
        attn_output = output
        output, _ = self.o_proj(attn_output)

        return output

    def _chunked_prefix_attn_mha(
        self,
        q: torch.Tensor,
        accum_output: torch.Tensor,
        accum_lse: torch.Tensor,
        forward_batch: ForwardBatch,
    ) -> torch.Tensor:

        assert forward_batch.num_prefix_chunks is not None
        for i in range(forward_batch.num_prefix_chunks):
            forward_batch.set_prefix_chunk_idx(i)

            kv_indices = forward_batch.prefix_chunk_kv_indices[i]
            # Fetch latent cache from memory pool with precomputed chunked kv indices
            kv_a_normed, k_pe = self._get_mla_kv_buffer(
                kv_indices, q.dtype, forward_batch
            )
            kv = self.kv_b_proj(kv_a_normed)[0]
            kv = kv.view(
                -1, self.num_local_heads, self.qk_nope_head_dim + self.v_head_dim
            )
            v = kv[..., self.qk_nope_head_dim :]
            k_nope = kv[..., : self.qk_nope_head_dim]

            k = torch.empty(
                (
                    k_nope.shape[0],
                    self.num_local_heads,
                    self.qk_nope_head_dim + self.qk_rope_head_dim,
                ),
                dtype=v.dtype,
                device=v.device,
            )
            k[..., : self.qk_nope_head_dim] = k_nope
            k[..., self.qk_nope_head_dim :] = k_pe

            output, lse = self.attn_mha(q, k, v, forward_batch, save_kv_cache=False)
            tmp_output = torch.empty_like(accum_output)
            tmp_lse = torch.empty_like(accum_lse)
            merge_state_v2(output, lse, accum_output, accum_lse, tmp_output, tmp_lse)
            accum_output, accum_lse = tmp_output, tmp_lse
            del kv, k, v, output, lse, tmp_output, tmp_lse

        return accum_output

    def forward_normal_chunked_kv_prepare(
        self,
        positions: torch.Tensor,
        hidden_states: torch.Tensor,
        forward_batch: ForwardBatch,
        zero_allocator: BumpAllocator,
    ):
        # In normal mha, the k and v tensors will become overly large when the prefix length is long.
        # To avoid this, we split the kv cache into chunks and process them one after another.
        # Since mha is compute friendly, the for loop induced here will not introduce significant overhead.
        # The top comments in https://github.com/vllm-project/vllm/blob/main/vllm/v1/attention/backends/mla/common.py
        # will be helpful for understanding the purpose of this function.

        # First do normal mha forward to get output for extended part
        return self.forward_normal_prepare(
            positions, hidden_states, forward_batch, zero_allocator
        )

    def forward_normal_chunked_kv_core(self, q, k, v, forward_batch):
        has_extend_prefix = any(forward_batch.extend_prefix_lens_cpu)
        # Only initialize the info once
        if has_extend_prefix and forward_batch.num_prefix_chunks is None:
            forward_batch.prepare_chunked_prefix_cache_info(q.device)
            if hasattr(forward_batch.attn_backend, "init_mha_chunk_metadata"):
                forward_batch.attn_backend.init_mha_chunk_metadata(forward_batch)

        forward_batch.mha_return_lse = has_extend_prefix
        # Do mha for extended part without prefix
        forward_batch.set_attn_attend_prefix_cache(False)
        attn_output = self.attn_mha(q, k, v, forward_batch, save_kv_cache=False)

        # Do mha attention with chunked prefix cache if there are any sequence with prefix
        if has_extend_prefix:
            attn_output, lse = attn_output
            forward_batch.set_attn_attend_prefix_cache(True)
            attn_output = self._chunked_prefix_attn_mha(
                q=q,
                accum_output=attn_output,
                accum_lse=lse,
                forward_batch=forward_batch,
            )

        attn_output = attn_output.reshape(-1, self.num_local_heads * self.v_head_dim)
        output, _ = self.o_proj(attn_output)
        return output

    def forward_normal_one_shot_prepare(
        self,
        positions: torch.Tensor,
        hidden_states: torch.Tensor,
        forward_batch: ForwardBatch,
        zero_allocator: BumpAllocator,
    ):
        forward_batch.mha_one_shot = True
        return self.forward_normal_prepare(
            positions, hidden_states, forward_batch, zero_allocator
        )

    def forward_normal_one_shot_core(self, q, k, v, forward_batch):
        has_extend_prefix = any(forward_batch.extend_prefix_lens_cpu)
        # Only initialize the info once
        if has_extend_prefix and forward_batch.num_prefix_chunks is None:
            forward_batch.num_prefix_chunks = 0
            if hasattr(forward_batch.attn_backend, "init_mha_chunk_metadata"):
                forward_batch.attn_backend.init_mha_chunk_metadata(forward_batch)
        forward_batch.mha_return_lse = False
        # Do mha for extended part without prefix
        forward_batch.set_attn_attend_prefix_cache(False)
        return self.forward_normal_core(q, k, v, forward_batch)

    def _set_mla_kv_buffer(
        self,
        latent_cache: torch.Tensor,
        kv_a: torch.Tensor,
        k_pe: torch.Tensor,
        forward_batch: ForwardBatch,
    ):
        if _is_cuda or _use_aiter_gfx95:
            # Save latent cache
            forward_batch.token_to_kv_pool.set_mla_kv_buffer(
                self.attn_mha, forward_batch.out_cache_loc, kv_a.unsqueeze(1), k_pe
            )
        elif _is_npu:
            # To reduce a time-costing split operation
            forward_batch.token_to_kv_pool.set_kv_buffer(
                self.attn_mha, forward_batch.out_cache_loc, kv_a.unsqueeze(1), k_pe
            )
        else:
            latent_cache[:, :, : self.kv_lora_rank] = kv_a.unsqueeze(1)
            latent_cache[:, :, self.kv_lora_rank :] = k_pe

            # Save latent cache
            forward_batch.token_to_kv_pool.set_kv_buffer(
                self.attn_mha, forward_batch.out_cache_loc, latent_cache, None
            )

    def _get_mla_kv_buffer(
        self,
        kv_indices: torch.Tensor,
        dst_dtype: torch.dtype,
        forward_batch: ForwardBatch,
    ):
        if _is_cuda or _use_aiter_gfx95:
            kv_a, k_pe = forward_batch.token_to_kv_pool.get_mla_kv_buffer(
                self.attn_mha, kv_indices, dst_dtype
            )
            kv_a = kv_a.squeeze(1)
        else:
            latent_cache_buf = forward_batch.token_to_kv_pool.get_key_buffer(
                self.attn_mha.layer_id
            )
            latent_cache = latent_cache_buf[kv_indices].contiguous().to(dst_dtype)

            kv_a, k_pe = latent_cache.split(
                [self.kv_lora_rank, self.qk_rope_head_dim], dim=-1
            )
            kv_a = kv_a.squeeze(1).contiguous()
        return kv_a, k_pe

    def _get_mla_kv_buffer_from_fp8(
        self,
        forward_batch: ForwardBatch,
    ):
        """
        Dequantize FP8 KV cache to BF16 for MLA attention (NSA-specific format).

        Returns: (kv_a, k_pe) both in BF16
        """
        kv_indices = forward_batch.attn_backend.forward_metadata.page_table_1_flattened
        assert (
            kv_indices is not None
        ), "page_table_1_flattened should have been generated for FP8 MHA path"

        kv_cache_fp8 = forward_batch.token_to_kv_pool.get_key_buffer(
            self.attn_mha.layer_id
        )

        kv_latent_bf16 = dequantize_k_cache_paged(kv_cache_fp8, kv_indices)

        kv_a = kv_latent_bf16[:, :, : self.kv_lora_rank].squeeze(1).contiguous()
        k_pe = kv_latent_bf16[:, :, self.kv_lora_rank :]

        return kv_a, k_pe

    def _concat_and_cast_mha_k(self, k_nope, k_pe, forward_batch):
        # Temporary for DeepSeek V3/R1 only, but can generalize if needed
        k_shape = (k_nope.shape[0], self.num_local_heads, self.qk_head_dim)
        if (
            _is_cuda
            and (self.num_local_heads == 128)
            and (self.qk_nope_head_dim == 128)
            and (self.qk_rope_head_dim == 64)
        ):
            k = k_nope.new_empty(*k_shape)
            concat_mla_k(k=k, k_nope=k_nope, k_rope=k_pe)
        elif _is_cuda:
            # fa3 mha support fp8 inputs
            if (
                self.current_attention_backend == "fa3"
                and self.kv_cache_dtype != "auto"
            ):
                attn_dtype = forward_batch.token_to_kv_pool.dtype
            else:
                attn_dtype = k_nope.dtype
            k = k_nope.new_empty(*k_shape, dtype=attn_dtype)
            concat_and_cast_mha_k_triton(k, k_nope, k_pe)
        else:
            k = k_nope.new_empty(*k_shape)
            k[..., : self.qk_nope_head_dim] = k_nope
            k[..., self.qk_nope_head_dim :] = k_pe
        return k

    @staticmethod
    def _get_q_b_proj_quant_config(quant_config):
        if get_bool_env_var("SGLANG_NVFP4_CKPT_FP8_GEMM_IN_ATTN"):
            # refer to real DeepSeek V3 quant config
            return Fp8Config(
                is_checkpoint_fp8_serialized=True,
                weight_block_size=[128, 128],
            )
        else:
            return quant_config


class DeepseekV2DecoderLayer(nn.Module):

    def __init__(
        self,
        config: PretrainedConfig,
        layer_id: int,
        quant_config: Optional[QuantizationConfig] = None,
        moe_quant_config: Optional[QuantizationConfig] = None,
        is_nextn: bool = False,
        prefix: str = "",
        alt_stream: Optional[torch.cuda.Stream] = None,
    ) -> None:
        super().__init__()
        self.hidden_size = config.hidden_size
        self.config = config
        rope_theta = getattr(config, "rope_theta", 10000)
        rope_scaling = getattr(config, "rope_scaling", None)
        max_position_embeddings = getattr(config, "max_position_embeddings", 8192)
        self.speculative_algorithm = SpeculativeAlgorithm.from_string(
            get_global_server_args().speculative_algorithm
        )
        self.nsa_enable_prefill_cp = is_nsa_enable_prefill_cp()
        self.layer_id = layer_id
        self.is_nextn = is_nextn
        self.self_attn = DeepseekV2AttentionMLA(
            config=config,
            hidden_size=self.hidden_size,
            num_heads=config.num_attention_heads,
            qk_nope_head_dim=config.qk_nope_head_dim,
            qk_rope_head_dim=config.qk_rope_head_dim,
            v_head_dim=config.v_head_dim,
            q_lora_rank=(
                config.q_lora_rank if hasattr(config, "q_lora_rank") else None
            ),
            kv_lora_rank=config.kv_lora_rank,
            rope_theta=rope_theta,
            rope_scaling=rope_scaling,
            max_position_embeddings=max_position_embeddings,
            quant_config=quant_config,
            layer_id=layer_id,
            reduce_results=False,
            prefix=add_prefix("self_attn", prefix),
            alt_stream=alt_stream,
        )

        self.is_layer_sparse = self._is_layer_sparse(layer_id, is_nextn=is_nextn)
        is_previous_layer_sparse = self._is_layer_sparse(layer_id - 1, is_nextn=False)

        self.layer_scatter_modes = LayerScatterModes.init_new(
            layer_id=layer_id,
            num_layers=1 if is_nextn else config.num_hidden_layers,
            is_layer_sparse=self.is_layer_sparse,
            is_previous_layer_sparse=is_previous_layer_sparse,
        )

        if self.is_layer_sparse:
            self.mlp = DeepseekV2MoE(
                config=config,
                quant_config=moe_quant_config or quant_config,
                prefix=add_prefix("mlp", prefix),
                layer_id=self.layer_id,
                alt_stream=alt_stream,
                is_nextn=is_nextn,
            )
        else:
            if enable_moe_dense_fully_dp():
                mlp_tp_rank, mlp_tp_size = 0, 1
            else:
                mlp_tp_rank, mlp_tp_size = None, None
            self.mlp = DeepseekV2MLP(
                hidden_size=config.hidden_size,
                intermediate_size=config.intermediate_size,
                hidden_act=config.hidden_act,
                quant_config=quant_config,
                prefix=add_prefix("mlp", prefix),
                tp_rank=mlp_tp_rank,
                tp_size=mlp_tp_size,
            )

        self.input_layernorm = RMSNorm(config.hidden_size, eps=config.rms_norm_eps)
        self.post_attention_layernorm = RMSNorm(
            config.hidden_size, eps=config.rms_norm_eps
        )

        if self.nsa_enable_prefill_cp:
            self.layer_communicator = NSACPLayerCommunicator(
                layer_scatter_modes=self.layer_scatter_modes,
                input_layernorm=self.input_layernorm,
                post_attention_layernorm=self.post_attention_layernorm,
                allow_reduce_scatter=True,
                is_last_layer=(
                    is_nextn or (self.layer_id == self.config.num_hidden_layers - 1)
                ),
                qkv_latent_func=self.self_attn.prepare_qkv_latent,
            )
        else:
            self.layer_communicator = LayerCommunicator(
                layer_scatter_modes=self.layer_scatter_modes,
                input_layernorm=self.input_layernorm,
                post_attention_layernorm=self.post_attention_layernorm,
                allow_reduce_scatter=True,
                is_last_layer=(
                    is_nextn or (self.layer_id == self.config.num_hidden_layers - 1)
                ),
                qkv_latent_func=self.self_attn.prepare_qkv_latent,
            )

    def _is_layer_sparse(self, layer_id: int, is_nextn: bool) -> bool:
        return is_nextn or (
            self.config.n_routed_experts is not None
            and layer_id >= self.config.first_k_dense_replace
            and layer_id % self.config.moe_layer_freq == 0
        )

    def forward(
        self,
        positions: torch.Tensor,
        hidden_states: torch.Tensor,
        forward_batch: ForwardBatch,
        residual: Optional[torch.Tensor],
        zero_allocator: BumpAllocator,
        gemm_output_zero_allocator: BumpAllocator = None,
        llama_4_scaling: Optional[torch.Tensor] = None,
    ) -> torch.Tensor:
        quant_format = (
            "mxfp4"
            if (
                _is_gfx95_supported
                and getattr(self.self_attn, "fused_qkv_a_proj_with_mqa", None)
                is not None
                and getattr(self.self_attn.fused_qkv_a_proj_with_mqa, "weight", None)
                is not None
                and self.self_attn.fused_qkv_a_proj_with_mqa.weight.dtype == torch.uint8
            )
            else (
                "fp8"
                if (
                    _is_gfx95_supported
                    and getattr(self.self_attn, "fused_qkv_a_proj_with_mqa", None)
                    is not None
                    and getattr(
                        self.self_attn.fused_qkv_a_proj_with_mqa, "weight", None
                    )
                    is not None
                    and self.self_attn.fused_qkv_a_proj_with_mqa.weight.dtype
                    == getattr(torch, "float8_e4m3fn", None)
                )
                else ""
            )
        )

        hidden_states, residual = self.layer_communicator.prepare_attn(
            hidden_states,
            residual,
            forward_batch,
            quant_format,
        )

        hidden_states = self.self_attn(
            positions=positions,
            hidden_states=hidden_states,
            forward_batch=forward_batch,
            zero_allocator=zero_allocator,
            llama_4_scaling=llama_4_scaling,
        )

        hidden_states, residual = self.layer_communicator.prepare_mlp(
            hidden_states, residual, forward_batch
        )

        should_allreduce_fusion = (
            self.layer_communicator.should_fuse_mlp_allreduce_with_next_layer(
                forward_batch
            )
        )

        # For DP with padding, reduce scatter can be used instead of all-reduce.
        use_reduce_scatter = self.layer_communicator.should_use_reduce_scatter(
            forward_batch
        )

        if isinstance(self.mlp, DeepseekV2MLP):
            gemm_output_zero_allocator = None

        hidden_states = self.mlp(
            hidden_states,
            forward_batch,
            should_allreduce_fusion,
            use_reduce_scatter,
            gemm_output_zero_allocator,
        )

        if not self.nsa_enable_prefill_cp and should_allreduce_fusion:
            hidden_states._sglang_needs_allreduce_fusion = True

        if not should_allreduce_fusion:
            hidden_states, residual = self.layer_communicator.postprocess_layer(
                hidden_states, residual, forward_batch
            )

        return hidden_states, residual

    def op_comm_prepare_attn(
        self,
        state,
        positions: torch.Tensor,
        hidden_states: torch.Tensor,
        forward_batch: ForwardBatch,
        residual: Optional[torch.Tensor],
        zero_allocator: BumpAllocator,
        tbo_subbatch_index: Optional[int] = None,
    ):
        state.hidden_states_after_comm_pre_attn, state.residual_after_input_ln = (
            self.layer_communicator.prepare_attn(hidden_states, residual, forward_batch)
        )
        state.update(
            dict(
                forward_batch=forward_batch,
                positions=positions,
                zero_allocator=zero_allocator,
                tbo_subbatch_index=tbo_subbatch_index,
            )
        )

    def op_comm_prepare_mlp(self, state):
        state.hidden_states_mlp_input, state.residual_after_comm_pre_mlp = (
            self.layer_communicator.prepare_mlp(
                state.pop("hidden_states_after_attn"),
                state.pop("residual_after_input_ln"),
                state.forward_batch,
            )
        )

    def op_mlp(self, state):
        hidden_states = state.pop("hidden_states_mlp_input")
        if not (
            enable_moe_dense_fully_dp()
            and (not self.is_layer_sparse)
            and hidden_states.shape[0] == 0
        ):
            state.hidden_states_mlp_output = self.mlp(
                hidden_states, state.forward_batch
            )
        else:
            state.hidden_states_mlp_output = hidden_states

    def op_comm_postprocess_layer(self, state):
        hidden_states, residual = self.layer_communicator.postprocess_layer(
            state.pop("hidden_states_mlp_output"),
            state.pop("residual_after_comm_pre_mlp"),
            state.forward_batch,
        )

        output = dict(
            positions=state.positions,
            hidden_states=hidden_states,
            residual=residual,
            forward_batch=state.forward_batch,
            zero_allocator=state.zero_allocator,
            tbo_subbatch_index=state.tbo_subbatch_index,
        )

        state.clear(
            expect_keys={
                "positions",
                "forward_batch",
                "zero_allocator",
                "tbo_subbatch_index",
            }
        )
        return output


class DeepseekV2Model(nn.Module):
    fall_back_to_pt_during_load = False

    def __init__(
        self,
        config: PretrainedConfig,
        quant_config: Optional[QuantizationConfig] = None,
        prefix: str = "",
    ) -> None:
        super().__init__()
        self.padding_id = config.pad_token_id
        self.vocab_size = config.vocab_size
        self.first_k_dense_replace = config.first_k_dense_replace
        self.pp_group = get_pp_group()
        self.nsa_enable_prefill_cp = is_nsa_enable_prefill_cp()
        if self.nsa_enable_prefill_cp:
            self.cp_size = get_attention_tp_size()
        else:
            self.cp_size = None

        if self.pp_group.is_first_rank:
            self.embed_tokens = VocabParallelEmbedding(
                config.vocab_size,
                config.hidden_size,
                enable_tp=not is_dp_attention_enabled(),
            )
        else:
            self.embed_tokens = PPMissingLayer()

        self.alt_stream = torch.cuda.Stream() if _is_cuda else None
        self.layers, self.start_layer, self.end_layer = make_layers(
            config.num_hidden_layers,
            lambda idx, prefix: DeepseekV2DecoderLayer(
                config=config,
                layer_id=idx,
                quant_config=quant_config,
                prefix=prefix,
                alt_stream=self.alt_stream,
            ),
            pp_rank=self.pp_group.rank_in_group,
            pp_size=self.pp_group.world_size,
            prefix=add_prefix("layers", prefix),
            offloader_kwargs=dict(
                submodule_accessor=lambda layer: (
                    layer.mlp.experts
                    if isinstance(layer.mlp, DeepseekV2MoE)
                    else layer.mlp
                ),
                whitelist_param_names_creator=lambda module: (
                    [
                        "w13_weight",
                        "w2_weight",
                        # only for nvfp4
                        *(
                            [
                                "w13_blockscale_swizzled",
                                "w2_blockscale_swizzled",
                            ]
                            if hasattr(module, "w13_blockscale_swizzled")
                            else []
                        ),
                    ]
                    if isinstance(module, FusedMoE)
                    else []
                ),
            ),
        )
        if self.pp_group.is_last_rank:
            self.norm = RMSNorm(config.hidden_size, eps=config.rms_norm_eps)
        else:
            self.norm = PPMissingLayer(return_tuple=True)

        self.gemm_output_zero_allocator_size = 0
        if (
            _use_aiter_gfx95
            and config.n_routed_experts == 256
            and self.embed_tokens.embedding_dim == 7168
        ):
            num_moe_layers = sum(
                [
                    1
                    for i in range(len(self.layers))
                    if isinstance(self.layers[i].mlp, DeepseekV2MoE)
                ]
            )

            allocate_size = 0
            for i in range(len(self.layers)):
                if isinstance(self.layers[i].mlp, DeepseekV2MoE):
                    tp_size = get_tensor_model_parallel_world_size()
                    intermediate_size = (
                        config.moe_intermediate_size * config.n_shared_experts
                    )
                    share_expert_output_size_per_partition = divide(
                        intermediate_size * 2, tp_size
                    )
                    allocate_size = share_expert_output_size_per_partition
                    break

            self.gemm_output_zero_allocator_size = (
                get_dsv3_gemm_output_zero_allocator_size(
                    config.n_routed_experts,
                    num_moe_layers,
                    allocate_size,
                    self.embed_tokens.embedding_dim,
                )
            )
        self.layers_to_capture = []

        # llama_4_scaling: for supporting Mistral-Large-3 model
        self.llama_4_scaling_config = getattr(config, "llama_4_scaling", None)

    def get_input_embeddings(self) -> torch.Tensor:
        return self.embed_tokens

    def forward(
        self,
        input_ids: torch.Tensor,
        positions: torch.Tensor,
        forward_batch: ForwardBatch,
        input_embeds: torch.Tensor = None,
        pp_proxy_tensors: Optional[PPProxyTensors] = None,
    ) -> Union[torch.Tensor, PPProxyTensors]:
        total_num_layers = self.end_layer - self.start_layer
        device = input_embeds.device if input_embeds is not None else input_ids.device
        zero_allocator = BumpAllocator(
            buffer_size=total_num_layers * 2 * (2 if forward_batch.can_run_tbo else 1),
            dtype=torch.float32,
            device=device,
        )

        has_gemm_output_zero_allocator = hasattr(
            self, "gemm_output_zero_allocator_size"
        )

        gemm_output_zero_allocator = (
            BumpAllocator(
                buffer_size=self.gemm_output_zero_allocator_size,
                dtype=torch.float32,
                device=device,
            )
            if has_gemm_output_zero_allocator
            and self.gemm_output_zero_allocator_size > 0
            else None
        )

        if self.pp_group.is_first_rank:
            if input_embeds is None:
                hidden_states = self.embed_tokens(input_ids)
            else:
                hidden_states = input_embeds
            residual = None
        else:
            assert pp_proxy_tensors is not None
            hidden_states = pp_proxy_tensors["hidden_states"]
            residual = pp_proxy_tensors["residual"]

        if enable_prefill_cp(forward_batch, self.nsa_enable_prefill_cp):
            hidden_states = cp_split_and_rebuild_data(forward_batch, hidden_states)

        # llama_4_scaling: for supporting Mistral-Large-3 model
        # Compute llama 4 scaling once per forward pass if enabled
        llama_4_scaling: Optional[torch.Tensor] = None
        if self.llama_4_scaling_config is not None:
            llama_4_scaling = _get_llama_4_scaling(
                original_max_position_embeddings=self.llama_4_scaling_config[
                    "original_max_position_embeddings"
                ],
                scaling_beta=self.llama_4_scaling_config["beta"],
                positions=positions,
            )

        normal_start_layer = self.start_layer
        normal_end_layer = self.end_layer
        if forward_batch.can_run_tbo:
            if (
                self.first_k_dense_replace > normal_start_layer
                and self.first_k_dense_replace < normal_end_layer
            ):
                normal_end_layer = self.first_k_dense_replace
            elif self.first_k_dense_replace < normal_start_layer:
                normal_end_layer = normal_start_layer = 0
        aux_hidden_states = []
        for i in range(normal_start_layer, normal_end_layer):
            with get_global_expert_distribution_recorder().with_current_layer(i):
                if i in self.layers_to_capture:
                    aux_hidden_states.append(hidden_states + residual)
                layer = self.layers[i]
                hidden_states, residual = layer(
                    positions,
                    hidden_states,
                    forward_batch,
                    residual,
                    zero_allocator,
                    gemm_output_zero_allocator,
                    llama_4_scaling,
                )

        if normal_end_layer != self.end_layer:
            hidden_states, residual = model_forward_maybe_tbo(
                layers=self.layers[normal_end_layer : self.end_layer],
                enable_tbo=True,
                positions=positions,
                forward_batch=forward_batch,
                hidden_states=hidden_states,
                residual=residual,
                input_data_scatter_mode=self.layers[
                    normal_end_layer - 1
                ].layer_scatter_modes.layer_output_mode,
                zero_allocator=zero_allocator,
            )

        if not self.pp_group.is_last_rank:
            return PPProxyTensors(
                {
                    "hidden_states": hidden_states,
                    "residual": residual,
                }
            )
        else:
            if not forward_batch.forward_mode.is_idle():
                if residual is None:
                    hidden_states = self.norm(hidden_states)
                else:
                    hidden_states, _ = self.norm(hidden_states, residual)

        if enable_prefill_cp(forward_batch, self.nsa_enable_prefill_cp):
            # allgather + rerrange
            hidden_states = cp_all_gather_rerange_output(
                hidden_states,
                self.cp_size,
                forward_batch,
                torch.cuda.current_stream(),
            )
        if len(aux_hidden_states) == 0:
            return hidden_states
        return hidden_states, aux_hidden_states


class DeepseekV2ForCausalLM(nn.Module):
    # for quark model load
    packed_modules_mapping = {}

    def __init__(
        self,
        config: PretrainedConfig,
        quant_config: Optional[QuantizationConfig] = None,
        prefix: str = "",
    ) -> None:
        super().__init__()

        # for quark model load
        # Fuse q_a_proj and kv_a_proj_with_mqa along output dimension when q_lora_rank is not None
        self.fuse_qkv_a_proj = (
            hasattr(config, "q_lora_rank") and config.q_lora_rank is not None
        )
        if self.fuse_qkv_a_proj:
            self.packed_modules_mapping["fused_qkv_a_proj_with_mqa"] = [
                "q_a_proj",
                "kv_a_proj_with_mqa",
            ]

        self.pp_group = get_pp_group()
        self.config = config
        self.tp_size = get_tensor_model_parallel_world_size()
        self.quant_config = quant_config
        self.determine_num_fused_shared_experts()
        self.use_nsa = is_deepseek_nsa(config)
        self.model = DeepseekV2Model(
            config, quant_config, prefix=add_prefix("model", prefix)
        )
        if self.pp_group.is_last_rank:
            if self.pp_group.world_size == 1 and config.tie_word_embeddings:
                self.lm_head = self.model.embed_tokens
            else:
                self.lm_head = ParallelLMHead(
                    config.vocab_size,
                    config.hidden_size,
                    quant_config=quant_config,
                    prefix=add_prefix("lm_head", prefix),
                    use_attn_tp_group=get_global_server_args().enable_dp_lm_head,
                )
        else:
            # ranks other than the last rank will have a placeholder layer
            self.lm_head = PPMissingLayer()
        self.logits_processor = LogitsProcessor(config)

        self._routed_experts_weights_of_layer = LazyValue(
            lambda: {
                layer_id: layer.mlp.get_moe_weights()
                for layer_id, layer in enumerate(self.model.layers)
                if isinstance(layer.mlp, DeepseekV2MoE)
            }
        )
        self.capture_aux_hidden_states = False

        self.nsa_enable_prefill_cp = is_nsa_enable_prefill_cp()
        if self.nsa_enable_prefill_cp:
            self.cp_rank = get_attention_tp_rank()
            self.cp_size = get_attention_tp_size()
        else:
            self.cp_rank = self.cp_size = None

        q_lora_rank = config.q_lora_rank if hasattr(config, "q_lora_rank") else None
        get_attn_tp_context().init_context(q_lora_rank, is_deepseek_nsa(config))

    @property
    def routed_experts_weights_of_layer(self):
        return self._routed_experts_weights_of_layer.value

    def determine_num_fused_shared_experts(
        self, architecture: str = "DeepseekV3ForCausalLM"
    ):
        self.num_fused_shared_experts = 0
        if get_global_server_args().disable_shared_experts_fusion:
            return

        # Only Deepseek V3/R1 can use shared experts fusion optimization now.
        disable_reason = None
        if (
            self.config.architectures[0] != architecture
            or self.config.n_routed_experts != 256
            or self.config.n_shared_experts != 1
        ):
            disable_reason = "Config not support fused shared expert(s)."
        elif (not _is_cuda or torch.cuda.get_device_capability("cuda") < (8, 0)) and (
            not _is_hip or torch.cuda.get_device_capability("cuda") < (9, 4)
        ):
            disable_reason = (
                "Only Deepseek V3/R1 on NV-platform with capability >= 80 "
                "or AMD-platform with capability >= gfx942(MI30x) can use shared experts fusion optimization."
            )
        elif get_moe_expert_parallel_world_size() > 1 and (
            not _is_hip or torch.cuda.get_device_capability("cuda") < (9, 4)
        ):
            disable_reason = "Only Deepseek V3/R1 on AMD-platform with capability >= gfx942(MI30x) can use shared experts fusion optimization under expert parallelism."
        elif disable_reason is None and get_moe_a2a_backend().is_deepep():
            disable_reason = "Deepseek V3/R1 can not use shared experts fusion optimization under deepep expert parallelism."
        elif self.quant_config and self.quant_config.get_name() == "w4afp8":
            disable_reason = "Deepseek V3/R1 W4AFP8 model uses different quant method for routed experts and shared experts."

        if disable_reason is not None:
            get_global_server_args().disable_shared_experts_fusion = True
            self.num_fused_shared_experts = 0
            log_info_on_rank0(
                logger,
                f"{disable_reason} Shared experts fusion optimization is disabled.",
            )
            return

        self.num_fused_shared_experts = self.config.n_shared_experts

    def get_input_embeddings(self) -> nn.Embedding:
        return self.model.embed_tokens

    @torch.no_grad()
    def forward(
        self,
        input_ids: torch.Tensor,
        positions: torch.Tensor,
        forward_batch: ForwardBatch,
        input_embeds: torch.Tensor = None,
        pp_proxy_tensors: Optional[PPProxyTensors] = None,
    ) -> torch.Tensor:
        if self.nsa_enable_prefill_cp:
            # TODO current just support prefill batch=1 and len(input_ids) > self.cp_size * 2
            # Note: (self.cp_size * 2) To achieve load balancing for seq computation,
            # the seq data needs to be divided and recombined at twice the size of cp_size.
            cur_cp_seq_len = len(input_ids) // (self.cp_size * 2)
            if can_cp_split(cur_cp_seq_len, self.cp_size, self.use_nsa, forward_batch):
                forward_batch.nsa_cp_metadata = prepare_input_dp_with_cp_dsa(
                    torch.tensor(len(input_ids)),
                    self.cp_rank,
                    self.cp_size,
                    forward_batch.seq_lens_cpu.tolist(),
                )

        with get_attn_tp_context().maybe_input_scattered(forward_batch):
            hidden_states = self.model(
                input_ids, positions, forward_batch, input_embeds, pp_proxy_tensors
            )
        aux_hidden_states = None
        if self.capture_aux_hidden_states:
            hidden_states, aux_hidden_states = hidden_states

        if self.pp_group.is_last_rank:
            return self.logits_processor(
                input_ids, hidden_states, self.lm_head, forward_batch, aux_hidden_states
            )
        else:
            return hidden_states

    @property
    def start_layer(self):
        return self.model.start_layer

    @property
    def end_layer(self):
        return self.model.end_layer

    def post_load_weights(self, is_nextn=False, weight_names=None):

        # Perform post-processing after loading weights
        if is_nextn:
            layer_ids = [self.config.num_hidden_layers]
        else:
            if weight_names is None:
                layer_ids = range(self.model.start_layer, self.model.end_layer)
            else:
                layer_ids = set()
                for name in weight_names:
                    if "kv_b_proj" in name:
                        layer_id = int(name.split(".")[2])
                        if layer_id < self.config.num_hidden_layers:
                            layer_ids.add(layer_id)

        for layer_id in layer_ids:
            self_attn = (
                self.model.layers[layer_id].self_attn
                if not is_nextn
                else self.model.decoder.self_attn
            )
            if hasattr(self_attn.kv_b_proj, "qweight"):
                # AWQ compatible
                if _is_cuda or _is_hip or _is_npu:
                    w = awq_dequantize(
                        self_attn.kv_b_proj.qweight,
                        self_attn.kv_b_proj.scales,
                        self_attn.kv_b_proj.qzeros,
                    ).T
                else:
                    w = awq_dequantize(
                        self_attn.kv_b_proj.qweight,
                        self_attn.kv_b_proj.scales,
                        self_attn.kv_b_proj.qzeros,
                        0,
                        0,
                        0,
                    ).T
            else:
                w = self_attn.kv_b_proj.weight
            # NOTE(HandH1998): Since `bmm_fp8` only supports per-tensor scale, we have to requantize `self_attn.kv_b_proj`.
            # This may affect the accuracy of fp8 model.
            # Fix deepseek v3 blockwise bmm by using deep_gemm
            use_deep_gemm_bmm = False

            if w.dtype in (
                torch.float8_e4m3fn,
                torch.float8_e4m3fnuz,
            ):
                # For mixed quantization (experts int4, linear fp8), use linear_fp8_config
                selected_quant_config = getattr(
                    self.quant_config, "linear_fp8_config", None
                )
                if selected_quant_config is None:
                    selected_quant_config = self.quant_config
                weight_block_size = getattr(
                    selected_quant_config, "weight_block_size", None
                )
                if weight_block_size is not None:
                    assert hasattr(self_attn.kv_b_proj, "weight_scale_inv")
                    if _is_fp8_fnuz:
                        weight, weight_scale, _ = normalize_e4m3fn_to_e4m3fnuz(
                            weight=w,
                            weight_scale=self_attn.kv_b_proj.weight_scale_inv,
                            input_scale=None,
                        )
                    else:
                        weight = w
                        weight_scale = self_attn.kv_b_proj.weight_scale_inv

                    # In multiple weight loading scenarios (e.g. RL), we need to inverse the scale of the weights after the requantization happened at the first loading.
                    if (
                        should_deepgemm_weight_requant_ue8m0(
                            weight_block_size=getattr(
                                self.quant_config, "weight_block_size", None
                            )
                        )
                        and weight_scale.format_ue8m0
                    ):
                        weight_scale = inverse_transform_scale_ue8m0(
                            weight_scale, mn=weight.shape[-2]
                        )

                    if (
                        _is_cuda
                        and weight_block_size[0] == 128
                        and weight_block_size[1] == 128
                    ):
                        if (
                            deep_gemm_wrapper.ENABLE_JIT_DEEPGEMM
                            and not deep_gemm_wrapper.DEEPGEMM_BLACKWELL
                            and get_bool_env_var("SGL_USE_DEEPGEMM_BMM", "false")
                        ):
                            block_scale = weight_scale
                            use_deep_gemm_bmm = True
                        else:
                            w = block_quant_dequant(
                                weight,
                                weight_scale,
                                weight_block_size,
                                torch.bfloat16,
                            )
                    else:
                        w, scale = block_quant_to_tensor_quant(
                            weight, weight_scale, weight_block_size
                        )
                        self_attn.w_scale = scale
                else:
                    if _is_fp8_fnuz:
                        weight, weight_scale, _ = normalize_e4m3fn_to_e4m3fnuz(
                            weight=w,
                            weight_scale=self_attn.kv_b_proj.weight_scale,
                            input_scale=None,
                        )
                    else:
                        weight = w
                        weight_scale = self_attn.kv_b_proj.weight_scale

                    w, scale = channel_quant_to_tensor_quant(weight, weight_scale)
                    self_attn.w_scale = scale

            if w.dtype == torch.int8:
                if hasattr(self.quant_config, "weight_block_size"):
                    # block-wise int8 need it
                    weight_block_size = self.quant_config.weight_block_size
                    if weight_block_size is not None:
                        assert hasattr(self_attn.kv_b_proj, "weight_scale_inv")
                        weight = w
                        weight_scale = self_attn.kv_b_proj.weight_scale_inv
                        w = int8_block_dequant(
                            weight, weight_scale, weight_block_size
                        ).to(torch.bfloat16)
                else:
                    # channel-wise int8 need it
                    w = w.to(torch.bfloat16) * self_attn.kv_b_proj.weight_scale.to(
                        torch.bfloat16
                    )

            w_kc, w_vc = w.unflatten(
                0, (-1, self_attn.qk_nope_head_dim + self_attn.v_head_dim)
            ).split([self_attn.qk_nope_head_dim, self_attn.v_head_dim], dim=1)

            if (
                _use_aiter_gfx95
                and self.quant_config is not None
                and self.quant_config.get_name() == "quark"
            ):
                w_kc, self_attn.w_scale_k, w_vc, self_attn.w_scale_v = (
                    quark_post_load_weights(self_attn, w, "mxfp4")
                )

            if not use_deep_gemm_bmm:
                self_attn.w_kc = bind_or_assign(
                    self_attn.w_kc, w_kc.transpose(1, 2).contiguous().transpose(1, 2)
                )
                w_vc = w_vc.contiguous().transpose(1, 2)
                if _is_npu:
                    w_vc = w_vc.contiguous()
                self_attn.w_vc = bind_or_assign(self_attn.w_vc, w_vc)
                if (
                    hasattr(self_attn.kv_b_proj, "weight_scale")
                    and self_attn.w_scale is None
                ):
                    self_attn.w_scale = bind_or_assign(
                        self_attn.w_scale, self_attn.kv_b_proj.weight_scale
                    )
                    if _is_hip:
                        self_attn.w_scale *= 2.0
                # TODO: remove this after adding FP8 support in bmm cpu kernel
                if _is_cpu and _is_cpu_amx_available and w.dtype == torch.float8_e4m3fn:
                    self_attn.w_kc = (
                        self_attn.w_kc.to(torch.bfloat16) * self_attn.w_scale
                    )
                    self_attn.w_vc = (
                        self_attn.w_vc.to(torch.bfloat16) * self_attn.w_scale
                    )
            else:
                num_tiles_k = self_attn.qk_nope_head_dim // weight_block_size[1]
                num_tiles_n = self_attn.v_head_dim // weight_block_size[0]
                ws_kc, ws_vc = block_scale.unflatten(
                    0, (-1, (num_tiles_k + num_tiles_n))
                ).split([num_tiles_k, num_tiles_n], dim=1)
                self_attn.w_scale_k = bind_or_assign(
                    self_attn.w_scale_k, ws_kc.transpose(1, 2).contiguous()
                )
                self_attn.w_scale_v = bind_or_assign(
                    self_attn.w_scale_v, ws_vc.contiguous()
                )
                self_attn.w_kc = bind_or_assign(
                    self_attn.w_kc, w_kc.transpose(1, 2).contiguous()
                )
                self_attn.w_vc = bind_or_assign(self_attn.w_vc, w_vc.contiguous())
                self_attn.use_deep_gemm_bmm = True

        if is_nextn and enable_nextn_moe_bf16_cast_to_fp8(self.quant_config):
            self._transform_scale_nextn_moe_ue8m0()

    # TODO avoid code dup (currently combine from weight_requant_ue8m0 and transform_scale_ue8m0)
    def _transform_scale_nextn_moe_ue8m0(self):
        layer = self.model.decoder

        shared_experts = getattr(layer.mlp, "shared_experts", None)
        if shared_experts is not None:
            for module in [
                shared_experts.gate_up_proj,
                shared_experts.down_proj,
            ]:
                transform_scale_ue8m0_inplace(
                    module.weight_scale_inv, mn=module.weight.shape[-2]
                )

        experts = layer.mlp.experts
        w13_weight_fp8 = (
            experts.w13_weight,
            (
                experts.w13_weight_scale_inv
                if hasattr(experts, "w13_weight_scale_inv")
                else experts.w13_weight_scale
            ),
        )
        w2_weight_fp8 = (
            experts.w2_weight,
            (
                experts.w2_weight_scale_inv
                if hasattr(experts, "w2_weight_scale_inv")
                else experts.w2_weight_scale
            ),
        )
        if isinstance(experts, DeepEPMoE):
            for w in [
                w13_weight_fp8,
                w2_weight_fp8,
            ]:
                transform_scale_ue8m0_inplace(w[1], mn=w[0].shape[-2])

    def load_weights(self, weights: Iterable[Tuple[str, torch.Tensor]], is_nextn=False):

        if is_nextn:
            if hasattr(self.config, "num_nextn_predict_layers"):
                num_nextn_layers = self.config.num_nextn_predict_layers
                assert num_nextn_layers == 1, "Only 1 nextn layer is supported"
                # compatible with old design
                nextn_layer_id = (
                    0
                    if self.config.num_hidden_layers == 1
                    else self.config.num_hidden_layers
                )
            else:
                raise ValueError("num_nextn_predict_layers is not in the config")

        if get_bool_env_var("SGLANG_NVFP4_CKPT_FP8_GEMM_IN_ATTN"):
            weights = self._quant_attn_to_fp8_ue8m0(weights, is_nextn=is_nextn)
        if is_nextn and enable_nextn_moe_bf16_cast_to_fp8(self.quant_config):
            weights = self._quant_nextn_moe_to_fp8_ue8m0(
                weights, nextn_layer_id=nextn_layer_id
            )

        stacked_params_mapping = [
            # (param_name, shard_name, shard_id)
            ("gate_up_proj", "gate_proj", 0),
            ("gate_up_proj", "up_proj", 1),
        ]

        # Params for weights, fp8 weight scales, fp8 activation scales
        # (param_name, weight_name, expert_id, shard_id)
        expert_params_mapping = FusedMoE.make_expert_params_mapping(
            ckpt_gate_proj_name="gate_proj",
            ckpt_down_proj_name="down_proj",
            ckpt_up_proj_name="up_proj",
            num_experts=self.config.n_routed_experts + self.num_fused_shared_experts,
        )
        # Params for special naming rules in mixed-precision models, for example:
        # model.layers.xx.mlp.experts.xx.w1.input_scale. For details,
        # see https://huggingface.co/Barrrrry/DeepSeek-R1-W4AFP8/blob/main.
        if self.quant_config and self.quant_config.get_name() == "w4afp8":
            expert_params_mapping += FusedMoE.make_expert_input_scale_params_mapping(
                num_experts=self.config.n_routed_experts
            )

        # Fuse q_a_proj and kv_a_proj_with_mqa along output dimension when q_lora_rank is not None
        fuse_qkv_a_proj = hasattr(self.config, "q_lora_rank") and (
            self.config.q_lora_rank is not None
        )
        cached_a_proj = {} if fuse_qkv_a_proj else None

        if is_nextn:
            nextn_layer_prefix = f"model.layers.{nextn_layer_id}"
            nextn_spec_weight_names = [
                "shared_head.norm",
                "eh_proj",
                "enorm",
                "hnorm",
            ]

        if self.num_fused_shared_experts > 0:
            assert self.num_fused_shared_experts == 1
            log_info_on_rank0(logger, "Shared experts fusion optimization enabled.")

        with concurrent.futures.ThreadPoolExecutor() as executor:
            futures = []
            params_dict = dict(self.named_parameters())
            weight_names = []
            for name, loaded_weight in weights:
                use_async_loading = should_async_load(loaded_weight)
                layer_id = get_layer_id(name)
                if (
                    layer_id is not None
                    and hasattr(self.model, "start_layer")
                    and (
                        layer_id < self.model.start_layer
                        or layer_id >= self.model.end_layer
                    )
                ):
                    continue
                if self.num_fused_shared_experts > 0 and "mlp.shared_experts" in name:
                    name = name.replace(
                        "mlp.shared_experts",
                        f"mlp.experts.{self.config.n_routed_experts}",
                    )

                weight_names.append(name)

                if not is_nextn:
                    if hasattr(self.config, "num_nextn_predict_layers"):
                        num_nextn_layers = self.config.num_nextn_predict_layers
                        if num_nextn_layers > 0 and name.startswith("model.layers"):
                            name_list = name.split(".")
                            if (
                                len(name_list) >= 3
                                and int(name_list[2]) >= self.config.num_hidden_layers
                            ):
                                continue
                else:
                    if not name.startswith(nextn_layer_prefix):
                        continue

                    # Use shared head and embed weights from target model
                    if "shared_head.head" in name or "embed_tokens" in name:
                        continue

                    is_decoder = True
                    # For nextn specific weights
                    for weight_name in nextn_spec_weight_names:
                        if weight_name in name:
                            name = name.replace(nextn_layer_prefix, "model")
                            is_decoder = False
                            break
                    # For decoder layer weights
                    if is_decoder:
                        name = name.replace(nextn_layer_prefix, "model.decoder")

                if "rotary_emb.inv_freq" in name:
                    continue
                for param_name, weight_name, shard_id in stacked_params_mapping:
                    # Skip non-stacked layers and experts (experts handled below).
                    if weight_name not in name:
                        continue
                    if _is_npu:
                        name = name.replace("weight_packed", "weight")
                    # We have mlp.experts[0].gate_proj in the checkpoint.
                    # Since we handle the experts below in expert_params_mapping,
                    # we need to skip here BEFORE we update the name, otherwise
                    # name will be updated to mlp.experts[0].gate_up_proj, which
                    # will then be updated below in expert_params_mapping
                    # for mlp.experts[0].gate_gate_up_proj, which breaks load.
                    if ("mlp.experts." in name) and name not in params_dict:
                        continue
                    name = name.replace(weight_name, param_name)
                    # Skip loading extra bias for GPTQ models.
                    if name.endswith(".bias") and name not in params_dict:
                        continue
                    param = params_dict[name]
                    weight_loader = param.weight_loader
                    maybe_executor_submit(
                        executor=executor,
                        futures=futures,
                        use_async=use_async_loading,
                        func=weight_loader,
                        func_args=(param, loaded_weight, shard_id),
                    )
                    break
                else:
                    for mapping in expert_params_mapping:
                        param_name, weight_name, expert_id, shard_id = mapping
                        if weight_name not in name:
                            continue
                        if _is_npu:
                            name = name.replace("weight_packed", "weight")
                        name = name.replace(weight_name, param_name)
                        if name not in params_dict:
                            continue
                        param = params_dict[name]
                        weight_loader = param.weight_loader
                        maybe_executor_submit(
                            executor=executor,
                            futures=futures,
                            use_async=use_async_loading,
                            func=weight_loader,
                            func_args=(
                                param,
                                loaded_weight,
                                name,
                            ),
                            func_kwargs={
                                "shard_id": shard_id,
                                "expert_id": expert_id,
                            },
                        )
                        break
                    else:
                        # Skip loading extra bias for GPTQ models.
                        if name.endswith(".bias") and name not in params_dict:
                            continue
                        # Skip loading embed_tokens if not first rank in pipeline parallelism
                        if ".embed_tokens." in name and not self.pp_group.is_first_rank:
                            continue
                        # Skip loading norm if not last rank in pipeline parallelism
                        if ".norm." in name and not self.pp_group.is_last_rank:
                            continue
                        if fuse_qkv_a_proj and (
                            "q_a_proj" in name or "kv_a_proj_with_mqa" in name
                        ):
                            cached_a_proj[name] = loaded_weight
                            q_a_proj_name = (
                                name
                                if "q_a_proj" in name
                                else name.replace("kv_a_proj_with_mqa", "q_a_proj")
                            )
                            kv_a_proj_name = (
                                name
                                if "kv_a_proj_with_mqa" in name
                                else name.replace("q_a_proj", "kv_a_proj_with_mqa")
                            )

                            # When both q_a_proj and kv_a_proj_with_mqa has been cached, load the fused weight to parameter
                            if (
                                q_a_proj_name in cached_a_proj
                                and kv_a_proj_name in cached_a_proj
                            ):
                                q_a_proj_weight = cached_a_proj[q_a_proj_name]
                                kv_a_proj_weight = cached_a_proj[kv_a_proj_name]

                                if q_a_proj_weight.shape == torch.Size(
                                    []
                                ) and kv_a_proj_weight.shape == torch.Size([]):
                                    fused_weight = q_a_proj_weight
                                else:
                                    cat_dim = 0
                                    if self.quant_config is not None and (
                                        self.quant_config.get_name() == "awq"
                                        or self.quant_config.get_name() == "awq_marlin"
                                        or self.quant_config.get_name() == "moe_wna16"
                                    ):
                                        cat_dim = 1

                                    fused_weight = torch.cat(
                                        [q_a_proj_weight, kv_a_proj_weight], dim=cat_dim
                                    )

                                param_name = (
                                    name.replace(
                                        "q_a_proj", "fused_qkv_a_proj_with_mqa"
                                    )
                                    if "q_a_proj" in name
                                    else name.replace(
                                        "kv_a_proj_with_mqa",
                                        "fused_qkv_a_proj_with_mqa",
                                    )
                                )
                                param = params_dict[param_name]

                                weight_loader = getattr(
                                    param, "weight_loader", default_weight_loader
                                )
                                maybe_executor_submit(
                                    executor=executor,
                                    futures=futures,
                                    use_async=use_async_loading,
                                    func=weight_loader,
                                    func_args=(param, fused_weight),
                                )
                                cached_a_proj.pop(q_a_proj_name)
                                cached_a_proj.pop(kv_a_proj_name)
                        else:
                            if (
                                "k_scale" in name or "v_scale" in name
                            ) and name not in params_dict:
                                # modelopt attn kv scale is named differently
                                for scale in ["k_scale", "v_scale"]:
                                    if scale in name:
                                        name = name.replace(
                                            f"{scale[0]}_proj", "attn_mqa"
                                        )
                                        break
                            if name not in params_dict:
                                # modelopt ckpt contains not needed weights for MTP module:
                                # model.decoder.self_attn.attn_mqa.v_scale and
                                # model.decoder.self_attn.attn_mqa.k_scale
                                logger.warning(f"{name} not found in params_dict.")
                                continue
                            param = params_dict[name]
                            weight_loader = getattr(
                                param, "weight_loader", default_weight_loader
                            )
                            maybe_executor_submit(
                                executor=executor,
                                futures=futures,
                                use_async=use_async_loading,
                                func=weight_loader,
                                func_args=(param, loaded_weight),
                            )

            # Wait for all tasks to complete and raise any exceptions.
            for future in concurrent.futures.as_completed(futures):
                future.result()

        self.post_load_weights(is_nextn=is_nextn, weight_names=weight_names)

    def _quant_attn_to_fp8_ue8m0(self, weights, is_nextn):
        weights_dict = dict(weights)

        # temporarily only support DeepSeek V3/R1
        weight_block_size = [128, 128]

        for layer_id in tqdm.trange(
            self.config.num_hidden_layers + int(is_nextn),
            desc="quant attn to fp8 ue8m0",
        ):
            for stem in [
                # may put tensors like `o_proj` here for DeepSeek FP4 ckpt v1
                "q_b_proj",
            ]:
                partial_name = f"model.layers.{layer_id}.self_attn.{stem}"
                original_weight = weights_dict[f"{partial_name}.weight"]
                out_w, out_s = quant_weight_ue8m0(
                    original_weight, weight_block_size=weight_block_size
                )
                weights_dict[f"{partial_name}.weight"] = out_w
                weights_dict[f"{partial_name}.weight_scale_inv"] = out_s

        return list(weights_dict.items())

    # TODO avoid code dup
    def _quant_nextn_moe_to_fp8_ue8m0(self, weights, nextn_layer_id: int):
        weights_dict = dict(weights)

        # temporarily only support DeepSeek V3/R1
        weight_block_size = [128, 128]

        for layer_id in [nextn_layer_id]:
            for expert_sub_name in [
                "shared_experts",
                *[
                    f"experts.{expert_id}"
                    for expert_id in range(self.config.n_routed_experts)
                ],
            ]:
                for stem in [
                    "gate_proj",
                    "up_proj",
                    "down_proj",
                ]:
                    partial_name = (
                        f"model.layers.{layer_id}.mlp.{expert_sub_name}.{stem}"
                    )
                    original_weight = weights_dict[f"{partial_name}.weight"]
                    out_w, out_s = quant_weight_ue8m0(
                        original_weight, weight_block_size=weight_block_size
                    )
                    weights_dict[f"{partial_name}.weight"] = out_w
                    weights_dict[f"{partial_name}.weight_scale_inv"] = out_s

        return list(weights_dict.items())

    def get_embed_and_head(self):
        return self.model.embed_tokens.weight, self.lm_head.weight

    def set_embed_and_head(self, embed, head):
        del self.model.embed_tokens.weight
        del self.lm_head.weight
        self.model.embed_tokens.weight = embed
        self.lm_head.weight = head
        torch.cuda.empty_cache()
        torch.cuda.synchronize()

    @classmethod
    def get_model_config_for_expert_location(cls, config):
        return ModelConfigForExpertLocation(
            num_layers=config.num_hidden_layers,
            num_logical_experts=config.n_routed_experts,
            num_groups=config.n_group,
        )

    def set_eagle3_layers_to_capture(self, layer_ids: Optional[List[int]] = None):
        if not self.pp_group.is_last_rank:
            return

        if layer_ids is None:
            self.capture_aux_hidden_states = True
            num_layers = self.config.num_hidden_layers
            self.model.layers_to_capture = [2, num_layers // 2, num_layers - 3]
        else:
            self.capture_aux_hidden_states = True
            # we plus 1 here because in sglang, for the ith layer, it takes the output
            # of the (i-1)th layer as aux hidden state
            self.model.layers_to_capture = [val + 1 for val in layer_ids]


AttentionBackendRegistry.register("ascend", handle_attention_ascend)
AttentionBackendRegistry.register("flashinfer", handle_attention_flashinfer)
AttentionBackendRegistry.register("fa3", handle_attention_fa3)
AttentionBackendRegistry.register("flashmla", handle_attention_flashmla)
AttentionBackendRegistry.register("cutlass_mla", handle_attention_cutlass_mla)
AttentionBackendRegistry.register("fa4", handle_attention_fa4)
AttentionBackendRegistry.register("trtllm_mla", handle_attention_trtllm_mla)
AttentionBackendRegistry.register("aiter", handle_attention_aiter)
AttentionBackendRegistry.register("nsa", handle_attention_nsa)
AttentionBackendRegistry.register("triton", handle_attention_triton)


class DeepseekV3ForCausalLM(DeepseekV2ForCausalLM):
    pass


class DeepseekV32ForCausalLM(DeepseekV2ForCausalLM):
    pass


EntryClass = [DeepseekV2ForCausalLM, DeepseekV3ForCausalLM, DeepseekV32ForCausalLM]<|MERGE_RESOLUTION|>--- conflicted
+++ resolved
@@ -1585,40 +1585,8 @@
                 positions, hidden_states, forward_batch, zero_allocator
             )
         elif attn_forward_method == AttnForwardMethod.MLA:
-<<<<<<< HEAD
-            if not self.is_mla_preprocess_enabled:
-                inner_state = self.forward_absorb_prepare(
-                    positions,
-                    hidden_states,
-                    forward_batch,
-                    zero_allocator,
-                    llama_4_scaling,
-                )
-            else:
-                # TODO(iforgetmyname): to be separated as a standalone func
-                if self.mla_preprocess is None:
-                    self.mla_preprocess = NPUFusedMLAPreprocess(
-                        self.fused_qkv_a_proj_with_mqa,
-                        self.q_a_layernorm,
-                        self.kv_a_layernorm,
-                        self.q_b_proj,
-                        self.w_kc,
-                        self.rotary_emb,
-                        self.layer_id,
-                        self.num_local_heads,
-                        self.qk_nope_head_dim,
-                        self.qk_rope_head_dim,
-                    )
-                inner_state = self.mla_preprocess.forward(
-                    positions, hidden_states, forward_batch, zero_allocator
-                )
-                inner_state = (*inner_state, None)  # add a position for topk_indices
-        elif attn_forward_method == AttnForwardMethod.NPU_MLA_SPARSE:
-            inner_state = self.forward_npu_sparse_prepare(
-=======
             inner_state = self.forward_absorb_prepare(
->>>>>>> 894c0dc5
-                positions, hidden_states, forward_batch, zero_allocator
+                positions, hidden_states, forward_batch, zero_allocator, llama_4_scaling
             )
         elif attn_forward_method == AttnForwardMethod.MLA_FUSED_ROPE:
             inner_state = self.forward_absorb_fused_mla_rope_prepare(
