# Copyright 2023-2024 SGLang Team
# Licensed under the Apache License, Version 2.0 (the "License");
# you may not use this file except in compliance with the License.
# You may obtain a copy of the License at
#
#     http://www.apache.org/licenses/LICENSE-2.0
#
# Unless required by applicable law or agreed to in writing, software
# distributed under the License is distributed on an "AS IS" BASIS,
# WITHOUT WARRANTIES OR CONDITIONS OF ANY KIND, either express or implied.
# See the License for the specific language governing permissions and
# limitations under the License.
# ==============================================================================

# Adapted from:
# https://github.com/vllm-project/vllm/blob/fb6af8bc086328ca6659e72d11ffd4309ce4de22/vllm/model_executor/models/deepseek_v2.py
"""Inference-only DeepseekV2 model."""

import concurrent.futures
import logging
import os
from enum import IntEnum, auto
from typing import Any, Dict, Iterable, Optional, Tuple

import torch
import torch.nn.functional as F
from torch import nn
from tqdm import tqdm
from transformers import PretrainedConfig

from sglang.srt.distributed import (
    get_moe_expert_parallel_world_size,
    get_tensor_model_parallel_world_size,
    parallel_state,
    tensor_model_parallel_all_reduce,
)
from sglang.srt.distributed.device_communicators.pynccl_allocator import (
    use_symmetric_memory,
)
from sglang.srt.eplb.expert_distribution import get_global_expert_distribution_recorder
from sglang.srt.eplb.expert_location import ModelConfigForExpertLocation
from sglang.srt.eplb.expert_location_dispatch import ExpertLocationDispatchInfo
from sglang.srt.layers.activation import SiluAndMul
from sglang.srt.layers.amx_utils import PackWeightMethod
from sglang.srt.layers.communicator import (
    LayerCommunicator,
    LayerScatterModes,
    enable_moe_dense_fully_dp,
)
from sglang.srt.layers.dp_attention import (
    get_attention_tp_rank,
    get_attention_tp_size,
    get_local_attention_dp_size,
)
from sglang.srt.layers.layernorm import RMSNorm
from sglang.srt.layers.linear import (
    ColumnParallelLinear,
    MergedColumnParallelLinear,
    ReplicatedLinear,
    RowParallelLinear,
)
from sglang.srt.layers.logits_processor import LogitsProcessor
from sglang.srt.layers.moe.ep_moe.layer import DeepEPMoE, get_moe_impl_class
<<<<<<< HEAD
from sglang.srt.layers.moe.ep_moe.token_dispatcher import DeepEPDispatcher
from sglang.srt.layers.moe.fused_moe_triton import FusedMoE
from sglang.srt.layers.moe.topk import TopK, TopKOutput
=======
from sglang.srt.layers.moe.topk import TopK
from sglang.srt.layers.moe.utils import should_use_flashinfer_trtllm_moe
>>>>>>> 6337d905
from sglang.srt.layers.quantization import deep_gemm_wrapper
from sglang.srt.layers.quantization.base_config import QuantizationConfig
from sglang.srt.layers.quantization.fp8_kernel import (
    is_fp8_fnuz,
    per_tensor_quant_mla_fp8,
    per_token_group_quant_mla_deep_gemm_masked_fp8,
)
from sglang.srt.layers.quantization.fp8_utils import (
    block_quant_dequant,
    block_quant_to_tensor_quant,
    channel_quant_to_tensor_quant,
    normalize_e4m3fn_to_e4m3fnuz,
    requant_weight_ue8m0_inplace,
)
from sglang.srt.layers.quantization.int8_utils import (
    block_dequant as int8_block_dequant,
)
from sglang.srt.layers.radix_attention import RadixAttention
from sglang.srt.layers.rotary_embedding import get_rope, get_rope_wrapper
from sglang.srt.layers.utils import is_sm100_supported
from sglang.srt.layers.vocab_parallel_embedding import (
    ParallelLMHead,
    VocabParallelEmbedding,
)
from sglang.srt.managers.schedule_batch import global_server_args_dict
from sglang.srt.model_executor.forward_batch_info import ForwardBatch
from sglang.srt.model_loader.weight_utils import default_weight_loader
from sglang.srt.two_batch_overlap import (
    MaybeTboDeepEPDispatcher,
    model_forward_maybe_tbo,
)
from sglang.srt.utils import (
    BumpAllocator,
    LazyValue,
    add_prefix,
    bind_or_assign,
    cpu_has_amx_support,
    get_bool_env_var,
    get_device_sm,
    get_int_env_var,
    is_cpu,
    is_cuda,
    is_flashinfer_available,
    is_hip,
    is_non_idle_and_non_empty,
    log_info_on_rank0,
    use_intel_amx_backend,
)

_is_hip = is_hip()
_is_cuda = is_cuda()
_is_fp8_fnuz = is_fp8_fnuz()
_use_aiter = get_bool_env_var("SGLANG_USE_AITER") and _is_hip
_is_cpu_amx_available = cpu_has_amx_support()
_is_cpu = is_cpu()
_device_sm = get_device_sm()

if _is_cuda:
    from sgl_kernel import (
        awq_dequantize,
        bmm_fp8,
        dsv3_fused_a_gemm,
        dsv3_router_gemm,
        merge_state_v2,
    )
elif _is_cpu and _is_cpu_amx_available:
    pass
elif _is_hip:
    from sglang.srt.layers.quantization.awq_triton import (
        awq_dequantize_triton as awq_dequantize,
    )
else:
    from vllm._custom_ops import awq_dequantize

if _is_hip:
    from sglang.srt.layers.attention.triton_ops.rocm_mla_decode_rope import (
        decode_attention_fwd_grouped_rope,
    )

_is_flashinfer_available = is_flashinfer_available()
_is_sm100_supported = is_cuda() and is_sm100_supported()


logger = logging.getLogger(__name__)


class AttnForwardMethod(IntEnum):
    # Use multi-head attention
    MHA = auto()

    # Use absorbed multi-latent attention
    MLA = auto()

    # Use multi-head attention, but with KV cache chunked.
    # This method can avoid OOM when prefix lengths are long.
    MHA_CHUNKED_KV = auto()

    # Use MLA but with fused RoPE
    MLA_FUSED_ROPE = auto()

    # Use MLA with fused RoPE kernel for CPU
    MLA_FUSED_ROPE_CPU = auto()


class DeepseekV2MLP(nn.Module):
    def __init__(
        self,
        hidden_size: int,
        intermediate_size: int,
        hidden_act: str,
        quant_config: Optional[QuantizationConfig] = None,
        reduce_results: bool = True,
        prefix: str = "",
        tp_rank: Optional[int] = None,
        tp_size: Optional[int] = None,
    ) -> None:
        super().__init__()
        self.tp_size = tp_size

        self.gate_up_proj = MergedColumnParallelLinear(
            hidden_size,
            [intermediate_size] * 2,
            bias=False,
            quant_config=quant_config,
            prefix=add_prefix("gate_up_proj", prefix),
            tp_rank=tp_rank,
            tp_size=tp_size,
        )
        self.down_proj = RowParallelLinear(
            intermediate_size,
            hidden_size,
            bias=False,
            quant_config=quant_config,
            reduce_results=reduce_results,
            prefix=add_prefix("down_proj", prefix),
            tp_rank=tp_rank,
            tp_size=tp_size,
        )
        if hidden_act != "silu":
            raise ValueError(
                f"Unsupported activation: {hidden_act}. "
                "Only silu is supported for now."
            )
        self.act_fn = SiluAndMul()

    def forward(
        self,
        x,
        forward_batch=None,
        should_allreduce_fusion: bool = False,
        use_reduce_scatter: bool = False,
    ):
        if (self.tp_size == 1) and x.shape[0] == 0:
            return x

        gate_up, _ = self.gate_up_proj(x)
        x = self.act_fn(gate_up)
        x, _ = self.down_proj(
            x, skip_all_reduce=should_allreduce_fusion or use_reduce_scatter
        )
        return x


class MoEGate(nn.Module):
    def __init__(
        self,
        config,
        prefix: str = "",
        is_nextn: bool = False,
    ):
        super().__init__()
        self.is_nextn = is_nextn
        self.weight = nn.Parameter(
            torch.empty((config.n_routed_experts, config.hidden_size))
        )
        if config.topk_method == "noaux_tc":
            self.e_score_correction_bias = nn.Parameter(
                torch.empty((config.n_routed_experts), dtype=torch.float32)
            )
        else:
            self.e_score_correction_bias = None
        if _is_cpu and _is_cpu_amx_available:
            self.quant_method = PackWeightMethod(weight_names=["weight"])

    def forward(self, hidden_states):
        if use_intel_amx_backend(self):
            return torch.ops.sgl_kernel.weight_packed_linear(
                hidden_states,
                self.weight,
                None,  # bias
                True,  # is_vnni
            )

        # NOTE: For some unknown reason, router_gemm seems degrade accept length.
        if (
            _is_cuda
            and hidden_states.shape[0] <= 16
            and hidden_states.shape[1] == 7168
            and self.weight.shape[0] == 256
            and _device_sm >= 90
        ):
            # router gemm output float32
            logits = dsv3_router_gemm(hidden_states, self.weight)
        else:
            logits = F.linear(hidden_states, self.weight, None)

        return logits


class DeepseekV2MoE(nn.Module):

    def __init__(
        self,
        config: PretrainedConfig,
        layer_id: int,
        quant_config: Optional[QuantizationConfig] = None,
        prefix: str = "",
        alt_stream: Optional[torch.cuda.Stream] = None,
        is_nextn: bool = False,
    ):
        super().__init__()
        self.tp_size = get_tensor_model_parallel_world_size()
        self.routed_scaling_factor = config.routed_scaling_factor
        self.n_shared_experts = config.n_shared_experts
        self.num_fused_shared_experts = (
            0
            if global_server_args_dict["disable_shared_experts_fusion"]
            else config.n_shared_experts
        )
        self.config = config
        self.layer_id = layer_id
        self.alt_stream = alt_stream

        if self.tp_size > config.n_routed_experts:
            raise ValueError(
                f"Tensor parallel size {self.tp_size} is greater than "
                f"the number of experts {config.n_routed_experts}."
            )

        if config.hidden_act != "silu":
            raise ValueError(
                f"Unsupported activation: {config.hidden_act}. "
                "Only silu is supported for now."
            )

        self.gate = MoEGate(
            config=config, prefix=add_prefix("gate", prefix), is_nextn=is_nextn
        )

        self.topk = TopK(
            top_k=config.num_experts_per_tok + self.num_fused_shared_experts,
            renormalize=config.norm_topk_prob,
            use_grouped_topk=True,
            num_expert_group=config.n_group,
            num_fused_shared_experts=self.num_fused_shared_experts,
            topk_group=config.topk_group,
            correction_bias=self.gate.e_score_correction_bias,
            routed_scaling_factor=self.routed_scaling_factor,
        )

        self.experts = get_moe_impl_class()(
            num_experts=config.n_routed_experts
            + self.num_fused_shared_experts
            + global_server_args_dict["ep_num_redundant_experts"],
            num_fused_shared_experts=self.num_fused_shared_experts,
            top_k=config.num_experts_per_tok + self.num_fused_shared_experts,
            hidden_size=config.hidden_size,
            intermediate_size=config.moe_intermediate_size,
            layer_id=self.layer_id,
            quant_config=quant_config,
            routed_scaling_factor=self.routed_scaling_factor,
            prefix=add_prefix("experts", prefix),
            **(
<<<<<<< HEAD
                dict(deepep_mode=DeepEPMode[global_server_args_dict["deepep_mode"]])
                if global_server_args_dict["enable_deepep_moe"]
                and (not global_server_args_dict["enable_flashinfer_moe"])
=======
                dict(deepep_mode=global_server_args_dict["deepep_mode"])
                if global_server_args_dict["moe_a2a_backend"].is_deepep()
>>>>>>> 6337d905
                else {}
            ),
            # Additional args for FusedMoE
            **(
                dict(
<<<<<<< HEAD
                    enable_flashinfer_moe=True,
                    # TODO the naming is confusing now, wait for refactor
                    enable_ep_moe=global_server_args_dict["enable_ep_moe"]
                    or global_server_args_dict["enable_deepep_moe"],
=======
                    enable_flashinfer_cutlass_moe=True,
>>>>>>> 6337d905
                )
                if global_server_args_dict["enable_flashinfer_cutlass_moe"]
                else {}
            ),
            **(
                dict(
                    renormalize=config.norm_topk_prob,
                    use_grouped_topk=True,
                    num_expert_group=config.n_group,
                    topk_group=config.topk_group,
                    correction_bias=self.gate.e_score_correction_bias,
                )
                if should_use_flashinfer_trtllm_moe()
                else {}
            ),
        )

        self.shared_experts_is_int8 = False
        self.shared_experts_is_fp8 = False
        self.shared_experts_weight_block_size = None
        if config.n_shared_experts is not None and self.num_fused_shared_experts == 0:
            intermediate_size = config.moe_intermediate_size * config.n_shared_experts
            # disable tp for shared experts when enable deepep moe
            self.shared_experts = DeepseekV2MLP(
                hidden_size=config.hidden_size,
                intermediate_size=intermediate_size,
                hidden_act=config.hidden_act,
                quant_config=quant_config,
                reduce_results=False,
                prefix=add_prefix("shared_experts", prefix),
                **(
                    dict(tp_rank=0, tp_size=1)
                    if global_server_args_dict["moe_a2a_backend"].is_deepep()
                    else {}
                ),
            )
            is_packed_weight = hasattr(
                self.shared_experts.gate_up_proj.quant_method, "quant_config"
            ) and self.shared_experts.gate_up_proj.quant_method.quant_config.get_name() in {
                "awq",
                "awq_marlin",
                "moe_wna16",
            }
            self.shared_experts_is_int8 = (
                not is_packed_weight
                and self.shared_experts.gate_up_proj.weight.dtype == torch.int8
            )
            self.shared_experts_is_fp8 = (
                not is_packed_weight
                and self.shared_experts.gate_up_proj.weight.dtype == torch.float8_e4m3fn
            )
            if self.shared_experts_is_fp8:
                assert (
                    self.shared_experts.gate_up_proj.quant_method.quant_config.weight_block_size
                    == self.shared_experts.down_proj.quant_method.quant_config.weight_block_size
                )
                self.shared_experts_weight_block_size = (
                    self.shared_experts.gate_up_proj.quant_method.quant_config.weight_block_size
                )

        self.top_k = config.num_experts_per_tok

        if global_server_args_dict["moe_a2a_backend"].is_deepep():
            # TODO: we will support tp < ep in the future
            self.ep_size = get_moe_expert_parallel_world_size()
            self.num_experts = (
                config.n_routed_experts
                + global_server_args_dict["ep_num_redundant_experts"]
            )
            self.renormalize = config.norm_topk_prob
            self.topk_group = config.topk_group
            self.num_expert_group = config.n_group
            self.correction_bias = (
                self.gate.e_score_correction_bias.data
                if self.gate.e_score_correction_bias is not None
                else None
            )

            self.deepep_dispatcher = MaybeTboDeepEPDispatcher(
                group=parallel_state.get_tp_group().device_group,
                router_topk=self.top_k,
                permute_fusion=True,
                num_experts=self.num_experts,
                num_local_experts=config.n_routed_experts // self.tp_size,
                hidden_size=config.hidden_size,
                params_dtype=config.torch_dtype,
                deepep_mode=global_server_args_dict["deepep_mode"],
                async_finish=True,
                return_recv_hook=True,
            )

        self._enable_deepep_moe = global_server_args_dict["moe_a2a_backend"].is_deepep()

    def get_moe_weights(self):
        return [
            x.data
            for name, x in self.experts.named_parameters()
            if name not in ["correction_bias"]
        ]

    def forward(
        self,
        hidden_states: torch.Tensor,
        forward_batch: Optional[ForwardBatch] = None,
        should_allreduce_fusion: bool = False,
        use_reduce_scatter: bool = False,
    ) -> torch.Tensor:
        if not self._enable_deepep_moe:
            DUAL_STREAM_TOKEN_THRESHOLD = 1024
            if (
                self.alt_stream is not None
                and self.num_fused_shared_experts == 0
                and hidden_states.shape[0] <= DUAL_STREAM_TOKEN_THRESHOLD
            ):
                return self.forward_normal_dual_stream(
                    hidden_states, should_allreduce_fusion, use_reduce_scatter
                )
            else:
                return self.forward_normal(
                    hidden_states, should_allreduce_fusion, use_reduce_scatter
                )
        else:
            return self.forward_deepep(hidden_states, forward_batch)

    def forward_normal_dual_stream(
        self,
        hidden_states: torch.Tensor,
        should_allreduce_fusion: bool = False,
        use_reduce_scatter: bool = False,
    ) -> torch.Tensor:

        current_stream = torch.cuda.current_stream()
        self.alt_stream.wait_stream(current_stream)
        shared_output = self._forward_shared_experts(hidden_states)

        with torch.cuda.stream(self.alt_stream):
            # router_logits: (num_tokens, n_experts)
            router_logits = self.gate(hidden_states)
            kwargs = {"hidden_states": hidden_states}

            # FlashInferFP4MoE (TRTLLM path) expects (TopK, router_logits) tuple
            # Regular FusedMoE (CUTLASS path) expects StandardTopKOutput
            if should_use_flashinfer_trtllm_moe():
                kwargs["topk_output"] = (self.topk, router_logits)
            else:
                kwargs["topk_output"] = self.topk(hidden_states, router_logits)

            final_hidden_states = self.experts(**kwargs)
            if not _is_cuda:
                final_hidden_states *= self.routed_scaling_factor
        current_stream.wait_stream(self.alt_stream)
        with use_symmetric_memory(parallel_state.get_tp_group()) as sm:
            final_hidden_states_out = torch.empty_like(final_hidden_states)
        torch.add(final_hidden_states, shared_output, out=final_hidden_states_out)
        final_hidden_states = final_hidden_states_out
        sm.tag(final_hidden_states)
        if self.tp_size > 1 and not should_allreduce_fusion and not use_reduce_scatter:
            final_hidden_states = tensor_model_parallel_all_reduce(final_hidden_states)
        return final_hidden_states

    def forward_normal(
        self,
        hidden_states: torch.Tensor,
        should_allreduce_fusion: bool = False,
        use_reduce_scatter: bool = False,
    ) -> torch.Tensor:
        if hasattr(self, "shared_experts") and use_intel_amx_backend(
            self.shared_experts.gate_up_proj
        ):
            return self.forward_cpu(hidden_states, should_allreduce_fusion)

        shared_output = self._forward_shared_experts(hidden_states)
        # router_logits: (num_tokens, n_experts)
        router_logits = self.gate(hidden_states)
        kwargs = {"hidden_states": hidden_states}

        # FlashInferFP4MoE (TRTLLM path) expects (TopK, router_logits) tuple
        # Regular FusedMoE (CUTLASS path) expects StandardTopKOutput
        if should_use_flashinfer_trtllm_moe():
            kwargs["topk_output"] = (self.topk, router_logits)
        else:
            kwargs["topk_output"] = self.topk(hidden_states, router_logits)

        final_hidden_states = self.experts(**kwargs)
        if not _is_cuda and not _use_aiter:
            # fused in biased_grouped_topk so we can skip here
            final_hidden_states *= self.routed_scaling_factor
        if shared_output is not None:
            with use_symmetric_memory(parallel_state.get_tp_group()) as sm:
                final_hidden_states_out = torch.empty_like(final_hidden_states)
            torch.add(final_hidden_states, shared_output, out=final_hidden_states_out)
            final_hidden_states = final_hidden_states_out
            sm.tag(final_hidden_states)
        if self.tp_size > 1 and not should_allreduce_fusion and not use_reduce_scatter:
            final_hidden_states = tensor_model_parallel_all_reduce(final_hidden_states)
        return final_hidden_states

    def forward_cpu(
        self,
        hidden_states: torch.Tensor,
        should_allreduce_fusion: bool = False,
    ) -> torch.Tensor:
        # router_logits: (num_tokens, n_experts)
        router_logits = self.gate(hidden_states)
        topk_output = self.topk(hidden_states, router_logits)
        fused_experts_out = self.experts(
            hidden_states=hidden_states, topk_output=topk_output
        )

        assert use_intel_amx_backend(
            self.shared_experts.gate_up_proj
        ) == use_intel_amx_backend(self.shared_experts.down_proj)
        # [Note] inplace should be False in fused_experts.
        # If inplace is True in fused_experts (self.experts), hidden_states will be changed after fused_experts
        # While hidden_states is still needed in shared_expert.
        final_hidden_states = torch.ops.sgl_kernel.shared_expert_cpu(
            hidden_states,
            self.shared_experts.gate_up_proj.weight,
            self.shared_experts.down_proj.weight,
            fused_experts_out,
            self.routed_scaling_factor,
            True,  # inplace
            self.shared_experts_is_int8,  # use_int8_w8a8
            self.shared_experts_is_fp8,  # use_fp8_w8a16
            (
                self.shared_experts.gate_up_proj.weight_scale
                if self.shared_experts_is_int8
                else (
                    self.shared_experts.gate_up_proj.weight_scale_inv
                    if self.shared_experts_is_fp8
                    else None
                )
            ),  # w1_scale
            (
                self.shared_experts.down_proj.weight_scale
                if self.shared_experts_is_int8
                else (
                    self.shared_experts.down_proj.weight_scale_inv
                    if self.shared_experts_is_fp8
                    else None
                )
            ),  # w2_scale
            (
                self.shared_experts_weight_block_size
                if self.shared_experts_is_fp8
                else None
            ),  # block_size
            None,  # a1_scale
            None,  # a2_scale
            True,  # is_vnni
        )
        if self.tp_size > 1 and not should_allreduce_fusion:
            final_hidden_states = tensor_model_parallel_all_reduce(final_hidden_states)
        return final_hidden_states

    def forward_deepep(
        self, hidden_states: torch.Tensor, forward_batch: ForwardBatch
    ) -> torch.Tensor:
        shared_output = None
        if hidden_states.shape[0] > 0:
            # router_logits: (num_tokens, n_experts)
            router_logits = self.gate(hidden_states)
            shared_output = self._forward_shared_experts(hidden_states)
            topk_weights, topk_idx, _ = self.topk(
                hidden_states,
                router_logits,
                num_token_non_padded=forward_batch.num_token_non_padded,
                expert_location_dispatch_info=ExpertLocationDispatchInfo.init_new(
                    layer_id=self.layer_id,
                ),
            )
        else:
            topk_idx = torch.full(
                (0, self.top_k), -1, dtype=torch.int, device=hidden_states.device
            )
            topk_weights = torch.empty(
                (0, self.top_k), dtype=torch.float32, device=hidden_states.device
            )
<<<<<<< HEAD
        if self.ep_size > 1:
            # TODO(ch-wan): allow users to set num_max_dispatch_tokens_per_rank value
            (
                hidden_states,
                topk_idx,
                topk_weights,
                reorder_topk_ids,
                num_recv_tokens_per_expert,
                seg_indptr,
                masked_m,
                expected_m,
            ) = self.deepep_dispatcher.dispatch(
                hidden_states=hidden_states,
                topk_idx=topk_idx,
                topk_weights=topk_weights,
                forward_batch=forward_batch,
            )
        # TODO temporary branching, wait for refactor
        if isinstance(self.experts, FusedMoE):
            final_hidden_states = self.experts(
                hidden_states=hidden_states,
                topk_output=TopKOutput(
                    topk_ids=topk_idx
                    + self.experts.local_num_experts * self.experts.ep_rank,
                    topk_weights=topk_weights,
                    router_logits=None,
                ),
            )
        else:
            final_hidden_states = self.experts(
                hidden_states=hidden_states,
                topk_idx=topk_idx,
                topk_weights=topk_weights,
                reorder_topk_ids=reorder_topk_ids,
                seg_indptr=seg_indptr,
                masked_m=masked_m,
                expected_m=expected_m,
                num_recv_tokens_per_expert=num_recv_tokens_per_expert,
                forward_batch=forward_batch,
            )
        if self.ep_size > 1:
            final_hidden_states = self.deepep_dispatcher.combine(
                hidden_states=final_hidden_states,
                topk_idx=topk_idx,
                topk_weights=topk_weights,
                forward_batch=forward_batch,
            )
=======

        final_hidden_states = self.experts(
            hidden_states=hidden_states,
            topk_idx=topk_idx,
            topk_weights=topk_weights,
            forward_batch=forward_batch,
        )
>>>>>>> 6337d905

        # TODO temporary branching, wait for refactor
        if isinstance(self.experts, FusedMoE):
            if shared_output is not None:
                final_hidden_states += shared_output
        else:
            if shared_output is not None:
                x = shared_output
                x.add_(final_hidden_states, alpha=self.routed_scaling_factor)
                final_hidden_states = x
            else:
                final_hidden_states *= self.routed_scaling_factor

        return final_hidden_states

    def _forward_shared_experts(self, hidden_states):
        if self.num_fused_shared_experts == 0:
            return self.shared_experts(hidden_states)
        else:
            return None

    def op_gate(self, state):
        if is_non_idle_and_non_empty(
            state.forward_batch.forward_mode, state.hidden_states_mlp_input
        ):
            # router_logits: (num_tokens, n_experts)
            state.router_logits = self.gate(state.hidden_states_mlp_input)
        else:
            state.router_logits = None

    def op_shared_experts(self, state):
        hidden_states_mlp_input = state.pop("hidden_states_mlp_input")
        if (self.num_fused_shared_experts == 0) and is_non_idle_and_non_empty(
            state.forward_batch.forward_mode, hidden_states_mlp_input
        ):
            state.shared_output = self.shared_experts(hidden_states_mlp_input)
        else:
            state.shared_output = None

    def op_select_experts(self, state):
        router_logits = state.pop("router_logits")
        hidden_states = state.hidden_states_mlp_input

        if router_logits is not None:
            with get_global_expert_distribution_recorder().with_current_layer(
                self.layer_id
            ):
                state.topk_weights_local, state.topk_idx_local, _ = self.topk(
                    hidden_states=hidden_states,
                    router_logits=router_logits,
                    num_token_non_padded=state.forward_batch.num_token_non_padded,
                    expert_location_dispatch_info=ExpertLocationDispatchInfo.init_new(
                        layer_id=self.layer_id,
                    ),
                )
        else:
            state.topk_idx_local = torch.full(
                (0, self.top_k), -1, dtype=torch.int, device=hidden_states.device
            )
            state.topk_weights_local = torch.empty(
                (0, self.top_k), dtype=torch.float32, device=hidden_states.device
            )

    def op_dispatch_a(self, state):
        if self.ep_size > 1:
            self.experts.deepep_dispatcher.dispatch_a(
                hidden_states=state.hidden_states_mlp_input,
                topk_idx=state.pop("topk_idx_local"),
                topk_weights=state.pop("topk_weights_local"),
                forward_batch=state.forward_batch,
                tbo_subbatch_index=state.get("tbo_subbatch_index"),
            )

    def op_dispatch_b(self, state):
        if self.ep_size > 1:
            with get_global_expert_distribution_recorder().with_current_layer(
                self.layer_id
            ):
                state.dispatch_output = self.experts.deepep_dispatcher.dispatch_b(
                    tbo_subbatch_index=state.get("tbo_subbatch_index"),
                )

    def op_experts(self, state):
        state.hidden_states_experts_output = self.experts.moe_impl(
            dispatch_output=state.dispatch_output,
        )

    def op_combine_a(self, state):
        if self.ep_size > 1:
            self.experts.deepep_dispatcher.combine_a(
                hidden_states=state.pop("hidden_states_experts_output"),
                topk_idx=state.dispatch_output.topk_idx,
                topk_weights=state.dispatch_output.topk_weights,
                forward_batch=state.forward_batch,
                tbo_subbatch_index=state.get("tbo_subbatch_index"),
            )
            state.pop("dispatch_output")

    def op_combine_b(self, state):
        if self.ep_size > 1:
            state.hidden_states_after_combine = (
                self.experts.deepep_dispatcher.combine_b(
                    tbo_subbatch_index=state.get("tbo_subbatch_index"),
                )
            )

    def op_output(self, state):
        final_hidden_states = state.pop("hidden_states_after_combine")

        if (shared_output := state.pop("shared_output")) is not None:
            x = shared_output
            x.add_(final_hidden_states, alpha=self.routed_scaling_factor)
            final_hidden_states = x
        else:
            final_hidden_states *= self.routed_scaling_factor

        state.hidden_states_mlp_output = final_hidden_states


def yarn_get_mscale(scale: float = 1, mscale: float = 1) -> float:
    import math

    if scale <= 1:
        return 1.0
    return 0.1 * mscale * math.log(scale) + 1.0


class DeepseekV2AttentionMLA(nn.Module):

    def __init__(
        self,
        config: PretrainedConfig,
        hidden_size: int,
        num_heads: int,
        qk_nope_head_dim: int,
        qk_rope_head_dim: int,
        v_head_dim: int,
        q_lora_rank: int,
        kv_lora_rank: int,
        rope_theta: float = 10000,
        rope_scaling: Optional[Dict[str, Any]] = None,
        max_position_embeddings: int = 8192,
        quant_config: Optional[QuantizationConfig] = None,
        reduce_results: bool = True,
        layer_id: int = None,
        prefix: str = "",
        alt_stream: Optional[torch.cuda.Stream] = None,
    ) -> None:
        super().__init__()
        self.layer_id = layer_id
        self.hidden_size = hidden_size
        self.qk_nope_head_dim = qk_nope_head_dim
        self.qk_rope_head_dim = qk_rope_head_dim
        self.qk_head_dim = qk_nope_head_dim + qk_rope_head_dim
        self.v_head_dim = v_head_dim
        self.q_lora_rank = q_lora_rank
        self.kv_lora_rank = kv_lora_rank
        attn_tp_rank = get_attention_tp_rank()
        attn_tp_size = get_attention_tp_size()

        self.num_heads = num_heads
        assert num_heads % attn_tp_size == 0
        self.num_local_heads = num_heads // attn_tp_size
        self.scaling = self.qk_head_dim**-0.5
        self.rope_theta = rope_theta
        self.max_position_embeddings = max_position_embeddings

        # For tensor parallel attention
        if self.q_lora_rank is not None:
            self.fused_qkv_a_proj_with_mqa = ReplicatedLinear(
                self.hidden_size,
                self.q_lora_rank + self.kv_lora_rank + self.qk_rope_head_dim,
                bias=False,
                quant_config=quant_config,
                prefix=add_prefix("fused_qkv_a_proj_with_mqa", prefix),
            )
            self.q_a_layernorm = RMSNorm(self.q_lora_rank, eps=config.rms_norm_eps)
            self.q_b_proj = ColumnParallelLinear(
                q_lora_rank,
                self.num_heads * self.qk_head_dim,
                bias=False,
                quant_config=quant_config,
                prefix=add_prefix("q_b_proj", prefix),
                tp_rank=attn_tp_rank,
                tp_size=attn_tp_size,
            )
        else:
            self.q_proj = ColumnParallelLinear(
                self.hidden_size,
                self.num_heads * self.qk_head_dim,
                bias=False,
                quant_config=quant_config,
                prefix=add_prefix("q_proj", prefix),
                tp_rank=attn_tp_rank,
                tp_size=attn_tp_size,
            )
            self.kv_a_proj_with_mqa = ReplicatedLinear(
                self.hidden_size,
                self.kv_lora_rank + self.qk_rope_head_dim,
                bias=False,
                quant_config=quant_config,
                prefix=add_prefix("kv_a_proj_with_mqa", prefix),
            )

        self.kv_b_proj = ColumnParallelLinear(
            self.kv_lora_rank,
            self.num_heads * (self.qk_nope_head_dim + self.v_head_dim),
            bias=False,
            quant_config=quant_config,
            prefix=add_prefix("kv_b_proj", prefix),
            tp_rank=attn_tp_rank,
            tp_size=attn_tp_size,
        )
        # O projection.
        self.o_proj = RowParallelLinear(
            self.num_heads * self.v_head_dim,
            self.hidden_size,
            bias=False,
            quant_config=quant_config,
            reduce_results=reduce_results,
            prefix=add_prefix("o_proj", prefix),
            tp_rank=attn_tp_rank,
            tp_size=attn_tp_size,
        )
        self.kv_a_layernorm = RMSNorm(self.kv_lora_rank, eps=config.rms_norm_eps)

        if rope_scaling:
            rope_scaling["rope_type"] = "deepseek_yarn"

        self.rotary_emb = get_rope_wrapper(
            qk_rope_head_dim,
            rotary_dim=qk_rope_head_dim,
            max_position=max_position_embeddings,
            base=rope_theta,
            rope_scaling=rope_scaling,
            is_neox_style=False,
            device=global_server_args_dict["device"],
        )

        if rope_scaling:
            mscale_all_dim = rope_scaling.get("mscale_all_dim", False)
            scaling_factor = rope_scaling["factor"]
            mscale = yarn_get_mscale(scaling_factor, float(mscale_all_dim))
            self.scaling = self.scaling * mscale * mscale
        else:
            self.rotary_emb.forward = self.rotary_emb.forward_native

        self.attn_mqa = RadixAttention(
            self.num_local_heads,
            self.kv_lora_rank + self.qk_rope_head_dim,
            self.scaling,
            num_kv_heads=1,
            layer_id=layer_id,
            v_head_dim=self.kv_lora_rank,
            quant_config=quant_config,
            prefix=add_prefix("attn_mqa", prefix),
        )

        self.attn_mha = RadixAttention(
            self.num_local_heads,
            self.qk_nope_head_dim + self.qk_rope_head_dim,
            self.scaling,
            num_kv_heads=self.num_local_heads,
            layer_id=layer_id,
            v_head_dim=self.v_head_dim,
            quant_config=quant_config,
            prefix=add_prefix("attn_mha", prefix),
        )

        self.alt_stream = alt_stream
        self.attn_mha.kv_b_proj = None

        self.w_kc = None
        self.w_vc = None
        self.w_scale = 1.0

        self.w_scale_k = None
        self.w_scale_v = None
        self.use_deep_gemm_bmm = False

        self.flashinfer_mla_disable_ragged = global_server_args_dict[
            "flashinfer_mla_disable_ragged"
        ]
        self.disable_chunked_prefix_cache = global_server_args_dict[
            "disable_chunked_prefix_cache"
        ]

        self.current_attention_backend = (
            None  # Attention backend used by current forward batch
        )
        self.rocm_fused_decode_mla = get_bool_env_var(
            "SGLANG_ROCM_FUSED_DECODE_MLA", "false"
        )

        # TODO: Design a finer way to determine the threshold
        self.chunked_prefix_cache_threshold = get_int_env_var(
            "SGL_CHUNKED_PREFIX_CACHE_THRESHOLD", 8192
        )

        # If we have self.fused_qkv_a_proj_with_mqa and we're running on CPU, we will choose the torch.ops.sgl_kernel.qkv_proj_with_rope_fused_weight kernel
        # which requires self.w_kc and self.w_vc to be packed.
        # If not, we will use torch.bmm and weight shouldn't be packed in this case
        has_fused_proj = hasattr(self, "fused_qkv_a_proj_with_mqa")
        if has_fused_proj and _is_cpu and _is_cpu_amx_available:
            self.quant_method = PackWeightMethod(
                weight_names=["w_kc", "w_vc"], transpose_dims=[[1, 2], [1, 2]]
            )

        is_packed_weight = (
            has_fused_proj
            and hasattr(self.fused_qkv_a_proj_with_mqa.quant_method, "quant_config")
            and self.fused_qkv_a_proj_with_mqa.quant_method.quant_config.get_name()
            in {"awq", "awq_marlin", "moe_wna16"}
        )
        self.use_min_latency_fused_a_gemm = (
            has_fused_proj
            and not is_packed_weight
            and self.fused_qkv_a_proj_with_mqa.weight.dtype == torch.bfloat16
            and self.fused_qkv_a_proj_with_mqa.weight.shape[0] == 2112
            and self.fused_qkv_a_proj_with_mqa.weight.shape[1] == 7168
            and _is_cuda
            and _device_sm >= 90
        )

        self.qkv_proj_with_rope_is_int8 = (
            has_fused_proj
            and not is_packed_weight
            and self.fused_qkv_a_proj_with_mqa.weight.dtype == torch.int8
        )
        self.qkv_proj_with_rope_is_fp8 = (
            has_fused_proj
            and not is_packed_weight
            and self.fused_qkv_a_proj_with_mqa.weight.dtype == torch.float8_e4m3fn
        )

        self.weight_block_size = None
        if self.qkv_proj_with_rope_is_fp8 and _is_cpu and _is_cpu_amx_available:
            assert getattr(
                self.fused_qkv_a_proj_with_mqa.quant_method, "block_quant", False
            ) == getattr(self.q_b_proj.quant_method, "block_quant", False)
            use_block_quant = getattr(
                self.fused_qkv_a_proj_with_mqa.quant_method, "block_quant", False
            )

            if use_block_quant:
                assert (
                    self.fused_qkv_a_proj_with_mqa.quant_method.quant_config.weight_block_size
                    == self.q_b_proj.quant_method.quant_config.weight_block_size
                )
                self.weight_block_size = (
                    self.fused_qkv_a_proj_with_mqa.quant_method.quant_config.weight_block_size
                )

    def dispatch_attn_forward_method(
        self, forward_batch: ForwardBatch
    ) -> AttnForwardMethod:
        def _dispatch_mla_subtype():
            if _is_hip:
                if (
                    self.rocm_fused_decode_mla
                    and forward_batch.forward_mode.is_decode()
                ):
                    return AttnForwardMethod.MLA_FUSED_ROPE
                else:
                    return AttnForwardMethod.MLA
            else:
                if hasattr(self, "fused_qkv_a_proj_with_mqa") and use_intel_amx_backend(
                    self
                ):
                    return AttnForwardMethod.MLA_FUSED_ROPE_CPU
                else:
                    return AttnForwardMethod.MLA

        # Determine attention backend used by current forward batch
        if forward_batch.forward_mode.is_decode_or_idle():
            attention_backend = global_server_args_dict["decode_attention_backend"]
        else:
            attention_backend = global_server_args_dict["prefill_attention_backend"]
        self.current_attention_backend = attention_backend

        if attention_backend == "ascend":
            return AttnForwardMethod.MLA
        elif attention_backend == "flashinfer":
            # Flashinfer MLA: Do not absorb when enabling ragged prefill
            if (
                not self.flashinfer_mla_disable_ragged
                and forward_batch.forward_mode.is_extend()
                and not forward_batch.forward_mode.is_target_verify()
                and not forward_batch.forward_mode.is_draft_extend()
                and sum(forward_batch.extend_prefix_lens_cpu) == 0
            ):
                return AttnForwardMethod.MHA
            else:
                return _dispatch_mla_subtype()
        elif attention_backend == "fa3":
            # Flash Attention: Use MHA with chunked KV cache when prefilling on long sequences.
            if forward_batch.extend_prefix_lens_cpu is not None:
                sum_extend_prefix_lens = sum(forward_batch.extend_prefix_lens_cpu)
            if (
                forward_batch.forward_mode.is_extend()
                and not self.disable_chunked_prefix_cache
                and not forward_batch.forward_mode.is_target_verify()
                and not forward_batch.forward_mode.is_draft_extend()
                and (
                    sum_extend_prefix_lens >= self.chunked_prefix_cache_threshold
                    or sum_extend_prefix_lens == 0
                )
            ):
                return AttnForwardMethod.MHA_CHUNKED_KV
            else:
                return _dispatch_mla_subtype()
        elif attention_backend == "aiter":
            if (
                forward_batch.forward_mode.is_extend()
                and not forward_batch.forward_mode.is_target_verify()
                and not forward_batch.forward_mode.is_draft_extend()
            ):
                return AttnForwardMethod.MHA
            else:
                return AttnForwardMethod.MLA
        else:
            # Triton: Use normal computation for prefill and use weight absorption for extend/decode
            if (
                forward_batch.forward_mode.is_extend()
                and not forward_batch.forward_mode.is_target_verify()
                and not forward_batch.forward_mode.is_draft_extend()
                and sum(forward_batch.extend_prefix_lens_cpu) == 0
            ):
                return AttnForwardMethod.MHA
            else:
                return _dispatch_mla_subtype()

    def op_prepare(self, state):
        state.attn_intermediate_state = self.forward_prepare(
            positions=state.positions,
            hidden_states=state.pop("hidden_states_after_comm_pre_attn"),
            forward_batch=state.forward_batch,
            zero_allocator=state.zero_allocator,
        )

    def op_core(self, state):
        state.hidden_states_after_attn = self.forward_core(
            state.pop("attn_intermediate_state")
        )

    def forward(
        self,
        positions: torch.Tensor,
        hidden_states: torch.Tensor,
        forward_batch: ForwardBatch,
        zero_allocator: BumpAllocator,
    ):
        s = self.forward_prepare(
            positions=positions,
            hidden_states=hidden_states,
            forward_batch=forward_batch,
            zero_allocator=zero_allocator,
        )
        return self.forward_core(s)

    def forward_prepare(
        self,
        positions: torch.Tensor,
        hidden_states: torch.Tensor,
        forward_batch: ForwardBatch,
        zero_allocator: BumpAllocator,
    ):
        if self.attn_mha.kv_b_proj is None:
            self.attn_mha.kv_b_proj = self.kv_b_proj

        if hidden_states.shape[0] == 0:
            assert (
                not self.o_proj.reduce_results
            ), "short-circuiting allreduce will lead to hangs"
            return hidden_states, None, forward_batch, None

        attn_forward_method = self.dispatch_attn_forward_method(forward_batch)

        if attn_forward_method == AttnForwardMethod.MHA:
            inner_state = self.forward_normal_prepare(
                positions, hidden_states, forward_batch, zero_allocator
            )
        elif attn_forward_method == AttnForwardMethod.MHA_CHUNKED_KV:
            inner_state = self.forward_normal_chunked_kv_prepare(
                positions, hidden_states, forward_batch, zero_allocator
            )
        elif attn_forward_method == AttnForwardMethod.MLA:
            inner_state = self.forward_absorb_prepare(
                positions, hidden_states, forward_batch, zero_allocator
            )
        elif attn_forward_method == AttnForwardMethod.MLA_FUSED_ROPE:
            inner_state = self.forward_absorb_fused_mla_rope_prepare(
                positions, hidden_states, forward_batch, zero_allocator
            )
        elif attn_forward_method == AttnForwardMethod.MLA_FUSED_ROPE_CPU:
            inner_state = self.forward_absorb_fused_mla_rope_cpu_prepare(
                positions, hidden_states, forward_batch, zero_allocator
            )
        else:
            raise NotImplementedError
        return None, attn_forward_method, forward_batch, inner_state

    def forward_core(self, intermediate_state):
        hidden_states, attn_forward_method, forward_batch, inner_state = (
            intermediate_state
        )
        if inner_state is None:
            return hidden_states

        if attn_forward_method == AttnForwardMethod.MHA:
            return self.forward_normal_core(*inner_state)
        elif attn_forward_method == AttnForwardMethod.MHA_CHUNKED_KV:
            return self.forward_normal_chunked_kv_core(*inner_state)
        elif attn_forward_method == AttnForwardMethod.MLA:
            return self.forward_absorb_core(*inner_state)
        elif attn_forward_method == AttnForwardMethod.MLA_FUSED_ROPE:
            return self.forward_absorb_fused_mla_rope_core(*inner_state)
        elif attn_forward_method == AttnForwardMethod.MLA_FUSED_ROPE_CPU:
            return self.forward_absorb_fused_mla_rope_cpu_core(*inner_state)
        else:
            raise NotImplementedError

    def forward_normal_prepare(
        self,
        positions: torch.Tensor,
        hidden_states: torch.Tensor,
        forward_batch: ForwardBatch,
        zero_allocator: BumpAllocator,
    ):
        if self.q_lora_rank is not None:
            q, latent_cache = self.fused_qkv_a_proj_with_mqa(hidden_states)[0].split(
                [self.q_lora_rank, self.kv_lora_rank + self.qk_rope_head_dim], dim=-1
            )
            q = self.q_a_layernorm(q)
            q = self.q_b_proj(q)[0].view(-1, self.num_local_heads, self.qk_head_dim)
        else:
            q = self.q_proj(hidden_states)[0].view(
                -1, self.num_local_heads, self.qk_head_dim
            )
            latent_cache = self.kv_a_proj_with_mqa(hidden_states)[0]

        _, q_pe = q.split([self.qk_nope_head_dim, self.qk_rope_head_dim], dim=-1)
        kv_a, _ = latent_cache.split([self.kv_lora_rank, self.qk_rope_head_dim], dim=-1)
        latent_cache = latent_cache.unsqueeze(1)
        kv_a = self.kv_a_layernorm(kv_a)
        kv = self.kv_b_proj(kv_a)[0]
        kv = kv.view(-1, self.num_local_heads, self.qk_nope_head_dim + self.v_head_dim)
        k_nope = kv[..., : self.qk_nope_head_dim]
        v = kv[..., self.qk_nope_head_dim :]
        k_pe = latent_cache[:, :, self.kv_lora_rank :]
        q_pe, k_pe = self.rotary_emb(positions, q_pe, k_pe)
        q[..., self.qk_nope_head_dim :] = q_pe
        k = torch.empty_like(q)
        k[..., : self.qk_nope_head_dim] = k_nope
        k[..., self.qk_nope_head_dim :] = k_pe

        latent_cache[:, :, : self.kv_lora_rank] = kv_a.unsqueeze(1)
        latent_cache[:, :, self.kv_lora_rank :] = k_pe

        # Save latent cache
        forward_batch.token_to_kv_pool.set_kv_buffer(
            self.attn_mha, forward_batch.out_cache_loc, latent_cache, None
        )

        return q, k, v, forward_batch

    def forward_normal_core(self, q, k, v, forward_batch):
        attn_output = self.attn_mha(q, k, v, forward_batch, save_kv_cache=False)
        attn_output = attn_output.reshape(-1, self.num_local_heads * self.v_head_dim)
        output, _ = self.o_proj(attn_output)
        return output

    def _fuse_rope_for_trtllm_mla(self, forward_batch: ForwardBatch) -> bool:
        """
        Check if we should skip rope and do fused rope+quantize for TRTLLM MLA decode in fp8_e4m3 path.
        """
        return (
            self.current_attention_backend == "trtllm_mla"
            and forward_batch.forward_mode.is_decode_or_idle()
            and forward_batch.attn_backend.data_type == torch.float8_e4m3fn
        )

    def forward_absorb_prepare(
        self,
        positions: torch.Tensor,
        hidden_states: torch.Tensor,
        forward_batch: ForwardBatch,
        zero_allocator: BumpAllocator,
    ):
        from sglang.srt.model_executor.cuda_graph_runner import get_is_capture_mode

        if self.q_lora_rank is not None:
            if hidden_states.shape[0] <= 16 and self.use_min_latency_fused_a_gemm:
                fused_qkv_a_proj_out = dsv3_fused_a_gemm(
                    hidden_states, self.fused_qkv_a_proj_with_mqa.weight.T
                )
            else:
                fused_qkv_a_proj_out = self.fused_qkv_a_proj_with_mqa(hidden_states)[0]
            q, latent_cache = fused_qkv_a_proj_out.split(
                [self.q_lora_rank, self.kv_lora_rank + self.qk_rope_head_dim], dim=-1
            )
            k_nope = latent_cache[..., : self.kv_lora_rank]

            # overlap qk norm
            if self.alt_stream is not None and get_is_capture_mode():
                current_stream = torch.cuda.current_stream()
                self.alt_stream.wait_stream(current_stream)
                q = self.q_a_layernorm(q)
                with torch.cuda.stream(self.alt_stream):
                    k_nope = self.kv_a_layernorm(k_nope)
                current_stream.wait_stream(self.alt_stream)
            else:
                q = self.q_a_layernorm(q)
                k_nope = self.kv_a_layernorm(k_nope)

            k_nope = k_nope.unsqueeze(1)
            q = self.q_b_proj(q)[0].view(-1, self.num_local_heads, self.qk_head_dim)
        else:
            q = self.q_proj(hidden_states)[0].view(
                -1, self.num_local_heads, self.qk_head_dim
            )
            latent_cache = self.kv_a_proj_with_mqa(hidden_states)[0]
            k_nope = latent_cache[..., : self.kv_lora_rank]
            k_nope = self.kv_a_layernorm(k_nope).unsqueeze(1)

        q_nope, q_pe = q.split([self.qk_nope_head_dim, self.qk_rope_head_dim], dim=-1)
        k_pe = latent_cache[..., self.kv_lora_rank :].unsqueeze(1)

        if self.use_deep_gemm_bmm:
            q_nope_val, q_nope_scale, masked_m, expected_m, aligned_m = (
                per_token_group_quant_mla_deep_gemm_masked_fp8(q_nope.transpose(0, 1))
            )
            q_nope_out = q_nope.new_empty(
                (self.num_local_heads, aligned_m, self.kv_lora_rank)
            )
            deep_gemm_wrapper.grouped_gemm_nt_f8f8bf16_masked(
                (q_nope_val, q_nope_scale),
                (self.w_kc, self.w_scale_k),
                q_nope_out,
                masked_m,
                expected_m,
            )
            q_nope_out = q_nope_out[:, :expected_m, :]
        elif _is_hip:
            # TODO(haishaw): add bmm_fp8 to ROCm
            q_nope_out = torch.bmm(
                q_nope.to(torch.bfloat16).transpose(0, 1),
                self.w_kc.to(torch.bfloat16) * self.w_scale,
            )
        elif self.w_kc.dtype == torch.float8_e4m3fn:
            q_nope_val, q_nope_scale = per_tensor_quant_mla_fp8(
                q_nope.transpose(0, 1),
                zero_allocator.allocate(1),
            )
            q_nope_out = bmm_fp8(
                q_nope_val, self.w_kc, q_nope_scale, self.w_scale, torch.bfloat16
            )
        else:
            q_nope_out = torch.bmm(q_nope.transpose(0, 1), self.w_kc)

        q_nope_out = q_nope_out.transpose(0, 1)

        if not self._fuse_rope_for_trtllm_mla(forward_batch):
            q_pe, k_pe = self.rotary_emb(positions, q_pe, k_pe)

        return q_pe, k_pe, q_nope_out, k_nope, forward_batch, zero_allocator

    def forward_absorb_core(
        self, q_pe, k_pe, q_nope_out, k_nope, forward_batch, zero_allocator
    ):
        if (
            self.current_attention_backend == "fa3"
            or self.current_attention_backend == "flashinfer"
            or self.current_attention_backend == "cutlass_mla"
            or self.current_attention_backend == "trtllm_mla"
        ):
            extra_args = {}
            if self._fuse_rope_for_trtllm_mla(forward_batch):
                extra_args = {
                    "cos_sin_cache": self.rotary_emb.cos_sin_cache,
                    "is_neox": self.rotary_emb.is_neox_style,
                }
            attn_output = self.attn_mqa(
                q_nope_out,
                k_nope,
                k_nope,
                forward_batch,
                q_rope=q_pe,
                k_rope=k_pe,
                **extra_args,
            )
        else:
            q = torch.cat([q_nope_out, q_pe], dim=-1)
            k = torch.cat([k_nope, k_pe], dim=-1)
            attn_output = self.attn_mqa(q, k, k_nope, forward_batch)
        attn_output = attn_output.view(-1, self.num_local_heads, self.kv_lora_rank)

        if self.use_deep_gemm_bmm:
            attn_output_val, attn_output_scale, masked_m, expected_m, aligned_m = (
                per_token_group_quant_mla_deep_gemm_masked_fp8(
                    attn_output.transpose(0, 1)
                )
            )
            attn_bmm_output = attn_output.new_empty(
                (self.num_local_heads, aligned_m, self.v_head_dim)
            )
            deep_gemm_wrapper.grouped_gemm_nt_f8f8bf16_masked(
                (attn_output_val, attn_output_scale),
                (self.w_vc, self.w_scale_v),
                attn_bmm_output,
                masked_m,
                expected_m,
            )
            attn_bmm_output = (
                attn_bmm_output[:, :expected_m, :].transpose(0, 1).flatten(1, 2)
            )
        elif _is_hip:
            # TODO(haishaw): add bmm_fp8 to ROCm
            attn_bmm_output = torch.bmm(
                attn_output.to(torch.bfloat16).transpose(0, 1),
                self.w_vc.to(torch.bfloat16) * self.w_scale,
            )
            attn_bmm_output = attn_bmm_output.transpose(0, 1).flatten(1, 2)
        elif self.w_vc.dtype == torch.float8_e4m3fn:
            attn_output_val, attn_output_scale = per_tensor_quant_mla_fp8(
                attn_output.transpose(0, 1),
                zero_allocator.allocate(1),
            )
            attn_bmm_output = bmm_fp8(
                attn_output_val,
                self.w_vc,
                attn_output_scale,
                self.w_scale,
                torch.bfloat16,
            )
            attn_bmm_output = attn_bmm_output.transpose(0, 1).flatten(1, 2)
        else:
            attn_bmm_output = torch.empty(
                (attn_output.shape[0], self.num_local_heads * self.v_head_dim),
                dtype=attn_output.dtype,
                device=attn_output.device,
            )
            torch.bmm(
                attn_output.transpose(0, 1),
                self.w_vc,
                out=attn_bmm_output.view(
                    -1, self.num_local_heads, self.v_head_dim
                ).transpose(0, 1),
            )
        output, _ = self.o_proj(attn_bmm_output)

        return output

    def forward_absorb_fused_mla_rope_prepare(
        self,
        positions: torch.Tensor,
        hidden_states: torch.Tensor,
        forward_batch: ForwardBatch,
        zero_allocator: BumpAllocator,
    ):
        enable_rope_fusion = (
            os.getenv("SGLANG_FUSED_MLA_ENABLE_ROPE_FUSION", "1") == "1"
        )
        q_len = hidden_states.shape[0]
        q_input = hidden_states.new_empty(
            q_len, self.num_local_heads, self.kv_lora_rank + self.qk_rope_head_dim
        )
        if self.q_lora_rank is not None:
            q, latent_cache = self.fused_qkv_a_proj_with_mqa(hidden_states)[0].split(
                [self.q_lora_rank, self.kv_lora_rank + self.qk_rope_head_dim], dim=-1
            )
            q = self.q_a_layernorm(q)
            q = self.q_b_proj(q)[0].view(-1, self.num_local_heads, self.qk_head_dim)
        else:
            q = self.q_proj(hidden_states)[0].view(
                -1, self.num_local_heads, self.qk_head_dim
            )
            latent_cache = self.kv_a_proj_with_mqa(hidden_states)[0]
        q_nope, q_pe = q.split([self.qk_nope_head_dim, self.qk_rope_head_dim], dim=-1)

        if _is_hip:
            # TODO(haishaw): add bmm_fp8 to ROCm
            q_nope_out = torch.bmm(
                q_nope.to(torch.bfloat16).transpose(0, 1),
                self.w_kc.to(torch.bfloat16) * self.w_scale,
            )
        elif self.w_kc.dtype == torch.float8_e4m3fn:
            q_nope_val, q_nope_scale = per_tensor_quant_mla_fp8(
                q_nope.transpose(0, 1),
                zero_allocator.allocate(1),
                dtype=torch.float8_e4m3fn,
            )
            q_nope_out = bmm_fp8(
                q_nope_val, self.w_kc, q_nope_scale, self.w_scale, torch.bfloat16
            )
        else:
            q_nope_out = torch.bmm(q_nope.transpose(0, 1), self.w_kc)
        q_input[..., : self.kv_lora_rank] = q_nope_out.transpose(0, 1)
        v_input = latent_cache[..., : self.kv_lora_rank]
        v_input = self.kv_a_layernorm(v_input.contiguous()).unsqueeze(1)
        k_input = latent_cache.unsqueeze(1)
        k_input[..., : self.kv_lora_rank] = v_input

        if not enable_rope_fusion:
            k_pe = k_input[..., self.kv_lora_rank :]
            q_pe, k_pe = self.rotary_emb(positions, q_pe, k_pe)
            q_input[..., self.kv_lora_rank :] = q_pe
            k_input[..., self.kv_lora_rank :] = k_pe
            k_pe_output = None
        else:
            k_pe_output = torch.empty_like(k_input[..., self.kv_lora_rank :])

        q_input[..., self.kv_lora_rank :] = q_pe

        # attn_output = self.attn_mqa(q_input, k_input, v_input, forward_batch)
        # Use Fused ROPE with use_rope=OFF.
        attn_output = torch.empty(
            (q_len, self.num_local_heads, self.kv_lora_rank),
            dtype=q.dtype,
            device=q.device,
        )
        attn_logits, _, kv_indptr, kv_indices, _, _, _ = (
            forward_batch.attn_backend.forward_metadata
        )
        cos_sin_cache = self.rotary_emb.cos_sin_cache
        num_kv_split = forward_batch.attn_backend.num_kv_splits
        sm_scale = self.attn_mqa.scaling
        if attn_logits is None:
            attn_logits = torch.empty(
                (
                    forward_batch.batch_size,
                    self.num_local_heads,
                    num_kv_split,
                    self.kv_lora_rank + 1,
                ),
                dtype=torch.float32,
                device=q.device,
            )

        # save current latent cache.
        forward_batch.token_to_kv_pool.set_kv_buffer(
            self.attn_mqa, forward_batch.out_cache_loc, k_input, None
        )
        key_cache_buf = forward_batch.token_to_kv_pool.get_key_buffer(
            self.attn_mqa.layer_id
        )
        val_cache_buf = key_cache_buf[..., : self.kv_lora_rank]

        return (
            q_input,
            key_cache_buf,
            val_cache_buf,
            attn_output,
            kv_indptr,
            kv_indices,
            k_pe_output,
            cos_sin_cache,
            positions,
            attn_logits,
            num_kv_split,
            sm_scale,
            enable_rope_fusion,
            k_input,
            forward_batch,
            zero_allocator,
        )

    def forward_absorb_fused_mla_rope_cpu_prepare(
        self,
        positions: torch.Tensor,
        hidden_states: torch.Tensor,
        forward_batch: ForwardBatch,
        zero_allocator: BumpAllocator,
    ):
        assert self.q_lora_rank is not None and use_intel_amx_backend(
            self
        ), "forward_absorb_fused_mla_rope_cpu_prepare requires q_lora_rank is not None and use_intel_amx_backend"

        q_input, k_input, v_input = (
            torch.ops.sgl_kernel.qkv_proj_with_rope_fused_weight(
                hidden_states,
                self.fused_qkv_a_proj_with_mqa.weight,
                self.q_b_proj.weight,
                self.w_kc,
                self.q_a_layernorm.weight,
                self.kv_a_layernorm.weight,
                positions,
                self.rotary_emb.cos_sin_cache,
                self.kv_a_layernorm.variance_epsilon,
                self.qkv_proj_with_rope_is_int8,
                self.qkv_proj_with_rope_is_fp8,
                (
                    self.fused_qkv_a_proj_with_mqa.weight_scale
                    if self.qkv_proj_with_rope_is_int8
                    else (
                        self.fused_qkv_a_proj_with_mqa.weight_scale_inv
                        if self.qkv_proj_with_rope_is_fp8
                        else None
                    )
                ),
                (
                    self.q_b_proj.weight_scale
                    if self.qkv_proj_with_rope_is_int8
                    else (
                        self.q_b_proj.weight_scale_inv
                        if self.qkv_proj_with_rope_is_fp8
                        else None
                    )
                ),
                True,  # is_vnni
                self.weight_block_size,
                self.q_lora_rank,
                self.kv_lora_rank,
                self.qk_rope_head_dim,
            )
        )
        return (q_input, k_input, v_input, forward_batch, zero_allocator)

    def forward_absorb_fused_mla_rope_core(
        self,
        q_input,
        key_cache_buf,
        val_cache_buf,
        attn_output,
        kv_indptr,
        kv_indices,
        k_pe_output,
        cos_sin_cache,
        positions,
        attn_logits,
        num_kv_split,
        sm_scale,
        enable_rope_fusion,
        k_input,
        forward_batch,
        zero_allocator,
    ):
        decode_attention_fwd_grouped_rope(
            q_input,
            key_cache_buf,
            val_cache_buf,
            attn_output,
            kv_indptr,
            kv_indices,
            k_pe_output,
            self.kv_lora_rank,
            self.rotary_emb.rotary_dim,
            cos_sin_cache,
            positions,
            attn_logits,
            num_kv_split,
            sm_scale,
            logit_cap=self.attn_mqa.logit_cap,
            use_rope=enable_rope_fusion,
            is_neox_style=self.rotary_emb.is_neox_style,
        )

        if enable_rope_fusion:
            k_input[..., self.kv_lora_rank :] = k_pe_output
            forward_batch.token_to_kv_pool.set_kv_buffer(
                self.attn_mqa, forward_batch.out_cache_loc, k_input, None
            )

        attn_output = attn_output.view(-1, self.num_local_heads, self.kv_lora_rank)

        if _is_hip:
            # TODO(haishaw): add bmm_fp8 to ROCm
            attn_bmm_output = torch.bmm(
                attn_output.to(torch.bfloat16).transpose(0, 1),
                self.w_vc.to(torch.bfloat16) * self.w_scale,
            )
        elif self.w_vc.dtype == torch.float8_e4m3fn:
            attn_output_val, attn_output_scale = per_tensor_quant_mla_fp8(
                attn_output.transpose(0, 1),
                zero_allocator.allocate(1),
                dtype=torch.float8_e4m3fn,
            )
            attn_bmm_output = bmm_fp8(
                attn_output_val,
                self.w_vc,
                attn_output_scale,
                self.w_scale,
                torch.bfloat16,
            )
        else:
            attn_bmm_output = torch.bmm(attn_output.transpose(0, 1), self.w_vc)
        attn_output = attn_bmm_output.transpose(0, 1).flatten(1, 2)
        output, _ = self.o_proj(attn_output)

        return output

    def forward_absorb_fused_mla_rope_cpu_core(
        self, q_input, k_input, v_input, forward_batch, zero_allocator
    ):
        assert self.q_lora_rank is not None and use_intel_amx_backend(
            self
        ), "forward_absorb_fused_mla_rope_cpu_core requires q_lora_rank is not None and use_intel_amx_backend"

        attn_output = self.attn_mqa(q_input, k_input, v_input, forward_batch)
        attn_output = attn_output.view(-1, self.num_local_heads, self.kv_lora_rank)

        # [Note] Align shapes of bmm inputs.
        # Shapes of inputs:
        #   q_nope: [M, B, K]
        #   original self.w_kc: [B, K, N]
        #   current self.w_kc (which has been converted in PackWeightMethod): [B, N, K]

        # Shapes of inputs to sgl_kernel.cpu.bmm:
        #   out: [B, M, N]
        #   mat1: [B, M, K]
        #   mat2: [B, N, K]
        B = self.w_vc.size(0)
        N = self.w_vc.size(1)
        M = attn_output.size(0)
        output = torch.empty([M, int(B * N)], dtype=attn_output.dtype)
        attn_bmm_output = output.view([M, B, N]).transpose_(0, 1)
        torch.ops.sgl_kernel.bmm_cpu(
            attn_bmm_output,
            attn_output.transpose(0, 1),
            self.w_vc,
            True,  # is_vnni
            None,  # scale
        )
        attn_output = output
        output, _ = self.o_proj(attn_output)

        return output

    def _chunked_prefix_attn_mha(
        self,
        q: torch.Tensor,
        accum_output: torch.Tensor,
        accum_lse: torch.Tensor,
        forward_batch: ForwardBatch,
    ) -> torch.Tensor:

        assert forward_batch.num_prefix_chunks is not None
        for i in range(forward_batch.num_prefix_chunks):
            forward_batch.set_prefix_chunk_idx(i)

            # Fetch latent cache from memory pool with precomputed chunked kv indices
            latent_cache_buf = forward_batch.token_to_kv_pool.get_key_buffer(
                self.attn_mha.layer_id
            )
            latent_cache = latent_cache_buf[
                forward_batch.prefix_chunk_kv_indices[i]
            ].contiguous()

            kv_a_normed, k_pe = latent_cache.split(
                [self.kv_lora_rank, self.qk_rope_head_dim], dim=-1
            )
            kv_a_normed = kv_a_normed.squeeze(1).contiguous()
            kv = self.kv_b_proj(kv_a_normed)[0]
            kv = kv.view(
                -1, self.num_local_heads, self.qk_nope_head_dim + self.v_head_dim
            )
            v = kv[..., self.qk_nope_head_dim :]
            k_nope = kv[..., : self.qk_nope_head_dim]

            k = torch.empty(
                (
                    k_nope.shape[0],
                    self.num_local_heads,
                    self.qk_nope_head_dim + self.qk_rope_head_dim,
                ),
                dtype=v.dtype,
                device=v.device,
            )
            k[..., : self.qk_nope_head_dim] = k_nope
            k[..., self.qk_nope_head_dim :] = k_pe

            output, lse = self.attn_mha(q, k, v, forward_batch, save_kv_cache=False)
            lse = torch.transpose(lse, 0, 1).contiguous()
            tmp_output = torch.empty_like(accum_output)
            tmp_lse = torch.empty_like(accum_lse)
            merge_state_v2(output, lse, accum_output, accum_lse, tmp_output, tmp_lse)
            accum_output, accum_lse = tmp_output, tmp_lse

        return accum_output

    def forward_normal_chunked_kv_prepare(
        self,
        positions: torch.Tensor,
        hidden_states: torch.Tensor,
        forward_batch: ForwardBatch,
        zero_allocator: BumpAllocator,
    ):
        # In normal mha, the k and v tensors will become overly large when the prefix length is long.
        # To avoid this, we split the kv cache into chunks and process them one after another.
        # Since mha is compute friendly, the for loop induced here will not introduce significant overhead.
        # The top comments in https://github.com/vllm-project/vllm/blob/main/vllm/v1/attention/backends/mla/common.py
        # will be helpful for understanding the purpose of this function.

        # First do normal mha forward to get output for extended part
        if self.q_lora_rank is not None:
            q, latent_cache = self.fused_qkv_a_proj_with_mqa(hidden_states)[0].split(
                [self.q_lora_rank, self.kv_lora_rank + self.qk_rope_head_dim], dim=-1
            )
            q = self.q_a_layernorm(q)
            q = self.q_b_proj(q)[0].view(-1, self.num_local_heads, self.qk_head_dim)
        else:
            q = self.q_proj(hidden_states)[0].view(
                -1, self.num_local_heads, self.qk_head_dim
            )
            latent_cache = self.kv_a_proj_with_mqa(hidden_states)[0]
        _, q_pe = q.split([self.qk_nope_head_dim, self.qk_rope_head_dim], dim=-1)
        kv_a, _ = latent_cache.split([self.kv_lora_rank, self.qk_rope_head_dim], dim=-1)
        latent_cache = latent_cache.unsqueeze(1)
        kv_a = self.kv_a_layernorm(kv_a)
        kv = self.kv_b_proj(kv_a)[0]
        kv = kv.view(-1, self.num_local_heads, self.qk_nope_head_dim + self.v_head_dim)
        k_nope = kv[..., : self.qk_nope_head_dim]
        v = kv[..., self.qk_nope_head_dim :]
        k_pe = latent_cache[:, :, self.kv_lora_rank :]

        q_pe, k_pe = self.rotary_emb(positions, q_pe, k_pe)
        q[..., self.qk_nope_head_dim :] = q_pe
        k = torch.empty_like(q)
        k[..., : self.qk_nope_head_dim] = k_nope
        k[..., self.qk_nope_head_dim :] = k_pe

        latent_cache[:, :, : self.kv_lora_rank] = kv_a.unsqueeze(1)
        latent_cache[:, :, self.kv_lora_rank :] = k_pe

        # Save latent cache
        forward_batch.token_to_kv_pool.set_kv_buffer(
            self.attn_mha, forward_batch.out_cache_loc, latent_cache, None
        )

        return q, k, v, forward_batch

    def forward_normal_chunked_kv_core(self, q, k, v, forward_batch):
        # Do mha for extended part without prefix
        forward_batch.set_attn_attend_prefix_cache(False)
        attn_output, lse = self.attn_mha(q, k, v, forward_batch, save_kv_cache=False)
        lse = torch.transpose(lse, 0, 1).contiguous()

        # Do mha attention with chunked prefix cache if there are any sequence with prefix
        if any(forward_batch.extend_prefix_lens_cpu):
            # Only initialize the info once
            if forward_batch.num_prefix_chunks is None:
                forward_batch.prepare_chunked_prefix_cache_info(q.device)

            forward_batch.set_attn_attend_prefix_cache(True)
            attn_output = self._chunked_prefix_attn_mha(
                q=q,
                accum_output=attn_output,
                accum_lse=lse,
                forward_batch=forward_batch,
            )

        attn_output = attn_output.reshape(-1, self.num_local_heads * self.v_head_dim)
        output, _ = self.o_proj(attn_output)
        return output


class DeepseekV2DecoderLayer(nn.Module):

    def __init__(
        self,
        config: PretrainedConfig,
        layer_id: int,
        quant_config: Optional[QuantizationConfig] = None,
        is_nextn: bool = False,
        prefix: str = "",
        alt_stream: Optional[torch.cuda.Stream] = None,
    ) -> None:
        super().__init__()
        self.hidden_size = config.hidden_size
        self.config = config
        rope_theta = getattr(config, "rope_theta", 10000)
        rope_scaling = getattr(config, "rope_scaling", None)
        max_position_embeddings = getattr(config, "max_position_embeddings", 8192)
        self.enable_dp_attention = global_server_args_dict["enable_dp_attention"]
        self.speculative_algorithm = global_server_args_dict["speculative_algorithm"]
        self.layer_id = layer_id
        self.is_nextn = is_nextn
        self.self_attn = DeepseekV2AttentionMLA(
            config=config,
            hidden_size=self.hidden_size,
            num_heads=config.num_attention_heads,
            qk_nope_head_dim=config.qk_nope_head_dim,
            qk_rope_head_dim=config.qk_rope_head_dim,
            v_head_dim=config.v_head_dim,
            q_lora_rank=(
                config.q_lora_rank if hasattr(config, "q_lora_rank") else None
            ),
            kv_lora_rank=config.kv_lora_rank,
            rope_theta=rope_theta,
            rope_scaling=rope_scaling,
            max_position_embeddings=max_position_embeddings,
            quant_config=quant_config,
            layer_id=layer_id,
            reduce_results=False,
            prefix=add_prefix("self_attn", prefix),
            alt_stream=alt_stream,
        )

        self.is_layer_sparse = self._is_layer_sparse(layer_id, is_nextn=is_nextn)
        is_previous_layer_sparse = self._is_layer_sparse(layer_id - 1, is_nextn=False)

        self.layer_scatter_modes = LayerScatterModes.init_new(
            layer_id=layer_id,
            num_layers=1 if is_nextn else config.num_hidden_layers,
            is_layer_sparse=self.is_layer_sparse,
            is_previous_layer_sparse=is_previous_layer_sparse,
        )

        if self.is_layer_sparse:
            self.mlp = DeepseekV2MoE(
                config=config,
                quant_config=quant_config,
                prefix=add_prefix("mlp", prefix),
                layer_id=self.layer_id,
                alt_stream=alt_stream,
                is_nextn=is_nextn,
            )
        else:
            if enable_moe_dense_fully_dp():
                mlp_tp_rank, mlp_tp_size = 0, 1
            else:
                mlp_tp_rank, mlp_tp_size = None, None
            self.mlp = DeepseekV2MLP(
                hidden_size=config.hidden_size,
                intermediate_size=config.intermediate_size,
                hidden_act=config.hidden_act,
                quant_config=quant_config,
                prefix=add_prefix("mlp", prefix),
                tp_rank=mlp_tp_rank,
                tp_size=mlp_tp_size,
            )

        self.input_layernorm = RMSNorm(config.hidden_size, eps=config.rms_norm_eps)
        self.post_attention_layernorm = RMSNorm(
            config.hidden_size, eps=config.rms_norm_eps
        )

        self.layer_communicator = LayerCommunicator(
            layer_scatter_modes=self.layer_scatter_modes,
            input_layernorm=self.input_layernorm,
            post_attention_layernorm=self.post_attention_layernorm,
            allow_reduce_scatter=True,
        )

        self._fuse_allreduce_lookup_table = self._build_fuse_allreduce_lookup_table()

    def _is_layer_sparse(self, layer_id: int, is_nextn: bool) -> bool:
        return is_nextn or (
            self.config.n_routed_experts is not None
            and layer_id >= self.config.first_k_dense_replace
            and layer_id % self.config.moe_layer_freq == 0
        )

    def _should_fuse_mlp_allreduce_with_next_layer(self, forward_batch) -> bool:
        """Check if MLP allreduce can be fused with next layer's residual_rmsnorm"""

        batch_size = (
            forward_batch.input_ids.shape[0]
            if hasattr(forward_batch, "input_ids")
            else 0
        )

        if batch_size > 128:
            return False

        return self._fuse_allreduce_lookup_table.get(batch_size, False)

    def forward(
        self,
        positions: torch.Tensor,
        hidden_states: torch.Tensor,
        forward_batch: ForwardBatch,
        residual: Optional[torch.Tensor],
        zero_allocator: BumpAllocator,
    ) -> torch.Tensor:

        hidden_states, residual = self.layer_communicator.prepare_attn(
            hidden_states, residual, forward_batch
        )

        hidden_states = self.self_attn(
            positions=positions,
            hidden_states=hidden_states,
            forward_batch=forward_batch,
            zero_allocator=zero_allocator,
        )

        hidden_states, residual = self.layer_communicator.prepare_mlp(
            hidden_states, residual, forward_batch
        )

        should_allreduce_fusion = (
            self._should_fuse_mlp_allreduce_with_next_layer(forward_batch)
            and not (self.enable_dp_attention and self.speculative_algorithm.is_eagle())
            and not self.is_nextn
        )

        # For DP with padding, reduce scatter can be used instead of all-reduce.
        use_reduce_scatter = self.layer_communicator.should_use_reduce_scatter(
            forward_batch
        )
        hidden_states = self.mlp(
            hidden_states, forward_batch, should_allreduce_fusion, use_reduce_scatter
        )

        if should_allreduce_fusion:
            hidden_states._sglang_needs_allreduce_fusion = True

        if not should_allreduce_fusion:
            hidden_states, residual = self.layer_communicator.postprocess_layer(
                hidden_states, residual, forward_batch
            )

        return hidden_states, residual

    def op_comm_prepare_attn(
        self,
        state,
        positions: torch.Tensor,
        hidden_states: torch.Tensor,
        forward_batch: ForwardBatch,
        residual: Optional[torch.Tensor],
        zero_allocator: BumpAllocator,
        tbo_subbatch_index: Optional[int] = None,
    ):
        state.hidden_states_after_comm_pre_attn, state.residual_after_input_ln = (
            self.layer_communicator.prepare_attn(hidden_states, residual, forward_batch)
        )
        state.update(
            dict(
                forward_batch=forward_batch,
                positions=positions,
                zero_allocator=zero_allocator,
                tbo_subbatch_index=tbo_subbatch_index,
            )
        )

    def op_comm_prepare_mlp(self, state):
        state.hidden_states_mlp_input, state.residual_after_comm_pre_mlp = (
            self.layer_communicator.prepare_mlp(
                state.pop("hidden_states_after_attn"),
                state.pop("residual_after_input_ln"),
                state.forward_batch,
            )
        )

    def op_mlp(self, state):
        hidden_states = state.pop("hidden_states_mlp_input")
        if not (
            enable_moe_dense_fully_dp()
            and (not self.is_layer_sparse)
            and hidden_states.shape[0] == 0
        ):
            state.hidden_states_mlp_output = self.mlp(
                hidden_states, state.forward_batch
            )
        else:
            state.hidden_states_mlp_output = hidden_states

    def op_comm_postprocess_layer(self, state):
        hidden_states, residual = self.layer_communicator.postprocess_layer(
            state.pop("hidden_states_mlp_output"),
            state.pop("residual_after_comm_pre_mlp"),
            state.forward_batch,
        )

        output = dict(
            positions=state.positions,
            hidden_states=hidden_states,
            residual=residual,
            forward_batch=state.forward_batch,
            zero_allocator=state.zero_allocator,
            tbo_subbatch_index=state.tbo_subbatch_index,
        )

        state.clear(
            expect_keys={
                "positions",
                "forward_batch",
                "zero_allocator",
                "tbo_subbatch_index",
            }
        )
        return output

    def _build_fuse_allreduce_lookup_table(self):
        static_conditions_met = (
            self.layer_id != self.config.num_hidden_layers - 1
            and get_tensor_model_parallel_world_size() > 1
            and global_server_args_dict.get("enable_flashinfer_allreduce_fusion", False)
            and _is_sm100_supported
            and _is_flashinfer_available
        )

        if not static_conditions_met:
            return {}

        lookup_table = {}
        for batch_size in range(129):  # 0 to 128
            is_last_layer = self.layer_id == self.config.num_hidden_layers - 1
            should_fuse = batch_size > 0 and batch_size <= 128 and not is_last_layer
            lookup_table[batch_size] = should_fuse

        return lookup_table


class DeepseekV2Model(nn.Module):
    fall_back_to_pt_during_load = False

    def __init__(
        self,
        config: PretrainedConfig,
        quant_config: Optional[QuantizationConfig] = None,
        prefix: str = "",
    ) -> None:
        super().__init__()
        self.padding_id = config.pad_token_id
        self.vocab_size = config.vocab_size
        self.first_k_dense_replace = config.first_k_dense_replace

        self.embed_tokens = VocabParallelEmbedding(
            config.vocab_size,
            config.hidden_size,
            enable_tp=not global_server_args_dict["enable_dp_attention"],
        )
        self.alt_stream = torch.cuda.Stream() if _is_cuda else None
        self.layers = nn.ModuleList(
            [
                DeepseekV2DecoderLayer(
                    config,
                    layer_id,
                    quant_config=quant_config,
                    prefix=add_prefix(f"layers.{layer_id}", prefix),
                    alt_stream=self.alt_stream,
                )
                for layer_id in range(config.num_hidden_layers)
            ]
        )
        self.norm = RMSNorm(config.hidden_size, eps=config.rms_norm_eps)

    def get_input_embeddings(self) -> torch.Tensor:
        return self.embed_tokens

    def forward(
        self,
        input_ids: torch.Tensor,
        positions: torch.Tensor,
        forward_batch: ForwardBatch,
        input_embeds: torch.Tensor = None,
    ) -> torch.Tensor:
        total_num_layers = len(self.layers)
        device = input_embeds.device if input_embeds is not None else input_ids.device
        zero_allocator = BumpAllocator(
            buffer_size=total_num_layers * 2 * (2 if forward_batch.can_run_tbo else 1),
            dtype=torch.float32,
            device=device,
        )

        if input_embeds is None:
            hidden_states = self.embed_tokens(input_ids)
        else:
            hidden_states = input_embeds

        residual = None

        normal_num_layers = (
            self.first_k_dense_replace
            if forward_batch.can_run_tbo
            else total_num_layers
        )
        for i in range(normal_num_layers):
            with get_global_expert_distribution_recorder().with_current_layer(i):
                layer = self.layers[i]
                hidden_states, residual = layer(
                    positions, hidden_states, forward_batch, residual, zero_allocator
                )

        if normal_num_layers != total_num_layers:
            hidden_states, residual = model_forward_maybe_tbo(
                layers=self.layers[normal_num_layers:],
                enable_tbo=True,
                positions=positions,
                forward_batch=forward_batch,
                hidden_states=hidden_states,
                residual=residual,
                input_data_scatter_mode=self.layers[
                    normal_num_layers - 1
                ].layer_scatter_modes.layer_output_mode,
                zero_allocator=zero_allocator,
            )

        if not forward_batch.forward_mode.is_idle():
            if residual is None:
                hidden_states = self.norm(hidden_states)
            else:
                hidden_states, _ = self.norm(hidden_states, residual)
        return hidden_states


class DeepseekV2ForCausalLM(nn.Module):
    # for quark model load
    packed_modules_mapping = {}

    def __init__(
        self,
        config: PretrainedConfig,
        quant_config: Optional[QuantizationConfig] = None,
        prefix: str = "",
    ) -> None:
        super().__init__()

        # for quark model load
        # Fuse q_a_proj and kv_a_proj_with_mqa along output dimension when q_lora_rank is not None
        self.fuse_qkv_a_proj = (
            hasattr(config, "q_lora_rank") and config.q_lora_rank is not None
        )
        if self.fuse_qkv_a_proj:
            self.packed_modules_mapping["fused_qkv_a_proj_with_mqa"] = [
                "q_a_proj",
                "kv_a_proj_with_mqa",
            ]

        self.config = config
        self.tp_size = get_tensor_model_parallel_world_size()
        self.quant_config = quant_config
        self.determine_num_fused_shared_experts()
        self.model = DeepseekV2Model(
            config, quant_config, prefix=add_prefix("model", prefix)
        )
        self.lm_head = ParallelLMHead(
            config.vocab_size,
            config.hidden_size,
            quant_config=quant_config,
            prefix=add_prefix("lm_head", prefix),
            use_attn_tp_group=global_server_args_dict["enable_dp_lm_head"],
        )
        self.logits_processor = LogitsProcessor(config)

        self._routed_experts_weights_of_layer = LazyValue(
            lambda: {
                layer_id: layer.mlp.get_moe_weights()
                for layer_id, layer in enumerate(self.model.layers)
                if isinstance(layer.mlp, DeepseekV2MoE)
            }
        )

    @property
    def routed_experts_weights_of_layer(self):
        return self._routed_experts_weights_of_layer.value

    def determine_num_fused_shared_experts(
        self, architecture: str = "DeepseekV3ForCausalLM"
    ):
        self.num_fused_shared_experts = 0
        if global_server_args_dict["disable_shared_experts_fusion"]:
            return

        # Only Deepseek V3/R1 can use shared experts fusion optimization now.
        disable_reason = None
        if (
            not _is_cuda
            or torch.cuda.get_device_capability("cuda") < (8, 0)
            or self.config.architectures[0] != architecture
            or self.config.n_routed_experts != 256
            or self.config.n_shared_experts != 1
        ):
            disable_reason = "Only Deepseek V3/R1 on NV-platform with capability >= 80 can use shared experts fusion optimization."
        elif get_moe_expert_parallel_world_size() > 1:
            disable_reason = "Deepseek V3/R1 can not use shared experts fusion optimization under expert parallelism."

        if disable_reason is not None:
            global_server_args_dict["disable_shared_experts_fusion"] = True
            self.num_fused_shared_experts = 0
            log_info_on_rank0(
                logger,
                f"{disable_reason} Shared experts fusion optimization is disabled.",
            )
            return

        self.num_fused_shared_experts = self.config.n_shared_experts

    def get_input_embeddings(self) -> nn.Embedding:
        return self.model.embed_tokens

    @torch.no_grad()
    def forward(
        self,
        input_ids: torch.Tensor,
        positions: torch.Tensor,
        forward_batch: ForwardBatch,
        input_embeds: torch.Tensor = None,
    ) -> torch.Tensor:
        hidden_states = self.model(input_ids, positions, forward_batch, input_embeds)

        return self.logits_processor(
            input_ids, hidden_states, self.lm_head, forward_batch
        )

    def post_load_weights(self, is_nextn=False, weight_names=None):

        # Perform post-processing after loading weights
        if is_nextn:
            layer_ids = [self.config.num_hidden_layers]
        else:
            if weight_names is None:
                layer_ids = range(self.config.num_hidden_layers)
            else:
                layer_ids = set()
                for name in weight_names:
                    if "kv_b_proj" in name:
                        layer_id = int(name.split(".")[2])
                        if layer_id < self.config.num_hidden_layers:
                            layer_ids.add(layer_id)

        for layer_id in layer_ids:
            self_attn = (
                self.model.layers[layer_id].self_attn
                if not is_nextn
                else self.model.decoder.self_attn
            )
            if hasattr(self_attn.kv_b_proj, "qweight"):
                # AWQ compatible
                if _is_cuda or _is_hip:
                    w = awq_dequantize(
                        self_attn.kv_b_proj.qweight,
                        self_attn.kv_b_proj.scales,
                        self_attn.kv_b_proj.qzeros,
                    ).T
                else:
                    w = awq_dequantize(
                        self_attn.kv_b_proj.qweight,
                        self_attn.kv_b_proj.scales,
                        self_attn.kv_b_proj.qzeros,
                        0,
                        0,
                        0,
                    ).T
            else:
                w = self_attn.kv_b_proj.weight
            # NOTE(HandH1998): Since `bmm_fp8` only supports per-tensor scale, we have to requantize `self_attn.kv_b_proj`.
            # This may affect the accuracy of fp8 model.
            # Fix deepseek v3 blockwise bmm by using deep_gemm
            use_deep_gemm_bmm = False

            if w.dtype in (
                torch.float8_e4m3fn,
                torch.float8_e4m3fnuz,
            ):
                if (
                    hasattr(self.quant_config, "weight_block_size")
                    and self.quant_config.weight_block_size is not None
                ):
                    weight_block_size = self.quant_config.weight_block_size
                    assert hasattr(self_attn.kv_b_proj, "weight_scale_inv")
                    if _is_fp8_fnuz:
                        weight, weight_scale, _ = normalize_e4m3fn_to_e4m3fnuz(
                            weight=w,
                            weight_scale=self_attn.kv_b_proj.weight_scale_inv,
                            input_scale=None,
                        )
                    else:
                        weight = w
                        weight_scale = self_attn.kv_b_proj.weight_scale_inv

                    if (
                        _is_cuda
                        and weight_block_size[0] == 128
                        and weight_block_size[1] == 128
                    ):
                        if (
                            deep_gemm_wrapper.ENABLE_JIT_DEEPGEMM
                            and not deep_gemm_wrapper.DEEPGEMM_BLACKWELL
                            and get_bool_env_var("SGL_USE_DEEPGEMM_BMM", "false")
                        ):
                            block_scale = weight_scale
                            use_deep_gemm_bmm = True
                        else:
                            w = block_quant_dequant(
                                weight,
                                weight_scale,
                                weight_block_size,
                                torch.bfloat16,
                            )
                    else:
                        w, scale = block_quant_to_tensor_quant(
                            weight, weight_scale, weight_block_size
                        )
                        self_attn.w_scale = scale
                else:
                    if _is_fp8_fnuz:
                        weight, weight_scale, _ = normalize_e4m3fn_to_e4m3fnuz(
                            weight=w,
                            weight_scale=self_attn.kv_b_proj.weight_scale,
                            input_scale=None,
                        )
                    else:
                        weight = w
                        weight_scale = self_attn.kv_b_proj.weight_scale

                    w, scale = channel_quant_to_tensor_quant(weight, weight_scale)
                    self_attn.w_scale = scale

            if w.dtype == torch.int8:
                if hasattr(self.quant_config, "weight_block_size"):
                    # block-wise int8 need it
                    weight_block_size = self.quant_config.weight_block_size
                    if weight_block_size is not None:
                        assert hasattr(self_attn.kv_b_proj, "weight_scale_inv")
                        weight = w
                        weight_scale = self_attn.kv_b_proj.weight_scale_inv
                        w = int8_block_dequant(
                            weight, weight_scale, weight_block_size
                        ).to(torch.bfloat16)
                else:
                    # channel-wise int8 need it
                    w = w.to(torch.bfloat16) * self_attn.kv_b_proj.weight_scale.to(
                        torch.bfloat16
                    )

            w_kc, w_vc = w.unflatten(
                0, (-1, self_attn.qk_nope_head_dim + self_attn.v_head_dim)
            ).split([self_attn.qk_nope_head_dim, self_attn.v_head_dim], dim=1)
            if not use_deep_gemm_bmm:
                self_attn.w_kc = bind_or_assign(
                    self_attn.w_kc, w_kc.transpose(1, 2).contiguous().transpose(1, 2)
                )
                self_attn.w_vc = bind_or_assign(
                    self_attn.w_vc, w_vc.contiguous().transpose(1, 2)
                )
                if (
                    hasattr(self_attn.kv_b_proj, "weight_scale")
                    and self_attn.w_scale is None
                ):
                    self_attn.w_scale = bind_or_assign(
                        self_attn.w_scale, self_attn.kv_b_proj.weight_scale
                    )
                    if _is_hip:
                        self_attn.w_scale *= 2.0
                # TODO: remove this after adding FP8 support in bmm cpu kernel
                if _is_cpu and _is_cpu_amx_available and w.dtype == torch.float8_e4m3fn:
                    self_attn.w_kc = (
                        self_attn.w_kc.to(torch.bfloat16) * self_attn.w_scale
                    )
                    self_attn.w_vc = (
                        self_attn.w_vc.to(torch.bfloat16) * self_attn.w_scale
                    )
            else:
                num_tiles_k = self_attn.qk_nope_head_dim // weight_block_size[1]
                num_tiles_n = self_attn.v_head_dim // weight_block_size[0]
                ws_kc, ws_vc = block_scale.unflatten(
                    0, (-1, (num_tiles_k + num_tiles_n))
                ).split([num_tiles_k, num_tiles_n], dim=1)
                self_attn.w_scale_k = bind_or_assign(
                    self_attn.w_scale_k, ws_kc.transpose(1, 2).contiguous()
                )
                self_attn.w_scale_v = bind_or_assign(
                    self_attn.w_scale_v, ws_vc.contiguous()
                )
                self_attn.w_kc = bind_or_assign(
                    self_attn.w_kc, w_kc.transpose(1, 2).contiguous()
                )
                self_attn.w_vc = bind_or_assign(self_attn.w_vc, w_vc.contiguous())
                self_attn.use_deep_gemm_bmm = True

        if (
            deep_gemm_wrapper.ENABLE_JIT_DEEPGEMM
            and deep_gemm_wrapper.DEEPGEMM_SCALE_UE8M0
            and hasattr(self.quant_config, "weight_block_size")
            and self.quant_config.weight_block_size is not None
        ):
            self._weight_requant_ue8m0(is_nextn)

    def _weight_requant_ue8m0(self, is_nextn=False):
        weight_block_size = self.quant_config.weight_block_size

        moe_layers = list(
            range(
                self.config.first_k_dense_replace,
                self.config.num_hidden_layers,
                self.config.moe_layer_freq,
            )
        )

        num_hidden_layers = 1 if is_nextn else self.config.num_hidden_layers
        for layer_id in range(num_hidden_layers):
            if is_nextn:
                layer = self.model.decoder
            else:
                layer = self.model.layers[layer_id]

            for module in [
                layer.self_attn.fused_qkv_a_proj_with_mqa,
                layer.self_attn.q_b_proj,
                layer.self_attn.kv_b_proj,
                layer.self_attn.o_proj,
            ]:
                requant_weight_ue8m0_inplace(
                    module.weight, module.weight_scale_inv, weight_block_size
                )

            if layer_id in moe_layers or is_nextn:
                shared_experts = getattr(layer.mlp, "shared_experts", None)
                if shared_experts is not None:
                    for module in [
                        shared_experts.gate_up_proj,
                        shared_experts.down_proj,
                    ]:
                        requant_weight_ue8m0_inplace(
                            module.weight, module.weight_scale_inv, weight_block_size
                        )

                experts = layer.mlp.experts
                if isinstance(experts, DeepEPMoE):
                    for w in [
                        experts.w13_weight_fp8,
                        experts.w2_weight_fp8,
                    ]:
                        requant_weight_ue8m0_inplace(w[0], w[1], weight_block_size)
            else:
                mlp = layer.mlp
                assert isinstance(mlp, DeepseekV2MLP)
                for module in [
                    mlp.gate_up_proj,
                    mlp.down_proj,
                ]:
                    requant_weight_ue8m0_inplace(
                        module.weight, module.weight_scale_inv, weight_block_size
                    )

    def load_weights(self, weights: Iterable[Tuple[str, torch.Tensor]], is_nextn=False):

        if is_nextn:
            if hasattr(self.config, "num_nextn_predict_layers"):
                num_nextn_layers = self.config.num_nextn_predict_layers
                assert num_nextn_layers == 1, "Only 1 nextn layer is supported"
                # compatible with old design
                nextn_layer_id = (
                    0
                    if self.config.num_hidden_layers == 1
                    else self.config.num_hidden_layers
                )
            else:
                raise ValueError("num_nextn_predict_layers is not in the config")

        stacked_params_mapping = [
            # (param_name, shard_name, shard_id)
            ("gate_up_proj", "gate_proj", 0),
            ("gate_up_proj", "up_proj", 1),
        ]

        # Params for weights, fp8 weight scales, fp8 activation scales
        # (param_name, weight_name, expert_id, shard_id)
        expert_params_mapping = get_moe_impl_class().make_expert_params_mapping(
            ckpt_gate_proj_name="gate_proj",
            ckpt_down_proj_name="down_proj",
            ckpt_up_proj_name="up_proj",
            num_experts=self.config.n_routed_experts + self.num_fused_shared_experts,
        )
        if self.quant_config and self.quant_config.get_name() == "w4afp8":
            expert_params_mapping += (
                get_moe_impl_class().make_expert_input_scale_params_mapping(
                    num_experts=self.config.n_routed_experts
                )
            )

        # Fuse q_a_proj and kv_a_proj_with_mqa along output dimension when q_lora_rank is not None
        fuse_qkv_a_proj = hasattr(self.config, "q_lora_rank") and (
            self.config.q_lora_rank is not None
        )
        cached_a_proj = {} if fuse_qkv_a_proj else None

        if is_nextn:
            nextn_layer_prefix = f"model.layers.{nextn_layer_id}"
            nextn_spec_weight_names = [
                "shared_head.norm",
                "eh_proj",
                "enorm",
                "hnorm",
            ]

        if self.num_fused_shared_experts > 0:
            assert self.num_fused_shared_experts == 1
            log_info_on_rank0(logger, "Shared experts fusion optimization enabled.")

        with concurrent.futures.ThreadPoolExecutor() as executor:
            futures = []
            params_dict = dict(self.named_parameters())
            weight_names = []
            for name, loaded_weight in weights:
                if self.num_fused_shared_experts > 0 and "mlp.shared_experts" in name:
                    name = name.replace(
                        "mlp.shared_experts",
                        f"mlp.experts.{self.config.n_routed_experts}",
                    )

                weight_names.append(name)

                if not is_nextn:
                    if hasattr(self.config, "num_nextn_predict_layers"):
                        num_nextn_layers = self.config.num_nextn_predict_layers
                        if num_nextn_layers > 0 and name.startswith("model.layers"):
                            name_list = name.split(".")
                            if (
                                len(name_list) >= 3
                                and int(name_list[2]) >= self.config.num_hidden_layers
                            ):
                                continue
                else:
                    if not name.startswith(nextn_layer_prefix):
                        continue

                    # Use shared head and embed weights from target model
                    if "shared_head.head" in name or "embed_tokens" in name:
                        continue

                    is_decoder = True
                    # For nextn specific weights
                    for weight_name in nextn_spec_weight_names:
                        if weight_name in name:
                            name = name.replace(nextn_layer_prefix, "model")
                            is_decoder = False
                            break
                    # For decoder layer weights
                    if is_decoder:
                        name = name.replace(nextn_layer_prefix, "model.decoder")

                if "rotary_emb.inv_freq" in name:
                    continue
                for param_name, weight_name, shard_id in stacked_params_mapping:
                    # Skip non-stacked layers and experts (experts handled below).
                    if weight_name not in name:
                        continue
                    # We have mlp.experts[0].gate_proj in the checkpoint.
                    # Since we handle the experts below in expert_params_mapping,
                    # we need to skip here BEFORE we update the name, otherwise
                    # name will be updated to mlp.experts[0].gate_up_proj, which
                    # will then be updated below in expert_params_mapping
                    # for mlp.experts[0].gate_gate_up_proj, which breaks load.
                    if ("mlp.experts." in name) and name not in params_dict:
                        continue
                    name = name.replace(weight_name, param_name)
                    # Skip loading extra bias for GPTQ models.
                    if name.endswith(".bias") and name not in params_dict:
                        continue
                    param = params_dict[name]
                    weight_loader = param.weight_loader
                    futures.append(
                        executor.submit(weight_loader, param, loaded_weight, shard_id)
                    )
                    break
                else:
                    for mapping in expert_params_mapping:
                        param_name, weight_name, expert_id, shard_id = mapping
                        if weight_name not in name:
                            continue
                        name = name.replace(weight_name, param_name)
                        param = params_dict[name]
                        weight_loader = param.weight_loader
                        futures.append(
                            executor.submit(
                                weight_loader,
                                param,
                                loaded_weight,
                                name,
                                shard_id=shard_id,
                                expert_id=expert_id,
                            )
                        )
                        break
                    else:
                        # Skip loading extra bias for GPTQ models.
                        if name.endswith(".bias") and name not in params_dict:
                            continue
                        if fuse_qkv_a_proj and (
                            "q_a_proj" in name or "kv_a_proj_with_mqa" in name
                        ):
                            cached_a_proj[name] = loaded_weight
                            q_a_proj_name = (
                                name
                                if "q_a_proj" in name
                                else name.replace("kv_a_proj_with_mqa", "q_a_proj")
                            )
                            kv_a_proj_name = (
                                name
                                if "kv_a_proj_with_mqa" in name
                                else name.replace("q_a_proj", "kv_a_proj_with_mqa")
                            )

                            # When both q_a_proj and kv_a_proj_with_mqa has been cached, load the fused weight to parameter
                            if (
                                q_a_proj_name in cached_a_proj
                                and kv_a_proj_name in cached_a_proj
                            ):
                                q_a_proj_weight = cached_a_proj[q_a_proj_name]
                                kv_a_proj_weight = cached_a_proj[kv_a_proj_name]
                                cat_dim = 0
                                if self.quant_config is not None and (
                                    self.quant_config.get_name() == "awq"
                                    or self.quant_config.get_name() == "awq_marlin"
                                    or self.quant_config.get_name() == "moe_wna16"
                                ):
                                    cat_dim = 1
                                fused_weight = torch.cat(
                                    [q_a_proj_weight, kv_a_proj_weight], dim=cat_dim
                                )
                                param_name = (
                                    name.replace(
                                        "q_a_proj", "fused_qkv_a_proj_with_mqa"
                                    )
                                    if "q_a_proj" in name
                                    else name.replace(
                                        "kv_a_proj_with_mqa",
                                        "fused_qkv_a_proj_with_mqa",
                                    )
                                )
                                param = params_dict[param_name]

                                weight_loader = getattr(
                                    param, "weight_loader", default_weight_loader
                                )
                                futures.append(
                                    executor.submit(weight_loader, param, fused_weight)
                                )
                                cached_a_proj.pop(q_a_proj_name)
                                cached_a_proj.pop(kv_a_proj_name)
                        else:
                            if (
                                "k_scale" in name or "v_scale" in name
                            ) and name not in params_dict:
                                # modelopt attn kv scale is named differently
                                for scale in ["k_scale", "v_scale"]:
                                    if scale in name:
                                        name = name.replace(
                                            f"{scale[0]}_proj", "attn_mqa"
                                        )
                                        break
                            if name not in params_dict:
                                # modelopt ckpt contains not needed weights for MTP module:
                                # model.decoder.self_attn.attn_mqa.v_scale and
                                # model.decoder.self_attn.attn_mqa.k_scale
                                logger.warning(f"{name} not found in params_dict.")
                                continue
                            param = params_dict[name]
                            weight_loader = getattr(
                                param, "weight_loader", default_weight_loader
                            )
                            futures.append(
                                executor.submit(weight_loader, param, loaded_weight)
                            )

            # Wait for all tasks to complete and raise any exceptions.
            for future in concurrent.futures.as_completed(futures):
                future.result()

        self.post_load_weights(is_nextn=is_nextn, weight_names=weight_names)

    def get_embed_and_head(self):
        return self.model.embed_tokens.weight, self.lm_head.weight

    def set_embed_and_head(self, embed, head):
        del self.model.embed_tokens.weight
        del self.lm_head.weight
        self.model.embed_tokens.weight = embed
        self.lm_head.weight = head
        torch.cuda.empty_cache()
        torch.cuda.synchronize()

    @classmethod
    def get_model_config_for_expert_location(cls, config):
        return ModelConfigForExpertLocation(
            num_layers=config.num_hidden_layers,
            num_logical_experts=config.n_routed_experts,
            num_groups=config.n_group,
        )


class DeepseekV3ForCausalLM(DeepseekV2ForCausalLM):
    pass


EntryClass = [DeepseekV2ForCausalLM, DeepseekV3ForCausalLM]<|MERGE_RESOLUTION|>--- conflicted
+++ resolved
@@ -61,14 +61,9 @@
 )
 from sglang.srt.layers.logits_processor import LogitsProcessor
 from sglang.srt.layers.moe.ep_moe.layer import DeepEPMoE, get_moe_impl_class
-<<<<<<< HEAD
-from sglang.srt.layers.moe.ep_moe.token_dispatcher import DeepEPDispatcher
 from sglang.srt.layers.moe.fused_moe_triton import FusedMoE
 from sglang.srt.layers.moe.topk import TopK, TopKOutput
-=======
-from sglang.srt.layers.moe.topk import TopK
 from sglang.srt.layers.moe.utils import should_use_flashinfer_trtllm_moe
->>>>>>> 6337d905
 from sglang.srt.layers.quantization import deep_gemm_wrapper
 from sglang.srt.layers.quantization.base_config import QuantizationConfig
 from sglang.srt.layers.quantization.fp8_kernel import (
@@ -342,27 +337,18 @@
             routed_scaling_factor=self.routed_scaling_factor,
             prefix=add_prefix("experts", prefix),
             **(
-<<<<<<< HEAD
-                dict(deepep_mode=DeepEPMode[global_server_args_dict["deepep_mode"]])
-                if global_server_args_dict["enable_deepep_moe"]
-                and (not global_server_args_dict["enable_flashinfer_moe"])
-=======
                 dict(deepep_mode=global_server_args_dict["deepep_mode"])
                 if global_server_args_dict["moe_a2a_backend"].is_deepep()
->>>>>>> 6337d905
+                and (not global_server_args_dict["enable_flashinfer_cutlass_moe"])
                 else {}
             ),
             # Additional args for FusedMoE
             **(
                 dict(
-<<<<<<< HEAD
-                    enable_flashinfer_moe=True,
+                    enable_flashinfer_cutlass_moe=True,
                     # TODO the naming is confusing now, wait for refactor
                     enable_ep_moe=global_server_args_dict["enable_ep_moe"]
                     or global_server_args_dict["enable_deepep_moe"],
-=======
-                    enable_flashinfer_cutlass_moe=True,
->>>>>>> 6337d905
                 )
                 if global_server_args_dict["enable_flashinfer_cutlass_moe"]
                 else {}
@@ -641,55 +627,6 @@
             topk_weights = torch.empty(
                 (0, self.top_k), dtype=torch.float32, device=hidden_states.device
             )
-<<<<<<< HEAD
-        if self.ep_size > 1:
-            # TODO(ch-wan): allow users to set num_max_dispatch_tokens_per_rank value
-            (
-                hidden_states,
-                topk_idx,
-                topk_weights,
-                reorder_topk_ids,
-                num_recv_tokens_per_expert,
-                seg_indptr,
-                masked_m,
-                expected_m,
-            ) = self.deepep_dispatcher.dispatch(
-                hidden_states=hidden_states,
-                topk_idx=topk_idx,
-                topk_weights=topk_weights,
-                forward_batch=forward_batch,
-            )
-        # TODO temporary branching, wait for refactor
-        if isinstance(self.experts, FusedMoE):
-            final_hidden_states = self.experts(
-                hidden_states=hidden_states,
-                topk_output=TopKOutput(
-                    topk_ids=topk_idx
-                    + self.experts.local_num_experts * self.experts.ep_rank,
-                    topk_weights=topk_weights,
-                    router_logits=None,
-                ),
-            )
-        else:
-            final_hidden_states = self.experts(
-                hidden_states=hidden_states,
-                topk_idx=topk_idx,
-                topk_weights=topk_weights,
-                reorder_topk_ids=reorder_topk_ids,
-                seg_indptr=seg_indptr,
-                masked_m=masked_m,
-                expected_m=expected_m,
-                num_recv_tokens_per_expert=num_recv_tokens_per_expert,
-                forward_batch=forward_batch,
-            )
-        if self.ep_size > 1:
-            final_hidden_states = self.deepep_dispatcher.combine(
-                hidden_states=final_hidden_states,
-                topk_idx=topk_idx,
-                topk_weights=topk_weights,
-                forward_batch=forward_batch,
-            )
-=======
 
         final_hidden_states = self.experts(
             hidden_states=hidden_states,
@@ -697,19 +634,13 @@
             topk_weights=topk_weights,
             forward_batch=forward_batch,
         )
->>>>>>> 6337d905
-
-        # TODO temporary branching, wait for refactor
-        if isinstance(self.experts, FusedMoE):
-            if shared_output is not None:
-                final_hidden_states += shared_output
-        else:
-            if shared_output is not None:
-                x = shared_output
-                x.add_(final_hidden_states, alpha=self.routed_scaling_factor)
-                final_hidden_states = x
-            else:
-                final_hidden_states *= self.routed_scaling_factor
+
+        if shared_output is not None:
+            x = shared_output
+            x.add_(final_hidden_states, alpha=self.routed_scaling_factor)
+            final_hidden_states = x
+        else:
+            final_hidden_states *= self.routed_scaling_factor
 
         return final_hidden_states
 
