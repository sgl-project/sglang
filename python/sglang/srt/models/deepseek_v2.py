# Copyright 2023-2024 SGLang Team
# Licensed under the Apache License, Version 2.0 (the "License");
# you may not use this file except in compliance with the License.
# You may obtain a copy of the License at
#
#     http://www.apache.org/licenses/LICENSE-2.0
#
# Unless required by applicable law or agreed to in writing, software
# distributed under the License is distributed on an "AS IS" BASIS,
# WITHOUT WARRANTIES OR CONDITIONS OF ANY KIND, either express or implied.
# See the License for the specific language governing permissions and
# limitations under the License.
# ==============================================================================

# Adapted from:
# https://github.com/vllm-project/vllm/blob/fb6af8bc086328ca6659e72d11ffd4309ce4de22/vllm/model_executor/models/deepseek_v2.py
"""Inference-only DeepseekV2 model."""

import logging
import os
from dataclasses import dataclass
from enum import Enum, IntEnum, auto
from typing import Any, Dict, Iterable, Optional, Tuple

import torch
import torch.nn.functional as F
from torch import nn
from tqdm import tqdm
from transformers import PretrainedConfig

from sglang.srt.distributed import (
    get_tensor_model_parallel_rank,
    get_tensor_model_parallel_world_size,
    parallel_state,
    tensor_model_parallel_all_reduce,
)
from sglang.srt.layers.activation import SiluAndMul
from sglang.srt.layers.dp_attention import (
    attn_tp_all_gather,
    attn_tp_reduce_scatter,
    dp_gather_partial,
    dp_scatter,
    get_attention_tp_rank,
    get_attention_tp_size,
<<<<<<< HEAD
    get_local_attention_dp_size,
=======
>>>>>>> 5d02170c
)
from sglang.srt.layers.layernorm import RMSNorm
from sglang.srt.layers.linear import (
    ColumnParallelLinear,
    MergedColumnParallelLinear,
    ReplicatedLinear,
    RowParallelLinear,
)
from sglang.srt.layers.logits_processor import LogitsProcessor
from sglang.srt.layers.moe.ep_moe.layer import DeepEPMoE, EPMoE
from sglang.srt.layers.moe.ep_moe.token_dispatcher import DeepEPDispatcher
from sglang.srt.layers.moe.fused_moe_triton import FusedMoE
from sglang.srt.layers.moe.topk import select_experts
from sglang.srt.layers.quantization.base_config import QuantizationConfig
from sglang.srt.layers.quantization.deep_gemm import _ENABLE_JIT_DEEPGEMM
from sglang.srt.layers.quantization.fp8_kernel import (
    per_tensor_quant_mla_fp8,
    per_token_group_quant_mla_deep_gemm_masked_fp8,
)
from sglang.srt.layers.quantization.fp8_utils import (
    block_quant_dequant,
    block_quant_to_tensor_quant,
    channel_quant_to_tensor_quant,
    normalize_e4m3fn_to_e4m3fnuz,
)
from sglang.srt.layers.quantization.int8_utils import (
    block_dequant as int8_block_dequant,
)
from sglang.srt.layers.radix_attention import RadixAttention
from sglang.srt.layers.rotary_embedding import get_rope, get_rope_wrapper
from sglang.srt.layers.vocab_parallel_embedding import (
    ParallelLMHead,
    VocabParallelEmbedding,
)
from sglang.srt.managers.expert_distribution import ExpertDistributionRecorder
from sglang.srt.managers.schedule_batch import global_server_args_dict
from sglang.srt.model_executor.forward_batch_info import ForwardBatch, ForwardMode
from sglang.srt.model_loader.weight_utils import default_weight_loader
from sglang.srt.utils import (
    BumpAllocator,
    DeepEPMode,
    add_prefix,
    get_bool_env_var,
    get_int_env_var,
    is_cuda,
    is_hip,
    log_info_on_rank0,
)

_is_hip = is_hip()
_is_cuda = is_cuda()

if _is_cuda:
    from sgl_kernel import awq_dequantize, bmm_fp8, merge_state_v2

    from sglang.srt.layers.quantization.deep_gemm import (
        grouped_gemm_nt_f8f8bf16_masked as deep_gemm_grouped_gemm_nt_f8f8bf16_masked,
    )
else:
    from vllm._custom_ops import awq_dequantize

if _is_hip:
    from sglang.srt.layers.attention.triton_ops.rocm_mla_decode_rope import (
        decode_attention_fwd_grouped_rope,
    )

expert_distribution_recorder = ExpertDistributionRecorder()

logger = logging.getLogger(__name__)


class AttnForwardMethod(IntEnum):
    # Use multi-head attention
    MHA = auto()

    # Use absorbed multi-latent attention
    MLA = auto()

    # Use multi-head attention, but with KV cache chunked.
    # This method can avoid OOM when prefix lengths are long.
    MHA_CHUNKED_KV = auto()


class DeepseekV2MLP(nn.Module):
    def __init__(
        self,
        hidden_size: int,
        intermediate_size: int,
        hidden_act: str,
        quant_config: Optional[QuantizationConfig] = None,
        reduce_results: bool = True,
        prefix: str = "",
        tp_rank: Optional[int] = None,
        tp_size: Optional[int] = None,
    ) -> None:
        super().__init__()
        self.gate_up_proj = MergedColumnParallelLinear(
            hidden_size,
            [intermediate_size] * 2,
            bias=False,
            quant_config=quant_config,
            prefix=add_prefix("gate_up_proj", prefix),
            tp_rank=tp_rank,
            tp_size=tp_size,
        )
        self.down_proj = RowParallelLinear(
            intermediate_size,
            hidden_size,
            bias=False,
            quant_config=quant_config,
            reduce_results=reduce_results,
            prefix=add_prefix("down_proj", prefix),
            tp_rank=tp_rank,
            tp_size=tp_size,
        )
        if hidden_act != "silu":
            raise ValueError(
                f"Unsupported activation: {hidden_act}. "
                "Only silu is supported for now."
            )
        self.act_fn = SiluAndMul()

    def forward(self, x, forward_mode: Optional[ForwardMode] = None):
        gate_up, _ = self.gate_up_proj(x)
        x = self.act_fn(gate_up)
        x, _ = self.down_proj(x)
        return x


class MoEGate(nn.Module):
    def __init__(
        self,
        config,
        prefix: str = "",
    ):
        super().__init__()
        self.weight = nn.Parameter(
            torch.empty((config.n_routed_experts, config.hidden_size))
        )
        if config.topk_method == "noaux_tc":
            self.e_score_correction_bias = nn.Parameter(
                torch.empty((config.n_routed_experts))
            )
        else:
            self.e_score_correction_bias = None

    def forward(self, hidden_states):
        logits = F.linear(hidden_states, self.weight, None)
        return logits


class DeepseekV2MoE(nn.Module):

    def __init__(
        self,
        config: PretrainedConfig,
        quant_config: Optional[QuantizationConfig] = None,
        prefix: str = "",
    ):
        super().__init__()
        self.tp_size = get_tensor_model_parallel_world_size()
        self.routed_scaling_factor = config.routed_scaling_factor
        self.n_shared_experts = config.n_shared_experts
        self.n_share_experts_fusion = global_server_args_dict["n_share_experts_fusion"]

        if self.tp_size > config.n_routed_experts:
            raise ValueError(
                f"Tensor parallel size {self.tp_size} is greater than "
                f"the number of experts {config.n_routed_experts}."
            )

        if config.hidden_act != "silu":
            raise ValueError(
                f"Unsupported activation: {config.hidden_act}. "
                "Only silu is supported for now."
            )

        self.gate = MoEGate(config=config, prefix=add_prefix("gate", prefix))

        MoEImpl = (
            DeepEPMoE
            if global_server_args_dict["enable_deepep_moe"]
            else (EPMoE if global_server_args_dict["enable_ep_moe"] else FusedMoE)
        )

        self.experts = MoEImpl(
            num_experts=config.n_routed_experts + self.n_share_experts_fusion,
            top_k=config.num_experts_per_tok + min(self.n_share_experts_fusion, 1),
            hidden_size=config.hidden_size,
            intermediate_size=config.moe_intermediate_size,
            renormalize=config.norm_topk_prob,
            quant_config=quant_config,
            use_grouped_topk=True,
            num_expert_group=config.n_group,
            topk_group=config.topk_group,
            correction_bias=self.gate.e_score_correction_bias,
            routed_scaling_factor=self.routed_scaling_factor,
            prefix=add_prefix("experts", prefix),
            **(
                dict(deepep_mode=DeepEPMode[global_server_args_dict["deepep_mode"]])
                if global_server_args_dict["enable_deepep_moe"]
                else {}
            ),
        )

        if config.n_shared_experts is not None and self.n_share_experts_fusion == 0:
            intermediate_size = config.moe_intermediate_size * config.n_shared_experts
            # disable tp for shared experts when enable deepep moe
            if not global_server_args_dict["enable_deepep_moe"]:
                self.shared_experts = DeepseekV2MLP(
                    hidden_size=config.hidden_size,
                    intermediate_size=intermediate_size,
                    hidden_act=config.hidden_act,
                    quant_config=quant_config,
                    reduce_results=False,
                    prefix=add_prefix("shared_experts", prefix),
                )
            else:
                self.shared_experts = DeepseekV2MLP(
                    hidden_size=config.hidden_size,
                    intermediate_size=intermediate_size,
                    hidden_act=config.hidden_act,
                    quant_config=quant_config,
                    reduce_results=False,
                    prefix=add_prefix("shared_experts", prefix),
                    tp_rank=0,
                    tp_size=1,
                )

        if global_server_args_dict["enable_deepep_moe"]:
            # TODO: we will support tp < ep in the future
            self.ep_size = get_tensor_model_parallel_world_size()
            self.num_experts = config.n_routed_experts
            self.top_k = config.num_experts_per_tok
            self.renormalize = config.norm_topk_prob
            self.topk_group = config.topk_group
            self.num_expert_group = config.n_group
            self.correction_bias = (
                self.gate.e_score_correction_bias.data
                if self.gate.e_score_correction_bias is not None
                else None
            )

            self.deepep_dispatcher = DeepEPDispatcher(
                group=parallel_state.get_tp_group().device_group,
                router_topk=self.top_k,
                permute_fusion=True,
                num_experts=config.n_routed_experts,
                num_local_experts=config.n_routed_experts // self.tp_size,
                hidden_size=config.hidden_size,
                params_dtype=config.torch_dtype,
                deepep_mode=DeepEPMode[global_server_args_dict["deepep_mode"]],
                async_finish=True,  # TODO
                return_recv_hook=True,
            )

    def forward(
        self, hidden_states: torch.Tensor, forward_mode: Optional[ForwardMode] = None
    ) -> torch.Tensor:
        if not global_server_args_dict["enable_deepep_moe"]:
            return self.forward_normal(hidden_states)
        else:
            return self.forward_deepep(hidden_states, forward_mode)

    def forward_normal(self, hidden_states: torch.Tensor) -> torch.Tensor:
        shared_output = self._forward_shared_experts(hidden_states)
        # router_logits: (num_tokens, n_experts)
        router_logits = self.gate(hidden_states)
        final_hidden_states = (
            self.experts(hidden_states=hidden_states, router_logits=router_logits)
            * self.routed_scaling_factor
        )
        if shared_output is not None:
            final_hidden_states = final_hidden_states + shared_output
        if self.tp_size > 1:
            final_hidden_states = tensor_model_parallel_all_reduce(final_hidden_states)
        return final_hidden_states

    def forward_deepep(
        self, hidden_states: torch.Tensor, forward_mode: ForwardMode
    ) -> torch.Tensor:
        shared_output = None
        if (
            forward_mode is not None
            and not forward_mode.is_idle()
            and hidden_states.shape[0] > 0
        ):
            # router_logits: (num_tokens, n_experts)
            router_logits = self.gate(hidden_states)
            shared_output = self._forward_shared_experts(hidden_states)
            topk_weights, topk_idx = select_experts(
                hidden_states=hidden_states,
                router_logits=router_logits,
                top_k=self.top_k,
                use_grouped_topk=True,
                renormalize=self.renormalize,
                topk_group=self.topk_group,
                num_expert_group=self.num_expert_group,
                correction_bias=self.correction_bias,
                routed_scaling_factor=self.routed_scaling_factor,
            )
        else:
            topk_idx = torch.full(
                (0, self.top_k), -1, dtype=torch.int, device=hidden_states.device
            )
            topk_weights = torch.empty(
                (0, self.top_k), dtype=torch.float32, device=hidden_states.device
            )
        if self.ep_size > 1:
            # TODO(ch-wan): allow users to set num_max_dispatch_tokens_per_rank value
            (
                hidden_states,
                topk_idx,
                topk_weights,
                reorder_topk_ids,
                num_recv_tokens_per_expert,
                seg_indptr,
                masked_m,
                expected_m,
            ) = self.deepep_dispatcher.dispatch(
                hidden_states,
                topk_idx,
                topk_weights,
                forward_mode=forward_mode,
            )
        final_hidden_states = self.experts(
            hidden_states=hidden_states,
            topk_idx=topk_idx,
            topk_weights=topk_weights,
            reorder_topk_ids=reorder_topk_ids,
            seg_indptr=seg_indptr,
            masked_m=masked_m,
            expected_m=expected_m,
            num_recv_tokens_per_expert=num_recv_tokens_per_expert,
            forward_mode=forward_mode,
        )
        if self.ep_size > 1:
            final_hidden_states = self.deepep_dispatcher.combine(
                final_hidden_states,
                topk_idx,
                topk_weights,
                forward_mode,
            )
        final_hidden_states *= self.routed_scaling_factor

        if shared_output is not None:
            final_hidden_states = final_hidden_states + shared_output

        return final_hidden_states

    def _forward_shared_experts(self, hidden_states):
        if self.n_share_experts_fusion == 0:
            return self.shared_experts(hidden_states)
        else:
            return None


def yarn_get_mscale(scale: float = 1, mscale: float = 1) -> float:
    import math

    if scale <= 1:
        return 1.0
    return 0.1 * mscale * math.log(scale) + 1.0


class DeepseekV2AttentionMLA(nn.Module):

    def __init__(
        self,
        config: PretrainedConfig,
        hidden_size: int,
        num_heads: int,
        qk_nope_head_dim: int,
        qk_rope_head_dim: int,
        v_head_dim: int,
        q_lora_rank: int,
        kv_lora_rank: int,
        rope_theta: float = 10000,
        rope_scaling: Optional[Dict[str, Any]] = None,
        max_position_embeddings: int = 8192,
        quant_config: Optional[QuantizationConfig] = None,
        reduce_results: bool = True,
        layer_id: int = None,
        prefix: str = "",
        alt_stream: Optional[torch.cuda.Stream] = None,
    ) -> None:
        super().__init__()
        self.layer_id = layer_id
        self.hidden_size = hidden_size
        self.qk_nope_head_dim = qk_nope_head_dim
        self.qk_rope_head_dim = qk_rope_head_dim
        self.qk_head_dim = qk_nope_head_dim + qk_rope_head_dim
        self.v_head_dim = v_head_dim
        self.q_lora_rank = q_lora_rank
        self.kv_lora_rank = kv_lora_rank
        attn_tp_rank = get_attention_tp_rank()
        attn_tp_size = get_attention_tp_size()

        self.num_heads = num_heads
        assert num_heads % attn_tp_size == 0
        self.num_local_heads = num_heads // attn_tp_size
        self.scaling = self.qk_head_dim**-0.5
        self.rope_theta = rope_theta
        self.max_position_embeddings = max_position_embeddings

        # For tensor parallel attention
        if self.q_lora_rank is not None:
            self.fused_qkv_a_proj_with_mqa = ReplicatedLinear(
                self.hidden_size,
                self.q_lora_rank + self.kv_lora_rank + self.qk_rope_head_dim,
                bias=False,
                quant_config=quant_config,
                prefix=add_prefix("fused_qkv_a_proj_with_mqa", prefix),
            )
            self.q_a_layernorm = RMSNorm(self.q_lora_rank, eps=config.rms_norm_eps)
            self.q_b_proj = ColumnParallelLinear(
                q_lora_rank,
                self.num_heads * self.qk_head_dim,
                bias=False,
                quant_config=quant_config,
                prefix=add_prefix("q_b_proj", prefix),
                tp_rank=attn_tp_rank,
                tp_size=attn_tp_size,
            )
        else:
            self.q_proj = ColumnParallelLinear(
                self.hidden_size,
                self.num_heads * self.qk_head_dim,
                bias=False,
                quant_config=quant_config,
                prefix=add_prefix("q_proj", prefix),
                tp_rank=attn_tp_rank,
                tp_size=attn_tp_size,
            )
            self.kv_a_proj_with_mqa = ReplicatedLinear(
                self.hidden_size,
                self.kv_lora_rank + self.qk_rope_head_dim,
                bias=False,
                quant_config=quant_config,
                prefix=add_prefix("kv_a_proj_with_mqa", prefix),
            )

        self.kv_b_proj = ColumnParallelLinear(
            self.kv_lora_rank,
            self.num_heads * (self.qk_nope_head_dim + self.v_head_dim),
            bias=False,
            quant_config=quant_config,
            prefix=add_prefix("kv_b_proj", prefix),
            tp_rank=attn_tp_rank,
            tp_size=attn_tp_size,
        )
        # O projection.
        self.o_proj = RowParallelLinear(
            self.num_heads * self.v_head_dim,
            self.hidden_size,
            bias=False,
            quant_config=quant_config,
            reduce_results=reduce_results,
            prefix=add_prefix("o_proj", prefix),
            tp_rank=attn_tp_rank,
            tp_size=attn_tp_size,
        )
        self.kv_a_layernorm = RMSNorm(self.kv_lora_rank, eps=config.rms_norm_eps)

        if rope_scaling:
            rope_scaling["rope_type"] = "deepseek_yarn"

        self.rotary_emb = get_rope(
            qk_rope_head_dim,
            rotary_dim=qk_rope_head_dim,
            max_position=max_position_embeddings,
            base=rope_theta,
            rope_scaling=rope_scaling,
            is_neox_style=False,
        )

        if rope_scaling:
            mscale_all_dim = rope_scaling.get("mscale_all_dim", False)
            scaling_factor = rope_scaling["factor"]
            mscale = yarn_get_mscale(scaling_factor, float(mscale_all_dim))
            self.scaling = self.scaling * mscale * mscale
        else:
            self.rotary_emb.forward = self.rotary_emb.forward_native

        self.attn_mqa = RadixAttention(
            self.num_local_heads,
            self.kv_lora_rank + self.qk_rope_head_dim,
            self.scaling,
            num_kv_heads=1,
            layer_id=layer_id,
            v_head_dim=self.kv_lora_rank,
            quant_config=quant_config,
            prefix=add_prefix("attn_mqa", prefix),
        )

        self.attn_mha = RadixAttention(
            self.num_local_heads,
            self.qk_nope_head_dim + self.qk_rope_head_dim,
            self.scaling,
            num_kv_heads=self.num_local_heads,
            layer_id=layer_id,
            v_head_dim=self.v_head_dim,
            quant_config=quant_config,
            prefix=add_prefix("attn_mha", prefix),
        )

        self.alt_stream = alt_stream

        self.w_kc = None
        self.w_vc = None
        self.w_scale = None

        self.w_scale_k = None
        self.w_scale_v = None
        self.use_deep_gemm_bmm = False

        self.flashinfer_mla_disable_ragged = global_server_args_dict[
            "flashinfer_mla_disable_ragged"
        ]
        self.disable_chunked_prefix_cache = global_server_args_dict[
            "disable_chunked_prefix_cache"
        ]
        self.attention_backend = global_server_args_dict["attention_backend"]
        self.rocm_fused_decode_mla = get_bool_env_var(
            "SGLANG_ROCM_FUSED_DECODE_MLA", "false"
        )

        # TODO: Design a finer way to determine the threshold
        self.chunked_prefix_cache_threshold = get_int_env_var(
            "SGL_CHUNKED_PREFIX_CACHE_THRESHOLD", 8192
        )

    def dispatch_attn_forward_method(
        self, forward_batch: ForwardBatch
    ) -> AttnForwardMethod:
        if self.attention_backend == "flashinfer":
            # Flashinfer MLA: Do not absorb when enabling ragged prefill
            if (
                not self.flashinfer_mla_disable_ragged
                and forward_batch.forward_mode.is_extend()
                and not forward_batch.forward_mode.is_target_verify()
                and not forward_batch.forward_mode.is_draft_extend()
                and sum(forward_batch.extend_prefix_lens_cpu) == 0
            ):
                return AttnForwardMethod.MHA
            else:
                return AttnForwardMethod.MLA
        elif self.attention_backend == "fa3":
            # Flash Attention: Use MHA with chunked KV cache when prefilling on long sequences.
            if forward_batch.extend_prefix_lens_cpu is not None:
                sum_extend_prefix_lens = sum(forward_batch.extend_prefix_lens_cpu)
            if (
                forward_batch.forward_mode.is_extend()
                and not self.disable_chunked_prefix_cache
                and not forward_batch.forward_mode.is_target_verify()
                and not forward_batch.forward_mode.is_draft_extend()
                and (
                    sum_extend_prefix_lens >= self.chunked_prefix_cache_threshold
                    or sum_extend_prefix_lens == 0
                )
            ):
                return AttnForwardMethod.MHA_CHUNKED_KV
            else:
                return AttnForwardMethod.MLA
        else:
            # Triton: Use normal computation for prefill and use weight absorption for extend/decode
            if (
                forward_batch.forward_mode.is_extend()
                and not forward_batch.forward_mode.is_target_verify()
                and not forward_batch.forward_mode.is_draft_extend()
                and sum(forward_batch.extend_prefix_lens_cpu) == 0
            ):
                return AttnForwardMethod.MHA
            else:
                return AttnForwardMethod.MLA

    def forward(
        self,
        positions: torch.Tensor,
        hidden_states: torch.Tensor,
        forward_batch: ForwardBatch,
        zero_allocator: BumpAllocator,
    ) -> torch.Tensor:
        if hidden_states.shape[0] == 0:
            assert (
                not self.o_proj.reduce_results
            ), "short-circuiting allreduce will lead to hangs"
            return hidden_states

        attn_forward_method = self.dispatch_attn_forward_method(forward_batch)

        if attn_forward_method == AttnForwardMethod.MHA:
            return self.forward_normal(positions, hidden_states, forward_batch)
        elif attn_forward_method == AttnForwardMethod.MHA_CHUNKED_KV:
            return self.forward_normal_chunked_kv(
                positions, hidden_states, forward_batch
            )
        else:
            if _is_hip:
                if (
                    self.rocm_fused_decode_mla
                    and forward_batch.forward_mode.is_decode()
                ):
                    return self.forward_absorb_fused_mla_rope(
                        positions, hidden_states, forward_batch
                    )
                else:
                    return self.forward_absorb(
                        positions, hidden_states, forward_batch, zero_allocator
                    )
            else:
                return self.forward_absorb(
                    positions, hidden_states, forward_batch, zero_allocator
                )

    def forward_normal(
        self,
        positions: torch.Tensor,
        hidden_states: torch.Tensor,
        forward_batch: ForwardBatch,
    ) -> torch.Tensor:
        if self.q_lora_rank is not None:
            q, latent_cache = self.fused_qkv_a_proj_with_mqa(hidden_states)[0].split(
                [self.q_lora_rank, self.kv_lora_rank + self.qk_rope_head_dim], dim=-1
            )
            q = self.q_a_layernorm(q)
            q = self.q_b_proj(q)[0].view(-1, self.num_local_heads, self.qk_head_dim)
        else:
            q = self.q_proj(hidden_states)[0].view(
                -1, self.num_local_heads, self.qk_head_dim
            )
            latent_cache = self.kv_a_proj_with_mqa(hidden_states)[0]

        _, q_pe = q.split([self.qk_nope_head_dim, self.qk_rope_head_dim], dim=-1)
        kv_a, _ = latent_cache.split([self.kv_lora_rank, self.qk_rope_head_dim], dim=-1)
        latent_cache = latent_cache.unsqueeze(1)
        kv_a = self.kv_a_layernorm(kv_a.contiguous())
        kv = self.kv_b_proj(kv_a)[0]
        kv = kv.view(-1, self.num_local_heads, self.qk_nope_head_dim + self.v_head_dim)
        k_nope = kv[..., : self.qk_nope_head_dim]
        v = kv[..., self.qk_nope_head_dim :]
        k_pe = latent_cache[:, :, self.kv_lora_rank :]
        q_pe, k_pe = self.rotary_emb(positions, q_pe, k_pe)
        q[..., self.qk_nope_head_dim :] = q_pe
        k = torch.empty_like(q)
        k[..., : self.qk_nope_head_dim] = k_nope
        k[..., self.qk_nope_head_dim :] = k_pe

        latent_cache[:, :, : self.kv_lora_rank] = kv_a.unsqueeze(1)
        latent_cache[:, :, self.kv_lora_rank :] = k_pe

        # Save latent cache
        forward_batch.token_to_kv_pool.set_kv_buffer(
            self.attn_mha, forward_batch.out_cache_loc, latent_cache, None
        )
        attn_output = self.attn_mha(q, k, v, forward_batch, save_kv_cache=False)
        attn_output = attn_output.reshape(-1, self.num_local_heads * self.v_head_dim)
        output, _ = self.o_proj(attn_output)
        return output

    def forward_absorb(
        self,
        positions: torch.Tensor,
        hidden_states: torch.Tensor,
        forward_batch: ForwardBatch,
        zero_allocator: BumpAllocator,
    ) -> torch.Tensor:
        if self.q_lora_rank is not None:
            q, latent_cache = self.fused_qkv_a_proj_with_mqa(hidden_states)[0].split(
                [self.q_lora_rank, self.kv_lora_rank + self.qk_rope_head_dim], dim=-1
            )
            k_nope = latent_cache[..., : self.kv_lora_rank]

            # overlap qk norm
            if self.alt_stream is not None and torch.cuda.is_current_stream_capturing():
                current_stream = torch.cuda.current_stream()
                self.alt_stream.wait_stream(current_stream)
                q = self.q_a_layernorm(q)
                with torch.cuda.stream(self.alt_stream):
                    k_nope = self.kv_a_layernorm(k_nope)
                current_stream.wait_stream(self.alt_stream)
            else:
                q = self.q_a_layernorm(q)
                k_nope = self.kv_a_layernorm(k_nope)

            k_nope = k_nope.unsqueeze(1)
            q = self.q_b_proj(q)[0].view(-1, self.num_local_heads, self.qk_head_dim)
        else:
            q = self.q_proj(hidden_states)[0].view(
                -1, self.num_local_heads, self.qk_head_dim
            )
            latent_cache = self.kv_a_proj_with_mqa(hidden_states)[0]
            k_nope = latent_cache[..., : self.kv_lora_rank]
            k_nope = self.kv_a_layernorm(k_nope).unsqueeze(1)

        q_nope, q_pe = q.split([self.qk_nope_head_dim, self.qk_rope_head_dim], dim=-1)
        k_pe = latent_cache[..., self.kv_lora_rank :].unsqueeze(1)

        if self.use_deep_gemm_bmm:
            q_nope_val, q_nope_scale, masked_m, expected_m, aligned_m = (
                per_token_group_quant_mla_deep_gemm_masked_fp8(q_nope.transpose(0, 1))
            )
            q_nope_out = q_nope.new_empty(
                (self.num_local_heads, aligned_m, self.kv_lora_rank)
            )
            deep_gemm_grouped_gemm_nt_f8f8bf16_masked(
                (q_nope_val, q_nope_scale),
                (self.w_kc, self.w_scale_k),
                q_nope_out,
                masked_m,
                expected_m,
            )
            q_nope_out = q_nope_out[:, :expected_m, :]
        elif self.w_kc.dtype == torch.float8_e4m3fnuz:
            # TODO(kernel): add bmm_fp8 for torch.float8_e4m3fnuz
            q_nope_out = torch.bmm(
                q_nope.to(torch.bfloat16).transpose(0, 1),
                self.w_kc.to(torch.bfloat16) * self.w_scale,
            )
        elif self.w_kc.dtype == torch.float8_e4m3fn:
            q_nope_val, q_nope_scale = per_tensor_quant_mla_fp8(
                q_nope.transpose(0, 1),
                zero_allocator.allocate(1),
            )
            q_nope_out = bmm_fp8(
                q_nope_val, self.w_kc, q_nope_scale, self.w_scale, torch.bfloat16
            )
        else:
            q_nope_out = torch.bmm(q_nope.transpose(0, 1), self.w_kc)

        q_nope_out = q_nope_out.transpose(0, 1)
        q_pe, k_pe = self.rotary_emb(positions, q_pe, k_pe)

        if self.attention_backend == "fa3" or self.attention_backend == "flashinfer":
            attn_output = self.attn_mqa(
                q_nope_out, k_nope, k_nope, forward_batch, q_rope=q_pe, k_rope=k_pe
            )
        else:
            q = torch.cat([q_nope_out, q_pe], dim=-1)
            k = torch.cat([k_nope, k_pe], dim=-1)
            attn_output = self.attn_mqa(q, k, k_nope, forward_batch)
        attn_output = attn_output.view(-1, self.num_local_heads, self.kv_lora_rank)

        if self.use_deep_gemm_bmm:
            attn_output_val, attn_output_scale, masked_m, expected_m, aligned_m = (
                per_token_group_quant_mla_deep_gemm_masked_fp8(
                    attn_output.transpose(0, 1)
                )
            )
            attn_bmm_output = attn_output.new_empty(
                (self.num_local_heads, aligned_m, self.v_head_dim)
            )
            deep_gemm_grouped_gemm_nt_f8f8bf16_masked(
                (attn_output_val, attn_output_scale),
                (self.w_vc, self.w_scale_v),
                attn_bmm_output,
                masked_m,
                expected_m,
            )
            attn_bmm_output = attn_bmm_output[:, :expected_m, :]
        elif self.w_vc.dtype == torch.float8_e4m3fnuz:
            # TODO(kernel): add bmm_fp8 for torch.float8_e4m3fnuz
            attn_bmm_output = torch.bmm(
                attn_output.to(torch.bfloat16).transpose(0, 1),
                self.w_vc.to(torch.bfloat16) * self.w_scale,
            )
        elif self.w_vc.dtype == torch.float8_e4m3fn:
            attn_output_val, attn_output_scale = per_tensor_quant_mla_fp8(
                attn_output.transpose(0, 1),
                zero_allocator.allocate(1),
            )
            attn_bmm_output = bmm_fp8(
                attn_output_val,
                self.w_vc,
                attn_output_scale,
                self.w_scale,
                torch.bfloat16,
            )
        else:
            attn_bmm_output = torch.bmm(attn_output.transpose(0, 1), self.w_vc)
        attn_output = attn_bmm_output.transpose(0, 1).flatten(1, 2)
        output, _ = self.o_proj(attn_output)

        return output

    def forward_absorb_fused_mla_rope(
        self,
        positions: torch.Tensor,
        hidden_states: torch.Tensor,
        forward_batch: ForwardBatch,
        zero_allocator: BumpAllocator,
    ) -> torch.Tensor:
        enable_rope_fusion = (
            os.getenv("SGLANG_FUSED_MLA_ENABLE_ROPE_FUSION", "1") == "1"
        )
        q_len = hidden_states.shape[0]
        q_input = hidden_states.new_empty(
            q_len, self.num_local_heads, self.kv_lora_rank + self.qk_rope_head_dim
        )
        if self.q_lora_rank is not None:
            q, latent_cache = self.fused_qkv_a_proj_with_mqa(hidden_states)[0].split(
                [self.q_lora_rank, self.kv_lora_rank + self.qk_rope_head_dim], dim=-1
            )
            q = self.q_a_layernorm(q)
            q = self.q_b_proj(q)[0].view(-1, self.num_local_heads, self.qk_head_dim)
        else:
            q = self.q_proj(hidden_states)[0].view(
                -1, self.num_local_heads, self.qk_head_dim
            )
            latent_cache = self.kv_a_proj_with_mqa(hidden_states)[0]
        q_nope, q_pe = q.split([self.qk_nope_head_dim, self.qk_rope_head_dim], dim=-1)

        if self.w_kc.dtype == torch.float8_e4m3fnuz:
            # TODO(kernel): add bmm_fp8 for torch.float8_e4m3fnuz
            q_nope_out = torch.bmm(
                q_nope.to(torch.bfloat16).transpose(0, 1),
                self.w_kc.to(torch.bfloat16) * self.w_scale,
            )
        elif self.w_kc.dtype == torch.float8_e4m3fn:
            q_nope_val, q_nope_scale = per_tensor_quant_mla_fp8(
                q_nope.transpose(0, 1),
                zero_allocator.allocate(1),
                dtype=torch.float8_e4m3fn,
            )
            q_nope_out = bmm_fp8(
                q_nope_val, self.w_kc, q_nope_scale, self.w_scale, torch.bfloat16
            )
        else:
            q_nope_out = torch.bmm(q_nope.transpose(0, 1), self.w_kc)
        q_input[..., : self.kv_lora_rank] = q_nope_out.transpose(0, 1)
        v_input = latent_cache[..., : self.kv_lora_rank]
        v_input = self.kv_a_layernorm(v_input.contiguous()).unsqueeze(1)
        k_input = latent_cache.unsqueeze(1)
        k_input[..., : self.kv_lora_rank] = v_input

        if not enable_rope_fusion:
            k_pe = k_input[..., self.kv_lora_rank :]
            q_pe, k_pe = self.rotary_emb(positions, q_pe, k_pe)
            q_input[..., self.kv_lora_rank :] = q_pe
            k_input[..., self.kv_lora_rank :] = k_pe
            k_pe_output = None
        else:
            k_pe_output = torch.empty_like(k_input[..., self.kv_lora_rank :])

        q_input[..., self.kv_lora_rank :] = q_pe

        # attn_output = self.attn_mqa(q_input, k_input, v_input, forward_batch)
        # Use Fused ROPE with use_rope=OFF.
        attn_output = torch.empty(
            (q_len, self.num_local_heads, self.kv_lora_rank),
            dtype=q.dtype,
            device=q.device,
        )
        attn_logits, _, kv_indptr, kv_indices, _, _, _ = (
            forward_batch.attn_backend.forward_metadata
        )
        cos_sin_cache = self.rotary_emb.cos_sin_cache
        num_kv_split = forward_batch.attn_backend.num_kv_splits
        sm_scale = self.attn_mqa.scaling
        if attn_logits is None:
            attn_logits = torch.empty(
                (
                    forward_batch.batch_size,
                    self.num_local_heads,
                    num_kv_split,
                    self.kv_lora_rank + 1,
                ),
                dtype=torch.float32,
                device=q.device,
            )

        # save current latent cache.
        forward_batch.token_to_kv_pool.set_kv_buffer(
            self.attn_mqa, forward_batch.out_cache_loc, k_input, None
        )
        key_cache_buf = forward_batch.token_to_kv_pool.get_key_buffer(
            self.attn_mqa.layer_id
        )
        val_cache_buf = key_cache_buf[..., : self.kv_lora_rank]

        decode_attention_fwd_grouped_rope(
            q_input,
            key_cache_buf,
            val_cache_buf,
            attn_output,
            kv_indptr,
            kv_indices,
            k_pe_output,
            self.kv_lora_rank,
            self.rotary_emb.rotary_dim,
            cos_sin_cache,
            positions,
            attn_logits,
            num_kv_split,
            sm_scale,
            logit_cap=self.attn_mqa.logit_cap,
            use_rope=enable_rope_fusion,
            is_neox_style=self.rotary_emb.is_neox_style,
        )

        if enable_rope_fusion:
            k_input[..., self.kv_lora_rank :] = k_pe_output
            forward_batch.token_to_kv_pool.set_kv_buffer(
                self.attn_mqa, forward_batch.out_cache_loc, k_input, None
            )

        attn_output = attn_output.view(-1, self.num_local_heads, self.kv_lora_rank)

        if self.w_vc.dtype == torch.float8_e4m3fnuz:
            # TODO(kernel): add bmm_fp8 for torch.float8_e4m3fnuz
            attn_bmm_output = torch.bmm(
                attn_output.to(torch.bfloat16).transpose(0, 1),
                self.w_vc.to(torch.bfloat16) * self.w_scale,
            )
        elif self.w_vc.dtype == torch.float8_e4m3fn:
            attn_output_val, attn_output_scale = per_tensor_quant_mla_fp8(
                attn_output.transpose(0, 1),
                zero_allocator.allocate(1),
                dtype=torch.float8_e4m3fn,
            )
            attn_bmm_output = bmm_fp8(
                attn_output_val,
                self.w_vc,
                attn_output_scale,
                self.w_scale,
                torch.bfloat16,
            )
        else:
            attn_bmm_output = torch.bmm(attn_output.transpose(0, 1), self.w_vc)
        attn_output = attn_bmm_output.transpose(0, 1).flatten(1, 2)
        output, _ = self.o_proj(attn_output)

        return output

    def _chunked_prefix_attn_mha(
        self,
        q: torch.Tensor,
        accum_output: torch.Tensor,
        accum_lse: torch.Tensor,
        forward_batch: ForwardBatch,
    ) -> torch.Tensor:

        assert forward_batch.num_prefix_chunks is not None
        for i in range(forward_batch.num_prefix_chunks):
            forward_batch.set_prefix_chunk_idx(i)

            # Fetch latent cache from memory pool with precomputed chunked kv indices
            latent_cache_buf = forward_batch.token_to_kv_pool.get_key_buffer(
                self.attn_mha.layer_id
            )
            latent_cache = latent_cache_buf[
                forward_batch.prefix_chunk_kv_indices[i]
            ].contiguous()

            kv_a_normed, k_pe = latent_cache.split(
                [self.kv_lora_rank, self.qk_rope_head_dim], dim=-1
            )
            kv_a_normed = kv_a_normed.squeeze(1).contiguous()
            kv = self.kv_b_proj(kv_a_normed)[0]
            kv = kv.view(
                -1, self.num_local_heads, self.qk_nope_head_dim + self.v_head_dim
            )
            v = kv[..., self.qk_nope_head_dim :]
            k_nope = kv[..., : self.qk_nope_head_dim]

            k = torch.empty(
                (
                    k_nope.shape[0],
                    self.num_local_heads,
                    self.qk_nope_head_dim + self.qk_rope_head_dim,
                ),
                dtype=v.dtype,
                device=v.device,
            )
            k[..., : self.qk_nope_head_dim] = k_nope
            k[..., self.qk_nope_head_dim :] = k_pe

            output, lse = self.attn_mha(q, k, v, forward_batch, save_kv_cache=False)
            lse = torch.transpose(lse, 0, 1).contiguous()
            tmp_output = torch.empty_like(accum_output)
            tmp_lse = torch.empty_like(accum_lse)
            merge_state_v2(output, lse, accum_output, accum_lse, tmp_output, tmp_lse)
            accum_output, accum_lse = tmp_output, tmp_lse

        return accum_output

    def forward_normal_chunked_kv(
        self,
        positions: torch.Tensor,
        hidden_states: torch.Tensor,
        forward_batch: ForwardBatch,
    ) -> torch.Tensor:
        # In normal mha, the k and v tensors will become overly large when the prefix length is long.
        # To avoid this, we split the kv cache into chunks and process them one after another.
        # Since mha is compute friendly, the for loop induced here will not introduce significant overhead.
        # The top comments in https://github.com/vllm-project/vllm/blob/main/vllm/v1/attention/backends/mla/common.py
        # will be helpful for understanding the purpose of this function.

        # First do normal mha forward to get output for extended part
        if self.q_lora_rank is not None:
            q, latent_cache = self.fused_qkv_a_proj_with_mqa(hidden_states)[0].split(
                [self.q_lora_rank, self.kv_lora_rank + self.qk_rope_head_dim], dim=-1
            )
            q = self.q_a_layernorm(q)
            q = self.q_b_proj(q)[0].view(-1, self.num_local_heads, self.qk_head_dim)
        else:
            q = self.q_proj(hidden_states)[0].view(
                -1, self.num_local_heads, self.qk_head_dim
            )
            latent_cache = self.kv_a_proj_with_mqa(hidden_states)[0]
        _, q_pe = q.split([self.qk_nope_head_dim, self.qk_rope_head_dim], dim=-1)
        kv_a, _ = latent_cache.split([self.kv_lora_rank, self.qk_rope_head_dim], dim=-1)
        latent_cache = latent_cache.unsqueeze(1)
        kv_a = self.kv_a_layernorm(kv_a.contiguous())
        kv = self.kv_b_proj(kv_a)[0]
        kv = kv.view(-1, self.num_local_heads, self.qk_nope_head_dim + self.v_head_dim)
        k_nope = kv[..., : self.qk_nope_head_dim]
        v = kv[..., self.qk_nope_head_dim :]
        k_pe = latent_cache[:, :, self.kv_lora_rank :]

        q_pe, k_pe = self.rotary_emb(positions, q_pe, k_pe)
        q[..., self.qk_nope_head_dim :] = q_pe
        k = torch.empty_like(q)
        k[..., : self.qk_nope_head_dim] = k_nope
        k[..., self.qk_nope_head_dim :] = k_pe

        latent_cache[:, :, : self.kv_lora_rank] = kv_a.unsqueeze(1)
        latent_cache[:, :, self.kv_lora_rank :] = k_pe

        # Save latent cache
        forward_batch.token_to_kv_pool.set_kv_buffer(
            self.attn_mha, forward_batch.out_cache_loc, latent_cache, None
        )

        # Do mha for extended part without prefix
        forward_batch.set_attn_attend_prefix_cache(False)
        attn_output, lse = self.attn_mha(q, k, v, forward_batch, save_kv_cache=False)
        lse = torch.transpose(lse, 0, 1).contiguous()

        # Do mha attention with chunked prefix cache if there are any sequence with prefix
        if any(forward_batch.extend_prefix_lens_cpu):
            # Only initialize the info once
            if forward_batch.num_prefix_chunks is None:
                forward_batch.prepare_chunked_prefix_cache_info(q.device)

            forward_batch.set_attn_attend_prefix_cache(True)
            attn_output = self._chunked_prefix_attn_mha(
                q=q,
                accum_output=attn_output,
                accum_lse=lse,
                forward_batch=forward_batch,
            )

        attn_output = attn_output.reshape(-1, self.num_local_heads * self.v_head_dim)
        output, _ = self.o_proj(attn_output)
        return output


class _FFNInputMode(Enum):
    # The MLP sublayer requires 1/tp_size tokens as input
    SCATTERED = auto()
    # The MLP sublayer requires all tokens as input
    FULL = auto()


@dataclass
class _DecoderLayerInfo:
    is_sparse: bool
    ffn_input_mode: _FFNInputMode


class DeepseekV2DecoderLayer(nn.Module):

    def __init__(
        self,
        config: PretrainedConfig,
        layer_id: int,
        quant_config: Optional[QuantizationConfig] = None,
        is_nextn: bool = False,
        prefix: str = "",
        alt_stream: Optional[torch.cuda.Stream] = None,
    ) -> None:
        super().__init__()
        self.hidden_size = config.hidden_size
        rope_theta = getattr(config, "rope_theta", 10000)
        rope_scaling = getattr(config, "rope_scaling", None)
        max_position_embeddings = getattr(config, "max_position_embeddings", 8192)
        self.enable_dp_attention = global_server_args_dict["enable_dp_attention"]
        self.layer_id = layer_id
        self.local_dp_size = get_local_attention_dp_size()
        self.attn_tp_size = get_attention_tp_size()
        self.attn_tp_rank = get_attention_tp_rank()
        self.self_attn = DeepseekV2AttentionMLA(
            config=config,
            hidden_size=self.hidden_size,
            num_heads=config.num_attention_heads,
            qk_nope_head_dim=config.qk_nope_head_dim,
            qk_rope_head_dim=config.qk_rope_head_dim,
            v_head_dim=config.v_head_dim,
            q_lora_rank=(
                config.q_lora_rank if hasattr(config, "q_lora_rank") else None
            ),
            kv_lora_rank=config.kv_lora_rank,
            rope_theta=rope_theta,
            rope_scaling=rope_scaling,
            max_position_embeddings=max_position_embeddings,
            quant_config=quant_config,
            layer_id=layer_id,
            reduce_results=False,
            prefix=add_prefix("self_attn", prefix),
            alt_stream=alt_stream,
        )

        self.info = self._compute_info(config, layer_id=layer_id, is_nextn=is_nextn)
        previous_layer_info = self._compute_info(
            config, layer_id=layer_id - 1, is_nextn=False
        )

        if self.info.is_sparse:
            self.mlp = DeepseekV2MoE(
                config=config,
                quant_config=quant_config,
                prefix=add_prefix("mlp", prefix),
            )
        else:
            if self._enable_moe_dense_fully_dp():
                mlp_tp_rank, mlp_tp_size = 0, 1
            else:
                mlp_tp_rank, mlp_tp_size = None, None
            self.mlp = DeepseekV2MLP(
                hidden_size=config.hidden_size,
                intermediate_size=config.intermediate_size,
                hidden_act=config.hidden_act,
                quant_config=quant_config,
                prefix=add_prefix("mlp", prefix),
                tp_rank=mlp_tp_rank,
                tp_size=mlp_tp_size,
            )

        self.input_is_scattered = (
            layer_id > 0
            and previous_layer_info.ffn_input_mode == _FFNInputMode.SCATTERED
        )
        self.is_last_layer = self.layer_id == config.num_hidden_layers - 1

        self.input_layernorm = RMSNorm(config.hidden_size, eps=config.rms_norm_eps)
        self.post_attention_layernorm = RMSNorm(
            config.hidden_size, eps=config.rms_norm_eps
        )

    @staticmethod
    def _enable_moe_dense_fully_dp():
        return global_server_args_dict["moe_dense_tp_size"] == 1

    @staticmethod
    def _compute_info(config: PretrainedConfig, layer_id: int, is_nextn: bool):
        is_sparse = is_nextn or (
            config.n_routed_experts is not None
            and layer_id >= config.first_k_dense_replace
            and layer_id % config.moe_layer_freq == 0
        )
        ffn_input_mode = (
            _FFNInputMode.SCATTERED
            if (global_server_args_dict["enable_deepep_moe"] and is_sparse)
            or (DeepseekV2DecoderLayer._enable_moe_dense_fully_dp() and not is_sparse)
            else _FFNInputMode.FULL
        )
        return _DecoderLayerInfo(is_sparse=is_sparse, ffn_input_mode=ffn_input_mode)

    def forward(
        self,
        positions: torch.Tensor,
        hidden_states: torch.Tensor,
        forward_batch: ForwardBatch,
        residual: Optional[torch.Tensor],
        zero_allocator: BumpAllocator,
    ) -> torch.Tensor:
        if self.info.ffn_input_mode == _FFNInputMode.SCATTERED:
            return self.forward_ffn_with_scattered_input(
                positions, hidden_states, forward_batch, residual, zero_allocator
            )
        elif self.info.ffn_input_mode == _FFNInputMode.FULL:
            return self.forward_ffn_with_full_input(
                positions, hidden_states, forward_batch, residual, zero_allocator
            )
        else:
            raise NotImplementedError

    def forward_ffn_with_full_input(
        self,
        positions: torch.Tensor,
        hidden_states: torch.Tensor,
        forward_batch: ForwardBatch,
        residual: Optional[torch.Tensor],
        zero_allocator: BumpAllocator,
    ) -> torch.Tensor:

        if hidden_states.shape[0] == 0:
            residual = hidden_states
        else:
            if residual is None:
                residual = hidden_states
                hidden_states = self.input_layernorm(hidden_states)
            else:
                hidden_states, residual = self.input_layernorm(hidden_states, residual)

            assert not (
                self.attn_tp_size != 1 and self.input_is_scattered
            ), "moe_layer_freq > 1 is not supported when attn_tp_size > 1"

            # Self Attention
            hidden_states = self.self_attn(
                positions=positions,
                hidden_states=hidden_states,
                forward_batch=forward_batch,
                zero_allocator=zero_allocator,
            )

        # Gather
        if get_tensor_model_parallel_world_size() > 1:
            # all gather and all reduce
            if self.local_dp_size != 1:
                if self.attn_tp_rank == 0:
                    hidden_states += residual
                hidden_states, local_hidden_states = (
                    forward_batch.gathered_buffer,
                    hidden_states,
                )
                dp_gather_partial(hidden_states, local_hidden_states, forward_batch)
                dp_scatter(residual, hidden_states, forward_batch)
                hidden_states = self.post_attention_layernorm(hidden_states)
            else:
                hidden_states = tensor_model_parallel_all_reduce(hidden_states)
                hidden_states, residual = self.post_attention_layernorm(
                    hidden_states, residual
                )
        else:
            hidden_states, residual = self.post_attention_layernorm(
                hidden_states, residual
            )

        # Fully Connected
        hidden_states = self.mlp(hidden_states)

        # TODO(ch-wan): use reduce-scatter in MLP to avoid this scatter
        # Scatter
        if self.local_dp_size != 1:
            # important: forward batch.gathered_buffer is used both after scatter and after gather.
            # be careful about this!
            hidden_states, global_hidden_states = (
                forward_batch.gathered_buffer[: forward_batch.input_ids.shape[0]],
                hidden_states,
            )
            dp_scatter(hidden_states, global_hidden_states, forward_batch)

        return hidden_states, residual

    def forward_ffn_with_scattered_input(
        self,
        positions: torch.Tensor,
        hidden_states: torch.Tensor,
        forward_batch: ForwardBatch,
        residual: Optional[torch.Tensor],
        zero_allocator: BumpAllocator,
    ) -> torch.Tensor:

        if hidden_states.shape[0] == 0:
            residual = hidden_states
        else:
            if residual is None:
                residual = hidden_states
                hidden_states = self.input_layernorm(hidden_states)
            else:
                hidden_states, residual = self.input_layernorm(hidden_states, residual)

        if self.attn_tp_size != 1 and self.input_is_scattered:
            hidden_states, local_hidden_states = (
                forward_batch.gathered_buffer[: forward_batch.input_ids.shape[0]],
                hidden_states,
            )
            attn_tp_all_gather(
                list(hidden_states.tensor_split(self.attn_tp_size)), local_hidden_states
            )

        # Self Attention
        hidden_states = self.self_attn(
            positions=positions,
            hidden_states=hidden_states,
            forward_batch=forward_batch,
            zero_allocator=zero_allocator,
        )

        if self.attn_tp_size != 1:
            if self.input_is_scattered:
                tensor_list = list(hidden_states.tensor_split(self.attn_tp_size))
                hidden_states = tensor_list[self.attn_tp_rank]
                attn_tp_reduce_scatter(hidden_states, tensor_list)
                if hidden_states.shape[0] != 0:
                    hidden_states, residual = self.post_attention_layernorm(
                        hidden_states, residual
                    )
            else:
                if self.attn_tp_rank == 0:
                    hidden_states += residual
                tensor_list = list(hidden_states.tensor_split(self.attn_tp_size))
                hidden_states = tensor_list[self.attn_tp_rank]
                attn_tp_reduce_scatter(hidden_states, tensor_list)
                residual = hidden_states
                if hidden_states.shape[0] != 0:
                    hidden_states = self.post_attention_layernorm(hidden_states)
        else:
            if hidden_states.shape[0] != 0:
                hidden_states, residual = self.post_attention_layernorm(
                    hidden_states, residual
                )

        if not (
            self._enable_moe_dense_fully_dp()
            and (not self.info.is_sparse)
            and hidden_states.shape[0] == 0
        ):
            hidden_states = self.mlp(hidden_states, forward_batch.forward_mode)

        if self.is_last_layer and self.attn_tp_size != 1:
            hidden_states += residual
            residual = None
            hidden_states, local_hidden_states = (
                forward_batch.gathered_buffer[: forward_batch.input_ids.shape[0]],
                hidden_states,
            )
            attn_tp_all_gather(
                list(hidden_states.tensor_split(self.attn_tp_size)), local_hidden_states
            )

        return hidden_states, residual


class DeepseekV2Model(nn.Module):
    fall_back_to_pt_during_load = False

    def __init__(
        self,
        config: PretrainedConfig,
        quant_config: Optional[QuantizationConfig] = None,
        prefix: str = "",
    ) -> None:
        super().__init__()
        self.padding_id = config.pad_token_id
        self.vocab_size = config.vocab_size

        self.embed_tokens = VocabParallelEmbedding(
            config.vocab_size,
            config.hidden_size,
            enable_tp=not global_server_args_dict["enable_dp_attention"],
        )
        self.alt_stream = torch.cuda.Stream()
        self.layers = nn.ModuleList(
            [
                DeepseekV2DecoderLayer(
                    config,
                    layer_id,
                    quant_config=quant_config,
                    prefix=add_prefix(f"layers.{layer_id}", prefix),
                    alt_stream=self.alt_stream,
                )
                for layer_id in range(config.num_hidden_layers)
            ]
        )
        self.norm = RMSNorm(config.hidden_size, eps=config.rms_norm_eps)

        self.dp_size = get_local_attention_dp_size()

    def get_input_embeddings(self) -> torch.Tensor:
        return self.embed_tokens

    def forward(
        self,
        input_ids: torch.Tensor,
        positions: torch.Tensor,
        forward_batch: ForwardBatch,
        input_embeds: torch.Tensor = None,
    ) -> torch.Tensor:
        zero_allocator = BumpAllocator(
            # TODO for two-batch-overlap, we need a larger buffer size
            buffer_size=len(self.layers) * 2,
            dtype=torch.float32,
            device=(
                input_embeds.device if input_embeds is not None else input_ids.device
            ),
        )

        if input_embeds is None:
            hidden_states = self.embed_tokens(input_ids)
        else:
            hidden_states = input_embeds

        residual = None
        for i in range(len(self.layers)):
            expert_distribution_recorder.set_current_layer(i)
            layer = self.layers[i]
            hidden_states, residual = layer(
                positions, hidden_states, forward_batch, residual, zero_allocator
            )
        if not forward_batch.forward_mode.is_idle():
            if residual is None:
                hidden_states = self.norm(hidden_states)
            else:
                hidden_states, _ = self.norm(hidden_states, residual)
        return hidden_states


class DeepseekV2ForCausalLM(nn.Module):

    def __init__(
        self,
        config: PretrainedConfig,
        quant_config: Optional[QuantizationConfig] = None,
        prefix: str = "",
    ) -> None:
        super().__init__()
        self.config = config
        self.tp_size = get_tensor_model_parallel_world_size()
        self.quant_config = quant_config
        self.determine_n_share_experts_fusion()
        self.model = DeepseekV2Model(
            config, quant_config, prefix=add_prefix("model", prefix)
        )
        self.lm_head = ParallelLMHead(
            config.vocab_size,
            config.hidden_size,
            quant_config=quant_config,
            prefix=add_prefix("lm_head", prefix),
            use_attn_tp_group=global_server_args_dict["enable_dp_lm_head"],
        )
        self.logits_processor = LogitsProcessor(config)
        self.dp_size = get_local_attention_dp_size()

    def determine_n_share_experts_fusion(
        self, architecture: str = "DeepseekV3ForCausalLM"
    ):
        self.n_share_experts_fusion = global_server_args_dict["n_share_experts_fusion"]
        if self.n_share_experts_fusion > 0:
            # Only Deepseek V3/R1 can use shared experts fusion optimization now.
            if (
                not _is_cuda
                or self.config.architectures[0] != architecture
                or self.config.n_routed_experts != 256
            ):
                self.n_share_experts_fusion = 0
                global_server_args_dict["n_share_experts_fusion"] = 0
                log_info_on_rank0(
                    logger,
                    "Only Deepseek V3/R1 on NV-platform can use shared experts fusion optimization. Shared experts fusion optimization is disabled.",
                )
            else:
                assert (
                    self.n_share_experts_fusion == self.tp_size
                ), f"Shared experts fusion optimization is enabled in DeepSeek V3/R1, set it to {self.tp_size} can get best optimized performance."
        elif self.n_share_experts_fusion == 0:
            if (
                _is_cuda
                and torch.cuda.get_device_capability("cuda") >= (9, 0)
                and self.config.architectures[0] == architecture
                and self.config.n_routed_experts == 256
                and (not global_server_args_dict["enable_deepep_moe"])
            ):
                self.n_share_experts_fusion = self.tp_size
                global_server_args_dict["n_share_experts_fusion"] = self.tp_size
                log_info_on_rank0(
                    logger,
                    "Deepseek V3/R1 with fp8 can use shared experts fusion optimization when SM version >=90. Shared experts fusion optimization is enabled.",
                )

    def get_input_embeddings(self) -> nn.Embedding:
        return self.model.embed_tokens

    @torch.no_grad()
    def forward(
        self,
        input_ids: torch.Tensor,
        positions: torch.Tensor,
        forward_batch: ForwardBatch,
        input_embeds: torch.Tensor = None,
    ) -> torch.Tensor:

        hidden_states = self.model(input_ids, positions, forward_batch, input_embeds)

        return self.logits_processor(
            input_ids, hidden_states, self.lm_head, forward_batch
        )

    def post_load_weights(self, is_nextn=False):

        # Perform post-processing after loading weights
        layer_ids = (
            range(self.config.num_hidden_layers)
            if not is_nextn
            else [self.config.num_hidden_layers]
        )
        for layer_id in layer_ids:
            self_attn = (
                self.model.layers[layer_id].self_attn
                if not is_nextn
                else self.model.decoder.self_attn
            )
            if hasattr(self_attn.kv_b_proj, "qweight"):
                # AWQ compatible
                if _is_cuda:
                    w = awq_dequantize(
                        self_attn.kv_b_proj.qweight,
                        self_attn.kv_b_proj.scales,
                        self_attn.kv_b_proj.qzeros,
                    ).T
                else:
                    w = awq_dequantize(
                        self_attn.kv_b_proj.qweight,
                        self_attn.kv_b_proj.scales,
                        self_attn.kv_b_proj.qzeros,
                        0,
                        0,
                        0,
                    ).T
            else:
                w = self_attn.kv_b_proj.weight
            # NOTE(HandH1998): Since `bmm_fp8` only supports per-tensor scale, we have to requantize `self_attn.kv_b_proj`.
            # This may affect the accuracy of fp8 model.
            # Fix deepseek v3 blockwise bmm by using deep_gemm
            use_deep_gemm_bmm = False
            model_dtype = torch.get_default_dtype()

            if w.dtype in (
                torch.float8_e4m3fn,
                torch.float8_e4m3fnuz,
            ):
                if hasattr(self.quant_config, "weight_block_size"):
                    weight_block_size = self.quant_config.weight_block_size
                    if weight_block_size is not None:
                        assert hasattr(self_attn.kv_b_proj, "weight_scale_inv")
                        if _is_hip:
                            weight, weight_scale, _ = normalize_e4m3fn_to_e4m3fnuz(
                                weight=w,
                                weight_scale=self_attn.kv_b_proj.weight_scale_inv,
                                input_scale=None,
                            )
                        else:
                            weight = w
                            weight_scale = self_attn.kv_b_proj.weight_scale_inv

                        if (
                            _is_cuda
                            and weight_block_size[0] == 128
                            and weight_block_size[1] == 128
                            and model_dtype == torch.bfloat16
                        ):
                            if _ENABLE_JIT_DEEPGEMM and get_bool_env_var(
                                "SGL_USE_DEEPGEMM_BMM", "false"
                            ):
                                block_scale = weight_scale
                                use_deep_gemm_bmm = True
                            else:
                                w = block_quant_dequant(
                                    weight,
                                    weight_scale,
                                    weight_block_size,
                                    model_dtype,
                                )
                        else:
                            w, scale = block_quant_to_tensor_quant(
                                weight, weight_scale, weight_block_size
                            )
                            self_attn.w_scale = scale
                else:
                    weight = w
                    weight_scale = self_attn.kv_b_proj.weight_scale
                    w, scale = channel_quant_to_tensor_quant(weight, weight_scale)
                    self_attn.w_scale = scale

            if w.dtype == torch.int8:
                if hasattr(self.quant_config, "weight_block_size"):
                    # block-wise int8 need it
                    weight_block_size = self.quant_config.weight_block_size
                    if weight_block_size is not None:
                        assert hasattr(self_attn.kv_b_proj, "weight_scale_inv")
                        weight = w
                        weight_scale = self_attn.kv_b_proj.weight_scale_inv
                        w = int8_block_dequant(
                            weight, weight_scale, weight_block_size
                        ).to(torch.bfloat16)
                else:
                    # channel-wise int8 need it
                    w = w.to(torch.bfloat16) * self_attn.kv_b_proj.weight_scale.to(
                        torch.bfloat16
                    )

            w_kc, w_vc = w.unflatten(
                0, (-1, self_attn.qk_nope_head_dim + self_attn.v_head_dim)
            ).split([self_attn.qk_nope_head_dim, self_attn.v_head_dim], dim=1)
            if not use_deep_gemm_bmm:
                self_attn.w_kc = w_kc.transpose(1, 2).contiguous().transpose(1, 2)
                self_attn.w_vc = w_vc.contiguous().transpose(1, 2)
                if (
                    hasattr(self_attn.kv_b_proj, "weight_scale")
                    and self_attn.w_scale is None
                ):
                    self_attn.w_scale = self_attn.kv_b_proj.weight_scale
                    if _is_hip:
                        self_attn.w_scale *= 2.0
            else:
                num_tiles_k = self_attn.qk_nope_head_dim // weight_block_size[1]
                num_tiles_n = self_attn.v_head_dim // weight_block_size[0]
                ws_kc, ws_vc = block_scale.unflatten(
                    0, (-1, (num_tiles_k + num_tiles_n))
                ).split([num_tiles_k, num_tiles_n], dim=1)
                self_attn.w_scale_k = ws_kc.transpose(1, 2).contiguous()
                self_attn.w_scale_v = ws_vc.contiguous()
                self_attn.w_kc = w_kc.transpose(1, 2).contiguous()
                self_attn.w_vc = w_vc.contiguous()
                self_attn.use_deep_gemm_bmm = True

    def load_weights(self, weights: Iterable[Tuple[str, torch.Tensor]], is_nextn=False):
        if is_nextn:
            if hasattr(self.config, "num_nextn_predict_layers"):
                num_nextn_layers = self.config.num_nextn_predict_layers
                assert num_nextn_layers == 1, "Only 1 nextn layer is supported"
                # compatible with old design
                nextn_layer_id = (
                    0
                    if self.config.num_hidden_layers == 1
                    else self.config.num_hidden_layers
                )
            else:
                raise ValueError("num_nextn_predict_layers is not in the config")

        stacked_params_mapping = [
            # (param_name, shard_name, shard_id)
            ("gate_up_proj", "gate_proj", 0),
            ("gate_up_proj", "up_proj", 1),
        ]
        if self.n_share_experts_fusion > 0:
            weights_list = list(weights)
            weights_dict = dict(weights_list)
            if self.quant_config is None or self.quant_config.get_name() == "w8a8_int8":
                suffix_list = [
                    "down_proj.weight",
                    "down_proj.weight_scale",
                    "gate_proj.weight",
                    "gate_proj.weight_scale",
                    "up_proj.weight",
                    "up_proj.weight_scale",
                ]
            else:
                suffix_list = [
                    "down_proj.weight",
                    "down_proj.weight_scale_inv",
                    "gate_proj.weight",
                    "gate_proj.weight_scale_inv",
                    "up_proj.weight",
                    "up_proj.weight_scale_inv",
                ]
            names_to_remove = []

            moe_layers = (
                range(
                    self.config.first_k_dense_replace,
                    self.config.num_hidden_layers,
                    self.config.moe_layer_freq,
                )
                if not is_nextn
                else [nextn_layer_id]
            )

            for moe_layer in tqdm(
                moe_layers,
                desc=f"Cloning {self.n_share_experts_fusion} "
                "replicas of the shared expert into MoE",
            ):
                for suffix in suffix_list:
                    shared_expert_weight_name = (
                        f"model.layers.{moe_layer}.mlp.shared_experts.{suffix}"
                    )
                    for num_repeat in range(self.n_share_experts_fusion):
                        weights_list.append(
                            (
                                f"model.layers.{moe_layer}."
                                f"mlp.experts."
                                f"{self.config.n_routed_experts + num_repeat}"
                                f".{suffix}",
                                weights_dict[shared_expert_weight_name],
                            )
                        )
                    names_to_remove += [shared_expert_weight_name]
            weights = [w for w in weights_list if w[0] not in names_to_remove]

        # Params for weights, fp8 weight scales, fp8 activation scales
        # (param_name, weight_name, expert_id, shard_id)
        MoEImpl = (
            DeepEPMoE
            if global_server_args_dict["enable_deepep_moe"]
            else (EPMoE if global_server_args_dict["enable_ep_moe"] else FusedMoE)
        )
        expert_params_mapping = MoEImpl.make_expert_params_mapping(
            ckpt_gate_proj_name="gate_proj",
            ckpt_down_proj_name="down_proj",
            ckpt_up_proj_name="up_proj",
            num_experts=self.config.n_routed_experts + self.n_share_experts_fusion,
        )

        # Fuse q_a_proj and kv_a_proj_with_mqa along output dimension when q_lora_rank is not None
        fuse_qkv_a_proj = hasattr(self.config, "q_lora_rank") and (
            self.config.q_lora_rank is not None
        )
        cached_a_proj = {} if fuse_qkv_a_proj else None

        if is_nextn:
            nextn_layer_prefix = f"model.layers.{nextn_layer_id}"
            nextn_spec_weight_names = [
                "shared_head.norm",
                "eh_proj",
                "enorm",
                "hnorm",
            ]

        params_dict = dict(self.named_parameters())
        for name, loaded_weight in weights:
            if not is_nextn:
                if hasattr(self.config, "num_nextn_predict_layers"):
                    num_nextn_layers = self.config.num_nextn_predict_layers
                    if num_nextn_layers > 0 and name.startswith("model.layers"):
                        name_list = name.split(".")
                        if (
                            len(name_list) >= 3
                            and int(name_list[2]) >= self.config.num_hidden_layers
                        ):
                            continue
            else:
                if not name.startswith(nextn_layer_prefix):
                    continue

                # Use shared head and embed weights from target model
                if "shared_head.head" in name or "embed_tokens" in name:
                    continue

                is_decoder = True
                # For nextn specific weights
                for weight_name in nextn_spec_weight_names:
                    if weight_name in name:
                        name = name.replace(nextn_layer_prefix, "model")
                        is_decoder = False
                        break
                # For decoder layer weights
                if is_decoder:
                    name = name.replace(nextn_layer_prefix, "model.decoder")

            if "rotary_emb.inv_freq" in name:
                continue
            for param_name, weight_name, shard_id in stacked_params_mapping:
                # Skip non-stacked layers and experts (experts handled below).
                if weight_name not in name:
                    continue
                # We have mlp.experts[0].gate_proj in the checkpoint.
                # Since we handle the experts below in expert_params_mapping,
                # we need to skip here BEFORE we update the name, otherwise
                # name will be updated to mlp.experts[0].gate_up_proj, which
                # will then be updated below in expert_params_mapping
                # for mlp.experts[0].gate_gate_up_proj, which breaks load.
                if ("mlp.experts." in name) and name not in params_dict:
                    continue
                name = name.replace(weight_name, param_name)
                # Skip loading extra bias for GPTQ models.
                if name.endswith(".bias") and name not in params_dict:
                    continue
                param = params_dict[name]
                weight_loader = param.weight_loader
                weight_loader(param, loaded_weight, shard_id)
                break
            else:
                for mapping in expert_params_mapping:
                    param_name, weight_name, expert_id, shard_id = mapping
                    if weight_name not in name:
                        continue
                    name = name.replace(weight_name, param_name)
                    param = params_dict[name]
                    weight_loader = param.weight_loader
                    weight_loader(
                        param,
                        loaded_weight,
                        name,
                        shard_id=shard_id,
                        expert_id=expert_id,
                    )
                    break
                else:
                    # Skip loading extra bias for GPTQ models.
                    if name.endswith(".bias") and name not in params_dict:
                        continue

                    if fuse_qkv_a_proj and (
                        "q_a_proj" in name or "kv_a_proj_with_mqa" in name
                    ):
                        cached_a_proj[name] = loaded_weight
                        q_a_proj_name = (
                            name
                            if "q_a_proj" in name
                            else name.replace("kv_a_proj_with_mqa", "q_a_proj")
                        )
                        kv_a_proj_name = (
                            name
                            if "kv_a_proj_with_mqa" in name
                            else name.replace("q_a_proj", "kv_a_proj_with_mqa")
                        )

                        # When both q_a_proj and kv_a_proj_with_mqa has been cached, load the fused weight to parameter
                        if (
                            q_a_proj_name in cached_a_proj
                            and kv_a_proj_name in cached_a_proj
                        ):

                            q_a_proj_weight = cached_a_proj[q_a_proj_name]
                            kv_a_proj_weight = cached_a_proj[kv_a_proj_name]
                            fused_weight = torch.cat(
                                [q_a_proj_weight, kv_a_proj_weight], dim=0
                            )

                            param_name = name.replace(
                                "q_a_proj", "fused_qkv_a_proj_with_mqa"
                            )
                            param = params_dict[param_name]

                            weight_loader = getattr(
                                param, "weight_loader", default_weight_loader
                            )
                            weight_loader(param, fused_weight)
                            cached_a_proj.pop(q_a_proj_name)
                            cached_a_proj.pop(kv_a_proj_name)
                    else:
                        param = params_dict[name]
                        weight_loader = getattr(
                            param, "weight_loader", default_weight_loader
                        )
                        weight_loader(param, loaded_weight)

        self.post_load_weights(is_nextn=is_nextn)

    def get_embed_and_head(self):
        return self.model.embed_tokens.weight, self.lm_head.weight

    def set_embed_and_head(self, embed, head):
        del self.model.embed_tokens.weight
        del self.lm_head.weight
        self.model.embed_tokens.weight = embed
        self.lm_head.weight = head
        torch.cuda.empty_cache()
        torch.cuda.synchronize()


class DeepseekV3ForCausalLM(DeepseekV2ForCausalLM):
    pass


EntryClass = [DeepseekV2ForCausalLM, DeepseekV3ForCausalLM]<|MERGE_RESOLUTION|>--- conflicted
+++ resolved
@@ -42,10 +42,7 @@
     dp_scatter,
     get_attention_tp_rank,
     get_attention_tp_size,
-<<<<<<< HEAD
     get_local_attention_dp_size,
-=======
->>>>>>> 5d02170c
 )
 from sglang.srt.layers.layernorm import RMSNorm
 from sglang.srt.layers.linear import (
