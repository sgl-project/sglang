--- conflicted
+++ resolved
@@ -2022,14 +2022,11 @@
         else:
             self.embed_tokens = PPMissingLayer()
 
-<<<<<<< HEAD
-=======
         self.embed_tokens = VocabParallelEmbedding(
             config.vocab_size,
             config.hidden_size,
             enable_tp=not is_dp_attention_enabled(),
         )
->>>>>>> e3e75a78
         self.alt_stream = torch.cuda.Stream() if _is_cuda else None
         self.layers, self.start_layer, self.end_layer = make_layers(
             config.num_hidden_layers,
