--- conflicted
+++ resolved
@@ -652,14 +652,10 @@
                 return_recv_hook=True,
             )
 
-<<<<<<< HEAD
-        self._enable_deepep_moe = get_moe_a2a_backend().is_deepep()
-        self._fuse_shared_experts_inside_sbo = SboFlags.fuse_shared_experts_inside_sbo()
-=======
         self._enable_a2a_moe = (
             get_moe_a2a_backend().is_deepep() or get_moe_a2a_backend().is_mooncake()
         )
->>>>>>> d88ac9bc
+        self._fuse_shared_experts_inside_sbo = SboFlags.fuse_shared_experts_inside_sbo()
 
     def get_moe_weights(self):
         return [
