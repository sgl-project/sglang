--- conflicted
+++ resolved
@@ -448,12 +448,9 @@
         shared_output = self._forward_shared_experts(hidden_states)
 
         with torch.cuda.stream(self.alt_stream):
-<<<<<<< HEAD
-            topk_output = self.topk(hidden_states, router_logits)
-=======
             # router_logits: (num_tokens, n_experts)
             router_logits = self.gate(hidden_states)
->>>>>>> c46e069d
+            topk_output = self.topk(hidden_states, router_logits)
             final_hidden_states = self.experts(
                 hidden_states=hidden_states, topk_output=topk_output
             )
