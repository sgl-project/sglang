# Copyright 2023-2024 SGLang Team
# Licensed under the Apache License, Version 2.0 (the "License");
# you may not use this file except in compliance with the License.
# You may obtain a copy of the License at
#
#     http://www.apache.org/licenses/LICENSE-2.0
#
# Unless required by applicable law or agreed to in writing, software
# distributed under the License is distributed on an "AS IS" BASIS,
# WITHOUT WARRANTIES OR CONDITIONS OF ANY KIND, either express or implied.
# See the License for the specific language governing permissions and
# limitations under the License.
# ==============================================================================

# Adapted from:
# https://github.com/vllm-project/vllm/blob/fb6af8bc086328ca6659e72d11ffd4309ce4de22/vllm/model_executor/models/deepseek_v2.py
"""Inference-only DeepseekV2 model."""

import logging
import os
from enum import IntEnum, auto
from typing import Any, Dict, Iterable, Optional, Tuple

import torch
import torch.nn.functional as F
from torch import nn
from tqdm import tqdm
from transformers import PretrainedConfig

from sglang.srt.distributed import (
    get_tensor_model_parallel_world_size,
    parallel_state,
    tensor_model_parallel_all_reduce,
)
from sglang.srt.eplb.expert_distribution import get_global_expert_distribution_recorder
from sglang.srt.eplb.expert_location import ModelConfigForExpertLocation
from sglang.srt.eplb.expert_location_dispatch import ExpertLocationDispatchInfo
from sglang.srt.layers.activation import SiluAndMul
from sglang.srt.layers.communicator import (
    LayerCommunicator,
    LayerScatterModes,
    enable_moe_dense_fully_dp,
)
from sglang.srt.layers.dp_attention import (
    get_attention_tp_rank,
    get_attention_tp_size,
    get_local_attention_dp_size,
)
from sglang.srt.layers.layernorm import RMSNorm
from sglang.srt.layers.linear import (
    ColumnParallelLinear,
    MergedColumnParallelLinear,
    ReplicatedLinear,
    RowParallelLinear,
)
from sglang.srt.layers.logits_processor import LogitsProcessor
from sglang.srt.layers.moe.ep_moe.layer import DeepEPMoE, get_moe_impl_class
from sglang.srt.layers.moe.ep_moe.token_dispatcher import DeepEPDispatcher
from sglang.srt.layers.moe.topk import select_experts
from sglang.srt.layers.quantization import deep_gemm_wrapper
from sglang.srt.layers.quantization.base_config import QuantizationConfig
from sglang.srt.layers.quantization.fp8_kernel import (
    is_fp8_fnuz,
    per_tensor_quant_mla_fp8,
    per_token_group_quant_mla_deep_gemm_masked_fp8,
)
from sglang.srt.layers.quantization.fp8_utils import (
    block_quant_dequant,
    block_quant_to_tensor_quant,
    channel_quant_to_tensor_quant,
    normalize_e4m3fn_to_e4m3fnuz,
    requant_weight_ue8m0_inplace,
)
from sglang.srt.layers.quantization.int8_utils import (
    block_dequant as int8_block_dequant,
)
from sglang.srt.layers.radix_attention import RadixAttention
from sglang.srt.layers.rotary_embedding import get_rope, get_rope_wrapper
from sglang.srt.layers.vocab_parallel_embedding import (
    ParallelLMHead,
    VocabParallelEmbedding,
)
from sglang.srt.managers.schedule_batch import global_server_args_dict
from sglang.srt.model_executor.forward_batch_info import ForwardBatch
from sglang.srt.model_loader.weight_utils import default_weight_loader
from sglang.srt.two_batch_overlap import (
    MaybeTboDeepEPDispatcher,
    model_forward_maybe_tbo,
)
from sglang.srt.utils import (
    BumpAllocator,
    DeepEPMode,
    LazyValue,
    PackWeightMethod,
    add_prefix,
    bind_or_assign,
    cpu_has_amx_support,
    get_bool_env_var,
    get_device_sm,
    get_int_env_var,
    is_cpu,
    is_cuda,
    is_hip,
    is_non_idle_and_non_empty,
    log_info_on_rank0,
)

_is_hip = is_hip()
_is_cuda = is_cuda()
_is_fp8_fnuz = is_fp8_fnuz()
_use_aiter = get_bool_env_var("SGLANG_USE_AITER") and _is_hip
_is_cpu_amx_available = cpu_has_amx_support()
_is_cpu = is_cpu()
_device_sm = get_device_sm()

if _is_cuda:
    from sgl_kernel import (
        awq_dequantize,
        bmm_fp8,
        dsv3_fused_a_gemm,
        dsv3_router_gemm,
        merge_state_v2,
    )
elif _is_cpu and _is_cpu_amx_available:
    pass
else:
    from vllm._custom_ops import awq_dequantize

if _is_hip:
    from sglang.srt.layers.attention.triton_ops.rocm_mla_decode_rope import (
        decode_attention_fwd_grouped_rope,
    )


logger = logging.getLogger(__name__)


class AttnForwardMethod(IntEnum):
    # Use multi-head attention
    MHA = auto()

    # Use absorbed multi-latent attention
    MLA = auto()

    # Use multi-head attention, but with KV cache chunked.
    # This method can avoid OOM when prefix lengths are long.
    MHA_CHUNKED_KV = auto()

    # Use MLA but with fused RoPE
    MLA_FUSED_ROPE = auto()

    # Use MLA with fused RoPE kernel for CPU
    MLA_FUSED_ROPE_CPU = auto()


class DeepseekV2MLP(nn.Module):
    def __init__(
        self,
        hidden_size: int,
        intermediate_size: int,
        hidden_act: str,
        quant_config: Optional[QuantizationConfig] = None,
        reduce_results: bool = True,
        prefix: str = "",
        tp_rank: Optional[int] = None,
        tp_size: Optional[int] = None,
    ) -> None:
        super().__init__()
        self.tp_size = tp_size

        self.gate_up_proj = MergedColumnParallelLinear(
            hidden_size,
            [intermediate_size] * 2,
            bias=False,
            quant_config=quant_config,
            prefix=add_prefix("gate_up_proj", prefix),
            tp_rank=tp_rank,
            tp_size=tp_size,
        )
        self.down_proj = RowParallelLinear(
            intermediate_size,
            hidden_size,
            bias=False,
            quant_config=quant_config,
            reduce_results=reduce_results,
            prefix=add_prefix("down_proj", prefix),
            tp_rank=tp_rank,
            tp_size=tp_size,
        )
        if hidden_act != "silu":
            raise ValueError(
                f"Unsupported activation: {hidden_act}. "
                "Only silu is supported for now."
            )
        self.act_fn = SiluAndMul()

    def forward(self, x, forward_batch=None):
        if (self.tp_size == 1) and x.shape[0] == 0:
            return x

        gate_up, _ = self.gate_up_proj(x)
        x = self.act_fn(gate_up)
        x, _ = self.down_proj(x)
        return x


class MoEGate(nn.Module):
    def __init__(
        self,
        config,
        prefix: str = "",
    ):
        super().__init__()
        self.weight = nn.Parameter(
            torch.empty((config.n_routed_experts, config.hidden_size))
        )
        if config.topk_method == "noaux_tc":
            self.e_score_correction_bias = nn.Parameter(
                torch.empty((config.n_routed_experts))
            )
        else:
            self.e_score_correction_bias = None
        if _is_cpu and _is_cpu_amx_available:
            self.quant_method = PackWeightMethod(weight_names=["weight"])

    def forward(self, hidden_states):
        if getattr(self, "use_intel_amx_backend", False):
            return torch.ops.sgl_kernel.weight_packed_linear(
                hidden_states,
                self.weight,
                None,  # bias
                True,  # is_vnni
            )

        if (
            hidden_states.shape[0] < 4
            and hidden_states.shape[1] == 7168
            and self.weight.shape[0] == 256
            and _device_sm >= 90
        ):
            logits = dsv3_router_gemm(hidden_states, self.weight).to(
                hidden_states.dtype
            )
        else:
            logits = F.linear(hidden_states, self.weight, None)

        return logits


class DeepseekV2MoE(nn.Module):

    def __init__(
        self,
        config: PretrainedConfig,
        layer_id: int,
        quant_config: Optional[QuantizationConfig] = None,
        prefix: str = "",
        alt_stream: Optional[torch.cuda.Stream] = None,
    ):
        super().__init__()
        self.tp_size = get_tensor_model_parallel_world_size()
        self.routed_scaling_factor = config.routed_scaling_factor
        self.n_shared_experts = config.n_shared_experts
        self.num_fused_shared_experts = (
            0
            if global_server_args_dict["disable_shared_experts_fusion"]
            else config.n_shared_experts
        )
        self.config = config
        self.layer_id = layer_id
        self.alt_stream = alt_stream

        if self.tp_size > config.n_routed_experts:
            raise ValueError(
                f"Tensor parallel size {self.tp_size} is greater than "
                f"the number of experts {config.n_routed_experts}."
            )

        if config.hidden_act != "silu":
            raise ValueError(
                f"Unsupported activation: {config.hidden_act}. "
                "Only silu is supported for now."
            )

        self.gate = MoEGate(config=config, prefix=add_prefix("gate", prefix))

        self.experts = get_moe_impl_class()(
            num_experts=config.n_routed_experts
            + self.num_fused_shared_experts
            + global_server_args_dict["ep_num_redundant_experts"],
            top_k=config.num_experts_per_tok + self.num_fused_shared_experts,
            hidden_size=config.hidden_size,
            intermediate_size=config.moe_intermediate_size,
            layer_id=self.layer_id,
            renormalize=config.norm_topk_prob,
            quant_config=quant_config,
            use_grouped_topk=True,
            num_expert_group=config.n_group,
            num_fused_shared_experts=self.num_fused_shared_experts,
            topk_group=config.topk_group,
            correction_bias=self.gate.e_score_correction_bias,
            routed_scaling_factor=self.routed_scaling_factor,
            prefix=add_prefix("experts", prefix),
            **(
                dict(deepep_mode=DeepEPMode[global_server_args_dict["deepep_mode"]])
                if global_server_args_dict["enable_deepep_moe"]
                else {}
            ),
            # Additional args for FusedMoE
            **(
                dict(
                    enable_flashinfer_moe=True,
                    enable_ep_moe=global_server_args_dict["enable_ep_moe"],
                )
                if global_server_args_dict["enable_flashinfer_moe"]
                else {}
            ),
        )

        self.shared_experts_is_int8 = False
        self.shared_experts_is_fp8 = False
        self.shared_experts_weight_block_size = None
        if config.n_shared_experts is not None and self.num_fused_shared_experts == 0:
            intermediate_size = config.moe_intermediate_size * config.n_shared_experts
            # disable tp for shared experts when enable deepep moe
            self.shared_experts = DeepseekV2MLP(
                hidden_size=config.hidden_size,
                intermediate_size=intermediate_size,
                hidden_act=config.hidden_act,
                quant_config=quant_config,
                reduce_results=False,
                prefix=add_prefix("shared_experts", prefix),
                **(
                    dict(tp_rank=0, tp_size=1)
                    if global_server_args_dict["enable_deepep_moe"]
                    else {}
                ),
            )
            is_packed_weight = (
                self.shared_experts.gate_up_proj.quant_method.quant_config.get_name()
<<<<<<< HEAD
                in {"awq", "moe_wna16"}
=======
                in ["awq", "moe_wna16"]
>>>>>>> 2c4feaf3
            )
            self.shared_experts_is_int8 = (
                not is_packed_weight
                and self.shared_experts.gate_up_proj.weight.dtype == torch.int8
            )
            self.shared_experts_is_fp8 = (
                not is_packed_weight
                and self.shared_experts.gate_up_proj.weight.dtype == torch.float8_e4m3fn
            )
            if self.shared_experts_is_fp8:
                assert (
                    self.shared_experts.gate_up_proj.quant_method.quant_config.weight_block_size
                    == self.shared_experts.down_proj.quant_method.quant_config.weight_block_size
                )
                self.shared_experts_weight_block_size = (
                    self.shared_experts.gate_up_proj.quant_method.quant_config.weight_block_size
                )

        self.top_k = config.num_experts_per_tok

        if global_server_args_dict["enable_deepep_moe"]:
            # TODO: we will support tp < ep in the future
            self.ep_size = get_tensor_model_parallel_world_size()
            self.num_experts = (
                config.n_routed_experts
                + global_server_args_dict["ep_num_redundant_experts"]
            )
            self.renormalize = config.norm_topk_prob
            self.topk_group = config.topk_group
            self.num_expert_group = config.n_group
            self.correction_bias = (
                self.gate.e_score_correction_bias.data
                if self.gate.e_score_correction_bias is not None
                else None
            )

            self.deepep_dispatcher = MaybeTboDeepEPDispatcher(
                group=parallel_state.get_tp_group().device_group,
                router_topk=self.top_k,
                permute_fusion=True,
                num_experts=self.num_experts,
                num_local_experts=config.n_routed_experts // self.tp_size,
                hidden_size=config.hidden_size,
                params_dtype=config.torch_dtype,
                deepep_mode=DeepEPMode[global_server_args_dict["deepep_mode"]],
                async_finish=True,
                return_recv_hook=True,
            )

        self._enable_deepep_moe = global_server_args_dict["enable_deepep_moe"]

    def get_moe_weights(self):
        return [
            x.data
            for name, x in self.experts.named_parameters()
            if name not in ["correction_bias"]
        ]

    def forward(
        self, hidden_states: torch.Tensor, forward_batch: Optional[ForwardBatch] = None
    ) -> torch.Tensor:
        if not self._enable_deepep_moe:
            DUAL_STREAM_TOKEN_THRESHOLD = 1024
            if (
                self.alt_stream is not None
                and self.num_fused_shared_experts == 0
                and hidden_states.shape[0] <= DUAL_STREAM_TOKEN_THRESHOLD
            ):
                return self.forward_normal_dual_stream(hidden_states)
            else:
                return self.forward_normal(hidden_states)
        else:
            return self.forward_deepep(hidden_states, forward_batch)

    def forward_normal_dual_stream(self, hidden_states: torch.Tensor) -> torch.Tensor:
        # router_logits: (num_tokens, n_experts)
        router_logits = self.gate(hidden_states)

        current_stream = torch.cuda.current_stream()
        self.alt_stream.wait_stream(current_stream)
        shared_output = self._forward_shared_experts(hidden_states)

        with torch.cuda.stream(self.alt_stream):
            final_hidden_states = self.experts(
                hidden_states=hidden_states, router_logits=router_logits
            )
            if not _is_cuda:
                final_hidden_states *= self.routed_scaling_factor
        current_stream.wait_stream(self.alt_stream)
        final_hidden_states = final_hidden_states + shared_output
        if self.tp_size > 1:
            final_hidden_states = tensor_model_parallel_all_reduce(final_hidden_states)
        return final_hidden_states

    def forward_normal(self, hidden_states: torch.Tensor) -> torch.Tensor:
        if hasattr(self, "shared_experts") and getattr(
            self.shared_experts.gate_up_proj, "use_intel_amx_backend", False
        ):
            return self.forward_cpu(hidden_states)

        shared_output = self._forward_shared_experts(hidden_states)
        # router_logits: (num_tokens, n_experts)
        router_logits = self.gate(hidden_states)
        final_hidden_states = self.experts(
            hidden_states=hidden_states, router_logits=router_logits
        )
        if not _is_cuda and not _use_aiter:
            # fused in biased_grouped_topk so we can skip here
            final_hidden_states *= self.routed_scaling_factor
        if shared_output is not None:
            final_hidden_states = final_hidden_states + shared_output
        if self.tp_size > 1:
            final_hidden_states = tensor_model_parallel_all_reduce(final_hidden_states)
        return final_hidden_states

    def forward_cpu(self, hidden_states: torch.Tensor) -> torch.Tensor:
        # router_logits: (num_tokens, n_experts)
        router_logits = self.gate(hidden_states)
        fused_experts_out = self.experts(
            hidden_states=hidden_states, router_logits=router_logits
        )

        assert getattr(
            self.shared_experts.gate_up_proj, "use_intel_amx_backend", False
        ) == getattr(self.shared_experts.down_proj, "use_intel_amx_backend", False)
        # [Note] inplace should be False in fused_experts.
        # If inplace is True in fused_experts (self.experts), hidden_states will be changed after fused_experts
        # While hidden_states is still needed in shared_expert.
        final_hidden_states = torch.ops.sgl_kernel.shared_expert_cpu(
            hidden_states,
            self.shared_experts.gate_up_proj.weight,
            self.shared_experts.down_proj.weight,
            fused_experts_out,
            self.routed_scaling_factor,
            True,  # inplace
            self.shared_experts_is_int8,  # use_int8_w8a8
            self.shared_experts_is_fp8,  # use_fp8_w8a16
            (
                self.shared_experts.gate_up_proj.weight_scale
                if self.shared_experts_is_int8
                else (
                    self.shared_experts.gate_up_proj.weight_scale_inv
                    if self.shared_experts_is_fp8
                    else None
                )
            ),  # w1_scale
            (
                self.shared_experts.down_proj.weight_scale
                if self.shared_experts_is_int8
                else (
                    self.shared_experts.down_proj.weight_scale_inv
                    if self.shared_experts_is_fp8
                    else None
                )
            ),  # w2_scale
            (
                self.shared_experts_weight_block_size
                if self.shared_experts_is_fp8
                else None
            ),  # block_size
            None,  # a1_scale
            None,  # a2_scale
            True,  # is_vnni
        )
        if self.tp_size > 1:
            final_hidden_states = tensor_model_parallel_all_reduce(final_hidden_states)
        return final_hidden_states

    def forward_deepep(
        self, hidden_states: torch.Tensor, forward_batch: ForwardBatch
    ) -> torch.Tensor:
        forward_mode = forward_batch.forward_mode
        shared_output = None
        if is_non_idle_and_non_empty(forward_mode, hidden_states):
            # router_logits: (num_tokens, n_experts)
            router_logits = self.gate(hidden_states)
            shared_output = self._forward_shared_experts(hidden_states)
            topk_weights, topk_idx = select_experts(
                hidden_states=hidden_states,
                router_logits=router_logits,
                top_k=self.top_k,
                use_grouped_topk=True,
                renormalize=self.renormalize,
                topk_group=self.topk_group,
                num_expert_group=self.num_expert_group,
                num_fused_shared_experts=self.num_fused_shared_experts,
                correction_bias=self.correction_bias,
                routed_scaling_factor=self.routed_scaling_factor,
                num_token_non_padded=forward_batch.num_token_non_padded,
                expert_location_dispatch_info=ExpertLocationDispatchInfo.init_new(
                    layer_id=self.layer_id,
                ),
            )
        else:
            topk_idx = torch.full(
                (0, self.top_k), -1, dtype=torch.int, device=hidden_states.device
            )
            topk_weights = torch.empty(
                (0, self.top_k), dtype=torch.float32, device=hidden_states.device
            )
        if self.ep_size > 1:
            # TODO(ch-wan): allow users to set num_max_dispatch_tokens_per_rank value
            (
                hidden_states,
                topk_idx,
                topk_weights,
                reorder_topk_ids,
                num_recv_tokens_per_expert,
                seg_indptr,
                masked_m,
                expected_m,
            ) = self.deepep_dispatcher.dispatch(
                hidden_states=hidden_states,
                topk_idx=topk_idx,
                topk_weights=topk_weights,
                forward_mode=forward_mode,
            )
        final_hidden_states = self.experts(
            hidden_states=hidden_states,
            topk_idx=topk_idx,
            topk_weights=topk_weights,
            reorder_topk_ids=reorder_topk_ids,
            seg_indptr=seg_indptr,
            masked_m=masked_m,
            expected_m=expected_m,
            num_recv_tokens_per_expert=num_recv_tokens_per_expert,
            forward_mode=forward_mode,
        )
        if self.ep_size > 1:
            final_hidden_states = self.deepep_dispatcher.combine(
                hidden_states=final_hidden_states,
                topk_idx=topk_idx,
                topk_weights=topk_weights,
                forward_mode=forward_mode,
            )

        if shared_output is not None:
            x = shared_output
            x.add_(final_hidden_states, alpha=self.routed_scaling_factor)
            final_hidden_states = x
        else:
            final_hidden_states *= self.routed_scaling_factor

        return final_hidden_states

    def _forward_shared_experts(self, hidden_states):
        if self.num_fused_shared_experts == 0:
            return self.shared_experts(hidden_states)
        else:
            return None

    def op_gate(self, state):
        if is_non_idle_and_non_empty(
            state.forward_batch.forward_mode, state.hidden_states_mlp_input
        ):
            # router_logits: (num_tokens, n_experts)
            state.router_logits = self.gate(state.hidden_states_mlp_input)
        else:
            state.router_logits = None

    def op_shared_experts(self, state):
        hidden_states_mlp_input = state.pop("hidden_states_mlp_input")
        if (self.num_fused_shared_experts == 0) and is_non_idle_and_non_empty(
            state.forward_batch.forward_mode, hidden_states_mlp_input
        ):
            state.shared_output = self.shared_experts(hidden_states_mlp_input)
        else:
            state.shared_output = None

    def op_select_experts(self, state):
        router_logits = state.pop("router_logits")
        hidden_states = state.hidden_states_mlp_input

        if router_logits is not None:
            with get_global_expert_distribution_recorder().with_current_layer(
                self.layer_id
            ):
                state.topk_weights_local, state.topk_idx_local = select_experts(
                    hidden_states=hidden_states,
                    router_logits=router_logits,
                    top_k=self.top_k,
                    use_grouped_topk=True,
                    renormalize=self.renormalize,
                    topk_group=self.topk_group,
                    num_expert_group=self.num_expert_group,
                    num_fused_shared_experts=self.num_fused_shared_experts,
                    correction_bias=self.correction_bias,
                    routed_scaling_factor=self.routed_scaling_factor,
                    num_token_non_padded=state.forward_batch.num_token_non_padded,
                    expert_location_dispatch_info=ExpertLocationDispatchInfo.init_new(
                        layer_id=self.layer_id,
                    ),
                )
        else:
            state.topk_idx_local = torch.full(
                (0, self.top_k), -1, dtype=torch.int, device=hidden_states.device
            )
            state.topk_weights_local = torch.empty(
                (0, self.top_k), dtype=torch.float32, device=hidden_states.device
            )

    def op_dispatch_a(self, state):
        if self.ep_size > 1:
            # TODO(ch-wan): allow users to set num_max_dispatch_tokens_per_rank value
            self.deepep_dispatcher.dispatch_a(
                hidden_states=state.hidden_states_mlp_input,
                topk_idx=state.pop("topk_idx_local"),
                topk_weights=state.pop("topk_weights_local"),
                forward_mode=state.forward_batch.forward_mode,
                tbo_subbatch_index=state.get("tbo_subbatch_index"),
            )

    def op_dispatch_b(self, state):
        if self.ep_size > 1:
            with get_global_expert_distribution_recorder().with_current_layer(
                self.layer_id
            ):
                (
                    state.hidden_states_experts_input,
                    state.topk_idx_dispatched,
                    state.topk_weights_dispatched,
                    state.reorder_topk_ids,
                    state.num_recv_tokens_per_expert,
                    state.seg_indptr,
                    state.masked_m,
                    state.expected_m,
                ) = self.deepep_dispatcher.dispatch_b(
                    tbo_subbatch_index=state.get("tbo_subbatch_index"),
                )

    def op_experts(self, state):
        state.hidden_states_experts_output = self.experts(
            hidden_states=state.pop("hidden_states_experts_input"),
            topk_idx=state.topk_idx_dispatched,
            topk_weights=state.topk_weights_dispatched,
            reorder_topk_ids=state.pop("reorder_topk_ids"),
            seg_indptr=state.pop("seg_indptr"),
            masked_m=state.pop("masked_m"),
            expected_m=state.pop("expected_m"),
            num_recv_tokens_per_expert=state.pop("num_recv_tokens_per_expert"),
            forward_mode=state.forward_batch.forward_mode,
        )

    def op_combine_a(self, state):
        if self.ep_size > 1:
            self.deepep_dispatcher.combine_a(
                hidden_states=state.pop("hidden_states_experts_output"),
                topk_idx=state.pop("topk_idx_dispatched"),
                topk_weights=state.pop("topk_weights_dispatched"),
                forward_mode=state.forward_batch.forward_mode,
                tbo_subbatch_index=state.get("tbo_subbatch_index"),
            )

    def op_combine_b(self, state):
        if self.ep_size > 1:
            state.hidden_states_after_combine = self.deepep_dispatcher.combine_b(
                tbo_subbatch_index=state.get("tbo_subbatch_index"),
            )

    def op_output(self, state):
        final_hidden_states = state.pop("hidden_states_after_combine")

        if (shared_output := state.pop("shared_output")) is not None:
            x = shared_output
            x.add_(final_hidden_states, alpha=self.routed_scaling_factor)
            final_hidden_states = x
        else:
            final_hidden_states *= self.routed_scaling_factor

        state.hidden_states_mlp_output = final_hidden_states


def yarn_get_mscale(scale: float = 1, mscale: float = 1) -> float:
    import math

    if scale <= 1:
        return 1.0
    return 0.1 * mscale * math.log(scale) + 1.0


class DeepseekV2AttentionMLA(nn.Module):

    def __init__(
        self,
        config: PretrainedConfig,
        hidden_size: int,
        num_heads: int,
        qk_nope_head_dim: int,
        qk_rope_head_dim: int,
        v_head_dim: int,
        q_lora_rank: int,
        kv_lora_rank: int,
        rope_theta: float = 10000,
        rope_scaling: Optional[Dict[str, Any]] = None,
        max_position_embeddings: int = 8192,
        quant_config: Optional[QuantizationConfig] = None,
        reduce_results: bool = True,
        layer_id: int = None,
        prefix: str = "",
        alt_stream: Optional[torch.cuda.Stream] = None,
    ) -> None:
        super().__init__()
        self.layer_id = layer_id
        self.hidden_size = hidden_size
        self.qk_nope_head_dim = qk_nope_head_dim
        self.qk_rope_head_dim = qk_rope_head_dim
        self.qk_head_dim = qk_nope_head_dim + qk_rope_head_dim
        self.v_head_dim = v_head_dim
        self.q_lora_rank = q_lora_rank
        self.kv_lora_rank = kv_lora_rank
        attn_tp_rank = get_attention_tp_rank()
        attn_tp_size = get_attention_tp_size()

        self.num_heads = num_heads
        assert num_heads % attn_tp_size == 0
        self.num_local_heads = num_heads // attn_tp_size
        self.scaling = self.qk_head_dim**-0.5
        self.rope_theta = rope_theta
        self.max_position_embeddings = max_position_embeddings

        # For tensor parallel attention
        if self.q_lora_rank is not None:
            self.fused_qkv_a_proj_with_mqa = ReplicatedLinear(
                self.hidden_size,
                self.q_lora_rank + self.kv_lora_rank + self.qk_rope_head_dim,
                bias=False,
                quant_config=quant_config,
                prefix=add_prefix("fused_qkv_a_proj_with_mqa", prefix),
            )
            self.q_a_layernorm = RMSNorm(self.q_lora_rank, eps=config.rms_norm_eps)
            self.q_b_proj = ColumnParallelLinear(
                q_lora_rank,
                self.num_heads * self.qk_head_dim,
                bias=False,
                quant_config=quant_config,
                prefix=add_prefix("q_b_proj", prefix),
                tp_rank=attn_tp_rank,
                tp_size=attn_tp_size,
            )
        else:
            self.q_proj = ColumnParallelLinear(
                self.hidden_size,
                self.num_heads * self.qk_head_dim,
                bias=False,
                quant_config=quant_config,
                prefix=add_prefix("q_proj", prefix),
                tp_rank=attn_tp_rank,
                tp_size=attn_tp_size,
            )
            self.kv_a_proj_with_mqa = ReplicatedLinear(
                self.hidden_size,
                self.kv_lora_rank + self.qk_rope_head_dim,
                bias=False,
                quant_config=quant_config,
                prefix=add_prefix("kv_a_proj_with_mqa", prefix),
            )

        self.kv_b_proj = ColumnParallelLinear(
            self.kv_lora_rank,
            self.num_heads * (self.qk_nope_head_dim + self.v_head_dim),
            bias=False,
            quant_config=quant_config,
            prefix=add_prefix("kv_b_proj", prefix),
            tp_rank=attn_tp_rank,
            tp_size=attn_tp_size,
        )
        # O projection.
        self.o_proj = RowParallelLinear(
            self.num_heads * self.v_head_dim,
            self.hidden_size,
            bias=False,
            quant_config=quant_config,
            reduce_results=reduce_results,
            prefix=add_prefix("o_proj", prefix),
            tp_rank=attn_tp_rank,
            tp_size=attn_tp_size,
        )
        self.kv_a_layernorm = RMSNorm(self.kv_lora_rank, eps=config.rms_norm_eps)

        if rope_scaling:
            rope_scaling["rope_type"] = "deepseek_yarn"

        self.rotary_emb = get_rope_wrapper(
            qk_rope_head_dim,
            rotary_dim=qk_rope_head_dim,
            max_position=max_position_embeddings,
            base=rope_theta,
            rope_scaling=rope_scaling,
            is_neox_style=False,
            device=global_server_args_dict["device"],
        )

        if rope_scaling:
            mscale_all_dim = rope_scaling.get("mscale_all_dim", False)
            scaling_factor = rope_scaling["factor"]
            mscale = yarn_get_mscale(scaling_factor, float(mscale_all_dim))
            self.scaling = self.scaling * mscale * mscale
        else:
            self.rotary_emb.forward = self.rotary_emb.forward_native

        self.attn_mqa = RadixAttention(
            self.num_local_heads,
            self.kv_lora_rank + self.qk_rope_head_dim,
            self.scaling,
            num_kv_heads=1,
            layer_id=layer_id,
            v_head_dim=self.kv_lora_rank,
            quant_config=quant_config,
            prefix=add_prefix("attn_mqa", prefix),
        )

        self.attn_mha = RadixAttention(
            self.num_local_heads,
            self.qk_nope_head_dim + self.qk_rope_head_dim,
            self.scaling,
            num_kv_heads=self.num_local_heads,
            layer_id=layer_id,
            v_head_dim=self.v_head_dim,
            quant_config=quant_config,
            prefix=add_prefix("attn_mha", prefix),
        )

        self.alt_stream = alt_stream
        self.attn_mha.kv_b_proj = None

        self.w_kc = None
        self.w_vc = None
        self.w_scale = 1.0

        self.w_scale_k = None
        self.w_scale_v = None
        self.use_deep_gemm_bmm = False

        self.flashinfer_mla_disable_ragged = global_server_args_dict[
            "flashinfer_mla_disable_ragged"
        ]
        self.disable_chunked_prefix_cache = global_server_args_dict[
            "disable_chunked_prefix_cache"
        ]
        self.attention_backend = global_server_args_dict["attention_backend"]
        self.rocm_fused_decode_mla = get_bool_env_var(
            "SGLANG_ROCM_FUSED_DECODE_MLA", "false"
        )

        # TODO: Design a finer way to determine the threshold
        self.chunked_prefix_cache_threshold = get_int_env_var(
            "SGL_CHUNKED_PREFIX_CACHE_THRESHOLD", 8192
        )

        # If we have self.fused_qkv_a_proj_with_mqa and we're running on CPU, we will choose the torch.ops.sgl_kernel.qkv_proj_with_rope_fused_weight kernel
        # which requires self.w_kc and self.w_vc to be packed.
        # If not, we will use torch.bmm and weight shouldn't be packed in this case
        has_fused_proj = hasattr(self, "fused_qkv_a_proj_with_mqa")
        if has_fused_proj and _is_cpu and _is_cpu_amx_available:
            self.quant_method = PackWeightMethod(
                weight_names=["w_kc", "w_vc"], transpose_dims=[[1, 2], [1, 2]]
            )

        is_packed_weight = (
<<<<<<< HEAD
            has_fused_proj
            and self.fused_qkv_a_proj_with_mqa.quant_method.quant_config.get_name()
            in {"awq", "moe_wna16"}
        )
        self.use_min_latency_fused_a_gemm = (
            has_fused_proj
=======
            self.fused_qkv_a_proj_with_mqa.quant_method.quant_config.get_name()
            in ["awq", "moe_wna16"]
        )
        self.use_min_latency_fused_a_gemm = (
            hasattr(self, "fused_qkv_a_proj_with_mqa")
>>>>>>> 2c4feaf3
            and not is_packed_weight
            and self.fused_qkv_a_proj_with_mqa.weight.dtype == torch.bfloat16
            and self.fused_qkv_a_proj_with_mqa.weight.shape[0] == 2112
            and self.fused_qkv_a_proj_with_mqa.weight.shape[1] == 7168
            and is_cuda
            and _device_sm >= 90
        )

        self.qkv_proj_with_rope_is_int8 = (
<<<<<<< HEAD
            has_fused_proj
=======
            hasattr(self, "fused_qkv_a_proj_with_mqa")
>>>>>>> 2c4feaf3
            and not is_packed_weight
            and self.fused_qkv_a_proj_with_mqa.weight.dtype == torch.int8
        )
        self.qkv_proj_with_rope_is_fp8 = (
<<<<<<< HEAD
            has_fused_proj
=======
            hasattr(self, "fused_qkv_a_proj_with_mqa")
>>>>>>> 2c4feaf3
            and not is_packed_weight
            and self.fused_qkv_a_proj_with_mqa.weight.dtype == torch.float8_e4m3fn
        )

        self.weight_block_size = None
        if self.qkv_proj_with_rope_is_fp8:
            assert (
                self.fused_qkv_a_proj_with_mqa.quant_method.quant_config.weight_block_size
                == self.q_b_proj.quant_method.quant_config.weight_block_size
            )
            self.weight_block_size = (
                self.fused_qkv_a_proj_with_mqa.quant_method.quant_config.weight_block_size
            )

    def dispatch_attn_forward_method(
        self, forward_batch: ForwardBatch
    ) -> AttnForwardMethod:
        def _dispatch_mla_subtype():
            if _is_hip:
                if (
                    self.rocm_fused_decode_mla
                    and forward_batch.forward_mode.is_decode()
                ):
                    return AttnForwardMethod.MLA_FUSED_ROPE
                else:
                    return AttnForwardMethod.MLA
            else:
                if hasattr(self, "fused_qkv_a_proj_with_mqa") and getattr(
                    self, "use_intel_amx_backend", False
                ):
                    return AttnForwardMethod.MLA_FUSED_ROPE_CPU
                else:
                    return AttnForwardMethod.MLA

        if self.attention_backend == "flashinfer":
            # Flashinfer MLA: Do not absorb when enabling ragged prefill
            if (
                not self.flashinfer_mla_disable_ragged
                and forward_batch.forward_mode.is_extend()
                and not forward_batch.forward_mode.is_target_verify()
                and not forward_batch.forward_mode.is_draft_extend()
                and sum(forward_batch.extend_prefix_lens_cpu) == 0
            ):
                return AttnForwardMethod.MHA
            else:
                return _dispatch_mla_subtype()
        elif self.attention_backend == "fa3":
            # Flash Attention: Use MHA with chunked KV cache when prefilling on long sequences.
            if forward_batch.extend_prefix_lens_cpu is not None:
                sum_extend_prefix_lens = sum(forward_batch.extend_prefix_lens_cpu)
            if (
                forward_batch.forward_mode.is_extend()
                and not self.disable_chunked_prefix_cache
                and not forward_batch.forward_mode.is_target_verify()
                and not forward_batch.forward_mode.is_draft_extend()
                and (
                    sum_extend_prefix_lens >= self.chunked_prefix_cache_threshold
                    or sum_extend_prefix_lens == 0
                )
            ):
                return AttnForwardMethod.MHA_CHUNKED_KV
            else:
                return _dispatch_mla_subtype()
        elif self.attention_backend == "aiter":
            if (
                forward_batch.forward_mode.is_extend()
                and not forward_batch.forward_mode.is_target_verify()
                and not forward_batch.forward_mode.is_draft_extend()
            ):
                return AttnForwardMethod.MHA
            else:
                return AttnForwardMethod.MLA
        else:
            # Triton: Use normal computation for prefill and use weight absorption for extend/decode
            if (
                forward_batch.forward_mode.is_extend()
                and not forward_batch.forward_mode.is_target_verify()
                and not forward_batch.forward_mode.is_draft_extend()
                and sum(forward_batch.extend_prefix_lens_cpu) == 0
            ):
                return AttnForwardMethod.MHA
            else:
                return _dispatch_mla_subtype()

    def op_prepare(self, state):
        state.attn_intermediate_state = self.forward_prepare(
            positions=state.positions,
            hidden_states=state.pop("hidden_states_after_comm_pre_attn"),
            forward_batch=state.forward_batch,
            zero_allocator=state.zero_allocator,
        )

    def op_core(self, state):
        state.hidden_states_after_attn = self.forward_core(
            state.pop("attn_intermediate_state")
        )

    def forward(
        self,
        positions: torch.Tensor,
        hidden_states: torch.Tensor,
        forward_batch: ForwardBatch,
        zero_allocator: BumpAllocator,
    ):
        s = self.forward_prepare(
            positions=positions,
            hidden_states=hidden_states,
            forward_batch=forward_batch,
            zero_allocator=zero_allocator,
        )
        return self.forward_core(s)

    def forward_prepare(
        self,
        positions: torch.Tensor,
        hidden_states: torch.Tensor,
        forward_batch: ForwardBatch,
        zero_allocator: BumpAllocator,
    ):
        if self.attn_mha.kv_b_proj is None:
            self.attn_mha.kv_b_proj = self.kv_b_proj

        if hidden_states.shape[0] == 0:
            assert (
                not self.o_proj.reduce_results
            ), "short-circuiting allreduce will lead to hangs"
            return hidden_states, None, forward_batch, None

        attn_forward_method = self.dispatch_attn_forward_method(forward_batch)

        if attn_forward_method == AttnForwardMethod.MHA:
            inner_state = self.forward_normal_prepare(
                positions, hidden_states, forward_batch, zero_allocator
            )
        elif attn_forward_method == AttnForwardMethod.MHA_CHUNKED_KV:
            inner_state = self.forward_normal_chunked_kv_prepare(
                positions, hidden_states, forward_batch, zero_allocator
            )
        elif attn_forward_method == AttnForwardMethod.MLA:
            inner_state = self.forward_absorb_prepare(
                positions, hidden_states, forward_batch, zero_allocator
            )
        elif attn_forward_method == AttnForwardMethod.MLA_FUSED_ROPE:
            inner_state = self.forward_absorb_fused_mla_rope_prepare(
                positions, hidden_states, forward_batch, zero_allocator
            )
        elif attn_forward_method == AttnForwardMethod.MLA_FUSED_ROPE_CPU:
            inner_state = self.forward_absorb_fused_mla_rope_cpu_prepare(
                positions, hidden_states, forward_batch, zero_allocator
            )
        else:
            raise NotImplementedError
        return None, attn_forward_method, forward_batch, inner_state

    def forward_core(self, intermediate_state):
        hidden_states, attn_forward_method, forward_batch, inner_state = (
            intermediate_state
        )
        if inner_state is None:
            return hidden_states

        if attn_forward_method == AttnForwardMethod.MHA:
            return self.forward_normal_core(*inner_state)
        elif attn_forward_method == AttnForwardMethod.MHA_CHUNKED_KV:
            return self.forward_normal_chunked_kv_core(*inner_state)
        elif attn_forward_method == AttnForwardMethod.MLA:
            return self.forward_absorb_core(*inner_state)
        elif attn_forward_method == AttnForwardMethod.MLA_FUSED_ROPE:
            return self.forward_absorb_fused_mla_rope_core(*inner_state)
        elif attn_forward_method == AttnForwardMethod.MLA_FUSED_ROPE_CPU:
            return self.forward_absorb_fused_mla_rope_cpu_core(*inner_state)
        else:
            raise NotImplementedError

    def forward_normal_prepare(
        self,
        positions: torch.Tensor,
        hidden_states: torch.Tensor,
        forward_batch: ForwardBatch,
        zero_allocator: BumpAllocator,
    ):
        if self.q_lora_rank is not None:
            q, latent_cache = self.fused_qkv_a_proj_with_mqa(hidden_states)[0].split(
                [self.q_lora_rank, self.kv_lora_rank + self.qk_rope_head_dim], dim=-1
            )
            q = self.q_a_layernorm(q)
            q = self.q_b_proj(q)[0].view(-1, self.num_local_heads, self.qk_head_dim)
        else:
            q = self.q_proj(hidden_states)[0].view(
                -1, self.num_local_heads, self.qk_head_dim
            )
            latent_cache = self.kv_a_proj_with_mqa(hidden_states)[0]

        _, q_pe = q.split([self.qk_nope_head_dim, self.qk_rope_head_dim], dim=-1)
        kv_a, _ = latent_cache.split([self.kv_lora_rank, self.qk_rope_head_dim], dim=-1)
        latent_cache = latent_cache.unsqueeze(1)
        kv_a = self.kv_a_layernorm(kv_a.contiguous())
        kv = self.kv_b_proj(kv_a)[0]
        kv = kv.view(-1, self.num_local_heads, self.qk_nope_head_dim + self.v_head_dim)
        k_nope = kv[..., : self.qk_nope_head_dim]
        v = kv[..., self.qk_nope_head_dim :]
        k_pe = latent_cache[:, :, self.kv_lora_rank :]
        q_pe, k_pe = self.rotary_emb(positions, q_pe, k_pe)
        q[..., self.qk_nope_head_dim :] = q_pe
        k = torch.empty_like(q)
        k[..., : self.qk_nope_head_dim] = k_nope
        k[..., self.qk_nope_head_dim :] = k_pe

        latent_cache[:, :, : self.kv_lora_rank] = kv_a.unsqueeze(1)
        latent_cache[:, :, self.kv_lora_rank :] = k_pe

        # Save latent cache
        forward_batch.token_to_kv_pool.set_kv_buffer(
            self.attn_mha, forward_batch.out_cache_loc, latent_cache, None
        )

        return q, k, v, forward_batch

    def forward_normal_core(self, q, k, v, forward_batch):
        attn_output = self.attn_mha(q, k, v, forward_batch, save_kv_cache=False)
        attn_output = attn_output.reshape(-1, self.num_local_heads * self.v_head_dim)
        output, _ = self.o_proj(attn_output)
        return output

    def forward_absorb_prepare(
        self,
        positions: torch.Tensor,
        hidden_states: torch.Tensor,
        forward_batch: ForwardBatch,
        zero_allocator: BumpAllocator,
    ):
        from sglang.srt.model_executor.cuda_graph_runner import get_is_capture_mode

        if self.q_lora_rank is not None:
            if hidden_states.shape[0] <= 16 and self.use_min_latency_fused_a_gemm:
                fused_qkv_a_proj_out = dsv3_fused_a_gemm(
                    hidden_states, self.fused_qkv_a_proj_with_mqa.weight.T
                )
            else:
                fused_qkv_a_proj_out = self.fused_qkv_a_proj_with_mqa(hidden_states)[0]
            q, latent_cache = fused_qkv_a_proj_out.split(
                [self.q_lora_rank, self.kv_lora_rank + self.qk_rope_head_dim], dim=-1
            )
            k_nope = latent_cache[..., : self.kv_lora_rank]

            # overlap qk norm
            if self.alt_stream is not None and get_is_capture_mode():
                current_stream = torch.cuda.current_stream()
                self.alt_stream.wait_stream(current_stream)
                q = self.q_a_layernorm(q)
                with torch.cuda.stream(self.alt_stream):
                    k_nope = self.kv_a_layernorm(k_nope)
                current_stream.wait_stream(self.alt_stream)
            else:
                q = self.q_a_layernorm(q)
                k_nope = self.kv_a_layernorm(k_nope)

            k_nope = k_nope.unsqueeze(1)
            q = self.q_b_proj(q)[0].view(-1, self.num_local_heads, self.qk_head_dim)
        else:
            q = self.q_proj(hidden_states)[0].view(
                -1, self.num_local_heads, self.qk_head_dim
            )
            latent_cache = self.kv_a_proj_with_mqa(hidden_states)[0]
            k_nope = latent_cache[..., : self.kv_lora_rank]
            k_nope = self.kv_a_layernorm(k_nope).unsqueeze(1)

        q_nope, q_pe = q.split([self.qk_nope_head_dim, self.qk_rope_head_dim], dim=-1)
        k_pe = latent_cache[..., self.kv_lora_rank :].unsqueeze(1)

        if self.use_deep_gemm_bmm:
            q_nope_val, q_nope_scale, masked_m, expected_m, aligned_m = (
                per_token_group_quant_mla_deep_gemm_masked_fp8(q_nope.transpose(0, 1))
            )
            q_nope_out = q_nope.new_empty(
                (self.num_local_heads, aligned_m, self.kv_lora_rank)
            )
            deep_gemm_wrapper.grouped_gemm_nt_f8f8bf16_masked(
                (q_nope_val, q_nope_scale),
                (self.w_kc, self.w_scale_k),
                q_nope_out,
                masked_m,
                expected_m,
            )
            q_nope_out = q_nope_out[:, :expected_m, :]
        elif _is_hip:
            # TODO(haishaw): add bmm_fp8 to ROCm
            q_nope_out = torch.bmm(
                q_nope.to(torch.bfloat16).transpose(0, 1),
                self.w_kc.to(torch.bfloat16) * self.w_scale,
            )
        elif self.w_kc.dtype == torch.float8_e4m3fn:
            q_nope_val, q_nope_scale = per_tensor_quant_mla_fp8(
                q_nope.transpose(0, 1),
                zero_allocator.allocate(1),
            )
            q_nope_out = bmm_fp8(
                q_nope_val, self.w_kc, q_nope_scale, self.w_scale, torch.bfloat16
            )
        else:
            q_nope_out = torch.bmm(q_nope.transpose(0, 1), self.w_kc)

        q_nope_out = q_nope_out.transpose(0, 1)
        q_pe, k_pe = self.rotary_emb(positions, q_pe, k_pe)

        return q_pe, k_pe, q_nope_out, k_nope, forward_batch, zero_allocator

    def forward_absorb_core(
        self, q_pe, k_pe, q_nope_out, k_nope, forward_batch, zero_allocator
    ):
        if (
            self.attention_backend == "fa3"
            or self.attention_backend == "flashinfer"
            or self.attention_backend == "cutlass_mla"
        ):
            attn_output = self.attn_mqa(
                q_nope_out, k_nope, k_nope, forward_batch, q_rope=q_pe, k_rope=k_pe
            )
        else:
            q = torch.cat([q_nope_out, q_pe], dim=-1)
            k = torch.cat([k_nope, k_pe], dim=-1)
            attn_output = self.attn_mqa(q, k, k_nope, forward_batch)
        attn_output = attn_output.view(-1, self.num_local_heads, self.kv_lora_rank)

        if self.use_deep_gemm_bmm:
            attn_output_val, attn_output_scale, masked_m, expected_m, aligned_m = (
                per_token_group_quant_mla_deep_gemm_masked_fp8(
                    attn_output.transpose(0, 1)
                )
            )
            attn_bmm_output = attn_output.new_empty(
                (self.num_local_heads, aligned_m, self.v_head_dim)
            )
            deep_gemm_wrapper.grouped_gemm_nt_f8f8bf16_masked(
                (attn_output_val, attn_output_scale),
                (self.w_vc, self.w_scale_v),
                attn_bmm_output,
                masked_m,
                expected_m,
            )
            attn_bmm_output = (
                attn_bmm_output[:, :expected_m, :].transpose(0, 1).flatten(1, 2)
            )
        elif _is_hip:
            # TODO(haishaw): add bmm_fp8 to ROCm
            attn_bmm_output = torch.bmm(
                attn_output.to(torch.bfloat16).transpose(0, 1),
                self.w_vc.to(torch.bfloat16) * self.w_scale,
            )
            attn_bmm_output = attn_bmm_output.transpose(0, 1).flatten(1, 2)
        elif self.w_vc.dtype == torch.float8_e4m3fn:
            attn_output_val, attn_output_scale = per_tensor_quant_mla_fp8(
                attn_output.transpose(0, 1),
                zero_allocator.allocate(1),
            )
            attn_bmm_output = bmm_fp8(
                attn_output_val,
                self.w_vc,
                attn_output_scale,
                self.w_scale,
                torch.bfloat16,
            )
            attn_bmm_output = attn_bmm_output.transpose(0, 1).flatten(1, 2)
        else:
            attn_bmm_output = torch.empty(
                (attn_output.shape[0], self.num_local_heads * self.v_head_dim),
                dtype=attn_output.dtype,
                device=attn_output.device,
            )
            torch.bmm(
                attn_output.transpose(0, 1),
                self.w_vc,
                out=attn_bmm_output.view(
                    -1, self.num_local_heads, self.v_head_dim
                ).transpose(0, 1),
            )
        output, _ = self.o_proj(attn_bmm_output)

        return output

    def forward_absorb_fused_mla_rope_prepare(
        self,
        positions: torch.Tensor,
        hidden_states: torch.Tensor,
        forward_batch: ForwardBatch,
        zero_allocator: BumpAllocator,
    ):
        enable_rope_fusion = (
            os.getenv("SGLANG_FUSED_MLA_ENABLE_ROPE_FUSION", "1") == "1"
        )
        q_len = hidden_states.shape[0]
        q_input = hidden_states.new_empty(
            q_len, self.num_local_heads, self.kv_lora_rank + self.qk_rope_head_dim
        )
        if self.q_lora_rank is not None:
            q, latent_cache = self.fused_qkv_a_proj_with_mqa(hidden_states)[0].split(
                [self.q_lora_rank, self.kv_lora_rank + self.qk_rope_head_dim], dim=-1
            )
            q = self.q_a_layernorm(q)
            q = self.q_b_proj(q)[0].view(-1, self.num_local_heads, self.qk_head_dim)
        else:
            q = self.q_proj(hidden_states)[0].view(
                -1, self.num_local_heads, self.qk_head_dim
            )
            latent_cache = self.kv_a_proj_with_mqa(hidden_states)[0]
        q_nope, q_pe = q.split([self.qk_nope_head_dim, self.qk_rope_head_dim], dim=-1)

        if _is_hip:
            # TODO(haishaw): add bmm_fp8 to ROCm
            q_nope_out = torch.bmm(
                q_nope.to(torch.bfloat16).transpose(0, 1),
                self.w_kc.to(torch.bfloat16) * self.w_scale,
            )
        elif self.w_kc.dtype == torch.float8_e4m3fn:
            q_nope_val, q_nope_scale = per_tensor_quant_mla_fp8(
                q_nope.transpose(0, 1),
                zero_allocator.allocate(1),
                dtype=torch.float8_e4m3fn,
            )
            q_nope_out = bmm_fp8(
                q_nope_val, self.w_kc, q_nope_scale, self.w_scale, torch.bfloat16
            )
        else:
            q_nope_out = torch.bmm(q_nope.transpose(0, 1), self.w_kc)
        q_input[..., : self.kv_lora_rank] = q_nope_out.transpose(0, 1)
        v_input = latent_cache[..., : self.kv_lora_rank]
        v_input = self.kv_a_layernorm(v_input.contiguous()).unsqueeze(1)
        k_input = latent_cache.unsqueeze(1)
        k_input[..., : self.kv_lora_rank] = v_input

        if not enable_rope_fusion:
            k_pe = k_input[..., self.kv_lora_rank :]
            q_pe, k_pe = self.rotary_emb(positions, q_pe, k_pe)
            q_input[..., self.kv_lora_rank :] = q_pe
            k_input[..., self.kv_lora_rank :] = k_pe
            k_pe_output = None
        else:
            k_pe_output = torch.empty_like(k_input[..., self.kv_lora_rank :])

        q_input[..., self.kv_lora_rank :] = q_pe

        # attn_output = self.attn_mqa(q_input, k_input, v_input, forward_batch)
        # Use Fused ROPE with use_rope=OFF.
        attn_output = torch.empty(
            (q_len, self.num_local_heads, self.kv_lora_rank),
            dtype=q.dtype,
            device=q.device,
        )
        attn_logits, _, kv_indptr, kv_indices, _, _, _ = (
            forward_batch.attn_backend.forward_metadata
        )
        cos_sin_cache = self.rotary_emb.cos_sin_cache
        num_kv_split = forward_batch.attn_backend.num_kv_splits
        sm_scale = self.attn_mqa.scaling
        if attn_logits is None:
            attn_logits = torch.empty(
                (
                    forward_batch.batch_size,
                    self.num_local_heads,
                    num_kv_split,
                    self.kv_lora_rank + 1,
                ),
                dtype=torch.float32,
                device=q.device,
            )

        # save current latent cache.
        forward_batch.token_to_kv_pool.set_kv_buffer(
            self.attn_mqa, forward_batch.out_cache_loc, k_input, None
        )
        key_cache_buf = forward_batch.token_to_kv_pool.get_key_buffer(
            self.attn_mqa.layer_id
        )
        val_cache_buf = key_cache_buf[..., : self.kv_lora_rank]

        return (
            q_input,
            key_cache_buf,
            val_cache_buf,
            attn_output,
            kv_indptr,
            kv_indices,
            k_pe_output,
            cos_sin_cache,
            positions,
            attn_logits,
            num_kv_split,
            sm_scale,
            enable_rope_fusion,
            k_input,
            forward_batch,
            zero_allocator,
        )

    def forward_absorb_fused_mla_rope_cpu_prepare(
        self,
        positions: torch.Tensor,
        hidden_states: torch.Tensor,
        forward_batch: ForwardBatch,
        zero_allocator: BumpAllocator,
    ):
        assert self.q_lora_rank is not None and getattr(
            self, "use_intel_amx_backend", False
        ), "forward_absorb_fused_mla_rope_cpu_prepare requires q_lora_rank is not None and use_intel_amx_backend"

        q_input, k_input, v_input = (
            torch.ops.sgl_kernel.qkv_proj_with_rope_fused_weight(
                hidden_states,
                self.fused_qkv_a_proj_with_mqa.weight,
                self.q_b_proj.weight,
                self.w_kc,
                self.q_a_layernorm.weight,
                self.kv_a_layernorm.weight,
                positions,
                self.rotary_emb.cos_sin_cache,
                self.kv_a_layernorm.variance_epsilon,
                self.qkv_proj_with_rope_is_int8,
                self.qkv_proj_with_rope_is_fp8,
                (
                    self.fused_qkv_a_proj_with_mqa.weight_scale
                    if self.qkv_proj_with_rope_is_int8
                    else (
                        self.fused_qkv_a_proj_with_mqa.weight_scale_inv
                        if self.qkv_proj_with_rope_is_fp8
                        else None
                    )
                ),
                (
                    self.q_b_proj.weight_scale
                    if self.qkv_proj_with_rope_is_int8
                    else (
                        self.q_b_proj.weight_scale_inv
                        if self.qkv_proj_with_rope_is_fp8
                        else None
                    )
                ),
                True,  # is_vnni
                self.weight_block_size,
                self.q_lora_rank,
                self.kv_lora_rank,
                self.qk_rope_head_dim,
            )
        )
        return (q_input, k_input, v_input, forward_batch, zero_allocator)

    def forward_absorb_fused_mla_rope_core(
        self,
        q_input,
        key_cache_buf,
        val_cache_buf,
        attn_output,
        kv_indptr,
        kv_indices,
        k_pe_output,
        cos_sin_cache,
        positions,
        attn_logits,
        num_kv_split,
        sm_scale,
        enable_rope_fusion,
        k_input,
        forward_batch,
        zero_allocator,
    ):
        decode_attention_fwd_grouped_rope(
            q_input,
            key_cache_buf,
            val_cache_buf,
            attn_output,
            kv_indptr,
            kv_indices,
            k_pe_output,
            self.kv_lora_rank,
            self.rotary_emb.rotary_dim,
            cos_sin_cache,
            positions,
            attn_logits,
            num_kv_split,
            sm_scale,
            logit_cap=self.attn_mqa.logit_cap,
            use_rope=enable_rope_fusion,
            is_neox_style=self.rotary_emb.is_neox_style,
        )

        if enable_rope_fusion:
            k_input[..., self.kv_lora_rank :] = k_pe_output
            forward_batch.token_to_kv_pool.set_kv_buffer(
                self.attn_mqa, forward_batch.out_cache_loc, k_input, None
            )

        attn_output = attn_output.view(-1, self.num_local_heads, self.kv_lora_rank)

        if _is_hip:
            # TODO(haishaw): add bmm_fp8 to ROCm
            attn_bmm_output = torch.bmm(
                attn_output.to(torch.bfloat16).transpose(0, 1),
                self.w_vc.to(torch.bfloat16) * self.w_scale,
            )
        elif self.w_vc.dtype == torch.float8_e4m3fn:
            attn_output_val, attn_output_scale = per_tensor_quant_mla_fp8(
                attn_output.transpose(0, 1),
                zero_allocator.allocate(1),
                dtype=torch.float8_e4m3fn,
            )
            attn_bmm_output = bmm_fp8(
                attn_output_val,
                self.w_vc,
                attn_output_scale,
                self.w_scale,
                torch.bfloat16,
            )
        else:
            attn_bmm_output = torch.bmm(attn_output.transpose(0, 1), self.w_vc)
        attn_output = attn_bmm_output.transpose(0, 1).flatten(1, 2)
        output, _ = self.o_proj(attn_output)

        return output

    def forward_absorb_fused_mla_rope_cpu_core(
        self, q_input, k_input, v_input, forward_batch, zero_allocator
    ):
        assert self.q_lora_rank is not None and getattr(
            self, "use_intel_amx_backend", False
        ), "forward_absorb_fused_mla_rope_cpu_core requires q_lora_rank is not None and use_intel_amx_backend"

        attn_output = self.attn_mqa(q_input, k_input, v_input, forward_batch)
        attn_output = attn_output.view(-1, self.num_local_heads, self.kv_lora_rank)

        # [Note] Align shapes of bmm inputs.
        # Shapes of inputs:
        #   q_nope: [M, B, K]
        #   original self.w_kc: [B, K, N]
        #   current self.w_kc (which has been converted in PackWeightMethod): [B, N, K]

        # Shapes of inputs to sgl_kernel.cpu.bmm:
        #   out: [B, M, N]
        #   mat1: [B, M, K]
        #   mat2: [B, N, K]
        B = self.w_vc.size(0)
        N = self.w_vc.size(1)
        M = attn_output.size(0)
        output = torch.empty([M, int(B * N)], dtype=attn_output.dtype)
        attn_bmm_output = output.view([M, B, N]).transpose_(0, 1)
        torch.ops.sgl_kernel.bmm_cpu(
            attn_bmm_output,
            attn_output.transpose(0, 1),
            self.w_vc,
            True,  # is_vnni
            None,  # scale
        )
        attn_output = output
        output, _ = self.o_proj(attn_output)

        return output

    def _chunked_prefix_attn_mha(
        self,
        q: torch.Tensor,
        accum_output: torch.Tensor,
        accum_lse: torch.Tensor,
        forward_batch: ForwardBatch,
    ) -> torch.Tensor:

        assert forward_batch.num_prefix_chunks is not None
        for i in range(forward_batch.num_prefix_chunks):
            forward_batch.set_prefix_chunk_idx(i)

            # Fetch latent cache from memory pool with precomputed chunked kv indices
            latent_cache_buf = forward_batch.token_to_kv_pool.get_key_buffer(
                self.attn_mha.layer_id
            )
            latent_cache = latent_cache_buf[
                forward_batch.prefix_chunk_kv_indices[i]
            ].contiguous()

            kv_a_normed, k_pe = latent_cache.split(
                [self.kv_lora_rank, self.qk_rope_head_dim], dim=-1
            )
            kv_a_normed = kv_a_normed.squeeze(1).contiguous()
            kv = self.kv_b_proj(kv_a_normed)[0]
            kv = kv.view(
                -1, self.num_local_heads, self.qk_nope_head_dim + self.v_head_dim
            )
            v = kv[..., self.qk_nope_head_dim :]
            k_nope = kv[..., : self.qk_nope_head_dim]

            k = torch.empty(
                (
                    k_nope.shape[0],
                    self.num_local_heads,
                    self.qk_nope_head_dim + self.qk_rope_head_dim,
                ),
                dtype=v.dtype,
                device=v.device,
            )
            k[..., : self.qk_nope_head_dim] = k_nope
            k[..., self.qk_nope_head_dim :] = k_pe

            output, lse = self.attn_mha(q, k, v, forward_batch, save_kv_cache=False)
            lse = torch.transpose(lse, 0, 1).contiguous()
            tmp_output = torch.empty_like(accum_output)
            tmp_lse = torch.empty_like(accum_lse)
            merge_state_v2(output, lse, accum_output, accum_lse, tmp_output, tmp_lse)
            accum_output, accum_lse = tmp_output, tmp_lse

        return accum_output

    def forward_normal_chunked_kv_prepare(
        self,
        positions: torch.Tensor,
        hidden_states: torch.Tensor,
        forward_batch: ForwardBatch,
        zero_allocator: BumpAllocator,
    ):
        # In normal mha, the k and v tensors will become overly large when the prefix length is long.
        # To avoid this, we split the kv cache into chunks and process them one after another.
        # Since mha is compute friendly, the for loop induced here will not introduce significant overhead.
        # The top comments in https://github.com/vllm-project/vllm/blob/main/vllm/v1/attention/backends/mla/common.py
        # will be helpful for understanding the purpose of this function.

        # First do normal mha forward to get output for extended part
        if self.q_lora_rank is not None:
            q, latent_cache = self.fused_qkv_a_proj_with_mqa(hidden_states)[0].split(
                [self.q_lora_rank, self.kv_lora_rank + self.qk_rope_head_dim], dim=-1
            )
            q = self.q_a_layernorm(q)
            q = self.q_b_proj(q)[0].view(-1, self.num_local_heads, self.qk_head_dim)
        else:
            q = self.q_proj(hidden_states)[0].view(
                -1, self.num_local_heads, self.qk_head_dim
            )
            latent_cache = self.kv_a_proj_with_mqa(hidden_states)[0]
        _, q_pe = q.split([self.qk_nope_head_dim, self.qk_rope_head_dim], dim=-1)
        kv_a, _ = latent_cache.split([self.kv_lora_rank, self.qk_rope_head_dim], dim=-1)
        latent_cache = latent_cache.unsqueeze(1)
        kv_a = self.kv_a_layernorm(kv_a.contiguous())
        kv = self.kv_b_proj(kv_a)[0]
        kv = kv.view(-1, self.num_local_heads, self.qk_nope_head_dim + self.v_head_dim)
        k_nope = kv[..., : self.qk_nope_head_dim]
        v = kv[..., self.qk_nope_head_dim :]
        k_pe = latent_cache[:, :, self.kv_lora_rank :]

        q_pe, k_pe = self.rotary_emb(positions, q_pe, k_pe)
        q[..., self.qk_nope_head_dim :] = q_pe
        k = torch.empty_like(q)
        k[..., : self.qk_nope_head_dim] = k_nope
        k[..., self.qk_nope_head_dim :] = k_pe

        latent_cache[:, :, : self.kv_lora_rank] = kv_a.unsqueeze(1)
        latent_cache[:, :, self.kv_lora_rank :] = k_pe

        # Save latent cache
        forward_batch.token_to_kv_pool.set_kv_buffer(
            self.attn_mha, forward_batch.out_cache_loc, latent_cache, None
        )

        return q, k, v, forward_batch

    def forward_normal_chunked_kv_core(self, q, k, v, forward_batch):
        # Do mha for extended part without prefix
        forward_batch.set_attn_attend_prefix_cache(False)
        attn_output, lse = self.attn_mha(q, k, v, forward_batch, save_kv_cache=False)
        lse = torch.transpose(lse, 0, 1).contiguous()

        # Do mha attention with chunked prefix cache if there are any sequence with prefix
        if any(forward_batch.extend_prefix_lens_cpu):
            # Only initialize the info once
            if forward_batch.num_prefix_chunks is None:
                forward_batch.prepare_chunked_prefix_cache_info(q.device)

            forward_batch.set_attn_attend_prefix_cache(True)
            attn_output = self._chunked_prefix_attn_mha(
                q=q,
                accum_output=attn_output,
                accum_lse=lse,
                forward_batch=forward_batch,
            )

        attn_output = attn_output.reshape(-1, self.num_local_heads * self.v_head_dim)
        output, _ = self.o_proj(attn_output)
        return output


class DeepseekV2DecoderLayer(nn.Module):

    def __init__(
        self,
        config: PretrainedConfig,
        layer_id: int,
        quant_config: Optional[QuantizationConfig] = None,
        is_nextn: bool = False,
        prefix: str = "",
        alt_stream: Optional[torch.cuda.Stream] = None,
    ) -> None:
        super().__init__()
        self.hidden_size = config.hidden_size
        self.config = config
        rope_theta = getattr(config, "rope_theta", 10000)
        rope_scaling = getattr(config, "rope_scaling", None)
        max_position_embeddings = getattr(config, "max_position_embeddings", 8192)
        self.enable_dp_attention = global_server_args_dict["enable_dp_attention"]
        self.speculative_algorithm = global_server_args_dict["speculative_algorithm"]
        self.layer_id = layer_id
        self.is_nextn = is_nextn
        self.self_attn = DeepseekV2AttentionMLA(
            config=config,
            hidden_size=self.hidden_size,
            num_heads=config.num_attention_heads,
            qk_nope_head_dim=config.qk_nope_head_dim,
            qk_rope_head_dim=config.qk_rope_head_dim,
            v_head_dim=config.v_head_dim,
            q_lora_rank=(
                config.q_lora_rank if hasattr(config, "q_lora_rank") else None
            ),
            kv_lora_rank=config.kv_lora_rank,
            rope_theta=rope_theta,
            rope_scaling=rope_scaling,
            max_position_embeddings=max_position_embeddings,
            quant_config=quant_config,
            layer_id=layer_id,
            reduce_results=False,
            prefix=add_prefix("self_attn", prefix),
            alt_stream=alt_stream,
        )

        self.is_layer_sparse = self._is_layer_sparse(layer_id, is_nextn=is_nextn)
        is_previous_layer_sparse = self._is_layer_sparse(layer_id - 1, is_nextn=False)

        self.layer_scatter_modes = LayerScatterModes.init_new(
            layer_id=layer_id,
            num_layers=1 if is_nextn else config.num_hidden_layers,
            is_layer_sparse=self.is_layer_sparse,
            is_previous_layer_sparse=is_previous_layer_sparse,
        )

        if self.is_layer_sparse:
            self.mlp = DeepseekV2MoE(
                config=config,
                quant_config=quant_config,
                prefix=add_prefix("mlp", prefix),
                layer_id=self.layer_id,
                alt_stream=alt_stream,
            )
        else:
            if enable_moe_dense_fully_dp():
                mlp_tp_rank, mlp_tp_size = 0, 1
            else:
                mlp_tp_rank, mlp_tp_size = None, None
            self.mlp = DeepseekV2MLP(
                hidden_size=config.hidden_size,
                intermediate_size=config.intermediate_size,
                hidden_act=config.hidden_act,
                quant_config=quant_config,
                prefix=add_prefix("mlp", prefix),
                tp_rank=mlp_tp_rank,
                tp_size=mlp_tp_size,
            )

        self.input_layernorm = RMSNorm(config.hidden_size, eps=config.rms_norm_eps)
        self.post_attention_layernorm = RMSNorm(
            config.hidden_size, eps=config.rms_norm_eps
        )

        self.layer_communicator = LayerCommunicator(
            layer_scatter_modes=self.layer_scatter_modes,
            input_layernorm=self.input_layernorm,
            post_attention_layernorm=self.post_attention_layernorm,
        )

    def _is_layer_sparse(self, layer_id: int, is_nextn: bool) -> bool:
        return is_nextn or (
            self.config.n_routed_experts is not None
            and layer_id >= self.config.first_k_dense_replace
            and layer_id % self.config.moe_layer_freq == 0
        )

    def forward(
        self,
        positions: torch.Tensor,
        hidden_states: torch.Tensor,
        forward_batch: ForwardBatch,
        residual: Optional[torch.Tensor],
        zero_allocator: BumpAllocator,
    ) -> torch.Tensor:

        hidden_states, residual = self.layer_communicator.prepare_attn(
            hidden_states, residual, forward_batch
        )

        hidden_states = self.self_attn(
            positions=positions,
            hidden_states=hidden_states,
            forward_batch=forward_batch,
            zero_allocator=zero_allocator,
        )

        hidden_states, residual = self.layer_communicator.prepare_mlp(
            hidden_states, residual, forward_batch
        )

        hidden_states = self.mlp(hidden_states, forward_batch)

        hidden_states, residual = self.layer_communicator.postprocess_layer(
            hidden_states, residual, forward_batch
        )

        if self.enable_dp_attention and self.speculative_algorithm.is_eagle():
            # NOTE: this line resolves the degradation of MTP reception rate for non-zero DP ranks.
            # See discussion here (https://github.com/sgl-project/sglang/pull/6081#discussion_r2147452251).
            hidden_states = hidden_states.clone()

        return hidden_states, residual

    def op_comm_prepare_attn(
        self,
        state,
        positions: torch.Tensor,
        hidden_states: torch.Tensor,
        forward_batch: ForwardBatch,
        residual: Optional[torch.Tensor],
        zero_allocator: BumpAllocator,
        tbo_subbatch_index: Optional[int] = None,
    ):
        state.hidden_states_after_comm_pre_attn, state.residual_after_input_ln = (
            self.layer_communicator.prepare_attn(hidden_states, residual, forward_batch)
        )
        state.update(
            dict(
                forward_batch=forward_batch,
                positions=positions,
                zero_allocator=zero_allocator,
                tbo_subbatch_index=tbo_subbatch_index,
            )
        )

    def op_comm_prepare_mlp(self, state):
        state.hidden_states_mlp_input, state.residual_after_comm_pre_mlp = (
            self.layer_communicator.prepare_mlp(
                state.pop("hidden_states_after_attn"),
                state.pop("residual_after_input_ln"),
                state.forward_batch,
            )
        )

    def op_mlp(self, state):
        hidden_states = state.pop("hidden_states_mlp_input")
        if not (
            enable_moe_dense_fully_dp()
            and (not self.is_layer_sparse)
            and hidden_states.shape[0] == 0
        ):
            state.hidden_states_mlp_output = self.mlp(
                hidden_states, state.forward_batch.forward_mode
            )
        else:
            state.hidden_states_mlp_output = hidden_states

    def op_comm_postprocess_layer(self, state):
        hidden_states, residual = self.layer_communicator.postprocess_layer(
            state.pop("hidden_states_mlp_output"),
            state.pop("residual_after_comm_pre_mlp"),
            state.forward_batch,
        )

        output = dict(
            positions=state.positions,
            hidden_states=hidden_states,
            residual=residual,
            forward_batch=state.forward_batch,
            zero_allocator=state.zero_allocator,
            tbo_subbatch_index=state.tbo_subbatch_index,
        )

        state.clear(
            expect_keys={
                "positions",
                "forward_batch",
                "zero_allocator",
                "tbo_subbatch_index",
            }
        )
        return output


class DeepseekV2Model(nn.Module):
    fall_back_to_pt_during_load = False

    def __init__(
        self,
        config: PretrainedConfig,
        quant_config: Optional[QuantizationConfig] = None,
        prefix: str = "",
    ) -> None:
        super().__init__()
        self.padding_id = config.pad_token_id
        self.vocab_size = config.vocab_size
        self.first_k_dense_replace = config.first_k_dense_replace

        self.embed_tokens = VocabParallelEmbedding(
            config.vocab_size,
            config.hidden_size,
            enable_tp=not global_server_args_dict["enable_dp_attention"],
        )
        self.alt_stream = torch.cuda.Stream() if _is_cuda else None
        self.layers = nn.ModuleList(
            [
                DeepseekV2DecoderLayer(
                    config,
                    layer_id,
                    quant_config=quant_config,
                    prefix=add_prefix(f"layers.{layer_id}", prefix),
                    alt_stream=self.alt_stream,
                )
                for layer_id in range(config.num_hidden_layers)
            ]
        )
        self.norm = RMSNorm(config.hidden_size, eps=config.rms_norm_eps)

    def get_input_embeddings(self) -> torch.Tensor:
        return self.embed_tokens

    def forward(
        self,
        input_ids: torch.Tensor,
        positions: torch.Tensor,
        forward_batch: ForwardBatch,
        input_embeds: torch.Tensor = None,
    ) -> torch.Tensor:
        total_num_layers = len(self.layers)
        device = input_embeds.device if input_embeds is not None else input_ids.device
        zero_allocator = BumpAllocator(
            buffer_size=total_num_layers * 2 * (2 if forward_batch.can_run_tbo else 1),
            dtype=torch.float32,
            device=device,
        )

        if input_embeds is None:
            hidden_states = self.embed_tokens(input_ids)
        else:
            hidden_states = input_embeds

        residual = None

        normal_num_layers = (
            self.first_k_dense_replace
            if forward_batch.can_run_tbo
            else total_num_layers
        )
        for i in range(normal_num_layers):
            with get_global_expert_distribution_recorder().with_current_layer(i):
                layer = self.layers[i]
                hidden_states, residual = layer(
                    positions, hidden_states, forward_batch, residual, zero_allocator
                )

        if normal_num_layers != total_num_layers:
            hidden_states, residual = model_forward_maybe_tbo(
                layers=self.layers[normal_num_layers:],
                enable_tbo=True,
                positions=positions,
                forward_batch=forward_batch,
                hidden_states=hidden_states,
                residual=residual,
                input_data_scatter_mode=self.layers[
                    normal_num_layers - 1
                ].layer_scatter_modes.layer_output_mode,
                zero_allocator=zero_allocator,
            )

        if not forward_batch.forward_mode.is_idle():
            if residual is None:
                hidden_states = self.norm(hidden_states)
            else:
                hidden_states, _ = self.norm(hidden_states, residual)
        return hidden_states


class DeepseekV2ForCausalLM(nn.Module):

    def __init__(
        self,
        config: PretrainedConfig,
        quant_config: Optional[QuantizationConfig] = None,
        prefix: str = "",
    ) -> None:
        super().__init__()
        self.config = config
        self.tp_size = get_tensor_model_parallel_world_size()
        self.quant_config = quant_config
        self.determine_num_fused_shared_experts()
        self.model = DeepseekV2Model(
            config, quant_config, prefix=add_prefix("model", prefix)
        )
        self.lm_head = ParallelLMHead(
            config.vocab_size,
            config.hidden_size,
            quant_config=quant_config,
            prefix=add_prefix("lm_head", prefix),
            use_attn_tp_group=global_server_args_dict["enable_dp_lm_head"],
        )
        self.logits_processor = LogitsProcessor(config)

        self._routed_experts_weights_of_layer = LazyValue(
            lambda: {
                layer_id: layer.mlp.get_moe_weights()
                for layer_id, layer in enumerate(self.model.layers)
                if isinstance(layer.mlp, DeepseekV2MoE)
            }
        )

    @property
    def routed_experts_weights_of_layer(self):
        return self._routed_experts_weights_of_layer.value

    def determine_num_fused_shared_experts(
        self, architecture: str = "DeepseekV3ForCausalLM"
    ):
        self.num_fused_shared_experts = 0
        if global_server_args_dict["disable_shared_experts_fusion"]:
            return

        # Only Deepseek V3/R1 can use shared experts fusion optimization now.
        disable_reason = None
        if (
            not _is_cuda
            or torch.cuda.get_device_capability("cuda") < (8, 0)
            or self.config.architectures[0] != architecture
            or self.config.n_routed_experts != 256
            or self.config.n_shared_experts != 1
        ):
            disable_reason = "Only Deepseek V3/R1 on NV-platform with capability >= 80 can use shared experts fusion optimization."
        elif (
            global_server_args_dict["enable_deepep_moe"]
            or global_server_args_dict["enable_ep_moe"]
        ):
            disable_reason = "Deepseek V3/R1 can not use shared experts fusion optimization when in deepep_moe or ep_moe mode."

        if disable_reason is not None:
            global_server_args_dict["disable_shared_experts_fusion"] = True
            log_info_on_rank0(
                logger,
                f"{disable_reason} Shared experts fusion optimization is disabled.",
            )
            return

        self.num_fused_shared_experts = self.config.n_shared_experts

    def get_input_embeddings(self) -> nn.Embedding:
        return self.model.embed_tokens

    @torch.no_grad()
    def forward(
        self,
        input_ids: torch.Tensor,
        positions: torch.Tensor,
        forward_batch: ForwardBatch,
        input_embeds: torch.Tensor = None,
    ) -> torch.Tensor:
        hidden_states = self.model(input_ids, positions, forward_batch, input_embeds)

        return self.logits_processor(
            input_ids, hidden_states, self.lm_head, forward_batch
        )

    def post_load_weights(self, is_nextn=False, weight_names=None):

        # Perform post-processing after loading weights
        if is_nextn:
            layer_ids = [self.config.num_hidden_layers]
        else:
            if weight_names is None:
                layer_ids = range(self.config.num_hidden_layers)
            else:
                layer_ids = set()
                for name in weight_names:
                    if "kv_b_proj" in name:
                        layer_id = int(name.split(".")[2])
                        if layer_id < self.config.num_hidden_layers:
                            layer_ids.add(layer_id)

        for layer_id in layer_ids:
            self_attn = (
                self.model.layers[layer_id].self_attn
                if not is_nextn
                else self.model.decoder.self_attn
            )
            if hasattr(self_attn.kv_b_proj, "qweight"):
                # AWQ compatible
                if _is_cuda:
                    w = awq_dequantize(
                        self_attn.kv_b_proj.qweight,
                        self_attn.kv_b_proj.scales,
                        self_attn.kv_b_proj.qzeros,
                    ).T
                else:
                    w = awq_dequantize(
                        self_attn.kv_b_proj.qweight,
                        self_attn.kv_b_proj.scales,
                        self_attn.kv_b_proj.qzeros,
                        0,
                        0,
                        0,
                    ).T
            else:
                w = self_attn.kv_b_proj.weight
            # NOTE(HandH1998): Since `bmm_fp8` only supports per-tensor scale, we have to requantize `self_attn.kv_b_proj`.
            # This may affect the accuracy of fp8 model.
            # Fix deepseek v3 blockwise bmm by using deep_gemm
            use_deep_gemm_bmm = False
            model_dtype = torch.get_default_dtype()

            if w.dtype in (
                torch.float8_e4m3fn,
                torch.float8_e4m3fnuz,
            ):
                if (
                    hasattr(self.quant_config, "weight_block_size")
                    and self.quant_config.weight_block_size is not None
                ):
                    weight_block_size = self.quant_config.weight_block_size
                    assert hasattr(self_attn.kv_b_proj, "weight_scale_inv")
                    if _is_fp8_fnuz:
                        weight, weight_scale, _ = normalize_e4m3fn_to_e4m3fnuz(
                            weight=w,
                            weight_scale=self_attn.kv_b_proj.weight_scale_inv,
                            input_scale=None,
                        )
                    else:
                        weight = w
                        weight_scale = self_attn.kv_b_proj.weight_scale_inv

                    if (
                        _is_cuda
                        and weight_block_size[0] == 128
                        and weight_block_size[1] == 128
                        and model_dtype == torch.bfloat16
                    ):
                        if (
                            deep_gemm_wrapper.ENABLE_JIT_DEEPGEMM
                            and not deep_gemm_wrapper.DEEPGEMM_BLACKWELL
                            and get_bool_env_var("SGL_USE_DEEPGEMM_BMM", "false")
                        ):
                            block_scale = weight_scale
                            use_deep_gemm_bmm = True
                        else:
                            w = block_quant_dequant(
                                weight,
                                weight_scale,
                                weight_block_size,
                                model_dtype,
                            )
                    else:
                        w, scale = block_quant_to_tensor_quant(
                            weight, weight_scale, weight_block_size
                        )
                        self_attn.w_scale = scale
                else:
                    if _is_fp8_fnuz:
                        weight, weight_scale, _ = normalize_e4m3fn_to_e4m3fnuz(
                            weight=w,
                            weight_scale=self_attn.kv_b_proj.weight_scale,
                            input_scale=None,
                        )
                    else:
                        weight = w
                        weight_scale = self_attn.kv_b_proj.weight_scale

                    w, scale = channel_quant_to_tensor_quant(weight, weight_scale)
                    self_attn.w_scale = scale

            if w.dtype == torch.int8:
                if hasattr(self.quant_config, "weight_block_size"):
                    # block-wise int8 need it
                    weight_block_size = self.quant_config.weight_block_size
                    if weight_block_size is not None:
                        assert hasattr(self_attn.kv_b_proj, "weight_scale_inv")
                        weight = w
                        weight_scale = self_attn.kv_b_proj.weight_scale_inv
                        w = int8_block_dequant(
                            weight, weight_scale, weight_block_size
                        ).to(torch.bfloat16)
                else:
                    # channel-wise int8 need it
                    w = w.to(torch.bfloat16) * self_attn.kv_b_proj.weight_scale.to(
                        torch.bfloat16
                    )

            w_kc, w_vc = w.unflatten(
                0, (-1, self_attn.qk_nope_head_dim + self_attn.v_head_dim)
            ).split([self_attn.qk_nope_head_dim, self_attn.v_head_dim], dim=1)
            if not use_deep_gemm_bmm:
                self_attn.w_kc = bind_or_assign(
                    self_attn.w_kc, w_kc.transpose(1, 2).contiguous().transpose(1, 2)
                )
                self_attn.w_vc = bind_or_assign(
                    self_attn.w_vc, w_vc.contiguous().transpose(1, 2)
                )
                if (
                    hasattr(self_attn.kv_b_proj, "weight_scale")
                    and self_attn.w_scale is None
                ):
                    self_attn.w_scale = bind_or_assign(
                        self_attn.w_scale, self_attn.kv_b_proj.weight_scale
                    )
                    if _is_hip:
                        self_attn.w_scale *= 2.0
                # TODO: remove this after adding FP8 support in bmm cpu kernel
                if _is_cpu and _is_cpu_amx_available and w.dtype == torch.float8_e4m3fn:
                    self_attn.w_kc = (
                        self_attn.w_kc.to(torch.bfloat16) * self_attn.w_scale
                    )
                    self_attn.w_vc = (
                        self_attn.w_vc.to(torch.bfloat16) * self_attn.w_scale
                    )
            else:
                num_tiles_k = self_attn.qk_nope_head_dim // weight_block_size[1]
                num_tiles_n = self_attn.v_head_dim // weight_block_size[0]
                ws_kc, ws_vc = block_scale.unflatten(
                    0, (-1, (num_tiles_k + num_tiles_n))
                ).split([num_tiles_k, num_tiles_n], dim=1)
                self_attn.w_scale_k = bind_or_assign(
                    self_attn.w_scale_k, ws_kc.transpose(1, 2).contiguous()
                )
                self_attn.w_scale_v = bind_or_assign(
                    self_attn.w_scale_v, ws_vc.contiguous()
                )
                self_attn.w_kc = bind_or_assign(
                    self_attn.w_kc, w_kc.transpose(1, 2).contiguous()
                )
                self_attn.w_vc = bind_or_assign(self_attn.w_vc, w_vc.contiguous())
                self_attn.use_deep_gemm_bmm = True

        if (
            deep_gemm_wrapper.ENABLE_JIT_DEEPGEMM
            and deep_gemm_wrapper.DEEPGEMM_SCALE_UE8M0
            and hasattr(self.quant_config, "weight_block_size")
            and self.quant_config.weight_block_size is not None
        ):
            self._weight_requant_ue8m0(is_nextn)

    def _weight_requant_ue8m0(self, is_nextn=False):
        weight_block_size = self.quant_config.weight_block_size

        moe_layers = list(
            range(
                self.config.first_k_dense_replace,
                self.config.num_hidden_layers,
                self.config.moe_layer_freq,
            )
        )

        num_hidden_layers = 1 if is_nextn else self.config.num_hidden_layers
        for layer_id in range(num_hidden_layers):
            if is_nextn:
                layer = self.model.decoder
            else:
                layer = self.model.layers[layer_id]

            for module in [
                layer.self_attn.fused_qkv_a_proj_with_mqa,
                layer.self_attn.q_b_proj,
                layer.self_attn.kv_b_proj,
                layer.self_attn.o_proj,
            ]:
                requant_weight_ue8m0_inplace(
                    module.weight, module.weight_scale_inv, weight_block_size
                )

            if layer_id in moe_layers or is_nextn:
                shared_experts = getattr(layer.mlp, "shared_experts", None)
                if shared_experts is not None:
                    for module in [
                        shared_experts.gate_up_proj,
                        shared_experts.down_proj,
                    ]:
                        requant_weight_ue8m0_inplace(
                            module.weight, module.weight_scale_inv, weight_block_size
                        )

                experts = layer.mlp.experts
                if isinstance(experts, DeepEPMoE):
                    for w in [
                        experts.w13_weight_fp8,
                        experts.w2_weight_fp8,
                    ]:
                        requant_weight_ue8m0_inplace(w[0], w[1], weight_block_size)
            else:
                mlp = layer.mlp
                assert isinstance(mlp, DeepseekV2MLP)
                for module in [
                    mlp.gate_up_proj,
                    mlp.down_proj,
                ]:
                    requant_weight_ue8m0_inplace(
                        module.weight, module.weight_scale_inv, weight_block_size
                    )

    def load_weights(self, weights: Iterable[Tuple[str, torch.Tensor]], is_nextn=False):

        if is_nextn:
            if hasattr(self.config, "num_nextn_predict_layers"):
                num_nextn_layers = self.config.num_nextn_predict_layers
                assert num_nextn_layers == 1, "Only 1 nextn layer is supported"
                # compatible with old design
                nextn_layer_id = (
                    0
                    if self.config.num_hidden_layers == 1
                    else self.config.num_hidden_layers
                )
            else:
                raise ValueError("num_nextn_predict_layers is not in the config")

        stacked_params_mapping = [
            # (param_name, shard_name, shard_id)
            ("gate_up_proj", "gate_proj", 0),
            ("gate_up_proj", "up_proj", 1),
        ]

        # Params for weights, fp8 weight scales, fp8 activation scales
        # (param_name, weight_name, expert_id, shard_id)
        expert_params_mapping = get_moe_impl_class().make_expert_params_mapping(
            ckpt_gate_proj_name="gate_proj",
            ckpt_down_proj_name="down_proj",
            ckpt_up_proj_name="up_proj",
            num_experts=self.config.n_routed_experts + self.num_fused_shared_experts,
        )

        # Fuse q_a_proj and kv_a_proj_with_mqa along output dimension when q_lora_rank is not None
        fuse_qkv_a_proj = hasattr(self.config, "q_lora_rank") and (
            self.config.q_lora_rank is not None
        )
        cached_a_proj = {} if fuse_qkv_a_proj else None

        if is_nextn:
            nextn_layer_prefix = f"model.layers.{nextn_layer_id}"
            nextn_spec_weight_names = [
                "shared_head.norm",
                "eh_proj",
                "enorm",
                "hnorm",
            ]

        if self.num_fused_shared_experts > 0:
            assert self.num_fused_shared_experts == 1
            log_info_on_rank0(logger, "Shared experts fusion optimization enabled.")

        params_dict = dict(self.named_parameters())
        weight_names = []
        for name, loaded_weight in weights:
            if self.num_fused_shared_experts > 0 and "mlp.shared_experts" in name:
                name = name.replace(
                    "mlp.shared_experts",
                    f"mlp.experts.{self.config.n_routed_experts}",
                )

            weight_names.append(name)

            if not is_nextn:
                if hasattr(self.config, "num_nextn_predict_layers"):
                    num_nextn_layers = self.config.num_nextn_predict_layers
                    if num_nextn_layers > 0 and name.startswith("model.layers"):
                        name_list = name.split(".")
                        if (
                            len(name_list) >= 3
                            and int(name_list[2]) >= self.config.num_hidden_layers
                        ):
                            continue
            else:
                if not name.startswith(nextn_layer_prefix):
                    continue

                # Use shared head and embed weights from target model
                if "shared_head.head" in name or "embed_tokens" in name:
                    continue

                is_decoder = True
                # For nextn specific weights
                for weight_name in nextn_spec_weight_names:
                    if weight_name in name:
                        name = name.replace(nextn_layer_prefix, "model")
                        is_decoder = False
                        break
                # For decoder layer weights
                if is_decoder:
                    name = name.replace(nextn_layer_prefix, "model.decoder")

            if "rotary_emb.inv_freq" in name:
                continue
            for param_name, weight_name, shard_id in stacked_params_mapping:
                # Skip non-stacked layers and experts (experts handled below).
                if weight_name not in name:
                    continue
                # We have mlp.experts[0].gate_proj in the checkpoint.
                # Since we handle the experts below in expert_params_mapping,
                # we need to skip here BEFORE we update the name, otherwise
                # name will be updated to mlp.experts[0].gate_up_proj, which
                # will then be updated below in expert_params_mapping
                # for mlp.experts[0].gate_gate_up_proj, which breaks load.
                if ("mlp.experts." in name) and name not in params_dict:
                    continue
                name = name.replace(weight_name, param_name)
                # Skip loading extra bias for GPTQ models.
                if name.endswith(".bias") and name not in params_dict:
                    continue
                param = params_dict[name]
                weight_loader = param.weight_loader
                weight_loader(param, loaded_weight, shard_id)
                break
            else:
                for mapping in expert_params_mapping:
                    param_name, weight_name, expert_id, shard_id = mapping
                    if weight_name not in name:
                        continue
                    name = name.replace(weight_name, param_name)
                    param = params_dict[name]
                    weight_loader = param.weight_loader
                    weight_loader(
                        param,
                        loaded_weight,
                        name,
                        shard_id=shard_id,
                        expert_id=expert_id,
                    )
                    break
                else:
                    # Skip loading extra bias for GPTQ models.
                    if name.endswith(".bias") and name not in params_dict:
                        continue
                    if fuse_qkv_a_proj and (
                        "q_a_proj" in name or "kv_a_proj_with_mqa" in name
                    ):
                        cached_a_proj[name] = loaded_weight
                        q_a_proj_name = (
                            name
                            if "q_a_proj" in name
                            else name.replace("kv_a_proj_with_mqa", "q_a_proj")
                        )
                        kv_a_proj_name = (
                            name
                            if "kv_a_proj_with_mqa" in name
                            else name.replace("q_a_proj", "kv_a_proj_with_mqa")
                        )

                        # When both q_a_proj and kv_a_proj_with_mqa has been cached, load the fused weight to parameter
                        if (
                            q_a_proj_name in cached_a_proj
                            and kv_a_proj_name in cached_a_proj
                        ):
                            q_a_proj_weight = cached_a_proj[q_a_proj_name]
                            kv_a_proj_weight = cached_a_proj[kv_a_proj_name]
                            cat_dim = 0
                            if self.quant_config is not None and (
                                self.quant_config.get_name() == "awq"
                                or self.quant_config.get_name() == "moe_wna16"
                            ):
                                cat_dim = 1
                            fused_weight = torch.cat(
                                [q_a_proj_weight, kv_a_proj_weight], dim=cat_dim
                            )
                            param_name = (
                                name.replace("q_a_proj", "fused_qkv_a_proj_with_mqa")
                                if "q_a_proj" in name
                                else name.replace(
                                    "kv_a_proj_with_mqa", "fused_qkv_a_proj_with_mqa"
                                )
                            )
                            param = params_dict[param_name]

                            weight_loader = getattr(
                                param, "weight_loader", default_weight_loader
                            )
                            weight_loader(param, fused_weight)
                            cached_a_proj.pop(q_a_proj_name)
                            cached_a_proj.pop(kv_a_proj_name)
                    else:
                        if (
                            "k_scale" in name or "v_scale" in name
                        ) and name not in params_dict:
                            # modelopt attn kv scale is named differently
                            for scale in ["k_scale", "v_scale"]:
                                if scale in name:
                                    name = name.replace(f"{scale[0]}_proj", "attn_mqa")
                                    break
                        if name not in params_dict:
                            # modelopt ckpt contains not needed weights for MTP module:
                            # model.decoder.self_attn.attn_mqa.v_scale and
                            # model.decoder.self_attn.attn_mqa.k_scale
                            logger.warning(f"{name} not found in params_dict.")
                            continue
                        param = params_dict[name]
                        weight_loader = getattr(
                            param, "weight_loader", default_weight_loader
                        )
                        weight_loader(param, loaded_weight)

        self.post_load_weights(is_nextn=is_nextn, weight_names=weight_names)

    def get_embed_and_head(self):
        return self.model.embed_tokens.weight, self.lm_head.weight

    def set_embed_and_head(self, embed, head):
        del self.model.embed_tokens.weight
        del self.lm_head.weight
        self.model.embed_tokens.weight = embed
        self.lm_head.weight = head
        torch.cuda.empty_cache()
        torch.cuda.synchronize()

    @classmethod
    def get_model_config_for_expert_location(cls, config):
        return ModelConfigForExpertLocation(
            num_layers=config.num_hidden_layers,
            num_logical_experts=config.n_routed_experts,
            num_groups=config.n_group,
        )


class DeepseekV3ForCausalLM(DeepseekV2ForCausalLM):
    pass


EntryClass = [DeepseekV2ForCausalLM, DeepseekV3ForCausalLM]<|MERGE_RESOLUTION|>--- conflicted
+++ resolved
@@ -338,11 +338,7 @@
             )
             is_packed_weight = (
                 self.shared_experts.gate_up_proj.quant_method.quant_config.get_name()
-<<<<<<< HEAD
                 in {"awq", "moe_wna16"}
-=======
-                in ["awq", "moe_wna16"]
->>>>>>> 2c4feaf3
             )
             self.shared_experts_is_int8 = (
                 not is_packed_weight
@@ -902,20 +898,12 @@
             )
 
         is_packed_weight = (
-<<<<<<< HEAD
             has_fused_proj
             and self.fused_qkv_a_proj_with_mqa.quant_method.quant_config.get_name()
             in {"awq", "moe_wna16"}
         )
         self.use_min_latency_fused_a_gemm = (
             has_fused_proj
-=======
-            self.fused_qkv_a_proj_with_mqa.quant_method.quant_config.get_name()
-            in ["awq", "moe_wna16"]
-        )
-        self.use_min_latency_fused_a_gemm = (
-            hasattr(self, "fused_qkv_a_proj_with_mqa")
->>>>>>> 2c4feaf3
             and not is_packed_weight
             and self.fused_qkv_a_proj_with_mqa.weight.dtype == torch.bfloat16
             and self.fused_qkv_a_proj_with_mqa.weight.shape[0] == 2112
@@ -925,20 +913,12 @@
         )
 
         self.qkv_proj_with_rope_is_int8 = (
-<<<<<<< HEAD
             has_fused_proj
-=======
-            hasattr(self, "fused_qkv_a_proj_with_mqa")
->>>>>>> 2c4feaf3
             and not is_packed_weight
             and self.fused_qkv_a_proj_with_mqa.weight.dtype == torch.int8
         )
         self.qkv_proj_with_rope_is_fp8 = (
-<<<<<<< HEAD
             has_fused_proj
-=======
-            hasattr(self, "fused_qkv_a_proj_with_mqa")
->>>>>>> 2c4feaf3
             and not is_packed_weight
             and self.fused_qkv_a_proj_with_mqa.weight.dtype == torch.float8_e4m3fn
         )
