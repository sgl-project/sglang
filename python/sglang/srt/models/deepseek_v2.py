--- conflicted
+++ resolved
@@ -302,39 +302,8 @@
     def forward(
         self, hidden_states: torch.Tensor, forward_batch: Optional[ForwardBatch] = None
     ) -> torch.Tensor:
-<<<<<<< HEAD
         if (not self._enable_deepep_moe) or is_non_idle_and_non_empty(
             forward_mode, hidden_states
-=======
-        if not global_server_args_dict["enable_deepep_moe"]:
-            return self.forward_normal(hidden_states)
-        else:
-            return self.forward_deepep(hidden_states, forward_batch)
-
-    def forward_normal(self, hidden_states: torch.Tensor) -> torch.Tensor:
-        shared_output = self._forward_shared_experts(hidden_states)
-        # router_logits: (num_tokens, n_experts)
-        router_logits = self.gate(hidden_states)
-        final_hidden_states = self.experts(
-            hidden_states=hidden_states, router_logits=router_logits
-        )
-        final_hidden_states *= self.routed_scaling_factor
-        if shared_output is not None:
-            final_hidden_states = final_hidden_states + shared_output
-        if self.tp_size > 1:
-            final_hidden_states = tensor_model_parallel_all_reduce(final_hidden_states)
-        return final_hidden_states
-
-    def forward_deepep(
-        self, hidden_states: torch.Tensor, forward_batch: ForwardBatch
-    ) -> torch.Tensor:
-        forward_mode = forward_batch.forward_mode
-        shared_output = None
-        if (
-            forward_mode is not None
-            and not forward_mode.is_idle()
-            and hidden_states.shape[0] > 0
->>>>>>> 73187152
         ):
             # router_logits: (num_tokens, n_experts)
             router_logits = self.gate(hidden_states)
