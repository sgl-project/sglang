# Copyright 2023-2024 SGLang Team
# Licensed under the Apache License, Version 2.0 (the "License");
# you may not use this file except in compliance with the License.
# You may obtain a copy of the License at
#
#     http://www.apache.org/licenses/LICENSE-2.0
#
# Unless required by applicable law or agreed to in writing, software
# distributed under the License is distributed on an "AS IS" BASIS,
# WITHOUT WARRANTIES OR CONDITIONS OF ANY KIND, either express or implied.
# See the License for the specific language governing permissions and
# limitations under the License.
# ==============================================================================

# Adapted from:
# https://github.com/vllm-project/vllm/blob/fb6af8bc086328ca6659e72d11ffd4309ce4de22/vllm/model_executor/models/deepseek_v2.py
"""Inference-only DeepseekV2 model."""

import logging
import os
from enum import IntEnum, auto
from typing import Any, Dict, Iterable, Optional, Tuple

import torch
import torch.nn.functional as F
from torch import nn
from tqdm import tqdm
from transformers import PretrainedConfig

from sglang.srt.distributed import (
    get_tensor_model_parallel_world_size,
    parallel_state,
    tensor_model_parallel_all_reduce,
)
from sglang.srt.eplb.expert_distribution import get_global_expert_distribution_recorder
from sglang.srt.eplb.expert_location import ModelConfigForExpertLocation
from sglang.srt.eplb.expert_location_dispatch import ExpertLocationDispatchInfo
from sglang.srt.layers.activation import SiluAndMul
from sglang.srt.layers.amx_utils import PackWeightMethod
from sglang.srt.layers.communicator import (
    LayerCommunicator,
    LayerScatterModes,
    enable_moe_dense_fully_dp,
)
from sglang.srt.layers.dp_attention import (
    get_attention_tp_rank,
    get_attention_tp_size,
    get_local_attention_dp_size,
)
from sglang.srt.layers.layernorm import RMSNorm
from sglang.srt.layers.linear import (
    ColumnParallelLinear,
    MergedColumnParallelLinear,
    ReplicatedLinear,
    RowParallelLinear,
)
from sglang.srt.layers.logits_processor import LogitsProcessor
from sglang.srt.layers.moe.ep_moe.layer import DeepEPMoE, get_moe_impl_class
from sglang.srt.layers.moe.ep_moe.token_dispatcher import DeepEPDispatcher
from sglang.srt.layers.moe.topk import select_experts
from sglang.srt.layers.quantization import deep_gemm_wrapper
from sglang.srt.layers.quantization.base_config import QuantizationConfig
from sglang.srt.layers.quantization.fp8_kernel import (
    is_fp8_fnuz,
    per_tensor_quant_mla_fp8,
    per_token_group_quant_mla_deep_gemm_masked_fp8,
)
from sglang.srt.layers.quantization.fp8_utils import (
    block_quant_dequant,
    block_quant_to_tensor_quant,
    channel_quant_to_tensor_quant,
    normalize_e4m3fn_to_e4m3fnuz,
    requant_weight_ue8m0_inplace,
)
from sglang.srt.layers.quantization.int8_utils import (
    block_dequant as int8_block_dequant,
)
from sglang.srt.layers.radix_attention import RadixAttention
from sglang.srt.layers.rotary_embedding import get_rope, get_rope_wrapper
from sglang.srt.layers.vocab_parallel_embedding import (
    ParallelLMHead,
    VocabParallelEmbedding,
)
from sglang.srt.managers.schedule_batch import global_server_args_dict
from sglang.srt.model_executor.forward_batch_info import ForwardBatch
from sglang.srt.model_loader.weight_utils import default_weight_loader
from sglang.srt.two_batch_overlap import (
    MaybeTboDeepEPDispatcher,
    model_forward_maybe_tbo,
)
from sglang.srt.utils import (
    BumpAllocator,
    DeepEPMode,
    LazyValue,
    add_prefix,
    bind_or_assign,
    cpu_has_amx_support,
    get_bool_env_var,
    get_device_sm,
    get_int_env_var,
    is_cpu,
    is_cuda,
    is_hip,
    is_non_idle_and_non_empty,
    log_info_on_rank0,
    use_intel_amx_backend,
)

_is_hip = is_hip()
_is_cuda = is_cuda()
_is_fp8_fnuz = is_fp8_fnuz()
_use_aiter = get_bool_env_var("SGLANG_USE_AITER") and _is_hip
_is_cpu_amx_available = cpu_has_amx_support()
_is_cpu = is_cpu()
_device_sm = get_device_sm()

ENABLE_TRTLMM_GEN_MOE = get_bool_env_var("SGLANG_ENABLE_TRTLLM_GEN_MOE", "false")

if _is_cuda:
    from sgl_kernel import (
        awq_dequantize,
        bmm_fp8,
        dsv3_fused_a_gemm,
        dsv3_router_gemm,
        merge_state_v2,
    )
elif _is_cpu and _is_cpu_amx_available:
    pass
else:
    from vllm._custom_ops import awq_dequantize

if _is_hip:
    from sglang.srt.layers.attention.triton_ops.rocm_mla_decode_rope import (
        decode_attention_fwd_grouped_rope,
    )


logger = logging.getLogger(__name__)


class AttnForwardMethod(IntEnum):
    # Use multi-head attention
    MHA = auto()

    # Use absorbed multi-latent attention
    MLA = auto()

    # Use multi-head attention, but with KV cache chunked.
    # This method can avoid OOM when prefix lengths are long.
    MHA_CHUNKED_KV = auto()

    # Use MLA but with fused RoPE
    MLA_FUSED_ROPE = auto()

    # Use MLA with fused RoPE kernel for CPU
    MLA_FUSED_ROPE_CPU = auto()


class DeepseekV2MLP(nn.Module):
    def __init__(
        self,
        hidden_size: int,
        intermediate_size: int,
        hidden_act: str,
        quant_config: Optional[QuantizationConfig] = None,
        reduce_results: bool = True,
        prefix: str = "",
        tp_rank: Optional[int] = None,
        tp_size: Optional[int] = None,
    ) -> None:
        super().__init__()
        self.tp_size = tp_size

        self.gate_up_proj = MergedColumnParallelLinear(
            hidden_size,
            [intermediate_size] * 2,
            bias=False,
            quant_config=quant_config,
            prefix=add_prefix("gate_up_proj", prefix),
            tp_rank=tp_rank,
            tp_size=tp_size,
        )
        self.down_proj = RowParallelLinear(
            intermediate_size,
            hidden_size,
            bias=False,
            quant_config=quant_config,
            reduce_results=reduce_results,
            prefix=add_prefix("down_proj", prefix),
            tp_rank=tp_rank,
            tp_size=tp_size,
        )
        if hidden_act != "silu":
            raise ValueError(
                f"Unsupported activation: {hidden_act}. "
                "Only silu is supported for now."
            )
        self.act_fn = SiluAndMul()

    def forward(self, x, forward_batch=None):
        if (self.tp_size == 1) and x.shape[0] == 0:
            return x

        gate_up, _ = self.gate_up_proj(x)
        x = self.act_fn(gate_up)
        x, _ = self.down_proj(x)
        return x


class MoEGate(nn.Module):
    def __init__(
        self,
        config,
        prefix: str = "",
        is_nextn: bool = False,
    ):
        super().__init__()
        self.is_nextn = is_nextn
        self.weight = nn.Parameter(
            torch.empty((config.n_routed_experts, config.hidden_size))
        )
        if config.topk_method == "noaux_tc":
            self.e_score_correction_bias = nn.Parameter(
                torch.empty((config.n_routed_experts))
            )
        else:
            self.e_score_correction_bias = None
        if _is_cpu and _is_cpu_amx_available:
            self.quant_method = PackWeightMethod(weight_names=["weight"])

    def forward(self, hidden_states):
        if use_intel_amx_backend(self):
            return torch.ops.sgl_kernel.weight_packed_linear(
                hidden_states,
                self.weight,
                None,  # bias
                True,  # is_vnni
            )

        # NOTE: For some unknown reason, router_gemm seems degrade accept length.
<<<<<<< HEAD
        if ENABLE_TRTLMM_GEN_MOE and not self.is_nextn:
            return torch.ops.trtllm.dsv3_router_gemm_op(
                hidden_states, self.weight.t(), bias=None, out_dtype=torch.float32
            )

=======
>>>>>>> a291439a
        if (
            _is_cuda
            and not self.is_nextn
            and hidden_states.shape[0] < 4
            and hidden_states.shape[1] == 7168
            and self.weight.shape[0] == 256
            and _device_sm >= 90
        ):
            logits = dsv3_router_gemm(hidden_states, self.weight).to(
                hidden_states.dtype
            )
        else:
            logits = F.linear(hidden_states, self.weight, None)
        return logits


class DeepseekV2MoE(nn.Module):

    def __init__(
        self,
        config: PretrainedConfig,
        layer_id: int,
        quant_config: Optional[QuantizationConfig] = None,
        prefix: str = "",
        alt_stream: Optional[torch.cuda.Stream] = None,
        is_nextn: bool = False,
    ):
        super().__init__()
        self.tp_size = get_tensor_model_parallel_world_size()
        self.routed_scaling_factor = config.routed_scaling_factor
        self.n_shared_experts = config.n_shared_experts
        self.num_fused_shared_experts = (
            0
            if global_server_args_dict["disable_shared_experts_fusion"]
            else config.n_shared_experts
        )
        self.config = config
        self.layer_id = layer_id
        self.alt_stream = alt_stream

        if self.tp_size > config.n_routed_experts:
            raise ValueError(
                f"Tensor parallel size {self.tp_size} is greater than "
                f"the number of experts {config.n_routed_experts}."
            )

        if config.hidden_act != "silu":
            raise ValueError(
                f"Unsupported activation: {config.hidden_act}. "
                "Only silu is supported for now."
            )

        self.gate = MoEGate(
            config=config, prefix=add_prefix("gate", prefix), is_nextn=is_nextn
        )

        self.experts = get_moe_impl_class()(
            num_experts=config.n_routed_experts
            + self.num_fused_shared_experts
            + global_server_args_dict["ep_num_redundant_experts"],
            top_k=config.num_experts_per_tok + self.num_fused_shared_experts,
            hidden_size=config.hidden_size,
            intermediate_size=config.moe_intermediate_size,
            layer_id=self.layer_id,
            renormalize=config.norm_topk_prob,
            quant_config=quant_config,
            use_grouped_topk=True,
            num_expert_group=config.n_group,
            num_fused_shared_experts=self.num_fused_shared_experts,
            topk_group=config.topk_group,
            correction_bias=self.gate.e_score_correction_bias,
            routed_scaling_factor=self.routed_scaling_factor,
            prefix=add_prefix("experts", prefix),
            **(
                dict(deepep_mode=DeepEPMode[global_server_args_dict["deepep_mode"]])
                if global_server_args_dict["enable_deepep_moe"]
                else {}
            ),
            # Additional args for FusedMoE
            **(
                dict(
                    enable_flashinfer_moe=True,
                    enable_ep_moe=global_server_args_dict["enable_ep_moe"],
                )
                if global_server_args_dict["enable_flashinfer_moe"]
                else {}
            ),
        )

        self.shared_experts_is_int8 = False
        self.shared_experts_is_fp8 = False
        self.shared_experts_weight_block_size = None
        if config.n_shared_experts is not None and self.num_fused_shared_experts == 0:
            intermediate_size = config.moe_intermediate_size * config.n_shared_experts
            # disable tp for shared experts when enable deepep moe
            self.shared_experts = DeepseekV2MLP(
                hidden_size=config.hidden_size,
                intermediate_size=intermediate_size,
                hidden_act=config.hidden_act,
                quant_config=quant_config,
                reduce_results=False,
                prefix=add_prefix("shared_experts", prefix),
                **(
                    dict(tp_rank=0, tp_size=1)
                    if global_server_args_dict["enable_deepep_moe"]
                    else {}
                ),
            )
            is_packed_weight = hasattr(
                self.shared_experts.gate_up_proj.quant_method, "quant_config"
            ) and self.shared_experts.gate_up_proj.quant_method.quant_config.get_name() in {
                "awq",
                "moe_wna16",
            }
            self.shared_experts_is_int8 = (
                not is_packed_weight
                and self.shared_experts.gate_up_proj.weight.dtype == torch.int8
            )
            self.shared_experts_is_fp8 = (
                not is_packed_weight
                and self.shared_experts.gate_up_proj.weight.dtype == torch.float8_e4m3fn
            )
            if self.shared_experts_is_fp8:
                assert (
                    self.shared_experts.gate_up_proj.quant_method.quant_config.weight_block_size
                    == self.shared_experts.down_proj.quant_method.quant_config.weight_block_size
                )
                self.shared_experts_weight_block_size = (
                    self.shared_experts.gate_up_proj.quant_method.quant_config.weight_block_size
                )

        self.top_k = config.num_experts_per_tok

        if global_server_args_dict["enable_deepep_moe"]:
            # TODO: we will support tp < ep in the future
            self.ep_size = get_tensor_model_parallel_world_size()
            self.num_experts = (
                config.n_routed_experts
                + global_server_args_dict["ep_num_redundant_experts"]
            )
            self.renormalize = config.norm_topk_prob
            self.topk_group = config.topk_group
            self.num_expert_group = config.n_group
            self.correction_bias = (
                self.gate.e_score_correction_bias.data
                if self.gate.e_score_correction_bias is not None
                else None
            )

            self.deepep_dispatcher = MaybeTboDeepEPDispatcher(
                group=parallel_state.get_tp_group().device_group,
                router_topk=self.top_k,
                permute_fusion=True,
                num_experts=self.num_experts,
                num_local_experts=config.n_routed_experts // self.tp_size,
                hidden_size=config.hidden_size,
                params_dtype=config.torch_dtype,
                deepep_mode=DeepEPMode[global_server_args_dict["deepep_mode"]],
                async_finish=True,
                return_recv_hook=True,
            )

        self._enable_deepep_moe = global_server_args_dict["enable_deepep_moe"]

    def get_moe_weights(self):
        return [
            x.data
            for name, x in self.experts.named_parameters()
            if name not in ["correction_bias"]
        ]

    def forward(
        self, hidden_states: torch.Tensor, forward_batch: Optional[ForwardBatch] = None
    ) -> torch.Tensor:
        if not self._enable_deepep_moe:
            DUAL_STREAM_TOKEN_THRESHOLD = 2048
            if (
                self.alt_stream is not None
                and self.num_fused_shared_experts == 0
                and hidden_states.shape[0] <= DUAL_STREAM_TOKEN_THRESHOLD
            ):
                return self.forward_normal_dual_stream(hidden_states)
            else:
                return self.forward_normal(hidden_states)
        else:
            return self.forward_deepep(hidden_states, forward_batch)

    def forward_normal_dual_stream(self, hidden_states: torch.Tensor) -> torch.Tensor:
        if not ENABLE_TRTLMM_GEN_MOE:
            # router_logits: (num_tokens, n_experts)
            router_logits = self.gate(hidden_states)

        current_stream = torch.cuda.current_stream()
        self.alt_stream.wait_stream(current_stream)
        shared_output = self._forward_shared_experts(hidden_states)

        with torch.cuda.stream(self.alt_stream):
            if ENABLE_TRTLMM_GEN_MOE:
                router_logits = self.gate(hidden_states)
            final_hidden_states = self.experts(
                hidden_states=hidden_states, router_logits=router_logits
            )
            if not _is_cuda:
                final_hidden_states *= self.routed_scaling_factor
        current_stream.wait_stream(self.alt_stream)
        final_hidden_states = final_hidden_states + shared_output
        if self.tp_size > 1:
            final_hidden_states = tensor_model_parallel_all_reduce(final_hidden_states)
        return final_hidden_states

    def forward_normal(self, hidden_states: torch.Tensor) -> torch.Tensor:
        if hasattr(self, "shared_experts") and use_intel_amx_backend(
            self.shared_experts.gate_up_proj
        ):
            return self.forward_cpu(hidden_states)

        shared_output = self._forward_shared_experts(hidden_states)
        # router_logits: (num_tokens, n_experts)
        router_logits = self.gate(hidden_states)
        final_hidden_states = self.experts(
            hidden_states=hidden_states, router_logits=router_logits
        )
        if not _is_cuda and not _use_aiter:
            # fused in biased_grouped_topk so we can skip here
            final_hidden_states *= self.routed_scaling_factor
        if shared_output is not None:
            final_hidden_states = final_hidden_states + shared_output
        if self.tp_size > 1:
            final_hidden_states = tensor_model_parallel_all_reduce(final_hidden_states)
        return final_hidden_states

    def forward_cpu(self, hidden_states: torch.Tensor) -> torch.Tensor:
        # router_logits: (num_tokens, n_experts)
        router_logits = self.gate(hidden_states)
        fused_experts_out = self.experts(
            hidden_states=hidden_states, router_logits=router_logits
        )

        assert use_intel_amx_backend(
            self.shared_experts.gate_up_proj
        ) == use_intel_amx_backend(self.shared_experts.down_proj)
        # [Note] inplace should be False in fused_experts.
        # If inplace is True in fused_experts (self.experts), hidden_states will be changed after fused_experts
        # While hidden_states is still needed in shared_expert.
        final_hidden_states = torch.ops.sgl_kernel.shared_expert_cpu(
            hidden_states,
            self.shared_experts.gate_up_proj.weight,
            self.shared_experts.down_proj.weight,
            fused_experts_out,
            self.routed_scaling_factor,
            True,  # inplace
            self.shared_experts_is_int8,  # use_int8_w8a8
            self.shared_experts_is_fp8,  # use_fp8_w8a16
            (
                self.shared_experts.gate_up_proj.weight_scale
                if self.shared_experts_is_int8
                else (
                    self.shared_experts.gate_up_proj.weight_scale_inv
                    if self.shared_experts_is_fp8
                    else None
                )
            ),  # w1_scale
            (
                self.shared_experts.down_proj.weight_scale
                if self.shared_experts_is_int8
                else (
                    self.shared_experts.down_proj.weight_scale_inv
                    if self.shared_experts_is_fp8
                    else None
                )
            ),  # w2_scale
            (
                self.shared_experts_weight_block_size
                if self.shared_experts_is_fp8
                else None
            ),  # block_size
            None,  # a1_scale
            None,  # a2_scale
            True,  # is_vnni
        )
        if self.tp_size > 1:
            final_hidden_states = tensor_model_parallel_all_reduce(final_hidden_states)
        return final_hidden_states

    def forward_deepep(
        self, hidden_states: torch.Tensor, forward_batch: ForwardBatch
    ) -> torch.Tensor:
        forward_mode = forward_batch.forward_mode
        shared_output = None
        if is_non_idle_and_non_empty(forward_mode, hidden_states):
            # router_logits: (num_tokens, n_experts)
            router_logits = self.gate(hidden_states)
            shared_output = self._forward_shared_experts(hidden_states)
            topk_weights, topk_idx = select_experts(
                hidden_states=hidden_states,
                router_logits=router_logits,
                top_k=self.top_k,
                use_grouped_topk=True,
                renormalize=self.renormalize,
                topk_group=self.topk_group,
                num_expert_group=self.num_expert_group,
                num_fused_shared_experts=self.num_fused_shared_experts,
                correction_bias=self.correction_bias,
                routed_scaling_factor=self.routed_scaling_factor,
                num_token_non_padded=forward_batch.num_token_non_padded,
                expert_location_dispatch_info=ExpertLocationDispatchInfo.init_new(
                    layer_id=self.layer_id,
                ),
            )
        else:
            topk_idx = torch.full(
                (0, self.top_k), -1, dtype=torch.int, device=hidden_states.device
            )
            topk_weights = torch.empty(
                (0, self.top_k), dtype=torch.float32, device=hidden_states.device
            )
        if self.ep_size > 1:
            # TODO(ch-wan): allow users to set num_max_dispatch_tokens_per_rank value
            (
                hidden_states,
                topk_idx,
                topk_weights,
                reorder_topk_ids,
                num_recv_tokens_per_expert,
                seg_indptr,
                masked_m,
                expected_m,
            ) = self.deepep_dispatcher.dispatch(
                hidden_states=hidden_states,
                topk_idx=topk_idx,
                topk_weights=topk_weights,
                forward_batch=forward_batch,
            )
        final_hidden_states = self.experts(
            hidden_states=hidden_states,
            topk_idx=topk_idx,
            topk_weights=topk_weights,
            reorder_topk_ids=reorder_topk_ids,
            seg_indptr=seg_indptr,
            masked_m=masked_m,
            expected_m=expected_m,
            num_recv_tokens_per_expert=num_recv_tokens_per_expert,
            forward_batch=forward_batch,
        )
        if self.ep_size > 1:
            final_hidden_states = self.deepep_dispatcher.combine(
                hidden_states=final_hidden_states,
                topk_idx=topk_idx,
                topk_weights=topk_weights,
                forward_batch=forward_batch,
            )

        if shared_output is not None:
            x = shared_output
            x.add_(final_hidden_states, alpha=self.routed_scaling_factor)
            final_hidden_states = x
        else:
            final_hidden_states *= self.routed_scaling_factor

        return final_hidden_states

    def _forward_shared_experts(self, hidden_states):
        if self.num_fused_shared_experts == 0:
            return self.shared_experts(hidden_states)
        else:
            return None

    def op_gate(self, state):
        if is_non_idle_and_non_empty(
            state.forward_batch.forward_mode, state.hidden_states_mlp_input
        ):
            # router_logits: (num_tokens, n_experts)
            state.router_logits = self.gate(state.hidden_states_mlp_input)
        else:
            state.router_logits = None

    def op_shared_experts(self, state):
        hidden_states_mlp_input = state.pop("hidden_states_mlp_input")
        if (self.num_fused_shared_experts == 0) and is_non_idle_and_non_empty(
            state.forward_batch.forward_mode, hidden_states_mlp_input
        ):
            state.shared_output = self.shared_experts(hidden_states_mlp_input)
        else:
            state.shared_output = None

    def op_select_experts(self, state):
        router_logits = state.pop("router_logits")
        hidden_states = state.hidden_states_mlp_input

        if router_logits is not None:
            with get_global_expert_distribution_recorder().with_current_layer(
                self.layer_id
            ):
                state.topk_weights_local, state.topk_idx_local = select_experts(
                    hidden_states=hidden_states,
                    router_logits=router_logits,
                    top_k=self.top_k,
                    use_grouped_topk=True,
                    renormalize=self.renormalize,
                    topk_group=self.topk_group,
                    num_expert_group=self.num_expert_group,
                    num_fused_shared_experts=self.num_fused_shared_experts,
                    correction_bias=self.correction_bias,
                    routed_scaling_factor=self.routed_scaling_factor,
                    num_token_non_padded=state.forward_batch.num_token_non_padded,
                    expert_location_dispatch_info=ExpertLocationDispatchInfo.init_new(
                        layer_id=self.layer_id,
                    ),
                )
        else:
            state.topk_idx_local = torch.full(
                (0, self.top_k), -1, dtype=torch.int, device=hidden_states.device
            )
            state.topk_weights_local = torch.empty(
                (0, self.top_k), dtype=torch.float32, device=hidden_states.device
            )

    def op_dispatch_a(self, state):
        if self.ep_size > 1:
            # TODO(ch-wan): allow users to set num_max_dispatch_tokens_per_rank value
            self.deepep_dispatcher.dispatch_a(
                hidden_states=state.hidden_states_mlp_input,
                topk_idx=state.pop("topk_idx_local"),
                topk_weights=state.pop("topk_weights_local"),
                forward_batch=state.forward_batch,
                tbo_subbatch_index=state.get("tbo_subbatch_index"),
            )

    def op_dispatch_b(self, state):
        if self.ep_size > 1:
            with get_global_expert_distribution_recorder().with_current_layer(
                self.layer_id
            ):
                (
                    state.hidden_states_experts_input,
                    state.topk_idx_dispatched,
                    state.topk_weights_dispatched,
                    state.reorder_topk_ids,
                    state.num_recv_tokens_per_expert,
                    state.seg_indptr,
                    state.masked_m,
                    state.expected_m,
                ) = self.deepep_dispatcher.dispatch_b(
                    tbo_subbatch_index=state.get("tbo_subbatch_index"),
                )

    def op_experts(self, state):
        state.hidden_states_experts_output = self.experts(
            hidden_states=state.pop("hidden_states_experts_input"),
            topk_idx=state.topk_idx_dispatched,
            topk_weights=state.topk_weights_dispatched,
            reorder_topk_ids=state.pop("reorder_topk_ids"),
            seg_indptr=state.pop("seg_indptr"),
            masked_m=state.pop("masked_m"),
            expected_m=state.pop("expected_m"),
            num_recv_tokens_per_expert=state.pop("num_recv_tokens_per_expert"),
            forward_batch=state.forward_batch,
        )

    def op_combine_a(self, state):
        if self.ep_size > 1:
            self.deepep_dispatcher.combine_a(
                hidden_states=state.pop("hidden_states_experts_output"),
                topk_idx=state.pop("topk_idx_dispatched"),
                topk_weights=state.pop("topk_weights_dispatched"),
                forward_batch=state.forward_batch,
                tbo_subbatch_index=state.get("tbo_subbatch_index"),
            )

    def op_combine_b(self, state):
        if self.ep_size > 1:
            state.hidden_states_after_combine = self.deepep_dispatcher.combine_b(
                tbo_subbatch_index=state.get("tbo_subbatch_index"),
            )

    def op_output(self, state):
        final_hidden_states = state.pop("hidden_states_after_combine")

        if (shared_output := state.pop("shared_output")) is not None:
            x = shared_output
            x.add_(final_hidden_states, alpha=self.routed_scaling_factor)
            final_hidden_states = x
        else:
            final_hidden_states *= self.routed_scaling_factor

        state.hidden_states_mlp_output = final_hidden_states


def yarn_get_mscale(scale: float = 1, mscale: float = 1) -> float:
    import math

    if scale <= 1:
        return 1.0
    return 0.1 * mscale * math.log(scale) + 1.0


class DeepseekV2AttentionMLA(nn.Module):

    def __init__(
        self,
        config: PretrainedConfig,
        hidden_size: int,
        num_heads: int,
        qk_nope_head_dim: int,
        qk_rope_head_dim: int,
        v_head_dim: int,
        q_lora_rank: int,
        kv_lora_rank: int,
        rope_theta: float = 10000,
        rope_scaling: Optional[Dict[str, Any]] = None,
        max_position_embeddings: int = 8192,
        quant_config: Optional[QuantizationConfig] = None,
        reduce_results: bool = True,
        layer_id: int = None,
        prefix: str = "",
        alt_stream: Optional[torch.cuda.Stream] = None,
    ) -> None:
        super().__init__()
        self.layer_id = layer_id
        self.hidden_size = hidden_size
        self.qk_nope_head_dim = qk_nope_head_dim
        self.qk_rope_head_dim = qk_rope_head_dim
        self.qk_head_dim = qk_nope_head_dim + qk_rope_head_dim
        self.v_head_dim = v_head_dim
        self.q_lora_rank = q_lora_rank
        self.kv_lora_rank = kv_lora_rank
        attn_tp_rank = get_attention_tp_rank()
        attn_tp_size = get_attention_tp_size()

        self.num_heads = num_heads
        assert num_heads % attn_tp_size == 0
        self.num_local_heads = num_heads // attn_tp_size
        self.scaling = self.qk_head_dim**-0.5
        self.rope_theta = rope_theta
        self.max_position_embeddings = max_position_embeddings

        # For tensor parallel attention
        if self.q_lora_rank is not None:
            self.fused_qkv_a_proj_with_mqa = ReplicatedLinear(
                self.hidden_size,
                self.q_lora_rank + self.kv_lora_rank + self.qk_rope_head_dim,
                bias=False,
                quant_config=quant_config,
                prefix=add_prefix("fused_qkv_a_proj_with_mqa", prefix),
            )
            self.q_a_layernorm = RMSNorm(self.q_lora_rank, eps=config.rms_norm_eps)
            self.q_b_proj = ColumnParallelLinear(
                q_lora_rank,
                self.num_heads * self.qk_head_dim,
                bias=False,
                quant_config=quant_config,
                prefix=add_prefix("q_b_proj", prefix),
                tp_rank=attn_tp_rank,
                tp_size=attn_tp_size,
            )
        else:
            self.q_proj = ColumnParallelLinear(
                self.hidden_size,
                self.num_heads * self.qk_head_dim,
                bias=False,
                quant_config=quant_config,
                prefix=add_prefix("q_proj", prefix),
                tp_rank=attn_tp_rank,
                tp_size=attn_tp_size,
            )
            self.kv_a_proj_with_mqa = ReplicatedLinear(
                self.hidden_size,
                self.kv_lora_rank + self.qk_rope_head_dim,
                bias=False,
                quant_config=quant_config,
                prefix=add_prefix("kv_a_proj_with_mqa", prefix),
            )

        self.kv_b_proj = ColumnParallelLinear(
            self.kv_lora_rank,
            self.num_heads * (self.qk_nope_head_dim + self.v_head_dim),
            bias=False,
            quant_config=quant_config,
            prefix=add_prefix("kv_b_proj", prefix),
            tp_rank=attn_tp_rank,
            tp_size=attn_tp_size,
        )
        # O projection.
        self.o_proj = RowParallelLinear(
            self.num_heads * self.v_head_dim,
            self.hidden_size,
            bias=False,
            quant_config=quant_config,
            reduce_results=reduce_results,
            prefix=add_prefix("o_proj", prefix),
            tp_rank=attn_tp_rank,
            tp_size=attn_tp_size,
        )
        self.kv_a_layernorm = RMSNorm(self.kv_lora_rank, eps=config.rms_norm_eps)

        if rope_scaling:
            rope_scaling["rope_type"] = "deepseek_yarn"

        self.rotary_emb = get_rope_wrapper(
            qk_rope_head_dim,
            rotary_dim=qk_rope_head_dim,
            max_position=max_position_embeddings,
            base=rope_theta,
            rope_scaling=rope_scaling,
            is_neox_style=False,
            device=global_server_args_dict["device"],
        )

        if rope_scaling:
            mscale_all_dim = rope_scaling.get("mscale_all_dim", False)
            scaling_factor = rope_scaling["factor"]
            mscale = yarn_get_mscale(scaling_factor, float(mscale_all_dim))
            self.scaling = self.scaling * mscale * mscale
        else:
            self.rotary_emb.forward = self.rotary_emb.forward_native

        self.attn_mqa = RadixAttention(
            self.num_local_heads,
            self.kv_lora_rank + self.qk_rope_head_dim,
            self.scaling,
            num_kv_heads=1,
            layer_id=layer_id,
            v_head_dim=self.kv_lora_rank,
            quant_config=quant_config,
            prefix=add_prefix("attn_mqa", prefix),
        )

        self.attn_mha = RadixAttention(
            self.num_local_heads,
            self.qk_nope_head_dim + self.qk_rope_head_dim,
            self.scaling,
            num_kv_heads=self.num_local_heads,
            layer_id=layer_id,
            v_head_dim=self.v_head_dim,
            quant_config=quant_config,
            prefix=add_prefix("attn_mha", prefix),
        )

        self.alt_stream = alt_stream
        self.attn_mha.kv_b_proj = None

        self.w_kc = None
        self.w_vc = None
        self.w_scale = 1.0

        self.w_scale_k = None
        self.w_scale_v = None
        self.use_deep_gemm_bmm = False

        self.flashinfer_mla_disable_ragged = global_server_args_dict[
            "flashinfer_mla_disable_ragged"
        ]
        self.disable_chunked_prefix_cache = global_server_args_dict[
            "disable_chunked_prefix_cache"
        ]
        self.attention_backend = global_server_args_dict["attention_backend"]
        self.rocm_fused_decode_mla = get_bool_env_var(
            "SGLANG_ROCM_FUSED_DECODE_MLA", "false"
        )

        # TODO: Design a finer way to determine the threshold
        self.chunked_prefix_cache_threshold = get_int_env_var(
            "SGL_CHUNKED_PREFIX_CACHE_THRESHOLD", 8192
        )

        # If we have self.fused_qkv_a_proj_with_mqa and we're running on CPU, we will choose the torch.ops.sgl_kernel.qkv_proj_with_rope_fused_weight kernel
        # which requires self.w_kc and self.w_vc to be packed.
        # If not, we will use torch.bmm and weight shouldn't be packed in this case
        has_fused_proj = hasattr(self, "fused_qkv_a_proj_with_mqa")
        if has_fused_proj and _is_cpu and _is_cpu_amx_available:
            self.quant_method = PackWeightMethod(
                weight_names=["w_kc", "w_vc"], transpose_dims=[[1, 2], [1, 2]]
            )

        is_packed_weight = (
            has_fused_proj
            and hasattr(self.fused_qkv_a_proj_with_mqa.quant_method, "quant_config")
            and self.fused_qkv_a_proj_with_mqa.quant_method.quant_config.get_name()
            in {"awq", "moe_wna16"}
        )
        self.use_min_latency_fused_a_gemm = (
            has_fused_proj
            and not is_packed_weight
            and self.fused_qkv_a_proj_with_mqa.weight.dtype == torch.bfloat16
            and self.fused_qkv_a_proj_with_mqa.weight.shape[0] == 2112
            and self.fused_qkv_a_proj_with_mqa.weight.shape[1] == 7168
            and _is_cuda
            and _device_sm >= 90
        )

        self.qkv_proj_with_rope_is_int8 = (
            has_fused_proj
            and not is_packed_weight
            and self.fused_qkv_a_proj_with_mqa.weight.dtype == torch.int8
        )
        self.qkv_proj_with_rope_is_fp8 = (
            has_fused_proj
            and not is_packed_weight
            and self.fused_qkv_a_proj_with_mqa.weight.dtype == torch.float8_e4m3fn
        )

        self.weight_block_size = None
        if self.qkv_proj_with_rope_is_fp8 and _is_cpu and _is_cpu_amx_available:
            assert getattr(
                self.fused_qkv_a_proj_with_mqa.quant_method, "block_quant", False
            ) == getattr(self.q_b_proj.quant_method, "block_quant", False)
            use_block_quant = getattr(
                self.fused_qkv_a_proj_with_mqa.quant_method, "block_quant", False
            )

            if use_block_quant:
                assert (
                    self.fused_qkv_a_proj_with_mqa.quant_method.quant_config.weight_block_size
                    == self.q_b_proj.quant_method.quant_config.weight_block_size
                )
                self.weight_block_size = (
                    self.fused_qkv_a_proj_with_mqa.quant_method.quant_config.weight_block_size
                )

    def dispatch_attn_forward_method(
        self, forward_batch: ForwardBatch
    ) -> AttnForwardMethod:
        def _dispatch_mla_subtype():
            if _is_hip:
                if (
                    self.rocm_fused_decode_mla
                    and forward_batch.forward_mode.is_decode()
                ):
                    return AttnForwardMethod.MLA_FUSED_ROPE
                else:
                    return AttnForwardMethod.MLA
            else:
                if hasattr(self, "fused_qkv_a_proj_with_mqa") and use_intel_amx_backend(
                    self
                ):
                    return AttnForwardMethod.MLA_FUSED_ROPE_CPU
                else:
                    return AttnForwardMethod.MLA

        if self.attention_backend == "ascend":
            return AttnForwardMethod.MLA
        elif self.attention_backend == "flashinfer":
            # Flashinfer MLA: Do not absorb when enabling ragged prefill
            if (
                not self.flashinfer_mla_disable_ragged
                and forward_batch.forward_mode.is_extend()
                and not forward_batch.forward_mode.is_target_verify()
                and not forward_batch.forward_mode.is_draft_extend()
                and sum(forward_batch.extend_prefix_lens_cpu) == 0
            ):
                return AttnForwardMethod.MHA
            else:
                return _dispatch_mla_subtype()
        elif self.attention_backend == "fa3":
            # Flash Attention: Use MHA with chunked KV cache when prefilling on long sequences.
            if forward_batch.extend_prefix_lens_cpu is not None:
                sum_extend_prefix_lens = sum(forward_batch.extend_prefix_lens_cpu)
            if (
                forward_batch.forward_mode.is_extend()
                and not self.disable_chunked_prefix_cache
                and not forward_batch.forward_mode.is_target_verify()
                and not forward_batch.forward_mode.is_draft_extend()
                and (
                    sum_extend_prefix_lens >= self.chunked_prefix_cache_threshold
                    or sum_extend_prefix_lens == 0
                )
            ):
                return AttnForwardMethod.MHA_CHUNKED_KV
            else:
                return _dispatch_mla_subtype()
        elif self.attention_backend == "aiter":
            if (
                forward_batch.forward_mode.is_extend()
                and not forward_batch.forward_mode.is_target_verify()
                and not forward_batch.forward_mode.is_draft_extend()
            ):
                return AttnForwardMethod.MHA
            else:
                return AttnForwardMethod.MLA
        else:
            # Triton: Use normal computation for prefill and use weight absorption for extend/decode
            if (
                forward_batch.forward_mode.is_extend()
                and not forward_batch.forward_mode.is_target_verify()
                and not forward_batch.forward_mode.is_draft_extend()
                and sum(forward_batch.extend_prefix_lens_cpu) == 0
            ):
                return AttnForwardMethod.MHA
            else:
                return _dispatch_mla_subtype()

    def op_prepare(self, state):
        state.attn_intermediate_state = self.forward_prepare(
            positions=state.positions,
            hidden_states=state.pop("hidden_states_after_comm_pre_attn"),
            forward_batch=state.forward_batch,
            zero_allocator=state.zero_allocator,
        )

    def op_core(self, state):
        state.hidden_states_after_attn = self.forward_core(
            state.pop("attn_intermediate_state")
        )

    def forward(
        self,
        positions: torch.Tensor,
        hidden_states: torch.Tensor,
        forward_batch: ForwardBatch,
        zero_allocator: BumpAllocator,
    ):
        s = self.forward_prepare(
            positions=positions,
            hidden_states=hidden_states,
            forward_batch=forward_batch,
            zero_allocator=zero_allocator,
        )
        return self.forward_core(s)

    def forward_prepare(
        self,
        positions: torch.Tensor,
        hidden_states: torch.Tensor,
        forward_batch: ForwardBatch,
        zero_allocator: BumpAllocator,
    ):
        if self.attn_mha.kv_b_proj is None:
            self.attn_mha.kv_b_proj = self.kv_b_proj

        if hidden_states.shape[0] == 0:
            assert (
                not self.o_proj.reduce_results
            ), "short-circuiting allreduce will lead to hangs"
            return hidden_states, None, forward_batch, None

        attn_forward_method = self.dispatch_attn_forward_method(forward_batch)

        if attn_forward_method == AttnForwardMethod.MHA:
            inner_state = self.forward_normal_prepare(
                positions, hidden_states, forward_batch, zero_allocator
            )
        elif attn_forward_method == AttnForwardMethod.MHA_CHUNKED_KV:
            inner_state = self.forward_normal_chunked_kv_prepare(
                positions, hidden_states, forward_batch, zero_allocator
            )
        elif attn_forward_method == AttnForwardMethod.MLA:
            inner_state = self.forward_absorb_prepare(
                positions, hidden_states, forward_batch, zero_allocator
            )
        elif attn_forward_method == AttnForwardMethod.MLA_FUSED_ROPE:
            inner_state = self.forward_absorb_fused_mla_rope_prepare(
                positions, hidden_states, forward_batch, zero_allocator
            )
        elif attn_forward_method == AttnForwardMethod.MLA_FUSED_ROPE_CPU:
            inner_state = self.forward_absorb_fused_mla_rope_cpu_prepare(
                positions, hidden_states, forward_batch, zero_allocator
            )
        else:
            raise NotImplementedError
        return None, attn_forward_method, forward_batch, inner_state

    def forward_core(self, intermediate_state):
        hidden_states, attn_forward_method, forward_batch, inner_state = (
            intermediate_state
        )
        if inner_state is None:
            return hidden_states

        if attn_forward_method == AttnForwardMethod.MHA:
            return self.forward_normal_core(*inner_state)
        elif attn_forward_method == AttnForwardMethod.MHA_CHUNKED_KV:
            return self.forward_normal_chunked_kv_core(*inner_state)
        elif attn_forward_method == AttnForwardMethod.MLA:
            return self.forward_absorb_core(*inner_state)
        elif attn_forward_method == AttnForwardMethod.MLA_FUSED_ROPE:
            return self.forward_absorb_fused_mla_rope_core(*inner_state)
        elif attn_forward_method == AttnForwardMethod.MLA_FUSED_ROPE_CPU:
            return self.forward_absorb_fused_mla_rope_cpu_core(*inner_state)
        else:
            raise NotImplementedError

    def forward_normal_prepare(
        self,
        positions: torch.Tensor,
        hidden_states: torch.Tensor,
        forward_batch: ForwardBatch,
        zero_allocator: BumpAllocator,
    ):
        if self.q_lora_rank is not None:
            q, latent_cache = self.fused_qkv_a_proj_with_mqa(hidden_states)[0].split(
                [self.q_lora_rank, self.kv_lora_rank + self.qk_rope_head_dim], dim=-1
            )
            q = self.q_a_layernorm(q)
            q = self.q_b_proj(q)[0].view(-1, self.num_local_heads, self.qk_head_dim)
        else:
            q = self.q_proj(hidden_states)[0].view(
                -1, self.num_local_heads, self.qk_head_dim
            )
            latent_cache = self.kv_a_proj_with_mqa(hidden_states)[0]

        _, q_pe = q.split([self.qk_nope_head_dim, self.qk_rope_head_dim], dim=-1)
        kv_a, _ = latent_cache.split([self.kv_lora_rank, self.qk_rope_head_dim], dim=-1)
        latent_cache = latent_cache.unsqueeze(1)
        kv_a = self.kv_a_layernorm(kv_a.contiguous())
        kv = self.kv_b_proj(kv_a)[0]
        kv = kv.view(-1, self.num_local_heads, self.qk_nope_head_dim + self.v_head_dim)
        k_nope = kv[..., : self.qk_nope_head_dim]
        v = kv[..., self.qk_nope_head_dim :]
        k_pe = latent_cache[:, :, self.kv_lora_rank :]
        q_pe, k_pe = self.rotary_emb(positions, q_pe, k_pe)
        q[..., self.qk_nope_head_dim :] = q_pe
        k = torch.empty_like(q)
        k[..., : self.qk_nope_head_dim] = k_nope
        k[..., self.qk_nope_head_dim :] = k_pe

        latent_cache[:, :, : self.kv_lora_rank] = kv_a.unsqueeze(1)
        latent_cache[:, :, self.kv_lora_rank :] = k_pe

        # Save latent cache
        forward_batch.token_to_kv_pool.set_kv_buffer(
            self.attn_mha, forward_batch.out_cache_loc, latent_cache, None
        )

        return q, k, v, forward_batch

    def forward_normal_core(self, q, k, v, forward_batch):
        attn_output = self.attn_mha(q, k, v, forward_batch, save_kv_cache=False)
        attn_output = attn_output.reshape(-1, self.num_local_heads * self.v_head_dim)
        output, _ = self.o_proj(attn_output)
        return output

    def forward_absorb_prepare(
        self,
        positions: torch.Tensor,
        hidden_states: torch.Tensor,
        forward_batch: ForwardBatch,
        zero_allocator: BumpAllocator,
    ):
        from sglang.srt.model_executor.cuda_graph_runner import get_is_capture_mode

        if self.q_lora_rank is not None:
            if hidden_states.shape[0] <= 16 and self.use_min_latency_fused_a_gemm:
                fused_qkv_a_proj_out = dsv3_fused_a_gemm(
                    hidden_states, self.fused_qkv_a_proj_with_mqa.weight.T
                )
            else:
                fused_qkv_a_proj_out = self.fused_qkv_a_proj_with_mqa(hidden_states)[0]
            q, latent_cache = fused_qkv_a_proj_out.split(
                [self.q_lora_rank, self.kv_lora_rank + self.qk_rope_head_dim], dim=-1
            )
            k_nope = latent_cache[..., : self.kv_lora_rank]

            # overlap qk norm
            if self.alt_stream is not None and get_is_capture_mode():
                current_stream = torch.cuda.current_stream()
                self.alt_stream.wait_stream(current_stream)
                q = self.q_a_layernorm(q)
                with torch.cuda.stream(self.alt_stream):
                    k_nope = self.kv_a_layernorm(k_nope)
                current_stream.wait_stream(self.alt_stream)
            else:
                q = self.q_a_layernorm(q)
                k_nope = self.kv_a_layernorm(k_nope)

            k_nope = k_nope.unsqueeze(1)
            q = self.q_b_proj(q)[0].view(-1, self.num_local_heads, self.qk_head_dim)
        else:
            q = self.q_proj(hidden_states)[0].view(
                -1, self.num_local_heads, self.qk_head_dim
            )
            latent_cache = self.kv_a_proj_with_mqa(hidden_states)[0]
            k_nope = latent_cache[..., : self.kv_lora_rank]
            k_nope = self.kv_a_layernorm(k_nope).unsqueeze(1)

        q_nope, q_pe = q.split([self.qk_nope_head_dim, self.qk_rope_head_dim], dim=-1)
        k_pe = latent_cache[..., self.kv_lora_rank :].unsqueeze(1)

        if self.use_deep_gemm_bmm:
            q_nope_val, q_nope_scale, masked_m, expected_m, aligned_m = (
                per_token_group_quant_mla_deep_gemm_masked_fp8(q_nope.transpose(0, 1))
            )
            q_nope_out = q_nope.new_empty(
                (self.num_local_heads, aligned_m, self.kv_lora_rank)
            )
            deep_gemm_wrapper.grouped_gemm_nt_f8f8bf16_masked(
                (q_nope_val, q_nope_scale),
                (self.w_kc, self.w_scale_k),
                q_nope_out,
                masked_m,
                expected_m,
            )
            q_nope_out = q_nope_out[:, :expected_m, :]
        elif _is_hip:
            # TODO(haishaw): add bmm_fp8 to ROCm
            q_nope_out = torch.bmm(
                q_nope.to(torch.bfloat16).transpose(0, 1),
                self.w_kc.to(torch.bfloat16) * self.w_scale,
            )
        elif self.w_kc.dtype == torch.float8_e4m3fn:
            q_nope_val, q_nope_scale = per_tensor_quant_mla_fp8(
                q_nope.transpose(0, 1),
                zero_allocator.allocate(1),
            )
            q_nope_out = bmm_fp8(
                q_nope_val, self.w_kc, q_nope_scale, self.w_scale, torch.bfloat16
            )
        else:
            q_nope_out = torch.bmm(q_nope.transpose(0, 1), self.w_kc)

        q_nope_out = q_nope_out.transpose(0, 1)
        q_pe, k_pe = self.rotary_emb(positions, q_pe, k_pe)

        return q_pe, k_pe, q_nope_out, k_nope, forward_batch, zero_allocator

    def forward_absorb_core(
        self, q_pe, k_pe, q_nope_out, k_nope, forward_batch, zero_allocator
    ):
        if (
            self.attention_backend == "fa3"
            or self.attention_backend == "flashinfer"
            or self.attention_backend == "cutlass_mla"
        ):
            attn_output = self.attn_mqa(
                q_nope_out, k_nope, k_nope, forward_batch, q_rope=q_pe, k_rope=k_pe
            )
        else:
            q = torch.cat([q_nope_out, q_pe], dim=-1)
            k = torch.cat([k_nope, k_pe], dim=-1)
            attn_output = self.attn_mqa(q, k, k_nope, forward_batch)
        attn_output = attn_output.view(-1, self.num_local_heads, self.kv_lora_rank)

        if self.use_deep_gemm_bmm:
            attn_output_val, attn_output_scale, masked_m, expected_m, aligned_m = (
                per_token_group_quant_mla_deep_gemm_masked_fp8(
                    attn_output.transpose(0, 1)
                )
            )
            attn_bmm_output = attn_output.new_empty(
                (self.num_local_heads, aligned_m, self.v_head_dim)
            )
            deep_gemm_wrapper.grouped_gemm_nt_f8f8bf16_masked(
                (attn_output_val, attn_output_scale),
                (self.w_vc, self.w_scale_v),
                attn_bmm_output,
                masked_m,
                expected_m,
            )
            attn_bmm_output = (
                attn_bmm_output[:, :expected_m, :].transpose(0, 1).flatten(1, 2)
            )
        elif _is_hip:
            # TODO(haishaw): add bmm_fp8 to ROCm
            attn_bmm_output = torch.bmm(
                attn_output.to(torch.bfloat16).transpose(0, 1),
                self.w_vc.to(torch.bfloat16) * self.w_scale,
            )
            attn_bmm_output = attn_bmm_output.transpose(0, 1).flatten(1, 2)
        elif self.w_vc.dtype == torch.float8_e4m3fn:
            attn_output_val, attn_output_scale = per_tensor_quant_mla_fp8(
                attn_output.transpose(0, 1),
                zero_allocator.allocate(1),
            )
            attn_bmm_output = bmm_fp8(
                attn_output_val,
                self.w_vc,
                attn_output_scale,
                self.w_scale,
                torch.bfloat16,
            )
            attn_bmm_output = attn_bmm_output.transpose(0, 1).flatten(1, 2)
        else:
            attn_bmm_output = torch.empty(
                (attn_output.shape[0], self.num_local_heads * self.v_head_dim),
                dtype=attn_output.dtype,
                device=attn_output.device,
            )
            torch.bmm(
                attn_output.transpose(0, 1),
                self.w_vc,
                out=attn_bmm_output.view(
                    -1, self.num_local_heads, self.v_head_dim
                ).transpose(0, 1),
            )
        output, _ = self.o_proj(attn_bmm_output)

        return output

    def forward_absorb_fused_mla_rope_prepare(
        self,
        positions: torch.Tensor,
        hidden_states: torch.Tensor,
        forward_batch: ForwardBatch,
        zero_allocator: BumpAllocator,
    ):
        enable_rope_fusion = (
            os.getenv("SGLANG_FUSED_MLA_ENABLE_ROPE_FUSION", "1") == "1"
        )
        q_len = hidden_states.shape[0]
        q_input = hidden_states.new_empty(
            q_len, self.num_local_heads, self.kv_lora_rank + self.qk_rope_head_dim
        )
        if self.q_lora_rank is not None:
            q, latent_cache = self.fused_qkv_a_proj_with_mqa(hidden_states)[0].split(
                [self.q_lora_rank, self.kv_lora_rank + self.qk_rope_head_dim], dim=-1
            )
            q = self.q_a_layernorm(q)
            q = self.q_b_proj(q)[0].view(-1, self.num_local_heads, self.qk_head_dim)
        else:
            q = self.q_proj(hidden_states)[0].view(
                -1, self.num_local_heads, self.qk_head_dim
            )
            latent_cache = self.kv_a_proj_with_mqa(hidden_states)[0]
        q_nope, q_pe = q.split([self.qk_nope_head_dim, self.qk_rope_head_dim], dim=-1)

        if _is_hip:
            # TODO(haishaw): add bmm_fp8 to ROCm
            q_nope_out = torch.bmm(
                q_nope.to(torch.bfloat16).transpose(0, 1),
                self.w_kc.to(torch.bfloat16) * self.w_scale,
            )
        elif self.w_kc.dtype == torch.float8_e4m3fn:
            q_nope_val, q_nope_scale = per_tensor_quant_mla_fp8(
                q_nope.transpose(0, 1),
                zero_allocator.allocate(1),
                dtype=torch.float8_e4m3fn,
            )
            q_nope_out = bmm_fp8(
                q_nope_val, self.w_kc, q_nope_scale, self.w_scale, torch.bfloat16
            )
        else:
            q_nope_out = torch.bmm(q_nope.transpose(0, 1), self.w_kc)
        q_input[..., : self.kv_lora_rank] = q_nope_out.transpose(0, 1)
        v_input = latent_cache[..., : self.kv_lora_rank]
        v_input = self.kv_a_layernorm(v_input.contiguous()).unsqueeze(1)
        k_input = latent_cache.unsqueeze(1)
        k_input[..., : self.kv_lora_rank] = v_input

        if not enable_rope_fusion:
            k_pe = k_input[..., self.kv_lora_rank :]
            q_pe, k_pe = self.rotary_emb(positions, q_pe, k_pe)
            q_input[..., self.kv_lora_rank :] = q_pe
            k_input[..., self.kv_lora_rank :] = k_pe
            k_pe_output = None
        else:
            k_pe_output = torch.empty_like(k_input[..., self.kv_lora_rank :])

        q_input[..., self.kv_lora_rank :] = q_pe

        # attn_output = self.attn_mqa(q_input, k_input, v_input, forward_batch)
        # Use Fused ROPE with use_rope=OFF.
        attn_output = torch.empty(
            (q_len, self.num_local_heads, self.kv_lora_rank),
            dtype=q.dtype,
            device=q.device,
        )
        attn_logits, _, kv_indptr, kv_indices, _, _, _ = (
            forward_batch.attn_backend.forward_metadata
        )
        cos_sin_cache = self.rotary_emb.cos_sin_cache
        num_kv_split = forward_batch.attn_backend.num_kv_splits
        sm_scale = self.attn_mqa.scaling
        if attn_logits is None:
            attn_logits = torch.empty(
                (
                    forward_batch.batch_size,
                    self.num_local_heads,
                    num_kv_split,
                    self.kv_lora_rank + 1,
                ),
                dtype=torch.float32,
                device=q.device,
            )

        # save current latent cache.
        forward_batch.token_to_kv_pool.set_kv_buffer(
            self.attn_mqa, forward_batch.out_cache_loc, k_input, None
        )
        key_cache_buf = forward_batch.token_to_kv_pool.get_key_buffer(
            self.attn_mqa.layer_id
        )
        val_cache_buf = key_cache_buf[..., : self.kv_lora_rank]

        return (
            q_input,
            key_cache_buf,
            val_cache_buf,
            attn_output,
            kv_indptr,
            kv_indices,
            k_pe_output,
            cos_sin_cache,
            positions,
            attn_logits,
            num_kv_split,
            sm_scale,
            enable_rope_fusion,
            k_input,
            forward_batch,
            zero_allocator,
        )

    def forward_absorb_fused_mla_rope_cpu_prepare(
        self,
        positions: torch.Tensor,
        hidden_states: torch.Tensor,
        forward_batch: ForwardBatch,
        zero_allocator: BumpAllocator,
    ):
        assert self.q_lora_rank is not None and use_intel_amx_backend(
            self
        ), "forward_absorb_fused_mla_rope_cpu_prepare requires q_lora_rank is not None and use_intel_amx_backend"

        q_input, k_input, v_input = (
            torch.ops.sgl_kernel.qkv_proj_with_rope_fused_weight(
                hidden_states,
                self.fused_qkv_a_proj_with_mqa.weight,
                self.q_b_proj.weight,
                self.w_kc,
                self.q_a_layernorm.weight,
                self.kv_a_layernorm.weight,
                positions,
                self.rotary_emb.cos_sin_cache,
                self.kv_a_layernorm.variance_epsilon,
                self.qkv_proj_with_rope_is_int8,
                self.qkv_proj_with_rope_is_fp8,
                (
                    self.fused_qkv_a_proj_with_mqa.weight_scale
                    if self.qkv_proj_with_rope_is_int8
                    else (
                        self.fused_qkv_a_proj_with_mqa.weight_scale_inv
                        if self.qkv_proj_with_rope_is_fp8
                        else None
                    )
                ),
                (
                    self.q_b_proj.weight_scale
                    if self.qkv_proj_with_rope_is_int8
                    else (
                        self.q_b_proj.weight_scale_inv
                        if self.qkv_proj_with_rope_is_fp8
                        else None
                    )
                ),
                True,  # is_vnni
                self.weight_block_size,
                self.q_lora_rank,
                self.kv_lora_rank,
                self.qk_rope_head_dim,
            )
        )
        return (q_input, k_input, v_input, forward_batch, zero_allocator)

    def forward_absorb_fused_mla_rope_core(
        self,
        q_input,
        key_cache_buf,
        val_cache_buf,
        attn_output,
        kv_indptr,
        kv_indices,
        k_pe_output,
        cos_sin_cache,
        positions,
        attn_logits,
        num_kv_split,
        sm_scale,
        enable_rope_fusion,
        k_input,
        forward_batch,
        zero_allocator,
    ):
        decode_attention_fwd_grouped_rope(
            q_input,
            key_cache_buf,
            val_cache_buf,
            attn_output,
            kv_indptr,
            kv_indices,
            k_pe_output,
            self.kv_lora_rank,
            self.rotary_emb.rotary_dim,
            cos_sin_cache,
            positions,
            attn_logits,
            num_kv_split,
            sm_scale,
            logit_cap=self.attn_mqa.logit_cap,
            use_rope=enable_rope_fusion,
            is_neox_style=self.rotary_emb.is_neox_style,
        )

        if enable_rope_fusion:
            k_input[..., self.kv_lora_rank :] = k_pe_output
            forward_batch.token_to_kv_pool.set_kv_buffer(
                self.attn_mqa, forward_batch.out_cache_loc, k_input, None
            )

        attn_output = attn_output.view(-1, self.num_local_heads, self.kv_lora_rank)

        if _is_hip:
            # TODO(haishaw): add bmm_fp8 to ROCm
            attn_bmm_output = torch.bmm(
                attn_output.to(torch.bfloat16).transpose(0, 1),
                self.w_vc.to(torch.bfloat16) * self.w_scale,
            )
        elif self.w_vc.dtype == torch.float8_e4m3fn:
            attn_output_val, attn_output_scale = per_tensor_quant_mla_fp8(
                attn_output.transpose(0, 1),
                zero_allocator.allocate(1),
                dtype=torch.float8_e4m3fn,
            )
            attn_bmm_output = bmm_fp8(
                attn_output_val,
                self.w_vc,
                attn_output_scale,
                self.w_scale,
                torch.bfloat16,
            )
        else:
            attn_bmm_output = torch.bmm(attn_output.transpose(0, 1), self.w_vc)
        attn_output = attn_bmm_output.transpose(0, 1).flatten(1, 2)
        output, _ = self.o_proj(attn_output)

        return output

    def forward_absorb_fused_mla_rope_cpu_core(
        self, q_input, k_input, v_input, forward_batch, zero_allocator
    ):
        assert self.q_lora_rank is not None and use_intel_amx_backend(
            self
        ), "forward_absorb_fused_mla_rope_cpu_core requires q_lora_rank is not None and use_intel_amx_backend"

        attn_output = self.attn_mqa(q_input, k_input, v_input, forward_batch)
        attn_output = attn_output.view(-1, self.num_local_heads, self.kv_lora_rank)

        # [Note] Align shapes of bmm inputs.
        # Shapes of inputs:
        #   q_nope: [M, B, K]
        #   original self.w_kc: [B, K, N]
        #   current self.w_kc (which has been converted in PackWeightMethod): [B, N, K]

        # Shapes of inputs to sgl_kernel.cpu.bmm:
        #   out: [B, M, N]
        #   mat1: [B, M, K]
        #   mat2: [B, N, K]
        B = self.w_vc.size(0)
        N = self.w_vc.size(1)
        M = attn_output.size(0)
        output = torch.empty([M, int(B * N)], dtype=attn_output.dtype)
        attn_bmm_output = output.view([M, B, N]).transpose_(0, 1)
        torch.ops.sgl_kernel.bmm_cpu(
            attn_bmm_output,
            attn_output.transpose(0, 1),
            self.w_vc,
            True,  # is_vnni
            None,  # scale
        )
        attn_output = output
        output, _ = self.o_proj(attn_output)

        return output

    def _chunked_prefix_attn_mha(
        self,
        q: torch.Tensor,
        accum_output: torch.Tensor,
        accum_lse: torch.Tensor,
        forward_batch: ForwardBatch,
    ) -> torch.Tensor:

        assert forward_batch.num_prefix_chunks is not None
        for i in range(forward_batch.num_prefix_chunks):
            forward_batch.set_prefix_chunk_idx(i)

            # Fetch latent cache from memory pool with precomputed chunked kv indices
            latent_cache_buf = forward_batch.token_to_kv_pool.get_key_buffer(
                self.attn_mha.layer_id
            )
            latent_cache = latent_cache_buf[
                forward_batch.prefix_chunk_kv_indices[i]
            ].contiguous()

            kv_a_normed, k_pe = latent_cache.split(
                [self.kv_lora_rank, self.qk_rope_head_dim], dim=-1
            )
            kv_a_normed = kv_a_normed.squeeze(1).contiguous()
            kv = self.kv_b_proj(kv_a_normed)[0]
            kv = kv.view(
                -1, self.num_local_heads, self.qk_nope_head_dim + self.v_head_dim
            )
            v = kv[..., self.qk_nope_head_dim :]
            k_nope = kv[..., : self.qk_nope_head_dim]

            k = torch.empty(
                (
                    k_nope.shape[0],
                    self.num_local_heads,
                    self.qk_nope_head_dim + self.qk_rope_head_dim,
                ),
                dtype=v.dtype,
                device=v.device,
            )
            k[..., : self.qk_nope_head_dim] = k_nope
            k[..., self.qk_nope_head_dim :] = k_pe

            output, lse = self.attn_mha(q, k, v, forward_batch, save_kv_cache=False)
            lse = torch.transpose(lse, 0, 1).contiguous()
            tmp_output = torch.empty_like(accum_output)
            tmp_lse = torch.empty_like(accum_lse)
            merge_state_v2(output, lse, accum_output, accum_lse, tmp_output, tmp_lse)
            accum_output, accum_lse = tmp_output, tmp_lse

        return accum_output

    def forward_normal_chunked_kv_prepare(
        self,
        positions: torch.Tensor,
        hidden_states: torch.Tensor,
        forward_batch: ForwardBatch,
        zero_allocator: BumpAllocator,
    ):
        # In normal mha, the k and v tensors will become overly large when the prefix length is long.
        # To avoid this, we split the kv cache into chunks and process them one after another.
        # Since mha is compute friendly, the for loop induced here will not introduce significant overhead.
        # The top comments in https://github.com/vllm-project/vllm/blob/main/vllm/v1/attention/backends/mla/common.py
        # will be helpful for understanding the purpose of this function.

        # First do normal mha forward to get output for extended part
        if self.q_lora_rank is not None:
            q, latent_cache = self.fused_qkv_a_proj_with_mqa(hidden_states)[0].split(
                [self.q_lora_rank, self.kv_lora_rank + self.qk_rope_head_dim], dim=-1
            )
            q = self.q_a_layernorm(q)
            q = self.q_b_proj(q)[0].view(-1, self.num_local_heads, self.qk_head_dim)
        else:
            q = self.q_proj(hidden_states)[0].view(
                -1, self.num_local_heads, self.qk_head_dim
            )
            latent_cache = self.kv_a_proj_with_mqa(hidden_states)[0]
        _, q_pe = q.split([self.qk_nope_head_dim, self.qk_rope_head_dim], dim=-1)
        kv_a, _ = latent_cache.split([self.kv_lora_rank, self.qk_rope_head_dim], dim=-1)
        latent_cache = latent_cache.unsqueeze(1)
        kv_a = self.kv_a_layernorm(kv_a.contiguous())
        kv = self.kv_b_proj(kv_a)[0]
        kv = kv.view(-1, self.num_local_heads, self.qk_nope_head_dim + self.v_head_dim)
        k_nope = kv[..., : self.qk_nope_head_dim]
        v = kv[..., self.qk_nope_head_dim :]
        k_pe = latent_cache[:, :, self.kv_lora_rank :]

        q_pe, k_pe = self.rotary_emb(positions, q_pe, k_pe)
        q[..., self.qk_nope_head_dim :] = q_pe
        k = torch.empty_like(q)
        k[..., : self.qk_nope_head_dim] = k_nope
        k[..., self.qk_nope_head_dim :] = k_pe

        latent_cache[:, :, : self.kv_lora_rank] = kv_a.unsqueeze(1)
        latent_cache[:, :, self.kv_lora_rank :] = k_pe

        # Save latent cache
        forward_batch.token_to_kv_pool.set_kv_buffer(
            self.attn_mha, forward_batch.out_cache_loc, latent_cache, None
        )

        return q, k, v, forward_batch

    def forward_normal_chunked_kv_core(self, q, k, v, forward_batch):
        # Do mha for extended part without prefix
        forward_batch.set_attn_attend_prefix_cache(False)
        attn_output, lse = self.attn_mha(q, k, v, forward_batch, save_kv_cache=False)
        lse = torch.transpose(lse, 0, 1).contiguous()

        # Do mha attention with chunked prefix cache if there are any sequence with prefix
        if any(forward_batch.extend_prefix_lens_cpu):
            # Only initialize the info once
            if forward_batch.num_prefix_chunks is None:
                forward_batch.prepare_chunked_prefix_cache_info(q.device)

            forward_batch.set_attn_attend_prefix_cache(True)
            attn_output = self._chunked_prefix_attn_mha(
                q=q,
                accum_output=attn_output,
                accum_lse=lse,
                forward_batch=forward_batch,
            )

        attn_output = attn_output.reshape(-1, self.num_local_heads * self.v_head_dim)
        output, _ = self.o_proj(attn_output)
        return output


class DeepseekV2DecoderLayer(nn.Module):

    def __init__(
        self,
        config: PretrainedConfig,
        layer_id: int,
        quant_config: Optional[QuantizationConfig] = None,
        is_nextn: bool = False,
        prefix: str = "",
        alt_stream: Optional[torch.cuda.Stream] = None,
    ) -> None:
        super().__init__()
        self.hidden_size = config.hidden_size
        self.config = config
        rope_theta = getattr(config, "rope_theta", 10000)
        rope_scaling = getattr(config, "rope_scaling", None)
        max_position_embeddings = getattr(config, "max_position_embeddings", 8192)
        self.enable_dp_attention = global_server_args_dict["enable_dp_attention"]
        self.speculative_algorithm = global_server_args_dict["speculative_algorithm"]
        self.layer_id = layer_id
        self.is_nextn = is_nextn
        self.self_attn = DeepseekV2AttentionMLA(
            config=config,
            hidden_size=self.hidden_size,
            num_heads=config.num_attention_heads,
            qk_nope_head_dim=config.qk_nope_head_dim,
            qk_rope_head_dim=config.qk_rope_head_dim,
            v_head_dim=config.v_head_dim,
            q_lora_rank=(
                config.q_lora_rank if hasattr(config, "q_lora_rank") else None
            ),
            kv_lora_rank=config.kv_lora_rank,
            rope_theta=rope_theta,
            rope_scaling=rope_scaling,
            max_position_embeddings=max_position_embeddings,
            quant_config=quant_config,
            layer_id=layer_id,
            reduce_results=False,
            prefix=add_prefix("self_attn", prefix),
            alt_stream=alt_stream,
        )

        self.is_layer_sparse = self._is_layer_sparse(layer_id, is_nextn=is_nextn)
        is_previous_layer_sparse = self._is_layer_sparse(layer_id - 1, is_nextn=False)

        self.layer_scatter_modes = LayerScatterModes.init_new(
            layer_id=layer_id,
            num_layers=1 if is_nextn else config.num_hidden_layers,
            is_layer_sparse=self.is_layer_sparse,
            is_previous_layer_sparse=is_previous_layer_sparse,
        )

        if self.is_layer_sparse:
            self.mlp = DeepseekV2MoE(
                config=config,
                quant_config=quant_config,
                prefix=add_prefix("mlp", prefix),
                layer_id=self.layer_id,
                alt_stream=alt_stream,
                is_nextn=is_nextn,
            )
        else:
            if enable_moe_dense_fully_dp():
                mlp_tp_rank, mlp_tp_size = 0, 1
            else:
                mlp_tp_rank, mlp_tp_size = None, None
            self.mlp = DeepseekV2MLP(
                hidden_size=config.hidden_size,
                intermediate_size=config.intermediate_size,
                hidden_act=config.hidden_act,
                quant_config=quant_config,
                prefix=add_prefix("mlp", prefix),
                tp_rank=mlp_tp_rank,
                tp_size=mlp_tp_size,
            )

        self.input_layernorm = RMSNorm(config.hidden_size, eps=config.rms_norm_eps)
        self.post_attention_layernorm = RMSNorm(
            config.hidden_size, eps=config.rms_norm_eps
        )

        self.layer_communicator = LayerCommunicator(
            layer_scatter_modes=self.layer_scatter_modes,
            input_layernorm=self.input_layernorm,
            post_attention_layernorm=self.post_attention_layernorm,
        )

    def _is_layer_sparse(self, layer_id: int, is_nextn: bool) -> bool:
        return is_nextn or (
            self.config.n_routed_experts is not None
            and layer_id >= self.config.first_k_dense_replace
            and layer_id % self.config.moe_layer_freq == 0
        )

    def forward(
        self,
        positions: torch.Tensor,
        hidden_states: torch.Tensor,
        forward_batch: ForwardBatch,
        residual: Optional[torch.Tensor],
        zero_allocator: BumpAllocator,
    ) -> torch.Tensor:

        hidden_states, residual = self.layer_communicator.prepare_attn(
            hidden_states, residual, forward_batch
        )

        hidden_states = self.self_attn(
            positions=positions,
            hidden_states=hidden_states,
            forward_batch=forward_batch,
            zero_allocator=zero_allocator,
        )

        hidden_states, residual = self.layer_communicator.prepare_mlp(
            hidden_states, residual, forward_batch
        )

        hidden_states = self.mlp(hidden_states, forward_batch)

        hidden_states, residual = self.layer_communicator.postprocess_layer(
            hidden_states, residual, forward_batch
        )

        return hidden_states, residual

    def op_comm_prepare_attn(
        self,
        state,
        positions: torch.Tensor,
        hidden_states: torch.Tensor,
        forward_batch: ForwardBatch,
        residual: Optional[torch.Tensor],
        zero_allocator: BumpAllocator,
        tbo_subbatch_index: Optional[int] = None,
    ):
        state.hidden_states_after_comm_pre_attn, state.residual_after_input_ln = (
            self.layer_communicator.prepare_attn(hidden_states, residual, forward_batch)
        )
        state.update(
            dict(
                forward_batch=forward_batch,
                positions=positions,
                zero_allocator=zero_allocator,
                tbo_subbatch_index=tbo_subbatch_index,
            )
        )

    def op_comm_prepare_mlp(self, state):
        state.hidden_states_mlp_input, state.residual_after_comm_pre_mlp = (
            self.layer_communicator.prepare_mlp(
                state.pop("hidden_states_after_attn"),
                state.pop("residual_after_input_ln"),
                state.forward_batch,
            )
        )

    def op_mlp(self, state):
        hidden_states = state.pop("hidden_states_mlp_input")
        if not (
            enable_moe_dense_fully_dp()
            and (not self.is_layer_sparse)
            and hidden_states.shape[0] == 0
        ):
            state.hidden_states_mlp_output = self.mlp(
                hidden_states, state.forward_batch
            )
        else:
            state.hidden_states_mlp_output = hidden_states

    def op_comm_postprocess_layer(self, state):
        hidden_states, residual = self.layer_communicator.postprocess_layer(
            state.pop("hidden_states_mlp_output"),
            state.pop("residual_after_comm_pre_mlp"),
            state.forward_batch,
        )

        output = dict(
            positions=state.positions,
            hidden_states=hidden_states,
            residual=residual,
            forward_batch=state.forward_batch,
            zero_allocator=state.zero_allocator,
            tbo_subbatch_index=state.tbo_subbatch_index,
        )

        state.clear(
            expect_keys={
                "positions",
                "forward_batch",
                "zero_allocator",
                "tbo_subbatch_index",
            }
        )
        return output


class DeepseekV2Model(nn.Module):
    fall_back_to_pt_during_load = False

    def __init__(
        self,
        config: PretrainedConfig,
        quant_config: Optional[QuantizationConfig] = None,
        prefix: str = "",
    ) -> None:
        super().__init__()
        self.padding_id = config.pad_token_id
        self.vocab_size = config.vocab_size
        self.first_k_dense_replace = config.first_k_dense_replace

        self.embed_tokens = VocabParallelEmbedding(
            config.vocab_size,
            config.hidden_size,
            use_attn_tp_group=True,
        )
        self.alt_stream = torch.cuda.Stream() if _is_cuda else None
        self.layers = nn.ModuleList(
            [
                DeepseekV2DecoderLayer(
                    config,
                    layer_id,
                    quant_config=quant_config,
                    prefix=add_prefix(f"layers.{layer_id}", prefix),
                    alt_stream=self.alt_stream,
                )
                for layer_id in range(config.num_hidden_layers)
            ]
        )
        self.norm = RMSNorm(config.hidden_size, eps=config.rms_norm_eps)

    def get_input_embeddings(self) -> torch.Tensor:
        return self.embed_tokens

    def forward(
        self,
        input_ids: torch.Tensor,
        positions: torch.Tensor,
        forward_batch: ForwardBatch,
        input_embeds: torch.Tensor = None,
    ) -> torch.Tensor:
        total_num_layers = len(self.layers)
        device = input_embeds.device if input_embeds is not None else input_ids.device
        zero_allocator = BumpAllocator(
            buffer_size=total_num_layers * 2 * (2 if forward_batch.can_run_tbo else 1),
            dtype=torch.float32,
            device=device,
        )

        if input_embeds is None:
            hidden_states = self.embed_tokens(input_ids)
        else:
            hidden_states = input_embeds

        residual = None

        normal_num_layers = (
            self.first_k_dense_replace
            if forward_batch.can_run_tbo
            else total_num_layers
        )
        for i in range(normal_num_layers):
            with get_global_expert_distribution_recorder().with_current_layer(i):
                layer = self.layers[i]
                hidden_states, residual = layer(
                    positions, hidden_states, forward_batch, residual, zero_allocator
                )

        if normal_num_layers != total_num_layers:
            hidden_states, residual = model_forward_maybe_tbo(
                layers=self.layers[normal_num_layers:],
                enable_tbo=True,
                positions=positions,
                forward_batch=forward_batch,
                hidden_states=hidden_states,
                residual=residual,
                input_data_scatter_mode=self.layers[
                    normal_num_layers - 1
                ].layer_scatter_modes.layer_output_mode,
                zero_allocator=zero_allocator,
            )

        if not forward_batch.forward_mode.is_idle():
            if residual is None:
                hidden_states = self.norm(hidden_states)
            else:
                hidden_states, _ = self.norm(hidden_states, residual)
        return hidden_states


class DeepseekV2ForCausalLM(nn.Module):

    def __init__(
        self,
        config: PretrainedConfig,
        quant_config: Optional[QuantizationConfig] = None,
        prefix: str = "",
    ) -> None:
        super().__init__()
        self.config = config
        self.tp_size = get_tensor_model_parallel_world_size()
        self.quant_config = quant_config
        self.determine_num_fused_shared_experts()
        self.model = DeepseekV2Model(
            config, quant_config, prefix=add_prefix("model", prefix)
        )
        self.lm_head = ParallelLMHead(
            config.vocab_size,
            config.hidden_size,
            quant_config=quant_config,
            prefix=add_prefix("lm_head", prefix),
            use_attn_tp_group=global_server_args_dict["enable_dp_lm_head"],
        )
        self.logits_processor = LogitsProcessor(config)

        self._routed_experts_weights_of_layer = LazyValue(
            lambda: {
                layer_id: layer.mlp.get_moe_weights()
                for layer_id, layer in enumerate(self.model.layers)
                if isinstance(layer.mlp, DeepseekV2MoE)
            }
        )

    @property
    def routed_experts_weights_of_layer(self):
        return self._routed_experts_weights_of_layer.value

    def determine_num_fused_shared_experts(
        self, architecture: str = "DeepseekV3ForCausalLM"
    ):
        self.num_fused_shared_experts = 0
        if global_server_args_dict["disable_shared_experts_fusion"]:
            return

        # Only Deepseek V3/R1 can use shared experts fusion optimization now.
        disable_reason = None
        if (
            not _is_cuda
            or torch.cuda.get_device_capability("cuda") < (8, 0)
            or self.config.architectures[0] != architecture
            or self.config.n_routed_experts != 256
            or self.config.n_shared_experts != 1
        ):
            disable_reason = "Only Deepseek V3/R1 on NV-platform with capability >= 80 can use shared experts fusion optimization."
        elif (
            global_server_args_dict["enable_deepep_moe"]
            or global_server_args_dict["enable_ep_moe"]
        ):
            disable_reason = "Deepseek V3/R1 can not use shared experts fusion optimization when in deepep_moe or ep_moe mode."

        if disable_reason is not None:
            global_server_args_dict["disable_shared_experts_fusion"] = True
            log_info_on_rank0(
                logger,
                f"{disable_reason} Shared experts fusion optimization is disabled.",
            )
            return

        self.num_fused_shared_experts = self.config.n_shared_experts

    def get_input_embeddings(self) -> nn.Embedding:
        return self.model.embed_tokens

    @torch.no_grad()
    def forward(
        self,
        input_ids: torch.Tensor,
        positions: torch.Tensor,
        forward_batch: ForwardBatch,
        input_embeds: torch.Tensor = None,
    ) -> torch.Tensor:
        hidden_states = self.model(input_ids, positions, forward_batch, input_embeds)

        return self.logits_processor(
            input_ids, hidden_states, self.lm_head, forward_batch
        )

    def post_load_weights(self, is_nextn=False, weight_names=None):

        # Perform post-processing after loading weights
        if is_nextn:
            layer_ids = [self.config.num_hidden_layers]
        else:
            if weight_names is None:
                layer_ids = range(self.config.num_hidden_layers)
            else:
                layer_ids = set()
                for name in weight_names:
                    if "kv_b_proj" in name:
                        layer_id = int(name.split(".")[2])
                        if layer_id < self.config.num_hidden_layers:
                            layer_ids.add(layer_id)

        for layer_id in layer_ids:
            self_attn = (
                self.model.layers[layer_id].self_attn
                if not is_nextn
                else self.model.decoder.self_attn
            )
            if hasattr(self_attn.kv_b_proj, "qweight"):
                # AWQ compatible
                if _is_cuda:
                    w = awq_dequantize(
                        self_attn.kv_b_proj.qweight,
                        self_attn.kv_b_proj.scales,
                        self_attn.kv_b_proj.qzeros,
                    ).T
                else:
                    w = awq_dequantize(
                        self_attn.kv_b_proj.qweight,
                        self_attn.kv_b_proj.scales,
                        self_attn.kv_b_proj.qzeros,
                        0,
                        0,
                        0,
                    ).T
            else:
                w = self_attn.kv_b_proj.weight
            # NOTE(HandH1998): Since `bmm_fp8` only supports per-tensor scale, we have to requantize `self_attn.kv_b_proj`.
            # This may affect the accuracy of fp8 model.
            # Fix deepseek v3 blockwise bmm by using deep_gemm
            use_deep_gemm_bmm = False
            model_dtype = torch.get_default_dtype()

            if w.dtype in (
                torch.float8_e4m3fn,
                torch.float8_e4m3fnuz,
            ):
                if (
                    hasattr(self.quant_config, "weight_block_size")
                    and self.quant_config.weight_block_size is not None
                ):
                    weight_block_size = self.quant_config.weight_block_size
                    assert hasattr(self_attn.kv_b_proj, "weight_scale_inv")
                    if _is_fp8_fnuz:
                        weight, weight_scale, _ = normalize_e4m3fn_to_e4m3fnuz(
                            weight=w,
                            weight_scale=self_attn.kv_b_proj.weight_scale_inv,
                            input_scale=None,
                        )
                    else:
                        weight = w
                        weight_scale = self_attn.kv_b_proj.weight_scale_inv

                    if (
                        _is_cuda
                        and weight_block_size[0] == 128
                        and weight_block_size[1] == 128
                        and model_dtype == torch.bfloat16
                    ):
                        if (
                            deep_gemm_wrapper.ENABLE_JIT_DEEPGEMM
                            and not deep_gemm_wrapper.DEEPGEMM_BLACKWELL
                            and get_bool_env_var("SGL_USE_DEEPGEMM_BMM", "false")
                        ):
                            block_scale = weight_scale
                            use_deep_gemm_bmm = True
                        else:
                            w = block_quant_dequant(
                                weight,
                                weight_scale,
                                weight_block_size,
                                model_dtype,
                            )
                    else:
                        w, scale = block_quant_to_tensor_quant(
                            weight, weight_scale, weight_block_size
                        )
                        self_attn.w_scale = scale
                else:
                    if _is_fp8_fnuz:
                        weight, weight_scale, _ = normalize_e4m3fn_to_e4m3fnuz(
                            weight=w,
                            weight_scale=self_attn.kv_b_proj.weight_scale,
                            input_scale=None,
                        )
                    else:
                        weight = w
                        weight_scale = self_attn.kv_b_proj.weight_scale

                    w, scale = channel_quant_to_tensor_quant(weight, weight_scale)
                    self_attn.w_scale = scale

            if w.dtype == torch.int8:
                if hasattr(self.quant_config, "weight_block_size"):
                    # block-wise int8 need it
                    weight_block_size = self.quant_config.weight_block_size
                    if weight_block_size is not None:
                        assert hasattr(self_attn.kv_b_proj, "weight_scale_inv")
                        weight = w
                        weight_scale = self_attn.kv_b_proj.weight_scale_inv
                        w = int8_block_dequant(
                            weight, weight_scale, weight_block_size
                        ).to(torch.bfloat16)
                else:
                    # channel-wise int8 need it
                    w = w.to(torch.bfloat16) * self_attn.kv_b_proj.weight_scale.to(
                        torch.bfloat16
                    )

            w_kc, w_vc = w.unflatten(
                0, (-1, self_attn.qk_nope_head_dim + self_attn.v_head_dim)
            ).split([self_attn.qk_nope_head_dim, self_attn.v_head_dim], dim=1)
            if not use_deep_gemm_bmm:
                self_attn.w_kc = bind_or_assign(
                    self_attn.w_kc, w_kc.transpose(1, 2).contiguous().transpose(1, 2)
                )
                self_attn.w_vc = bind_or_assign(
                    self_attn.w_vc, w_vc.contiguous().transpose(1, 2)
                )
                if (
                    hasattr(self_attn.kv_b_proj, "weight_scale")
                    and self_attn.w_scale is None
                ):
                    self_attn.w_scale = bind_or_assign(
                        self_attn.w_scale, self_attn.kv_b_proj.weight_scale
                    )
                    if _is_hip:
                        self_attn.w_scale *= 2.0
                # TODO: remove this after adding FP8 support in bmm cpu kernel
                if _is_cpu and _is_cpu_amx_available and w.dtype == torch.float8_e4m3fn:
                    self_attn.w_kc = (
                        self_attn.w_kc.to(torch.bfloat16) * self_attn.w_scale
                    )
                    self_attn.w_vc = (
                        self_attn.w_vc.to(torch.bfloat16) * self_attn.w_scale
                    )
            else:
                num_tiles_k = self_attn.qk_nope_head_dim // weight_block_size[1]
                num_tiles_n = self_attn.v_head_dim // weight_block_size[0]
                ws_kc, ws_vc = block_scale.unflatten(
                    0, (-1, (num_tiles_k + num_tiles_n))
                ).split([num_tiles_k, num_tiles_n], dim=1)
                self_attn.w_scale_k = bind_or_assign(
                    self_attn.w_scale_k, ws_kc.transpose(1, 2).contiguous()
                )
                self_attn.w_scale_v = bind_or_assign(
                    self_attn.w_scale_v, ws_vc.contiguous()
                )
                self_attn.w_kc = bind_or_assign(
                    self_attn.w_kc, w_kc.transpose(1, 2).contiguous()
                )
                self_attn.w_vc = bind_or_assign(self_attn.w_vc, w_vc.contiguous())
                self_attn.use_deep_gemm_bmm = True

        if (
            deep_gemm_wrapper.ENABLE_JIT_DEEPGEMM
            and deep_gemm_wrapper.DEEPGEMM_SCALE_UE8M0
            and hasattr(self.quant_config, "weight_block_size")
            and self.quant_config.weight_block_size is not None
        ):
            self._weight_requant_ue8m0(is_nextn)

    def _weight_requant_ue8m0(self, is_nextn=False):
        weight_block_size = self.quant_config.weight_block_size

        moe_layers = list(
            range(
                self.config.first_k_dense_replace,
                self.config.num_hidden_layers,
                self.config.moe_layer_freq,
            )
        )

        num_hidden_layers = 1 if is_nextn else self.config.num_hidden_layers
        for layer_id in range(num_hidden_layers):
            if is_nextn:
                layer = self.model.decoder
            else:
                layer = self.model.layers[layer_id]

            for module in [
                layer.self_attn.fused_qkv_a_proj_with_mqa,
                layer.self_attn.q_b_proj,
                layer.self_attn.kv_b_proj,
                layer.self_attn.o_proj,
            ]:
                requant_weight_ue8m0_inplace(
                    module.weight, module.weight_scale_inv, weight_block_size
                )

            if layer_id in moe_layers or is_nextn:
                shared_experts = getattr(layer.mlp, "shared_experts", None)
                if shared_experts is not None:
                    for module in [
                        shared_experts.gate_up_proj,
                        shared_experts.down_proj,
                    ]:
                        requant_weight_ue8m0_inplace(
                            module.weight, module.weight_scale_inv, weight_block_size
                        )

                experts = layer.mlp.experts
                if isinstance(experts, DeepEPMoE):
                    for w in [
                        experts.w13_weight_fp8,
                        experts.w2_weight_fp8,
                    ]:
                        requant_weight_ue8m0_inplace(w[0], w[1], weight_block_size)
            else:
                mlp = layer.mlp
                assert isinstance(mlp, DeepseekV2MLP)
                for module in [
                    mlp.gate_up_proj,
                    mlp.down_proj,
                ]:
                    requant_weight_ue8m0_inplace(
                        module.weight, module.weight_scale_inv, weight_block_size
                    )

    def load_weights(self, weights: Iterable[Tuple[str, torch.Tensor]], is_nextn=False):

        if is_nextn:
            if hasattr(self.config, "num_nextn_predict_layers"):
                num_nextn_layers = self.config.num_nextn_predict_layers
                assert num_nextn_layers == 1, "Only 1 nextn layer is supported"
                # compatible with old design
                nextn_layer_id = (
                    0
                    if self.config.num_hidden_layers == 1
                    else self.config.num_hidden_layers
                )
            else:
                raise ValueError("num_nextn_predict_layers is not in the config")

        stacked_params_mapping = [
            # (param_name, shard_name, shard_id)
            ("gate_up_proj", "gate_proj", 0),
            ("gate_up_proj", "up_proj", 1),
        ]

        # Params for weights, fp8 weight scales, fp8 activation scales
        # (param_name, weight_name, expert_id, shard_id)
        expert_params_mapping = get_moe_impl_class().make_expert_params_mapping(
            ckpt_gate_proj_name="gate_proj",
            ckpt_down_proj_name="down_proj",
            ckpt_up_proj_name="up_proj",
            num_experts=self.config.n_routed_experts + self.num_fused_shared_experts,
        )

        # Fuse q_a_proj and kv_a_proj_with_mqa along output dimension when q_lora_rank is not None
        fuse_qkv_a_proj = hasattr(self.config, "q_lora_rank") and (
            self.config.q_lora_rank is not None
        )
        cached_a_proj = {} if fuse_qkv_a_proj else None

        if is_nextn:
            nextn_layer_prefix = f"model.layers.{nextn_layer_id}"
            nextn_spec_weight_names = [
                "shared_head.norm",
                "eh_proj",
                "enorm",
                "hnorm",
            ]

        if self.num_fused_shared_experts > 0:
            assert self.num_fused_shared_experts == 1
            log_info_on_rank0(logger, "Shared experts fusion optimization enabled.")

        params_dict = dict(self.named_parameters())
        weight_names = []
        for name, loaded_weight in weights:
            if self.num_fused_shared_experts > 0 and "mlp.shared_experts" in name:
                name = name.replace(
                    "mlp.shared_experts",
                    f"mlp.experts.{self.config.n_routed_experts}",
                )

            weight_names.append(name)

            if not is_nextn:
                if hasattr(self.config, "num_nextn_predict_layers"):
                    num_nextn_layers = self.config.num_nextn_predict_layers
                    if num_nextn_layers > 0 and name.startswith("model.layers"):
                        name_list = name.split(".")
                        if (
                            len(name_list) >= 3
                            and int(name_list[2]) >= self.config.num_hidden_layers
                        ):
                            continue
            else:
                if not name.startswith(nextn_layer_prefix):
                    continue

                # Use shared head and embed weights from target model
                if "shared_head.head" in name or "embed_tokens" in name:
                    continue

                is_decoder = True
                # For nextn specific weights
                for weight_name in nextn_spec_weight_names:
                    if weight_name in name:
                        name = name.replace(nextn_layer_prefix, "model")
                        is_decoder = False
                        break
                # For decoder layer weights
                if is_decoder:
                    name = name.replace(nextn_layer_prefix, "model.decoder")

            if "rotary_emb.inv_freq" in name:
                continue
            for param_name, weight_name, shard_id in stacked_params_mapping:
                # Skip non-stacked layers and experts (experts handled below).
                if weight_name not in name:
                    continue
                # We have mlp.experts[0].gate_proj in the checkpoint.
                # Since we handle the experts below in expert_params_mapping,
                # we need to skip here BEFORE we update the name, otherwise
                # name will be updated to mlp.experts[0].gate_up_proj, which
                # will then be updated below in expert_params_mapping
                # for mlp.experts[0].gate_gate_up_proj, which breaks load.
                if ("mlp.experts." in name) and name not in params_dict:
                    continue
                name = name.replace(weight_name, param_name)
                # Skip loading extra bias for GPTQ models.
                if name.endswith(".bias") and name not in params_dict:
                    continue
                param = params_dict[name]
                weight_loader = param.weight_loader
                weight_loader(param, loaded_weight, shard_id)
                break
            else:
                for mapping in expert_params_mapping:
                    param_name, weight_name, expert_id, shard_id = mapping
                    if weight_name not in name:
                        continue
                    name = name.replace(weight_name, param_name)
                    param = params_dict[name]
                    weight_loader = param.weight_loader
                    weight_loader(
                        param,
                        loaded_weight,
                        name,
                        shard_id=shard_id,
                        expert_id=expert_id,
                    )
                    break
                else:
                    # Skip loading extra bias for GPTQ models.
                    if name.endswith(".bias") and name not in params_dict:
                        continue
                    if fuse_qkv_a_proj and (
                        "q_a_proj" in name or "kv_a_proj_with_mqa" in name
                    ):
                        cached_a_proj[name] = loaded_weight
                        q_a_proj_name = (
                            name
                            if "q_a_proj" in name
                            else name.replace("kv_a_proj_with_mqa", "q_a_proj")
                        )
                        kv_a_proj_name = (
                            name
                            if "kv_a_proj_with_mqa" in name
                            else name.replace("q_a_proj", "kv_a_proj_with_mqa")
                        )

                        # When both q_a_proj and kv_a_proj_with_mqa has been cached, load the fused weight to parameter
                        if (
                            q_a_proj_name in cached_a_proj
                            and kv_a_proj_name in cached_a_proj
                        ):
                            q_a_proj_weight = cached_a_proj[q_a_proj_name]
                            kv_a_proj_weight = cached_a_proj[kv_a_proj_name]
                            cat_dim = 0
                            if self.quant_config is not None and (
                                self.quant_config.get_name() == "awq"
                                or self.quant_config.get_name() == "moe_wna16"
                            ):
                                cat_dim = 1
                            fused_weight = torch.cat(
                                [q_a_proj_weight, kv_a_proj_weight], dim=cat_dim
                            )
                            param_name = (
                                name.replace("q_a_proj", "fused_qkv_a_proj_with_mqa")
                                if "q_a_proj" in name
                                else name.replace(
                                    "kv_a_proj_with_mqa", "fused_qkv_a_proj_with_mqa"
                                )
                            )
                            param = params_dict[param_name]

                            weight_loader = getattr(
                                param, "weight_loader", default_weight_loader
                            )
                            weight_loader(param, fused_weight)
                            cached_a_proj.pop(q_a_proj_name)
                            cached_a_proj.pop(kv_a_proj_name)
                    else:
                        if (
                            "k_scale" in name or "v_scale" in name
                        ) and name not in params_dict:
                            # modelopt attn kv scale is named differently
                            for scale in ["k_scale", "v_scale"]:
                                if scale in name:
                                    name = name.replace(f"{scale[0]}_proj", "attn_mqa")
                                    break
                        if name not in params_dict:
                            # modelopt ckpt contains not needed weights for MTP module:
                            # model.decoder.self_attn.attn_mqa.v_scale and
                            # model.decoder.self_attn.attn_mqa.k_scale
                            logger.warning(f"{name} not found in params_dict.")
                            continue
                        param = params_dict[name]
                        weight_loader = getattr(
                            param, "weight_loader", default_weight_loader
                        )
                        weight_loader(param, loaded_weight)

        self.post_load_weights(is_nextn=is_nextn, weight_names=weight_names)

    def get_embed_and_head(self):
        return self.model.embed_tokens.weight, self.lm_head.weight

    def set_embed_and_head(self, embed, head):
        del self.model.embed_tokens.weight
        del self.lm_head.weight
        self.model.embed_tokens.weight = embed
        self.lm_head.weight = head
        torch.cuda.empty_cache()
        torch.cuda.synchronize()

    @classmethod
    def get_model_config_for_expert_location(cls, config):
        return ModelConfigForExpertLocation(
            num_layers=config.num_hidden_layers,
            num_logical_experts=config.n_routed_experts,
            num_groups=config.n_group,
        )


class DeepseekV3ForCausalLM(DeepseekV2ForCausalLM):
    pass


EntryClass = [DeepseekV2ForCausalLM, DeepseekV3ForCausalLM]<|MERGE_RESOLUTION|>--- conflicted
+++ resolved
@@ -238,14 +238,12 @@
             )
 
         # NOTE: For some unknown reason, router_gemm seems degrade accept length.
-<<<<<<< HEAD
         if ENABLE_TRTLMM_GEN_MOE and not self.is_nextn:
             return torch.ops.trtllm.dsv3_router_gemm_op(
                 hidden_states, self.weight.t(), bias=None, out_dtype=torch.float32
             )
 
-=======
->>>>>>> a291439a
+
         if (
             _is_cuda
             and not self.is_nextn
