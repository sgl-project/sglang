# Copyright 2023-2024 SGLang Team
# Licensed under the Apache License, Version 2.0 (the "License");
# you may not use this file except in compliance with the License.
# You may obtain a copy of the License at
#
#     http://www.apache.org/licenses/LICENSE-2.0
#
# Unless required by applicable law or agreed to in writing, software
# distributed under the License is distributed on an "AS IS" BASIS,
# WITHOUT WARRANTIES OR CONDITIONS OF ANY KIND, either express or implied.
# See the License for the specific language governing permissions and
# limitations under the License.
# ==============================================================================

# Adapted from:
# https://github.com/vllm-project/vllm/blob/fb6af8bc086328ca6659e72d11ffd4309ce4de22/vllm/model_executor/models/deepseek_v2.py
"""Inference-only DeepseekV2 model."""

import concurrent.futures
import logging
import os
from enum import IntEnum, auto
from typing import Any, Dict, Iterable, Optional, Tuple, Union

import torch
import torch.nn.functional as F
from torch import nn
from tqdm import tqdm
from transformers import PretrainedConfig

from sglang.srt.distributed import (
    get_moe_expert_parallel_world_size,
    get_pp_group,
    get_tensor_model_parallel_world_size,
    parallel_state,
    tensor_model_parallel_all_reduce,
)
from sglang.srt.distributed.device_communicators.pynccl_allocator import (
    use_symmetric_memory,
)
from sglang.srt.eplb.expert_distribution import get_global_expert_distribution_recorder
from sglang.srt.eplb.expert_location import ModelConfigForExpertLocation
from sglang.srt.eplb.expert_location_dispatch import ExpertLocationDispatchInfo
from sglang.srt.layers.activation import SiluAndMul
from sglang.srt.layers.amx_utils import PackWeightMethod
from sglang.srt.layers.communicator import (
    LayerCommunicator,
    LayerScatterModes,
    enable_moe_dense_fully_dp,
)
from sglang.srt.layers.dp_attention import (
    get_attention_tp_rank,
    get_attention_tp_size,
    is_dp_attention_enabled,
)
from sglang.srt.layers.layernorm import RMSNorm
from sglang.srt.layers.linear import (
    ColumnParallelLinear,
    MergedColumnParallelLinear,
    ReplicatedLinear,
    RowParallelLinear,
)
from sglang.srt.layers.logits_processor import LogitsProcessor
from sglang.srt.layers.moe import (
    get_deepep_mode,
    get_moe_a2a_backend,
    should_use_flashinfer_cutlass_moe_fp4_allgather,
)
from sglang.srt.layers.moe.ep_moe.layer import DeepEPMoE, get_moe_impl_class
from sglang.srt.layers.moe.fused_moe_triton.layer import FusedMoE
from sglang.srt.layers.moe.topk import TopK
from sglang.srt.layers.quantization import deep_gemm_wrapper
from sglang.srt.layers.quantization.base_config import QuantizationConfig
from sglang.srt.layers.quantization.fp8_kernel import (
    is_fp8_fnuz,
    per_tensor_quant_mla_fp8,
    per_token_group_quant_mla_deep_gemm_masked_fp8,
)
from sglang.srt.layers.quantization.fp8_utils import (
    block_quant_dequant,
    block_quant_to_tensor_quant,
    channel_quant_to_tensor_quant,
    normalize_e4m3fn_to_e4m3fnuz,
    requant_weight_ue8m0_inplace,
)
from sglang.srt.layers.quantization.int8_utils import (
    block_dequant as int8_block_dequant,
)
from sglang.srt.layers.radix_attention import RadixAttention
from sglang.srt.layers.rotary_embedding import get_rope_wrapper
from sglang.srt.layers.utils import PPMissingLayer, get_layer_id
from sglang.srt.layers.vocab_parallel_embedding import (
    ParallelLMHead,
    VocabParallelEmbedding,
)
from sglang.srt.managers.schedule_batch import global_server_args_dict
from sglang.srt.model_executor.forward_batch_info import ForwardBatch, PPProxyTensors
from sglang.srt.model_loader.weight_utils import default_weight_loader
from sglang.srt.two_batch_overlap import (
    MaybeTboDeepEPDispatcher,
    model_forward_maybe_tbo,
)
from sglang.srt.utils import (
    BumpAllocator,
    LazyValue,
    add_prefix,
    bind_or_assign,
    cpu_has_amx_support,
    get_bool_env_var,
    get_device_sm,
    get_int_env_var,
    is_cpu,
    is_cuda,
    is_flashinfer_available,
    is_hip,
    is_non_idle_and_non_empty,
<<<<<<< HEAD
    is_npu,
=======
    is_sm100_supported,
>>>>>>> 6e4e1c8c
    log_info_on_rank0,
    make_layers,
    use_intel_amx_backend,
)

_is_hip = is_hip()
_is_cuda = is_cuda()
_is_npu = is_npu()
_is_fp8_fnuz = is_fp8_fnuz()
_use_aiter = get_bool_env_var("SGLANG_USE_AITER") and _is_hip
_is_cpu_amx_available = cpu_has_amx_support()
_is_cpu = is_cpu()
_device_sm = get_device_sm()

if _is_cuda:
    from sgl_kernel import (
        awq_dequantize,
        bmm_fp8,
        dsv3_fused_a_gemm,
        dsv3_router_gemm,
        merge_state_v2,
    )
elif _is_cpu and _is_cpu_amx_available:
    pass
elif _is_hip:
    from sglang.srt.layers.quantization.awq_triton import (
        awq_dequantize_triton as awq_dequantize,
    )
else:
    from vllm._custom_ops import awq_dequantize

if _is_hip:
    from sglang.srt.layers.attention.triton_ops.rocm_mla_decode_rope import (
        decode_attention_fwd_grouped_rope,
    )

_is_flashinfer_available = is_flashinfer_available()
_is_sm100_supported = is_cuda() and is_sm100_supported()


logger = logging.getLogger(__name__)


class AttnForwardMethod(IntEnum):
    # Use multi-head attention
    MHA = auto()

    # Use absorbed multi-latent attention
    MLA = auto()

    # Use multi-head attention, but with KV cache chunked.
    # This method can avoid OOM when prefix lengths are long.
    MHA_CHUNKED_KV = auto()

    # Use MLA but with fused RoPE
    MLA_FUSED_ROPE = auto()

    # Use MLA with fused RoPE kernel for CPU
    MLA_FUSED_ROPE_CPU = auto()


class DeepseekV2MLP(nn.Module):
    def __init__(
        self,
        hidden_size: int,
        intermediate_size: int,
        hidden_act: str,
        quant_config: Optional[QuantizationConfig] = None,
        reduce_results: bool = True,
        prefix: str = "",
        tp_rank: Optional[int] = None,
        tp_size: Optional[int] = None,
    ) -> None:
        super().__init__()
        self.tp_size = tp_size

        self.gate_up_proj = MergedColumnParallelLinear(
            hidden_size,
            [intermediate_size] * 2,
            bias=False,
            quant_config=quant_config,
            prefix=add_prefix("gate_up_proj", prefix),
            tp_rank=tp_rank,
            tp_size=tp_size,
        )
        self.down_proj = RowParallelLinear(
            intermediate_size,
            hidden_size,
            bias=False,
            quant_config=quant_config,
            reduce_results=reduce_results,
            prefix=add_prefix("down_proj", prefix),
            tp_rank=tp_rank,
            tp_size=tp_size,
        )
        if hidden_act != "silu":
            raise ValueError(
                f"Unsupported activation: {hidden_act}. "
                "Only silu is supported for now."
            )
        self.act_fn = SiluAndMul()

    def forward(
        self,
        x,
        forward_batch=None,
        should_allreduce_fusion: bool = False,
        use_reduce_scatter: bool = False,
    ):
        if (self.tp_size == 1) and x.shape[0] == 0:
            return x

        gate_up, _ = self.gate_up_proj(x)
        x = self.act_fn(gate_up)
        x, _ = self.down_proj(
            x, skip_all_reduce=should_allreduce_fusion or use_reduce_scatter
        )
        return x


class MoEGate(nn.Module):
    def __init__(
        self,
        config,
        prefix: str = "",
        is_nextn: bool = False,
    ):
        super().__init__()
        self.is_nextn = is_nextn
        self.weight = nn.Parameter(
            torch.empty((config.n_routed_experts, config.hidden_size))
        )
        if config.topk_method == "noaux_tc":
            self.e_score_correction_bias = nn.Parameter(
                torch.empty((config.n_routed_experts), dtype=torch.float32)
            )
        else:
            self.e_score_correction_bias = None
        if _is_cpu and _is_cpu_amx_available:
            self.quant_method = PackWeightMethod(weight_names=["weight"])

    def forward(self, hidden_states):
        if use_intel_amx_backend(self):
            return torch.ops.sgl_kernel.weight_packed_linear(
                hidden_states,
                self.weight,
                None,  # bias
                True,  # is_vnni
            )

        # NOTE: For some unknown reason, router_gemm seems degrade accept length.
        if (
            _is_cuda
            and hidden_states.shape[0] <= 16
            and hidden_states.shape[1] == 7168
            and self.weight.shape[0] == 256
            and _device_sm >= 90
        ):
            # router gemm output float32
            logits = dsv3_router_gemm(hidden_states, self.weight)
        else:
            logits = F.linear(hidden_states, self.weight, None)

        return logits


class DeepseekV2MoE(nn.Module):

    def __init__(
        self,
        config: PretrainedConfig,
        layer_id: int,
        quant_config: Optional[QuantizationConfig] = None,
        prefix: str = "",
        alt_stream: Optional[torch.cuda.Stream] = None,
        is_nextn: bool = False,
    ):
        super().__init__()
        self.tp_size = get_tensor_model_parallel_world_size()
        self.routed_scaling_factor = config.routed_scaling_factor
        self.n_shared_experts = config.n_shared_experts
        self.num_fused_shared_experts = (
            0
            if global_server_args_dict["disable_shared_experts_fusion"]
            else config.n_shared_experts
        )
        self.config = config
        self.layer_id = layer_id
        self.alt_stream = alt_stream

        if self.tp_size > config.n_routed_experts:
            raise ValueError(
                f"Tensor parallel size {self.tp_size} is greater than "
                f"the number of experts {config.n_routed_experts}."
            )

        if config.hidden_act != "silu":
            raise ValueError(
                f"Unsupported activation: {config.hidden_act}. "
                "Only silu is supported for now."
            )

        self.gate = MoEGate(
            config=config, prefix=add_prefix("gate", prefix), is_nextn=is_nextn
        )

        self.experts = get_moe_impl_class(quant_config)(
            num_experts=config.n_routed_experts
            + self.num_fused_shared_experts
            + global_server_args_dict["ep_num_redundant_experts"],
            num_fused_shared_experts=self.num_fused_shared_experts,
            top_k=config.num_experts_per_tok + self.num_fused_shared_experts,
            hidden_size=config.hidden_size,
            intermediate_size=config.moe_intermediate_size,
            layer_id=self.layer_id,
            quant_config=quant_config,
            routed_scaling_factor=self.routed_scaling_factor,
            prefix=add_prefix("experts", prefix),
        )

        self.topk = TopK(
            top_k=config.num_experts_per_tok + self.num_fused_shared_experts,
            renormalize=config.norm_topk_prob,
            use_grouped_topk=True,
            num_expert_group=config.n_group,
            num_fused_shared_experts=self.num_fused_shared_experts,
            topk_group=config.topk_group,
            correction_bias=self.gate.e_score_correction_bias,
            routed_scaling_factor=self.routed_scaling_factor,
            apply_routed_scaling_factor_on_output=self.experts.should_fuse_routed_scaling_factor_in_topk(),
            force_topk=quant_config is None,
        )

        self.shared_experts_is_int8 = False
        self.shared_experts_is_fp8 = False
        self.shared_experts_weight_block_size = None
        if config.n_shared_experts is not None and self.num_fused_shared_experts == 0:
            intermediate_size = config.moe_intermediate_size * config.n_shared_experts
            # disable tp for shared experts when enable deepep moe, or with fp4 allgather
            self.shared_experts = DeepseekV2MLP(
                hidden_size=config.hidden_size,
                intermediate_size=intermediate_size,
                hidden_act=config.hidden_act,
                quant_config=quant_config,
                reduce_results=False,
                prefix=add_prefix("shared_experts", prefix),
                **(
                    dict(tp_rank=0, tp_size=1)
                    if get_moe_a2a_backend().is_deepep()
                    or should_use_flashinfer_cutlass_moe_fp4_allgather()
                    else {}
                ),
            )
            is_packed_weight = hasattr(
                self.shared_experts.gate_up_proj.quant_method, "quant_config"
            ) and self.shared_experts.gate_up_proj.quant_method.quant_config.get_name() in {
                "awq",
                "awq_marlin",
                "moe_wna16",
            }
            self.shared_experts_is_int8 = (
                not is_packed_weight
                and self.shared_experts.gate_up_proj.weight.dtype == torch.int8
            )
            self.shared_experts_is_fp8 = (
                not is_packed_weight
                and self.shared_experts.gate_up_proj.weight.dtype == torch.float8_e4m3fn
            )
            if self.shared_experts_is_fp8:
                assert (
                    self.shared_experts.gate_up_proj.quant_method.quant_config.weight_block_size
                    == self.shared_experts.down_proj.quant_method.quant_config.weight_block_size
                )
                self.shared_experts_weight_block_size = (
                    self.shared_experts.gate_up_proj.quant_method.quant_config.weight_block_size
                )

        self.top_k = config.num_experts_per_tok

        if get_moe_a2a_backend().is_deepep():
            # TODO: we will support tp < ep in the future
            self.ep_size = get_moe_expert_parallel_world_size()
            self.num_experts = (
                config.n_routed_experts
                + global_server_args_dict["ep_num_redundant_experts"]
            )
            self.renormalize = config.norm_topk_prob
            self.topk_group = config.topk_group
            self.num_expert_group = config.n_group
            self.correction_bias = (
                self.gate.e_score_correction_bias.data
                if self.gate.e_score_correction_bias is not None
                else None
            )

            self.deepep_dispatcher = MaybeTboDeepEPDispatcher(
                group=parallel_state.get_tp_group().device_group,
                router_topk=self.top_k,
                permute_fusion=True,
                num_experts=self.num_experts,
                num_local_experts=config.n_routed_experts // self.tp_size,
                hidden_size=config.hidden_size,
                params_dtype=config.torch_dtype,
                deepep_mode=get_deepep_mode(),
                async_finish=True,
                return_recv_hook=True,
            )

        self._enable_deepep_moe = get_moe_a2a_backend().is_deepep()

    def get_moe_weights(self):
        return [
            x.data
            for name, x in self.experts.named_parameters()
            if name not in ["correction_bias"]
        ]

    def forward(
        self,
        hidden_states: torch.Tensor,
        forward_batch: Optional[ForwardBatch] = None,
        should_allreduce_fusion: bool = False,
        use_reduce_scatter: bool = False,
    ) -> torch.Tensor:
        if not self._enable_deepep_moe:
            DUAL_STREAM_TOKEN_THRESHOLD = 1024
            if (
                self.alt_stream is not None
                and self.num_fused_shared_experts == 0
                and hidden_states.shape[0] > 0
                and hidden_states.shape[0] <= DUAL_STREAM_TOKEN_THRESHOLD
            ):
                return self.forward_normal_dual_stream(
                    hidden_states,
                    should_allreduce_fusion,
                    use_reduce_scatter,
                )
            else:
                return self.forward_normal(
                    hidden_states,
                    should_allreduce_fusion,
                    use_reduce_scatter,
                )
        else:
            return self.forward_deepep(hidden_states, forward_batch)

    def forward_normal_dual_stream(
        self,
        hidden_states: torch.Tensor,
        should_allreduce_fusion: bool = False,
        use_reduce_scatter: bool = False,
    ) -> torch.Tensor:

        current_stream = torch.cuda.current_stream()
        self.alt_stream.wait_stream(current_stream)
        shared_output = self._forward_shared_experts(hidden_states)

        with torch.cuda.stream(self.alt_stream):
            # router_logits: (num_tokens, n_experts)
            router_logits = self.gate(hidden_states)
            topk_output = self.topk(hidden_states, router_logits)
            final_hidden_states = self.experts(hidden_states, topk_output)
            if not _is_cuda:
                final_hidden_states *= self.routed_scaling_factor

        current_stream.wait_stream(self.alt_stream)
        with use_symmetric_memory(parallel_state.get_tp_group()) as sm:
            final_hidden_states_out = torch.empty_like(final_hidden_states)

        torch.add(final_hidden_states, shared_output, out=final_hidden_states_out)
        final_hidden_states = final_hidden_states_out
        sm.tag(final_hidden_states)
        if (
            self.tp_size > 1
            and not should_allreduce_fusion
            and not use_reduce_scatter
            and not should_use_flashinfer_cutlass_moe_fp4_allgather()
        ):
            final_hidden_states = tensor_model_parallel_all_reduce(final_hidden_states)
        return final_hidden_states

    def forward_normal(
        self,
        hidden_states: torch.Tensor,
        should_allreduce_fusion: bool = False,
        use_reduce_scatter: bool = False,
    ) -> torch.Tensor:
        if hasattr(self, "shared_experts") and use_intel_amx_backend(
            self.shared_experts.gate_up_proj
        ):
            return self.forward_cpu(hidden_states, should_allreduce_fusion)

        if hidden_states.shape[0] > 0:
            shared_output = self._forward_shared_experts(hidden_states)
            # router_logits: (num_tokens, n_experts)
            router_logits = self.gate(hidden_states)
            topk_output = self.topk(hidden_states, router_logits)
        else:
            shared_output = None
            topk_output = self.topk.empty_topk_output(hidden_states.device)

        final_hidden_states = self.experts(hidden_states, topk_output)
        if not _is_cuda and not _use_aiter:
            # fused in biased_grouped_topk so we can skip here
            final_hidden_states *= self.routed_scaling_factor
        if shared_output is not None:
            with use_symmetric_memory(parallel_state.get_tp_group()) as sm:
                final_hidden_states_out = torch.empty_like(final_hidden_states)
            torch.add(final_hidden_states, shared_output, out=final_hidden_states_out)
            final_hidden_states = final_hidden_states_out
            sm.tag(final_hidden_states)
        if (
            self.tp_size > 1
            and not should_allreduce_fusion
            and not use_reduce_scatter
            and not should_use_flashinfer_cutlass_moe_fp4_allgather()
        ):
            final_hidden_states = tensor_model_parallel_all_reduce(final_hidden_states)
        return final_hidden_states

    def forward_cpu(
        self,
        hidden_states: torch.Tensor,
        should_allreduce_fusion: bool = False,
    ) -> torch.Tensor:
        # router_logits: (num_tokens, n_experts)
        router_logits = self.gate(hidden_states)
        topk_output = self.topk(hidden_states, router_logits)
        fused_experts_out = self.experts(
            hidden_states=hidden_states, topk_output=topk_output
        )

        assert use_intel_amx_backend(
            self.shared_experts.gate_up_proj
        ) == use_intel_amx_backend(self.shared_experts.down_proj)
        # [Note] inplace should be False in fused_experts.
        # If inplace is True in fused_experts (self.experts), hidden_states will be changed after fused_experts
        # While hidden_states is still needed in shared_expert.
        final_hidden_states = torch.ops.sgl_kernel.shared_expert_cpu(
            hidden_states,
            self.shared_experts.gate_up_proj.weight,
            self.shared_experts.down_proj.weight,
            fused_experts_out,
            self.routed_scaling_factor,
            True,  # inplace
            self.shared_experts_is_int8,  # use_int8_w8a8
            self.shared_experts_is_fp8,  # use_fp8_w8a16
            (
                self.shared_experts.gate_up_proj.weight_scale
                if self.shared_experts_is_int8
                else (
                    self.shared_experts.gate_up_proj.weight_scale_inv
                    if self.shared_experts_is_fp8
                    else None
                )
            ),  # w1_scale
            (
                self.shared_experts.down_proj.weight_scale
                if self.shared_experts_is_int8
                else (
                    self.shared_experts.down_proj.weight_scale_inv
                    if self.shared_experts_is_fp8
                    else None
                )
            ),  # w2_scale
            (
                self.shared_experts_weight_block_size
                if self.shared_experts_is_fp8
                else None
            ),  # block_size
            None,  # a1_scale
            None,  # a2_scale
            True,  # is_vnni
        )
        if self.tp_size > 1 and not should_allreduce_fusion:
            final_hidden_states = tensor_model_parallel_all_reduce(final_hidden_states)
        return final_hidden_states

    def forward_deepep(
        self, hidden_states: torch.Tensor, forward_batch: ForwardBatch
    ) -> torch.Tensor:
        shared_output = None
        if hidden_states.shape[0] > 0:
            # router_logits: (num_tokens, n_experts)
            router_logits = self.gate(hidden_states)
            shared_output = self._forward_shared_experts(hidden_states)
            topk_weights, topk_idx, _ = self.topk(
                hidden_states,
                router_logits,
                num_token_non_padded=forward_batch.num_token_non_padded,
                expert_location_dispatch_info=ExpertLocationDispatchInfo.init_new(
                    layer_id=self.layer_id,
                ),
            )
        else:
            topk_weights, topk_idx, _ = self.topk.empty_topk_output(
                hidden_states.device
            )

        final_hidden_states = self.experts(
            hidden_states=hidden_states,
            topk_idx=topk_idx,
            topk_weights=topk_weights,
            forward_batch=forward_batch,
        )

        if shared_output is not None:
            x = shared_output
            x.add_(final_hidden_states, alpha=self.routed_scaling_factor)
            final_hidden_states = x
        else:
            final_hidden_states *= self.routed_scaling_factor

        return final_hidden_states

    def _forward_shared_experts(self, hidden_states):
        if self.num_fused_shared_experts == 0:
            return self.shared_experts(hidden_states)
        else:
            return None

    def op_gate(self, state):
        if is_non_idle_and_non_empty(
            state.forward_batch.forward_mode, state.hidden_states_mlp_input
        ):
            # router_logits: (num_tokens, n_experts)
            state.router_logits = self.gate(state.hidden_states_mlp_input)
        else:
            state.router_logits = None

    def op_shared_experts(self, state):
        hidden_states_mlp_input = state.pop("hidden_states_mlp_input")
        if (self.num_fused_shared_experts == 0) and is_non_idle_and_non_empty(
            state.forward_batch.forward_mode, hidden_states_mlp_input
        ):
            state.shared_output = self.shared_experts(hidden_states_mlp_input)
        else:
            state.shared_output = None

    def op_select_experts(self, state):
        router_logits = state.pop("router_logits")
        hidden_states = state.hidden_states_mlp_input

        if router_logits is not None:
            with get_global_expert_distribution_recorder().with_current_layer(
                self.layer_id
            ):
                state.topk_weights_local, state.topk_idx_local, _ = self.topk(
                    hidden_states=hidden_states,
                    router_logits=router_logits,
                    num_token_non_padded=state.forward_batch.num_token_non_padded,
                    expert_location_dispatch_info=ExpertLocationDispatchInfo.init_new(
                        layer_id=self.layer_id,
                    ),
                )
        else:
            state.topk_idx_local = torch.full(
                (0, self.top_k), -1, dtype=torch.int, device=hidden_states.device
            )
            state.topk_weights_local = torch.empty(
                (0, self.top_k), dtype=torch.float32, device=hidden_states.device
            )

    def op_dispatch_a(self, state):
        if self.ep_size > 1:
            self.experts.deepep_dispatcher.dispatch_a(
                hidden_states=state.hidden_states_mlp_input,
                topk_idx=state.pop("topk_idx_local"),
                topk_weights=state.pop("topk_weights_local"),
                forward_batch=state.forward_batch,
                tbo_subbatch_index=state.get("tbo_subbatch_index"),
            )

    def op_dispatch_b(self, state):
        if self.ep_size > 1:
            with get_global_expert_distribution_recorder().with_current_layer(
                self.layer_id
            ):
                state.dispatch_output = self.experts.deepep_dispatcher.dispatch_b(
                    tbo_subbatch_index=state.get("tbo_subbatch_index"),
                )

    def op_experts(self, state):
        state.hidden_states_experts_output = self.experts.moe_impl(
            dispatch_output=state.dispatch_output,
        )

    def op_combine_a(self, state):
        if self.ep_size > 1:
            self.experts.deepep_dispatcher.combine_a(
                hidden_states=state.pop("hidden_states_experts_output"),
                topk_idx=state.dispatch_output.topk_idx,
                topk_weights=state.dispatch_output.topk_weights,
                forward_batch=state.forward_batch,
                tbo_subbatch_index=state.get("tbo_subbatch_index"),
            )
            state.pop("dispatch_output")

    def op_combine_b(self, state):
        if self.ep_size > 1:
            state.hidden_states_after_combine = (
                self.experts.deepep_dispatcher.combine_b(
                    tbo_subbatch_index=state.get("tbo_subbatch_index"),
                )
            )

    def op_output(self, state):
        final_hidden_states = state.pop("hidden_states_after_combine")

        if (shared_output := state.pop("shared_output")) is not None:
            x = shared_output
            x.add_(final_hidden_states, alpha=self.routed_scaling_factor)
            final_hidden_states = x
        else:
            final_hidden_states *= self.routed_scaling_factor

        state.hidden_states_mlp_output = final_hidden_states


def yarn_get_mscale(scale: float = 1, mscale: float = 1) -> float:
    import math

    if scale <= 1:
        return 1.0
    return 0.1 * mscale * math.log(scale) + 1.0


class DeepseekV2AttentionMLA(nn.Module):

    def __init__(
        self,
        config: PretrainedConfig,
        hidden_size: int,
        num_heads: int,
        qk_nope_head_dim: int,
        qk_rope_head_dim: int,
        v_head_dim: int,
        q_lora_rank: int,
        kv_lora_rank: int,
        rope_theta: float = 10000,
        rope_scaling: Optional[Dict[str, Any]] = None,
        max_position_embeddings: int = 8192,
        quant_config: Optional[QuantizationConfig] = None,
        reduce_results: bool = True,
        layer_id: int = None,
        prefix: str = "",
        alt_stream: Optional[torch.cuda.Stream] = None,
    ) -> None:
        super().__init__()
        self.layer_id = layer_id
        self.hidden_size = hidden_size
        self.qk_nope_head_dim = qk_nope_head_dim
        self.qk_rope_head_dim = qk_rope_head_dim
        self.qk_head_dim = qk_nope_head_dim + qk_rope_head_dim
        self.v_head_dim = v_head_dim
        self.q_lora_rank = q_lora_rank
        self.kv_lora_rank = kv_lora_rank
        attn_tp_rank = get_attention_tp_rank()
        attn_tp_size = get_attention_tp_size()

        self.num_heads = num_heads
        assert num_heads % attn_tp_size == 0
        self.num_local_heads = num_heads // attn_tp_size
        self.scaling = self.qk_head_dim**-0.5
        self.rope_theta = rope_theta
        self.max_position_embeddings = max_position_embeddings

        # For tensor parallel attention
        if self.q_lora_rank is not None:
            self.fused_qkv_a_proj_with_mqa = ReplicatedLinear(
                self.hidden_size,
                self.q_lora_rank + self.kv_lora_rank + self.qk_rope_head_dim,
                bias=False,
                quant_config=quant_config,
                prefix=add_prefix("fused_qkv_a_proj_with_mqa", prefix),
            )
            self.q_a_layernorm = RMSNorm(self.q_lora_rank, eps=config.rms_norm_eps)
            self.q_b_proj = ColumnParallelLinear(
                q_lora_rank,
                self.num_heads * self.qk_head_dim,
                bias=False,
                quant_config=quant_config,
                prefix=add_prefix("q_b_proj", prefix),
                tp_rank=attn_tp_rank,
                tp_size=attn_tp_size,
            )
        else:
            self.q_proj = ColumnParallelLinear(
                self.hidden_size,
                self.num_heads * self.qk_head_dim,
                bias=False,
                quant_config=quant_config,
                prefix=add_prefix("q_proj", prefix),
                tp_rank=attn_tp_rank,
                tp_size=attn_tp_size,
            )
            self.kv_a_proj_with_mqa = ReplicatedLinear(
                self.hidden_size,
                self.kv_lora_rank + self.qk_rope_head_dim,
                bias=False,
                quant_config=quant_config,
                prefix=add_prefix("kv_a_proj_with_mqa", prefix),
            )

        self.kv_b_proj = ColumnParallelLinear(
            self.kv_lora_rank,
            self.num_heads * (self.qk_nope_head_dim + self.v_head_dim),
            bias=False,
            quant_config=quant_config,
            prefix=add_prefix("kv_b_proj", prefix),
            tp_rank=attn_tp_rank,
            tp_size=attn_tp_size,
        )
        # O projection.
        self.o_proj = RowParallelLinear(
            self.num_heads * self.v_head_dim,
            self.hidden_size,
            bias=False,
            quant_config=quant_config,
            reduce_results=reduce_results,
            prefix=add_prefix("o_proj", prefix),
            tp_rank=attn_tp_rank,
            tp_size=attn_tp_size,
        )
        self.kv_a_layernorm = RMSNorm(self.kv_lora_rank, eps=config.rms_norm_eps)

        if rope_scaling:
            rope_scaling["rope_type"] = "deepseek_yarn"

        self.rotary_emb = get_rope_wrapper(
            qk_rope_head_dim,
            rotary_dim=qk_rope_head_dim,
            max_position=max_position_embeddings,
            base=rope_theta,
            rope_scaling=rope_scaling,
            is_neox_style=False,
            device=global_server_args_dict["device"],
        )

        if rope_scaling:
            mscale_all_dim = rope_scaling.get("mscale_all_dim", False)
            scaling_factor = rope_scaling["factor"]
            mscale = yarn_get_mscale(scaling_factor, float(mscale_all_dim))
            self.scaling = self.scaling * mscale * mscale
        else:
            self.rotary_emb.forward = self.rotary_emb.forward_native

        self.attn_mqa = RadixAttention(
            self.num_local_heads,
            self.kv_lora_rank + self.qk_rope_head_dim,
            self.scaling,
            num_kv_heads=1,
            layer_id=layer_id,
            v_head_dim=self.kv_lora_rank,
            quant_config=quant_config,
            prefix=add_prefix("attn_mqa", prefix),
        )

        self.attn_mha = RadixAttention(
            self.num_local_heads,
            self.qk_nope_head_dim + self.qk_rope_head_dim,
            self.scaling,
            num_kv_heads=self.num_local_heads,
            layer_id=layer_id,
            v_head_dim=self.v_head_dim,
            quant_config=quant_config,
            prefix=add_prefix("attn_mha", prefix),
        )

        self.alt_stream = alt_stream
        self.attn_mha.kv_b_proj = None

        self.w_kc = None
        self.w_vc = None
        self.w_scale = 1.0

        self.w_scale_k = None
        self.w_scale_v = None
        self.use_deep_gemm_bmm = False

        self.flashinfer_mla_disable_ragged = global_server_args_dict[
            "flashinfer_mla_disable_ragged"
        ]
        self.disable_chunked_prefix_cache = global_server_args_dict[
            "disable_chunked_prefix_cache"
        ]

        self.current_attention_backend = (
            None  # Attention backend used by current forward batch
        )
        self.rocm_fused_decode_mla = get_bool_env_var(
            "SGLANG_ROCM_FUSED_DECODE_MLA", "false"
        )

        # TODO: Design a finer way to determine the threshold
        self.chunked_prefix_cache_threshold = get_int_env_var(
            "SGL_CHUNKED_PREFIX_CACHE_THRESHOLD", 8192
        )

        # If we have self.fused_qkv_a_proj_with_mqa and we're running on CPU, we will choose the torch.ops.sgl_kernel.qkv_proj_with_rope_fused_weight kernel
        # which requires self.w_kc and self.w_vc to be packed.
        # If not, we will use torch.bmm and weight shouldn't be packed in this case
        has_fused_proj = hasattr(self, "fused_qkv_a_proj_with_mqa")
        if has_fused_proj and _is_cpu and _is_cpu_amx_available:
            self.quant_method = PackWeightMethod(
                weight_names=["w_kc", "w_vc"], transpose_dims=[[1, 2], [1, 2]]
            )

        is_packed_weight = (
            has_fused_proj
            and hasattr(self.fused_qkv_a_proj_with_mqa.quant_method, "quant_config")
            and self.fused_qkv_a_proj_with_mqa.quant_method.quant_config.get_name()
            in {"awq", "awq_marlin", "moe_wna16"}
        )
        self.use_min_latency_fused_a_gemm = (
            has_fused_proj
            and not is_packed_weight
            and self.fused_qkv_a_proj_with_mqa.weight.dtype == torch.bfloat16
            and self.fused_qkv_a_proj_with_mqa.weight.shape[0] == 2112
            and self.fused_qkv_a_proj_with_mqa.weight.shape[1] == 7168
            and _is_cuda
            and _device_sm >= 90
        )

        self.qkv_proj_with_rope_is_int8 = (
            has_fused_proj
            and not is_packed_weight
            and self.fused_qkv_a_proj_with_mqa.weight.dtype == torch.int8
        )
        self.qkv_proj_with_rope_is_fp8 = (
            has_fused_proj
            and not is_packed_weight
            and self.fused_qkv_a_proj_with_mqa.weight.dtype == torch.float8_e4m3fn
        )

        self.weight_block_size = None
        if self.qkv_proj_with_rope_is_fp8 and _is_cpu and _is_cpu_amx_available:
            assert getattr(
                self.fused_qkv_a_proj_with_mqa.quant_method, "block_quant", False
            ) == getattr(self.q_b_proj.quant_method, "block_quant", False)
            use_block_quant = getattr(
                self.fused_qkv_a_proj_with_mqa.quant_method, "block_quant", False
            )

            if use_block_quant:
                assert (
                    self.fused_qkv_a_proj_with_mqa.quant_method.quant_config.weight_block_size
                    == self.q_b_proj.quant_method.quant_config.weight_block_size
                )
                self.weight_block_size = (
                    self.fused_qkv_a_proj_with_mqa.quant_method.quant_config.weight_block_size
                )

    def dispatch_attn_forward_method(
        self, forward_batch: ForwardBatch
    ) -> AttnForwardMethod:
        def _dispatch_mla_subtype():
            if _is_hip:
                if (
                    self.rocm_fused_decode_mla
                    and forward_batch.forward_mode.is_decode()
                ):
                    return AttnForwardMethod.MLA_FUSED_ROPE
                else:
                    return AttnForwardMethod.MLA
            else:
                if hasattr(self, "fused_qkv_a_proj_with_mqa") and use_intel_amx_backend(
                    self
                ):
                    return AttnForwardMethod.MLA_FUSED_ROPE_CPU
                else:
                    return AttnForwardMethod.MLA

        # Determine attention backend used by current forward batch
        if forward_batch.forward_mode.is_decode_or_idle():
            attention_backend = global_server_args_dict["decode_attention_backend"]
        else:
            attention_backend = global_server_args_dict["prefill_attention_backend"]
        self.current_attention_backend = attention_backend

        if attention_backend == "ascend":
            if (
                forward_batch.forward_mode.is_extend()
                and not forward_batch.forward_mode.is_target_verify()
                and not forward_batch.forward_mode.is_draft_extend()
            ):
                return AttnForwardMethod.MHA
            else:
                return AttnForwardMethod.MLA
        elif (
            attention_backend == "flashinfer"
            or attention_backend == "fa3"
            or attention_backend == "flashmla"
            or attention_backend == "trtllm_mla"
            or attention_backend == "cutlass_mla"
        ):
            # Use MHA with chunked KV cache when prefilling on long sequences.
            sum_extend_prefix_lens = (
                sum(forward_batch.extend_prefix_lens_cpu)
                if forward_batch.extend_prefix_lens_cpu is not None
                else 0
            )
            # Flashinfer MLA: Do not absorb when enabling ragged prefill
            disable_ragged = (
                attention_backend == "flashinfer" or attention_backend == "flashmla"
            ) and self.flashinfer_mla_disable_ragged
            if (
                not disable_ragged
                and forward_batch.forward_mode.is_extend()
                and not forward_batch.forward_mode.is_target_verify()
                and not forward_batch.forward_mode.is_draft_extend()
                and (
                    (
                        sum_extend_prefix_lens >= self.chunked_prefix_cache_threshold
                        and not self.disable_chunked_prefix_cache
                    )
                    or sum_extend_prefix_lens == 0
                )
            ):
                return AttnForwardMethod.MHA_CHUNKED_KV
            else:
                return _dispatch_mla_subtype()
        elif attention_backend == "aiter":
            if (
                forward_batch.forward_mode.is_extend()
                and not forward_batch.forward_mode.is_target_verify()
                and not forward_batch.forward_mode.is_draft_extend()
            ):
                return AttnForwardMethod.MHA
            else:
                return AttnForwardMethod.MLA
        else:
            # Triton: Use normal computation for prefill and use weight absorption for extend/decode
            if (
                forward_batch.forward_mode.is_extend()
                and not forward_batch.forward_mode.is_target_verify()
                and not forward_batch.forward_mode.is_draft_extend()
                and sum(forward_batch.extend_prefix_lens_cpu) == 0
            ):
                return AttnForwardMethod.MHA
            else:
                return _dispatch_mla_subtype()

    def op_prepare(self, state):
        state.attn_intermediate_state = self.forward_prepare(
            positions=state.positions,
            hidden_states=state.pop("hidden_states_after_comm_pre_attn"),
            forward_batch=state.forward_batch,
            zero_allocator=state.zero_allocator,
        )

    def op_core(self, state):
        state.hidden_states_after_attn = self.forward_core(
            state.pop("attn_intermediate_state")
        )

    def forward(
        self,
        positions: torch.Tensor,
        hidden_states: torch.Tensor,
        forward_batch: ForwardBatch,
        zero_allocator: BumpAllocator,
    ):
        s = self.forward_prepare(
            positions=positions,
            hidden_states=hidden_states,
            forward_batch=forward_batch,
            zero_allocator=zero_allocator,
        )
        return self.forward_core(s)

    def forward_prepare(
        self,
        positions: torch.Tensor,
        hidden_states: torch.Tensor,
        forward_batch: ForwardBatch,
        zero_allocator: BumpAllocator,
    ):
        if self.attn_mha.kv_b_proj is None:
            self.attn_mha.kv_b_proj = self.kv_b_proj

        if hidden_states.shape[0] == 0:
            assert (
                not self.o_proj.reduce_results
            ), "short-circuiting allreduce will lead to hangs"
            return hidden_states, None, forward_batch, None

        attn_forward_method = self.dispatch_attn_forward_method(forward_batch)

        if attn_forward_method == AttnForwardMethod.MHA:
            inner_state = self.forward_normal_prepare(
                positions, hidden_states, forward_batch, zero_allocator
            )
        elif attn_forward_method == AttnForwardMethod.MHA_CHUNKED_KV:
            inner_state = self.forward_normal_chunked_kv_prepare(
                positions, hidden_states, forward_batch, zero_allocator
            )
        elif attn_forward_method == AttnForwardMethod.MLA:
            inner_state = self.forward_absorb_prepare(
                positions, hidden_states, forward_batch, zero_allocator
            )
        elif attn_forward_method == AttnForwardMethod.MLA_FUSED_ROPE:
            inner_state = self.forward_absorb_fused_mla_rope_prepare(
                positions, hidden_states, forward_batch, zero_allocator
            )
        elif attn_forward_method == AttnForwardMethod.MLA_FUSED_ROPE_CPU:
            inner_state = self.forward_absorb_fused_mla_rope_cpu_prepare(
                positions, hidden_states, forward_batch, zero_allocator
            )
        else:
            raise NotImplementedError
        return None, attn_forward_method, forward_batch, inner_state

    def forward_core(self, intermediate_state):
        hidden_states, attn_forward_method, forward_batch, inner_state = (
            intermediate_state
        )
        if inner_state is None:
            return hidden_states

        if attn_forward_method == AttnForwardMethod.MHA:
            return self.forward_normal_core(*inner_state)
        elif attn_forward_method == AttnForwardMethod.MHA_CHUNKED_KV:
            return self.forward_normal_chunked_kv_core(*inner_state)
        elif attn_forward_method == AttnForwardMethod.MLA:
            return self.forward_absorb_core(*inner_state)
        elif attn_forward_method == AttnForwardMethod.MLA_FUSED_ROPE:
            return self.forward_absorb_fused_mla_rope_core(*inner_state)
        elif attn_forward_method == AttnForwardMethod.MLA_FUSED_ROPE_CPU:
            return self.forward_absorb_fused_mla_rope_cpu_core(*inner_state)
        else:
            raise NotImplementedError

    def forward_normal_prepare(
        self,
        positions: torch.Tensor,
        hidden_states: torch.Tensor,
        forward_batch: ForwardBatch,
        zero_allocator: BumpAllocator,
    ):
        if self.q_lora_rank is not None:
            q, latent_cache = self.fused_qkv_a_proj_with_mqa(hidden_states)[0].split(
                [self.q_lora_rank, self.kv_lora_rank + self.qk_rope_head_dim], dim=-1
            )
            q = self.q_a_layernorm(q)
            q = self.q_b_proj(q)[0].view(-1, self.num_local_heads, self.qk_head_dim)
        else:
            q = self.q_proj(hidden_states)[0].view(
                -1, self.num_local_heads, self.qk_head_dim
            )
            latent_cache = self.kv_a_proj_with_mqa(hidden_states)[0]

        _, q_pe = q.split([self.qk_nope_head_dim, self.qk_rope_head_dim], dim=-1)
        kv_a, _ = latent_cache.split([self.kv_lora_rank, self.qk_rope_head_dim], dim=-1)
        latent_cache = latent_cache.unsqueeze(1)
        kv_a = self.kv_a_layernorm(kv_a)
        kv = self.kv_b_proj(kv_a)[0]
        kv = kv.view(-1, self.num_local_heads, self.qk_nope_head_dim + self.v_head_dim)
        k_nope = kv[..., : self.qk_nope_head_dim]
        v = kv[..., self.qk_nope_head_dim :]
        k_pe = latent_cache[:, :, self.kv_lora_rank :]
        q_pe, k_pe = self.rotary_emb(positions, q_pe, k_pe)
        q[..., self.qk_nope_head_dim :] = q_pe
        k = torch.empty_like(q)
        k[..., : self.qk_nope_head_dim] = k_nope
        k[..., self.qk_nope_head_dim :] = k_pe

        if not _is_npu:
            latent_cache[:, :, : self.kv_lora_rank] = kv_a.unsqueeze(1)
            latent_cache[:, :, self.kv_lora_rank :] = k_pe

            # Save latent cache
            forward_batch.token_to_kv_pool.set_kv_buffer(
                self.attn_mha, forward_batch.out_cache_loc, latent_cache, None
            )
        else:
            # To reduce a time-costing split operation
            forward_batch.token_to_kv_pool.set_kv_buffer(
                self.attn_mha, forward_batch.out_cache_loc, kv_a.unsqueeze(1), k_pe
            )

        return q, k, v, forward_batch

    def forward_normal_core(self, q, k, v, forward_batch):
        attn_output = self.attn_mha(q, k, v, forward_batch, save_kv_cache=False)
        attn_output = attn_output.reshape(-1, self.num_local_heads * self.v_head_dim)
        output, _ = self.o_proj(attn_output)
        return output

    def _fuse_rope_for_trtllm_mla(self, forward_batch: ForwardBatch) -> bool:
        """
        Check if we should skip rope and do fused rope+quantize for TRTLLM MLA decode in fp8_e4m3 path.
        """
        return (
            self.current_attention_backend == "trtllm_mla"
            and forward_batch.forward_mode.is_decode_or_idle()
            and forward_batch.attn_backend.data_type == torch.float8_e4m3fn
        )

    def forward_absorb_prepare(
        self,
        positions: torch.Tensor,
        hidden_states: torch.Tensor,
        forward_batch: ForwardBatch,
        zero_allocator: BumpAllocator,
    ):
        from sglang.srt.model_executor.cuda_graph_runner import get_is_capture_mode

        if self.q_lora_rank is not None:
            if hidden_states.shape[0] <= 16 and self.use_min_latency_fused_a_gemm:
                fused_qkv_a_proj_out = dsv3_fused_a_gemm(
                    hidden_states, self.fused_qkv_a_proj_with_mqa.weight.T
                )
            else:
                fused_qkv_a_proj_out = self.fused_qkv_a_proj_with_mqa(hidden_states)[0]
            q, latent_cache = fused_qkv_a_proj_out.split(
                [self.q_lora_rank, self.kv_lora_rank + self.qk_rope_head_dim], dim=-1
            )
            k_nope = latent_cache[..., : self.kv_lora_rank]

            # overlap qk norm
            if self.alt_stream is not None and get_is_capture_mode():
                current_stream = torch.cuda.current_stream()
                self.alt_stream.wait_stream(current_stream)
                q = self.q_a_layernorm(q)
                with torch.cuda.stream(self.alt_stream):
                    k_nope = self.kv_a_layernorm(k_nope)
                current_stream.wait_stream(self.alt_stream)
            else:
                q = self.q_a_layernorm(q)
                k_nope = self.kv_a_layernorm(k_nope)

            k_nope = k_nope.unsqueeze(1)
            q = self.q_b_proj(q)[0].view(-1, self.num_local_heads, self.qk_head_dim)
        else:
            q = self.q_proj(hidden_states)[0].view(
                -1, self.num_local_heads, self.qk_head_dim
            )
            latent_cache = self.kv_a_proj_with_mqa(hidden_states)[0]
            k_nope = latent_cache[..., : self.kv_lora_rank]
            k_nope = self.kv_a_layernorm(k_nope).unsqueeze(1)

        q_nope, q_pe = q.split([self.qk_nope_head_dim, self.qk_rope_head_dim], dim=-1)
        k_pe = latent_cache[..., self.kv_lora_rank :].unsqueeze(1)

        if self.use_deep_gemm_bmm:
            q_nope_val, q_nope_scale, masked_m, expected_m, aligned_m = (
                per_token_group_quant_mla_deep_gemm_masked_fp8(q_nope.transpose(0, 1))
            )
            q_nope_out = q_nope.new_empty(
                (self.num_local_heads, aligned_m, self.kv_lora_rank)
            )
            deep_gemm_wrapper.grouped_gemm_nt_f8f8bf16_masked(
                (q_nope_val, q_nope_scale),
                (self.w_kc, self.w_scale_k),
                q_nope_out,
                masked_m,
                expected_m,
            )
            q_nope_out = q_nope_out[:, :expected_m, :]
        elif _is_hip:
            # TODO(haishaw): add bmm_fp8 to ROCm
            q_nope_out = torch.bmm(
                q_nope.to(torch.bfloat16).transpose(0, 1),
                self.w_kc.to(torch.bfloat16) * self.w_scale,
            )
        elif self.w_kc.dtype == torch.float8_e4m3fn:
            q_nope_val, q_nope_scale = per_tensor_quant_mla_fp8(
                q_nope.transpose(0, 1),
                zero_allocator.allocate(1),
            )
            q_nope_out = bmm_fp8(
                q_nope_val, self.w_kc, q_nope_scale, self.w_scale, torch.bfloat16
            )
        else:
            q_nope_out = torch.bmm(q_nope.transpose(0, 1), self.w_kc)

        q_nope_out = q_nope_out.transpose(0, 1)

        if not self._fuse_rope_for_trtllm_mla(forward_batch):
            q_pe, k_pe = self.rotary_emb(positions, q_pe, k_pe)

        return q_pe, k_pe, q_nope_out, k_nope, forward_batch, zero_allocator

    def forward_absorb_core(
        self, q_pe, k_pe, q_nope_out, k_nope, forward_batch, zero_allocator
    ):
        if (
            self.current_attention_backend == "fa3"
            or self.current_attention_backend == "flashinfer"
            or self.current_attention_backend == "cutlass_mla"
            or self.current_attention_backend == "trtllm_mla"
            or self.current_attention_backend == "ascend"
        ):
            extra_args = {}
            if self._fuse_rope_for_trtllm_mla(forward_batch):
                extra_args = {
                    "cos_sin_cache": self.rotary_emb.cos_sin_cache,
                    "is_neox": self.rotary_emb.is_neox_style,
                }
            attn_output = self.attn_mqa(
                q_nope_out,
                k_nope,
                k_nope,
                forward_batch,
                q_rope=q_pe,
                k_rope=k_pe,
                **extra_args,
            )
        else:
            q = torch.cat([q_nope_out, q_pe], dim=-1)
            k = torch.cat([k_nope, k_pe], dim=-1)
            attn_output = self.attn_mqa(q, k, k_nope, forward_batch)
        attn_output = attn_output.view(-1, self.num_local_heads, self.kv_lora_rank)

        if self.use_deep_gemm_bmm:
            attn_output_val, attn_output_scale, masked_m, expected_m, aligned_m = (
                per_token_group_quant_mla_deep_gemm_masked_fp8(
                    attn_output.transpose(0, 1)
                )
            )
            attn_bmm_output = attn_output.new_empty(
                (self.num_local_heads, aligned_m, self.v_head_dim)
            )
            deep_gemm_wrapper.grouped_gemm_nt_f8f8bf16_masked(
                (attn_output_val, attn_output_scale),
                (self.w_vc, self.w_scale_v),
                attn_bmm_output,
                masked_m,
                expected_m,
            )
            attn_bmm_output = (
                attn_bmm_output[:, :expected_m, :].transpose(0, 1).flatten(1, 2)
            )
        elif _is_hip:
            # TODO(haishaw): add bmm_fp8 to ROCm
            attn_bmm_output = torch.bmm(
                attn_output.to(torch.bfloat16).transpose(0, 1),
                self.w_vc.to(torch.bfloat16) * self.w_scale,
            )
            attn_bmm_output = attn_bmm_output.transpose(0, 1).flatten(1, 2)
        elif self.w_vc.dtype == torch.float8_e4m3fn:
            attn_output_val, attn_output_scale = per_tensor_quant_mla_fp8(
                attn_output.transpose(0, 1),
                zero_allocator.allocate(1),
            )
            attn_bmm_output = bmm_fp8(
                attn_output_val,
                self.w_vc,
                attn_output_scale,
                self.w_scale,
                torch.bfloat16,
            )
            attn_bmm_output = attn_bmm_output.transpose(0, 1).flatten(1, 2)
        else:
            attn_bmm_output = torch.empty(
                (attn_output.shape[0], self.num_local_heads * self.v_head_dim),
                dtype=attn_output.dtype,
                device=attn_output.device,
            )
            torch.bmm(
                attn_output.transpose(0, 1),
                self.w_vc,
                out=attn_bmm_output.view(
                    -1, self.num_local_heads, self.v_head_dim
                ).transpose(0, 1),
            )
        output, _ = self.o_proj(attn_bmm_output)

        return output

    def forward_absorb_fused_mla_rope_prepare(
        self,
        positions: torch.Tensor,
        hidden_states: torch.Tensor,
        forward_batch: ForwardBatch,
        zero_allocator: BumpAllocator,
    ):
        enable_rope_fusion = (
            os.getenv("SGLANG_FUSED_MLA_ENABLE_ROPE_FUSION", "1") == "1"
        )
        q_len = hidden_states.shape[0]
        q_input = hidden_states.new_empty(
            q_len, self.num_local_heads, self.kv_lora_rank + self.qk_rope_head_dim
        )
        if self.q_lora_rank is not None:
            q, latent_cache = self.fused_qkv_a_proj_with_mqa(hidden_states)[0].split(
                [self.q_lora_rank, self.kv_lora_rank + self.qk_rope_head_dim], dim=-1
            )
            q = self.q_a_layernorm(q)
            q = self.q_b_proj(q)[0].view(-1, self.num_local_heads, self.qk_head_dim)
        else:
            q = self.q_proj(hidden_states)[0].view(
                -1, self.num_local_heads, self.qk_head_dim
            )
            latent_cache = self.kv_a_proj_with_mqa(hidden_states)[0]
        q_nope, q_pe = q.split([self.qk_nope_head_dim, self.qk_rope_head_dim], dim=-1)

        if _is_hip:
            # TODO(haishaw): add bmm_fp8 to ROCm
            q_nope_out = torch.bmm(
                q_nope.to(torch.bfloat16).transpose(0, 1),
                self.w_kc.to(torch.bfloat16) * self.w_scale,
            )
        elif self.w_kc.dtype == torch.float8_e4m3fn:
            q_nope_val, q_nope_scale = per_tensor_quant_mla_fp8(
                q_nope.transpose(0, 1),
                zero_allocator.allocate(1),
                dtype=torch.float8_e4m3fn,
            )
            q_nope_out = bmm_fp8(
                q_nope_val, self.w_kc, q_nope_scale, self.w_scale, torch.bfloat16
            )
        else:
            q_nope_out = torch.bmm(q_nope.transpose(0, 1), self.w_kc)
        q_input[..., : self.kv_lora_rank] = q_nope_out.transpose(0, 1)
        v_input = latent_cache[..., : self.kv_lora_rank]
        v_input = self.kv_a_layernorm(v_input.contiguous()).unsqueeze(1)
        k_input = latent_cache.unsqueeze(1)
        k_input[..., : self.kv_lora_rank] = v_input

        if not enable_rope_fusion:
            k_pe = k_input[..., self.kv_lora_rank :]
            q_pe, k_pe = self.rotary_emb(positions, q_pe, k_pe)
            q_input[..., self.kv_lora_rank :] = q_pe
            k_input[..., self.kv_lora_rank :] = k_pe
            k_pe_output = None
        else:
            k_pe_output = torch.empty_like(k_input[..., self.kv_lora_rank :])

        q_input[..., self.kv_lora_rank :] = q_pe

        # attn_output = self.attn_mqa(q_input, k_input, v_input, forward_batch)
        # Use Fused ROPE with use_rope=OFF.
        attn_output = torch.empty(
            (q_len, self.num_local_heads, self.kv_lora_rank),
            dtype=q.dtype,
            device=q.device,
        )
        attn_logits, _, kv_indptr, kv_indices, _, _, _ = (
            forward_batch.attn_backend.forward_metadata
        )
        cos_sin_cache = self.rotary_emb.cos_sin_cache
        num_kv_split = forward_batch.attn_backend.num_kv_splits
        sm_scale = self.attn_mqa.scaling
        if attn_logits is None:
            attn_logits = torch.empty(
                (
                    forward_batch.batch_size,
                    self.num_local_heads,
                    num_kv_split,
                    self.kv_lora_rank + 1,
                ),
                dtype=torch.float32,
                device=q.device,
            )

        # save current latent cache.
        forward_batch.token_to_kv_pool.set_kv_buffer(
            self.attn_mqa, forward_batch.out_cache_loc, k_input, None
        )
        key_cache_buf = forward_batch.token_to_kv_pool.get_key_buffer(
            self.attn_mqa.layer_id
        )
        val_cache_buf = key_cache_buf[..., : self.kv_lora_rank]

        return (
            q_input,
            key_cache_buf,
            val_cache_buf,
            attn_output,
            kv_indptr,
            kv_indices,
            k_pe_output,
            cos_sin_cache,
            positions,
            attn_logits,
            num_kv_split,
            sm_scale,
            enable_rope_fusion,
            k_input,
            forward_batch,
            zero_allocator,
        )

    def forward_absorb_fused_mla_rope_cpu_prepare(
        self,
        positions: torch.Tensor,
        hidden_states: torch.Tensor,
        forward_batch: ForwardBatch,
        zero_allocator: BumpAllocator,
    ):
        assert self.q_lora_rank is not None and use_intel_amx_backend(
            self
        ), "forward_absorb_fused_mla_rope_cpu_prepare requires q_lora_rank is not None and use_intel_amx_backend"

        q_input, k_input, v_input = (
            torch.ops.sgl_kernel.qkv_proj_with_rope_fused_weight(
                hidden_states,
                self.fused_qkv_a_proj_with_mqa.weight,
                self.q_b_proj.weight,
                self.w_kc,
                self.q_a_layernorm.weight,
                self.kv_a_layernorm.weight,
                positions,
                self.rotary_emb.cos_sin_cache,
                self.kv_a_layernorm.variance_epsilon,
                self.qkv_proj_with_rope_is_int8,
                self.qkv_proj_with_rope_is_fp8,
                (
                    self.fused_qkv_a_proj_with_mqa.weight_scale
                    if self.qkv_proj_with_rope_is_int8
                    else (
                        self.fused_qkv_a_proj_with_mqa.weight_scale_inv
                        if self.qkv_proj_with_rope_is_fp8
                        else None
                    )
                ),
                (
                    self.q_b_proj.weight_scale
                    if self.qkv_proj_with_rope_is_int8
                    else (
                        self.q_b_proj.weight_scale_inv
                        if self.qkv_proj_with_rope_is_fp8
                        else None
                    )
                ),
                True,  # is_vnni
                self.weight_block_size,
                self.q_lora_rank,
                self.kv_lora_rank,
                self.qk_rope_head_dim,
            )
        )
        return (q_input, k_input, v_input, forward_batch, zero_allocator)

    def forward_absorb_fused_mla_rope_core(
        self,
        q_input,
        key_cache_buf,
        val_cache_buf,
        attn_output,
        kv_indptr,
        kv_indices,
        k_pe_output,
        cos_sin_cache,
        positions,
        attn_logits,
        num_kv_split,
        sm_scale,
        enable_rope_fusion,
        k_input,
        forward_batch,
        zero_allocator,
    ):
        decode_attention_fwd_grouped_rope(
            q_input,
            key_cache_buf,
            val_cache_buf,
            attn_output,
            kv_indptr,
            kv_indices,
            k_pe_output,
            self.kv_lora_rank,
            self.rotary_emb.rotary_dim,
            cos_sin_cache,
            positions,
            attn_logits,
            num_kv_split,
            sm_scale,
            logit_cap=self.attn_mqa.logit_cap,
            use_rope=enable_rope_fusion,
            is_neox_style=self.rotary_emb.is_neox_style,
        )

        if enable_rope_fusion:
            k_input[..., self.kv_lora_rank :] = k_pe_output
            forward_batch.token_to_kv_pool.set_kv_buffer(
                self.attn_mqa, forward_batch.out_cache_loc, k_input, None
            )

        attn_output = attn_output.view(-1, self.num_local_heads, self.kv_lora_rank)

        if _is_hip:
            # TODO(haishaw): add bmm_fp8 to ROCm
            attn_bmm_output = torch.bmm(
                attn_output.to(torch.bfloat16).transpose(0, 1),
                self.w_vc.to(torch.bfloat16) * self.w_scale,
            )
        elif self.w_vc.dtype == torch.float8_e4m3fn:
            attn_output_val, attn_output_scale = per_tensor_quant_mla_fp8(
                attn_output.transpose(0, 1),
                zero_allocator.allocate(1),
                dtype=torch.float8_e4m3fn,
            )
            attn_bmm_output = bmm_fp8(
                attn_output_val,
                self.w_vc,
                attn_output_scale,
                self.w_scale,
                torch.bfloat16,
            )
        else:
            attn_bmm_output = torch.bmm(attn_output.transpose(0, 1), self.w_vc)
        attn_output = attn_bmm_output.transpose(0, 1).flatten(1, 2)
        output, _ = self.o_proj(attn_output)

        return output

    def forward_absorb_fused_mla_rope_cpu_core(
        self, q_input, k_input, v_input, forward_batch, zero_allocator
    ):
        assert self.q_lora_rank is not None and use_intel_amx_backend(
            self
        ), "forward_absorb_fused_mla_rope_cpu_core requires q_lora_rank is not None and use_intel_amx_backend"

        attn_output = self.attn_mqa(q_input, k_input, v_input, forward_batch)
        attn_output = attn_output.view(-1, self.num_local_heads, self.kv_lora_rank)

        # [Note] Align shapes of bmm inputs.
        # Shapes of inputs:
        #   q_nope: [M, B, K]
        #   original self.w_kc: [B, K, N]
        #   current self.w_kc (which has been converted in PackWeightMethod): [B, N, K]

        # Shapes of inputs to sgl_kernel.cpu.bmm:
        #   out: [B, M, N]
        #   mat1: [B, M, K]
        #   mat2: [B, N, K]
        B = self.w_vc.size(0)
        N = self.w_vc.size(1)
        M = attn_output.size(0)
        output = torch.empty([M, int(B * N)], dtype=attn_output.dtype)
        attn_bmm_output = output.view([M, B, N]).transpose_(0, 1)
        torch.ops.sgl_kernel.bmm_cpu(
            attn_bmm_output,
            attn_output.transpose(0, 1),
            self.w_vc,
            True,  # is_vnni
            None,  # scale
        )
        attn_output = output
        output, _ = self.o_proj(attn_output)

        return output

    def _chunked_prefix_attn_mha(
        self,
        q: torch.Tensor,
        accum_output: torch.Tensor,
        accum_lse: torch.Tensor,
        forward_batch: ForwardBatch,
    ) -> torch.Tensor:

        assert forward_batch.num_prefix_chunks is not None
        for i in range(forward_batch.num_prefix_chunks):
            forward_batch.set_prefix_chunk_idx(i)

            # Fetch latent cache from memory pool with precomputed chunked kv indices
            latent_cache_buf = forward_batch.token_to_kv_pool.get_key_buffer(
                self.attn_mha.layer_id
            )
            latent_cache = latent_cache_buf[
                forward_batch.prefix_chunk_kv_indices[i]
            ].contiguous()

            kv_a_normed, k_pe = latent_cache.split(
                [self.kv_lora_rank, self.qk_rope_head_dim], dim=-1
            )
            kv_a_normed = kv_a_normed.squeeze(1).contiguous()
            kv = self.kv_b_proj(kv_a_normed)[0]
            kv = kv.view(
                -1, self.num_local_heads, self.qk_nope_head_dim + self.v_head_dim
            )
            v = kv[..., self.qk_nope_head_dim :]
            k_nope = kv[..., : self.qk_nope_head_dim]

            k = torch.empty(
                (
                    k_nope.shape[0],
                    self.num_local_heads,
                    self.qk_nope_head_dim + self.qk_rope_head_dim,
                ),
                dtype=v.dtype,
                device=v.device,
            )
            k[..., : self.qk_nope_head_dim] = k_nope
            k[..., self.qk_nope_head_dim :] = k_pe

            output, lse = self.attn_mha(q, k, v, forward_batch, save_kv_cache=False)
            tmp_output = torch.empty_like(accum_output)
            tmp_lse = torch.empty_like(accum_lse)
            merge_state_v2(output, lse, accum_output, accum_lse, tmp_output, tmp_lse)
            accum_output, accum_lse = tmp_output, tmp_lse

        return accum_output

    def forward_normal_chunked_kv_prepare(
        self,
        positions: torch.Tensor,
        hidden_states: torch.Tensor,
        forward_batch: ForwardBatch,
        zero_allocator: BumpAllocator,
    ):
        # In normal mha, the k and v tensors will become overly large when the prefix length is long.
        # To avoid this, we split the kv cache into chunks and process them one after another.
        # Since mha is compute friendly, the for loop induced here will not introduce significant overhead.
        # The top comments in https://github.com/vllm-project/vllm/blob/main/vllm/v1/attention/backends/mla/common.py
        # will be helpful for understanding the purpose of this function.

        # First do normal mha forward to get output for extended part
        return self.forward_normal_prepare(
            positions, hidden_states, forward_batch, zero_allocator
        )

    def forward_normal_chunked_kv_core(self, q, k, v, forward_batch):
        has_extend_prefix = any(forward_batch.extend_prefix_lens_cpu)
        # Only initialize the info once
        if has_extend_prefix and forward_batch.num_prefix_chunks is None:
            forward_batch.prepare_chunked_prefix_cache_info(q.device)
            if hasattr(forward_batch.attn_backend, "init_mha_chunk_metadata"):
                forward_batch.attn_backend.init_mha_chunk_metadata(forward_batch)

        forward_batch.mha_return_lse = has_extend_prefix
        # Do mha for extended part without prefix
        forward_batch.set_attn_attend_prefix_cache(False)
        attn_output = self.attn_mha(q, k, v, forward_batch, save_kv_cache=False)

        # Do mha attention with chunked prefix cache if there are any sequence with prefix
        if has_extend_prefix:
            attn_output, lse = attn_output
            forward_batch.set_attn_attend_prefix_cache(True)
            attn_output = self._chunked_prefix_attn_mha(
                q=q,
                accum_output=attn_output,
                accum_lse=lse,
                forward_batch=forward_batch,
            )

        attn_output = attn_output.reshape(-1, self.num_local_heads * self.v_head_dim)
        output, _ = self.o_proj(attn_output)
        return output


class DeepseekV2DecoderLayer(nn.Module):

    def __init__(
        self,
        config: PretrainedConfig,
        layer_id: int,
        quant_config: Optional[QuantizationConfig] = None,
        is_nextn: bool = False,
        prefix: str = "",
        alt_stream: Optional[torch.cuda.Stream] = None,
    ) -> None:
        super().__init__()
        self.hidden_size = config.hidden_size
        self.config = config
        rope_theta = getattr(config, "rope_theta", 10000)
        rope_scaling = getattr(config, "rope_scaling", None)
        max_position_embeddings = getattr(config, "max_position_embeddings", 8192)
        self.speculative_algorithm = global_server_args_dict["speculative_algorithm"]
        self.layer_id = layer_id
        self.is_nextn = is_nextn
        self.self_attn = DeepseekV2AttentionMLA(
            config=config,
            hidden_size=self.hidden_size,
            num_heads=config.num_attention_heads,
            qk_nope_head_dim=config.qk_nope_head_dim,
            qk_rope_head_dim=config.qk_rope_head_dim,
            v_head_dim=config.v_head_dim,
            q_lora_rank=(
                config.q_lora_rank if hasattr(config, "q_lora_rank") else None
            ),
            kv_lora_rank=config.kv_lora_rank,
            rope_theta=rope_theta,
            rope_scaling=rope_scaling,
            max_position_embeddings=max_position_embeddings,
            quant_config=quant_config,
            layer_id=layer_id,
            reduce_results=False,
            prefix=add_prefix("self_attn", prefix),
            alt_stream=alt_stream,
        )

        self.is_layer_sparse = self._is_layer_sparse(layer_id, is_nextn=is_nextn)
        is_previous_layer_sparse = self._is_layer_sparse(layer_id - 1, is_nextn=False)

        self.layer_scatter_modes = LayerScatterModes.init_new(
            layer_id=layer_id,
            num_layers=1 if is_nextn else config.num_hidden_layers,
            is_layer_sparse=self.is_layer_sparse,
            is_previous_layer_sparse=is_previous_layer_sparse,
        )

        if self.is_layer_sparse:
            self.mlp = DeepseekV2MoE(
                config=config,
                quant_config=quant_config,
                prefix=add_prefix("mlp", prefix),
                layer_id=self.layer_id,
                alt_stream=alt_stream,
                is_nextn=is_nextn,
            )
        else:
            if enable_moe_dense_fully_dp():
                mlp_tp_rank, mlp_tp_size = 0, 1
            else:
                mlp_tp_rank, mlp_tp_size = None, None
            self.mlp = DeepseekV2MLP(
                hidden_size=config.hidden_size,
                intermediate_size=config.intermediate_size,
                hidden_act=config.hidden_act,
                quant_config=quant_config,
                prefix=add_prefix("mlp", prefix),
                tp_rank=mlp_tp_rank,
                tp_size=mlp_tp_size,
            )

        self.input_layernorm = RMSNorm(config.hidden_size, eps=config.rms_norm_eps)
        self.post_attention_layernorm = RMSNorm(
            config.hidden_size, eps=config.rms_norm_eps
        )

        self.layer_communicator = LayerCommunicator(
            layer_scatter_modes=self.layer_scatter_modes,
            input_layernorm=self.input_layernorm,
            post_attention_layernorm=self.post_attention_layernorm,
            allow_reduce_scatter=True,
            is_last_layer=(
                is_nextn or (self.layer_id == self.config.num_hidden_layers - 1)
            ),
        )

    def _is_layer_sparse(self, layer_id: int, is_nextn: bool) -> bool:
        return is_nextn or (
            self.config.n_routed_experts is not None
            and layer_id >= self.config.first_k_dense_replace
            and layer_id % self.config.moe_layer_freq == 0
        )

    def forward(
        self,
        positions: torch.Tensor,
        hidden_states: torch.Tensor,
        forward_batch: ForwardBatch,
        residual: Optional[torch.Tensor],
        zero_allocator: BumpAllocator,
    ) -> torch.Tensor:

        hidden_states, residual = self.layer_communicator.prepare_attn(
            hidden_states, residual, forward_batch
        )

        hidden_states = self.self_attn(
            positions=positions,
            hidden_states=hidden_states,
            forward_batch=forward_batch,
            zero_allocator=zero_allocator,
        )

        hidden_states, residual = self.layer_communicator.prepare_mlp(
            hidden_states, residual, forward_batch
        )

        should_allreduce_fusion = (
            self.layer_communicator.should_fuse_mlp_allreduce_with_next_layer(
                forward_batch
            )
        )

        # For DP with padding, reduce scatter can be used instead of all-reduce.
        use_reduce_scatter = self.layer_communicator.should_use_reduce_scatter(
            forward_batch
        )
        hidden_states = self.mlp(
            hidden_states, forward_batch, should_allreduce_fusion, use_reduce_scatter
        )

        if should_allreduce_fusion:
            hidden_states._sglang_needs_allreduce_fusion = True

        if not should_allreduce_fusion:
            hidden_states, residual = self.layer_communicator.postprocess_layer(
                hidden_states, residual, forward_batch
            )

        return hidden_states, residual

    def op_comm_prepare_attn(
        self,
        state,
        positions: torch.Tensor,
        hidden_states: torch.Tensor,
        forward_batch: ForwardBatch,
        residual: Optional[torch.Tensor],
        zero_allocator: BumpAllocator,
        tbo_subbatch_index: Optional[int] = None,
    ):
        state.hidden_states_after_comm_pre_attn, state.residual_after_input_ln = (
            self.layer_communicator.prepare_attn(hidden_states, residual, forward_batch)
        )
        state.update(
            dict(
                forward_batch=forward_batch,
                positions=positions,
                zero_allocator=zero_allocator,
                tbo_subbatch_index=tbo_subbatch_index,
            )
        )

    def op_comm_prepare_mlp(self, state):
        state.hidden_states_mlp_input, state.residual_after_comm_pre_mlp = (
            self.layer_communicator.prepare_mlp(
                state.pop("hidden_states_after_attn"),
                state.pop("residual_after_input_ln"),
                state.forward_batch,
            )
        )

    def op_mlp(self, state):
        hidden_states = state.pop("hidden_states_mlp_input")
        if not (
            enable_moe_dense_fully_dp()
            and (not self.is_layer_sparse)
            and hidden_states.shape[0] == 0
        ):
            state.hidden_states_mlp_output = self.mlp(
                hidden_states, state.forward_batch
            )
        else:
            state.hidden_states_mlp_output = hidden_states

    def op_comm_postprocess_layer(self, state):
        hidden_states, residual = self.layer_communicator.postprocess_layer(
            state.pop("hidden_states_mlp_output"),
            state.pop("residual_after_comm_pre_mlp"),
            state.forward_batch,
        )

        output = dict(
            positions=state.positions,
            hidden_states=hidden_states,
            residual=residual,
            forward_batch=state.forward_batch,
            zero_allocator=state.zero_allocator,
            tbo_subbatch_index=state.tbo_subbatch_index,
        )

        state.clear(
            expect_keys={
                "positions",
                "forward_batch",
                "zero_allocator",
                "tbo_subbatch_index",
            }
        )
        return output


class DeepseekV2Model(nn.Module):
    fall_back_to_pt_during_load = False

    def __init__(
        self,
        config: PretrainedConfig,
        quant_config: Optional[QuantizationConfig] = None,
        prefix: str = "",
    ) -> None:
        super().__init__()
        self.padding_id = config.pad_token_id
        self.vocab_size = config.vocab_size
        self.first_k_dense_replace = config.first_k_dense_replace
        self.pp_group = get_pp_group()

        if self.pp_group.is_first_rank:
            self.embed_tokens = VocabParallelEmbedding(
                config.vocab_size,
                config.hidden_size,
                enable_tp=not is_dp_attention_enabled(),
            )
        else:
            self.embed_tokens = PPMissingLayer()

        self.alt_stream = torch.cuda.Stream() if _is_cuda else None
        self.layers, self.start_layer, self.end_layer = make_layers(
            config.num_hidden_layers,
            lambda idx, prefix: DeepseekV2DecoderLayer(
                config=config,
                layer_id=idx,
                quant_config=quant_config,
                prefix=prefix,
                alt_stream=self.alt_stream,
            ),
            pp_rank=self.pp_group.rank_in_group,
            pp_size=self.pp_group.world_size,
            prefix=add_prefix("layers", prefix),
            offloader_kwargs=dict(
                submodule_accessor=lambda layer: (
                    layer.mlp.experts
                    if isinstance(layer.mlp, DeepseekV2MoE)
                    else layer.mlp
                ),
                whitelist_param_names_creator=lambda module: (
                    [
                        "w13_weight",
                        "w2_weight",
                        "w13_blockscale_swizzled",
                        "w2_blockscale_swizzled",
                    ]
                    if isinstance(module, FusedMoE)
                    else []
                ),
            ),
        )
        if self.pp_group.is_last_rank:
            self.norm = RMSNorm(config.hidden_size, eps=config.rms_norm_eps)
        else:
            self.norm = PPMissingLayer(return_tuple=True)

    def get_input_embeddings(self) -> torch.Tensor:
        return self.embed_tokens

    def forward(
        self,
        input_ids: torch.Tensor,
        positions: torch.Tensor,
        forward_batch: ForwardBatch,
        input_embeds: torch.Tensor = None,
        pp_proxy_tensors: Optional[PPProxyTensors] = None,
    ) -> Union[torch.Tensor, PPProxyTensors]:
        total_num_layers = self.end_layer - self.start_layer
        device = input_embeds.device if input_embeds is not None else input_ids.device
        zero_allocator = BumpAllocator(
            buffer_size=total_num_layers * 2 * (2 if forward_batch.can_run_tbo else 1),
            dtype=torch.float32,
            device=device,
        )

        if self.pp_group.is_first_rank:
            if input_embeds is None:
                hidden_states = self.embed_tokens(input_ids)
            else:
                hidden_states = input_embeds
            residual = None
        else:
            assert pp_proxy_tensors is not None
            hidden_states = pp_proxy_tensors["hidden_states"]
            residual = pp_proxy_tensors["residual"]

        normal_start_layer = self.start_layer
        normal_end_layer = self.end_layer
        if forward_batch.can_run_tbo:
            if (
                self.first_k_dense_replace > normal_start_layer
                and self.first_k_dense_replace < normal_end_layer
            ):
                normal_end_layer = self.first_k_dense_replace
            elif self.first_k_dense_replace < normal_start_layer:
                normal_end_layer = normal_start_layer = 0

        for i in range(normal_start_layer, normal_end_layer):
            with get_global_expert_distribution_recorder().with_current_layer(i):
                layer = self.layers[i]
                hidden_states, residual = layer(
                    positions, hidden_states, forward_batch, residual, zero_allocator
                )

        if normal_end_layer != self.end_layer:
            hidden_states, residual = model_forward_maybe_tbo(
                layers=self.layers[normal_end_layer : self.end_layer],
                enable_tbo=True,
                positions=positions,
                forward_batch=forward_batch,
                hidden_states=hidden_states,
                residual=residual,
                input_data_scatter_mode=self.layers[
                    normal_end_layer - 1
                ].layer_scatter_modes.layer_output_mode,
                zero_allocator=zero_allocator,
            )

        if not self.pp_group.is_last_rank:
            return PPProxyTensors(
                {
                    "hidden_states": hidden_states,
                    "residual": residual,
                }
            )
        else:
            if not forward_batch.forward_mode.is_idle():
                if residual is None:
                    hidden_states = self.norm(hidden_states)
                else:
                    hidden_states, _ = self.norm(hidden_states, residual)
        return hidden_states


class DeepseekV2ForCausalLM(nn.Module):
    # for quark model load
    packed_modules_mapping = {}

    def __init__(
        self,
        config: PretrainedConfig,
        quant_config: Optional[QuantizationConfig] = None,
        prefix: str = "",
    ) -> None:
        super().__init__()

        # for quark model load
        # Fuse q_a_proj and kv_a_proj_with_mqa along output dimension when q_lora_rank is not None
        self.fuse_qkv_a_proj = (
            hasattr(config, "q_lora_rank") and config.q_lora_rank is not None
        )
        if self.fuse_qkv_a_proj:
            self.packed_modules_mapping["fused_qkv_a_proj_with_mqa"] = [
                "q_a_proj",
                "kv_a_proj_with_mqa",
            ]

        self.pp_group = get_pp_group()
        self.config = config
        self.tp_size = get_tensor_model_parallel_world_size()
        self.quant_config = quant_config
        self.determine_num_fused_shared_experts()
        self.model = DeepseekV2Model(
            config, quant_config, prefix=add_prefix("model", prefix)
        )
        self.lm_head = ParallelLMHead(
            config.vocab_size,
            config.hidden_size,
            quant_config=quant_config,
            prefix=add_prefix("lm_head", prefix),
            use_attn_tp_group=global_server_args_dict["enable_dp_lm_head"],
        )
        self.logits_processor = LogitsProcessor(config)

        self._routed_experts_weights_of_layer = LazyValue(
            lambda: {
                layer_id: layer.mlp.get_moe_weights()
                for layer_id, layer in enumerate(self.model.layers)
                if isinstance(layer.mlp, DeepseekV2MoE)
            }
        )

    @property
    def routed_experts_weights_of_layer(self):
        return self._routed_experts_weights_of_layer.value

    def determine_num_fused_shared_experts(
        self, architecture: str = "DeepseekV3ForCausalLM"
    ):
        self.num_fused_shared_experts = 0
        if global_server_args_dict["disable_shared_experts_fusion"]:
            return

        # Only Deepseek V3/R1 can use shared experts fusion optimization now.
        disable_reason = None
        if (
            not _is_cuda
            or torch.cuda.get_device_capability("cuda") < (8, 0)
            or self.config.architectures[0] != architecture
            or self.config.n_routed_experts != 256
            or self.config.n_shared_experts != 1
        ):
            disable_reason = "Only Deepseek V3/R1 on NV-platform with capability >= 80 can use shared experts fusion optimization."
        elif get_moe_expert_parallel_world_size() > 1:
            disable_reason = "Deepseek V3/R1 can not use shared experts fusion optimization under expert parallelism."

        if disable_reason is not None:
            global_server_args_dict["disable_shared_experts_fusion"] = True
            self.num_fused_shared_experts = 0
            log_info_on_rank0(
                logger,
                f"{disable_reason} Shared experts fusion optimization is disabled.",
            )
            return

        self.num_fused_shared_experts = self.config.n_shared_experts

    def get_input_embeddings(self) -> nn.Embedding:
        return self.model.embed_tokens

    @torch.no_grad()
    def forward(
        self,
        input_ids: torch.Tensor,
        positions: torch.Tensor,
        forward_batch: ForwardBatch,
        input_embeds: torch.Tensor = None,
        pp_proxy_tensors: Optional[PPProxyTensors] = None,
    ) -> torch.Tensor:
        hidden_states = self.model(
            input_ids, positions, forward_batch, input_embeds, pp_proxy_tensors
        )

        if self.pp_group.is_last_rank:
            return self.logits_processor(
                input_ids, hidden_states, self.lm_head, forward_batch
            )
        else:
            return hidden_states

    @property
    def start_layer(self):
        return self.model.start_layer

    @property
    def end_layer(self):
        return self.model.end_layer

    def post_load_weights(self, is_nextn=False, weight_names=None):

        # Perform post-processing after loading weights
        if is_nextn:
            layer_ids = [self.config.num_hidden_layers]
        else:
            if weight_names is None:
                layer_ids = range(self.model.start_layer, self.model.end_layer)
            else:
                layer_ids = set()
                for name in weight_names:
                    if "kv_b_proj" in name:
                        layer_id = int(name.split(".")[2])
                        if layer_id < self.config.num_hidden_layers:
                            layer_ids.add(layer_id)

        for layer_id in layer_ids:
            self_attn = (
                self.model.layers[layer_id].self_attn
                if not is_nextn
                else self.model.decoder.self_attn
            )
            if hasattr(self_attn.kv_b_proj, "qweight"):
                # AWQ compatible
                if _is_cuda or _is_hip:
                    w = awq_dequantize(
                        self_attn.kv_b_proj.qweight,
                        self_attn.kv_b_proj.scales,
                        self_attn.kv_b_proj.qzeros,
                    ).T
                else:
                    w = awq_dequantize(
                        self_attn.kv_b_proj.qweight,
                        self_attn.kv_b_proj.scales,
                        self_attn.kv_b_proj.qzeros,
                        0,
                        0,
                        0,
                    ).T
            else:
                w = self_attn.kv_b_proj.weight
            # NOTE(HandH1998): Since `bmm_fp8` only supports per-tensor scale, we have to requantize `self_attn.kv_b_proj`.
            # This may affect the accuracy of fp8 model.
            # Fix deepseek v3 blockwise bmm by using deep_gemm
            use_deep_gemm_bmm = False

            if w.dtype in (
                torch.float8_e4m3fn,
                torch.float8_e4m3fnuz,
            ):
                if (
                    hasattr(self.quant_config, "weight_block_size")
                    and self.quant_config.weight_block_size is not None
                ):
                    weight_block_size = self.quant_config.weight_block_size
                    assert hasattr(self_attn.kv_b_proj, "weight_scale_inv")
                    if _is_fp8_fnuz:
                        weight, weight_scale, _ = normalize_e4m3fn_to_e4m3fnuz(
                            weight=w,
                            weight_scale=self_attn.kv_b_proj.weight_scale_inv,
                            input_scale=None,
                        )
                    else:
                        weight = w
                        weight_scale = self_attn.kv_b_proj.weight_scale_inv

                    if (
                        _is_cuda
                        and weight_block_size[0] == 128
                        and weight_block_size[1] == 128
                    ):
                        if (
                            deep_gemm_wrapper.ENABLE_JIT_DEEPGEMM
                            and not deep_gemm_wrapper.DEEPGEMM_BLACKWELL
                            and get_bool_env_var("SGL_USE_DEEPGEMM_BMM", "false")
                        ):
                            block_scale = weight_scale
                            use_deep_gemm_bmm = True
                        else:
                            w = block_quant_dequant(
                                weight,
                                weight_scale,
                                weight_block_size,
                                torch.bfloat16,
                            )
                    else:
                        w, scale = block_quant_to_tensor_quant(
                            weight, weight_scale, weight_block_size
                        )
                        self_attn.w_scale = scale
                else:
                    if _is_fp8_fnuz:
                        weight, weight_scale, _ = normalize_e4m3fn_to_e4m3fnuz(
                            weight=w,
                            weight_scale=self_attn.kv_b_proj.weight_scale,
                            input_scale=None,
                        )
                    else:
                        weight = w
                        weight_scale = self_attn.kv_b_proj.weight_scale

                    w, scale = channel_quant_to_tensor_quant(weight, weight_scale)
                    self_attn.w_scale = scale

            if w.dtype == torch.int8:
                if hasattr(self.quant_config, "weight_block_size"):
                    # block-wise int8 need it
                    weight_block_size = self.quant_config.weight_block_size
                    if weight_block_size is not None:
                        assert hasattr(self_attn.kv_b_proj, "weight_scale_inv")
                        weight = w
                        weight_scale = self_attn.kv_b_proj.weight_scale_inv
                        w = int8_block_dequant(
                            weight, weight_scale, weight_block_size
                        ).to(torch.bfloat16)
                else:
                    # channel-wise int8 need it
                    w = w.to(torch.bfloat16) * self_attn.kv_b_proj.weight_scale.to(
                        torch.bfloat16
                    )

            w_kc, w_vc = w.unflatten(
                0, (-1, self_attn.qk_nope_head_dim + self_attn.v_head_dim)
            ).split([self_attn.qk_nope_head_dim, self_attn.v_head_dim], dim=1)
            if not use_deep_gemm_bmm:
                self_attn.w_kc = bind_or_assign(
                    self_attn.w_kc, w_kc.transpose(1, 2).contiguous().transpose(1, 2)
                )
                self_attn.w_vc = bind_or_assign(
                    self_attn.w_vc, w_vc.contiguous().transpose(1, 2)
                )
                if (
                    hasattr(self_attn.kv_b_proj, "weight_scale")
                    and self_attn.w_scale is None
                ):
                    self_attn.w_scale = bind_or_assign(
                        self_attn.w_scale, self_attn.kv_b_proj.weight_scale
                    )
                    if _is_hip:
                        self_attn.w_scale *= 2.0
                # TODO: remove this after adding FP8 support in bmm cpu kernel
                if _is_cpu and _is_cpu_amx_available and w.dtype == torch.float8_e4m3fn:
                    self_attn.w_kc = (
                        self_attn.w_kc.to(torch.bfloat16) * self_attn.w_scale
                    )
                    self_attn.w_vc = (
                        self_attn.w_vc.to(torch.bfloat16) * self_attn.w_scale
                    )
            else:
                num_tiles_k = self_attn.qk_nope_head_dim // weight_block_size[1]
                num_tiles_n = self_attn.v_head_dim // weight_block_size[0]
                ws_kc, ws_vc = block_scale.unflatten(
                    0, (-1, (num_tiles_k + num_tiles_n))
                ).split([num_tiles_k, num_tiles_n], dim=1)
                self_attn.w_scale_k = bind_or_assign(
                    self_attn.w_scale_k, ws_kc.transpose(1, 2).contiguous()
                )
                self_attn.w_scale_v = bind_or_assign(
                    self_attn.w_scale_v, ws_vc.contiguous()
                )
                self_attn.w_kc = bind_or_assign(
                    self_attn.w_kc, w_kc.transpose(1, 2).contiguous()
                )
                self_attn.w_vc = bind_or_assign(self_attn.w_vc, w_vc.contiguous())
                self_attn.use_deep_gemm_bmm = True

        if (
            deep_gemm_wrapper.ENABLE_JIT_DEEPGEMM
            and deep_gemm_wrapper.DEEPGEMM_SCALE_UE8M0
            and hasattr(self.quant_config, "weight_block_size")
            and self.quant_config.weight_block_size is not None
        ):
            self._weight_requant_ue8m0(is_nextn)

    def _weight_requant_ue8m0(self, is_nextn=False):
        weight_block_size = self.quant_config.weight_block_size

        moe_layers = list(
            range(
                self.config.first_k_dense_replace,
                self.config.num_hidden_layers,
                self.config.moe_layer_freq,
            )
        )

        num_hidden_layers = 1 if is_nextn else self.config.num_hidden_layers
        for layer_id in range(num_hidden_layers):
            if is_nextn:
                layer = self.model.decoder
            else:
                layer = self.model.layers[layer_id]

            for module in [
                layer.self_attn.fused_qkv_a_proj_with_mqa,
                layer.self_attn.q_b_proj,
                layer.self_attn.kv_b_proj,
                layer.self_attn.o_proj,
            ]:
                requant_weight_ue8m0_inplace(
                    module.weight, module.weight_scale_inv, weight_block_size
                )

            if layer_id in moe_layers or is_nextn:
                shared_experts = getattr(layer.mlp, "shared_experts", None)
                if shared_experts is not None:
                    for module in [
                        shared_experts.gate_up_proj,
                        shared_experts.down_proj,
                    ]:
                        requant_weight_ue8m0_inplace(
                            module.weight, module.weight_scale_inv, weight_block_size
                        )

                experts = layer.mlp.experts
                if isinstance(experts, DeepEPMoE):
                    for w in [
                        experts.w13_weight_fp8,
                        experts.w2_weight_fp8,
                    ]:
                        requant_weight_ue8m0_inplace(w[0], w[1], weight_block_size)
            else:
                mlp = layer.mlp
                assert isinstance(mlp, DeepseekV2MLP)
                for module in [
                    mlp.gate_up_proj,
                    mlp.down_proj,
                ]:
                    requant_weight_ue8m0_inplace(
                        module.weight, module.weight_scale_inv, weight_block_size
                    )

    def load_weights(self, weights: Iterable[Tuple[str, torch.Tensor]], is_nextn=False):

        if is_nextn:
            if hasattr(self.config, "num_nextn_predict_layers"):
                num_nextn_layers = self.config.num_nextn_predict_layers
                assert num_nextn_layers == 1, "Only 1 nextn layer is supported"
                # compatible with old design
                nextn_layer_id = (
                    0
                    if self.config.num_hidden_layers == 1
                    else self.config.num_hidden_layers
                )
            else:
                raise ValueError("num_nextn_predict_layers is not in the config")

        stacked_params_mapping = [
            # (param_name, shard_name, shard_id)
            ("gate_up_proj", "gate_proj", 0),
            ("gate_up_proj", "up_proj", 1),
        ]

        # Params for weights, fp8 weight scales, fp8 activation scales
        # (param_name, weight_name, expert_id, shard_id)
        expert_params_mapping = FusedMoE.make_expert_params_mapping(
            ckpt_gate_proj_name="gate_proj",
            ckpt_down_proj_name="down_proj",
            ckpt_up_proj_name="up_proj",
            num_experts=self.config.n_routed_experts + self.num_fused_shared_experts,
        )
        if self.quant_config and self.quant_config.get_name() == "w4afp8":
            expert_params_mapping += FusedMoE.make_expert_input_scale_params_mapping(
                num_experts=self.config.n_routed_experts
            )

        # Fuse q_a_proj and kv_a_proj_with_mqa along output dimension when q_lora_rank is not None
        fuse_qkv_a_proj = hasattr(self.config, "q_lora_rank") and (
            self.config.q_lora_rank is not None
        )
        cached_a_proj = {} if fuse_qkv_a_proj else None

        if is_nextn:
            nextn_layer_prefix = f"model.layers.{nextn_layer_id}"
            nextn_spec_weight_names = [
                "shared_head.norm",
                "eh_proj",
                "enorm",
                "hnorm",
            ]

        if self.num_fused_shared_experts > 0:
            assert self.num_fused_shared_experts == 1
            log_info_on_rank0(logger, "Shared experts fusion optimization enabled.")

        with concurrent.futures.ThreadPoolExecutor() as executor:
            futures = []
            params_dict = dict(self.named_parameters())
            weight_names = []
            for name, loaded_weight in weights:
                layer_id = get_layer_id(name)
                if (
                    layer_id is not None
                    and hasattr(self.model, "start_layer")
                    and (
                        layer_id < self.model.start_layer
                        or layer_id >= self.model.end_layer
                    )
                ):
                    continue
                if self.num_fused_shared_experts > 0 and "mlp.shared_experts" in name:
                    name = name.replace(
                        "mlp.shared_experts",
                        f"mlp.experts.{self.config.n_routed_experts}",
                    )

                weight_names.append(name)

                if not is_nextn:
                    if hasattr(self.config, "num_nextn_predict_layers"):
                        num_nextn_layers = self.config.num_nextn_predict_layers
                        if num_nextn_layers > 0 and name.startswith("model.layers"):
                            name_list = name.split(".")
                            if (
                                len(name_list) >= 3
                                and int(name_list[2]) >= self.config.num_hidden_layers
                            ):
                                continue
                else:
                    if not name.startswith(nextn_layer_prefix):
                        continue

                    # Use shared head and embed weights from target model
                    if "shared_head.head" in name or "embed_tokens" in name:
                        continue

                    is_decoder = True
                    # For nextn specific weights
                    for weight_name in nextn_spec_weight_names:
                        if weight_name in name:
                            name = name.replace(nextn_layer_prefix, "model")
                            is_decoder = False
                            break
                    # For decoder layer weights
                    if is_decoder:
                        name = name.replace(nextn_layer_prefix, "model.decoder")

                if "rotary_emb.inv_freq" in name:
                    continue
                for param_name, weight_name, shard_id in stacked_params_mapping:
                    # Skip non-stacked layers and experts (experts handled below).
                    if weight_name not in name:
                        continue
                    # We have mlp.experts[0].gate_proj in the checkpoint.
                    # Since we handle the experts below in expert_params_mapping,
                    # we need to skip here BEFORE we update the name, otherwise
                    # name will be updated to mlp.experts[0].gate_up_proj, which
                    # will then be updated below in expert_params_mapping
                    # for mlp.experts[0].gate_gate_up_proj, which breaks load.
                    if ("mlp.experts." in name) and name not in params_dict:
                        continue
                    name = name.replace(weight_name, param_name)
                    # Skip loading extra bias for GPTQ models.
                    if name.endswith(".bias") and name not in params_dict:
                        continue
                    param = params_dict[name]
                    weight_loader = param.weight_loader
                    futures.append(
                        executor.submit(weight_loader, param, loaded_weight, shard_id)
                    )
                    break
                else:
                    for mapping in expert_params_mapping:
                        param_name, weight_name, expert_id, shard_id = mapping
                        if weight_name not in name:
                            continue
                        name = name.replace(weight_name, param_name)
                        param = params_dict[name]
                        weight_loader = param.weight_loader
                        futures.append(
                            executor.submit(
                                weight_loader,
                                param,
                                loaded_weight,
                                name,
                                shard_id=shard_id,
                                expert_id=expert_id,
                            )
                        )
                        break
                    else:
                        # Skip loading extra bias for GPTQ models.
                        if name.endswith(".bias") and name not in params_dict:
                            continue
                        # Skip loading embed_tokens if not first rank in pipeline parallelism
                        if ".embed_tokens." in name and not self.pp_group.is_first_rank:
                            continue
                        # Skip loading norm if not last rank in pipeline parallelism
                        if ".norm." in name and not self.pp_group.is_last_rank:
                            continue
                        if fuse_qkv_a_proj and (
                            "q_a_proj" in name or "kv_a_proj_with_mqa" in name
                        ):
                            cached_a_proj[name] = loaded_weight
                            q_a_proj_name = (
                                name
                                if "q_a_proj" in name
                                else name.replace("kv_a_proj_with_mqa", "q_a_proj")
                            )
                            kv_a_proj_name = (
                                name
                                if "kv_a_proj_with_mqa" in name
                                else name.replace("q_a_proj", "kv_a_proj_with_mqa")
                            )

                            # When both q_a_proj and kv_a_proj_with_mqa has been cached, load the fused weight to parameter
                            if (
                                q_a_proj_name in cached_a_proj
                                and kv_a_proj_name in cached_a_proj
                            ):
                                q_a_proj_weight = cached_a_proj[q_a_proj_name]
                                kv_a_proj_weight = cached_a_proj[kv_a_proj_name]
                                cat_dim = 0
                                if self.quant_config is not None and (
                                    self.quant_config.get_name() == "awq"
                                    or self.quant_config.get_name() == "awq_marlin"
                                    or self.quant_config.get_name() == "moe_wna16"
                                ):
                                    cat_dim = 1
                                fused_weight = torch.cat(
                                    [q_a_proj_weight, kv_a_proj_weight], dim=cat_dim
                                )
                                param_name = (
                                    name.replace(
                                        "q_a_proj", "fused_qkv_a_proj_with_mqa"
                                    )
                                    if "q_a_proj" in name
                                    else name.replace(
                                        "kv_a_proj_with_mqa",
                                        "fused_qkv_a_proj_with_mqa",
                                    )
                                )
                                param = params_dict[param_name]

                                weight_loader = getattr(
                                    param, "weight_loader", default_weight_loader
                                )
                                futures.append(
                                    executor.submit(weight_loader, param, fused_weight)
                                )
                                cached_a_proj.pop(q_a_proj_name)
                                cached_a_proj.pop(kv_a_proj_name)
                        else:
                            if (
                                "k_scale" in name or "v_scale" in name
                            ) and name not in params_dict:
                                # modelopt attn kv scale is named differently
                                for scale in ["k_scale", "v_scale"]:
                                    if scale in name:
                                        name = name.replace(
                                            f"{scale[0]}_proj", "attn_mqa"
                                        )
                                        break
                            if name not in params_dict:
                                # modelopt ckpt contains not needed weights for MTP module:
                                # model.decoder.self_attn.attn_mqa.v_scale and
                                # model.decoder.self_attn.attn_mqa.k_scale
                                logger.warning(f"{name} not found in params_dict.")
                                continue
                            param = params_dict[name]
                            weight_loader = getattr(
                                param, "weight_loader", default_weight_loader
                            )
                            futures.append(
                                executor.submit(weight_loader, param, loaded_weight)
                            )

            # Wait for all tasks to complete and raise any exceptions.
            for future in concurrent.futures.as_completed(futures):
                future.result()

        self.post_load_weights(is_nextn=is_nextn, weight_names=weight_names)

    def get_embed_and_head(self):
        return self.model.embed_tokens.weight, self.lm_head.weight

    def set_embed_and_head(self, embed, head):
        del self.model.embed_tokens.weight
        del self.lm_head.weight
        self.model.embed_tokens.weight = embed
        self.lm_head.weight = head
        torch.cuda.empty_cache()
        torch.cuda.synchronize()

    @classmethod
    def get_model_config_for_expert_location(cls, config):
        return ModelConfigForExpertLocation(
            num_layers=config.num_hidden_layers,
            num_logical_experts=config.n_routed_experts,
            num_groups=config.n_group,
        )


class DeepseekV3ForCausalLM(DeepseekV2ForCausalLM):
    pass


EntryClass = [DeepseekV2ForCausalLM, DeepseekV3ForCausalLM]<|MERGE_RESOLUTION|>--- conflicted
+++ resolved
@@ -114,11 +114,8 @@
     is_flashinfer_available,
     is_hip,
     is_non_idle_and_non_empty,
-<<<<<<< HEAD
     is_npu,
-=======
     is_sm100_supported,
->>>>>>> 6e4e1c8c
     log_info_on_rank0,
     make_layers,
     use_intel_amx_backend,
