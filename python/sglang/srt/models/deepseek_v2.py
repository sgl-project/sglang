--- conflicted
+++ resolved
@@ -1982,28 +1982,6 @@
         )
         return output
 
-<<<<<<< HEAD
-    def _build_fuse_allreduce_lookup_table(self):
-        static_conditions_met = (
-            self.layer_id != self.config.num_hidden_layers - 1
-            and get_tensor_model_parallel_world_size() > 1
-            and global_server_args_dict.get("enable_flashinfer_allreduce_fusion", False)
-            and _is_flashinfer_available
-        )
-
-        if not static_conditions_met:
-            return {}
-
-        lookup_table = {}
-        for batch_size in range(129):  # 0 to 128
-            is_last_layer = self.layer_id == self.config.num_hidden_layers - 1
-            should_fuse = batch_size > 0 and batch_size <= 128 and not is_last_layer
-            lookup_table[batch_size] = should_fuse
-
-        return lookup_table
-
-=======
->>>>>>> f96413c4
 
 class DeepseekV2Model(nn.Module):
     fall_back_to_pt_during_load = False
