# Copyright 2023-2024 SGLang Team
# Licensed under the Apache License, Version 2.0 (the "License");
# you may not use this file except in compliance with the License.
# You may obtain a copy of the License at
#
#     http://www.apache.org/licenses/LICENSE-2.0
#
# Unless required by applicable law or agreed to in writing, software
# distributed under the License is distributed on an "AS IS" BASIS,
# WITHOUT WARRANTIES OR CONDITIONS OF ANY KIND, either express or implied.
# See the License for the specific language governing permissions and
# limitations under the License.
# ==============================================================================

# Adapted from:
# https://github.com/vllm-project/vllm/blob/fb6af8bc086328ca6659e72d11ffd4309ce4de22/vllm/model_executor/models/deepseek_v2.py
"""Inference-only DeepseekV2 model."""

import logging
import os
from enum import IntEnum, auto
from typing import Any, Dict, Iterable, Optional, Tuple

import torch
import torch.nn.functional as F
from torch import nn
from tqdm import tqdm
from transformers import PretrainedConfig

from sglang.srt.distributed import (
    get_tensor_model_parallel_world_size,
    parallel_state,
    tensor_model_parallel_all_reduce,
)
from sglang.srt.layers.activation import SiluAndMul
from sglang.srt.layers.communicator import (
    LayerCommunicator,
    LayerScatterModes,
    enable_moe_dense_fully_dp,
)
from sglang.srt.layers.dp_attention import (
    get_attention_tp_rank,
    get_attention_tp_size,
    get_local_attention_dp_size,
)
from sglang.srt.layers.layernorm import RMSNorm
from sglang.srt.layers.linear import (
    ColumnParallelLinear,
    MergedColumnParallelLinear,
    ReplicatedLinear,
    RowParallelLinear,
)
from sglang.srt.layers.logits_processor import LogitsProcessor
from sglang.srt.layers.moe.ep_moe.layer import get_moe_impl_class
from sglang.srt.layers.moe.ep_moe.token_dispatcher import DeepEPDispatcher
from sglang.srt.layers.moe.topk import select_experts
from sglang.srt.layers.quantization.base_config import QuantizationConfig
from sglang.srt.layers.quantization.deep_gemm import _ENABLE_JIT_DEEPGEMM
from sglang.srt.layers.quantization.fp8_kernel import (
    is_fp8_fnuz,
    per_tensor_quant_mla_fp8,
    per_token_group_quant_mla_deep_gemm_masked_fp8,
)
from sglang.srt.layers.quantization.fp8_utils import (
    block_quant_dequant,
    block_quant_to_tensor_quant,
    channel_quant_to_tensor_quant,
    normalize_e4m3fn_to_e4m3fnuz,
)
from sglang.srt.layers.quantization.int8_utils import (
    block_dequant as int8_block_dequant,
)
from sglang.srt.layers.radix_attention import RadixAttention
from sglang.srt.layers.rotary_embedding import get_rope
from sglang.srt.layers.vocab_parallel_embedding import (
    ParallelLMHead,
    VocabParallelEmbedding,
)
from sglang.srt.managers.expert_distribution import (
    get_global_expert_distribution_recorder,
)
from sglang.srt.managers.expert_location import ModelConfigForExpertLocation
from sglang.srt.managers.expert_location_dispatch import ExpertLocationDispatchInfo
from sglang.srt.managers.schedule_batch import global_server_args_dict
from sglang.srt.model_executor.forward_batch_info import ForwardBatch
from sglang.srt.model_loader.weight_utils import default_weight_loader
from sglang.srt.two_batch_overlap import (
    MaybeTboDeepEPDispatcher,
    model_forward_maybe_tbo,
)
from sglang.srt.utils import (
    BumpAllocator,
    DeepEPMode,
    LazyValue,
    add_prefix,
    bind_or_assign,
    get_bool_env_var,
    get_int_env_var,
    is_cuda,
    is_hip,
    is_non_idle_and_non_empty,
    log_info_on_rank0,
)

_is_hip = is_hip()
_is_cuda = is_cuda()
_is_fp8_fnuz = is_fp8_fnuz()
_use_aiter = get_bool_env_var("SGLANG_USE_AITER") and _is_hip

if _is_cuda:
    from sgl_kernel import awq_dequantize, bmm_fp8, merge_state_v2

    from sglang.srt.layers.quantization.deep_gemm import (
        grouped_gemm_nt_f8f8bf16_masked as deep_gemm_grouped_gemm_nt_f8f8bf16_masked,
    )
else:
    from vllm._custom_ops import awq_dequantize

if _is_hip:
    from sglang.srt.layers.attention.triton_ops.rocm_mla_decode_rope import (
        decode_attention_fwd_grouped_rope,
    )

if _use_aiter:
    from aiter.rotary_embedding import get_rope

logger = logging.getLogger(__name__)


class AttnForwardMethod(IntEnum):
    # Use multi-head attention
    MHA = auto()

    # Use absorbed multi-latent attention
    MLA = auto()

    # Use multi-head attention, but with KV cache chunked.
    # This method can avoid OOM when prefix lengths are long.
    MHA_CHUNKED_KV = auto()

    # Use MLA but with fused RoPE
    MLA_FUSED_ROPE = auto()


class DeepseekV2MLP(nn.Module):
    def __init__(
        self,
        hidden_size: int,
        intermediate_size: int,
        hidden_act: str,
        quant_config: Optional[QuantizationConfig] = None,
        reduce_results: bool = True,
        prefix: str = "",
        tp_rank: Optional[int] = None,
        tp_size: Optional[int] = None,
    ) -> None:
        super().__init__()
        self.tp_size = tp_size

        self.gate_up_proj = MergedColumnParallelLinear(
            hidden_size,
            [intermediate_size] * 2,
            bias=False,
            quant_config=quant_config,
            prefix=add_prefix("gate_up_proj", prefix),
            tp_rank=tp_rank,
            tp_size=tp_size,
        )
        self.down_proj = RowParallelLinear(
            intermediate_size,
            hidden_size,
            bias=False,
            quant_config=quant_config,
            reduce_results=reduce_results,
            prefix=add_prefix("down_proj", prefix),
            tp_rank=tp_rank,
            tp_size=tp_size,
        )
        if hidden_act != "silu":
            raise ValueError(
                f"Unsupported activation: {hidden_act}. "
                "Only silu is supported for now."
            )
        self.act_fn = SiluAndMul()

    def forward(self, x, forward_batch=None):
        if (self.tp_size == 1) and x.shape[0] == 0:
            return x

        gate_up, _ = self.gate_up_proj(x)
        x = self.act_fn(gate_up)
        x, _ = self.down_proj(x)
        return x


class MoEGate(nn.Module):
    def __init__(
        self,
        config,
        prefix: str = "",
    ):
        super().__init__()
        self.weight = nn.Parameter(
            torch.empty((config.n_routed_experts, config.hidden_size))
        )
        if config.topk_method == "noaux_tc":
            self.e_score_correction_bias = nn.Parameter(
                torch.empty((config.n_routed_experts))
            )
        else:
            self.e_score_correction_bias = None

    def forward(self, hidden_states):
        logits = F.linear(hidden_states, self.weight, None)
        return logits


class DeepseekV2MoE(nn.Module):

    def __init__(
        self,
        config: PretrainedConfig,
        layer_id: int,
        quant_config: Optional[QuantizationConfig] = None,
        prefix: str = "",
    ):
        super().__init__()
        self.tp_size = get_tensor_model_parallel_world_size()
        self.routed_scaling_factor = config.routed_scaling_factor
        self.n_shared_experts = config.n_shared_experts
        self.num_fused_shared_experts = (
            0
            if global_server_args_dict["disable_shared_experts_fusion"]
            else config.n_shared_experts
        )
        self.config = config
        self.layer_id = layer_id

        if self.tp_size > config.n_routed_experts:
            raise ValueError(
                f"Tensor parallel size {self.tp_size} is greater than "
                f"the number of experts {config.n_routed_experts}."
            )

        if config.hidden_act != "silu":
            raise ValueError(
                f"Unsupported activation: {config.hidden_act}. "
                "Only silu is supported for now."
            )

        self.gate = MoEGate(config=config, prefix=add_prefix("gate", prefix))

        self.experts = get_moe_impl_class()(
            num_experts=config.n_routed_experts
            + self.num_fused_shared_experts
            + global_server_args_dict["ep_num_redundant_experts"],
            top_k=config.num_experts_per_tok + self.num_fused_shared_experts,
            hidden_size=config.hidden_size,
            intermediate_size=config.moe_intermediate_size,
            layer_id=self.layer_id,
            renormalize=config.norm_topk_prob,
            quant_config=quant_config,
            use_grouped_topk=True,
            num_expert_group=config.n_group,
            num_fused_shared_experts=self.num_fused_shared_experts,
            topk_group=config.topk_group,
            correction_bias=self.gate.e_score_correction_bias,
            routed_scaling_factor=self.routed_scaling_factor,
            prefix=add_prefix("experts", prefix),
            **(
                dict(deepep_mode=DeepEPMode[global_server_args_dict["deepep_mode"]])
                if global_server_args_dict["enable_deepep_moe"]
                else {}
            ),
        )

        if config.n_shared_experts is not None and self.num_fused_shared_experts == 0:
            intermediate_size = config.moe_intermediate_size * config.n_shared_experts
            # disable tp for shared experts when enable deepep moe
            self.shared_experts = DeepseekV2MLP(
                hidden_size=config.hidden_size,
                intermediate_size=intermediate_size,
                hidden_act=config.hidden_act,
                quant_config=quant_config,
                reduce_results=False,
                prefix=add_prefix("shared_experts", prefix),
                **(
                    dict(tp_rank=0, tp_size=1)
                    if global_server_args_dict["enable_deepep_moe"]
                    else {}
                ),
            )

        self.top_k = config.num_experts_per_tok

        if global_server_args_dict["enable_deepep_moe"]:
            # TODO: we will support tp < ep in the future
            self.ep_size = get_tensor_model_parallel_world_size()
            self.num_experts = (
                config.n_routed_experts
                + global_server_args_dict["ep_num_redundant_experts"]
            )
            self.renormalize = config.norm_topk_prob
            self.topk_group = config.topk_group
            self.num_expert_group = config.n_group
            self.correction_bias = (
                self.gate.e_score_correction_bias.data
                if self.gate.e_score_correction_bias is not None
                else None
            )

            self.deepep_dispatcher = MaybeTboDeepEPDispatcher(
                group=parallel_state.get_tp_group().device_group,
                router_topk=self.top_k,
                permute_fusion=True,
                num_experts=self.num_experts,
                num_local_experts=config.n_routed_experts // self.tp_size,
                hidden_size=config.hidden_size,
                params_dtype=config.torch_dtype,
                deepep_mode=DeepEPMode[global_server_args_dict["deepep_mode"]],
                async_finish=True,
                return_recv_hook=True,
            )

        self._enable_deepep_moe = global_server_args_dict["enable_deepep_moe"]

    def get_moe_weights(self):
        return [
            x.data
            for name, x in self.experts.named_parameters()
            if name not in ["correction_bias"]
        ]

    def forward(
        self, hidden_states: torch.Tensor, forward_batch: Optional[ForwardBatch] = None
    ) -> torch.Tensor:
        if not self._enable_deepep_moe:
            return self.forward_normal(hidden_states)
        else:
            return self.forward_deepep(hidden_states, forward_batch)

    def forward_normal(self, hidden_states: torch.Tensor) -> torch.Tensor:
        shared_output = self._forward_shared_experts(hidden_states)
        # router_logits: (num_tokens, n_experts)
        router_logits = self.gate(hidden_states)
        final_hidden_states = self.experts(
            hidden_states=hidden_states, router_logits=router_logits
        )
<<<<<<< HEAD

=======
        final_hidden_states *= self.routed_scaling_factor
>>>>>>> 132dad87
        if shared_output is not None:
            final_hidden_states = final_hidden_states + shared_output
        if self.tp_size > 1:
            final_hidden_states = tensor_model_parallel_all_reduce(final_hidden_states)
        return final_hidden_states

    def forward_deepep(
        self, hidden_states: torch.Tensor, forward_batch: ForwardBatch
    ) -> torch.Tensor:
        forward_mode = forward_batch.forward_mode
        shared_output = None
        if is_non_idle_and_non_empty(forward_mode, hidden_states):
            # router_logits: (num_tokens, n_experts)
            router_logits = self.gate(hidden_states)
            shared_output = self._forward_shared_experts(hidden_states)
            topk_weights, topk_idx = select_experts(
                hidden_states=hidden_states,
                router_logits=router_logits,
                top_k=self.top_k,
                use_grouped_topk=True,
                renormalize=self.renormalize,
                topk_group=self.topk_group,
                num_expert_group=self.num_expert_group,
                num_fused_shared_experts=self.num_fused_shared_experts,
                correction_bias=self.correction_bias,
                routed_scaling_factor=self.routed_scaling_factor,
                num_token_non_padded=forward_batch.num_token_non_padded,
                expert_location_dispatch_info=ExpertLocationDispatchInfo.init_new(
                    layer_id=self.layer_id,
                ),
            )
        else:
            topk_idx = torch.full(
                (0, self.top_k), -1, dtype=torch.int, device=hidden_states.device
            )
            topk_weights = torch.empty(
                (0, self.top_k), dtype=torch.float32, device=hidden_states.device
            )
        if self.ep_size > 1:
            # TODO(ch-wan): allow users to set num_max_dispatch_tokens_per_rank value
            (
                hidden_states,
                topk_idx,
                topk_weights,
                reorder_topk_ids,
                num_recv_tokens_per_expert,
                seg_indptr,
                masked_m,
                expected_m,
            ) = self.deepep_dispatcher.dispatch(
                hidden_states=hidden_states,
                topk_idx=topk_idx,
                topk_weights=topk_weights,
                forward_mode=forward_mode,
            )
        final_hidden_states = self.experts(
            hidden_states=hidden_states,
            topk_idx=topk_idx,
            topk_weights=topk_weights,
            reorder_topk_ids=reorder_topk_ids,
            seg_indptr=seg_indptr,
            masked_m=masked_m,
            expected_m=expected_m,
            num_recv_tokens_per_expert=num_recv_tokens_per_expert,
            forward_mode=forward_mode,
        )
        if self.ep_size > 1:
            final_hidden_states = self.deepep_dispatcher.combine(
                hidden_states=final_hidden_states,
                topk_idx=topk_idx,
                topk_weights=topk_weights,
                forward_mode=forward_mode,
            )
        final_hidden_states *= self.routed_scaling_factor

        if shared_output is not None:
            final_hidden_states = final_hidden_states + shared_output

        return final_hidden_states

    def _forward_shared_experts(self, hidden_states):
        if self.num_fused_shared_experts == 0:
            return self.shared_experts(hidden_states)
        else:
            return None

    def op_gate(self, state):
        if is_non_idle_and_non_empty(
            state.forward_batch.forward_mode, state.hidden_states_mlp_input
        ):
            # router_logits: (num_tokens, n_experts)
            state.router_logits = self.gate(state.hidden_states_mlp_input)
        else:
            state.router_logits = None

    def op_shared_experts(self, state):
        hidden_states_mlp_input = state.pop("hidden_states_mlp_input")
        if (self.num_fused_shared_experts == 0) and is_non_idle_and_non_empty(
            state.forward_batch.forward_mode, hidden_states_mlp_input
        ):
            state.shared_output = self.shared_experts(hidden_states_mlp_input)
        else:
            state.shared_output = None

    def op_select_experts(self, state):
        router_logits = state.pop("router_logits")
        hidden_states = state.hidden_states_mlp_input

        if router_logits is not None:
            state.topk_weights_local, state.topk_idx_local = select_experts(
                hidden_states=hidden_states,
                router_logits=router_logits,
                top_k=self.top_k,
                use_grouped_topk=True,
                renormalize=self.renormalize,
                topk_group=self.topk_group,
                num_expert_group=self.num_expert_group,
                num_fused_shared_experts=self.num_fused_shared_experts,
                correction_bias=self.correction_bias,
                routed_scaling_factor=self.routed_scaling_factor,
                num_token_non_padded=state.forward_batch.num_token_non_padded,
                expert_location_dispatch_info=ExpertLocationDispatchInfo.init_new(
                    layer_id=self.layer_id,
                ),
            )
        else:
            state.topk_idx_local = torch.full(
                (0, self.top_k), -1, dtype=torch.int, device=hidden_states.device
            )
            state.topk_weights_local = torch.empty(
                (0, self.top_k), dtype=torch.float32, device=hidden_states.device
            )

    def op_dispatch_a(self, state):
        if self.ep_size > 1:
            # TODO(ch-wan): allow users to set num_max_dispatch_tokens_per_rank value
            self.deepep_dispatcher.dispatch_a(
                hidden_states=state.hidden_states_mlp_input,
                topk_idx=state.pop("topk_idx_local"),
                topk_weights=state.pop("topk_weights_local"),
                forward_mode=state.forward_batch.forward_mode,
                tbo_subbatch_index=state.get("tbo_subbatch_index"),
            )

    def op_dispatch_b(self, state):
        if self.ep_size > 1:
            with get_global_expert_distribution_recorder().with_current_layer(
                self.layer_id
            ):
                (
                    state.hidden_states_experts_input,
                    state.topk_idx_dispatched,
                    state.topk_weights_dispatched,
                    state.reorder_topk_ids,
                    state.num_recv_tokens_per_expert,
                    state.seg_indptr,
                    state.masked_m,
                    state.expected_m,
                ) = self.deepep_dispatcher.dispatch_b(
                    tbo_subbatch_index=state.get("tbo_subbatch_index"),
                )

    def op_experts(self, state):
        state.hidden_states_experts_output = self.experts(
            hidden_states=state.pop("hidden_states_experts_input"),
            topk_idx=state.topk_idx_dispatched,
            topk_weights=state.topk_weights_dispatched,
            reorder_topk_ids=state.pop("reorder_topk_ids"),
            seg_indptr=state.pop("seg_indptr"),
            masked_m=state.pop("masked_m"),
            expected_m=state.pop("expected_m"),
            num_recv_tokens_per_expert=state.pop("num_recv_tokens_per_expert"),
            forward_mode=state.forward_batch.forward_mode,
        )

    def op_combine_a(self, state):
        if self.ep_size > 1:
            self.deepep_dispatcher.combine_a(
                hidden_states=state.pop("hidden_states_experts_output"),
                topk_idx=state.pop("topk_idx_dispatched"),
                topk_weights=state.pop("topk_weights_dispatched"),
                forward_mode=state.forward_batch.forward_mode,
                tbo_subbatch_index=state.get("tbo_subbatch_index"),
            )

    def op_combine_b(self, state):
        if self.ep_size > 1:
            state.hidden_states_after_combine = self.deepep_dispatcher.combine_b(
                tbo_subbatch_index=state.get("tbo_subbatch_index"),
            )

    def op_output(self, state):
        final_hidden_states = state.pop("hidden_states_after_combine")

        if (shared_output := state.pop("shared_output")) is not None:
            x = shared_output
            x.add_(final_hidden_states, alpha=self.routed_scaling_factor)
            final_hidden_states = x
        else:
            final_hidden_states *= self.routed_scaling_factor

        state.hidden_states_mlp_output = final_hidden_states


def yarn_get_mscale(scale: float = 1, mscale: float = 1) -> float:
    import math

    if scale <= 1:
        return 1.0
    return 0.1 * mscale * math.log(scale) + 1.0


class DeepseekV2AttentionMLA(nn.Module):

    def __init__(
        self,
        config: PretrainedConfig,
        hidden_size: int,
        num_heads: int,
        qk_nope_head_dim: int,
        qk_rope_head_dim: int,
        v_head_dim: int,
        q_lora_rank: int,
        kv_lora_rank: int,
        rope_theta: float = 10000,
        rope_scaling: Optional[Dict[str, Any]] = None,
        max_position_embeddings: int = 8192,
        quant_config: Optional[QuantizationConfig] = None,
        reduce_results: bool = True,
        layer_id: int = None,
        prefix: str = "",
        alt_stream: Optional[torch.cuda.Stream] = None,
    ) -> None:
        super().__init__()
        self.layer_id = layer_id
        self.hidden_size = hidden_size
        self.qk_nope_head_dim = qk_nope_head_dim
        self.qk_rope_head_dim = qk_rope_head_dim
        self.qk_head_dim = qk_nope_head_dim + qk_rope_head_dim
        self.v_head_dim = v_head_dim
        self.q_lora_rank = q_lora_rank
        self.kv_lora_rank = kv_lora_rank
        attn_tp_rank = get_attention_tp_rank()
        attn_tp_size = get_attention_tp_size()

        self.num_heads = num_heads
        assert num_heads % attn_tp_size == 0
        self.num_local_heads = num_heads // attn_tp_size
        self.scaling = self.qk_head_dim**-0.5
        self.rope_theta = rope_theta
        self.max_position_embeddings = max_position_embeddings

        # For tensor parallel attention
        if self.q_lora_rank is not None:
            self.fused_qkv_a_proj_with_mqa = ReplicatedLinear(
                self.hidden_size,
                self.q_lora_rank + self.kv_lora_rank + self.qk_rope_head_dim,
                bias=False,
                quant_config=quant_config,
                prefix=add_prefix("fused_qkv_a_proj_with_mqa", prefix),
            )
            self.q_a_layernorm = RMSNorm(self.q_lora_rank, eps=config.rms_norm_eps)
            self.q_b_proj = ColumnParallelLinear(
                q_lora_rank,
                self.num_heads * self.qk_head_dim,
                bias=False,
                quant_config=quant_config,
                prefix=add_prefix("q_b_proj", prefix),
                tp_rank=attn_tp_rank,
                tp_size=attn_tp_size,
            )
        else:
            self.q_proj = ColumnParallelLinear(
                self.hidden_size,
                self.num_heads * self.qk_head_dim,
                bias=False,
                quant_config=quant_config,
                prefix=add_prefix("q_proj", prefix),
                tp_rank=attn_tp_rank,
                tp_size=attn_tp_size,
            )
            self.kv_a_proj_with_mqa = ReplicatedLinear(
                self.hidden_size,
                self.kv_lora_rank + self.qk_rope_head_dim,
                bias=False,
                quant_config=quant_config,
                prefix=add_prefix("kv_a_proj_with_mqa", prefix),
            )

        self.kv_b_proj = ColumnParallelLinear(
            self.kv_lora_rank,
            self.num_heads * (self.qk_nope_head_dim + self.v_head_dim),
            bias=False,
            quant_config=quant_config,
            prefix=add_prefix("kv_b_proj", prefix),
            tp_rank=attn_tp_rank,
            tp_size=attn_tp_size,
        )
        # O projection.
        self.o_proj = RowParallelLinear(
            self.num_heads * self.v_head_dim,
            self.hidden_size,
            bias=False,
            quant_config=quant_config,
            reduce_results=reduce_results,
            prefix=add_prefix("o_proj", prefix),
            tp_rank=attn_tp_rank,
            tp_size=attn_tp_size,
        )
        self.kv_a_layernorm = RMSNorm(self.kv_lora_rank, eps=config.rms_norm_eps)

        if rope_scaling:
            rope_scaling["rope_type"] = "deepseek_yarn"

        self.rotary_emb = get_rope(
            qk_rope_head_dim,
            rotary_dim=qk_rope_head_dim,
            max_position=max_position_embeddings,
            base=rope_theta,
            rope_scaling=rope_scaling,
            is_neox_style=False,
        )

        if rope_scaling:
            mscale_all_dim = rope_scaling.get("mscale_all_dim", False)
            scaling_factor = rope_scaling["factor"]
            mscale = yarn_get_mscale(scaling_factor, float(mscale_all_dim))
            self.scaling = self.scaling * mscale * mscale
        else:
            self.rotary_emb.forward = self.rotary_emb.forward_native

        self.attn_mqa = RadixAttention(
            self.num_local_heads,
            self.kv_lora_rank + self.qk_rope_head_dim,
            self.scaling,
            num_kv_heads=1,
            layer_id=layer_id,
            v_head_dim=self.kv_lora_rank,
            quant_config=quant_config,
            prefix=add_prefix("attn_mqa", prefix),
        )

        self.attn_mha = RadixAttention(
            self.num_local_heads,
            self.qk_nope_head_dim + self.qk_rope_head_dim,
            self.scaling,
            num_kv_heads=self.num_local_heads,
            layer_id=layer_id,
            v_head_dim=self.v_head_dim,
            quant_config=quant_config,
            prefix=add_prefix("attn_mha", prefix),
        )

        self.alt_stream = alt_stream
        self.attn_mha.kv_b_proj = None

        self.w_kc = None
        self.w_vc = None
        self.w_scale = 1.0

        self.w_scale_k = None
        self.w_scale_v = None
        self.use_deep_gemm_bmm = False

        self.flashinfer_mla_disable_ragged = global_server_args_dict[
            "flashinfer_mla_disable_ragged"
        ]
        self.disable_chunked_prefix_cache = global_server_args_dict[
            "disable_chunked_prefix_cache"
        ]
        self.attention_backend = global_server_args_dict["attention_backend"]
        self.rocm_fused_decode_mla = get_bool_env_var(
            "SGLANG_ROCM_FUSED_DECODE_MLA", "false"
        )

        # TODO: Design a finer way to determine the threshold
        self.chunked_prefix_cache_threshold = get_int_env_var(
            "SGL_CHUNKED_PREFIX_CACHE_THRESHOLD", 8192
        )

    def dispatch_attn_forward_method(
        self, forward_batch: ForwardBatch
    ) -> AttnForwardMethod:
        def _dispatch_mla_subtype():
            if _is_hip:
                if (
                    self.rocm_fused_decode_mla
                    and forward_batch.forward_mode.is_decode()
                ):
                    return AttnForwardMethod.MLA_FUSED_ROPE
                else:
                    return AttnForwardMethod.MLA
            else:
                return AttnForwardMethod.MLA

        if self.attention_backend == "flashinfer":
            # Flashinfer MLA: Do not absorb when enabling ragged prefill
            if (
                not self.flashinfer_mla_disable_ragged
                and forward_batch.forward_mode.is_extend()
                and not forward_batch.forward_mode.is_target_verify()
                and not forward_batch.forward_mode.is_draft_extend()
                and sum(forward_batch.extend_prefix_lens_cpu) == 0
            ):
                return AttnForwardMethod.MHA
            else:
                return _dispatch_mla_subtype()
        elif self.attention_backend == "fa3":
            # Flash Attention: Use MHA with chunked KV cache when prefilling on long sequences.
            if forward_batch.extend_prefix_lens_cpu is not None:
                sum_extend_prefix_lens = sum(forward_batch.extend_prefix_lens_cpu)
            if (
                forward_batch.forward_mode.is_extend()
                and not self.disable_chunked_prefix_cache
                and not forward_batch.forward_mode.is_target_verify()
                and not forward_batch.forward_mode.is_draft_extend()
                and (
                    sum_extend_prefix_lens >= self.chunked_prefix_cache_threshold
                    or sum_extend_prefix_lens == 0
                )
            ):
                return AttnForwardMethod.MHA_CHUNKED_KV
            else:
                return _dispatch_mla_subtype()
        elif self.attention_backend == "aiter":
            if (
                forward_batch.forward_mode.is_extend()
                and not forward_batch.forward_mode.is_target_verify()
                and not forward_batch.forward_mode.is_draft_extend()
            ):
                return AttnForwardMethod.MHA
            else:
                return AttnForwardMethod.MLA
        else:
            # Triton: Use normal computation for prefill and use weight absorption for extend/decode
            if (
                forward_batch.forward_mode.is_extend()
                and not forward_batch.forward_mode.is_target_verify()
                and not forward_batch.forward_mode.is_draft_extend()
                and sum(forward_batch.extend_prefix_lens_cpu) == 0
            ):
                return AttnForwardMethod.MHA
            else:
                return _dispatch_mla_subtype()

    def op_prepare(self, state):
        state.attn_intermediate_state = self.forward_prepare(
            positions=state.positions,
            hidden_states=state.pop("hidden_states_after_comm_pre_attn"),
            forward_batch=state.forward_batch,
            zero_allocator=state.zero_allocator,
        )

    def op_core(self, state):
        state.hidden_states_after_attn = self.forward_core(
            state.pop("attn_intermediate_state")
        )

    def forward(
        self,
        positions: torch.Tensor,
        hidden_states: torch.Tensor,
        forward_batch: ForwardBatch,
        zero_allocator: BumpAllocator,
    ):
        s = self.forward_prepare(
            positions=positions,
            hidden_states=hidden_states,
            forward_batch=forward_batch,
            zero_allocator=zero_allocator,
        )
        return self.forward_core(s)

    def forward_prepare(
        self,
        positions: torch.Tensor,
        hidden_states: torch.Tensor,
        forward_batch: ForwardBatch,
        zero_allocator: BumpAllocator,
    ):
        if self.attn_mha.kv_b_proj is None:
            self.attn_mha.kv_b_proj = self.kv_b_proj

        if hidden_states.shape[0] == 0:
            assert (
                not self.o_proj.reduce_results
            ), "short-circuiting allreduce will lead to hangs"
            return hidden_states, None, forward_batch, None

        attn_forward_method = self.dispatch_attn_forward_method(forward_batch)

        if attn_forward_method == AttnForwardMethod.MHA:
            inner_state = self.forward_normal_prepare(
                positions, hidden_states, forward_batch, zero_allocator
            )
        elif attn_forward_method == AttnForwardMethod.MHA_CHUNKED_KV:
            inner_state = self.forward_normal_chunked_kv_prepare(
                positions, hidden_states, forward_batch, zero_allocator
            )
        elif attn_forward_method == AttnForwardMethod.MLA:
            inner_state = self.forward_absorb_prepare(
                positions, hidden_states, forward_batch, zero_allocator
            )
        elif attn_forward_method == AttnForwardMethod.MLA_FUSED_ROPE:
            inner_state = self.forward_absorb_fused_mla_rope_prepare(
                positions, hidden_states, forward_batch, zero_allocator
            )
        else:
            raise NotImplementedError
        return None, attn_forward_method, forward_batch, inner_state

    def forward_core(self, intermediate_state):
        hidden_states, attn_forward_method, forward_batch, inner_state = (
            intermediate_state
        )
        if inner_state is None:
            return hidden_states

        if attn_forward_method == AttnForwardMethod.MHA:
            return self.forward_normal_core(*inner_state)
        elif attn_forward_method == AttnForwardMethod.MHA_CHUNKED_KV:
            return self.forward_normal_chunked_kv_core(*inner_state)
        elif attn_forward_method == AttnForwardMethod.MLA:
            return self.forward_absorb_core(*inner_state)
        elif attn_forward_method == AttnForwardMethod.MLA_FUSED_ROPE:
            return self.forward_absorb_fused_mla_rope_core(*inner_state)
        else:
            raise NotImplementedError

    def forward_normal_prepare(
        self,
        positions: torch.Tensor,
        hidden_states: torch.Tensor,
        forward_batch: ForwardBatch,
        zero_allocator: BumpAllocator,
    ):
        if self.q_lora_rank is not None:
            q, latent_cache = self.fused_qkv_a_proj_with_mqa(hidden_states)[0].split(
                [self.q_lora_rank, self.kv_lora_rank + self.qk_rope_head_dim], dim=-1
            )
            q = self.q_a_layernorm(q)
            q = self.q_b_proj(q)[0].view(-1, self.num_local_heads, self.qk_head_dim)
        else:
            q = self.q_proj(hidden_states)[0].view(
                -1, self.num_local_heads, self.qk_head_dim
            )
            latent_cache = self.kv_a_proj_with_mqa(hidden_states)[0]

        _, q_pe = q.split([self.qk_nope_head_dim, self.qk_rope_head_dim], dim=-1)
        kv_a, _ = latent_cache.split([self.kv_lora_rank, self.qk_rope_head_dim], dim=-1)
        latent_cache = latent_cache.unsqueeze(1)
        kv_a = self.kv_a_layernorm(kv_a.contiguous())
        kv = self.kv_b_proj(kv_a)[0]
        kv = kv.view(-1, self.num_local_heads, self.qk_nope_head_dim + self.v_head_dim)
        k_nope = kv[..., : self.qk_nope_head_dim]
        v = kv[..., self.qk_nope_head_dim :]
        k_pe = latent_cache[:, :, self.kv_lora_rank :]
        q_pe, k_pe = self.rotary_emb(positions, q_pe, k_pe)
        q[..., self.qk_nope_head_dim :] = q_pe
        k = torch.empty_like(q)
        k[..., : self.qk_nope_head_dim] = k_nope
        k[..., self.qk_nope_head_dim :] = k_pe

        latent_cache[:, :, : self.kv_lora_rank] = kv_a.unsqueeze(1)
        latent_cache[:, :, self.kv_lora_rank :] = k_pe

        # Save latent cache
        forward_batch.token_to_kv_pool.set_kv_buffer(
            self.attn_mha, forward_batch.out_cache_loc, latent_cache, None
        )

        return q, k, v, forward_batch

    def forward_normal_core(self, q, k, v, forward_batch):
        attn_output = self.attn_mha(q, k, v, forward_batch, save_kv_cache=False)
        attn_output = attn_output.reshape(-1, self.num_local_heads * self.v_head_dim)
        output, _ = self.o_proj(attn_output)
        return output

    def forward_absorb_prepare(
        self,
        positions: torch.Tensor,
        hidden_states: torch.Tensor,
        forward_batch: ForwardBatch,
        zero_allocator: BumpAllocator,
    ):
        from sglang.srt.model_executor.cuda_graph_runner import get_is_capture_mode

        if self.q_lora_rank is not None:
            q, latent_cache = self.fused_qkv_a_proj_with_mqa(hidden_states)[0].split(
                [self.q_lora_rank, self.kv_lora_rank + self.qk_rope_head_dim], dim=-1
            )
            k_nope = latent_cache[..., : self.kv_lora_rank]

            # overlap qk norm
            if self.alt_stream is not None and get_is_capture_mode():
                current_stream = torch.cuda.current_stream()
                self.alt_stream.wait_stream(current_stream)
                q = self.q_a_layernorm(q)
                with torch.cuda.stream(self.alt_stream):
                    k_nope = self.kv_a_layernorm(k_nope)
                current_stream.wait_stream(self.alt_stream)
            else:
                q = self.q_a_layernorm(q)
                k_nope = self.kv_a_layernorm(k_nope)

            k_nope = k_nope.unsqueeze(1)
            q = self.q_b_proj(q)[0].view(-1, self.num_local_heads, self.qk_head_dim)
        else:
            q = self.q_proj(hidden_states)[0].view(
                -1, self.num_local_heads, self.qk_head_dim
            )
            latent_cache = self.kv_a_proj_with_mqa(hidden_states)[0]
            k_nope = latent_cache[..., : self.kv_lora_rank]
            k_nope = self.kv_a_layernorm(k_nope).unsqueeze(1)

        q_nope, q_pe = q.split([self.qk_nope_head_dim, self.qk_rope_head_dim], dim=-1)
        k_pe = latent_cache[..., self.kv_lora_rank :].unsqueeze(1)

        if self.use_deep_gemm_bmm:
            q_nope_val, q_nope_scale, masked_m, expected_m, aligned_m = (
                per_token_group_quant_mla_deep_gemm_masked_fp8(q_nope.transpose(0, 1))
            )
            q_nope_out = q_nope.new_empty(
                (self.num_local_heads, aligned_m, self.kv_lora_rank)
            )
            deep_gemm_grouped_gemm_nt_f8f8bf16_masked(
                (q_nope_val, q_nope_scale),
                (self.w_kc, self.w_scale_k),
                q_nope_out,
                masked_m,
                expected_m,
            )
            q_nope_out = q_nope_out[:, :expected_m, :]
        elif _is_hip:
            # TODO(haishaw): add bmm_fp8 to ROCm
            q_nope_out = torch.bmm(
                q_nope.to(torch.bfloat16).transpose(0, 1),
                self.w_kc.to(torch.bfloat16) * self.w_scale,
            )
        elif self.w_kc.dtype == torch.float8_e4m3fn:
            q_nope_val, q_nope_scale = per_tensor_quant_mla_fp8(
                q_nope.transpose(0, 1),
                zero_allocator.allocate(1),
            )
            q_nope_out = bmm_fp8(
                q_nope_val, self.w_kc, q_nope_scale, self.w_scale, torch.bfloat16
            )
        else:
            q_nope_out = torch.bmm(q_nope.transpose(0, 1), self.w_kc)

        q_nope_out = q_nope_out.transpose(0, 1)
        q_pe, k_pe = self.rotary_emb(positions, q_pe, k_pe)

        return q_pe, k_pe, q_nope_out, k_nope, forward_batch, zero_allocator

    def forward_absorb_core(
        self, q_pe, k_pe, q_nope_out, k_nope, forward_batch, zero_allocator
    ):
        if self.attention_backend == "fa3" or self.attention_backend == "flashinfer":
            attn_output = self.attn_mqa(
                q_nope_out, k_nope, k_nope, forward_batch, q_rope=q_pe, k_rope=k_pe
            )
        else:
            q = torch.cat([q_nope_out, q_pe], dim=-1)
            k = torch.cat([k_nope, k_pe], dim=-1)
            attn_output = self.attn_mqa(q, k, k_nope, forward_batch)
        attn_output = attn_output.view(-1, self.num_local_heads, self.kv_lora_rank)

        if self.use_deep_gemm_bmm:
            attn_output_val, attn_output_scale, masked_m, expected_m, aligned_m = (
                per_token_group_quant_mla_deep_gemm_masked_fp8(
                    attn_output.transpose(0, 1)
                )
            )
            attn_bmm_output = attn_output.new_empty(
                (self.num_local_heads, aligned_m, self.v_head_dim)
            )
            deep_gemm_grouped_gemm_nt_f8f8bf16_masked(
                (attn_output_val, attn_output_scale),
                (self.w_vc, self.w_scale_v),
                attn_bmm_output,
                masked_m,
                expected_m,
            )
            attn_bmm_output = attn_bmm_output[:, :expected_m, :]
        elif _is_hip:
            # TODO(haishaw): add bmm_fp8 to ROCm
            attn_bmm_output = torch.bmm(
                attn_output.to(torch.bfloat16).transpose(0, 1),
                self.w_vc.to(torch.bfloat16) * self.w_scale,
            )
        elif self.w_vc.dtype == torch.float8_e4m3fn:
            attn_output_val, attn_output_scale = per_tensor_quant_mla_fp8(
                attn_output.transpose(0, 1),
                zero_allocator.allocate(1),
            )
            attn_bmm_output = bmm_fp8(
                attn_output_val,
                self.w_vc,
                attn_output_scale,
                self.w_scale,
                torch.bfloat16,
            )
        else:
            attn_bmm_output = torch.bmm(attn_output.transpose(0, 1), self.w_vc)
        attn_output = attn_bmm_output.transpose(0, 1).flatten(1, 2)
        output, _ = self.o_proj(attn_output)

        return output

    def forward_absorb_fused_mla_rope_prepare(
        self,
        positions: torch.Tensor,
        hidden_states: torch.Tensor,
        forward_batch: ForwardBatch,
        zero_allocator: BumpAllocator,
    ):
        enable_rope_fusion = (
            os.getenv("SGLANG_FUSED_MLA_ENABLE_ROPE_FUSION", "1") == "1"
        )
        q_len = hidden_states.shape[0]
        q_input = hidden_states.new_empty(
            q_len, self.num_local_heads, self.kv_lora_rank + self.qk_rope_head_dim
        )
        if self.q_lora_rank is not None:
            q, latent_cache = self.fused_qkv_a_proj_with_mqa(hidden_states)[0].split(
                [self.q_lora_rank, self.kv_lora_rank + self.qk_rope_head_dim], dim=-1
            )
            q = self.q_a_layernorm(q)
            q = self.q_b_proj(q)[0].view(-1, self.num_local_heads, self.qk_head_dim)
        else:
            q = self.q_proj(hidden_states)[0].view(
                -1, self.num_local_heads, self.qk_head_dim
            )
            latent_cache = self.kv_a_proj_with_mqa(hidden_states)[0]
        q_nope, q_pe = q.split([self.qk_nope_head_dim, self.qk_rope_head_dim], dim=-1)

        if _is_hip:
            # TODO(haishaw): add bmm_fp8 to ROCm
            q_nope_out = torch.bmm(
                q_nope.to(torch.bfloat16).transpose(0, 1),
                self.w_kc.to(torch.bfloat16) * self.w_scale,
            )
        elif self.w_kc.dtype == torch.float8_e4m3fn:
            q_nope_val, q_nope_scale = per_tensor_quant_mla_fp8(
                q_nope.transpose(0, 1),
                zero_allocator.allocate(1),
                dtype=torch.float8_e4m3fn,
            )
            q_nope_out = bmm_fp8(
                q_nope_val, self.w_kc, q_nope_scale, self.w_scale, torch.bfloat16
            )
        else:
            q_nope_out = torch.bmm(q_nope.transpose(0, 1), self.w_kc)
        q_input[..., : self.kv_lora_rank] = q_nope_out.transpose(0, 1)
        v_input = latent_cache[..., : self.kv_lora_rank]
        v_input = self.kv_a_layernorm(v_input.contiguous()).unsqueeze(1)
        k_input = latent_cache.unsqueeze(1)
        k_input[..., : self.kv_lora_rank] = v_input

        if not enable_rope_fusion:
            k_pe = k_input[..., self.kv_lora_rank :]
            q_pe, k_pe = self.rotary_emb(positions, q_pe, k_pe)
            q_input[..., self.kv_lora_rank :] = q_pe
            k_input[..., self.kv_lora_rank :] = k_pe
            k_pe_output = None
        else:
            k_pe_output = torch.empty_like(k_input[..., self.kv_lora_rank :])

        q_input[..., self.kv_lora_rank :] = q_pe

        # attn_output = self.attn_mqa(q_input, k_input, v_input, forward_batch)
        # Use Fused ROPE with use_rope=OFF.
        attn_output = torch.empty(
            (q_len, self.num_local_heads, self.kv_lora_rank),
            dtype=q.dtype,
            device=q.device,
        )
        attn_logits, _, kv_indptr, kv_indices, _, _, _ = (
            forward_batch.attn_backend.forward_metadata
        )
        cos_sin_cache = self.rotary_emb.cos_sin_cache
        num_kv_split = forward_batch.attn_backend.num_kv_splits
        sm_scale = self.attn_mqa.scaling
        if attn_logits is None:
            attn_logits = torch.empty(
                (
                    forward_batch.batch_size,
                    self.num_local_heads,
                    num_kv_split,
                    self.kv_lora_rank + 1,
                ),
                dtype=torch.float32,
                device=q.device,
            )

        # save current latent cache.
        forward_batch.token_to_kv_pool.set_kv_buffer(
            self.attn_mqa, forward_batch.out_cache_loc, k_input, None
        )
        key_cache_buf = forward_batch.token_to_kv_pool.get_key_buffer(
            self.attn_mqa.layer_id
        )
        val_cache_buf = key_cache_buf[..., : self.kv_lora_rank]

        return (
            q_input,
            key_cache_buf,
            val_cache_buf,
            attn_output,
            kv_indptr,
            kv_indices,
            k_pe_output,
            cos_sin_cache,
            positions,
            attn_logits,
            num_kv_split,
            sm_scale,
            enable_rope_fusion,
            k_input,
            forward_batch,
            zero_allocator,
        )

    def forward_absorb_fused_mla_rope_core(
        self,
        q_input,
        key_cache_buf,
        val_cache_buf,
        attn_output,
        kv_indptr,
        kv_indices,
        k_pe_output,
        cos_sin_cache,
        positions,
        attn_logits,
        num_kv_split,
        sm_scale,
        enable_rope_fusion,
        k_input,
        forward_batch,
        zero_allocator,
    ):
        decode_attention_fwd_grouped_rope(
            q_input,
            key_cache_buf,
            val_cache_buf,
            attn_output,
            kv_indptr,
            kv_indices,
            k_pe_output,
            self.kv_lora_rank,
            self.rotary_emb.rotary_dim,
            cos_sin_cache,
            positions,
            attn_logits,
            num_kv_split,
            sm_scale,
            logit_cap=self.attn_mqa.logit_cap,
            use_rope=enable_rope_fusion,
            is_neox_style=self.rotary_emb.is_neox_style,
        )

        if enable_rope_fusion:
            k_input[..., self.kv_lora_rank :] = k_pe_output
            forward_batch.token_to_kv_pool.set_kv_buffer(
                self.attn_mqa, forward_batch.out_cache_loc, k_input, None
            )

        attn_output = attn_output.view(-1, self.num_local_heads, self.kv_lora_rank)

        if _is_hip:
            # TODO(haishaw): add bmm_fp8 to ROCm
            attn_bmm_output = torch.bmm(
                attn_output.to(torch.bfloat16).transpose(0, 1),
                self.w_vc.to(torch.bfloat16) * self.w_scale,
            )
        elif self.w_vc.dtype == torch.float8_e4m3fn:
            attn_output_val, attn_output_scale = per_tensor_quant_mla_fp8(
                attn_output.transpose(0, 1),
                zero_allocator.allocate(1),
                dtype=torch.float8_e4m3fn,
            )
            attn_bmm_output = bmm_fp8(
                attn_output_val,
                self.w_vc,
                attn_output_scale,
                self.w_scale,
                torch.bfloat16,
            )
        else:
            attn_bmm_output = torch.bmm(attn_output.transpose(0, 1), self.w_vc)
        attn_output = attn_bmm_output.transpose(0, 1).flatten(1, 2)
        output, _ = self.o_proj(attn_output)

        return output

    def _chunked_prefix_attn_mha(
        self,
        q: torch.Tensor,
        accum_output: torch.Tensor,
        accum_lse: torch.Tensor,
        forward_batch: ForwardBatch,
    ) -> torch.Tensor:

        assert forward_batch.num_prefix_chunks is not None
        for i in range(forward_batch.num_prefix_chunks):
            forward_batch.set_prefix_chunk_idx(i)

            # Fetch latent cache from memory pool with precomputed chunked kv indices
            latent_cache_buf = forward_batch.token_to_kv_pool.get_key_buffer(
                self.attn_mha.layer_id
            )
            latent_cache = latent_cache_buf[
                forward_batch.prefix_chunk_kv_indices[i]
            ].contiguous()

            kv_a_normed, k_pe = latent_cache.split(
                [self.kv_lora_rank, self.qk_rope_head_dim], dim=-1
            )
            kv_a_normed = kv_a_normed.squeeze(1).contiguous()
            kv = self.kv_b_proj(kv_a_normed)[0]
            kv = kv.view(
                -1, self.num_local_heads, self.qk_nope_head_dim + self.v_head_dim
            )
            v = kv[..., self.qk_nope_head_dim :]
            k_nope = kv[..., : self.qk_nope_head_dim]

            k = torch.empty(
                (
                    k_nope.shape[0],
                    self.num_local_heads,
                    self.qk_nope_head_dim + self.qk_rope_head_dim,
                ),
                dtype=v.dtype,
                device=v.device,
            )
            k[..., : self.qk_nope_head_dim] = k_nope
            k[..., self.qk_nope_head_dim :] = k_pe

            output, lse = self.attn_mha(q, k, v, forward_batch, save_kv_cache=False)
            lse = torch.transpose(lse, 0, 1).contiguous()
            tmp_output = torch.empty_like(accum_output)
            tmp_lse = torch.empty_like(accum_lse)
            merge_state_v2(output, lse, accum_output, accum_lse, tmp_output, tmp_lse)
            accum_output, accum_lse = tmp_output, tmp_lse

        return accum_output

    def forward_normal_chunked_kv_prepare(
        self,
        positions: torch.Tensor,
        hidden_states: torch.Tensor,
        forward_batch: ForwardBatch,
        zero_allocator: BumpAllocator,
    ):
        # In normal mha, the k and v tensors will become overly large when the prefix length is long.
        # To avoid this, we split the kv cache into chunks and process them one after another.
        # Since mha is compute friendly, the for loop induced here will not introduce significant overhead.
        # The top comments in https://github.com/vllm-project/vllm/blob/main/vllm/v1/attention/backends/mla/common.py
        # will be helpful for understanding the purpose of this function.

        # First do normal mha forward to get output for extended part
        if self.q_lora_rank is not None:
            q, latent_cache = self.fused_qkv_a_proj_with_mqa(hidden_states)[0].split(
                [self.q_lora_rank, self.kv_lora_rank + self.qk_rope_head_dim], dim=-1
            )
            q = self.q_a_layernorm(q)
            q = self.q_b_proj(q)[0].view(-1, self.num_local_heads, self.qk_head_dim)
        else:
            q = self.q_proj(hidden_states)[0].view(
                -1, self.num_local_heads, self.qk_head_dim
            )
            latent_cache = self.kv_a_proj_with_mqa(hidden_states)[0]
        _, q_pe = q.split([self.qk_nope_head_dim, self.qk_rope_head_dim], dim=-1)
        kv_a, _ = latent_cache.split([self.kv_lora_rank, self.qk_rope_head_dim], dim=-1)
        latent_cache = latent_cache.unsqueeze(1)
        kv_a = self.kv_a_layernorm(kv_a.contiguous())
        kv = self.kv_b_proj(kv_a)[0]
        kv = kv.view(-1, self.num_local_heads, self.qk_nope_head_dim + self.v_head_dim)
        k_nope = kv[..., : self.qk_nope_head_dim]
        v = kv[..., self.qk_nope_head_dim :]
        k_pe = latent_cache[:, :, self.kv_lora_rank :]

        q_pe, k_pe = self.rotary_emb(positions, q_pe, k_pe)
        q[..., self.qk_nope_head_dim :] = q_pe
        k = torch.empty_like(q)
        k[..., : self.qk_nope_head_dim] = k_nope
        k[..., self.qk_nope_head_dim :] = k_pe

        latent_cache[:, :, : self.kv_lora_rank] = kv_a.unsqueeze(1)
        latent_cache[:, :, self.kv_lora_rank :] = k_pe

        # Save latent cache
        forward_batch.token_to_kv_pool.set_kv_buffer(
            self.attn_mha, forward_batch.out_cache_loc, latent_cache, None
        )

        return q, k, v, forward_batch

    def forward_normal_chunked_kv_core(self, q, k, v, forward_batch):
        # Do mha for extended part without prefix
        forward_batch.set_attn_attend_prefix_cache(False)
        attn_output, lse = self.attn_mha(q, k, v, forward_batch, save_kv_cache=False)
        lse = torch.transpose(lse, 0, 1).contiguous()

        # Do mha attention with chunked prefix cache if there are any sequence with prefix
        if any(forward_batch.extend_prefix_lens_cpu):
            # Only initialize the info once
            if forward_batch.num_prefix_chunks is None:
                forward_batch.prepare_chunked_prefix_cache_info(q.device)

            forward_batch.set_attn_attend_prefix_cache(True)
            attn_output = self._chunked_prefix_attn_mha(
                q=q,
                accum_output=attn_output,
                accum_lse=lse,
                forward_batch=forward_batch,
            )

        attn_output = attn_output.reshape(-1, self.num_local_heads * self.v_head_dim)
        output, _ = self.o_proj(attn_output)
        return output


class DeepseekV2DecoderLayer(nn.Module):

    def __init__(
        self,
        config: PretrainedConfig,
        layer_id: int,
        quant_config: Optional[QuantizationConfig] = None,
        is_nextn: bool = False,
        prefix: str = "",
        alt_stream: Optional[torch.cuda.Stream] = None,
    ) -> None:
        super().__init__()
        self.hidden_size = config.hidden_size
        self.config = config
        rope_theta = getattr(config, "rope_theta", 10000)
        rope_scaling = getattr(config, "rope_scaling", None)
        max_position_embeddings = getattr(config, "max_position_embeddings", 8192)
        self.enable_dp_attention = global_server_args_dict["enable_dp_attention"]
        self.layer_id = layer_id
        self.self_attn = DeepseekV2AttentionMLA(
            config=config,
            hidden_size=self.hidden_size,
            num_heads=config.num_attention_heads,
            qk_nope_head_dim=config.qk_nope_head_dim,
            qk_rope_head_dim=config.qk_rope_head_dim,
            v_head_dim=config.v_head_dim,
            q_lora_rank=(
                config.q_lora_rank if hasattr(config, "q_lora_rank") else None
            ),
            kv_lora_rank=config.kv_lora_rank,
            rope_theta=rope_theta,
            rope_scaling=rope_scaling,
            max_position_embeddings=max_position_embeddings,
            quant_config=quant_config,
            layer_id=layer_id,
            reduce_results=False,
            prefix=add_prefix("self_attn", prefix),
            alt_stream=alt_stream,
        )

        self.is_layer_sparse = self._is_layer_sparse(layer_id, is_nextn=is_nextn)
        is_previous_layer_sparse = self._is_layer_sparse(layer_id - 1, is_nextn=False)

        self.layer_scatter_modes = LayerScatterModes.init_new(
            layer_id=layer_id,
            num_layers=config.num_hidden_layers,
            is_layer_sparse=self.is_layer_sparse,
            is_previous_layer_sparse=is_previous_layer_sparse,
        )

        if self.is_layer_sparse:
            self.mlp = DeepseekV2MoE(
                config=config,
                quant_config=quant_config,
                prefix=add_prefix("mlp", prefix),
                layer_id=self.layer_id,
            )
        else:
            if enable_moe_dense_fully_dp():
                mlp_tp_rank, mlp_tp_size = 0, 1
            else:
                mlp_tp_rank, mlp_tp_size = None, None
            self.mlp = DeepseekV2MLP(
                hidden_size=config.hidden_size,
                intermediate_size=config.intermediate_size,
                hidden_act=config.hidden_act,
                quant_config=quant_config,
                prefix=add_prefix("mlp", prefix),
                tp_rank=mlp_tp_rank,
                tp_size=mlp_tp_size,
            )

        self.input_layernorm = RMSNorm(config.hidden_size, eps=config.rms_norm_eps)
        self.post_attention_layernorm = RMSNorm(
            config.hidden_size, eps=config.rms_norm_eps
        )

        self.layer_communicator = LayerCommunicator(
            layer_scatter_modes=self.layer_scatter_modes,
            input_layernorm=self.input_layernorm,
            post_attention_layernorm=self.post_attention_layernorm,
        )

    def _is_layer_sparse(self, layer_id: int, is_nextn: bool) -> bool:
        return is_nextn or (
            self.config.n_routed_experts is not None
            and layer_id >= self.config.first_k_dense_replace
            and layer_id % self.config.moe_layer_freq == 0
        )

    def forward(
        self,
        positions: torch.Tensor,
        hidden_states: torch.Tensor,
        forward_batch: ForwardBatch,
        residual: Optional[torch.Tensor],
        zero_allocator: BumpAllocator,
    ) -> torch.Tensor:
        hidden_states, residual = self.layer_communicator.prepare_attn(
            hidden_states, residual, forward_batch
        )

        hidden_states = self.self_attn(
            positions=positions,
            hidden_states=hidden_states,
            forward_batch=forward_batch,
            zero_allocator=zero_allocator,
        )

        hidden_states, residual = self.layer_communicator.prepare_mlp(
            hidden_states, residual, forward_batch
        )

        hidden_states = self.mlp(hidden_states, forward_batch)

        hidden_states, residual = self.layer_communicator.postprocess_layer(
            hidden_states, residual, forward_batch
        )

        return hidden_states, residual

    def op_comm_prepare_attn(
        self,
        state,
        positions: torch.Tensor,
        hidden_states: torch.Tensor,
        forward_batch: ForwardBatch,
        residual: Optional[torch.Tensor],
        zero_allocator: BumpAllocator,
        tbo_subbatch_index: Optional[int] = None,
    ):
        state.hidden_states_after_comm_pre_attn, state.residual_after_input_ln = (
            self.layer_communicator.prepare_attn(hidden_states, residual, forward_batch)
        )
        state.update(
            dict(
                forward_batch=forward_batch,
                positions=positions,
                zero_allocator=zero_allocator,
                tbo_subbatch_index=tbo_subbatch_index,
            )
        )

    def op_comm_prepare_mlp(self, state):
        state.hidden_states_mlp_input, state.residual_after_comm_pre_mlp = (
            self.layer_communicator.prepare_mlp(
                state.pop("hidden_states_after_attn"),
                state.pop("residual_after_input_ln"),
                state.forward_batch,
            )
        )

    def op_mlp(self, state):
        hidden_states = state.pop("hidden_states_mlp_input")
        if not (
            enable_moe_dense_fully_dp()
            and (not self.is_layer_sparse)
            and hidden_states.shape[0] == 0
        ):
            state.hidden_states_mlp_output = self.mlp(
                hidden_states, state.forward_batch.forward_mode
            )
        else:
            state.hidden_states_mlp_output = hidden_states

    def op_comm_postprocess_layer(self, state):
        hidden_states, residual = self.layer_communicator.postprocess_layer(
            state.pop("hidden_states_mlp_output"),
            state.pop("residual_after_comm_pre_mlp"),
            state.forward_batch,
        )

        output = dict(
            positions=state.positions,
            hidden_states=hidden_states,
            residual=residual,
            forward_batch=state.forward_batch,
            zero_allocator=state.zero_allocator,
            tbo_subbatch_index=state.tbo_subbatch_index,
        )

        state.clear(
            expect_keys={
                "positions",
                "forward_batch",
                "zero_allocator",
                "tbo_subbatch_index",
            }
        )
        return output


class DeepseekV2Model(nn.Module):
    fall_back_to_pt_during_load = False

    def __init__(
        self,
        config: PretrainedConfig,
        quant_config: Optional[QuantizationConfig] = None,
        prefix: str = "",
    ) -> None:
        super().__init__()
        self.padding_id = config.pad_token_id
        self.vocab_size = config.vocab_size
        self.first_k_dense_replace = config.first_k_dense_replace

        self.embed_tokens = VocabParallelEmbedding(
            config.vocab_size,
            config.hidden_size,
            enable_tp=not global_server_args_dict["enable_dp_attention"],
        )
        self.alt_stream = torch.cuda.Stream() if _is_cuda else None
        self.layers = nn.ModuleList(
            [
                DeepseekV2DecoderLayer(
                    config,
                    layer_id,
                    quant_config=quant_config,
                    prefix=add_prefix(f"layers.{layer_id}", prefix),
                    alt_stream=self.alt_stream,
                )
                for layer_id in range(config.num_hidden_layers)
            ]
        )
        self.norm = RMSNorm(config.hidden_size, eps=config.rms_norm_eps)

        self.dp_size = get_local_attention_dp_size()

    def get_input_embeddings(self) -> torch.Tensor:
        return self.embed_tokens

    def forward(
        self,
        input_ids: torch.Tensor,
        positions: torch.Tensor,
        forward_batch: ForwardBatch,
        input_embeds: torch.Tensor = None,
    ) -> torch.Tensor:
        total_num_layers = len(self.layers)
        device = input_embeds.device if input_embeds is not None else input_ids.device
        zero_allocator = BumpAllocator(
            buffer_size=total_num_layers * 2 * (2 if forward_batch.can_run_tbo else 1),
            dtype=torch.float32,
            device=device,
        )

        if input_embeds is None:
            hidden_states = self.embed_tokens(input_ids)
        else:
            hidden_states = input_embeds

        residual = None

        normal_num_layers = (
            self.first_k_dense_replace
            if forward_batch.can_run_tbo
            else total_num_layers
        )
        for i in range(normal_num_layers):
            with get_global_expert_distribution_recorder().with_current_layer(i):
                layer = self.layers[i]
                hidden_states, residual = layer(
                    positions, hidden_states, forward_batch, residual, zero_allocator
                )

        if normal_num_layers != total_num_layers:
            hidden_states, residual = model_forward_maybe_tbo(
                layers=self.layers[normal_num_layers:],
                enable_tbo=True,
                positions=positions,
                forward_batch=forward_batch,
                hidden_states=hidden_states,
                residual=residual,
                input_data_scatter_mode=self.layers[
                    normal_num_layers - 1
                ].layer_scatter_modes.layer_output_mode,
                zero_allocator=zero_allocator,
            )

        if not forward_batch.forward_mode.is_idle():
            if residual is None:
                hidden_states = self.norm(hidden_states)
            else:
                hidden_states, _ = self.norm(hidden_states, residual)
        return hidden_states


class DeepseekV2ForCausalLM(nn.Module):

    def __init__(
        self,
        config: PretrainedConfig,
        quant_config: Optional[QuantizationConfig] = None,
        prefix: str = "",
    ) -> None:
        super().__init__()
        self.config = config
        self.tp_size = get_tensor_model_parallel_world_size()
        self.quant_config = quant_config
        self.determine_num_fused_shared_experts()
        self.model = DeepseekV2Model(
            config, quant_config, prefix=add_prefix("model", prefix)
        )
        self.lm_head = ParallelLMHead(
            config.vocab_size,
            config.hidden_size,
            quant_config=quant_config,
            prefix=add_prefix("lm_head", prefix),
            use_attn_tp_group=global_server_args_dict["enable_dp_lm_head"],
        )
        self.logits_processor = LogitsProcessor(config)
        self.dp_size = get_local_attention_dp_size()

        self._routed_experts_weights_of_layer = LazyValue(
            lambda: {
                layer_id: layer.mlp.get_moe_weights()
                for layer_id, layer in enumerate(self.model.layers)
                if isinstance(layer.mlp, DeepseekV2MoE)
            }
        )

    @property
    def routed_experts_weights_of_layer(self):
        return self._routed_experts_weights_of_layer.value

    def determine_num_fused_shared_experts(
        self, architecture: str = "DeepseekV3ForCausalLM"
    ):
        self.num_fused_shared_experts = (
            0
            if global_server_args_dict["disable_shared_experts_fusion"]
            else self.config.n_shared_experts
        )
        if self.num_fused_shared_experts > 0:
            # Only Deepseek V3/R1 can use shared experts fusion optimization now.
            if (
                not _is_cuda
                or self.config.architectures[0] != architecture
                or self.config.n_routed_experts != 256
            ):
                self.num_fused_shared_experts = 0
                global_server_args_dict["disable_shared_experts_fusion"] = 1
                log_info_on_rank0(
                    logger,
                    "Only Deepseek V3/R1 on NV-platform can use shared experts fusion optimization. Shared experts fusion optimization is disabled.",
                )
        elif self.num_fused_shared_experts == 0:
            if (
                _is_cuda
                and torch.cuda.get_device_capability("cuda") >= (9, 0)
                and self.config.architectures[0] == architecture
                and self.config.n_routed_experts == 256
                and (not global_server_args_dict["enable_deepep_moe"])
            ):
                self.num_fused_shared_experts = self.config.n_shared_experts
                global_server_args_dict["disable_shared_experts_fusion"] = 0
                log_info_on_rank0(
                    logger,
                    "Deepseek V3/R1 with fp8 can use shared experts fusion optimization when SM version >=90. Shared experts fusion optimization is enabled.",
                )

    def get_input_embeddings(self) -> nn.Embedding:
        return self.model.embed_tokens

    @torch.no_grad()
    def forward(
        self,
        input_ids: torch.Tensor,
        positions: torch.Tensor,
        forward_batch: ForwardBatch,
        input_embeds: torch.Tensor = None,
    ) -> torch.Tensor:
        hidden_states = self.model(input_ids, positions, forward_batch, input_embeds)

        return self.logits_processor(
            input_ids, hidden_states, self.lm_head, forward_batch
        )

    def post_load_weights(self, is_nextn=False, weight_names=None):

        # Perform post-processing after loading weights
        if is_nextn:
            layer_ids = [self.config.num_hidden_layers]
        else:
            if weight_names is None:
                layer_ids = range(self.config.num_hidden_layers)
            else:
                layer_ids = set()
                for name in weight_names:
                    if "kv_b_proj" in name:
                        layer_id = int(name.split(".")[2])
                        # filter the nextn layer.
                        if layer_id != self.config.num_hidden_layers:
                            layer_ids.add(layer_id)

        for layer_id in layer_ids:
            self_attn = (
                self.model.layers[layer_id].self_attn
                if not is_nextn
                else self.model.decoder.self_attn
            )
            if hasattr(self_attn.kv_b_proj, "qweight"):
                # AWQ compatible
                if _is_cuda:
                    w = awq_dequantize(
                        self_attn.kv_b_proj.qweight,
                        self_attn.kv_b_proj.scales,
                        self_attn.kv_b_proj.qzeros,
                    ).T
                else:
                    w = awq_dequantize(
                        self_attn.kv_b_proj.qweight,
                        self_attn.kv_b_proj.scales,
                        self_attn.kv_b_proj.qzeros,
                        0,
                        0,
                        0,
                    ).T
            else:
                w = self_attn.kv_b_proj.weight
            # NOTE(HandH1998): Since `bmm_fp8` only supports per-tensor scale, we have to requantize `self_attn.kv_b_proj`.
            # This may affect the accuracy of fp8 model.
            # Fix deepseek v3 blockwise bmm by using deep_gemm
            use_deep_gemm_bmm = False
            model_dtype = torch.get_default_dtype()

            if w.dtype in (
                torch.float8_e4m3fn,
                torch.float8_e4m3fnuz,
            ):
                if (
                    hasattr(self.quant_config, "weight_block_size")
                    and self.quant_config.weight_block_size is not None
                ):
                    weight_block_size = self.quant_config.weight_block_size
                    assert hasattr(self_attn.kv_b_proj, "weight_scale_inv")
                    if _is_fp8_fnuz:
                        weight, weight_scale, _ = normalize_e4m3fn_to_e4m3fnuz(
                            weight=w,
                            weight_scale=self_attn.kv_b_proj.weight_scale_inv,
                            input_scale=None,
                        )
                    else:
                        weight = w
                        weight_scale = self_attn.kv_b_proj.weight_scale_inv

                    if (
                        _is_cuda
                        and weight_block_size[0] == 128
                        and weight_block_size[1] == 128
                        and model_dtype == torch.bfloat16
                    ):
                        if _ENABLE_JIT_DEEPGEMM and get_bool_env_var(
                            "SGL_USE_DEEPGEMM_BMM", "false"
                        ):
                            block_scale = weight_scale
                            use_deep_gemm_bmm = True
                        else:
                            w = block_quant_dequant(
                                weight,
                                weight_scale,
                                weight_block_size,
                                model_dtype,
                            )
                    else:
                        w, scale = block_quant_to_tensor_quant(
                            weight, weight_scale, weight_block_size
                        )
                        self_attn.w_scale = scale
                else:
                    if _is_fp8_fnuz:
                        weight, weight_scale, _ = normalize_e4m3fn_to_e4m3fnuz(
                            weight=w,
                            weight_scale=self_attn.kv_b_proj.weight_scale,
                            input_scale=None,
                        )
                    else:
                        weight = w
                        weight_scale = self_attn.kv_b_proj.weight_scale

                    w, scale = channel_quant_to_tensor_quant(weight, weight_scale)
                    self_attn.w_scale = scale

            if w.dtype == torch.int8:
                if hasattr(self.quant_config, "weight_block_size"):
                    # block-wise int8 need it
                    weight_block_size = self.quant_config.weight_block_size
                    if weight_block_size is not None:
                        assert hasattr(self_attn.kv_b_proj, "weight_scale_inv")
                        weight = w
                        weight_scale = self_attn.kv_b_proj.weight_scale_inv
                        w = int8_block_dequant(
                            weight, weight_scale, weight_block_size
                        ).to(torch.bfloat16)
                else:
                    # channel-wise int8 need it
                    w = w.to(torch.bfloat16) * self_attn.kv_b_proj.weight_scale.to(
                        torch.bfloat16
                    )

            w_kc, w_vc = w.unflatten(
                0, (-1, self_attn.qk_nope_head_dim + self_attn.v_head_dim)
            ).split([self_attn.qk_nope_head_dim, self_attn.v_head_dim], dim=1)
            if not use_deep_gemm_bmm:
                self_attn.w_kc = bind_or_assign(
                    self_attn.w_kc, w_kc.transpose(1, 2).contiguous().transpose(1, 2)
                )
                self_attn.w_vc = bind_or_assign(
                    self_attn.w_vc, w_vc.contiguous().transpose(1, 2)
                )
                if (
                    hasattr(self_attn.kv_b_proj, "weight_scale")
                    and self_attn.w_scale is None
                ):
                    self_attn.w_scale = bind_or_assign(
                        self_attn.w_scale, self_attn.kv_b_proj.weight_scale
                    )
                    if _is_hip:
                        self_attn.w_scale *= 2.0
            else:
                num_tiles_k = self_attn.qk_nope_head_dim // weight_block_size[1]
                num_tiles_n = self_attn.v_head_dim // weight_block_size[0]
                ws_kc, ws_vc = block_scale.unflatten(
                    0, (-1, (num_tiles_k + num_tiles_n))
                ).split([num_tiles_k, num_tiles_n], dim=1)
                self_attn.w_scale_k = bind_or_assign(
                    self_attn.w_scale_k, ws_kc.transpose(1, 2).contiguous()
                )
                self_attn.w_scale_v = bind_or_assign(
                    self_attn.w_scale_v, ws_vc.contiguous()
                )
                self_attn.w_kc = bind_or_assign(
                    self_attn.w_kc, w_kc.transpose(1, 2).contiguous()
                )
                self_attn.w_vc = bind_or_assign(self_attn.w_vc, w_vc.contiguous())
                self_attn.use_deep_gemm_bmm = True

    def load_weights(self, weights: Iterable[Tuple[str, torch.Tensor]], is_nextn=False):
        if is_nextn:
            if hasattr(self.config, "num_nextn_predict_layers"):
                num_nextn_layers = self.config.num_nextn_predict_layers
                assert num_nextn_layers == 1, "Only 1 nextn layer is supported"
                # compatible with old design
                nextn_layer_id = (
                    0
                    if self.config.num_hidden_layers == 1
                    else self.config.num_hidden_layers
                )
            else:
                raise ValueError("num_nextn_predict_layers is not in the config")

        stacked_params_mapping = [
            # (param_name, shard_name, shard_id)
            ("gate_up_proj", "gate_proj", 0),
            ("gate_up_proj", "up_proj", 1),
        ]
        if self.num_fused_shared_experts > 0:
            assert self.num_fused_shared_experts == 1
            weights_list = list(weights)
            weights_dict = dict(weights_list)
            if self.quant_config is not None:
                if self.quant_config.get_name() == "w8a8_int8":
                    suffix_list = [
                        "down_proj.weight",
                        "down_proj.weight_scale",
                        "gate_proj.weight",
                        "gate_proj.weight_scale",
                        "up_proj.weight",
                        "up_proj.weight_scale",
                    ]
                elif (
                    self.quant_config.get_name() == "fp8"
                    or self.quant_config.get_name() == "blockwise_int8"
                ):
                    suffix_list = [
                        "down_proj.weight",
                        "down_proj.weight_scale_inv",
                        "gate_proj.weight",
                        "gate_proj.weight_scale_inv",
                        "up_proj.weight",
                        "up_proj.weight_scale_inv",
                    ]
                elif self.quant_config.get_name() == "awq":
                    suffix_list = [
                        "down_proj.qweight",
                        "down_proj.qzeros",
                        "down_proj.scales",
                        "gate_proj.qweight",
                        "gate_proj.qzeros",
                        "gate_proj.scales",
                        "up_proj.qweight",
                        "up_proj.qzeros",
                        "up_proj.scales",
                    ]
                else:
                    raise ValueError(
                        f"Unsupported shared expert fusion for quantization: {self.quant_config.get_name()}."
                    )
            else:
                suffix_list = [
                    "down_proj.weight",
                    "gate_proj.weight",
                    "up_proj.weight",
                ]
            names_to_remove = []

            moe_layers = (
                range(
                    self.config.first_k_dense_replace,
                    self.config.num_hidden_layers,
                    self.config.moe_layer_freq,
                )
                if not is_nextn
                else [nextn_layer_id]
            )

            for moe_layer in tqdm(
                moe_layers,
                desc=f"Cloning {self.num_fused_shared_experts} "
                "shared expert into MoE",
            ):
                for suffix in suffix_list:
                    shared_expert_weight_name = (
                        f"model.layers.{moe_layer}.mlp.shared_experts.{suffix}"
                    )
                    weights_list.append(
                        (
                            f"model.layers.{moe_layer}."
                            f"mlp.experts."
                            f"{self.config.n_routed_experts + 0}"
                            f".{suffix}",
                            weights_dict[shared_expert_weight_name],
                        )
                    )
                    names_to_remove += [shared_expert_weight_name]
            weights = [w for w in weights_list if w[0] not in names_to_remove]

        # Params for weights, fp8 weight scales, fp8 activation scales
        # (param_name, weight_name, expert_id, shard_id)
        expert_params_mapping = get_moe_impl_class().make_expert_params_mapping(
            ckpt_gate_proj_name="gate_proj",
            ckpt_down_proj_name="down_proj",
            ckpt_up_proj_name="up_proj",
            num_experts=self.config.n_routed_experts + self.num_fused_shared_experts,
        )

        # Fuse q_a_proj and kv_a_proj_with_mqa along output dimension when q_lora_rank is not None
        fuse_qkv_a_proj = hasattr(self.config, "q_lora_rank") and (
            self.config.q_lora_rank is not None
        )
        cached_a_proj = {} if fuse_qkv_a_proj else None

        if is_nextn:
            nextn_layer_prefix = f"model.layers.{nextn_layer_id}"
            nextn_spec_weight_names = [
                "shared_head.norm",
                "eh_proj",
                "enorm",
                "hnorm",
            ]

        params_dict = dict(self.named_parameters())
        weight_names = []
        for name, loaded_weight in weights:
            weight_names.append(name)

            if not is_nextn:
                if hasattr(self.config, "num_nextn_predict_layers"):
                    num_nextn_layers = self.config.num_nextn_predict_layers
                    if num_nextn_layers > 0 and name.startswith("model.layers"):
                        name_list = name.split(".")
                        if (
                            len(name_list) >= 3
                            and int(name_list[2]) >= self.config.num_hidden_layers
                        ):
                            continue
            else:
                if not name.startswith(nextn_layer_prefix):
                    continue

                # Use shared head and embed weights from target model
                if "shared_head.head" in name or "embed_tokens" in name:
                    continue

                is_decoder = True
                # For nextn specific weights
                for weight_name in nextn_spec_weight_names:
                    if weight_name in name:
                        name = name.replace(nextn_layer_prefix, "model")
                        is_decoder = False
                        break
                # For decoder layer weights
                if is_decoder:
                    name = name.replace(nextn_layer_prefix, "model.decoder")

            if "rotary_emb.inv_freq" in name:
                continue
            for param_name, weight_name, shard_id in stacked_params_mapping:
                # Skip non-stacked layers and experts (experts handled below).
                if weight_name not in name:
                    continue
                # We have mlp.experts[0].gate_proj in the checkpoint.
                # Since we handle the experts below in expert_params_mapping,
                # we need to skip here BEFORE we update the name, otherwise
                # name will be updated to mlp.experts[0].gate_up_proj, which
                # will then be updated below in expert_params_mapping
                # for mlp.experts[0].gate_gate_up_proj, which breaks load.
                if ("mlp.experts." in name) and name not in params_dict:
                    continue
                name = name.replace(weight_name, param_name)
                # Skip loading extra bias for GPTQ models.
                if name.endswith(".bias") and name not in params_dict:
                    continue
                param = params_dict[name]
                weight_loader = param.weight_loader
                weight_loader(param, loaded_weight, shard_id)
                break
            else:
                for mapping in expert_params_mapping:
                    param_name, weight_name, expert_id, shard_id = mapping
                    if weight_name not in name:
                        continue
                    name = name.replace(weight_name, param_name)
                    param = params_dict[name]
                    weight_loader = param.weight_loader
                    weight_loader(
                        param,
                        loaded_weight,
                        name,
                        shard_id=shard_id,
                        expert_id=expert_id,
                    )
                    break
                else:
                    # Skip loading extra bias for GPTQ models.
                    if name.endswith(".bias") and name not in params_dict:
                        continue

                    if fuse_qkv_a_proj and (
                        "q_a_proj" in name or "kv_a_proj_with_mqa" in name
                    ):
                        cached_a_proj[name] = loaded_weight
                        q_a_proj_name = (
                            name
                            if "q_a_proj" in name
                            else name.replace("kv_a_proj_with_mqa", "q_a_proj")
                        )
                        kv_a_proj_name = (
                            name
                            if "kv_a_proj_with_mqa" in name
                            else name.replace("q_a_proj", "kv_a_proj_with_mqa")
                        )

                        # When both q_a_proj and kv_a_proj_with_mqa has been cached, load the fused weight to parameter
                        if (
                            q_a_proj_name in cached_a_proj
                            and kv_a_proj_name in cached_a_proj
                        ):
                            q_a_proj_weight = cached_a_proj[q_a_proj_name]
                            kv_a_proj_weight = cached_a_proj[kv_a_proj_name]
                            fused_weight = torch.cat(
                                [q_a_proj_weight, kv_a_proj_weight], dim=0
                            )

                            param_name = name.replace(
                                "q_a_proj", "fused_qkv_a_proj_with_mqa"
                            )
                            param = params_dict[param_name]

                            weight_loader = getattr(
                                param, "weight_loader", default_weight_loader
                            )
                            weight_loader(param, fused_weight)
                            cached_a_proj.pop(q_a_proj_name)
                            cached_a_proj.pop(kv_a_proj_name)
                    else:
                        param = params_dict[name]
                        weight_loader = getattr(
                            param, "weight_loader", default_weight_loader
                        )
                        weight_loader(param, loaded_weight)

        self.post_load_weights(is_nextn=is_nextn, weight_names=weight_names)

    def get_embed_and_head(self):
        return self.model.embed_tokens.weight, self.lm_head.weight

    def set_embed_and_head(self, embed, head):
        del self.model.embed_tokens.weight
        del self.lm_head.weight
        self.model.embed_tokens.weight = embed
        self.lm_head.weight = head
        torch.cuda.empty_cache()
        torch.cuda.synchronize()

    @classmethod
    def get_model_config_for_expert_location(cls, config):
        return ModelConfigForExpertLocation(
            num_layers=config.num_hidden_layers,
            num_logical_experts=config.n_routed_experts,
            num_groups=config.n_group,
        )


class DeepseekV3ForCausalLM(DeepseekV2ForCausalLM):
    pass


EntryClass = [DeepseekV2ForCausalLM, DeepseekV3ForCausalLM]<|MERGE_RESOLUTION|>--- conflicted
+++ resolved
@@ -346,11 +346,7 @@
         final_hidden_states = self.experts(
             hidden_states=hidden_states, router_logits=router_logits
         )
-<<<<<<< HEAD
-
-=======
-        final_hidden_states *= self.routed_scaling_factor
->>>>>>> 132dad87
+
         if shared_output is not None:
             final_hidden_states = final_hidden_states + shared_output
         if self.tp_size > 1:
