--- conflicted
+++ resolved
@@ -18,12 +18,8 @@
 
 import logging
 import os
-<<<<<<< HEAD
 from dataclasses import dataclass
-from enum import Enum, auto
-=======
-from enum import IntEnum, auto
->>>>>>> 85ec0440
+from enum import Enum, IntEnum, auto
 from typing import Any, Dict, Iterable, Optional, Tuple
 
 import torch
