# Copyright 2023-2024 SGLang Team
# Licensed under the Apache License, Version 2.0 (the "License");
# you may not use this file except in compliance with the License.
# You may obtain a copy of the License at
#
#     http://www.apache.org/licenses/LICENSE-2.0
#
# Unless required by applicable law or agreed to in writing, software
# distributed under the License is distributed on an "AS IS" BASIS,
# WITHOUT WARRANTIES OR CONDITIONS OF ANY KIND, either express or implied.
# See the License for the specific language governing permissions and
# limitations under the License.
# ==============================================================================

# Adapted from:
# https://github.com/vllm-project/vllm/blob/fb6af8bc086328ca6659e72d11ffd4309ce4de22/vllm/model_executor/models/deepseek_v2.py
"""Inference-only DeepseekV2 model."""

import concurrent.futures
import logging
import os
from enum import IntEnum, auto
from typing import Any, Dict, Iterable, Optional, Tuple

import torch
import torch.nn.functional as F
from torch import nn
from tqdm import tqdm
from transformers import PretrainedConfig

from sglang.srt.distributed import (
    get_tensor_model_parallel_world_size,
    parallel_state,
    tensor_model_parallel_all_reduce,
)
from sglang.srt.eplb.expert_distribution import get_global_expert_distribution_recorder
from sglang.srt.eplb.expert_location import ModelConfigForExpertLocation
from sglang.srt.eplb.expert_location_dispatch import ExpertLocationDispatchInfo
from sglang.srt.layers.activation import SiluAndMul
from sglang.srt.layers.amx_utils import PackWeightMethod
from sglang.srt.layers.communicator import (
    LayerCommunicator,
    LayerScatterModes,
    enable_moe_dense_fully_dp,
)
from sglang.srt.layers.dp_attention import (
    get_attention_tp_rank,
    get_attention_tp_size,
    get_local_attention_dp_size,
)
from sglang.srt.layers.layernorm import RMSNorm
from sglang.srt.layers.linear import (
    ColumnParallelLinear,
    MergedColumnParallelLinear,
    ReplicatedLinear,
    RowParallelLinear,
)
from sglang.srt.layers.logits_processor import LogitsProcessor
from sglang.srt.layers.moe.ep_moe.layer import DeepEPMoE, get_moe_impl_class
from sglang.srt.layers.moe.ep_moe.token_dispatcher import DeepEPDispatcher
from sglang.srt.layers.moe.topk import TopK
from sglang.srt.layers.quantization import deep_gemm_wrapper
from sglang.srt.layers.quantization.base_config import QuantizationConfig
from sglang.srt.layers.quantization.fp8_kernel import (
    is_fp8_fnuz,
    per_tensor_quant_mla_fp8,
    per_token_group_quant_mla_deep_gemm_masked_fp8,
)
from sglang.srt.layers.quantization.fp8_utils import (
    block_quant_dequant,
    block_quant_to_tensor_quant,
    channel_quant_to_tensor_quant,
    normalize_e4m3fn_to_e4m3fnuz,
    requant_weight_ue8m0_inplace,
)
from sglang.srt.layers.quantization.int8_utils import (
    block_dequant as int8_block_dequant,
)
from sglang.srt.layers.radix_attention import RadixAttention
from sglang.srt.layers.rotary_embedding import get_rope, get_rope_wrapper
from sglang.srt.layers.utils import is_sm100_supported
from sglang.srt.layers.vocab_parallel_embedding import (
    ParallelLMHead,
    VocabParallelEmbedding,
)
from sglang.srt.managers.schedule_batch import global_server_args_dict
from sglang.srt.model_executor.forward_batch_info import ForwardBatch
from sglang.srt.model_loader.weight_utils import default_weight_loader
from sglang.srt.two_batch_overlap import (
    MaybeTboDeepEPDispatcher,
    model_forward_maybe_tbo,
)
from sglang.srt.utils import (
    BumpAllocator,
    DeepEPMode,
    LazyValue,
    add_prefix,
    bind_or_assign,
    cpu_has_amx_support,
    get_bool_env_var,
    get_device_sm,
    get_int_env_var,
    is_cpu,
    is_cuda,
    is_flashinfer_available,
    is_hip,
    is_non_idle_and_non_empty,
    log_info_on_rank0,
    use_intel_amx_backend,
)

_is_hip = is_hip()
_is_cuda = is_cuda()
_is_fp8_fnuz = is_fp8_fnuz()
_use_aiter = get_bool_env_var("SGLANG_USE_AITER") and _is_hip
_is_cpu_amx_available = cpu_has_amx_support()
_is_cpu = is_cpu()
_device_sm = get_device_sm()

ENABLE_TRTLMM_GEN_MOE = get_bool_env_var("SGLANG_ENABLE_TRTLLM_GEN_MOE", "false")

if _is_cuda:
    from sgl_kernel import (
        awq_dequantize,
        bmm_fp8,
        dsv3_fused_a_gemm,
        dsv3_router_gemm,
        merge_state_v2,
    )
elif _is_cpu and _is_cpu_amx_available:
    pass
elif _is_hip:
    from sglang.srt.layers.quantization.awq_triton import (
        awq_dequantize_triton as awq_dequantize,
    )
else:
    from vllm._custom_ops import awq_dequantize

if _is_hip:
    from sglang.srt.layers.attention.triton_ops.rocm_mla_decode_rope import (
        decode_attention_fwd_grouped_rope,
    )

_is_flashinfer_available = is_flashinfer_available()
_is_sm100_supported = is_cuda() and is_sm100_supported()


logger = logging.getLogger(__name__)


class AttnForwardMethod(IntEnum):
    # Use multi-head attention
    MHA = auto()

    # Use absorbed multi-latent attention
    MLA = auto()

    # Use multi-head attention, but with KV cache chunked.
    # This method can avoid OOM when prefix lengths are long.
    MHA_CHUNKED_KV = auto()

    # Use MLA but with fused RoPE
    MLA_FUSED_ROPE = auto()

    # Use MLA with fused RoPE kernel for CPU
    MLA_FUSED_ROPE_CPU = auto()


class DeepseekV2MLP(nn.Module):
    def __init__(
        self,
        hidden_size: int,
        intermediate_size: int,
        hidden_act: str,
        quant_config: Optional[QuantizationConfig] = None,
        reduce_results: bool = True,
        prefix: str = "",
        tp_rank: Optional[int] = None,
        tp_size: Optional[int] = None,
    ) -> None:
        super().__init__()
        self.tp_size = tp_size

        self.gate_up_proj = MergedColumnParallelLinear(
            hidden_size,
            [intermediate_size] * 2,
            bias=False,
            quant_config=quant_config,
            prefix=add_prefix("gate_up_proj", prefix),
            tp_rank=tp_rank,
            tp_size=tp_size,
        )
        self.down_proj = RowParallelLinear(
            intermediate_size,
            hidden_size,
            bias=False,
            quant_config=quant_config,
            reduce_results=reduce_results,
            prefix=add_prefix("down_proj", prefix),
            tp_rank=tp_rank,
            tp_size=tp_size,
        )
        if hidden_act != "silu":
            raise ValueError(
                f"Unsupported activation: {hidden_act}. "
                "Only silu is supported for now."
            )
        self.act_fn = SiluAndMul()

    def forward(self, x, forward_batch=None, can_fuse_mlp_allreduce=False):
        if (self.tp_size == 1) and x.shape[0] == 0:
            return x

        gate_up, _ = self.gate_up_proj(x)
        x = self.act_fn(gate_up)
        x, _ = self.down_proj(x, can_fuse_mlp_allreduce=can_fuse_mlp_allreduce)
        return x


class MoEGate(nn.Module):
    def __init__(
        self,
        config,
        prefix: str = "",
        is_nextn: bool = False,
    ):
        super().__init__()
        self.is_nextn = is_nextn
        self.weight = nn.Parameter(
            torch.empty((config.n_routed_experts, config.hidden_size))
        )
        if config.topk_method == "noaux_tc":
            self.e_score_correction_bias = nn.Parameter(
                torch.empty((config.n_routed_experts), dtype=torch.float32)
            )
        else:
            self.e_score_correction_bias = None
        if _is_cpu and _is_cpu_amx_available:
            self.quant_method = PackWeightMethod(weight_names=["weight"])

    def forward(self, hidden_states):
        if use_intel_amx_backend(self):
            return torch.ops.sgl_kernel.weight_packed_linear(
                hidden_states,
                self.weight,
                None,  # bias
                True,  # is_vnni
            )

        # NOTE: For some unknown reason, router_gemm seems degrade accept length.
        if ENABLE_TRTLMM_GEN_MOE and not self.is_nextn:
            return torch.ops.trtllm.dsv3_router_gemm_op(
                hidden_states, self.weight.t(), bias=None, out_dtype=torch.float32
            )

        if (
            _is_cuda
            and not self.is_nextn
            and hidden_states.shape[0] < 4
            and hidden_states.shape[1] == 7168
            and self.weight.shape[0] == 256
            and _device_sm >= 90
        ):
            logits = dsv3_router_gemm(hidden_states, self.weight).to(
                hidden_states.dtype
            )
        else:
            logits = F.linear(hidden_states, self.weight, None)
        return logits


class DeepseekV2MoE(nn.Module):

    def __init__(
        self,
        config: PretrainedConfig,
        layer_id: int,
        quant_config: Optional[QuantizationConfig] = None,
        prefix: str = "",
        alt_stream: Optional[torch.cuda.Stream] = None,
        is_nextn: bool = False,
    ):
        super().__init__()
        self.tp_size = get_tensor_model_parallel_world_size()
        self.routed_scaling_factor = config.routed_scaling_factor
        self.n_shared_experts = config.n_shared_experts
        self.num_fused_shared_experts = (
            0
            if global_server_args_dict["disable_shared_experts_fusion"]
            else config.n_shared_experts
        )
        self.config = config
        self.layer_id = layer_id
        self.alt_stream = alt_stream

        if self.tp_size > config.n_routed_experts:
            raise ValueError(
                f"Tensor parallel size {self.tp_size} is greater than "
                f"the number of experts {config.n_routed_experts}."
            )

        if config.hidden_act != "silu":
            raise ValueError(
                f"Unsupported activation: {config.hidden_act}. "
                "Only silu is supported for now."
            )

        self.gate = MoEGate(
            config=config, prefix=add_prefix("gate", prefix), is_nextn=is_nextn
        )

        self.topk = TopK(
            top_k=config.num_experts_per_tok + self.num_fused_shared_experts,
            renormalize=config.norm_topk_prob,
            use_grouped_topk=True,
            num_expert_group=config.n_group,
            num_fused_shared_experts=self.num_fused_shared_experts,
            topk_group=config.topk_group,
            correction_bias=self.gate.e_score_correction_bias,
            routed_scaling_factor=self.routed_scaling_factor,
        )

        self.experts = get_moe_impl_class()(
            num_experts=config.n_routed_experts
            + self.num_fused_shared_experts
            + global_server_args_dict["ep_num_redundant_experts"],
            top_k=config.num_experts_per_tok + self.num_fused_shared_experts,
            hidden_size=config.hidden_size,
            intermediate_size=config.moe_intermediate_size,
            layer_id=self.layer_id,
            quant_config=quant_config,
            routed_scaling_factor=self.routed_scaling_factor,
            prefix=add_prefix("experts", prefix),
            **(
                dict(deepep_mode=DeepEPMode[global_server_args_dict["deepep_mode"]])
                if global_server_args_dict["enable_deepep_moe"]
                else {}
            ),
            # Additional args for FusedMoE
            **(
                dict(
                    enable_flashinfer_moe=True,
                    enable_ep_moe=global_server_args_dict["enable_ep_moe"],
                )
                if global_server_args_dict["enable_flashinfer_moe"]
                else {}
            ),
        )

        self.shared_experts_is_int8 = False
        self.shared_experts_is_fp8 = False
        self.shared_experts_weight_block_size = None
        if config.n_shared_experts is not None and self.num_fused_shared_experts == 0:
            intermediate_size = config.moe_intermediate_size * config.n_shared_experts
            # disable tp for shared experts when enable deepep moe
            self.shared_experts = DeepseekV2MLP(
                hidden_size=config.hidden_size,
                intermediate_size=intermediate_size,
                hidden_act=config.hidden_act,
                quant_config=quant_config,
                reduce_results=False,
                prefix=add_prefix("shared_experts", prefix),
                **(
                    dict(tp_rank=0, tp_size=1)
                    if global_server_args_dict["enable_deepep_moe"]
                    else {}
                ),
            )
            is_packed_weight = hasattr(
                self.shared_experts.gate_up_proj.quant_method, "quant_config"
            ) and self.shared_experts.gate_up_proj.quant_method.quant_config.get_name() in {
                "awq",
                "awq_marlin",
                "moe_wna16",
            }
            self.shared_experts_is_int8 = (
                not is_packed_weight
                and self.shared_experts.gate_up_proj.weight.dtype == torch.int8
            )
            self.shared_experts_is_fp8 = (
                not is_packed_weight
                and self.shared_experts.gate_up_proj.weight.dtype == torch.float8_e4m3fn
            )
            if self.shared_experts_is_fp8:
                assert (
                    self.shared_experts.gate_up_proj.quant_method.quant_config.weight_block_size
                    == self.shared_experts.down_proj.quant_method.quant_config.weight_block_size
                )
                self.shared_experts_weight_block_size = (
                    self.shared_experts.gate_up_proj.quant_method.quant_config.weight_block_size
                )

        self.top_k = config.num_experts_per_tok

        if global_server_args_dict["enable_deepep_moe"]:
            # TODO: we will support tp < ep in the future
            self.ep_size = get_tensor_model_parallel_world_size()
            self.num_experts = (
                config.n_routed_experts
                + global_server_args_dict["ep_num_redundant_experts"]
            )
            self.renormalize = config.norm_topk_prob
            self.topk_group = config.topk_group
            self.num_expert_group = config.n_group
            self.correction_bias = (
                self.gate.e_score_correction_bias.data
                if self.gate.e_score_correction_bias is not None
                else None
            )

            self.deepep_dispatcher = MaybeTboDeepEPDispatcher(
                group=parallel_state.get_tp_group().device_group,
                router_topk=self.top_k,
                permute_fusion=True,
                num_experts=self.num_experts,
                num_local_experts=config.n_routed_experts // self.tp_size,
                hidden_size=config.hidden_size,
                params_dtype=config.torch_dtype,
                deepep_mode=DeepEPMode[global_server_args_dict["deepep_mode"]],
                async_finish=True,
                return_recv_hook=True,
            )

        self._enable_deepep_moe = global_server_args_dict["enable_deepep_moe"]

    def get_moe_weights(self):
        return [
            x.data
            for name, x in self.experts.named_parameters()
            if name not in ["correction_bias"]
        ]

    def forward(
        self,
        hidden_states: torch.Tensor,
        forward_batch: Optional[ForwardBatch] = None,
        can_fuse_mlp_allreduce: bool = False,
    ) -> torch.Tensor:
        if not self._enable_deepep_moe:
            DUAL_STREAM_TOKEN_THRESHOLD = 2048
            if (
                self.alt_stream is not None
                and self.num_fused_shared_experts == 0
                and hidden_states.shape[0] <= DUAL_STREAM_TOKEN_THRESHOLD
            ):
                return self.forward_normal_dual_stream(
                    hidden_states, can_fuse_mlp_allreduce
                )
            else:
                return self.forward_normal(hidden_states, can_fuse_mlp_allreduce)
        else:
            return self.forward_deepep(hidden_states, forward_batch)

    def forward_normal_dual_stream(
        self, hidden_states: torch.Tensor, can_fuse_mlp_allreduce: bool = False
    ) -> torch.Tensor:
        if not ENABLE_TRTLMM_GEN_MOE:
            # router_logits: (num_tokens, n_experts)
            router_logits = self.gate(hidden_states)

        current_stream = torch.cuda.current_stream()
        self.alt_stream.wait_stream(current_stream)
        shared_output = self._forward_shared_experts(hidden_states)

        with torch.cuda.stream(self.alt_stream):
<<<<<<< HEAD
            if ENABLE_TRTLMM_GEN_MOE:
                router_logits = self.gate(hidden_states)

=======
            # router_logits: (num_tokens, n_experts)
            router_logits = self.gate(hidden_states)
            topk_output = self.topk(hidden_states, router_logits)
>>>>>>> bbcfbc1a
            final_hidden_states = self.experts(
                hidden_states=hidden_states, topk_output=topk_output
            )
            if not _is_cuda:
                final_hidden_states *= self.routed_scaling_factor
        current_stream.wait_stream(self.alt_stream)
        final_hidden_states += shared_output
        if self.tp_size > 1 and not can_fuse_mlp_allreduce:
            final_hidden_states = tensor_model_parallel_all_reduce(final_hidden_states)
        return final_hidden_states

    def forward_normal(
        self, hidden_states: torch.Tensor, can_fuse_mlp_allreduce: bool = False
    ) -> torch.Tensor:
        if hasattr(self, "shared_experts") and use_intel_amx_backend(
            self.shared_experts.gate_up_proj
        ):
            return self.forward_cpu(hidden_states, can_fuse_mlp_allreduce)

        shared_output = self._forward_shared_experts(hidden_states)
        # router_logits: (num_tokens, n_experts)
        router_logits = self.gate(hidden_states)
        topk_output = self.topk(hidden_states, router_logits)
        final_hidden_states = self.experts(
            hidden_states=hidden_states, topk_output=topk_output
        )
        if not _is_cuda and not _use_aiter:
            # fused in biased_grouped_topk so we can skip here
            final_hidden_states *= self.routed_scaling_factor
        if shared_output is not None:
            final_hidden_states = final_hidden_states + shared_output
        if self.tp_size > 1 and not can_fuse_mlp_allreduce:
            final_hidden_states = tensor_model_parallel_all_reduce(final_hidden_states)
        return final_hidden_states

    def forward_cpu(
        self, hidden_states: torch.Tensor, can_fuse_mlp_allreduce: bool = False
    ) -> torch.Tensor:
        # router_logits: (num_tokens, n_experts)
        router_logits = self.gate(hidden_states)
        topk_output = self.topk(hidden_states, router_logits)
        fused_experts_out = self.experts(
            hidden_states=hidden_states, topk_output=topk_output
        )

        assert use_intel_amx_backend(
            self.shared_experts.gate_up_proj
        ) == use_intel_amx_backend(self.shared_experts.down_proj)
        # [Note] inplace should be False in fused_experts.
        # If inplace is True in fused_experts (self.experts), hidden_states will be changed after fused_experts
        # While hidden_states is still needed in shared_expert.
        final_hidden_states = torch.ops.sgl_kernel.shared_expert_cpu(
            hidden_states,
            self.shared_experts.gate_up_proj.weight,
            self.shared_experts.down_proj.weight,
            fused_experts_out,
            self.routed_scaling_factor,
            True,  # inplace
            self.shared_experts_is_int8,  # use_int8_w8a8
            self.shared_experts_is_fp8,  # use_fp8_w8a16
            (
                self.shared_experts.gate_up_proj.weight_scale
                if self.shared_experts_is_int8
                else (
                    self.shared_experts.gate_up_proj.weight_scale_inv
                    if self.shared_experts_is_fp8
                    else None
                )
            ),  # w1_scale
            (
                self.shared_experts.down_proj.weight_scale
                if self.shared_experts_is_int8
                else (
                    self.shared_experts.down_proj.weight_scale_inv
                    if self.shared_experts_is_fp8
                    else None
                )
            ),  # w2_scale
            (
                self.shared_experts_weight_block_size
                if self.shared_experts_is_fp8
                else None
            ),  # block_size
            None,  # a1_scale
            None,  # a2_scale
            True,  # is_vnni
        )
        if self.tp_size > 1 and not can_fuse_mlp_allreduce:
            final_hidden_states = tensor_model_parallel_all_reduce(final_hidden_states)
        return final_hidden_states

    def forward_deepep(
        self, hidden_states: torch.Tensor, forward_batch: ForwardBatch
    ) -> torch.Tensor:
        forward_mode = forward_batch.forward_mode
        shared_output = None
        if is_non_idle_and_non_empty(forward_mode, hidden_states):
            # router_logits: (num_tokens, n_experts)
            router_logits = self.gate(hidden_states)
            shared_output = self._forward_shared_experts(hidden_states)
            topk_weights, topk_idx, _ = self.topk(
                hidden_states,
                router_logits,
                num_token_non_padded=forward_batch.num_token_non_padded,
                expert_location_dispatch_info=ExpertLocationDispatchInfo.init_new(
                    layer_id=self.layer_id,
                ),
            )
        else:
            topk_idx = torch.full(
                (0, self.top_k), -1, dtype=torch.int, device=hidden_states.device
            )
            topk_weights = torch.empty(
                (0, self.top_k), dtype=torch.float32, device=hidden_states.device
            )
        if self.ep_size > 1:
            # TODO(ch-wan): allow users to set num_max_dispatch_tokens_per_rank value
            (
                hidden_states,
                topk_idx,
                topk_weights,
                reorder_topk_ids,
                num_recv_tokens_per_expert,
                seg_indptr,
                masked_m,
                expected_m,
            ) = self.deepep_dispatcher.dispatch(
                hidden_states=hidden_states,
                topk_idx=topk_idx,
                topk_weights=topk_weights,
                forward_batch=forward_batch,
            )
        final_hidden_states = self.experts(
            hidden_states=hidden_states,
            topk_idx=topk_idx,
            topk_weights=topk_weights,
            reorder_topk_ids=reorder_topk_ids,
            seg_indptr=seg_indptr,
            masked_m=masked_m,
            expected_m=expected_m,
            num_recv_tokens_per_expert=num_recv_tokens_per_expert,
            forward_batch=forward_batch,
        )
        if self.ep_size > 1:
            final_hidden_states = self.deepep_dispatcher.combine(
                hidden_states=final_hidden_states,
                topk_idx=topk_idx,
                topk_weights=topk_weights,
                forward_batch=forward_batch,
            )

        if shared_output is not None:
            x = shared_output
            x.add_(final_hidden_states, alpha=self.routed_scaling_factor)
            final_hidden_states = x
        else:
            final_hidden_states *= self.routed_scaling_factor

        return final_hidden_states

    def _forward_shared_experts(self, hidden_states):
        if self.num_fused_shared_experts == 0:
            return self.shared_experts(hidden_states)
        else:
            return None

    def op_gate(self, state):
        if is_non_idle_and_non_empty(
            state.forward_batch.forward_mode, state.hidden_states_mlp_input
        ):
            # router_logits: (num_tokens, n_experts)
            state.router_logits = self.gate(state.hidden_states_mlp_input)
        else:
            state.router_logits = None

    def op_shared_experts(self, state):
        hidden_states_mlp_input = state.pop("hidden_states_mlp_input")
        if (self.num_fused_shared_experts == 0) and is_non_idle_and_non_empty(
            state.forward_batch.forward_mode, hidden_states_mlp_input
        ):
            state.shared_output = self.shared_experts(hidden_states_mlp_input)
        else:
            state.shared_output = None

    def op_select_experts(self, state):
        router_logits = state.pop("router_logits")
        hidden_states = state.hidden_states_mlp_input

        if router_logits is not None:
            with get_global_expert_distribution_recorder().with_current_layer(
                self.layer_id
            ):
                state.topk_weights_local, state.topk_idx_local, _ = self.topk(
                    hidden_states=hidden_states,
                    router_logits=router_logits,
                    num_token_non_padded=state.forward_batch.num_token_non_padded,
                    expert_location_dispatch_info=ExpertLocationDispatchInfo.init_new(
                        layer_id=self.layer_id,
                    ),
                )
        else:
            state.topk_idx_local = torch.full(
                (0, self.top_k), -1, dtype=torch.int, device=hidden_states.device
            )
            state.topk_weights_local = torch.empty(
                (0, self.top_k), dtype=torch.float32, device=hidden_states.device
            )

    def op_dispatch_a(self, state):
        if self.ep_size > 1:
            # TODO(ch-wan): allow users to set num_max_dispatch_tokens_per_rank value
            self.deepep_dispatcher.dispatch_a(
                hidden_states=state.hidden_states_mlp_input,
                topk_idx=state.pop("topk_idx_local"),
                topk_weights=state.pop("topk_weights_local"),
                forward_batch=state.forward_batch,
                tbo_subbatch_index=state.get("tbo_subbatch_index"),
            )

    def op_dispatch_b(self, state):
        if self.ep_size > 1:
            with get_global_expert_distribution_recorder().with_current_layer(
                self.layer_id
            ):
                (
                    state.hidden_states_experts_input,
                    state.topk_idx_dispatched,
                    state.topk_weights_dispatched,
                    state.reorder_topk_ids,
                    state.num_recv_tokens_per_expert,
                    state.seg_indptr,
                    state.masked_m,
                    state.expected_m,
                ) = self.deepep_dispatcher.dispatch_b(
                    tbo_subbatch_index=state.get("tbo_subbatch_index"),
                )

    def op_experts(self, state):
        state.hidden_states_experts_output = self.experts(
            hidden_states=state.pop("hidden_states_experts_input"),
            topk_idx=state.topk_idx_dispatched,
            topk_weights=state.topk_weights_dispatched,
            reorder_topk_ids=state.pop("reorder_topk_ids"),
            seg_indptr=state.pop("seg_indptr"),
            masked_m=state.pop("masked_m"),
            expected_m=state.pop("expected_m"),
            num_recv_tokens_per_expert=state.pop("num_recv_tokens_per_expert"),
            forward_batch=state.forward_batch,
        )

    def op_combine_a(self, state):
        if self.ep_size > 1:
            self.deepep_dispatcher.combine_a(
                hidden_states=state.pop("hidden_states_experts_output"),
                topk_idx=state.pop("topk_idx_dispatched"),
                topk_weights=state.pop("topk_weights_dispatched"),
                forward_batch=state.forward_batch,
                tbo_subbatch_index=state.get("tbo_subbatch_index"),
            )

    def op_combine_b(self, state):
        if self.ep_size > 1:
            state.hidden_states_after_combine = self.deepep_dispatcher.combine_b(
                tbo_subbatch_index=state.get("tbo_subbatch_index"),
            )

    def op_output(self, state):
        final_hidden_states = state.pop("hidden_states_after_combine")

        if (shared_output := state.pop("shared_output")) is not None:
            x = shared_output
            x.add_(final_hidden_states, alpha=self.routed_scaling_factor)
            final_hidden_states = x
        else:
            final_hidden_states *= self.routed_scaling_factor

        state.hidden_states_mlp_output = final_hidden_states


def yarn_get_mscale(scale: float = 1, mscale: float = 1) -> float:
    import math

    if scale <= 1:
        return 1.0
    return 0.1 * mscale * math.log(scale) + 1.0


class DeepseekV2AttentionMLA(nn.Module):

    def __init__(
        self,
        config: PretrainedConfig,
        hidden_size: int,
        num_heads: int,
        qk_nope_head_dim: int,
        qk_rope_head_dim: int,
        v_head_dim: int,
        q_lora_rank: int,
        kv_lora_rank: int,
        rope_theta: float = 10000,
        rope_scaling: Optional[Dict[str, Any]] = None,
        max_position_embeddings: int = 8192,
        quant_config: Optional[QuantizationConfig] = None,
        reduce_results: bool = True,
        layer_id: int = None,
        prefix: str = "",
        alt_stream: Optional[torch.cuda.Stream] = None,
    ) -> None:
        super().__init__()
        self.layer_id = layer_id
        self.hidden_size = hidden_size
        self.qk_nope_head_dim = qk_nope_head_dim
        self.qk_rope_head_dim = qk_rope_head_dim
        self.qk_head_dim = qk_nope_head_dim + qk_rope_head_dim
        self.v_head_dim = v_head_dim
        self.q_lora_rank = q_lora_rank
        self.kv_lora_rank = kv_lora_rank
        attn_tp_rank = get_attention_tp_rank()
        attn_tp_size = get_attention_tp_size()

        self.num_heads = num_heads
        assert num_heads % attn_tp_size == 0
        self.num_local_heads = num_heads // attn_tp_size
        self.scaling = self.qk_head_dim**-0.5
        self.rope_theta = rope_theta
        self.max_position_embeddings = max_position_embeddings

        # For tensor parallel attention
        if self.q_lora_rank is not None:
            self.fused_qkv_a_proj_with_mqa = ReplicatedLinear(
                self.hidden_size,
                self.q_lora_rank + self.kv_lora_rank + self.qk_rope_head_dim,
                bias=False,
                quant_config=quant_config,
                prefix=add_prefix("fused_qkv_a_proj_with_mqa", prefix),
            )
            self.q_a_layernorm = RMSNorm(self.q_lora_rank, eps=config.rms_norm_eps)
            self.q_b_proj = ColumnParallelLinear(
                q_lora_rank,
                self.num_heads * self.qk_head_dim,
                bias=False,
                quant_config=quant_config,
                prefix=add_prefix("q_b_proj", prefix),
                tp_rank=attn_tp_rank,
                tp_size=attn_tp_size,
            )
        else:
            self.q_proj = ColumnParallelLinear(
                self.hidden_size,
                self.num_heads * self.qk_head_dim,
                bias=False,
                quant_config=quant_config,
                prefix=add_prefix("q_proj", prefix),
                tp_rank=attn_tp_rank,
                tp_size=attn_tp_size,
            )
            self.kv_a_proj_with_mqa = ReplicatedLinear(
                self.hidden_size,
                self.kv_lora_rank + self.qk_rope_head_dim,
                bias=False,
                quant_config=quant_config,
                prefix=add_prefix("kv_a_proj_with_mqa", prefix),
            )

        self.kv_b_proj = ColumnParallelLinear(
            self.kv_lora_rank,
            self.num_heads * (self.qk_nope_head_dim + self.v_head_dim),
            bias=False,
            quant_config=quant_config,
            prefix=add_prefix("kv_b_proj", prefix),
            tp_rank=attn_tp_rank,
            tp_size=attn_tp_size,
        )
        # O projection.
        self.o_proj = RowParallelLinear(
            self.num_heads * self.v_head_dim,
            self.hidden_size,
            bias=False,
            quant_config=quant_config,
            reduce_results=reduce_results,
            prefix=add_prefix("o_proj", prefix),
            tp_rank=attn_tp_rank,
            tp_size=attn_tp_size,
        )
        self.kv_a_layernorm = RMSNorm(self.kv_lora_rank, eps=config.rms_norm_eps)

        if rope_scaling:
            rope_scaling["rope_type"] = "deepseek_yarn"

        self.rotary_emb = get_rope_wrapper(
            qk_rope_head_dim,
            rotary_dim=qk_rope_head_dim,
            max_position=max_position_embeddings,
            base=rope_theta,
            rope_scaling=rope_scaling,
            is_neox_style=False,
            device=global_server_args_dict["device"],
        )

        if rope_scaling:
            mscale_all_dim = rope_scaling.get("mscale_all_dim", False)
            scaling_factor = rope_scaling["factor"]
            mscale = yarn_get_mscale(scaling_factor, float(mscale_all_dim))
            self.scaling = self.scaling * mscale * mscale
        else:
            self.rotary_emb.forward = self.rotary_emb.forward_native

        self.attn_mqa = RadixAttention(
            self.num_local_heads,
            self.kv_lora_rank + self.qk_rope_head_dim,
            self.scaling,
            num_kv_heads=1,
            layer_id=layer_id,
            v_head_dim=self.kv_lora_rank,
            quant_config=quant_config,
            prefix=add_prefix("attn_mqa", prefix),
        )

        self.attn_mha = RadixAttention(
            self.num_local_heads,
            self.qk_nope_head_dim + self.qk_rope_head_dim,
            self.scaling,
            num_kv_heads=self.num_local_heads,
            layer_id=layer_id,
            v_head_dim=self.v_head_dim,
            quant_config=quant_config,
            prefix=add_prefix("attn_mha", prefix),
        )

        self.alt_stream = alt_stream
        self.attn_mha.kv_b_proj = None

        self.w_kc = None
        self.w_vc = None
        self.w_scale = 1.0

        self.w_scale_k = None
        self.w_scale_v = None
        self.use_deep_gemm_bmm = False

        self.flashinfer_mla_disable_ragged = global_server_args_dict[
            "flashinfer_mla_disable_ragged"
        ]
        self.disable_chunked_prefix_cache = global_server_args_dict[
            "disable_chunked_prefix_cache"
        ]
        self.attention_backend = global_server_args_dict["attention_backend"]
        self.rocm_fused_decode_mla = get_bool_env_var(
            "SGLANG_ROCM_FUSED_DECODE_MLA", "false"
        )

        # TODO: Design a finer way to determine the threshold
        self.chunked_prefix_cache_threshold = get_int_env_var(
            "SGL_CHUNKED_PREFIX_CACHE_THRESHOLD", 8192
        )

        # If we have self.fused_qkv_a_proj_with_mqa and we're running on CPU, we will choose the torch.ops.sgl_kernel.qkv_proj_with_rope_fused_weight kernel
        # which requires self.w_kc and self.w_vc to be packed.
        # If not, we will use torch.bmm and weight shouldn't be packed in this case
        has_fused_proj = hasattr(self, "fused_qkv_a_proj_with_mqa")
        if has_fused_proj and _is_cpu and _is_cpu_amx_available:
            self.quant_method = PackWeightMethod(
                weight_names=["w_kc", "w_vc"], transpose_dims=[[1, 2], [1, 2]]
            )

        is_packed_weight = (
            has_fused_proj
            and hasattr(self.fused_qkv_a_proj_with_mqa.quant_method, "quant_config")
            and self.fused_qkv_a_proj_with_mqa.quant_method.quant_config.get_name()
            in {"awq", "awq_marlin", "moe_wna16"}
        )
        self.use_min_latency_fused_a_gemm = (
            has_fused_proj
            and not is_packed_weight
            and self.fused_qkv_a_proj_with_mqa.weight.dtype == torch.bfloat16
            and self.fused_qkv_a_proj_with_mqa.weight.shape[0] == 2112
            and self.fused_qkv_a_proj_with_mqa.weight.shape[1] == 7168
            and _is_cuda
            and _device_sm >= 90
        )

        self.qkv_proj_with_rope_is_int8 = (
            has_fused_proj
            and not is_packed_weight
            and self.fused_qkv_a_proj_with_mqa.weight.dtype == torch.int8
        )
        self.qkv_proj_with_rope_is_fp8 = (
            has_fused_proj
            and not is_packed_weight
            and self.fused_qkv_a_proj_with_mqa.weight.dtype == torch.float8_e4m3fn
        )

        self.weight_block_size = None
        if self.qkv_proj_with_rope_is_fp8 and _is_cpu and _is_cpu_amx_available:
            assert getattr(
                self.fused_qkv_a_proj_with_mqa.quant_method, "block_quant", False
            ) == getattr(self.q_b_proj.quant_method, "block_quant", False)
            use_block_quant = getattr(
                self.fused_qkv_a_proj_with_mqa.quant_method, "block_quant", False
            )

            if use_block_quant:
                assert (
                    self.fused_qkv_a_proj_with_mqa.quant_method.quant_config.weight_block_size
                    == self.q_b_proj.quant_method.quant_config.weight_block_size
                )
                self.weight_block_size = (
                    self.fused_qkv_a_proj_with_mqa.quant_method.quant_config.weight_block_size
                )

    def dispatch_attn_forward_method(
        self, forward_batch: ForwardBatch
    ) -> AttnForwardMethod:
        def _dispatch_mla_subtype():
            if _is_hip:
                if (
                    self.rocm_fused_decode_mla
                    and forward_batch.forward_mode.is_decode()
                ):
                    return AttnForwardMethod.MLA_FUSED_ROPE
                else:
                    return AttnForwardMethod.MLA
            else:
                if hasattr(self, "fused_qkv_a_proj_with_mqa") and use_intel_amx_backend(
                    self
                ):
                    return AttnForwardMethod.MLA_FUSED_ROPE_CPU
                else:
                    return AttnForwardMethod.MLA

        if self.attention_backend == "ascend":
            return AttnForwardMethod.MLA
        elif self.attention_backend == "flashinfer":
            # Flashinfer MLA: Do not absorb when enabling ragged prefill
            if (
                not self.flashinfer_mla_disable_ragged
                and forward_batch.forward_mode.is_extend()
                and not forward_batch.forward_mode.is_target_verify()
                and not forward_batch.forward_mode.is_draft_extend()
                and sum(forward_batch.extend_prefix_lens_cpu) == 0
            ):
                return AttnForwardMethod.MHA
            else:
                return _dispatch_mla_subtype()
        elif self.attention_backend == "fa3":
            # Flash Attention: Use MHA with chunked KV cache when prefilling on long sequences.
            if forward_batch.extend_prefix_lens_cpu is not None:
                sum_extend_prefix_lens = sum(forward_batch.extend_prefix_lens_cpu)
            if (
                forward_batch.forward_mode.is_extend()
                and not self.disable_chunked_prefix_cache
                and not forward_batch.forward_mode.is_target_verify()
                and not forward_batch.forward_mode.is_draft_extend()
                and (
                    sum_extend_prefix_lens >= self.chunked_prefix_cache_threshold
                    or sum_extend_prefix_lens == 0
                )
            ):
                return AttnForwardMethod.MHA_CHUNKED_KV
            else:
                return _dispatch_mla_subtype()
        elif self.attention_backend == "aiter":
            if (
                forward_batch.forward_mode.is_extend()
                and not forward_batch.forward_mode.is_target_verify()
                and not forward_batch.forward_mode.is_draft_extend()
            ):
                return AttnForwardMethod.MHA
            else:
                return AttnForwardMethod.MLA
        else:
            # Triton: Use normal computation for prefill and use weight absorption for extend/decode
            if (
                forward_batch.forward_mode.is_extend()
                and not forward_batch.forward_mode.is_target_verify()
                and not forward_batch.forward_mode.is_draft_extend()
                and sum(forward_batch.extend_prefix_lens_cpu) == 0
            ):
                return AttnForwardMethod.MHA
            else:
                return _dispatch_mla_subtype()

    def op_prepare(self, state):
        state.attn_intermediate_state = self.forward_prepare(
            positions=state.positions,
            hidden_states=state.pop("hidden_states_after_comm_pre_attn"),
            forward_batch=state.forward_batch,
            zero_allocator=state.zero_allocator,
        )

    def op_core(self, state):
        state.hidden_states_after_attn = self.forward_core(
            state.pop("attn_intermediate_state")
        )

    def forward(
        self,
        positions: torch.Tensor,
        hidden_states: torch.Tensor,
        forward_batch: ForwardBatch,
        zero_allocator: BumpAllocator,
    ):
        s = self.forward_prepare(
            positions=positions,
            hidden_states=hidden_states,
            forward_batch=forward_batch,
            zero_allocator=zero_allocator,
        )
        return self.forward_core(s)

    def forward_prepare(
        self,
        positions: torch.Tensor,
        hidden_states: torch.Tensor,
        forward_batch: ForwardBatch,
        zero_allocator: BumpAllocator,
    ):
        if self.attn_mha.kv_b_proj is None:
            self.attn_mha.kv_b_proj = self.kv_b_proj

        if hidden_states.shape[0] == 0:
            assert (
                not self.o_proj.reduce_results
            ), "short-circuiting allreduce will lead to hangs"
            return hidden_states, None, forward_batch, None

        attn_forward_method = self.dispatch_attn_forward_method(forward_batch)

        if attn_forward_method == AttnForwardMethod.MHA:
            inner_state = self.forward_normal_prepare(
                positions, hidden_states, forward_batch, zero_allocator
            )
        elif attn_forward_method == AttnForwardMethod.MHA_CHUNKED_KV:
            inner_state = self.forward_normal_chunked_kv_prepare(
                positions, hidden_states, forward_batch, zero_allocator
            )
        elif attn_forward_method == AttnForwardMethod.MLA:
            inner_state = self.forward_absorb_prepare(
                positions, hidden_states, forward_batch, zero_allocator
            )
        elif attn_forward_method == AttnForwardMethod.MLA_FUSED_ROPE:
            inner_state = self.forward_absorb_fused_mla_rope_prepare(
                positions, hidden_states, forward_batch, zero_allocator
            )
        elif attn_forward_method == AttnForwardMethod.MLA_FUSED_ROPE_CPU:
            inner_state = self.forward_absorb_fused_mla_rope_cpu_prepare(
                positions, hidden_states, forward_batch, zero_allocator
            )
        else:
            raise NotImplementedError
        return None, attn_forward_method, forward_batch, inner_state

    def forward_core(self, intermediate_state):
        hidden_states, attn_forward_method, forward_batch, inner_state = (
            intermediate_state
        )
        if inner_state is None:
            return hidden_states

        if attn_forward_method == AttnForwardMethod.MHA:
            return self.forward_normal_core(*inner_state)
        elif attn_forward_method == AttnForwardMethod.MHA_CHUNKED_KV:
            return self.forward_normal_chunked_kv_core(*inner_state)
        elif attn_forward_method == AttnForwardMethod.MLA:
            return self.forward_absorb_core(*inner_state)
        elif attn_forward_method == AttnForwardMethod.MLA_FUSED_ROPE:
            return self.forward_absorb_fused_mla_rope_core(*inner_state)
        elif attn_forward_method == AttnForwardMethod.MLA_FUSED_ROPE_CPU:
            return self.forward_absorb_fused_mla_rope_cpu_core(*inner_state)
        else:
            raise NotImplementedError

    def forward_normal_prepare(
        self,
        positions: torch.Tensor,
        hidden_states: torch.Tensor,
        forward_batch: ForwardBatch,
        zero_allocator: BumpAllocator,
    ):
        if self.q_lora_rank is not None:
            q, latent_cache = self.fused_qkv_a_proj_with_mqa(hidden_states)[0].split(
                [self.q_lora_rank, self.kv_lora_rank + self.qk_rope_head_dim], dim=-1
            )
            q = self.q_a_layernorm(q)
            q = self.q_b_proj(q)[0].view(-1, self.num_local_heads, self.qk_head_dim)
        else:
            q = self.q_proj(hidden_states)[0].view(
                -1, self.num_local_heads, self.qk_head_dim
            )
            latent_cache = self.kv_a_proj_with_mqa(hidden_states)[0]

        _, q_pe = q.split([self.qk_nope_head_dim, self.qk_rope_head_dim], dim=-1)
        kv_a, _ = latent_cache.split([self.kv_lora_rank, self.qk_rope_head_dim], dim=-1)
        latent_cache = latent_cache.unsqueeze(1)
        kv_a = self.kv_a_layernorm(kv_a)
        kv = self.kv_b_proj(kv_a)[0]
        kv = kv.view(-1, self.num_local_heads, self.qk_nope_head_dim + self.v_head_dim)
        k_nope = kv[..., : self.qk_nope_head_dim]
        v = kv[..., self.qk_nope_head_dim :]
        k_pe = latent_cache[:, :, self.kv_lora_rank :]
        q_pe, k_pe = self.rotary_emb(positions, q_pe, k_pe)
        q[..., self.qk_nope_head_dim :] = q_pe
        k = torch.empty_like(q)
        k[..., : self.qk_nope_head_dim] = k_nope
        k[..., self.qk_nope_head_dim :] = k_pe

        latent_cache[:, :, : self.kv_lora_rank] = kv_a.unsqueeze(1)
        latent_cache[:, :, self.kv_lora_rank :] = k_pe

        # Save latent cache
        forward_batch.token_to_kv_pool.set_kv_buffer(
            self.attn_mha, forward_batch.out_cache_loc, latent_cache, None
        )

        return q, k, v, forward_batch

    def forward_normal_core(self, q, k, v, forward_batch):
        attn_output = self.attn_mha(q, k, v, forward_batch, save_kv_cache=False)
        attn_output = attn_output.reshape(-1, self.num_local_heads * self.v_head_dim)
        output, _ = self.o_proj(attn_output)
        return output

    def forward_absorb_prepare(
        self,
        positions: torch.Tensor,
        hidden_states: torch.Tensor,
        forward_batch: ForwardBatch,
        zero_allocator: BumpAllocator,
    ):
        from sglang.srt.model_executor.cuda_graph_runner import get_is_capture_mode

        if self.q_lora_rank is not None:
            if hidden_states.shape[0] <= 16 and self.use_min_latency_fused_a_gemm:
                fused_qkv_a_proj_out = dsv3_fused_a_gemm(
                    hidden_states, self.fused_qkv_a_proj_with_mqa.weight.T
                )
            else:
                fused_qkv_a_proj_out = self.fused_qkv_a_proj_with_mqa(hidden_states)[0]
            q, latent_cache = fused_qkv_a_proj_out.split(
                [self.q_lora_rank, self.kv_lora_rank + self.qk_rope_head_dim], dim=-1
            )
            k_nope = latent_cache[..., : self.kv_lora_rank]

            # overlap qk norm
            if self.alt_stream is not None and get_is_capture_mode():
                current_stream = torch.cuda.current_stream()
                self.alt_stream.wait_stream(current_stream)
                q = self.q_a_layernorm(q)
                with torch.cuda.stream(self.alt_stream):
                    k_nope = self.kv_a_layernorm(k_nope)
                current_stream.wait_stream(self.alt_stream)
            else:
                q = self.q_a_layernorm(q)
                k_nope = self.kv_a_layernorm(k_nope)

            k_nope = k_nope.unsqueeze(1)
            q = self.q_b_proj(q)[0].view(-1, self.num_local_heads, self.qk_head_dim)
        else:
            q = self.q_proj(hidden_states)[0].view(
                -1, self.num_local_heads, self.qk_head_dim
            )
            latent_cache = self.kv_a_proj_with_mqa(hidden_states)[0]
            k_nope = latent_cache[..., : self.kv_lora_rank]
            k_nope = self.kv_a_layernorm(k_nope).unsqueeze(1)

        q_nope, q_pe = q.split([self.qk_nope_head_dim, self.qk_rope_head_dim], dim=-1)
        k_pe = latent_cache[..., self.kv_lora_rank :].unsqueeze(1)

        if self.use_deep_gemm_bmm:
            q_nope_val, q_nope_scale, masked_m, expected_m, aligned_m = (
                per_token_group_quant_mla_deep_gemm_masked_fp8(q_nope.transpose(0, 1))
            )
            q_nope_out = q_nope.new_empty(
                (self.num_local_heads, aligned_m, self.kv_lora_rank)
            )
            deep_gemm_wrapper.grouped_gemm_nt_f8f8bf16_masked(
                (q_nope_val, q_nope_scale),
                (self.w_kc, self.w_scale_k),
                q_nope_out,
                masked_m,
                expected_m,
            )
            q_nope_out = q_nope_out[:, :expected_m, :]
        elif _is_hip:
            # TODO(haishaw): add bmm_fp8 to ROCm
            q_nope_out = torch.bmm(
                q_nope.to(torch.bfloat16).transpose(0, 1),
                self.w_kc.to(torch.bfloat16) * self.w_scale,
            )
        elif self.w_kc.dtype == torch.float8_e4m3fn:
            q_nope_val, q_nope_scale = per_tensor_quant_mla_fp8(
                q_nope.transpose(0, 1),
                zero_allocator.allocate(1),
            )
            q_nope_out = bmm_fp8(
                q_nope_val, self.w_kc, q_nope_scale, self.w_scale, torch.bfloat16
            )
        else:
            q_nope_out = torch.bmm(q_nope.transpose(0, 1), self.w_kc)

        q_nope_out = q_nope_out.transpose(0, 1)
        q_pe, k_pe = self.rotary_emb(positions, q_pe, k_pe)

        return q_pe, k_pe, q_nope_out, k_nope, forward_batch, zero_allocator

    def forward_absorb_core(
        self, q_pe, k_pe, q_nope_out, k_nope, forward_batch, zero_allocator
    ):
        if (
            self.attention_backend == "fa3"
            or self.attention_backend == "flashinfer"
            or self.attention_backend == "cutlass_mla"
        ):
            attn_output = self.attn_mqa(
                q_nope_out, k_nope, k_nope, forward_batch, q_rope=q_pe, k_rope=k_pe
            )
        else:
            q = torch.cat([q_nope_out, q_pe], dim=-1)
            k = torch.cat([k_nope, k_pe], dim=-1)
            attn_output = self.attn_mqa(q, k, k_nope, forward_batch)
        attn_output = attn_output.view(-1, self.num_local_heads, self.kv_lora_rank)

        if self.use_deep_gemm_bmm:
            attn_output_val, attn_output_scale, masked_m, expected_m, aligned_m = (
                per_token_group_quant_mla_deep_gemm_masked_fp8(
                    attn_output.transpose(0, 1)
                )
            )
            attn_bmm_output = attn_output.new_empty(
                (self.num_local_heads, aligned_m, self.v_head_dim)
            )
            deep_gemm_wrapper.grouped_gemm_nt_f8f8bf16_masked(
                (attn_output_val, attn_output_scale),
                (self.w_vc, self.w_scale_v),
                attn_bmm_output,
                masked_m,
                expected_m,
            )
            attn_bmm_output = (
                attn_bmm_output[:, :expected_m, :].transpose(0, 1).flatten(1, 2)
            )
        elif _is_hip:
            # TODO(haishaw): add bmm_fp8 to ROCm
            attn_bmm_output = torch.bmm(
                attn_output.to(torch.bfloat16).transpose(0, 1),
                self.w_vc.to(torch.bfloat16) * self.w_scale,
            )
            attn_bmm_output = attn_bmm_output.transpose(0, 1).flatten(1, 2)
        elif self.w_vc.dtype == torch.float8_e4m3fn:
            attn_output_val, attn_output_scale = per_tensor_quant_mla_fp8(
                attn_output.transpose(0, 1),
                zero_allocator.allocate(1),
            )
            attn_bmm_output = bmm_fp8(
                attn_output_val,
                self.w_vc,
                attn_output_scale,
                self.w_scale,
                torch.bfloat16,
            )
            attn_bmm_output = attn_bmm_output.transpose(0, 1).flatten(1, 2)
        else:
            attn_bmm_output = torch.empty(
                (attn_output.shape[0], self.num_local_heads * self.v_head_dim),
                dtype=attn_output.dtype,
                device=attn_output.device,
            )
            torch.bmm(
                attn_output.transpose(0, 1),
                self.w_vc,
                out=attn_bmm_output.view(
                    -1, self.num_local_heads, self.v_head_dim
                ).transpose(0, 1),
            )
        output, _ = self.o_proj(attn_bmm_output)

        return output

    def forward_absorb_fused_mla_rope_prepare(
        self,
        positions: torch.Tensor,
        hidden_states: torch.Tensor,
        forward_batch: ForwardBatch,
        zero_allocator: BumpAllocator,
    ):
        enable_rope_fusion = (
            os.getenv("SGLANG_FUSED_MLA_ENABLE_ROPE_FUSION", "1") == "1"
        )
        q_len = hidden_states.shape[0]
        q_input = hidden_states.new_empty(
            q_len, self.num_local_heads, self.kv_lora_rank + self.qk_rope_head_dim
        )
        if self.q_lora_rank is not None:
            q, latent_cache = self.fused_qkv_a_proj_with_mqa(hidden_states)[0].split(
                [self.q_lora_rank, self.kv_lora_rank + self.qk_rope_head_dim], dim=-1
            )
            q = self.q_a_layernorm(q)
            q = self.q_b_proj(q)[0].view(-1, self.num_local_heads, self.qk_head_dim)
        else:
            q = self.q_proj(hidden_states)[0].view(
                -1, self.num_local_heads, self.qk_head_dim
            )
            latent_cache = self.kv_a_proj_with_mqa(hidden_states)[0]
        q_nope, q_pe = q.split([self.qk_nope_head_dim, self.qk_rope_head_dim], dim=-1)

        if _is_hip:
            # TODO(haishaw): add bmm_fp8 to ROCm
            q_nope_out = torch.bmm(
                q_nope.to(torch.bfloat16).transpose(0, 1),
                self.w_kc.to(torch.bfloat16) * self.w_scale,
            )
        elif self.w_kc.dtype == torch.float8_e4m3fn:
            q_nope_val, q_nope_scale = per_tensor_quant_mla_fp8(
                q_nope.transpose(0, 1),
                zero_allocator.allocate(1),
                dtype=torch.float8_e4m3fn,
            )
            q_nope_out = bmm_fp8(
                q_nope_val, self.w_kc, q_nope_scale, self.w_scale, torch.bfloat16
            )
        else:
            q_nope_out = torch.bmm(q_nope.transpose(0, 1), self.w_kc)
        q_input[..., : self.kv_lora_rank] = q_nope_out.transpose(0, 1)
        v_input = latent_cache[..., : self.kv_lora_rank]
        v_input = self.kv_a_layernorm(v_input.contiguous()).unsqueeze(1)
        k_input = latent_cache.unsqueeze(1)
        k_input[..., : self.kv_lora_rank] = v_input

        if not enable_rope_fusion:
            k_pe = k_input[..., self.kv_lora_rank :]
            q_pe, k_pe = self.rotary_emb(positions, q_pe, k_pe)
            q_input[..., self.kv_lora_rank :] = q_pe
            k_input[..., self.kv_lora_rank :] = k_pe
            k_pe_output = None
        else:
            k_pe_output = torch.empty_like(k_input[..., self.kv_lora_rank :])

        q_input[..., self.kv_lora_rank :] = q_pe

        # attn_output = self.attn_mqa(q_input, k_input, v_input, forward_batch)
        # Use Fused ROPE with use_rope=OFF.
        attn_output = torch.empty(
            (q_len, self.num_local_heads, self.kv_lora_rank),
            dtype=q.dtype,
            device=q.device,
        )
        attn_logits, _, kv_indptr, kv_indices, _, _, _ = (
            forward_batch.attn_backend.forward_metadata
        )
        cos_sin_cache = self.rotary_emb.cos_sin_cache
        num_kv_split = forward_batch.attn_backend.num_kv_splits
        sm_scale = self.attn_mqa.scaling
        if attn_logits is None:
            attn_logits = torch.empty(
                (
                    forward_batch.batch_size,
                    self.num_local_heads,
                    num_kv_split,
                    self.kv_lora_rank + 1,
                ),
                dtype=torch.float32,
                device=q.device,
            )

        # save current latent cache.
        forward_batch.token_to_kv_pool.set_kv_buffer(
            self.attn_mqa, forward_batch.out_cache_loc, k_input, None
        )
        key_cache_buf = forward_batch.token_to_kv_pool.get_key_buffer(
            self.attn_mqa.layer_id
        )
        val_cache_buf = key_cache_buf[..., : self.kv_lora_rank]

        return (
            q_input,
            key_cache_buf,
            val_cache_buf,
            attn_output,
            kv_indptr,
            kv_indices,
            k_pe_output,
            cos_sin_cache,
            positions,
            attn_logits,
            num_kv_split,
            sm_scale,
            enable_rope_fusion,
            k_input,
            forward_batch,
            zero_allocator,
        )

    def forward_absorb_fused_mla_rope_cpu_prepare(
        self,
        positions: torch.Tensor,
        hidden_states: torch.Tensor,
        forward_batch: ForwardBatch,
        zero_allocator: BumpAllocator,
    ):
        assert self.q_lora_rank is not None and use_intel_amx_backend(
            self
        ), "forward_absorb_fused_mla_rope_cpu_prepare requires q_lora_rank is not None and use_intel_amx_backend"

        q_input, k_input, v_input = (
            torch.ops.sgl_kernel.qkv_proj_with_rope_fused_weight(
                hidden_states,
                self.fused_qkv_a_proj_with_mqa.weight,
                self.q_b_proj.weight,
                self.w_kc,
                self.q_a_layernorm.weight,
                self.kv_a_layernorm.weight,
                positions,
                self.rotary_emb.cos_sin_cache,
                self.kv_a_layernorm.variance_epsilon,
                self.qkv_proj_with_rope_is_int8,
                self.qkv_proj_with_rope_is_fp8,
                (
                    self.fused_qkv_a_proj_with_mqa.weight_scale
                    if self.qkv_proj_with_rope_is_int8
                    else (
                        self.fused_qkv_a_proj_with_mqa.weight_scale_inv
                        if self.qkv_proj_with_rope_is_fp8
                        else None
                    )
                ),
                (
                    self.q_b_proj.weight_scale
                    if self.qkv_proj_with_rope_is_int8
                    else (
                        self.q_b_proj.weight_scale_inv
                        if self.qkv_proj_with_rope_is_fp8
                        else None
                    )
                ),
                True,  # is_vnni
                self.weight_block_size,
                self.q_lora_rank,
                self.kv_lora_rank,
                self.qk_rope_head_dim,
            )
        )
        return (q_input, k_input, v_input, forward_batch, zero_allocator)

    def forward_absorb_fused_mla_rope_core(
        self,
        q_input,
        key_cache_buf,
        val_cache_buf,
        attn_output,
        kv_indptr,
        kv_indices,
        k_pe_output,
        cos_sin_cache,
        positions,
        attn_logits,
        num_kv_split,
        sm_scale,
        enable_rope_fusion,
        k_input,
        forward_batch,
        zero_allocator,
    ):
        decode_attention_fwd_grouped_rope(
            q_input,
            key_cache_buf,
            val_cache_buf,
            attn_output,
            kv_indptr,
            kv_indices,
            k_pe_output,
            self.kv_lora_rank,
            self.rotary_emb.rotary_dim,
            cos_sin_cache,
            positions,
            attn_logits,
            num_kv_split,
            sm_scale,
            logit_cap=self.attn_mqa.logit_cap,
            use_rope=enable_rope_fusion,
            is_neox_style=self.rotary_emb.is_neox_style,
        )

        if enable_rope_fusion:
            k_input[..., self.kv_lora_rank :] = k_pe_output
            forward_batch.token_to_kv_pool.set_kv_buffer(
                self.attn_mqa, forward_batch.out_cache_loc, k_input, None
            )

        attn_output = attn_output.view(-1, self.num_local_heads, self.kv_lora_rank)

        if _is_hip:
            # TODO(haishaw): add bmm_fp8 to ROCm
            attn_bmm_output = torch.bmm(
                attn_output.to(torch.bfloat16).transpose(0, 1),
                self.w_vc.to(torch.bfloat16) * self.w_scale,
            )
        elif self.w_vc.dtype == torch.float8_e4m3fn:
            attn_output_val, attn_output_scale = per_tensor_quant_mla_fp8(
                attn_output.transpose(0, 1),
                zero_allocator.allocate(1),
                dtype=torch.float8_e4m3fn,
            )
            attn_bmm_output = bmm_fp8(
                attn_output_val,
                self.w_vc,
                attn_output_scale,
                self.w_scale,
                torch.bfloat16,
            )
        else:
            attn_bmm_output = torch.bmm(attn_output.transpose(0, 1), self.w_vc)
        attn_output = attn_bmm_output.transpose(0, 1).flatten(1, 2)
        output, _ = self.o_proj(attn_output)

        return output

    def forward_absorb_fused_mla_rope_cpu_core(
        self, q_input, k_input, v_input, forward_batch, zero_allocator
    ):
        assert self.q_lora_rank is not None and use_intel_amx_backend(
            self
        ), "forward_absorb_fused_mla_rope_cpu_core requires q_lora_rank is not None and use_intel_amx_backend"

        attn_output = self.attn_mqa(q_input, k_input, v_input, forward_batch)
        attn_output = attn_output.view(-1, self.num_local_heads, self.kv_lora_rank)

        # [Note] Align shapes of bmm inputs.
        # Shapes of inputs:
        #   q_nope: [M, B, K]
        #   original self.w_kc: [B, K, N]
        #   current self.w_kc (which has been converted in PackWeightMethod): [B, N, K]

        # Shapes of inputs to sgl_kernel.cpu.bmm:
        #   out: [B, M, N]
        #   mat1: [B, M, K]
        #   mat2: [B, N, K]
        B = self.w_vc.size(0)
        N = self.w_vc.size(1)
        M = attn_output.size(0)
        output = torch.empty([M, int(B * N)], dtype=attn_output.dtype)
        attn_bmm_output = output.view([M, B, N]).transpose_(0, 1)
        torch.ops.sgl_kernel.bmm_cpu(
            attn_bmm_output,
            attn_output.transpose(0, 1),
            self.w_vc,
            True,  # is_vnni
            None,  # scale
        )
        attn_output = output
        output, _ = self.o_proj(attn_output)

        return output

    def _chunked_prefix_attn_mha(
        self,
        q: torch.Tensor,
        accum_output: torch.Tensor,
        accum_lse: torch.Tensor,
        forward_batch: ForwardBatch,
    ) -> torch.Tensor:

        assert forward_batch.num_prefix_chunks is not None
        for i in range(forward_batch.num_prefix_chunks):
            forward_batch.set_prefix_chunk_idx(i)

            # Fetch latent cache from memory pool with precomputed chunked kv indices
            latent_cache_buf = forward_batch.token_to_kv_pool.get_key_buffer(
                self.attn_mha.layer_id
            )
            latent_cache = latent_cache_buf[
                forward_batch.prefix_chunk_kv_indices[i]
            ].contiguous()

            kv_a_normed, k_pe = latent_cache.split(
                [self.kv_lora_rank, self.qk_rope_head_dim], dim=-1
            )
            kv_a_normed = kv_a_normed.squeeze(1).contiguous()
            kv = self.kv_b_proj(kv_a_normed)[0]
            kv = kv.view(
                -1, self.num_local_heads, self.qk_nope_head_dim + self.v_head_dim
            )
            v = kv[..., self.qk_nope_head_dim :]
            k_nope = kv[..., : self.qk_nope_head_dim]

            k = torch.empty(
                (
                    k_nope.shape[0],
                    self.num_local_heads,
                    self.qk_nope_head_dim + self.qk_rope_head_dim,
                ),
                dtype=v.dtype,
                device=v.device,
            )
            k[..., : self.qk_nope_head_dim] = k_nope
            k[..., self.qk_nope_head_dim :] = k_pe

            output, lse = self.attn_mha(q, k, v, forward_batch, save_kv_cache=False)
            lse = torch.transpose(lse, 0, 1).contiguous()
            tmp_output = torch.empty_like(accum_output)
            tmp_lse = torch.empty_like(accum_lse)
            merge_state_v2(output, lse, accum_output, accum_lse, tmp_output, tmp_lse)
            accum_output, accum_lse = tmp_output, tmp_lse

        return accum_output

    def forward_normal_chunked_kv_prepare(
        self,
        positions: torch.Tensor,
        hidden_states: torch.Tensor,
        forward_batch: ForwardBatch,
        zero_allocator: BumpAllocator,
    ):
        # In normal mha, the k and v tensors will become overly large when the prefix length is long.
        # To avoid this, we split the kv cache into chunks and process them one after another.
        # Since mha is compute friendly, the for loop induced here will not introduce significant overhead.
        # The top comments in https://github.com/vllm-project/vllm/blob/main/vllm/v1/attention/backends/mla/common.py
        # will be helpful for understanding the purpose of this function.

        # First do normal mha forward to get output for extended part
        if self.q_lora_rank is not None:
            q, latent_cache = self.fused_qkv_a_proj_with_mqa(hidden_states)[0].split(
                [self.q_lora_rank, self.kv_lora_rank + self.qk_rope_head_dim], dim=-1
            )
            q = self.q_a_layernorm(q)
            q = self.q_b_proj(q)[0].view(-1, self.num_local_heads, self.qk_head_dim)
        else:
            q = self.q_proj(hidden_states)[0].view(
                -1, self.num_local_heads, self.qk_head_dim
            )
            latent_cache = self.kv_a_proj_with_mqa(hidden_states)[0]
        _, q_pe = q.split([self.qk_nope_head_dim, self.qk_rope_head_dim], dim=-1)
        kv_a, _ = latent_cache.split([self.kv_lora_rank, self.qk_rope_head_dim], dim=-1)
        latent_cache = latent_cache.unsqueeze(1)
        kv_a = self.kv_a_layernorm(kv_a)
        kv = self.kv_b_proj(kv_a)[0]
        kv = kv.view(-1, self.num_local_heads, self.qk_nope_head_dim + self.v_head_dim)
        k_nope = kv[..., : self.qk_nope_head_dim]
        v = kv[..., self.qk_nope_head_dim :]
        k_pe = latent_cache[:, :, self.kv_lora_rank :]

        q_pe, k_pe = self.rotary_emb(positions, q_pe, k_pe)
        q[..., self.qk_nope_head_dim :] = q_pe
        k = torch.empty_like(q)
        k[..., : self.qk_nope_head_dim] = k_nope
        k[..., self.qk_nope_head_dim :] = k_pe

        latent_cache[:, :, : self.kv_lora_rank] = kv_a.unsqueeze(1)
        latent_cache[:, :, self.kv_lora_rank :] = k_pe

        # Save latent cache
        forward_batch.token_to_kv_pool.set_kv_buffer(
            self.attn_mha, forward_batch.out_cache_loc, latent_cache, None
        )

        return q, k, v, forward_batch

    def forward_normal_chunked_kv_core(self, q, k, v, forward_batch):
        # Do mha for extended part without prefix
        forward_batch.set_attn_attend_prefix_cache(False)
        attn_output, lse = self.attn_mha(q, k, v, forward_batch, save_kv_cache=False)
        lse = torch.transpose(lse, 0, 1).contiguous()

        # Do mha attention with chunked prefix cache if there are any sequence with prefix
        if any(forward_batch.extend_prefix_lens_cpu):
            # Only initialize the info once
            if forward_batch.num_prefix_chunks is None:
                forward_batch.prepare_chunked_prefix_cache_info(q.device)

            forward_batch.set_attn_attend_prefix_cache(True)
            attn_output = self._chunked_prefix_attn_mha(
                q=q,
                accum_output=attn_output,
                accum_lse=lse,
                forward_batch=forward_batch,
            )

        attn_output = attn_output.reshape(-1, self.num_local_heads * self.v_head_dim)
        output, _ = self.o_proj(attn_output)
        return output


class DeepseekV2DecoderLayer(nn.Module):

    def __init__(
        self,
        config: PretrainedConfig,
        layer_id: int,
        quant_config: Optional[QuantizationConfig] = None,
        is_nextn: bool = False,
        prefix: str = "",
        alt_stream: Optional[torch.cuda.Stream] = None,
    ) -> None:
        super().__init__()
        self.hidden_size = config.hidden_size
        self.config = config
        rope_theta = getattr(config, "rope_theta", 10000)
        rope_scaling = getattr(config, "rope_scaling", None)
        max_position_embeddings = getattr(config, "max_position_embeddings", 8192)
        self.enable_dp_attention = global_server_args_dict["enable_dp_attention"]
        self.speculative_algorithm = global_server_args_dict["speculative_algorithm"]
        self.layer_id = layer_id
        self.is_nextn = is_nextn
        self.self_attn = DeepseekV2AttentionMLA(
            config=config,
            hidden_size=self.hidden_size,
            num_heads=config.num_attention_heads,
            qk_nope_head_dim=config.qk_nope_head_dim,
            qk_rope_head_dim=config.qk_rope_head_dim,
            v_head_dim=config.v_head_dim,
            q_lora_rank=(
                config.q_lora_rank if hasattr(config, "q_lora_rank") else None
            ),
            kv_lora_rank=config.kv_lora_rank,
            rope_theta=rope_theta,
            rope_scaling=rope_scaling,
            max_position_embeddings=max_position_embeddings,
            quant_config=quant_config,
            layer_id=layer_id,
            reduce_results=False,
            prefix=add_prefix("self_attn", prefix),
            alt_stream=alt_stream,
        )

        self.is_layer_sparse = self._is_layer_sparse(layer_id, is_nextn=is_nextn)
        is_previous_layer_sparse = self._is_layer_sparse(layer_id - 1, is_nextn=False)

        self.layer_scatter_modes = LayerScatterModes.init_new(
            layer_id=layer_id,
            num_layers=1 if is_nextn else config.num_hidden_layers,
            is_layer_sparse=self.is_layer_sparse,
            is_previous_layer_sparse=is_previous_layer_sparse,
        )

        if self.is_layer_sparse:
            self.mlp = DeepseekV2MoE(
                config=config,
                quant_config=quant_config,
                prefix=add_prefix("mlp", prefix),
                layer_id=self.layer_id,
                alt_stream=alt_stream,
                is_nextn=is_nextn,
            )
        else:
            if enable_moe_dense_fully_dp():
                mlp_tp_rank, mlp_tp_size = 0, 1
            else:
                mlp_tp_rank, mlp_tp_size = None, None
            self.mlp = DeepseekV2MLP(
                hidden_size=config.hidden_size,
                intermediate_size=config.intermediate_size,
                hidden_act=config.hidden_act,
                quant_config=quant_config,
                prefix=add_prefix("mlp", prefix),
                tp_rank=mlp_tp_rank,
                tp_size=mlp_tp_size,
            )

        self.input_layernorm = RMSNorm(config.hidden_size, eps=config.rms_norm_eps)
        self.post_attention_layernorm = RMSNorm(
            config.hidden_size, eps=config.rms_norm_eps
        )

        self.layer_communicator = LayerCommunicator(
            layer_scatter_modes=self.layer_scatter_modes,
            input_layernorm=self.input_layernorm,
            post_attention_layernorm=self.post_attention_layernorm,
        )

    def _is_layer_sparse(self, layer_id: int, is_nextn: bool) -> bool:
        return is_nextn or (
            self.config.n_routed_experts is not None
            and layer_id >= self.config.first_k_dense_replace
            and layer_id % self.config.moe_layer_freq == 0
        )

    def _should_fuse_mlp_allreduce_with_next_layer(self, forward_batch) -> bool:
        """Check if MLP allreduce can be fused with next layer's add_rmsnorm"""

        if (
            self.layer_id == self.config.num_hidden_layers - 1
            or get_tensor_model_parallel_world_size() <= 1
        ):
            return False

        if not global_server_args_dict.get("enable_flashinfer_allreduce_fusion", False):
            return False

        if not _is_sm100_supported or not _is_flashinfer_available:
            return False

        if hasattr(forward_batch, "input_ids") and (
            forward_batch.input_ids.shape[0] == 0
            or forward_batch.input_ids.shape[0] > 128
        ):
            return False

        return True

    def forward(
        self,
        positions: torch.Tensor,
        hidden_states: torch.Tensor,
        forward_batch: ForwardBatch,
        residual: Optional[torch.Tensor],
        zero_allocator: BumpAllocator,
    ) -> torch.Tensor:

        hidden_states, residual = self.layer_communicator.prepare_attn(
            hidden_states, residual, forward_batch
        )

        hidden_states = self.self_attn(
            positions=positions,
            hidden_states=hidden_states,
            forward_batch=forward_batch,
            zero_allocator=zero_allocator,
        )

        hidden_states, residual = self.layer_communicator.prepare_mlp(
            hidden_states, residual, forward_batch
        )

        can_fuse_mlp_allreduce = (
            self._should_fuse_mlp_allreduce_with_next_layer(forward_batch)
            and not (self.enable_dp_attention and self.speculative_algorithm.is_eagle())
            and not self.is_nextn
        )

        hidden_states = self.mlp(hidden_states, forward_batch, can_fuse_mlp_allreduce)

        if can_fuse_mlp_allreduce:
            hidden_states._sglang_needs_allreduce_fusion = True

        if not can_fuse_mlp_allreduce:
            hidden_states, residual = self.layer_communicator.postprocess_layer(
                hidden_states, residual, forward_batch
            )

        return hidden_states, residual

    def op_comm_prepare_attn(
        self,
        state,
        positions: torch.Tensor,
        hidden_states: torch.Tensor,
        forward_batch: ForwardBatch,
        residual: Optional[torch.Tensor],
        zero_allocator: BumpAllocator,
        tbo_subbatch_index: Optional[int] = None,
    ):
        state.hidden_states_after_comm_pre_attn, state.residual_after_input_ln = (
            self.layer_communicator.prepare_attn(hidden_states, residual, forward_batch)
        )
        state.update(
            dict(
                forward_batch=forward_batch,
                positions=positions,
                zero_allocator=zero_allocator,
                tbo_subbatch_index=tbo_subbatch_index,
            )
        )

    def op_comm_prepare_mlp(self, state):
        state.hidden_states_mlp_input, state.residual_after_comm_pre_mlp = (
            self.layer_communicator.prepare_mlp(
                state.pop("hidden_states_after_attn"),
                state.pop("residual_after_input_ln"),
                state.forward_batch,
            )
        )

    def op_mlp(self, state):
        hidden_states = state.pop("hidden_states_mlp_input")
        if not (
            enable_moe_dense_fully_dp()
            and (not self.is_layer_sparse)
            and hidden_states.shape[0] == 0
        ):
            state.hidden_states_mlp_output = self.mlp(
                hidden_states, state.forward_batch
            )
        else:
            state.hidden_states_mlp_output = hidden_states

    def op_comm_postprocess_layer(self, state):
        hidden_states, residual = self.layer_communicator.postprocess_layer(
            state.pop("hidden_states_mlp_output"),
            state.pop("residual_after_comm_pre_mlp"),
            state.forward_batch,
        )

        output = dict(
            positions=state.positions,
            hidden_states=hidden_states,
            residual=residual,
            forward_batch=state.forward_batch,
            zero_allocator=state.zero_allocator,
            tbo_subbatch_index=state.tbo_subbatch_index,
        )

        state.clear(
            expect_keys={
                "positions",
                "forward_batch",
                "zero_allocator",
                "tbo_subbatch_index",
            }
        )
        return output


class DeepseekV2Model(nn.Module):
    fall_back_to_pt_during_load = False

    def __init__(
        self,
        config: PretrainedConfig,
        quant_config: Optional[QuantizationConfig] = None,
        prefix: str = "",
    ) -> None:
        super().__init__()
        self.padding_id = config.pad_token_id
        self.vocab_size = config.vocab_size
        self.first_k_dense_replace = config.first_k_dense_replace

        self.embed_tokens = VocabParallelEmbedding(
            config.vocab_size,
            config.hidden_size,
            enable_tp=not global_server_args_dict["enable_dp_attention"],
        )
        self.alt_stream = torch.cuda.Stream() if _is_cuda else None
        self.layers = nn.ModuleList(
            [
                DeepseekV2DecoderLayer(
                    config,
                    layer_id,
                    quant_config=quant_config,
                    prefix=add_prefix(f"layers.{layer_id}", prefix),
                    alt_stream=self.alt_stream,
                )
                for layer_id in range(config.num_hidden_layers)
            ]
        )
        self.norm = RMSNorm(config.hidden_size, eps=config.rms_norm_eps)

    def get_input_embeddings(self) -> torch.Tensor:
        return self.embed_tokens

    def forward(
        self,
        input_ids: torch.Tensor,
        positions: torch.Tensor,
        forward_batch: ForwardBatch,
        input_embeds: torch.Tensor = None,
    ) -> torch.Tensor:
        total_num_layers = len(self.layers)
        device = input_embeds.device if input_embeds is not None else input_ids.device
        zero_allocator = BumpAllocator(
            buffer_size=total_num_layers * 2 * (2 if forward_batch.can_run_tbo else 1),
            dtype=torch.float32,
            device=device,
        )

        if input_embeds is None:
            hidden_states = self.embed_tokens(input_ids)
        else:
            hidden_states = input_embeds

        residual = None

        normal_num_layers = (
            self.first_k_dense_replace
            if forward_batch.can_run_tbo
            else total_num_layers
        )
        for i in range(normal_num_layers):
            with get_global_expert_distribution_recorder().with_current_layer(i):
                layer = self.layers[i]
                hidden_states, residual = layer(
                    positions, hidden_states, forward_batch, residual, zero_allocator
                )

        if normal_num_layers != total_num_layers:
            hidden_states, residual = model_forward_maybe_tbo(
                layers=self.layers[normal_num_layers:],
                enable_tbo=True,
                positions=positions,
                forward_batch=forward_batch,
                hidden_states=hidden_states,
                residual=residual,
                input_data_scatter_mode=self.layers[
                    normal_num_layers - 1
                ].layer_scatter_modes.layer_output_mode,
                zero_allocator=zero_allocator,
            )

        if not forward_batch.forward_mode.is_idle():
            if residual is None:
                hidden_states = self.norm(hidden_states)
            else:
                hidden_states, _ = self.norm(hidden_states, residual)
        return hidden_states


class DeepseekV2ForCausalLM(nn.Module):

    def __init__(
        self,
        config: PretrainedConfig,
        quant_config: Optional[QuantizationConfig] = None,
        prefix: str = "",
    ) -> None:
        super().__init__()
        self.config = config
        self.tp_size = get_tensor_model_parallel_world_size()
        self.quant_config = quant_config
        self.determine_num_fused_shared_experts()
        self.model = DeepseekV2Model(
            config, quant_config, prefix=add_prefix("model", prefix)
        )
        self.lm_head = ParallelLMHead(
            config.vocab_size,
            config.hidden_size,
            quant_config=quant_config,
            prefix=add_prefix("lm_head", prefix),
            use_attn_tp_group=global_server_args_dict["enable_dp_lm_head"],
        )
        self.logits_processor = LogitsProcessor(config)

        self._routed_experts_weights_of_layer = LazyValue(
            lambda: {
                layer_id: layer.mlp.get_moe_weights()
                for layer_id, layer in enumerate(self.model.layers)
                if isinstance(layer.mlp, DeepseekV2MoE)
            }
        )

    @property
    def routed_experts_weights_of_layer(self):
        return self._routed_experts_weights_of_layer.value

    def determine_num_fused_shared_experts(
        self, architecture: str = "DeepseekV3ForCausalLM"
    ):
        self.num_fused_shared_experts = 0
        if global_server_args_dict["disable_shared_experts_fusion"]:
            return

        # Only Deepseek V3/R1 can use shared experts fusion optimization now.
        disable_reason = None
        if (
            not _is_cuda
            or torch.cuda.get_device_capability("cuda") < (8, 0)
            or self.config.architectures[0] != architecture
            or self.config.n_routed_experts != 256
            or self.config.n_shared_experts != 1
        ):
            disable_reason = "Only Deepseek V3/R1 on NV-platform with capability >= 80 can use shared experts fusion optimization."
        elif (
            global_server_args_dict["enable_deepep_moe"]
            or global_server_args_dict["enable_ep_moe"]
        ):
            disable_reason = "Deepseek V3/R1 can not use shared experts fusion optimization when in deepep_moe or ep_moe mode."

        if disable_reason is not None:
            global_server_args_dict["disable_shared_experts_fusion"] = True
            log_info_on_rank0(
                logger,
                f"{disable_reason} Shared experts fusion optimization is disabled.",
            )
            return

        self.num_fused_shared_experts = self.config.n_shared_experts

    def get_input_embeddings(self) -> nn.Embedding:
        return self.model.embed_tokens

    @torch.no_grad()
    def forward(
        self,
        input_ids: torch.Tensor,
        positions: torch.Tensor,
        forward_batch: ForwardBatch,
        input_embeds: torch.Tensor = None,
    ) -> torch.Tensor:
        hidden_states = self.model(input_ids, positions, forward_batch, input_embeds)

        return self.logits_processor(
            input_ids, hidden_states, self.lm_head, forward_batch
        )

    def post_load_weights(self, is_nextn=False, weight_names=None):

        # Perform post-processing after loading weights
        if is_nextn:
            layer_ids = [self.config.num_hidden_layers]
        else:
            if weight_names is None:
                layer_ids = range(self.config.num_hidden_layers)
            else:
                layer_ids = set()
                for name in weight_names:
                    if "kv_b_proj" in name:
                        layer_id = int(name.split(".")[2])
                        if layer_id < self.config.num_hidden_layers:
                            layer_ids.add(layer_id)

        for layer_id in layer_ids:
            self_attn = (
                self.model.layers[layer_id].self_attn
                if not is_nextn
                else self.model.decoder.self_attn
            )
            if hasattr(self_attn.kv_b_proj, "qweight"):
                # AWQ compatible
                if _is_cuda or _is_hip:
                    w = awq_dequantize(
                        self_attn.kv_b_proj.qweight,
                        self_attn.kv_b_proj.scales,
                        self_attn.kv_b_proj.qzeros,
                    ).T
                else:
                    w = awq_dequantize(
                        self_attn.kv_b_proj.qweight,
                        self_attn.kv_b_proj.scales,
                        self_attn.kv_b_proj.qzeros,
                        0,
                        0,
                        0,
                    ).T
            else:
                w = self_attn.kv_b_proj.weight
            # NOTE(HandH1998): Since `bmm_fp8` only supports per-tensor scale, we have to requantize `self_attn.kv_b_proj`.
            # This may affect the accuracy of fp8 model.
            # Fix deepseek v3 blockwise bmm by using deep_gemm
            use_deep_gemm_bmm = False

            if w.dtype in (
                torch.float8_e4m3fn,
                torch.float8_e4m3fnuz,
            ):
                if (
                    hasattr(self.quant_config, "weight_block_size")
                    and self.quant_config.weight_block_size is not None
                ):
                    weight_block_size = self.quant_config.weight_block_size
                    assert hasattr(self_attn.kv_b_proj, "weight_scale_inv")
                    if _is_fp8_fnuz:
                        weight, weight_scale, _ = normalize_e4m3fn_to_e4m3fnuz(
                            weight=w,
                            weight_scale=self_attn.kv_b_proj.weight_scale_inv,
                            input_scale=None,
                        )
                    else:
                        weight = w
                        weight_scale = self_attn.kv_b_proj.weight_scale_inv

                    if (
                        _is_cuda
                        and weight_block_size[0] == 128
                        and weight_block_size[1] == 128
                    ):
                        if (
                            deep_gemm_wrapper.ENABLE_JIT_DEEPGEMM
                            and not deep_gemm_wrapper.DEEPGEMM_BLACKWELL
                            and get_bool_env_var("SGL_USE_DEEPGEMM_BMM", "false")
                        ):
                            block_scale = weight_scale
                            use_deep_gemm_bmm = True
                        else:
                            w = block_quant_dequant(
                                weight,
                                weight_scale,
                                weight_block_size,
                                torch.bfloat16,
                            )
                    else:
                        w, scale = block_quant_to_tensor_quant(
                            weight, weight_scale, weight_block_size
                        )
                        self_attn.w_scale = scale
                else:
                    if _is_fp8_fnuz:
                        weight, weight_scale, _ = normalize_e4m3fn_to_e4m3fnuz(
                            weight=w,
                            weight_scale=self_attn.kv_b_proj.weight_scale,
                            input_scale=None,
                        )
                    else:
                        weight = w
                        weight_scale = self_attn.kv_b_proj.weight_scale

                    w, scale = channel_quant_to_tensor_quant(weight, weight_scale)
                    self_attn.w_scale = scale

            if w.dtype == torch.int8:
                if hasattr(self.quant_config, "weight_block_size"):
                    # block-wise int8 need it
                    weight_block_size = self.quant_config.weight_block_size
                    if weight_block_size is not None:
                        assert hasattr(self_attn.kv_b_proj, "weight_scale_inv")
                        weight = w
                        weight_scale = self_attn.kv_b_proj.weight_scale_inv
                        w = int8_block_dequant(
                            weight, weight_scale, weight_block_size
                        ).to(torch.bfloat16)
                else:
                    # channel-wise int8 need it
                    w = w.to(torch.bfloat16) * self_attn.kv_b_proj.weight_scale.to(
                        torch.bfloat16
                    )

            w_kc, w_vc = w.unflatten(
                0, (-1, self_attn.qk_nope_head_dim + self_attn.v_head_dim)
            ).split([self_attn.qk_nope_head_dim, self_attn.v_head_dim], dim=1)
            if not use_deep_gemm_bmm:
                self_attn.w_kc = bind_or_assign(
                    self_attn.w_kc, w_kc.transpose(1, 2).contiguous().transpose(1, 2)
                )
                self_attn.w_vc = bind_or_assign(
                    self_attn.w_vc, w_vc.contiguous().transpose(1, 2)
                )
                if (
                    hasattr(self_attn.kv_b_proj, "weight_scale")
                    and self_attn.w_scale is None
                ):
                    self_attn.w_scale = bind_or_assign(
                        self_attn.w_scale, self_attn.kv_b_proj.weight_scale
                    )
                    if _is_hip:
                        self_attn.w_scale *= 2.0
                # TODO: remove this after adding FP8 support in bmm cpu kernel
                if _is_cpu and _is_cpu_amx_available and w.dtype == torch.float8_e4m3fn:
                    self_attn.w_kc = (
                        self_attn.w_kc.to(torch.bfloat16) * self_attn.w_scale
                    )
                    self_attn.w_vc = (
                        self_attn.w_vc.to(torch.bfloat16) * self_attn.w_scale
                    )
            else:
                num_tiles_k = self_attn.qk_nope_head_dim // weight_block_size[1]
                num_tiles_n = self_attn.v_head_dim // weight_block_size[0]
                ws_kc, ws_vc = block_scale.unflatten(
                    0, (-1, (num_tiles_k + num_tiles_n))
                ).split([num_tiles_k, num_tiles_n], dim=1)
                self_attn.w_scale_k = bind_or_assign(
                    self_attn.w_scale_k, ws_kc.transpose(1, 2).contiguous()
                )
                self_attn.w_scale_v = bind_or_assign(
                    self_attn.w_scale_v, ws_vc.contiguous()
                )
                self_attn.w_kc = bind_or_assign(
                    self_attn.w_kc, w_kc.transpose(1, 2).contiguous()
                )
                self_attn.w_vc = bind_or_assign(self_attn.w_vc, w_vc.contiguous())
                self_attn.use_deep_gemm_bmm = True

        if (
            deep_gemm_wrapper.ENABLE_JIT_DEEPGEMM
            and deep_gemm_wrapper.DEEPGEMM_SCALE_UE8M0
            and hasattr(self.quant_config, "weight_block_size")
            and self.quant_config.weight_block_size is not None
        ):
            self._weight_requant_ue8m0(is_nextn)

    def _weight_requant_ue8m0(self, is_nextn=False):
        weight_block_size = self.quant_config.weight_block_size

        moe_layers = list(
            range(
                self.config.first_k_dense_replace,
                self.config.num_hidden_layers,
                self.config.moe_layer_freq,
            )
        )

        num_hidden_layers = 1 if is_nextn else self.config.num_hidden_layers
        for layer_id in range(num_hidden_layers):
            if is_nextn:
                layer = self.model.decoder
            else:
                layer = self.model.layers[layer_id]

            for module in [
                layer.self_attn.fused_qkv_a_proj_with_mqa,
                layer.self_attn.q_b_proj,
                layer.self_attn.kv_b_proj,
                layer.self_attn.o_proj,
            ]:
                requant_weight_ue8m0_inplace(
                    module.weight, module.weight_scale_inv, weight_block_size
                )

            if layer_id in moe_layers or is_nextn:
                shared_experts = getattr(layer.mlp, "shared_experts", None)
                if shared_experts is not None:
                    for module in [
                        shared_experts.gate_up_proj,
                        shared_experts.down_proj,
                    ]:
                        requant_weight_ue8m0_inplace(
                            module.weight, module.weight_scale_inv, weight_block_size
                        )

                experts = layer.mlp.experts
                if isinstance(experts, DeepEPMoE):
                    for w in [
                        experts.w13_weight_fp8,
                        experts.w2_weight_fp8,
                    ]:
                        requant_weight_ue8m0_inplace(w[0], w[1], weight_block_size)
            else:
                mlp = layer.mlp
                assert isinstance(mlp, DeepseekV2MLP)
                for module in [
                    mlp.gate_up_proj,
                    mlp.down_proj,
                ]:
                    requant_weight_ue8m0_inplace(
                        module.weight, module.weight_scale_inv, weight_block_size
                    )

    def load_weights(self, weights: Iterable[Tuple[str, torch.Tensor]], is_nextn=False):

        if is_nextn:
            if hasattr(self.config, "num_nextn_predict_layers"):
                num_nextn_layers = self.config.num_nextn_predict_layers
                assert num_nextn_layers == 1, "Only 1 nextn layer is supported"
                # compatible with old design
                nextn_layer_id = (
                    0
                    if self.config.num_hidden_layers == 1
                    else self.config.num_hidden_layers
                )
            else:
                raise ValueError("num_nextn_predict_layers is not in the config")

        stacked_params_mapping = [
            # (param_name, shard_name, shard_id)
            ("gate_up_proj", "gate_proj", 0),
            ("gate_up_proj", "up_proj", 1),
        ]

        # Params for weights, fp8 weight scales, fp8 activation scales
        # (param_name, weight_name, expert_id, shard_id)
        expert_params_mapping = get_moe_impl_class().make_expert_params_mapping(
            ckpt_gate_proj_name="gate_proj",
            ckpt_down_proj_name="down_proj",
            ckpt_up_proj_name="up_proj",
            num_experts=self.config.n_routed_experts + self.num_fused_shared_experts,
        )
        if self.quant_config and self.quant_config.get_name() == "w4afp8":
            expert_params_mapping += (
                get_moe_impl_class().make_expert_input_scale_params_mapping(
                    num_experts=self.config.n_routed_experts
                )
            )

        # Fuse q_a_proj and kv_a_proj_with_mqa along output dimension when q_lora_rank is not None
        fuse_qkv_a_proj = hasattr(self.config, "q_lora_rank") and (
            self.config.q_lora_rank is not None
        )
        cached_a_proj = {} if fuse_qkv_a_proj else None

        if is_nextn:
            nextn_layer_prefix = f"model.layers.{nextn_layer_id}"
            nextn_spec_weight_names = [
                "shared_head.norm",
                "eh_proj",
                "enorm",
                "hnorm",
            ]

        if self.num_fused_shared_experts > 0:
            assert self.num_fused_shared_experts == 1
            log_info_on_rank0(logger, "Shared experts fusion optimization enabled.")

        with concurrent.futures.ThreadPoolExecutor() as executor:
            futures = []
            params_dict = dict(self.named_parameters())
            weight_names = []
            for name, loaded_weight in weights:
                if self.num_fused_shared_experts > 0 and "mlp.shared_experts" in name:
                    name = name.replace(
                        "mlp.shared_experts",
                        f"mlp.experts.{self.config.n_routed_experts}",
                    )

                weight_names.append(name)

                if not is_nextn:
                    if hasattr(self.config, "num_nextn_predict_layers"):
                        num_nextn_layers = self.config.num_nextn_predict_layers
                        if num_nextn_layers > 0 and name.startswith("model.layers"):
                            name_list = name.split(".")
                            if (
                                len(name_list) >= 3
                                and int(name_list[2]) >= self.config.num_hidden_layers
                            ):
                                continue
                else:
                    if not name.startswith(nextn_layer_prefix):
                        continue

                    # Use shared head and embed weights from target model
                    if "shared_head.head" in name or "embed_tokens" in name:
                        continue

                    is_decoder = True
                    # For nextn specific weights
                    for weight_name in nextn_spec_weight_names:
                        if weight_name in name:
                            name = name.replace(nextn_layer_prefix, "model")
                            is_decoder = False
                            break
                    # For decoder layer weights
                    if is_decoder:
                        name = name.replace(nextn_layer_prefix, "model.decoder")

                if "rotary_emb.inv_freq" in name:
                    continue
                for param_name, weight_name, shard_id in stacked_params_mapping:
                    # Skip non-stacked layers and experts (experts handled below).
                    if weight_name not in name:
                        continue
                    # We have mlp.experts[0].gate_proj in the checkpoint.
                    # Since we handle the experts below in expert_params_mapping,
                    # we need to skip here BEFORE we update the name, otherwise
                    # name will be updated to mlp.experts[0].gate_up_proj, which
                    # will then be updated below in expert_params_mapping
                    # for mlp.experts[0].gate_gate_up_proj, which breaks load.
                    if ("mlp.experts." in name) and name not in params_dict:
                        continue
                    name = name.replace(weight_name, param_name)
                    # Skip loading extra bias for GPTQ models.
                    if name.endswith(".bias") and name not in params_dict:
                        continue
                    param = params_dict[name]
                    weight_loader = param.weight_loader
                    futures.append(
                        executor.submit(weight_loader, param, loaded_weight, shard_id)
                    )
                    break
                else:
                    for mapping in expert_params_mapping:
                        param_name, weight_name, expert_id, shard_id = mapping
                        if weight_name not in name:
                            continue
                        name = name.replace(weight_name, param_name)
                        param = params_dict[name]
                        weight_loader = param.weight_loader
                        futures.append(
                            executor.submit(
                                weight_loader,
                                param,
                                loaded_weight,
                                name,
                                shard_id=shard_id,
                                expert_id=expert_id,
                            )
                        )
                        break
                    else:
                        # Skip loading extra bias for GPTQ models.
                        if name.endswith(".bias") and name not in params_dict:
                            continue
                        if fuse_qkv_a_proj and (
                            "q_a_proj" in name or "kv_a_proj_with_mqa" in name
                        ):
                            cached_a_proj[name] = loaded_weight
                            q_a_proj_name = (
                                name
                                if "q_a_proj" in name
                                else name.replace("kv_a_proj_with_mqa", "q_a_proj")
                            )
                            kv_a_proj_name = (
                                name
                                if "kv_a_proj_with_mqa" in name
                                else name.replace("q_a_proj", "kv_a_proj_with_mqa")
                            )

                            # When both q_a_proj and kv_a_proj_with_mqa has been cached, load the fused weight to parameter
                            if (
                                q_a_proj_name in cached_a_proj
                                and kv_a_proj_name in cached_a_proj
                            ):
                                q_a_proj_weight = cached_a_proj[q_a_proj_name]
                                kv_a_proj_weight = cached_a_proj[kv_a_proj_name]
                                cat_dim = 0
                                if self.quant_config is not None and (
                                    self.quant_config.get_name() == "awq"
                                    or self.quant_config.get_name() == "awq_marlin"
                                    or self.quant_config.get_name() == "moe_wna16"
                                ):
                                    cat_dim = 1
                                fused_weight = torch.cat(
                                    [q_a_proj_weight, kv_a_proj_weight], dim=cat_dim
                                )
                                param_name = (
                                    name.replace(
                                        "q_a_proj", "fused_qkv_a_proj_with_mqa"
                                    )
                                    if "q_a_proj" in name
                                    else name.replace(
                                        "kv_a_proj_with_mqa",
                                        "fused_qkv_a_proj_with_mqa",
                                    )
                                )
                                param = params_dict[param_name]

                                weight_loader = getattr(
                                    param, "weight_loader", default_weight_loader
                                )
                                futures.append(
                                    executor.submit(weight_loader, param, fused_weight)
                                )
                                cached_a_proj.pop(q_a_proj_name)
                                cached_a_proj.pop(kv_a_proj_name)
                        else:
                            if (
                                "k_scale" in name or "v_scale" in name
                            ) and name not in params_dict:
                                # modelopt attn kv scale is named differently
                                for scale in ["k_scale", "v_scale"]:
                                    if scale in name:
                                        name = name.replace(
                                            f"{scale[0]}_proj", "attn_mqa"
                                        )
                                        break
                            if name not in params_dict:
                                # modelopt ckpt contains not needed weights for MTP module:
                                # model.decoder.self_attn.attn_mqa.v_scale and
                                # model.decoder.self_attn.attn_mqa.k_scale
                                logger.warning(f"{name} not found in params_dict.")
                                continue
                            param = params_dict[name]
                            weight_loader = getattr(
                                param, "weight_loader", default_weight_loader
                            )
                            futures.append(
                                executor.submit(weight_loader, param, loaded_weight)
                            )

            # Wait for all tasks to complete and raise any exceptions.
            for future in concurrent.futures.as_completed(futures):
                future.result()

        self.post_load_weights(is_nextn=is_nextn, weight_names=weight_names)

    def get_embed_and_head(self):
        return self.model.embed_tokens.weight, self.lm_head.weight

    def set_embed_and_head(self, embed, head):
        del self.model.embed_tokens.weight
        del self.lm_head.weight
        self.model.embed_tokens.weight = embed
        self.lm_head.weight = head
        torch.cuda.empty_cache()
        torch.cuda.synchronize()

    @classmethod
    def get_model_config_for_expert_location(cls, config):
        return ModelConfigForExpertLocation(
            num_layers=config.num_hidden_layers,
            num_logical_experts=config.n_routed_experts,
            num_groups=config.n_group,
        )


class DeepseekV3ForCausalLM(DeepseekV2ForCausalLM):
    pass


EntryClass = [DeepseekV2ForCausalLM, DeepseekV3ForCausalLM]<|MERGE_RESOLUTION|>--- conflicted
+++ resolved
@@ -463,15 +463,9 @@
         shared_output = self._forward_shared_experts(hidden_states)
 
         with torch.cuda.stream(self.alt_stream):
-<<<<<<< HEAD
             if ENABLE_TRTLMM_GEN_MOE:
                 router_logits = self.gate(hidden_states)
-
-=======
-            # router_logits: (num_tokens, n_experts)
-            router_logits = self.gate(hidden_states)
             topk_output = self.topk(hidden_states, router_logits)
->>>>>>> bbcfbc1a
             final_hidden_states = self.experts(
                 hidden_states=hidden_states, topk_output=topk_output
             )
