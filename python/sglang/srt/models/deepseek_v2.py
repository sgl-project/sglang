--- conflicted
+++ resolved
@@ -3271,16 +3271,14 @@
             }
         )
         self.capture_aux_hidden_states = False
-<<<<<<< HEAD
         self._executed_weight_requant_ue8m0 = False
-=======
+
         self.nsa_enable_prefill_cp = is_nsa_enable_prefill_cp()
         if self.nsa_enable_prefill_cp:
             self.cp_rank = get_attention_tp_rank()
             self.cp_size = get_attention_tp_size()
         else:
             self.cp_rank = self.cp_size = None
->>>>>>> 1dcde539
 
         q_lora_rank = config.q_lora_rank if hasattr(config, "q_lora_rank") else None
         get_attn_tp_context().init_context(q_lora_rank, is_deepseek_nsa(config))
