--- conflicted
+++ resolved
@@ -224,17 +224,11 @@
         self.tp_size = get_tensor_model_parallel_world_size()
         self.routed_scaling_factor = config.routed_scaling_factor
         self.n_shared_experts = config.n_shared_experts
-<<<<<<< HEAD
         self.num_fused_shared_experts = (
             0
             if global_server_args_dict["disable_shared_experts_fusion"]
             else config.n_shared_experts
         )
-=======
-        self.num_fused_shared_experts = global_server_args_dict[
-            "num_fused_shared_experts"
-        ]
->>>>>>> 8a548052
         self.config = config
         self.layer_id = layer_id
 
@@ -256,11 +250,7 @@
             num_experts=config.n_routed_experts
             + self.num_fused_shared_experts
             + global_server_args_dict["ep_num_redundant_experts"],
-<<<<<<< HEAD
             top_k=config.num_experts_per_tok + self.num_fused_shared_experts,
-=======
-            top_k=config.num_experts_per_tok + min(self.num_fused_shared_experts, 1),
->>>>>>> 8a548052
             hidden_size=config.hidden_size,
             intermediate_size=config.moe_intermediate_size,
             layer_id=self.layer_id,
@@ -1679,7 +1669,19 @@
         self.logits_processor = LogitsProcessor(config)
         self.dp_size = get_local_attention_dp_size()
 
-<<<<<<< HEAD
+    def determine_num_fused_shared_experts(
+        self._routed_experts_weights_of_layer = LazyValue(
+            lambda: {
+                layer_id: layer.mlp.get_moe_weights()
+                for layer_id, layer in enumerate(self.model.layers)
+                if isinstance(layer.mlp, DeepseekV2MoE)
+            }
+        )
+
+    @property
+    def routed_experts_weights_of_layer(self):
+        return self._routed_experts_weights_of_layer.value
+
     def determine_num_fused_shared_experts(
         self, architecture: str = "DeepseekV3ForCausalLM"
     ):
@@ -1688,26 +1690,6 @@
             if global_server_args_dict["disable_shared_experts_fusion"]
             else self.config.n_shared_experts
         )
-=======
-        self._routed_experts_weights_of_layer = LazyValue(
-            lambda: {
-                layer_id: layer.mlp.get_moe_weights()
-                for layer_id, layer in enumerate(self.model.layers)
-                if isinstance(layer.mlp, DeepseekV2MoE)
-            }
-        )
-
-    @property
-    def routed_experts_weights_of_layer(self):
-        return self._routed_experts_weights_of_layer.value
-
-    def determine_num_fused_shared_experts(
-        self, architecture: str = "DeepseekV3ForCausalLM"
-    ):
-        self.num_fused_shared_experts = global_server_args_dict[
-            "num_fused_shared_experts"
-        ]
->>>>>>> 8a548052
         if self.num_fused_shared_experts > 0:
             # Only Deepseek V3/R1 can use shared experts fusion optimization now.
             if (
@@ -1716,22 +1698,11 @@
                 or self.config.n_routed_experts != 256
             ):
                 self.num_fused_shared_experts = 0
-<<<<<<< HEAD
                 global_server_args_dict["disable_shared_experts_fusion"] = 1
-=======
-                global_server_args_dict["num_fused_shared_experts"] = 0
->>>>>>> 8a548052
                 log_info_on_rank0(
                     logger,
                     "Only Deepseek V3/R1 on NV-platform can use shared experts fusion optimization. Shared experts fusion optimization is disabled.",
                 )
-<<<<<<< HEAD
-=======
-            else:
-                assert (
-                    self.num_fused_shared_experts == self.tp_size
-                ), f"Shared experts fusion optimization is enabled in DeepSeek V3/R1, set it to {self.tp_size} can get best optimized performance."
->>>>>>> 8a548052
         elif self.num_fused_shared_experts == 0:
             if (
                 _is_cuda
@@ -1740,13 +1711,8 @@
                 and self.config.n_routed_experts == 256
                 and (not global_server_args_dict["enable_deepep_moe"])
             ):
-<<<<<<< HEAD
                 self.num_fused_shared_experts = self.config.n_shared_experts
                 global_server_args_dict["disable_shared_experts_fusion"] = 0
-=======
-                self.num_fused_shared_experts = self.tp_size
-                global_server_args_dict["num_fused_shared_experts"] = self.tp_size
->>>>>>> 8a548052
                 log_info_on_rank0(
                     logger,
                     "Deepseek V3/R1 with fp8 can use shared experts fusion optimization when SM version >=90. Shared experts fusion optimization is enabled.",
@@ -1948,10 +1914,7 @@
             ("gate_up_proj", "up_proj", 1),
         ]
         if self.num_fused_shared_experts > 0:
-<<<<<<< HEAD
             assert self.num_fused_shared_experts == 1
-=======
->>>>>>> 8a548052
             weights_list = list(weights)
             weights_dict = dict(weights_list)
             if self.quant_config is not None:
@@ -2013,17 +1976,12 @@
             for moe_layer in tqdm(
                 moe_layers,
                 desc=f"Cloning {self.num_fused_shared_experts} "
-<<<<<<< HEAD
                 "shared expert into MoE",
-=======
-                "replicas of the shared expert into MoE",
->>>>>>> 8a548052
             ):
                 for suffix in suffix_list:
                     shared_expert_weight_name = (
                         f"model.layers.{moe_layer}.mlp.shared_experts.{suffix}"
                     )
-<<<<<<< HEAD
                     weights_list.append(
                         (
                             f"model.layers.{moe_layer}."
@@ -2031,17 +1989,6 @@
                             f"{self.config.n_routed_experts + 0}"
                             f".{suffix}",
                             weights_dict[shared_expert_weight_name],
-=======
-                    for num_repeat in range(self.num_fused_shared_experts):
-                        weights_list.append(
-                            (
-                                f"model.layers.{moe_layer}."
-                                f"mlp.experts."
-                                f"{self.config.n_routed_experts + num_repeat}"
-                                f".{suffix}",
-                                weights_dict[shared_expert_weight_name],
-                            )
->>>>>>> 8a548052
                         )
                     )
                     names_to_remove += [shared_expert_weight_name]
