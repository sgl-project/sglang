--- conflicted
+++ resolved
@@ -1874,7 +1874,6 @@
         
         hidden_states = self.mlp(hidden_states, forward_batch, can_fuse_mlp_allreduce)
 
-<<<<<<< HEAD
         if can_fuse_mlp_allreduce:
             hidden_states._sglang_needs_allreduce_fusion = True
         
@@ -1888,8 +1887,6 @@
                 # See discussion here (https://github.com/sgl-project/sglang/pull/6081#discussion_r2147452251).
                 hidden_states = hidden_states.clone()
 
-=======
->>>>>>> 2d54d4bb
         return hidden_states, residual
 
     def op_comm_prepare_attn(
