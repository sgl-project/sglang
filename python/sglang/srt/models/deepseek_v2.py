# Copyright 2023-2024 SGLang Team
# Licensed under the Apache License, Version 2.0 (the "License");
# you may not use this file except in compliance with the License.
# You may obtain a copy of the License at
#
#     http://www.apache.org/licenses/LICENSE-2.0
#
# Unless required by applicable law or agreed to in writing, software
# distributed under the License is distributed on an "AS IS" BASIS,
# WITHOUT WARRANTIES OR CONDITIONS OF ANY KIND, either express or implied.
# See the License for the specific language governing permissions and
# limitations under the License.
# ==============================================================================

# Adapted from:
# https://github.com/vllm-project/vllm/blob/fb6af8bc086328ca6659e72d11ffd4309ce4de22/vllm/model_executor/models/deepseek_v2.py
"""Inference-only DeepseekV2 model."""

import concurrent.futures
import logging
import os
from enum import IntEnum, auto
from typing import Any, Dict, Iterable, Optional, Tuple

import torch
import torch.nn.functional as F
from torch import nn
from tqdm import tqdm
from transformers import PretrainedConfig

from sglang.srt.distributed import (
    get_moe_expert_parallel_world_size,
    get_tensor_model_parallel_world_size,
    parallel_state,
    tensor_model_parallel_all_reduce,
)
from sglang.srt.distributed.device_communicators.pynccl_allocator import (
    use_symmetric_memory,
)
from sglang.srt.eplb.expert_distribution import get_global_expert_distribution_recorder
from sglang.srt.eplb.expert_location import ModelConfigForExpertLocation
from sglang.srt.eplb.expert_location_dispatch import ExpertLocationDispatchInfo
from sglang.srt.layers.activation import SiluAndMul
from sglang.srt.layers.amx_utils import PackWeightMethod
from sglang.srt.layers.communicator import (
    LayerCommunicator,
    LayerScatterModes,
    enable_moe_dense_fully_dp,
)
from sglang.srt.layers.dp_attention import (
    get_attention_tp_rank,
    get_attention_tp_size,
    get_local_attention_dp_size,
)
from sglang.srt.layers.layernorm import RMSNorm
from sglang.srt.layers.linear import (
    ColumnParallelLinear,
    MergedColumnParallelLinear,
    ReplicatedLinear,
    RowParallelLinear,
)
from sglang.srt.layers.logits_processor import LogitsProcessor
from sglang.srt.layers.moe.ep_moe.layer import DeepEPMoE, get_moe_impl_class
from sglang.srt.layers.moe.topk import TopK
from sglang.srt.layers.moe.utils import should_use_flashinfer_trtllm_moe
from sglang.srt.layers.quantization import deep_gemm_wrapper
from sglang.srt.layers.quantization.base_config import QuantizationConfig
from sglang.srt.layers.quantization.fp8_kernel import (
    is_fp8_fnuz,
    per_tensor_quant_mla_fp8,
    per_token_group_quant_mla_deep_gemm_masked_fp8,
)
from sglang.srt.layers.quantization.fp8_utils import (
    block_quant_dequant,
    block_quant_to_tensor_quant,
    channel_quant_to_tensor_quant,
    normalize_e4m3fn_to_e4m3fnuz,
    requant_weight_ue8m0_inplace,
)
from sglang.srt.layers.quantization.int8_utils import (
    block_dequant as int8_block_dequant,
)
from sglang.srt.layers.radix_attention import RadixAttention
from sglang.srt.layers.rotary_embedding import get_rope, get_rope_wrapper
from sglang.srt.layers.utils import is_sm100_supported
from sglang.srt.layers.vocab_parallel_embedding import (
    ParallelLMHead,
    VocabParallelEmbedding,
)
from sglang.srt.managers.schedule_batch import global_server_args_dict
from sglang.srt.model_executor.forward_batch_info import ForwardBatch
from sglang.srt.model_loader.weight_utils import default_weight_loader
from sglang.srt.two_batch_overlap import (
    MaybeTboDeepEPDispatcher,
    model_forward_maybe_tbo,
)
from sglang.srt.utils import (
    BumpAllocator,
    LazyValue,
    add_prefix,
    bind_or_assign,
    cpu_has_amx_support,
    get_bool_env_var,
    get_device_sm,
    get_int_env_var,
    is_cpu,
    is_cuda,
    is_flashinfer_available,
    is_hip,
    is_non_idle_and_non_empty,
    log_info_on_rank0,
    use_intel_amx_backend,
)

_is_hip = is_hip()
_is_cuda = is_cuda()
_is_fp8_fnuz = is_fp8_fnuz()
_use_aiter = get_bool_env_var("SGLANG_USE_AITER") and _is_hip
_is_cpu_amx_available = cpu_has_amx_support()
_is_cpu = is_cpu()
_device_sm = get_device_sm()

if _is_cuda:
    from sgl_kernel import (
        awq_dequantize,
        bmm_fp8,
        dsv3_fused_a_gemm,
        dsv3_router_gemm,
        merge_state_v2,
    )
elif _is_cpu and _is_cpu_amx_available:
    pass
elif _is_hip:
    from sglang.srt.layers.quantization.awq_triton import (
        awq_dequantize_triton as awq_dequantize,
    )
else:
    from vllm._custom_ops import awq_dequantize

if _is_hip:
    from sglang.srt.layers.attention.triton_ops.rocm_mla_decode_rope import (
        decode_attention_fwd_grouped_rope,
    )

_is_flashinfer_available = is_flashinfer_available()
_is_sm100_supported = is_cuda() and is_sm100_supported()


logger = logging.getLogger(__name__)


class AttnForwardMethod(IntEnum):
    # Use multi-head attention
    MHA = auto()

    # Use absorbed multi-latent attention
    MLA = auto()

    # Use multi-head attention, but with KV cache chunked.
    # This method can avoid OOM when prefix lengths are long.
    MHA_CHUNKED_KV = auto()

    # Use MLA but with fused RoPE
    MLA_FUSED_ROPE = auto()

    # Use MLA with fused RoPE kernel for CPU
    MLA_FUSED_ROPE_CPU = auto()


class DeepseekV2MLP(nn.Module):
    def __init__(
        self,
        hidden_size: int,
        intermediate_size: int,
        hidden_act: str,
        quant_config: Optional[QuantizationConfig] = None,
        reduce_results: bool = True,
        prefix: str = "",
        tp_rank: Optional[int] = None,
        tp_size: Optional[int] = None,
    ) -> None:
        super().__init__()
        self.tp_size = tp_size

        self.gate_up_proj = MergedColumnParallelLinear(
            hidden_size,
            [intermediate_size] * 2,
            bias=False,
            quant_config=quant_config,
            prefix=add_prefix("gate_up_proj", prefix),
            tp_rank=tp_rank,
            tp_size=tp_size,
        )
        self.down_proj = RowParallelLinear(
            intermediate_size,
            hidden_size,
            bias=False,
            quant_config=quant_config,
            reduce_results=reduce_results,
            prefix=add_prefix("down_proj", prefix),
            tp_rank=tp_rank,
            tp_size=tp_size,
        )
        if hidden_act != "silu":
            raise ValueError(
                f"Unsupported activation: {hidden_act}. "
                "Only silu is supported for now."
            )
        self.act_fn = SiluAndMul()

<<<<<<< HEAD
    def forward(self, x, forward_batch=None, should_allreduce_fusion=False):
=======
    def forward(
        self,
        x,
        forward_batch=None,
        can_fuse_mlp_allreduce: bool = False,
        use_reduce_scatter: bool = False,
    ):
>>>>>>> dd650e0e
        if (self.tp_size == 1) and x.shape[0] == 0:
            return x

        gate_up, _ = self.gate_up_proj(x)
        x = self.act_fn(gate_up)
        x, _ = self.down_proj(
<<<<<<< HEAD
            x,
            should_allreduce_fusion=should_allreduce_fusion,
=======
            x, skip_all_reduce=can_fuse_mlp_allreduce or use_reduce_scatter
>>>>>>> dd650e0e
        )
        return x


class MoEGate(nn.Module):
    def __init__(
        self,
        config,
        prefix: str = "",
        is_nextn: bool = False,
    ):
        super().__init__()
        self.is_nextn = is_nextn
        self.weight = nn.Parameter(
            torch.empty((config.n_routed_experts, config.hidden_size))
        )
        if config.topk_method == "noaux_tc":
            self.e_score_correction_bias = nn.Parameter(
                torch.empty((config.n_routed_experts), dtype=torch.float32)
            )
        else:
            self.e_score_correction_bias = None
        if _is_cpu and _is_cpu_amx_available:
            self.quant_method = PackWeightMethod(weight_names=["weight"])

    def forward(self, hidden_states):
        if use_intel_amx_backend(self):
            return torch.ops.sgl_kernel.weight_packed_linear(
                hidden_states,
                self.weight,
                None,  # bias
                True,  # is_vnni
            )

        # NOTE: For some unknown reason, router_gemm seems degrade accept length.
        if (
            _is_cuda
            and hidden_states.shape[0] <= 16
            and hidden_states.shape[1] == 7168
            and self.weight.shape[0] == 256
            and _device_sm >= 90
        ):
            # router gemm output float32
            logits = dsv3_router_gemm(hidden_states, self.weight)
        else:
            logits = F.linear(hidden_states, self.weight, None)

        return logits


class DeepseekV2MoE(nn.Module):

    def __init__(
        self,
        config: PretrainedConfig,
        layer_id: int,
        quant_config: Optional[QuantizationConfig] = None,
        prefix: str = "",
        alt_stream: Optional[torch.cuda.Stream] = None,
        is_nextn: bool = False,
    ):
        super().__init__()
        self.tp_size = get_tensor_model_parallel_world_size()
        self.routed_scaling_factor = config.routed_scaling_factor
        self.n_shared_experts = config.n_shared_experts
        self.num_fused_shared_experts = (
            0
            if global_server_args_dict["disable_shared_experts_fusion"]
            else config.n_shared_experts
        )
        self.config = config
        self.layer_id = layer_id
        self.alt_stream = alt_stream

        if self.tp_size > config.n_routed_experts:
            raise ValueError(
                f"Tensor parallel size {self.tp_size} is greater than "
                f"the number of experts {config.n_routed_experts}."
            )

        if config.hidden_act != "silu":
            raise ValueError(
                f"Unsupported activation: {config.hidden_act}. "
                "Only silu is supported for now."
            )

        self.gate = MoEGate(
            config=config, prefix=add_prefix("gate", prefix), is_nextn=is_nextn
        )

        self.topk = TopK(
            top_k=config.num_experts_per_tok + self.num_fused_shared_experts,
            renormalize=config.norm_topk_prob,
            use_grouped_topk=True,
            num_expert_group=config.n_group,
            num_fused_shared_experts=self.num_fused_shared_experts,
            topk_group=config.topk_group,
            correction_bias=self.gate.e_score_correction_bias,
            routed_scaling_factor=self.routed_scaling_factor,
        )

        self.experts = get_moe_impl_class()(
            num_experts=config.n_routed_experts
            + self.num_fused_shared_experts
            + global_server_args_dict["ep_num_redundant_experts"],
            num_fused_shared_experts=self.num_fused_shared_experts,
            top_k=config.num_experts_per_tok + self.num_fused_shared_experts,
            hidden_size=config.hidden_size,
            intermediate_size=config.moe_intermediate_size,
            layer_id=self.layer_id,
            quant_config=quant_config,
            routed_scaling_factor=self.routed_scaling_factor,
            prefix=add_prefix("experts", prefix),
            **(
                dict(deepep_mode=global_server_args_dict["deepep_mode"])
                if global_server_args_dict["moe_a2a_backend"].is_deepep()
                else {}
            ),
            # Additional args for FusedMoE
            **(
                dict(
                    enable_flashinfer_cutlass_moe=True,
                )
                if global_server_args_dict["enable_flashinfer_cutlass_moe"]
                else {}
            ),
            **(
                dict(
                    renormalize=config.norm_topk_prob,
                    use_grouped_topk=True,
                    num_expert_group=config.n_group,
                    topk_group=config.topk_group,
                    correction_bias=self.gate.e_score_correction_bias,
                )
                if should_use_flashinfer_trtllm_moe()
                else {}
            ),
        )

        self.shared_experts_is_int8 = False
        self.shared_experts_is_fp8 = False
        self.shared_experts_weight_block_size = None
        if config.n_shared_experts is not None and self.num_fused_shared_experts == 0:
            intermediate_size = config.moe_intermediate_size * config.n_shared_experts
            # disable tp for shared experts when enable deepep moe
            self.shared_experts = DeepseekV2MLP(
                hidden_size=config.hidden_size,
                intermediate_size=intermediate_size,
                hidden_act=config.hidden_act,
                quant_config=quant_config,
                reduce_results=False,
                prefix=add_prefix("shared_experts", prefix),
                **(
                    dict(tp_rank=0, tp_size=1)
                    if global_server_args_dict["moe_a2a_backend"].is_deepep()
                    else {}
                ),
            )
            is_packed_weight = hasattr(
                self.shared_experts.gate_up_proj.quant_method, "quant_config"
            ) and self.shared_experts.gate_up_proj.quant_method.quant_config.get_name() in {
                "awq",
                "awq_marlin",
                "moe_wna16",
            }
            self.shared_experts_is_int8 = (
                not is_packed_weight
                and self.shared_experts.gate_up_proj.weight.dtype == torch.int8
            )
            self.shared_experts_is_fp8 = (
                not is_packed_weight
                and self.shared_experts.gate_up_proj.weight.dtype == torch.float8_e4m3fn
            )
            if self.shared_experts_is_fp8:
                assert (
                    self.shared_experts.gate_up_proj.quant_method.quant_config.weight_block_size
                    == self.shared_experts.down_proj.quant_method.quant_config.weight_block_size
                )
                self.shared_experts_weight_block_size = (
                    self.shared_experts.gate_up_proj.quant_method.quant_config.weight_block_size
                )

        self.top_k = config.num_experts_per_tok

        if global_server_args_dict["moe_a2a_backend"].is_deepep():
            # TODO: we will support tp < ep in the future
            self.ep_size = get_moe_expert_parallel_world_size()
            self.num_experts = (
                config.n_routed_experts
                + global_server_args_dict["ep_num_redundant_experts"]
            )
            self.renormalize = config.norm_topk_prob
            self.topk_group = config.topk_group
            self.num_expert_group = config.n_group
            self.correction_bias = (
                self.gate.e_score_correction_bias.data
                if self.gate.e_score_correction_bias is not None
                else None
            )

            self.deepep_dispatcher = MaybeTboDeepEPDispatcher(
                group=parallel_state.get_tp_group().device_group,
                router_topk=self.top_k,
                permute_fusion=True,
                num_experts=self.num_experts,
                num_local_experts=config.n_routed_experts // self.tp_size,
                hidden_size=config.hidden_size,
                params_dtype=config.torch_dtype,
                deepep_mode=global_server_args_dict["deepep_mode"],
                async_finish=True,
                return_recv_hook=True,
            )

        self._enable_deepep_moe = global_server_args_dict["moe_a2a_backend"].is_deepep()

    def get_moe_weights(self):
        return [
            x.data
            for name, x in self.experts.named_parameters()
            if name not in ["correction_bias"]
        ]

    def forward(
        self,
        hidden_states: torch.Tensor,
        forward_batch: Optional[ForwardBatch] = None,
<<<<<<< HEAD
        should_allreduce_fusion: bool = False,
=======
        can_fuse_mlp_allreduce: bool = False,
        use_reduce_scatter: bool = False,
>>>>>>> dd650e0e
    ) -> torch.Tensor:
        if not self._enable_deepep_moe:
            DUAL_STREAM_TOKEN_THRESHOLD = 1024
            if (
                self.alt_stream is not None
                and self.num_fused_shared_experts == 0
                and hidden_states.shape[0] <= DUAL_STREAM_TOKEN_THRESHOLD
            ):
                return self.forward_normal_dual_stream(
<<<<<<< HEAD
                    hidden_states, should_allreduce_fusion
                )
            else:
                return self.forward_normal(hidden_states, should_allreduce_fusion)
=======
                    hidden_states, can_fuse_mlp_allreduce, use_reduce_scatter
                )
            else:
                return self.forward_normal(
                    hidden_states, can_fuse_mlp_allreduce, use_reduce_scatter
                )
>>>>>>> dd650e0e
        else:
            return self.forward_deepep(hidden_states, forward_batch)

    def forward_normal_dual_stream(
        self,
        hidden_states: torch.Tensor,
<<<<<<< HEAD
        should_allreduce_fusion: bool = False,
=======
        can_fuse_mlp_allreduce: bool = False,
        use_reduce_scatter: bool = False,
>>>>>>> dd650e0e
    ) -> torch.Tensor:

        current_stream = torch.cuda.current_stream()
        self.alt_stream.wait_stream(current_stream)
        shared_output = self._forward_shared_experts(hidden_states)

        with torch.cuda.stream(self.alt_stream):
            # router_logits: (num_tokens, n_experts)
            router_logits = self.gate(hidden_states)
            kwargs = {"hidden_states": hidden_states}

            # FlashInferFP4MoE (TRTLLM path) expects (TopK, router_logits) tuple
            # Regular FusedMoE (CUTLASS path) expects StandardTopKOutput
            if should_use_flashinfer_trtllm_moe():
                kwargs["topk_output"] = (self.topk, router_logits)
            else:
                kwargs["topk_output"] = self.topk(hidden_states, router_logits)

            final_hidden_states = self.experts(**kwargs)
            if not _is_cuda:
                final_hidden_states *= self.routed_scaling_factor
        current_stream.wait_stream(self.alt_stream)
        with use_symmetric_memory(parallel_state.get_tp_group()) as sm:
            final_hidden_states_out = torch.empty_like(final_hidden_states)
        torch.add(final_hidden_states, shared_output, out=final_hidden_states_out)
        final_hidden_states = final_hidden_states_out
        sm.tag(final_hidden_states)
<<<<<<< HEAD
        if self.tp_size > 1 and not should_allreduce_fusion:
=======
        if self.tp_size > 1 and not can_fuse_mlp_allreduce and not use_reduce_scatter:
>>>>>>> dd650e0e
            final_hidden_states = tensor_model_parallel_all_reduce(final_hidden_states)
        return final_hidden_states

    def forward_normal(
        self,
        hidden_states: torch.Tensor,
<<<<<<< HEAD
        should_allreduce_fusion: bool = False,
=======
        can_fuse_mlp_allreduce: bool = False,
        use_reduce_scatter: bool = False,
>>>>>>> dd650e0e
    ) -> torch.Tensor:
        if hasattr(self, "shared_experts") and use_intel_amx_backend(
            self.shared_experts.gate_up_proj
        ):
            return self.forward_cpu(hidden_states, should_allreduce_fusion)

        shared_output = self._forward_shared_experts(hidden_states)
        # router_logits: (num_tokens, n_experts)
        router_logits = self.gate(hidden_states)
        kwargs = {"hidden_states": hidden_states}

        # FlashInferFP4MoE (TRTLLM path) expects (TopK, router_logits) tuple
        # Regular FusedMoE (CUTLASS path) expects StandardTopKOutput
        if should_use_flashinfer_trtllm_moe():
            kwargs["topk_output"] = (self.topk, router_logits)
        else:
            kwargs["topk_output"] = self.topk(hidden_states, router_logits)

        final_hidden_states = self.experts(**kwargs)
        if not _is_cuda and not _use_aiter:
            # fused in biased_grouped_topk so we can skip here
            final_hidden_states *= self.routed_scaling_factor
        if shared_output is not None:
            with use_symmetric_memory(parallel_state.get_tp_group()) as sm:
                final_hidden_states_out = torch.empty_like(final_hidden_states)
            torch.add(final_hidden_states, shared_output, out=final_hidden_states_out)
            final_hidden_states = final_hidden_states_out
            sm.tag(final_hidden_states)
<<<<<<< HEAD
        if self.tp_size > 1 and not should_allreduce_fusion:
=======
        if self.tp_size > 1 and not can_fuse_mlp_allreduce and not use_reduce_scatter:
>>>>>>> dd650e0e
            final_hidden_states = tensor_model_parallel_all_reduce(final_hidden_states)
        return final_hidden_states

    def forward_cpu(
        self,
        hidden_states: torch.Tensor,
        should_allreduce_fusion: bool = False,
    ) -> torch.Tensor:
        # router_logits: (num_tokens, n_experts)
        router_logits = self.gate(hidden_states)
        topk_output = self.topk(hidden_states, router_logits)
        fused_experts_out = self.experts(
            hidden_states=hidden_states, topk_output=topk_output
        )

        assert use_intel_amx_backend(
            self.shared_experts.gate_up_proj
        ) == use_intel_amx_backend(self.shared_experts.down_proj)
        # [Note] inplace should be False in fused_experts.
        # If inplace is True in fused_experts (self.experts), hidden_states will be changed after fused_experts
        # While hidden_states is still needed in shared_expert.
        final_hidden_states = torch.ops.sgl_kernel.shared_expert_cpu(
            hidden_states,
            self.shared_experts.gate_up_proj.weight,
            self.shared_experts.down_proj.weight,
            fused_experts_out,
            self.routed_scaling_factor,
            True,  # inplace
            self.shared_experts_is_int8,  # use_int8_w8a8
            self.shared_experts_is_fp8,  # use_fp8_w8a16
            (
                self.shared_experts.gate_up_proj.weight_scale
                if self.shared_experts_is_int8
                else (
                    self.shared_experts.gate_up_proj.weight_scale_inv
                    if self.shared_experts_is_fp8
                    else None
                )
            ),  # w1_scale
            (
                self.shared_experts.down_proj.weight_scale
                if self.shared_experts_is_int8
                else (
                    self.shared_experts.down_proj.weight_scale_inv
                    if self.shared_experts_is_fp8
                    else None
                )
            ),  # w2_scale
            (
                self.shared_experts_weight_block_size
                if self.shared_experts_is_fp8
                else None
            ),  # block_size
            None,  # a1_scale
            None,  # a2_scale
            True,  # is_vnni
        )
        if self.tp_size > 1 and not should_allreduce_fusion:
            final_hidden_states = tensor_model_parallel_all_reduce(final_hidden_states)
        return final_hidden_states

    def forward_deepep(
        self, hidden_states: torch.Tensor, forward_batch: ForwardBatch
    ) -> torch.Tensor:
        shared_output = None
        if hidden_states.shape[0] > 0:
            # router_logits: (num_tokens, n_experts)
            router_logits = self.gate(hidden_states)
            shared_output = self._forward_shared_experts(hidden_states)
            topk_weights, topk_idx, _ = self.topk(
                hidden_states,
                router_logits,
                num_token_non_padded=forward_batch.num_token_non_padded,
                expert_location_dispatch_info=ExpertLocationDispatchInfo.init_new(
                    layer_id=self.layer_id,
                ),
            )
        else:
            topk_idx = torch.full(
                (0, self.top_k), -1, dtype=torch.int, device=hidden_states.device
            )
            topk_weights = torch.empty(
                (0, self.top_k), dtype=torch.float32, device=hidden_states.device
            )

        final_hidden_states = self.experts(
            hidden_states=hidden_states,
            topk_idx=topk_idx,
            topk_weights=topk_weights,
            forward_batch=forward_batch,
        )

        if shared_output is not None:
            x = shared_output
            x.add_(final_hidden_states, alpha=self.routed_scaling_factor)
            final_hidden_states = x
        else:
            final_hidden_states *= self.routed_scaling_factor

        return final_hidden_states

    def _forward_shared_experts(self, hidden_states):
        if self.num_fused_shared_experts == 0:
            return self.shared_experts(hidden_states)
        else:
            return None

    def op_gate(self, state):
        if is_non_idle_and_non_empty(
            state.forward_batch.forward_mode, state.hidden_states_mlp_input
        ):
            # router_logits: (num_tokens, n_experts)
            state.router_logits = self.gate(state.hidden_states_mlp_input)
        else:
            state.router_logits = None

    def op_shared_experts(self, state):
        hidden_states_mlp_input = state.pop("hidden_states_mlp_input")
        if (self.num_fused_shared_experts == 0) and is_non_idle_and_non_empty(
            state.forward_batch.forward_mode, hidden_states_mlp_input
        ):
            state.shared_output = self.shared_experts(hidden_states_mlp_input)
        else:
            state.shared_output = None

    def op_select_experts(self, state):
        router_logits = state.pop("router_logits")
        hidden_states = state.hidden_states_mlp_input

        if router_logits is not None:
            with get_global_expert_distribution_recorder().with_current_layer(
                self.layer_id
            ):
                state.topk_weights_local, state.topk_idx_local, _ = self.topk(
                    hidden_states=hidden_states,
                    router_logits=router_logits,
                    num_token_non_padded=state.forward_batch.num_token_non_padded,
                    expert_location_dispatch_info=ExpertLocationDispatchInfo.init_new(
                        layer_id=self.layer_id,
                    ),
                )
        else:
            state.topk_idx_local = torch.full(
                (0, self.top_k), -1, dtype=torch.int, device=hidden_states.device
            )
            state.topk_weights_local = torch.empty(
                (0, self.top_k), dtype=torch.float32, device=hidden_states.device
            )

    def op_dispatch_a(self, state):
        if self.ep_size > 1:
            self.experts.deepep_dispatcher.dispatch_a(
                hidden_states=state.hidden_states_mlp_input,
                topk_idx=state.pop("topk_idx_local"),
                topk_weights=state.pop("topk_weights_local"),
                forward_batch=state.forward_batch,
                tbo_subbatch_index=state.get("tbo_subbatch_index"),
            )

    def op_dispatch_b(self, state):
        if self.ep_size > 1:
            with get_global_expert_distribution_recorder().with_current_layer(
                self.layer_id
            ):
                state.dispatch_output = self.experts.deepep_dispatcher.dispatch_b(
                    tbo_subbatch_index=state.get("tbo_subbatch_index"),
                )

    def op_experts(self, state):
        state.hidden_states_experts_output = self.experts.moe_impl(
            dispatch_output=state.dispatch_output,
        )

    def op_combine_a(self, state):
        if self.ep_size > 1:
            self.experts.deepep_dispatcher.combine_a(
                hidden_states=state.pop("hidden_states_experts_output"),
                topk_idx=state.dispatch_output.topk_idx,
                topk_weights=state.dispatch_output.topk_weights,
                forward_batch=state.forward_batch,
                tbo_subbatch_index=state.get("tbo_subbatch_index"),
            )
            state.pop("dispatch_output")

    def op_combine_b(self, state):
        if self.ep_size > 1:
            state.hidden_states_after_combine = (
                self.experts.deepep_dispatcher.combine_b(
                    tbo_subbatch_index=state.get("tbo_subbatch_index"),
                )
            )

    def op_output(self, state):
        final_hidden_states = state.pop("hidden_states_after_combine")

        if (shared_output := state.pop("shared_output")) is not None:
            x = shared_output
            x.add_(final_hidden_states, alpha=self.routed_scaling_factor)
            final_hidden_states = x
        else:
            final_hidden_states *= self.routed_scaling_factor

        state.hidden_states_mlp_output = final_hidden_states


def yarn_get_mscale(scale: float = 1, mscale: float = 1) -> float:
    import math

    if scale <= 1:
        return 1.0
    return 0.1 * mscale * math.log(scale) + 1.0


class DeepseekV2AttentionMLA(nn.Module):

    def __init__(
        self,
        config: PretrainedConfig,
        hidden_size: int,
        num_heads: int,
        qk_nope_head_dim: int,
        qk_rope_head_dim: int,
        v_head_dim: int,
        q_lora_rank: int,
        kv_lora_rank: int,
        rope_theta: float = 10000,
        rope_scaling: Optional[Dict[str, Any]] = None,
        max_position_embeddings: int = 8192,
        quant_config: Optional[QuantizationConfig] = None,
        reduce_results: bool = True,
        layer_id: int = None,
        prefix: str = "",
        alt_stream: Optional[torch.cuda.Stream] = None,
    ) -> None:
        super().__init__()
        self.layer_id = layer_id
        self.hidden_size = hidden_size
        self.qk_nope_head_dim = qk_nope_head_dim
        self.qk_rope_head_dim = qk_rope_head_dim
        self.qk_head_dim = qk_nope_head_dim + qk_rope_head_dim
        self.v_head_dim = v_head_dim
        self.q_lora_rank = q_lora_rank
        self.kv_lora_rank = kv_lora_rank
        attn_tp_rank = get_attention_tp_rank()
        attn_tp_size = get_attention_tp_size()

        self.num_heads = num_heads
        assert num_heads % attn_tp_size == 0
        self.num_local_heads = num_heads // attn_tp_size
        self.scaling = self.qk_head_dim**-0.5
        self.rope_theta = rope_theta
        self.max_position_embeddings = max_position_embeddings

        # For tensor parallel attention
        if self.q_lora_rank is not None:
            self.fused_qkv_a_proj_with_mqa = ReplicatedLinear(
                self.hidden_size,
                self.q_lora_rank + self.kv_lora_rank + self.qk_rope_head_dim,
                bias=False,
                quant_config=quant_config,
                prefix=add_prefix("fused_qkv_a_proj_with_mqa", prefix),
            )
            self.q_a_layernorm = RMSNorm(self.q_lora_rank, eps=config.rms_norm_eps)
            self.q_b_proj = ColumnParallelLinear(
                q_lora_rank,
                self.num_heads * self.qk_head_dim,
                bias=False,
                quant_config=quant_config,
                prefix=add_prefix("q_b_proj", prefix),
                tp_rank=attn_tp_rank,
                tp_size=attn_tp_size,
            )
        else:
            self.q_proj = ColumnParallelLinear(
                self.hidden_size,
                self.num_heads * self.qk_head_dim,
                bias=False,
                quant_config=quant_config,
                prefix=add_prefix("q_proj", prefix),
                tp_rank=attn_tp_rank,
                tp_size=attn_tp_size,
            )
            self.kv_a_proj_with_mqa = ReplicatedLinear(
                self.hidden_size,
                self.kv_lora_rank + self.qk_rope_head_dim,
                bias=False,
                quant_config=quant_config,
                prefix=add_prefix("kv_a_proj_with_mqa", prefix),
            )

        self.kv_b_proj = ColumnParallelLinear(
            self.kv_lora_rank,
            self.num_heads * (self.qk_nope_head_dim + self.v_head_dim),
            bias=False,
            quant_config=quant_config,
            prefix=add_prefix("kv_b_proj", prefix),
            tp_rank=attn_tp_rank,
            tp_size=attn_tp_size,
        )
        # O projection.
        self.o_proj = RowParallelLinear(
            self.num_heads * self.v_head_dim,
            self.hidden_size,
            bias=False,
            quant_config=quant_config,
            reduce_results=reduce_results,
            prefix=add_prefix("o_proj", prefix),
            tp_rank=attn_tp_rank,
            tp_size=attn_tp_size,
        )
        self.kv_a_layernorm = RMSNorm(self.kv_lora_rank, eps=config.rms_norm_eps)

        if rope_scaling:
            rope_scaling["rope_type"] = "deepseek_yarn"

        self.rotary_emb = get_rope_wrapper(
            qk_rope_head_dim,
            rotary_dim=qk_rope_head_dim,
            max_position=max_position_embeddings,
            base=rope_theta,
            rope_scaling=rope_scaling,
            is_neox_style=False,
            device=global_server_args_dict["device"],
        )

        if rope_scaling:
            mscale_all_dim = rope_scaling.get("mscale_all_dim", False)
            scaling_factor = rope_scaling["factor"]
            mscale = yarn_get_mscale(scaling_factor, float(mscale_all_dim))
            self.scaling = self.scaling * mscale * mscale
        else:
            self.rotary_emb.forward = self.rotary_emb.forward_native

        self.attn_mqa = RadixAttention(
            self.num_local_heads,
            self.kv_lora_rank + self.qk_rope_head_dim,
            self.scaling,
            num_kv_heads=1,
            layer_id=layer_id,
            v_head_dim=self.kv_lora_rank,
            quant_config=quant_config,
            prefix=add_prefix("attn_mqa", prefix),
        )

        self.attn_mha = RadixAttention(
            self.num_local_heads,
            self.qk_nope_head_dim + self.qk_rope_head_dim,
            self.scaling,
            num_kv_heads=self.num_local_heads,
            layer_id=layer_id,
            v_head_dim=self.v_head_dim,
            quant_config=quant_config,
            prefix=add_prefix("attn_mha", prefix),
        )

        self.alt_stream = alt_stream
        self.attn_mha.kv_b_proj = None

        self.w_kc = None
        self.w_vc = None
        self.w_scale = 1.0

        self.w_scale_k = None
        self.w_scale_v = None
        self.use_deep_gemm_bmm = False

        self.flashinfer_mla_disable_ragged = global_server_args_dict[
            "flashinfer_mla_disable_ragged"
        ]
        self.disable_chunked_prefix_cache = global_server_args_dict[
            "disable_chunked_prefix_cache"
        ]

        self.current_attention_backend = (
            None  # Attention backend used by current forward batch
        )
        self.rocm_fused_decode_mla = get_bool_env_var(
            "SGLANG_ROCM_FUSED_DECODE_MLA", "false"
        )

        # TODO: Design a finer way to determine the threshold
        self.chunked_prefix_cache_threshold = get_int_env_var(
            "SGL_CHUNKED_PREFIX_CACHE_THRESHOLD", 8192
        )

        # If we have self.fused_qkv_a_proj_with_mqa and we're running on CPU, we will choose the torch.ops.sgl_kernel.qkv_proj_with_rope_fused_weight kernel
        # which requires self.w_kc and self.w_vc to be packed.
        # If not, we will use torch.bmm and weight shouldn't be packed in this case
        has_fused_proj = hasattr(self, "fused_qkv_a_proj_with_mqa")
        if has_fused_proj and _is_cpu and _is_cpu_amx_available:
            self.quant_method = PackWeightMethod(
                weight_names=["w_kc", "w_vc"], transpose_dims=[[1, 2], [1, 2]]
            )

        is_packed_weight = (
            has_fused_proj
            and hasattr(self.fused_qkv_a_proj_with_mqa.quant_method, "quant_config")
            and self.fused_qkv_a_proj_with_mqa.quant_method.quant_config.get_name()
            in {"awq", "awq_marlin", "moe_wna16"}
        )
        self.use_min_latency_fused_a_gemm = (
            has_fused_proj
            and not is_packed_weight
            and self.fused_qkv_a_proj_with_mqa.weight.dtype == torch.bfloat16
            and self.fused_qkv_a_proj_with_mqa.weight.shape[0] == 2112
            and self.fused_qkv_a_proj_with_mqa.weight.shape[1] == 7168
            and _is_cuda
            and _device_sm >= 90
        )

        self.qkv_proj_with_rope_is_int8 = (
            has_fused_proj
            and not is_packed_weight
            and self.fused_qkv_a_proj_with_mqa.weight.dtype == torch.int8
        )
        self.qkv_proj_with_rope_is_fp8 = (
            has_fused_proj
            and not is_packed_weight
            and self.fused_qkv_a_proj_with_mqa.weight.dtype == torch.float8_e4m3fn
        )

        self.weight_block_size = None
        if self.qkv_proj_with_rope_is_fp8 and _is_cpu and _is_cpu_amx_available:
            assert getattr(
                self.fused_qkv_a_proj_with_mqa.quant_method, "block_quant", False
            ) == getattr(self.q_b_proj.quant_method, "block_quant", False)
            use_block_quant = getattr(
                self.fused_qkv_a_proj_with_mqa.quant_method, "block_quant", False
            )

            if use_block_quant:
                assert (
                    self.fused_qkv_a_proj_with_mqa.quant_method.quant_config.weight_block_size
                    == self.q_b_proj.quant_method.quant_config.weight_block_size
                )
                self.weight_block_size = (
                    self.fused_qkv_a_proj_with_mqa.quant_method.quant_config.weight_block_size
                )

    def dispatch_attn_forward_method(
        self, forward_batch: ForwardBatch
    ) -> AttnForwardMethod:
        def _dispatch_mla_subtype():
            if _is_hip:
                if (
                    self.rocm_fused_decode_mla
                    and forward_batch.forward_mode.is_decode()
                ):
                    return AttnForwardMethod.MLA_FUSED_ROPE
                else:
                    return AttnForwardMethod.MLA
            else:
                if hasattr(self, "fused_qkv_a_proj_with_mqa") and use_intel_amx_backend(
                    self
                ):
                    return AttnForwardMethod.MLA_FUSED_ROPE_CPU
                else:
                    return AttnForwardMethod.MLA

        # Determine attention backend used by current forward batch
        if forward_batch.forward_mode.is_decode_or_idle():
            attention_backend = global_server_args_dict["decode_attention_backend"]
        else:
            attention_backend = global_server_args_dict["prefill_attention_backend"]
        self.current_attention_backend = attention_backend

        if attention_backend == "ascend":
            return AttnForwardMethod.MLA
        elif attention_backend == "flashinfer":
            # Flashinfer MLA: Do not absorb when enabling ragged prefill
            if (
                not self.flashinfer_mla_disable_ragged
                and forward_batch.forward_mode.is_extend()
                and not forward_batch.forward_mode.is_target_verify()
                and not forward_batch.forward_mode.is_draft_extend()
                and sum(forward_batch.extend_prefix_lens_cpu) == 0
            ):
                return AttnForwardMethod.MHA
            else:
                return _dispatch_mla_subtype()
        elif attention_backend == "fa3":
            # Flash Attention: Use MHA with chunked KV cache when prefilling on long sequences.
            if forward_batch.extend_prefix_lens_cpu is not None:
                sum_extend_prefix_lens = sum(forward_batch.extend_prefix_lens_cpu)
            if (
                forward_batch.forward_mode.is_extend()
                and not self.disable_chunked_prefix_cache
                and not forward_batch.forward_mode.is_target_verify()
                and not forward_batch.forward_mode.is_draft_extend()
                and (
                    sum_extend_prefix_lens >= self.chunked_prefix_cache_threshold
                    or sum_extend_prefix_lens == 0
                )
            ):
                return AttnForwardMethod.MHA_CHUNKED_KV
            else:
                return _dispatch_mla_subtype()
        elif attention_backend == "aiter":
            if (
                forward_batch.forward_mode.is_extend()
                and not forward_batch.forward_mode.is_target_verify()
                and not forward_batch.forward_mode.is_draft_extend()
            ):
                return AttnForwardMethod.MHA
            else:
                return AttnForwardMethod.MLA
        else:
            # Triton: Use normal computation for prefill and use weight absorption for extend/decode
            if (
                forward_batch.forward_mode.is_extend()
                and not forward_batch.forward_mode.is_target_verify()
                and not forward_batch.forward_mode.is_draft_extend()
                and sum(forward_batch.extend_prefix_lens_cpu) == 0
            ):
                return AttnForwardMethod.MHA
            else:
                return _dispatch_mla_subtype()

    def op_prepare(self, state):
        state.attn_intermediate_state = self.forward_prepare(
            positions=state.positions,
            hidden_states=state.pop("hidden_states_after_comm_pre_attn"),
            forward_batch=state.forward_batch,
            zero_allocator=state.zero_allocator,
        )

    def op_core(self, state):
        state.hidden_states_after_attn = self.forward_core(
            state.pop("attn_intermediate_state")
        )

    def forward(
        self,
        positions: torch.Tensor,
        hidden_states: torch.Tensor,
        forward_batch: ForwardBatch,
        zero_allocator: BumpAllocator,
    ):
        s = self.forward_prepare(
            positions=positions,
            hidden_states=hidden_states,
            forward_batch=forward_batch,
            zero_allocator=zero_allocator,
        )
        return self.forward_core(s)

    def forward_prepare(
        self,
        positions: torch.Tensor,
        hidden_states: torch.Tensor,
        forward_batch: ForwardBatch,
        zero_allocator: BumpAllocator,
    ):
        if self.attn_mha.kv_b_proj is None:
            self.attn_mha.kv_b_proj = self.kv_b_proj

        if hidden_states.shape[0] == 0:
            assert (
                not self.o_proj.reduce_results
            ), "short-circuiting allreduce will lead to hangs"
            return hidden_states, None, forward_batch, None

        attn_forward_method = self.dispatch_attn_forward_method(forward_batch)

        if attn_forward_method == AttnForwardMethod.MHA:
            inner_state = self.forward_normal_prepare(
                positions, hidden_states, forward_batch, zero_allocator
            )
        elif attn_forward_method == AttnForwardMethod.MHA_CHUNKED_KV:
            inner_state = self.forward_normal_chunked_kv_prepare(
                positions, hidden_states, forward_batch, zero_allocator
            )
        elif attn_forward_method == AttnForwardMethod.MLA:
            inner_state = self.forward_absorb_prepare(
                positions, hidden_states, forward_batch, zero_allocator
            )
        elif attn_forward_method == AttnForwardMethod.MLA_FUSED_ROPE:
            inner_state = self.forward_absorb_fused_mla_rope_prepare(
                positions, hidden_states, forward_batch, zero_allocator
            )
        elif attn_forward_method == AttnForwardMethod.MLA_FUSED_ROPE_CPU:
            inner_state = self.forward_absorb_fused_mla_rope_cpu_prepare(
                positions, hidden_states, forward_batch, zero_allocator
            )
        else:
            raise NotImplementedError
        return None, attn_forward_method, forward_batch, inner_state

    def forward_core(self, intermediate_state):
        hidden_states, attn_forward_method, forward_batch, inner_state = (
            intermediate_state
        )
        if inner_state is None:
            return hidden_states

        if attn_forward_method == AttnForwardMethod.MHA:
            return self.forward_normal_core(*inner_state)
        elif attn_forward_method == AttnForwardMethod.MHA_CHUNKED_KV:
            return self.forward_normal_chunked_kv_core(*inner_state)
        elif attn_forward_method == AttnForwardMethod.MLA:
            return self.forward_absorb_core(*inner_state)
        elif attn_forward_method == AttnForwardMethod.MLA_FUSED_ROPE:
            return self.forward_absorb_fused_mla_rope_core(*inner_state)
        elif attn_forward_method == AttnForwardMethod.MLA_FUSED_ROPE_CPU:
            return self.forward_absorb_fused_mla_rope_cpu_core(*inner_state)
        else:
            raise NotImplementedError

    def forward_normal_prepare(
        self,
        positions: torch.Tensor,
        hidden_states: torch.Tensor,
        forward_batch: ForwardBatch,
        zero_allocator: BumpAllocator,
    ):
        if self.q_lora_rank is not None:
            q, latent_cache = self.fused_qkv_a_proj_with_mqa(hidden_states)[0].split(
                [self.q_lora_rank, self.kv_lora_rank + self.qk_rope_head_dim], dim=-1
            )
            q = self.q_a_layernorm(q)
            q = self.q_b_proj(q)[0].view(-1, self.num_local_heads, self.qk_head_dim)
        else:
            q = self.q_proj(hidden_states)[0].view(
                -1, self.num_local_heads, self.qk_head_dim
            )
            latent_cache = self.kv_a_proj_with_mqa(hidden_states)[0]

        _, q_pe = q.split([self.qk_nope_head_dim, self.qk_rope_head_dim], dim=-1)
        kv_a, _ = latent_cache.split([self.kv_lora_rank, self.qk_rope_head_dim], dim=-1)
        latent_cache = latent_cache.unsqueeze(1)
        kv_a = self.kv_a_layernorm(kv_a)
        kv = self.kv_b_proj(kv_a)[0]
        kv = kv.view(-1, self.num_local_heads, self.qk_nope_head_dim + self.v_head_dim)
        k_nope = kv[..., : self.qk_nope_head_dim]
        v = kv[..., self.qk_nope_head_dim :]
        k_pe = latent_cache[:, :, self.kv_lora_rank :]
        q_pe, k_pe = self.rotary_emb(positions, q_pe, k_pe)
        q[..., self.qk_nope_head_dim :] = q_pe
        k = torch.empty_like(q)
        k[..., : self.qk_nope_head_dim] = k_nope
        k[..., self.qk_nope_head_dim :] = k_pe

        latent_cache[:, :, : self.kv_lora_rank] = kv_a.unsqueeze(1)
        latent_cache[:, :, self.kv_lora_rank :] = k_pe

        # Save latent cache
        forward_batch.token_to_kv_pool.set_kv_buffer(
            self.attn_mha, forward_batch.out_cache_loc, latent_cache, None
        )

        return q, k, v, forward_batch

    def forward_normal_core(self, q, k, v, forward_batch):
        attn_output = self.attn_mha(q, k, v, forward_batch, save_kv_cache=False)
        attn_output = attn_output.reshape(-1, self.num_local_heads * self.v_head_dim)
        output, _ = self.o_proj(attn_output)
        return output

    def forward_absorb_prepare(
        self,
        positions: torch.Tensor,
        hidden_states: torch.Tensor,
        forward_batch: ForwardBatch,
        zero_allocator: BumpAllocator,
    ):
        from sglang.srt.model_executor.cuda_graph_runner import get_is_capture_mode

        if self.q_lora_rank is not None:
            if hidden_states.shape[0] <= 16 and self.use_min_latency_fused_a_gemm:
                fused_qkv_a_proj_out = dsv3_fused_a_gemm(
                    hidden_states, self.fused_qkv_a_proj_with_mqa.weight.T
                )
            else:
                fused_qkv_a_proj_out = self.fused_qkv_a_proj_with_mqa(hidden_states)[0]
            q, latent_cache = fused_qkv_a_proj_out.split(
                [self.q_lora_rank, self.kv_lora_rank + self.qk_rope_head_dim], dim=-1
            )
            k_nope = latent_cache[..., : self.kv_lora_rank]

            # overlap qk norm
            if self.alt_stream is not None and get_is_capture_mode():
                current_stream = torch.cuda.current_stream()
                self.alt_stream.wait_stream(current_stream)
                q = self.q_a_layernorm(q)
                with torch.cuda.stream(self.alt_stream):
                    k_nope = self.kv_a_layernorm(k_nope)
                current_stream.wait_stream(self.alt_stream)
            else:
                q = self.q_a_layernorm(q)
                k_nope = self.kv_a_layernorm(k_nope)

            k_nope = k_nope.unsqueeze(1)
            q = self.q_b_proj(q)[0].view(-1, self.num_local_heads, self.qk_head_dim)
        else:
            q = self.q_proj(hidden_states)[0].view(
                -1, self.num_local_heads, self.qk_head_dim
            )
            latent_cache = self.kv_a_proj_with_mqa(hidden_states)[0]
            k_nope = latent_cache[..., : self.kv_lora_rank]
            k_nope = self.kv_a_layernorm(k_nope).unsqueeze(1)

        q_nope, q_pe = q.split([self.qk_nope_head_dim, self.qk_rope_head_dim], dim=-1)
        k_pe = latent_cache[..., self.kv_lora_rank :].unsqueeze(1)

        if self.use_deep_gemm_bmm:
            q_nope_val, q_nope_scale, masked_m, expected_m, aligned_m = (
                per_token_group_quant_mla_deep_gemm_masked_fp8(q_nope.transpose(0, 1))
            )
            q_nope_out = q_nope.new_empty(
                (self.num_local_heads, aligned_m, self.kv_lora_rank)
            )
            deep_gemm_wrapper.grouped_gemm_nt_f8f8bf16_masked(
                (q_nope_val, q_nope_scale),
                (self.w_kc, self.w_scale_k),
                q_nope_out,
                masked_m,
                expected_m,
            )
            q_nope_out = q_nope_out[:, :expected_m, :]
        elif _is_hip:
            # TODO(haishaw): add bmm_fp8 to ROCm
            q_nope_out = torch.bmm(
                q_nope.to(torch.bfloat16).transpose(0, 1),
                self.w_kc.to(torch.bfloat16) * self.w_scale,
            )
        elif self.w_kc.dtype == torch.float8_e4m3fn:
            q_nope_val, q_nope_scale = per_tensor_quant_mla_fp8(
                q_nope.transpose(0, 1),
                zero_allocator.allocate(1),
            )
            q_nope_out = bmm_fp8(
                q_nope_val, self.w_kc, q_nope_scale, self.w_scale, torch.bfloat16
            )
        else:
            q_nope_out = torch.bmm(q_nope.transpose(0, 1), self.w_kc)

        q_nope_out = q_nope_out.transpose(0, 1)
        q_pe, k_pe = self.rotary_emb(positions, q_pe, k_pe)

        return q_pe, k_pe, q_nope_out, k_nope, forward_batch, zero_allocator

    def forward_absorb_core(
        self, q_pe, k_pe, q_nope_out, k_nope, forward_batch, zero_allocator
    ):
        if (
            self.current_attention_backend == "fa3"
            or self.current_attention_backend == "flashinfer"
            or self.current_attention_backend == "cutlass_mla"
            or self.current_attention_backend == "trtllm_mla"
        ):
            attn_output = self.attn_mqa(
                q_nope_out, k_nope, k_nope, forward_batch, q_rope=q_pe, k_rope=k_pe
            )
        else:
            q = torch.cat([q_nope_out, q_pe], dim=-1)
            k = torch.cat([k_nope, k_pe], dim=-1)
            attn_output = self.attn_mqa(q, k, k_nope, forward_batch)
        attn_output = attn_output.view(-1, self.num_local_heads, self.kv_lora_rank)

        if self.use_deep_gemm_bmm:
            attn_output_val, attn_output_scale, masked_m, expected_m, aligned_m = (
                per_token_group_quant_mla_deep_gemm_masked_fp8(
                    attn_output.transpose(0, 1)
                )
            )
            attn_bmm_output = attn_output.new_empty(
                (self.num_local_heads, aligned_m, self.v_head_dim)
            )
            deep_gemm_wrapper.grouped_gemm_nt_f8f8bf16_masked(
                (attn_output_val, attn_output_scale),
                (self.w_vc, self.w_scale_v),
                attn_bmm_output,
                masked_m,
                expected_m,
            )
            attn_bmm_output = (
                attn_bmm_output[:, :expected_m, :].transpose(0, 1).flatten(1, 2)
            )
        elif _is_hip:
            # TODO(haishaw): add bmm_fp8 to ROCm
            attn_bmm_output = torch.bmm(
                attn_output.to(torch.bfloat16).transpose(0, 1),
                self.w_vc.to(torch.bfloat16) * self.w_scale,
            )
            attn_bmm_output = attn_bmm_output.transpose(0, 1).flatten(1, 2)
        elif self.w_vc.dtype == torch.float8_e4m3fn:
            attn_output_val, attn_output_scale = per_tensor_quant_mla_fp8(
                attn_output.transpose(0, 1),
                zero_allocator.allocate(1),
            )
            attn_bmm_output = bmm_fp8(
                attn_output_val,
                self.w_vc,
                attn_output_scale,
                self.w_scale,
                torch.bfloat16,
            )
            attn_bmm_output = attn_bmm_output.transpose(0, 1).flatten(1, 2)
        else:
            attn_bmm_output = torch.empty(
                (attn_output.shape[0], self.num_local_heads * self.v_head_dim),
                dtype=attn_output.dtype,
                device=attn_output.device,
            )
            torch.bmm(
                attn_output.transpose(0, 1),
                self.w_vc,
                out=attn_bmm_output.view(
                    -1, self.num_local_heads, self.v_head_dim
                ).transpose(0, 1),
            )
        output, _ = self.o_proj(attn_bmm_output)

        return output

    def forward_absorb_fused_mla_rope_prepare(
        self,
        positions: torch.Tensor,
        hidden_states: torch.Tensor,
        forward_batch: ForwardBatch,
        zero_allocator: BumpAllocator,
    ):
        enable_rope_fusion = (
            os.getenv("SGLANG_FUSED_MLA_ENABLE_ROPE_FUSION", "1") == "1"
        )
        q_len = hidden_states.shape[0]
        q_input = hidden_states.new_empty(
            q_len, self.num_local_heads, self.kv_lora_rank + self.qk_rope_head_dim
        )
        if self.q_lora_rank is not None:
            q, latent_cache = self.fused_qkv_a_proj_with_mqa(hidden_states)[0].split(
                [self.q_lora_rank, self.kv_lora_rank + self.qk_rope_head_dim], dim=-1
            )
            q = self.q_a_layernorm(q)
            q = self.q_b_proj(q)[0].view(-1, self.num_local_heads, self.qk_head_dim)
        else:
            q = self.q_proj(hidden_states)[0].view(
                -1, self.num_local_heads, self.qk_head_dim
            )
            latent_cache = self.kv_a_proj_with_mqa(hidden_states)[0]
        q_nope, q_pe = q.split([self.qk_nope_head_dim, self.qk_rope_head_dim], dim=-1)

        if _is_hip:
            # TODO(haishaw): add bmm_fp8 to ROCm
            q_nope_out = torch.bmm(
                q_nope.to(torch.bfloat16).transpose(0, 1),
                self.w_kc.to(torch.bfloat16) * self.w_scale,
            )
        elif self.w_kc.dtype == torch.float8_e4m3fn:
            q_nope_val, q_nope_scale = per_tensor_quant_mla_fp8(
                q_nope.transpose(0, 1),
                zero_allocator.allocate(1),
                dtype=torch.float8_e4m3fn,
            )
            q_nope_out = bmm_fp8(
                q_nope_val, self.w_kc, q_nope_scale, self.w_scale, torch.bfloat16
            )
        else:
            q_nope_out = torch.bmm(q_nope.transpose(0, 1), self.w_kc)
        q_input[..., : self.kv_lora_rank] = q_nope_out.transpose(0, 1)
        v_input = latent_cache[..., : self.kv_lora_rank]
        v_input = self.kv_a_layernorm(v_input.contiguous()).unsqueeze(1)
        k_input = latent_cache.unsqueeze(1)
        k_input[..., : self.kv_lora_rank] = v_input

        if not enable_rope_fusion:
            k_pe = k_input[..., self.kv_lora_rank :]
            q_pe, k_pe = self.rotary_emb(positions, q_pe, k_pe)
            q_input[..., self.kv_lora_rank :] = q_pe
            k_input[..., self.kv_lora_rank :] = k_pe
            k_pe_output = None
        else:
            k_pe_output = torch.empty_like(k_input[..., self.kv_lora_rank :])

        q_input[..., self.kv_lora_rank :] = q_pe

        # attn_output = self.attn_mqa(q_input, k_input, v_input, forward_batch)
        # Use Fused ROPE with use_rope=OFF.
        attn_output = torch.empty(
            (q_len, self.num_local_heads, self.kv_lora_rank),
            dtype=q.dtype,
            device=q.device,
        )
        attn_logits, _, kv_indptr, kv_indices, _, _, _ = (
            forward_batch.attn_backend.forward_metadata
        )
        cos_sin_cache = self.rotary_emb.cos_sin_cache
        num_kv_split = forward_batch.attn_backend.num_kv_splits
        sm_scale = self.attn_mqa.scaling
        if attn_logits is None:
            attn_logits = torch.empty(
                (
                    forward_batch.batch_size,
                    self.num_local_heads,
                    num_kv_split,
                    self.kv_lora_rank + 1,
                ),
                dtype=torch.float32,
                device=q.device,
            )

        # save current latent cache.
        forward_batch.token_to_kv_pool.set_kv_buffer(
            self.attn_mqa, forward_batch.out_cache_loc, k_input, None
        )
        key_cache_buf = forward_batch.token_to_kv_pool.get_key_buffer(
            self.attn_mqa.layer_id
        )
        val_cache_buf = key_cache_buf[..., : self.kv_lora_rank]

        return (
            q_input,
            key_cache_buf,
            val_cache_buf,
            attn_output,
            kv_indptr,
            kv_indices,
            k_pe_output,
            cos_sin_cache,
            positions,
            attn_logits,
            num_kv_split,
            sm_scale,
            enable_rope_fusion,
            k_input,
            forward_batch,
            zero_allocator,
        )

    def forward_absorb_fused_mla_rope_cpu_prepare(
        self,
        positions: torch.Tensor,
        hidden_states: torch.Tensor,
        forward_batch: ForwardBatch,
        zero_allocator: BumpAllocator,
    ):
        assert self.q_lora_rank is not None and use_intel_amx_backend(
            self
        ), "forward_absorb_fused_mla_rope_cpu_prepare requires q_lora_rank is not None and use_intel_amx_backend"

        q_input, k_input, v_input = (
            torch.ops.sgl_kernel.qkv_proj_with_rope_fused_weight(
                hidden_states,
                self.fused_qkv_a_proj_with_mqa.weight,
                self.q_b_proj.weight,
                self.w_kc,
                self.q_a_layernorm.weight,
                self.kv_a_layernorm.weight,
                positions,
                self.rotary_emb.cos_sin_cache,
                self.kv_a_layernorm.variance_epsilon,
                self.qkv_proj_with_rope_is_int8,
                self.qkv_proj_with_rope_is_fp8,
                (
                    self.fused_qkv_a_proj_with_mqa.weight_scale
                    if self.qkv_proj_with_rope_is_int8
                    else (
                        self.fused_qkv_a_proj_with_mqa.weight_scale_inv
                        if self.qkv_proj_with_rope_is_fp8
                        else None
                    )
                ),
                (
                    self.q_b_proj.weight_scale
                    if self.qkv_proj_with_rope_is_int8
                    else (
                        self.q_b_proj.weight_scale_inv
                        if self.qkv_proj_with_rope_is_fp8
                        else None
                    )
                ),
                True,  # is_vnni
                self.weight_block_size,
                self.q_lora_rank,
                self.kv_lora_rank,
                self.qk_rope_head_dim,
            )
        )
        return (q_input, k_input, v_input, forward_batch, zero_allocator)

    def forward_absorb_fused_mla_rope_core(
        self,
        q_input,
        key_cache_buf,
        val_cache_buf,
        attn_output,
        kv_indptr,
        kv_indices,
        k_pe_output,
        cos_sin_cache,
        positions,
        attn_logits,
        num_kv_split,
        sm_scale,
        enable_rope_fusion,
        k_input,
        forward_batch,
        zero_allocator,
    ):
        decode_attention_fwd_grouped_rope(
            q_input,
            key_cache_buf,
            val_cache_buf,
            attn_output,
            kv_indptr,
            kv_indices,
            k_pe_output,
            self.kv_lora_rank,
            self.rotary_emb.rotary_dim,
            cos_sin_cache,
            positions,
            attn_logits,
            num_kv_split,
            sm_scale,
            logit_cap=self.attn_mqa.logit_cap,
            use_rope=enable_rope_fusion,
            is_neox_style=self.rotary_emb.is_neox_style,
        )

        if enable_rope_fusion:
            k_input[..., self.kv_lora_rank :] = k_pe_output
            forward_batch.token_to_kv_pool.set_kv_buffer(
                self.attn_mqa, forward_batch.out_cache_loc, k_input, None
            )

        attn_output = attn_output.view(-1, self.num_local_heads, self.kv_lora_rank)

        if _is_hip:
            # TODO(haishaw): add bmm_fp8 to ROCm
            attn_bmm_output = torch.bmm(
                attn_output.to(torch.bfloat16).transpose(0, 1),
                self.w_vc.to(torch.bfloat16) * self.w_scale,
            )
        elif self.w_vc.dtype == torch.float8_e4m3fn:
            attn_output_val, attn_output_scale = per_tensor_quant_mla_fp8(
                attn_output.transpose(0, 1),
                zero_allocator.allocate(1),
                dtype=torch.float8_e4m3fn,
            )
            attn_bmm_output = bmm_fp8(
                attn_output_val,
                self.w_vc,
                attn_output_scale,
                self.w_scale,
                torch.bfloat16,
            )
        else:
            attn_bmm_output = torch.bmm(attn_output.transpose(0, 1), self.w_vc)
        attn_output = attn_bmm_output.transpose(0, 1).flatten(1, 2)
        output, _ = self.o_proj(attn_output)

        return output

    def forward_absorb_fused_mla_rope_cpu_core(
        self, q_input, k_input, v_input, forward_batch, zero_allocator
    ):
        assert self.q_lora_rank is not None and use_intel_amx_backend(
            self
        ), "forward_absorb_fused_mla_rope_cpu_core requires q_lora_rank is not None and use_intel_amx_backend"

        attn_output = self.attn_mqa(q_input, k_input, v_input, forward_batch)
        attn_output = attn_output.view(-1, self.num_local_heads, self.kv_lora_rank)

        # [Note] Align shapes of bmm inputs.
        # Shapes of inputs:
        #   q_nope: [M, B, K]
        #   original self.w_kc: [B, K, N]
        #   current self.w_kc (which has been converted in PackWeightMethod): [B, N, K]

        # Shapes of inputs to sgl_kernel.cpu.bmm:
        #   out: [B, M, N]
        #   mat1: [B, M, K]
        #   mat2: [B, N, K]
        B = self.w_vc.size(0)
        N = self.w_vc.size(1)
        M = attn_output.size(0)
        output = torch.empty([M, int(B * N)], dtype=attn_output.dtype)
        attn_bmm_output = output.view([M, B, N]).transpose_(0, 1)
        torch.ops.sgl_kernel.bmm_cpu(
            attn_bmm_output,
            attn_output.transpose(0, 1),
            self.w_vc,
            True,  # is_vnni
            None,  # scale
        )
        attn_output = output
        output, _ = self.o_proj(attn_output)

        return output

    def _chunked_prefix_attn_mha(
        self,
        q: torch.Tensor,
        accum_output: torch.Tensor,
        accum_lse: torch.Tensor,
        forward_batch: ForwardBatch,
    ) -> torch.Tensor:

        assert forward_batch.num_prefix_chunks is not None
        for i in range(forward_batch.num_prefix_chunks):
            forward_batch.set_prefix_chunk_idx(i)

            # Fetch latent cache from memory pool with precomputed chunked kv indices
            latent_cache_buf = forward_batch.token_to_kv_pool.get_key_buffer(
                self.attn_mha.layer_id
            )
            latent_cache = latent_cache_buf[
                forward_batch.prefix_chunk_kv_indices[i]
            ].contiguous()

            kv_a_normed, k_pe = latent_cache.split(
                [self.kv_lora_rank, self.qk_rope_head_dim], dim=-1
            )
            kv_a_normed = kv_a_normed.squeeze(1).contiguous()
            kv = self.kv_b_proj(kv_a_normed)[0]
            kv = kv.view(
                -1, self.num_local_heads, self.qk_nope_head_dim + self.v_head_dim
            )
            v = kv[..., self.qk_nope_head_dim :]
            k_nope = kv[..., : self.qk_nope_head_dim]

            k = torch.empty(
                (
                    k_nope.shape[0],
                    self.num_local_heads,
                    self.qk_nope_head_dim + self.qk_rope_head_dim,
                ),
                dtype=v.dtype,
                device=v.device,
            )
            k[..., : self.qk_nope_head_dim] = k_nope
            k[..., self.qk_nope_head_dim :] = k_pe

            output, lse = self.attn_mha(q, k, v, forward_batch, save_kv_cache=False)
            lse = torch.transpose(lse, 0, 1).contiguous()
            tmp_output = torch.empty_like(accum_output)
            tmp_lse = torch.empty_like(accum_lse)
            merge_state_v2(output, lse, accum_output, accum_lse, tmp_output, tmp_lse)
            accum_output, accum_lse = tmp_output, tmp_lse

        return accum_output

    def forward_normal_chunked_kv_prepare(
        self,
        positions: torch.Tensor,
        hidden_states: torch.Tensor,
        forward_batch: ForwardBatch,
        zero_allocator: BumpAllocator,
    ):
        # In normal mha, the k and v tensors will become overly large when the prefix length is long.
        # To avoid this, we split the kv cache into chunks and process them one after another.
        # Since mha is compute friendly, the for loop induced here will not introduce significant overhead.
        # The top comments in https://github.com/vllm-project/vllm/blob/main/vllm/v1/attention/backends/mla/common.py
        # will be helpful for understanding the purpose of this function.

        # First do normal mha forward to get output for extended part
        if self.q_lora_rank is not None:
            q, latent_cache = self.fused_qkv_a_proj_with_mqa(hidden_states)[0].split(
                [self.q_lora_rank, self.kv_lora_rank + self.qk_rope_head_dim], dim=-1
            )
            q = self.q_a_layernorm(q)
            q = self.q_b_proj(q)[0].view(-1, self.num_local_heads, self.qk_head_dim)
        else:
            q = self.q_proj(hidden_states)[0].view(
                -1, self.num_local_heads, self.qk_head_dim
            )
            latent_cache = self.kv_a_proj_with_mqa(hidden_states)[0]
        _, q_pe = q.split([self.qk_nope_head_dim, self.qk_rope_head_dim], dim=-1)
        kv_a, _ = latent_cache.split([self.kv_lora_rank, self.qk_rope_head_dim], dim=-1)
        latent_cache = latent_cache.unsqueeze(1)
        kv_a = self.kv_a_layernorm(kv_a)
        kv = self.kv_b_proj(kv_a)[0]
        kv = kv.view(-1, self.num_local_heads, self.qk_nope_head_dim + self.v_head_dim)
        k_nope = kv[..., : self.qk_nope_head_dim]
        v = kv[..., self.qk_nope_head_dim :]
        k_pe = latent_cache[:, :, self.kv_lora_rank :]

        q_pe, k_pe = self.rotary_emb(positions, q_pe, k_pe)
        q[..., self.qk_nope_head_dim :] = q_pe
        k = torch.empty_like(q)
        k[..., : self.qk_nope_head_dim] = k_nope
        k[..., self.qk_nope_head_dim :] = k_pe

        latent_cache[:, :, : self.kv_lora_rank] = kv_a.unsqueeze(1)
        latent_cache[:, :, self.kv_lora_rank :] = k_pe

        # Save latent cache
        forward_batch.token_to_kv_pool.set_kv_buffer(
            self.attn_mha, forward_batch.out_cache_loc, latent_cache, None
        )

        return q, k, v, forward_batch

    def forward_normal_chunked_kv_core(self, q, k, v, forward_batch):
        # Do mha for extended part without prefix
        forward_batch.set_attn_attend_prefix_cache(False)
        attn_output, lse = self.attn_mha(q, k, v, forward_batch, save_kv_cache=False)
        lse = torch.transpose(lse, 0, 1).contiguous()

        # Do mha attention with chunked prefix cache if there are any sequence with prefix
        if any(forward_batch.extend_prefix_lens_cpu):
            # Only initialize the info once
            if forward_batch.num_prefix_chunks is None:
                forward_batch.prepare_chunked_prefix_cache_info(q.device)

            forward_batch.set_attn_attend_prefix_cache(True)
            attn_output = self._chunked_prefix_attn_mha(
                q=q,
                accum_output=attn_output,
                accum_lse=lse,
                forward_batch=forward_batch,
            )

        attn_output = attn_output.reshape(-1, self.num_local_heads * self.v_head_dim)
        output, _ = self.o_proj(attn_output)
        return output


class DeepseekV2DecoderLayer(nn.Module):

    def __init__(
        self,
        config: PretrainedConfig,
        layer_id: int,
        quant_config: Optional[QuantizationConfig] = None,
        is_nextn: bool = False,
        prefix: str = "",
        alt_stream: Optional[torch.cuda.Stream] = None,
    ) -> None:
        super().__init__()
        self.hidden_size = config.hidden_size
        self.config = config
        rope_theta = getattr(config, "rope_theta", 10000)
        rope_scaling = getattr(config, "rope_scaling", None)
        max_position_embeddings = getattr(config, "max_position_embeddings", 8192)
        self.enable_dp_attention = global_server_args_dict["enable_dp_attention"]
        self.speculative_algorithm = global_server_args_dict["speculative_algorithm"]
        self.layer_id = layer_id
        self.is_nextn = is_nextn
        self.self_attn = DeepseekV2AttentionMLA(
            config=config,
            hidden_size=self.hidden_size,
            num_heads=config.num_attention_heads,
            qk_nope_head_dim=config.qk_nope_head_dim,
            qk_rope_head_dim=config.qk_rope_head_dim,
            v_head_dim=config.v_head_dim,
            q_lora_rank=(
                config.q_lora_rank if hasattr(config, "q_lora_rank") else None
            ),
            kv_lora_rank=config.kv_lora_rank,
            rope_theta=rope_theta,
            rope_scaling=rope_scaling,
            max_position_embeddings=max_position_embeddings,
            quant_config=quant_config,
            layer_id=layer_id,
            reduce_results=False,
            prefix=add_prefix("self_attn", prefix),
            alt_stream=alt_stream,
        )

        self.is_layer_sparse = self._is_layer_sparse(layer_id, is_nextn=is_nextn)
        is_previous_layer_sparse = self._is_layer_sparse(layer_id - 1, is_nextn=False)

        self.layer_scatter_modes = LayerScatterModes.init_new(
            layer_id=layer_id,
            num_layers=1 if is_nextn else config.num_hidden_layers,
            is_layer_sparse=self.is_layer_sparse,
            is_previous_layer_sparse=is_previous_layer_sparse,
        )

        if self.is_layer_sparse:
            self.mlp = DeepseekV2MoE(
                config=config,
                quant_config=quant_config,
                prefix=add_prefix("mlp", prefix),
                layer_id=self.layer_id,
                alt_stream=alt_stream,
                is_nextn=is_nextn,
            )
        else:
            if enable_moe_dense_fully_dp():
                mlp_tp_rank, mlp_tp_size = 0, 1
            else:
                mlp_tp_rank, mlp_tp_size = None, None
            self.mlp = DeepseekV2MLP(
                hidden_size=config.hidden_size,
                intermediate_size=config.intermediate_size,
                hidden_act=config.hidden_act,
                quant_config=quant_config,
                prefix=add_prefix("mlp", prefix),
                tp_rank=mlp_tp_rank,
                tp_size=mlp_tp_size,
            )

        self.input_layernorm = RMSNorm(config.hidden_size, eps=config.rms_norm_eps)
        self.post_attention_layernorm = RMSNorm(
            config.hidden_size, eps=config.rms_norm_eps
        )

        self.layer_communicator = LayerCommunicator(
            layer_scatter_modes=self.layer_scatter_modes,
            input_layernorm=self.input_layernorm,
            post_attention_layernorm=self.post_attention_layernorm,
            allow_reduce_scatter=True,
        )

        self._fuse_allreduce_lookup_table = self._build_fuse_allreduce_lookup_table()

    def _is_layer_sparse(self, layer_id: int, is_nextn: bool) -> bool:
        return is_nextn or (
            self.config.n_routed_experts is not None
            and layer_id >= self.config.first_k_dense_replace
            and layer_id % self.config.moe_layer_freq == 0
        )

    def _should_fuse_mlp_allreduce_with_next_layer(self, forward_batch) -> bool:
        """Check if MLP allreduce can be fused with next layer's residual_rmsnorm"""

        batch_size = (
            forward_batch.input_ids.shape[0]
            if hasattr(forward_batch, "input_ids")
            else 0
        )

        if batch_size > 128:
            return False

        return self._fuse_allreduce_lookup_table.get(batch_size, False)

    def forward(
        self,
        positions: torch.Tensor,
        hidden_states: torch.Tensor,
        forward_batch: ForwardBatch,
        residual: Optional[torch.Tensor],
        zero_allocator: BumpAllocator,
    ) -> torch.Tensor:

        hidden_states, residual = self.layer_communicator.prepare_attn(
            hidden_states, residual, forward_batch
        )

        hidden_states = self.self_attn(
            positions=positions,
            hidden_states=hidden_states,
            forward_batch=forward_batch,
            zero_allocator=zero_allocator,
        )

        hidden_states, residual = self.layer_communicator.prepare_mlp(
            hidden_states, residual, forward_batch
        )

        should_allreduce_fusion = (
            self._should_fuse_mlp_allreduce_with_next_layer(forward_batch)
            and not (self.enable_dp_attention and self.speculative_algorithm.is_eagle())
            and not self.is_nextn
        )

<<<<<<< HEAD
        hidden_states = self.mlp(hidden_states, forward_batch, should_allreduce_fusion)
=======
        # For DP with padding, reduce scatter can be used instead of all-reduce.
        use_reduce_scatter = self.layer_communicator.should_use_reduce_scatter(
            forward_batch
        )
        hidden_states = self.mlp(
            hidden_states, forward_batch, can_fuse_mlp_allreduce, use_reduce_scatter
        )
>>>>>>> dd650e0e

        if should_allreduce_fusion:
            hidden_states._sglang_needs_allreduce_fusion = True

        if not should_allreduce_fusion:
            hidden_states, residual = self.layer_communicator.postprocess_layer(
                hidden_states, residual, forward_batch
            )

        return hidden_states, residual

    def op_comm_prepare_attn(
        self,
        state,
        positions: torch.Tensor,
        hidden_states: torch.Tensor,
        forward_batch: ForwardBatch,
        residual: Optional[torch.Tensor],
        zero_allocator: BumpAllocator,
        tbo_subbatch_index: Optional[int] = None,
    ):
        state.hidden_states_after_comm_pre_attn, state.residual_after_input_ln = (
            self.layer_communicator.prepare_attn(hidden_states, residual, forward_batch)
        )
        state.update(
            dict(
                forward_batch=forward_batch,
                positions=positions,
                zero_allocator=zero_allocator,
                tbo_subbatch_index=tbo_subbatch_index,
            )
        )

    def op_comm_prepare_mlp(self, state):
        state.hidden_states_mlp_input, state.residual_after_comm_pre_mlp = (
            self.layer_communicator.prepare_mlp(
                state.pop("hidden_states_after_attn"),
                state.pop("residual_after_input_ln"),
                state.forward_batch,
            )
        )

    def op_mlp(self, state):
        hidden_states = state.pop("hidden_states_mlp_input")
        if not (
            enable_moe_dense_fully_dp()
            and (not self.is_layer_sparse)
            and hidden_states.shape[0] == 0
        ):
            state.hidden_states_mlp_output = self.mlp(
                hidden_states, state.forward_batch
            )
        else:
            state.hidden_states_mlp_output = hidden_states

    def op_comm_postprocess_layer(self, state):
        hidden_states, residual = self.layer_communicator.postprocess_layer(
            state.pop("hidden_states_mlp_output"),
            state.pop("residual_after_comm_pre_mlp"),
            state.forward_batch,
        )

        output = dict(
            positions=state.positions,
            hidden_states=hidden_states,
            residual=residual,
            forward_batch=state.forward_batch,
            zero_allocator=state.zero_allocator,
            tbo_subbatch_index=state.tbo_subbatch_index,
        )

        state.clear(
            expect_keys={
                "positions",
                "forward_batch",
                "zero_allocator",
                "tbo_subbatch_index",
            }
        )
        return output

    def _build_fuse_allreduce_lookup_table(self):
        static_conditions_met = (
            self.layer_id != self.config.num_hidden_layers - 1
            and get_tensor_model_parallel_world_size() > 1
            and global_server_args_dict.get("enable_flashinfer_allreduce_fusion", False)
            and _is_sm100_supported
            and _is_flashinfer_available
        )

        if not static_conditions_met:
            return {}

        lookup_table = {}
        for batch_size in range(129):  # 0 to 128
            is_last_layer = self.layer_id == self.config.num_hidden_layers - 1
            should_fuse = batch_size > 0 and batch_size <= 128 and not is_last_layer
            lookup_table[batch_size] = should_fuse

        return lookup_table


class DeepseekV2Model(nn.Module):
    fall_back_to_pt_during_load = False

    def __init__(
        self,
        config: PretrainedConfig,
        quant_config: Optional[QuantizationConfig] = None,
        prefix: str = "",
    ) -> None:
        super().__init__()
        self.padding_id = config.pad_token_id
        self.vocab_size = config.vocab_size
        self.first_k_dense_replace = config.first_k_dense_replace

        self.embed_tokens = VocabParallelEmbedding(
            config.vocab_size,
            config.hidden_size,
            enable_tp=not global_server_args_dict["enable_dp_attention"],
        )
        self.alt_stream = torch.cuda.Stream() if _is_cuda else None
        self.layers = nn.ModuleList(
            [
                DeepseekV2DecoderLayer(
                    config,
                    layer_id,
                    quant_config=quant_config,
                    prefix=add_prefix(f"layers.{layer_id}", prefix),
                    alt_stream=self.alt_stream,
                )
                for layer_id in range(config.num_hidden_layers)
            ]
        )
        self.norm = RMSNorm(config.hidden_size, eps=config.rms_norm_eps)

    def get_input_embeddings(self) -> torch.Tensor:
        return self.embed_tokens

    def forward(
        self,
        input_ids: torch.Tensor,
        positions: torch.Tensor,
        forward_batch: ForwardBatch,
        input_embeds: torch.Tensor = None,
    ) -> torch.Tensor:
        total_num_layers = len(self.layers)
        device = input_embeds.device if input_embeds is not None else input_ids.device
        zero_allocator = BumpAllocator(
            buffer_size=total_num_layers * 2 * (2 if forward_batch.can_run_tbo else 1),
            dtype=torch.float32,
            device=device,
        )

        if input_embeds is None:
            hidden_states = self.embed_tokens(input_ids)
        else:
            hidden_states = input_embeds

        residual = None

        normal_num_layers = (
            self.first_k_dense_replace
            if forward_batch.can_run_tbo
            else total_num_layers
        )
        for i in range(normal_num_layers):
            with get_global_expert_distribution_recorder().with_current_layer(i):
                layer = self.layers[i]
                hidden_states, residual = layer(
                    positions, hidden_states, forward_batch, residual, zero_allocator
                )

        if normal_num_layers != total_num_layers:
            hidden_states, residual = model_forward_maybe_tbo(
                layers=self.layers[normal_num_layers:],
                enable_tbo=True,
                positions=positions,
                forward_batch=forward_batch,
                hidden_states=hidden_states,
                residual=residual,
                input_data_scatter_mode=self.layers[
                    normal_num_layers - 1
                ].layer_scatter_modes.layer_output_mode,
                zero_allocator=zero_allocator,
            )

        if not forward_batch.forward_mode.is_idle():
            if residual is None:
                hidden_states = self.norm(hidden_states)
            else:
                hidden_states, _ = self.norm(hidden_states, residual)
        return hidden_states


class DeepseekV2ForCausalLM(nn.Module):
    # for quark model load
    packed_modules_mapping = {}

    def __init__(
        self,
        config: PretrainedConfig,
        quant_config: Optional[QuantizationConfig] = None,
        prefix: str = "",
    ) -> None:
        super().__init__()

        # for quark model load
        # Fuse q_a_proj and kv_a_proj_with_mqa along output dimension when q_lora_rank is not None
        self.fuse_qkv_a_proj = (
            hasattr(config, "q_lora_rank") and config.q_lora_rank is not None
        )
        if self.fuse_qkv_a_proj:
            self.packed_modules_mapping["fused_qkv_a_proj_with_mqa"] = [
                "q_a_proj",
                "kv_a_proj_with_mqa",
            ]

        self.config = config
        self.tp_size = get_tensor_model_parallel_world_size()
        self.quant_config = quant_config
        self.determine_num_fused_shared_experts()
        self.model = DeepseekV2Model(
            config, quant_config, prefix=add_prefix("model", prefix)
        )
        self.lm_head = ParallelLMHead(
            config.vocab_size,
            config.hidden_size,
            quant_config=quant_config,
            prefix=add_prefix("lm_head", prefix),
            use_attn_tp_group=global_server_args_dict["enable_dp_lm_head"],
        )
        self.logits_processor = LogitsProcessor(config)

        self._routed_experts_weights_of_layer = LazyValue(
            lambda: {
                layer_id: layer.mlp.get_moe_weights()
                for layer_id, layer in enumerate(self.model.layers)
                if isinstance(layer.mlp, DeepseekV2MoE)
            }
        )

    @property
    def routed_experts_weights_of_layer(self):
        return self._routed_experts_weights_of_layer.value

    def determine_num_fused_shared_experts(
        self, architecture: str = "DeepseekV3ForCausalLM"
    ):
        self.num_fused_shared_experts = 0
        if global_server_args_dict["disable_shared_experts_fusion"]:
            return

        # Only Deepseek V3/R1 can use shared experts fusion optimization now.
        disable_reason = None
        if (
            not _is_cuda
            or torch.cuda.get_device_capability("cuda") < (8, 0)
            or self.config.architectures[0] != architecture
            or self.config.n_routed_experts != 256
            or self.config.n_shared_experts != 1
        ):
            disable_reason = "Only Deepseek V3/R1 on NV-platform with capability >= 80 can use shared experts fusion optimization."
        elif get_moe_expert_parallel_world_size() > 1:
            disable_reason = "Deepseek V3/R1 can not use shared experts fusion optimization under expert parallelism."

        if disable_reason is not None:
            global_server_args_dict["disable_shared_experts_fusion"] = True
            self.num_fused_shared_experts = 0
            log_info_on_rank0(
                logger,
                f"{disable_reason} Shared experts fusion optimization is disabled.",
            )
            return

        self.num_fused_shared_experts = self.config.n_shared_experts

    def get_input_embeddings(self) -> nn.Embedding:
        return self.model.embed_tokens

    @torch.no_grad()
    def forward(
        self,
        input_ids: torch.Tensor,
        positions: torch.Tensor,
        forward_batch: ForwardBatch,
        input_embeds: torch.Tensor = None,
    ) -> torch.Tensor:
        hidden_states = self.model(input_ids, positions, forward_batch, input_embeds)

        return self.logits_processor(
            input_ids, hidden_states, self.lm_head, forward_batch
        )

    def post_load_weights(self, is_nextn=False, weight_names=None):

        # Perform post-processing after loading weights
        if is_nextn:
            layer_ids = [self.config.num_hidden_layers]
        else:
            if weight_names is None:
                layer_ids = range(self.config.num_hidden_layers)
            else:
                layer_ids = set()
                for name in weight_names:
                    if "kv_b_proj" in name:
                        layer_id = int(name.split(".")[2])
                        if layer_id < self.config.num_hidden_layers:
                            layer_ids.add(layer_id)

        for layer_id in layer_ids:
            self_attn = (
                self.model.layers[layer_id].self_attn
                if not is_nextn
                else self.model.decoder.self_attn
            )
            if hasattr(self_attn.kv_b_proj, "qweight"):
                # AWQ compatible
                if _is_cuda or _is_hip:
                    w = awq_dequantize(
                        self_attn.kv_b_proj.qweight,
                        self_attn.kv_b_proj.scales,
                        self_attn.kv_b_proj.qzeros,
                    ).T
                else:
                    w = awq_dequantize(
                        self_attn.kv_b_proj.qweight,
                        self_attn.kv_b_proj.scales,
                        self_attn.kv_b_proj.qzeros,
                        0,
                        0,
                        0,
                    ).T
            else:
                w = self_attn.kv_b_proj.weight
            # NOTE(HandH1998): Since `bmm_fp8` only supports per-tensor scale, we have to requantize `self_attn.kv_b_proj`.
            # This may affect the accuracy of fp8 model.
            # Fix deepseek v3 blockwise bmm by using deep_gemm
            use_deep_gemm_bmm = False

            if w.dtype in (
                torch.float8_e4m3fn,
                torch.float8_e4m3fnuz,
            ):
                if (
                    hasattr(self.quant_config, "weight_block_size")
                    and self.quant_config.weight_block_size is not None
                ):
                    weight_block_size = self.quant_config.weight_block_size
                    assert hasattr(self_attn.kv_b_proj, "weight_scale_inv")
                    if _is_fp8_fnuz:
                        weight, weight_scale, _ = normalize_e4m3fn_to_e4m3fnuz(
                            weight=w,
                            weight_scale=self_attn.kv_b_proj.weight_scale_inv,
                            input_scale=None,
                        )
                    else:
                        weight = w
                        weight_scale = self_attn.kv_b_proj.weight_scale_inv

                    if (
                        _is_cuda
                        and weight_block_size[0] == 128
                        and weight_block_size[1] == 128
                    ):
                        if (
                            deep_gemm_wrapper.ENABLE_JIT_DEEPGEMM
                            and not deep_gemm_wrapper.DEEPGEMM_BLACKWELL
                            and get_bool_env_var("SGL_USE_DEEPGEMM_BMM", "false")
                        ):
                            block_scale = weight_scale
                            use_deep_gemm_bmm = True
                        else:
                            w = block_quant_dequant(
                                weight,
                                weight_scale,
                                weight_block_size,
                                torch.bfloat16,
                            )
                    else:
                        w, scale = block_quant_to_tensor_quant(
                            weight, weight_scale, weight_block_size
                        )
                        self_attn.w_scale = scale
                else:
                    if _is_fp8_fnuz:
                        weight, weight_scale, _ = normalize_e4m3fn_to_e4m3fnuz(
                            weight=w,
                            weight_scale=self_attn.kv_b_proj.weight_scale,
                            input_scale=None,
                        )
                    else:
                        weight = w
                        weight_scale = self_attn.kv_b_proj.weight_scale

                    w, scale = channel_quant_to_tensor_quant(weight, weight_scale)
                    self_attn.w_scale = scale

            if w.dtype == torch.int8:
                if hasattr(self.quant_config, "weight_block_size"):
                    # block-wise int8 need it
                    weight_block_size = self.quant_config.weight_block_size
                    if weight_block_size is not None:
                        assert hasattr(self_attn.kv_b_proj, "weight_scale_inv")
                        weight = w
                        weight_scale = self_attn.kv_b_proj.weight_scale_inv
                        w = int8_block_dequant(
                            weight, weight_scale, weight_block_size
                        ).to(torch.bfloat16)
                else:
                    # channel-wise int8 need it
                    w = w.to(torch.bfloat16) * self_attn.kv_b_proj.weight_scale.to(
                        torch.bfloat16
                    )

            w_kc, w_vc = w.unflatten(
                0, (-1, self_attn.qk_nope_head_dim + self_attn.v_head_dim)
            ).split([self_attn.qk_nope_head_dim, self_attn.v_head_dim], dim=1)
            if not use_deep_gemm_bmm:
                self_attn.w_kc = bind_or_assign(
                    self_attn.w_kc, w_kc.transpose(1, 2).contiguous().transpose(1, 2)
                )
                self_attn.w_vc = bind_or_assign(
                    self_attn.w_vc, w_vc.contiguous().transpose(1, 2)
                )
                if (
                    hasattr(self_attn.kv_b_proj, "weight_scale")
                    and self_attn.w_scale is None
                ):
                    self_attn.w_scale = bind_or_assign(
                        self_attn.w_scale, self_attn.kv_b_proj.weight_scale
                    )
                    if _is_hip:
                        self_attn.w_scale *= 2.0
                # TODO: remove this after adding FP8 support in bmm cpu kernel
                if _is_cpu and _is_cpu_amx_available and w.dtype == torch.float8_e4m3fn:
                    self_attn.w_kc = (
                        self_attn.w_kc.to(torch.bfloat16) * self_attn.w_scale
                    )
                    self_attn.w_vc = (
                        self_attn.w_vc.to(torch.bfloat16) * self_attn.w_scale
                    )
            else:
                num_tiles_k = self_attn.qk_nope_head_dim // weight_block_size[1]
                num_tiles_n = self_attn.v_head_dim // weight_block_size[0]
                ws_kc, ws_vc = block_scale.unflatten(
                    0, (-1, (num_tiles_k + num_tiles_n))
                ).split([num_tiles_k, num_tiles_n], dim=1)
                self_attn.w_scale_k = bind_or_assign(
                    self_attn.w_scale_k, ws_kc.transpose(1, 2).contiguous()
                )
                self_attn.w_scale_v = bind_or_assign(
                    self_attn.w_scale_v, ws_vc.contiguous()
                )
                self_attn.w_kc = bind_or_assign(
                    self_attn.w_kc, w_kc.transpose(1, 2).contiguous()
                )
                self_attn.w_vc = bind_or_assign(self_attn.w_vc, w_vc.contiguous())
                self_attn.use_deep_gemm_bmm = True

        if (
            deep_gemm_wrapper.ENABLE_JIT_DEEPGEMM
            and deep_gemm_wrapper.DEEPGEMM_SCALE_UE8M0
            and hasattr(self.quant_config, "weight_block_size")
            and self.quant_config.weight_block_size is not None
        ):
            self._weight_requant_ue8m0(is_nextn)

    def _weight_requant_ue8m0(self, is_nextn=False):
        weight_block_size = self.quant_config.weight_block_size

        moe_layers = list(
            range(
                self.config.first_k_dense_replace,
                self.config.num_hidden_layers,
                self.config.moe_layer_freq,
            )
        )

        num_hidden_layers = 1 if is_nextn else self.config.num_hidden_layers
        for layer_id in range(num_hidden_layers):
            if is_nextn:
                layer = self.model.decoder
            else:
                layer = self.model.layers[layer_id]

            for module in [
                layer.self_attn.fused_qkv_a_proj_with_mqa,
                layer.self_attn.q_b_proj,
                layer.self_attn.kv_b_proj,
                layer.self_attn.o_proj,
            ]:
                requant_weight_ue8m0_inplace(
                    module.weight, module.weight_scale_inv, weight_block_size
                )

            if layer_id in moe_layers or is_nextn:
                shared_experts = getattr(layer.mlp, "shared_experts", None)
                if shared_experts is not None:
                    for module in [
                        shared_experts.gate_up_proj,
                        shared_experts.down_proj,
                    ]:
                        requant_weight_ue8m0_inplace(
                            module.weight, module.weight_scale_inv, weight_block_size
                        )

                experts = layer.mlp.experts
                if isinstance(experts, DeepEPMoE):
                    for w in [
                        experts.w13_weight_fp8,
                        experts.w2_weight_fp8,
                    ]:
                        requant_weight_ue8m0_inplace(w[0], w[1], weight_block_size)
            else:
                mlp = layer.mlp
                assert isinstance(mlp, DeepseekV2MLP)
                for module in [
                    mlp.gate_up_proj,
                    mlp.down_proj,
                ]:
                    requant_weight_ue8m0_inplace(
                        module.weight, module.weight_scale_inv, weight_block_size
                    )

    def load_weights(self, weights: Iterable[Tuple[str, torch.Tensor]], is_nextn=False):

        if is_nextn:
            if hasattr(self.config, "num_nextn_predict_layers"):
                num_nextn_layers = self.config.num_nextn_predict_layers
                assert num_nextn_layers == 1, "Only 1 nextn layer is supported"
                # compatible with old design
                nextn_layer_id = (
                    0
                    if self.config.num_hidden_layers == 1
                    else self.config.num_hidden_layers
                )
            else:
                raise ValueError("num_nextn_predict_layers is not in the config")

        stacked_params_mapping = [
            # (param_name, shard_name, shard_id)
            ("gate_up_proj", "gate_proj", 0),
            ("gate_up_proj", "up_proj", 1),
        ]

        # Params for weights, fp8 weight scales, fp8 activation scales
        # (param_name, weight_name, expert_id, shard_id)
        expert_params_mapping = get_moe_impl_class().make_expert_params_mapping(
            ckpt_gate_proj_name="gate_proj",
            ckpt_down_proj_name="down_proj",
            ckpt_up_proj_name="up_proj",
            num_experts=self.config.n_routed_experts + self.num_fused_shared_experts,
        )
        if self.quant_config and self.quant_config.get_name() == "w4afp8":
            expert_params_mapping += (
                get_moe_impl_class().make_expert_input_scale_params_mapping(
                    num_experts=self.config.n_routed_experts
                )
            )

        # Fuse q_a_proj and kv_a_proj_with_mqa along output dimension when q_lora_rank is not None
        fuse_qkv_a_proj = hasattr(self.config, "q_lora_rank") and (
            self.config.q_lora_rank is not None
        )
        cached_a_proj = {} if fuse_qkv_a_proj else None

        if is_nextn:
            nextn_layer_prefix = f"model.layers.{nextn_layer_id}"
            nextn_spec_weight_names = [
                "shared_head.norm",
                "eh_proj",
                "enorm",
                "hnorm",
            ]

        if self.num_fused_shared_experts > 0:
            assert self.num_fused_shared_experts == 1
            log_info_on_rank0(logger, "Shared experts fusion optimization enabled.")

        with concurrent.futures.ThreadPoolExecutor() as executor:
            futures = []
            params_dict = dict(self.named_parameters())
            weight_names = []
            for name, loaded_weight in weights:
                if self.num_fused_shared_experts > 0 and "mlp.shared_experts" in name:
                    name = name.replace(
                        "mlp.shared_experts",
                        f"mlp.experts.{self.config.n_routed_experts}",
                    )

                weight_names.append(name)

                if not is_nextn:
                    if hasattr(self.config, "num_nextn_predict_layers"):
                        num_nextn_layers = self.config.num_nextn_predict_layers
                        if num_nextn_layers > 0 and name.startswith("model.layers"):
                            name_list = name.split(".")
                            if (
                                len(name_list) >= 3
                                and int(name_list[2]) >= self.config.num_hidden_layers
                            ):
                                continue
                else:
                    if not name.startswith(nextn_layer_prefix):
                        continue

                    # Use shared head and embed weights from target model
                    if "shared_head.head" in name or "embed_tokens" in name:
                        continue

                    is_decoder = True
                    # For nextn specific weights
                    for weight_name in nextn_spec_weight_names:
                        if weight_name in name:
                            name = name.replace(nextn_layer_prefix, "model")
                            is_decoder = False
                            break
                    # For decoder layer weights
                    if is_decoder:
                        name = name.replace(nextn_layer_prefix, "model.decoder")

                if "rotary_emb.inv_freq" in name:
                    continue
                for param_name, weight_name, shard_id in stacked_params_mapping:
                    # Skip non-stacked layers and experts (experts handled below).
                    if weight_name not in name:
                        continue
                    # We have mlp.experts[0].gate_proj in the checkpoint.
                    # Since we handle the experts below in expert_params_mapping,
                    # we need to skip here BEFORE we update the name, otherwise
                    # name will be updated to mlp.experts[0].gate_up_proj, which
                    # will then be updated below in expert_params_mapping
                    # for mlp.experts[0].gate_gate_up_proj, which breaks load.
                    if ("mlp.experts." in name) and name not in params_dict:
                        continue
                    name = name.replace(weight_name, param_name)
                    # Skip loading extra bias for GPTQ models.
                    if name.endswith(".bias") and name not in params_dict:
                        continue
                    param = params_dict[name]
                    weight_loader = param.weight_loader
                    futures.append(
                        executor.submit(weight_loader, param, loaded_weight, shard_id)
                    )
                    break
                else:
                    for mapping in expert_params_mapping:
                        param_name, weight_name, expert_id, shard_id = mapping
                        if weight_name not in name:
                            continue
                        name = name.replace(weight_name, param_name)
                        param = params_dict[name]
                        weight_loader = param.weight_loader
                        futures.append(
                            executor.submit(
                                weight_loader,
                                param,
                                loaded_weight,
                                name,
                                shard_id=shard_id,
                                expert_id=expert_id,
                            )
                        )
                        break
                    else:
                        # Skip loading extra bias for GPTQ models.
                        if name.endswith(".bias") and name not in params_dict:
                            continue
                        if fuse_qkv_a_proj and (
                            "q_a_proj" in name or "kv_a_proj_with_mqa" in name
                        ):
                            cached_a_proj[name] = loaded_weight
                            q_a_proj_name = (
                                name
                                if "q_a_proj" in name
                                else name.replace("kv_a_proj_with_mqa", "q_a_proj")
                            )
                            kv_a_proj_name = (
                                name
                                if "kv_a_proj_with_mqa" in name
                                else name.replace("q_a_proj", "kv_a_proj_with_mqa")
                            )

                            # When both q_a_proj and kv_a_proj_with_mqa has been cached, load the fused weight to parameter
                            if (
                                q_a_proj_name in cached_a_proj
                                and kv_a_proj_name in cached_a_proj
                            ):
                                q_a_proj_weight = cached_a_proj[q_a_proj_name]
                                kv_a_proj_weight = cached_a_proj[kv_a_proj_name]
                                cat_dim = 0
                                if self.quant_config is not None and (
                                    self.quant_config.get_name() == "awq"
                                    or self.quant_config.get_name() == "awq_marlin"
                                    or self.quant_config.get_name() == "moe_wna16"
                                ):
                                    cat_dim = 1
                                fused_weight = torch.cat(
                                    [q_a_proj_weight, kv_a_proj_weight], dim=cat_dim
                                )
                                param_name = (
                                    name.replace(
                                        "q_a_proj", "fused_qkv_a_proj_with_mqa"
                                    )
                                    if "q_a_proj" in name
                                    else name.replace(
                                        "kv_a_proj_with_mqa",
                                        "fused_qkv_a_proj_with_mqa",
                                    )
                                )
                                param = params_dict[param_name]

                                weight_loader = getattr(
                                    param, "weight_loader", default_weight_loader
                                )
                                futures.append(
                                    executor.submit(weight_loader, param, fused_weight)
                                )
                                cached_a_proj.pop(q_a_proj_name)
                                cached_a_proj.pop(kv_a_proj_name)
                        else:
                            if (
                                "k_scale" in name or "v_scale" in name
                            ) and name not in params_dict:
                                # modelopt attn kv scale is named differently
                                for scale in ["k_scale", "v_scale"]:
                                    if scale in name:
                                        name = name.replace(
                                            f"{scale[0]}_proj", "attn_mqa"
                                        )
                                        break
                            if name not in params_dict:
                                # modelopt ckpt contains not needed weights for MTP module:
                                # model.decoder.self_attn.attn_mqa.v_scale and
                                # model.decoder.self_attn.attn_mqa.k_scale
                                logger.warning(f"{name} not found in params_dict.")
                                continue
                            param = params_dict[name]
                            weight_loader = getattr(
                                param, "weight_loader", default_weight_loader
                            )
                            futures.append(
                                executor.submit(weight_loader, param, loaded_weight)
                            )

            # Wait for all tasks to complete and raise any exceptions.
            for future in concurrent.futures.as_completed(futures):
                future.result()

        self.post_load_weights(is_nextn=is_nextn, weight_names=weight_names)

    def get_embed_and_head(self):
        return self.model.embed_tokens.weight, self.lm_head.weight

    def set_embed_and_head(self, embed, head):
        del self.model.embed_tokens.weight
        del self.lm_head.weight
        self.model.embed_tokens.weight = embed
        self.lm_head.weight = head
        torch.cuda.empty_cache()
        torch.cuda.synchronize()

    @classmethod
    def get_model_config_for_expert_location(cls, config):
        return ModelConfigForExpertLocation(
            num_layers=config.num_hidden_layers,
            num_logical_experts=config.n_routed_experts,
            num_groups=config.n_group,
        )


class DeepseekV3ForCausalLM(DeepseekV2ForCausalLM):
    pass


EntryClass = [DeepseekV2ForCausalLM, DeepseekV3ForCausalLM]<|MERGE_RESOLUTION|>--- conflicted
+++ resolved
@@ -208,29 +208,21 @@
             )
         self.act_fn = SiluAndMul()
 
-<<<<<<< HEAD
-    def forward(self, x, forward_batch=None, should_allreduce_fusion=False):
-=======
+
     def forward(
         self,
         x,
         forward_batch=None,
-        can_fuse_mlp_allreduce: bool = False,
+        should_allreduce_fusion: bool = False,
         use_reduce_scatter: bool = False,
     ):
->>>>>>> dd650e0e
         if (self.tp_size == 1) and x.shape[0] == 0:
             return x
 
         gate_up, _ = self.gate_up_proj(x)
         x = self.act_fn(gate_up)
         x, _ = self.down_proj(
-<<<<<<< HEAD
-            x,
-            should_allreduce_fusion=should_allreduce_fusion,
-=======
-            x, skip_all_reduce=can_fuse_mlp_allreduce or use_reduce_scatter
->>>>>>> dd650e0e
+            x, skip_all_reduce=should_allreduce_fusion or use_reduce_scatter
         )
         return x
 
@@ -457,12 +449,8 @@
         self,
         hidden_states: torch.Tensor,
         forward_batch: Optional[ForwardBatch] = None,
-<<<<<<< HEAD
         should_allreduce_fusion: bool = False,
-=======
-        can_fuse_mlp_allreduce: bool = False,
         use_reduce_scatter: bool = False,
->>>>>>> dd650e0e
     ) -> torch.Tensor:
         if not self._enable_deepep_moe:
             DUAL_STREAM_TOKEN_THRESHOLD = 1024
@@ -472,31 +460,20 @@
                 and hidden_states.shape[0] <= DUAL_STREAM_TOKEN_THRESHOLD
             ):
                 return self.forward_normal_dual_stream(
-<<<<<<< HEAD
-                    hidden_states, should_allreduce_fusion
-                )
-            else:
-                return self.forward_normal(hidden_states, should_allreduce_fusion)
-=======
-                    hidden_states, can_fuse_mlp_allreduce, use_reduce_scatter
+                    hidden_states, should_allreduce_fusion, use_reduce_scatter
                 )
             else:
                 return self.forward_normal(
-                    hidden_states, can_fuse_mlp_allreduce, use_reduce_scatter
+                    hidden_states, should_allreduce_fusion, use_reduce_scatter
                 )
->>>>>>> dd650e0e
         else:
             return self.forward_deepep(hidden_states, forward_batch)
 
     def forward_normal_dual_stream(
         self,
         hidden_states: torch.Tensor,
-<<<<<<< HEAD
         should_allreduce_fusion: bool = False,
-=======
-        can_fuse_mlp_allreduce: bool = False,
         use_reduce_scatter: bool = False,
->>>>>>> dd650e0e
     ) -> torch.Tensor:
 
         current_stream = torch.cuda.current_stream()
@@ -524,23 +501,15 @@
         torch.add(final_hidden_states, shared_output, out=final_hidden_states_out)
         final_hidden_states = final_hidden_states_out
         sm.tag(final_hidden_states)
-<<<<<<< HEAD
-        if self.tp_size > 1 and not should_allreduce_fusion:
-=======
-        if self.tp_size > 1 and not can_fuse_mlp_allreduce and not use_reduce_scatter:
->>>>>>> dd650e0e
+        if self.tp_size > 1 and not should_allreduce_fusion and not use_reduce_scatter:
             final_hidden_states = tensor_model_parallel_all_reduce(final_hidden_states)
         return final_hidden_states
 
     def forward_normal(
         self,
         hidden_states: torch.Tensor,
-<<<<<<< HEAD
         should_allreduce_fusion: bool = False,
-=======
-        can_fuse_mlp_allreduce: bool = False,
         use_reduce_scatter: bool = False,
->>>>>>> dd650e0e
     ) -> torch.Tensor:
         if hasattr(self, "shared_experts") and use_intel_amx_backend(
             self.shared_experts.gate_up_proj
@@ -569,11 +538,7 @@
             torch.add(final_hidden_states, shared_output, out=final_hidden_states_out)
             final_hidden_states = final_hidden_states_out
             sm.tag(final_hidden_states)
-<<<<<<< HEAD
-        if self.tp_size > 1 and not should_allreduce_fusion:
-=======
-        if self.tp_size > 1 and not can_fuse_mlp_allreduce and not use_reduce_scatter:
->>>>>>> dd650e0e
+        if self.tp_size > 1 and not should_allreduce_fusion and not use_reduce_scatter:
             final_hidden_states = tensor_model_parallel_all_reduce(final_hidden_states)
         return final_hidden_states
 
@@ -1933,17 +1898,14 @@
             and not self.is_nextn
         )
 
-<<<<<<< HEAD
-        hidden_states = self.mlp(hidden_states, forward_batch, should_allreduce_fusion)
-=======
+
         # For DP with padding, reduce scatter can be used instead of all-reduce.
         use_reduce_scatter = self.layer_communicator.should_use_reduce_scatter(
             forward_batch
         )
         hidden_states = self.mlp(
-            hidden_states, forward_batch, can_fuse_mlp_allreduce, use_reduce_scatter
-        )
->>>>>>> dd650e0e
+            hidden_states, forward_batch, should_allreduce_fusion, use_reduce_scatter
+        )
 
         if should_allreduce_fusion:
             hidden_states._sglang_needs_allreduce_fusion = True
