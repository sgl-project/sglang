--- conflicted
+++ resolved
@@ -193,58 +193,10 @@
     return mixed_qkv, z, b, a
 
 
-<<<<<<< HEAD
-# g = -self.A_log.float().exp() * F.softplus(a.float() + self.dt_bias)
-@triton.jit
-def fused_gdn_gating_kernel(
-    g,
-    A_log,
-    a,
-    dt_bias,
-    seq_len,
-    NUM_HEADS: tl.constexpr,
-    beta: tl.constexpr,
-    threshold: tl.constexpr,
-    BLK_HEADS: tl.constexpr,
-):
-    i_b, i_s, i_d = tl.program_id(0), tl.program_id(1), tl.program_id(2)
-    head_off = i_d * BLK_HEADS + tl.arange(0, BLK_HEADS)
-    off = i_b * seq_len * NUM_HEADS + i_s * NUM_HEADS + head_off
-    mask = head_off < NUM_HEADS
-    blk_A_log = tl.load(A_log + head_off, mask=mask)
-    blk_a = tl.load(a + off, mask=mask)
-    blk_bias = tl.load(dt_bias + head_off, mask=mask)
-    x = blk_a.to(tl.float32) + blk_bias.to(tl.float32)
-    softplus_x = tl.where(
-        beta * x <= threshold, (1 / beta) * tl.log(1 + tl.exp(beta * x)), x
-    )
-    blk_g = -tl.exp(blk_A_log.to(tl.float32)) * softplus_x
-    tl.store(g + off, blk_g.to(g.dtype.element_ty), mask=mask)
-
-
-def fused_gdn_gating(
-    A_log: torch.Tensor,
-    a: torch.Tensor,
-    dt_bias: torch.Tensor,
-    beta: float = 1.0,
-    threshold: float = 20.0,
-) -> torch.Tensor:
-    batch, num_heads = a.shape
-    seq_len = 1
-    grid = (batch, seq_len, triton.cdiv(num_heads, 8))
-    g = torch.empty_like(a, dtype=torch.float32)
-    fused_gdn_gating_kernel[grid](
-        g, A_log, a, dt_bias, seq_len, num_heads, beta, threshold, 8, num_warps=1
-    )
-    return g
-
-
 def gdn_gating(A_log, a, dt_bias):
     return -A_log.float().exp() * F.softplus(a.float() + dt_bias)
 
 
-=======
->>>>>>> e123648b
 class Qwen3GatedDeltaNet(nn.Module):
     def __init__(
         self,
