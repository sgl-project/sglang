--- conflicted
+++ resolved
@@ -286,22 +286,10 @@
 
         self.dt_bias = nn.Parameter(torch.zeros(self.num_v_heads // self.attn_tp_size))
 
-<<<<<<< HEAD
-        # time step projection (discretization)
-        # instantiate once and copy inv_dt in init_weights of PretrainedModel
-        self.dt_bias = nn.Parameter(torch.ones(self.num_v_heads // self.attn_tp_size))
-
-        A = torch.empty(
-            divide(self.num_v_heads, self.attn_tp_size), dtype=torch.float32
-        ).uniform_(0, 16)
-        self.A_log = nn.Parameter(torch.log(A))
-        self.A_log._no_weight_decay = True
-=======
         self.A_log = nn.Parameter(
             torch.zeros(self.num_v_heads // self.attn_tp_size, dtype=torch.float32)
         )
 
->>>>>>> 4449c170
         set_weight_attrs(self.A_log, {"weight_loader": sharded_weight_loader(0)})
         set_weight_attrs(self.dt_bias, {"weight_loader": sharded_weight_loader(0)})
 
