--- conflicted
+++ resolved
@@ -2219,18 +2219,6 @@
             self.disable_radix_cache = True
             logger.warning("KV cache is forced as chunk cache for decode server")
 
-<<<<<<< HEAD
-            if self.dp_size > 1 and not is_in_ci():
-                if not self.prefill_round_robin_balance:
-                    logger.warning(
-                        "Prefill round robin balance is recommended when dp size > 1. "
-                        "Please make sure that the prefill instance is launched with `--load-balance-method auto`"
-                        "or `--load-balance-method follow_bootstrap_room` "
-                        "and `--prefill-round-robin-balance` is set for decode server."
-                    )
-
-=======
->>>>>>> abdf65d4
         elif self.disaggregation_mode == "prefill":
             if self.disaggregation_decode_tp is None:
                 self.disaggregation_decode_tp = self.tp_size
