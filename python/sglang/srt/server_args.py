--- conflicted
+++ resolved
@@ -479,12 +479,8 @@
         model_arch = self.get_hf_config().architectures[0]
         if model_arch in ["GptOssForCausalLM"]:
             self.attention_backend = "triton"
-<<<<<<< HEAD
             self.moe_grouped_gemm_backend = "triton_kernel"
-=======
-            self.enable_triton_kernel_moe = True
             self.disable_hybrid_swa_memory = True
->>>>>>> cbbb7383
 
         # Set page size
         if self.page_size is None:
