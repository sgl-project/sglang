# Copyright 2023-2024 SGLang Team
# Licensed under the Apache License, Version 2.0 (the "License");
# you may not use this file except in compliance with the License.
# You may obtain a copy of the License at
#
#     http://www.apache.org/licenses/LICENSE-2.0
#
# Unless required by applicable law or agreed to in writing, software
# distributed under the License is distributed on an "AS IS" BASIS,
# WITHOUT WARRANTIES OR CONDITIONS OF ANY KIND, either express or implied.
# See the License for the specific language governing permissions and
# limitations under the License.
# ==============================================================================
"""The arguments of the server."""

from __future__ import annotations

import argparse
import dataclasses
import json
import logging
import os
import random
import tempfile
from typing import Dict, List, Literal, Optional, Union

import orjson

from sglang.srt.connector import ConnectorType
from sglang.srt.environ import ToolStrictLevel, envs
from sglang.srt.function_call.function_call_parser import FunctionCallParser
from sglang.srt.lora.lora_registry import LoRARef
from sglang.srt.parser.reasoning_parser import ReasoningParser
from sglang.srt.utils.common import (
    LORA_TARGET_ALL_MODULES,
    SUPPORTED_LORA_TARGET_MODULES,
    configure_ipv6,
    cpu_has_amx_support,
    get_bool_env_var,
    get_device,
    get_device_memory_capacity,
    get_device_sm,
    is_blackwell_supported,
    is_cuda,
    is_fa3_default_architecture,
    is_flashinfer_available,
    is_hip,
    is_hopper_with_cuda_12_3,
    is_no_spec_infer_or_topk_one,
    is_npu,
    is_port_available,
    is_remote_url,
    is_sm90_supported,
    is_sm100_supported,
    is_sm120_supported,
    is_triton_kernels_available,
    is_valid_ipv6_address,
    json_list_type,
    nullable_str,
    parse_connector_type,
    wait_port_available,
    xpu_has_xmx_support,
)
from sglang.srt.utils.hf_transformers_utils import check_gguf_file, get_config
from sglang.utils import is_in_ci

logger = logging.getLogger(__name__)

# Define constants
LOAD_FORMAT_CHOICES = [
    "auto",
    "pt",
    "safetensors",
    "npcache",
    "dummy",
    "sharded_state",
    "gguf",
    "bitsandbytes",
    "layered",
    "remote",
    "remote_instance",
]

QUANTIZATION_CHOICES = [
    "awq",
    "fp8",
    "gptq",
    "marlin",
    "gptq_marlin",
    "awq_marlin",
    "bitsandbytes",
    "gguf",
    "modelopt",
    "modelopt_fp8",
    "modelopt_fp4",
    "petit_nvfp4",
    "w8a8_int8",
    "w8a8_fp8",
    "moe_wna16",
    "qoq",
    "w4afp8",
    "mxfp4",
    "auto-round",
    "compressed-tensors",  # for Ktransformers
]

ATTENTION_BACKEND_CHOICES = [
    # Common
    "triton",
    "torch_native",
    "flex_attention",
    "nsa",
    # NVIDIA specific
    "cutlass_mla",
    "fa3",
    "fa4",
    "flashinfer",
    "flashmla",
    "trtllm_mla",
    "trtllm_mha",
    "dual_chunk_flash_attn",
    # AMD specific
    "aiter",
    "wave",
    # Other platforms
    "intel_amx",
    "ascend",
    "intel_xpu",
]

LORA_BACKEND_CHOICES = ["triton", "csgmv"]

DISAGG_TRANSFER_BACKEND_CHOICES = ["mooncake", "nixl", "ascend", "fake"]

GRAMMAR_BACKEND_CHOICES = ["xgrammar", "outlines", "llguidance", "none"]

DETERMINISTIC_ATTENTION_BACKEND_CHOICES = ["flashinfer", "fa3", "triton"]

RADIX_SUPPORTED_DETERMINISTIC_ATTENTION_BACKEND = ["fa3", "triton"]

DEFAULT_LORA_EVICTION_POLICY = "lru"

NSA_CHOICES = [
    "flashmla_sparse",
    "flashmla_kv",
    "flashmla_auto",
    "fa3",
    "tilelang",
    "aiter",
]

RADIX_EVICTION_POLICY_CHOICES = ["lru", "lfu"]

RL_ON_POLICY_TARGET_CHOICES = ["fsdp"]

MOE_RUNNER_BACKEND_CHOICES = [
    "auto",
    "deep_gemm",
    "triton",
    "triton_kernel",
    "flashinfer_trtllm",
    "flashinfer_cutlass",
    "flashinfer_mxfp4",
    "flashinfer_cutedsl",
    "cutlass",
]

MAMBA_SSM_DTYPE_CHOICES = ["float32", "bfloat16"]


# Allow external code to add more choices
def add_load_format_choices(choices):
    LOAD_FORMAT_CHOICES.extend(choices)


def add_quantization_method_choices(choices):
    QUANTIZATION_CHOICES.extend(choices)


def add_attention_backend_choices(choices):
    ATTENTION_BACKEND_CHOICES.extend(choices)


def add_disagg_transfer_backend_choices(choices):
    DISAGG_TRANSFER_BACKEND_CHOICES.extend(choices)


def add_grammar_backend_choices(choices):
    GRAMMAR_BACKEND_CHOICES.extend(choices)


def add_moe_runner_backend_choices(choices):
    MOE_RUNNER_BACKEND_CHOICES.extend(choices)


def add_deterministic_attention_backend_choices(choices):
    DETERMINISTIC_ATTENTION_BACKEND_CHOICES.extend(choices)


def add_radix_supported_deterministic_attention_backend_choices(choices):
    RADIX_SUPPORTED_DETERMINISTIC_ATTENTION_BACKEND.extend(choices)


def add_radix_eviction_policy_choices(choices):
    RADIX_EVICTION_POLICY_CHOICES.extend(choices)


def add_rl_on_policy_target_choices(choices):
    RL_ON_POLICY_TARGET_CHOICES.extend(choices)


def add_mamba_ssm_dtype_choices(choices):
    MAMBA_SSM_DTYPE_CHOICES.extend(choices)


@dataclasses.dataclass
class ServerArgs:
    """
    The arguments of the server.

    NOTE: When you add new arguments, please make sure the order
    in this class definition the same as the order in the the function
    `ServerArgs.add_cli_args`.
    Please follow the existing style to group the new arguments into related groups or create new groups.
    """

    # Model and tokenizer
    model_path: str
    tokenizer_path: Optional[str] = None
    tokenizer_mode: str = "auto"
    tokenizer_worker_num: int = 1
    skip_tokenizer_init: bool = False
    load_format: str = "auto"
    model_loader_extra_config: str = "{}"
    trust_remote_code: bool = False
    context_length: Optional[int] = None
    is_embedding: bool = False
    enable_multimodal: Optional[bool] = None
    revision: Optional[str] = None
    model_impl: str = "auto"

    # HTTP server
    host: str = "127.0.0.1"
    port: int = 30000
    grpc_mode: bool = False
    skip_server_warmup: bool = False
    warmups: Optional[str] = None
    nccl_port: Optional[int] = None
    checkpoint_engine_wait_weights_before_ready: bool = False

    # Quantization and data type
    dtype: str = "auto"
    quantization: Optional[str] = None
    quantization_param_path: Optional[str] = None
    kv_cache_dtype: str = "auto"
    enable_fp32_lm_head: bool = False
    modelopt_quant: Optional[Union[str, Dict]] = None
    modelopt_checkpoint_restore_path: Optional[str] = None
    modelopt_checkpoint_save_path: Optional[str] = None
    modelopt_export_path: Optional[str] = None
    quantize_and_serve: bool = False

    # Memory and scheduling
    mem_fraction_static: Optional[float] = None
    max_running_requests: Optional[int] = None
    max_queued_requests: Optional[int] = None
    max_total_tokens: Optional[int] = None
    chunked_prefill_size: Optional[int] = None
    max_prefill_tokens: int = 16384
    schedule_policy: str = "fcfs"
    enable_priority_scheduling: bool = False
    abort_on_priority_when_disabled: bool = False
    schedule_low_priority_values_first: bool = False
    priority_scheduling_preemption_threshold: int = 10
    schedule_conservativeness: float = 1.0
    page_size: Optional[int] = None
    hybrid_kvcache_ratio: Optional[float] = None
    swa_full_tokens_ratio: float = 0.8
    disable_hybrid_swa_memory: bool = False
    radix_eviction_policy: str = "lru"

    # Runtime options
    device: Optional[str] = None
    tp_size: int = 1
    pp_size: int = 1
    pp_max_micro_batch_size: Optional[int] = None
    stream_interval: int = 1
    stream_output: bool = False
    random_seed: Optional[int] = None
    constrained_json_whitespace_pattern: Optional[str] = None
    constrained_json_disable_any_whitespace: bool = False
    watchdog_timeout: float = 300
    dist_timeout: Optional[int] = None  # timeout for torch.distributed
    download_dir: Optional[str] = None
    base_gpu_id: int = 0
    gpu_id_step: int = 1
    sleep_on_idle: bool = False

    # Logging
    log_level: str = "info"
    log_level_http: Optional[str] = None
    log_requests: bool = False
    log_requests_level: int = 2
    crash_dump_folder: Optional[str] = None
    show_time_cost: bool = False
    enable_metrics: bool = False
    enable_metrics_for_all_schedulers: bool = False
    tokenizer_metrics_custom_labels_header: str = "x-custom-labels"
    tokenizer_metrics_allowed_custom_labels: Optional[List[str]] = None
    bucket_time_to_first_token: Optional[List[float]] = None
    bucket_inter_token_latency: Optional[List[float]] = None
    bucket_e2e_request_latency: Optional[List[float]] = None
    collect_tokens_histogram: bool = False
    prompt_tokens_buckets: Optional[List[str]] = None
    generation_tokens_buckets: Optional[List[str]] = None
    gc_warning_threshold_secs: float = 0.0
    decode_log_interval: int = 40
    enable_request_time_stats_logging: bool = False
    kv_events_config: Optional[str] = None
    enable_trace: bool = False
    otlp_traces_endpoint: str = "localhost:4317"

    # API related
    api_key: Optional[str] = None
    served_model_name: Optional[str] = None
    weight_version: str = "default"
    chat_template: Optional[str] = None
    completion_template: Optional[str] = None
    file_storage_path: str = "sglang_storage"
    enable_cache_report: bool = False
    reasoning_parser: Optional[str] = None
    tool_call_parser: Optional[str] = None
    tool_server: Optional[str] = None
    sampling_defaults: str = "model"

    # Data parallelism
    dp_size: int = 1
    load_balance_method: str = "round_robin"
    load_watch_interval: float = 0.1
    # FIXME: remove this after dp rank scheduling is fully supported with PD-Disaggregation
    prefill_round_robin_balance: bool = False

    # Multi-node distributed serving
    dist_init_addr: Optional[str] = None
    nnodes: int = 1
    node_rank: int = 0

    # Model override args in JSON
    json_model_override_args: str = "{}"
    preferred_sampling_params: Optional[str] = None

    # LoRA
    enable_lora: Optional[bool] = None
    max_lora_rank: Optional[int] = None
    lora_target_modules: Optional[Union[set[str], List[str]]] = None
    lora_paths: Optional[
        Union[dict[str, str], List[dict[str, str]], List[str], List[LoRARef]]
    ] = None
    max_loaded_loras: Optional[int] = None
    max_loras_per_batch: int = 8
    lora_eviction_policy: str = "lru"
    lora_backend: str = "csgmv"
    max_lora_chunk_size: Optional[int] = 16

    # Kernel backend
    attention_backend: Optional[str] = None
    decode_attention_backend: Optional[str] = None
    prefill_attention_backend: Optional[str] = None
    sampling_backend: Optional[str] = None
    grammar_backend: Optional[str] = None
    mm_attention_backend: Optional[str] = None
    nsa_prefill_backend: str = "flashmla_sparse"
    nsa_decode_backend: str = "fa3"

    # Speculative decoding
    speculative_algorithm: Optional[str] = None
    speculative_draft_model_path: Optional[str] = None
    speculative_draft_model_revision: Optional[str] = None
    speculative_draft_load_format: Optional[str] = None
    speculative_num_steps: Optional[int] = None
    speculative_eagle_topk: Optional[int] = None
    speculative_num_draft_tokens: Optional[int] = None
    speculative_accept_threshold_single: float = 1.0
    speculative_accept_threshold_acc: float = 1.0
    speculative_token_map: Optional[str] = None
    requests_all_greedy: Optional[bool] = True
    speculative_attention_mode: str = "prefill"
<<<<<<< HEAD
    requests_all_greedy: Optional[bool] = True
=======
    speculative_moe_runner_backend: Optional[str] = None
>>>>>>> ece58d9c
    # For ngram only
    speculative_ngram_min_match_window_size: int = 1
    speculative_ngram_max_match_window_size: int = 12
    speculative_ngram_min_bfs_breadth: int = 1
    speculative_ngram_max_bfs_breadth: int = 10
    speculative_ngram_match_type: Literal["BFS", "PROB"] = "BFS"
    speculative_ngram_branch_length: int = 18
    speculative_ngram_capacity: int = 10 * 1000 * 1000

    # Expert parallelism
    ep_size: int = 1
    moe_a2a_backend: Literal["none", "deepep", "mooncake"] = "none"
    moe_runner_backend: str = "auto"
    flashinfer_mxfp4_moe_precision: Literal["default", "bf16"] = "default"
    enable_flashinfer_allreduce_fusion: bool = False
    deepep_mode: Literal["auto", "normal", "low_latency"] = "auto"
    ep_num_redundant_experts: int = 0
    ep_dispatch_algorithm: Optional[Literal["static", "dynamic", "fake"]] = None
    init_expert_location: str = "trivial"
    enable_eplb: bool = False
    eplb_algorithm: str = "auto"
    eplb_rebalance_num_iterations: int = 1000
    eplb_rebalance_layers_per_chunk: Optional[int] = None
    eplb_min_rebalancing_utilization_threshold: float = 1.0
    expert_distribution_recorder_mode: Optional[
        Literal["stat", "stat_approx", "per_pass", "per_token"]
    ] = None
    expert_distribution_recorder_buffer_size: Optional[int] = None
    enable_expert_distribution_metrics: bool = False
    deepep_config: Optional[str] = None
    moe_dense_tp_size: Optional[int] = None
    elastic_ep_backend: Literal[None, "mooncake"] = None
    mooncake_ib_device: Optional[str] = None

    # Mamba cache
    max_mamba_cache_size: Optional[int] = None
    mamba_ssm_dtype: str = "float32"
    mamba_full_memory_ratio: float = 0.9

    # Hierarchical cache
    enable_hierarchical_cache: bool = False
    hicache_ratio: float = 2.0
    hicache_size: int = 0
    hicache_write_policy: str = "write_through"
    hicache_io_backend: str = "kernel"
    hicache_mem_layout: str = "layer_first"
    hicache_storage_backend: Optional[str] = None
    hicache_storage_prefetch_policy: str = "best_effort"
    hicache_storage_backend_extra_config: Optional[str] = None
    # LMCache
    enable_lmcache: bool = False

    # Ktransformers/AMX expert parallelism
    kt_weight_path: Optional[str] = None
    kt_method: Optional[str] = None
    kt_cpuinfer: Optional[int] = None
    kt_threadpool_count: Optional[int] = None
    kt_num_gpu_experts: Optional[int] = None
    kt_max_deferred_experts_per_token: Optional[int] = None

    # Double Sparsity
    enable_double_sparsity: bool = False
    ds_channel_config_path: Optional[str] = None
    ds_heavy_channel_num: int = 32
    ds_heavy_token_num: int = 256
    ds_heavy_channel_type: str = "qk"
    ds_sparse_decode_threshold: int = 4096

    # Offloading
    cpu_offload_gb: int = 0
    offload_group_size: int = -1
    offload_num_in_group: int = 1
    offload_prefetch_step: int = 1
    offload_mode: str = "cpu"

    # Scoring configuration
    # Delimiter token ID used to combine Query and Items into a single sequence for multi-item scoring.
    # Format: Query<delimiter>Item1<delimiter>Item2<delimiter>...
    # This enables efficient batch processing of multiple items against a single query.
    multi_item_scoring_delimiter: Optional[Union[int]] = None

    # Optimization/debug options
    disable_radix_cache: bool = False
    cuda_graph_max_bs: Optional[int] = None
    cuda_graph_bs: Optional[List[int]] = None
    disable_cuda_graph: bool = False
    disable_cuda_graph_padding: bool = False
    enable_profile_cuda_graph: bool = False
    enable_cudagraph_gc: bool = False
    enable_nccl_nvls: bool = False
    enable_symm_mem: bool = False
    disable_flashinfer_cutlass_moe_fp4_allgather: bool = False
    enable_tokenizer_batch_encode: bool = False
    disable_tokenizer_batch_decode: bool = False
    disable_outlines_disk_cache: bool = False
    disable_custom_all_reduce: bool = False
    enable_mscclpp: bool = False
    enable_torch_symm_mem: bool = False
    disable_overlap_schedule: bool = False
    enable_mixed_chunk: bool = False
    enable_dp_attention: bool = False
    enable_dp_lm_head: bool = False
    enable_two_batch_overlap: bool = False
    enable_single_batch_overlap: bool = False
    tbo_token_distribution_threshold: float = 0.48
    enable_torch_compile: bool = False
    enable_piecewise_cuda_graph: bool = False
    torch_compile_max_bs: int = 32
    piecewise_cuda_graph_max_tokens: int = 4096
    piecewise_cuda_graph_tokens: Optional[List[int]] = None
    piecewise_cuda_graph_compiler: str = "eager"
    torchao_config: str = ""
    enable_nan_detection: bool = False
    enable_p2p_check: bool = False
    triton_attention_reduce_in_fp32: bool = False
    triton_attention_num_kv_splits: int = 8
    triton_attention_split_tile_size: Optional[int] = None
    num_continuous_decode_steps: int = 1
    delete_ckpt_after_loading: bool = False
    enable_memory_saver: bool = False
    enable_weights_cpu_backup: bool = False
    allow_auto_truncate: bool = False
    enable_custom_logit_processor: bool = False
    flashinfer_mla_disable_ragged: bool = False
    disable_shared_experts_fusion: bool = False
    disable_chunked_prefix_cache: bool = False
    disable_fast_image_processor: bool = False
    keep_mm_feature_on_device: bool = False
    enable_return_hidden_states: bool = False
    scheduler_recv_interval: int = 1
    numa_node: Optional[List[int]] = None
    enable_deterministic_inference: bool = False
    rl_on_policy_target: Optional[str] = None

    # Dynamic batch tokenizer
    enable_dynamic_batch_tokenizer: bool = False
    dynamic_batch_tokenizer_batch_size: int = 32
    dynamic_batch_tokenizer_batch_timeout: float = 0.002

    # Debug tensor dumps
    debug_tensor_dump_output_folder: Optional[str] = None
    # None means dump all layers.
    debug_tensor_dump_layers: Optional[List[int]] = None
    # TODO(guoyuhong): clean the old dumper code.
    debug_tensor_dump_input_file: Optional[str] = None
    debug_tensor_dump_inject: bool = False

    # PD disaggregation: can be "null" (not disaggregated), "prefill" (prefill-only), or "decode" (decode-only)
    disaggregation_mode: Literal["null", "prefill", "decode"] = "null"
    disaggregation_transfer_backend: str = "mooncake"
    disaggregation_bootstrap_port: int = 8998
    disaggregation_decode_tp: Optional[int] = None
    disaggregation_decode_dp: Optional[int] = None
    disaggregation_prefill_pp: Optional[int] = 1
    disaggregation_ib_device: Optional[str] = None
    disaggregation_decode_enable_offload_kvcache: bool = False
    num_reserved_decode_tokens: int = 512  # used for decode kv cache offload in PD
    # FIXME: hack to reduce ITL when decode bs is small
    disaggregation_decode_polling_interval: int = 1

    # For model weight update and weight loading
    custom_weight_loader: Optional[List[str]] = None
    weight_loader_disable_mmap: bool = False
    remote_instance_weight_loader_seed_instance_ip: Optional[str] = None
    remote_instance_weight_loader_seed_instance_service_port: Optional[int] = None
    remote_instance_weight_loader_send_weights_group_ports: Optional[List[int]] = None

    # For PD-Multiplexing
    enable_pdmux: bool = False
    
    pdmux_config_path: Optional[str] = None
    sm_group_num: int = 8

    # For Multi-Modal
    mm_max_concurrent_calls: int = 32
    mm_per_request_timeout: float = 10.0

    # For checkpoint decryption
    decrypted_config_file: Optional[str] = None
    decrypted_draft_config_file: Optional[str] = None

    def __post_init__(self):
        """
        Orchestrates the handling of various server arguments, ensuring proper configuration and validation.
        """

        if self.model_path.lower() in ["none", "dummy"]:
            # Skip for dummy models
            return

        # Handle deprecated arguments.
        self._handle_deprecated_args()

        # Set missing default values.
        self._handle_missing_default_values()

        # Get GPU memory capacity, which is a common dependency for several configuration steps.
        gpu_mem = get_device_memory_capacity(self.device)

        # Handle memory-related, chunked prefill, and CUDA graph batch size configurations.
        self._handle_gpu_memory_settings(gpu_mem)

        # Handle device-specific backends.
        self._handle_hpu_backends()
        self._handle_cpu_backends()

        # Apply model-specific adjustments.
        self._handle_model_specific_adjustments()

        # Handle Hicache settings.
        self._handle_hicache()

        # Set kernel backends.
        self._handle_sampling_backend()
        self._handle_attention_backend_compatibility()
        self._handle_page_size()
        self._handle_amd_specifics()
        self._handle_grammar_backend()

        # Handle data parallelism.
        self._handle_data_parallelism()

        # Handle MoE configurations.
        self._handle_moe_kernel_config()
        self._handle_a2a_moe()
        self._handle_eplb_and_dispatch()
        self._handle_expert_distribution_metrics()

        # Handle pipeline parallelism.
        self._handle_pipeline_parallelism()

        # Handle speculative decoding logic.
        self._handle_speculative_decoding()

        # Handle model loading format.
        self._handle_load_format()

        # Handle PD disaggregation.
        self._handle_disaggregation()

        # Validate tokenizer settings.
        self._handle_tokenizer_batching()

        # Propagate environment variables.
        self._handle_environment_variables()

        # Validate cache settings.
        self._handle_cache_compatibility()

        # Validate metrics labels.
        self._handle_metrics_labels()

        # Handle deterministic inference.
        self._handle_deterministic_inference()

        # Handle any other necessary validations.
        self._handle_other_validations()

        # Handle elastic expert parallelism.
        self._handle_elastic_ep()

    def _handle_deprecated_args(self):
        # handle deprecated tool call parsers
        deprecated_tool_call_parsers = {"qwen25": "qwen", "glm45": "glm"}
        if self.tool_call_parser in deprecated_tool_call_parsers:
            logger.warning(
                f"The tool_call_parser '{self.tool_call_parser}' is deprecated. Please use '{deprecated_tool_call_parsers[self.tool_call_parser]}' instead."
            )
            self.tool_call_parser = deprecated_tool_call_parsers[self.tool_call_parser]

    def _handle_missing_default_values(self):
        if self.tokenizer_path is None:
            self.tokenizer_path = self.model_path
        if self.served_model_name is None:
            self.served_model_name = self.model_path
        if self.device is None:
            self.device = get_device()
        if self.random_seed is None:
            self.random_seed = random.randint(0, 1 << 30)

    def _handle_gpu_memory_settings(self, gpu_mem):
        """
        Configure GPU memory-dependent settings including
        chunked_prefill_size, cuda_graph_max_bs, and mem_fraction_static.

        Here are our heuristics:
        - Set chunked_prefill_size and cuda_graph_max_bs based on the GPU memory capacity.
          This is because GPUs with more memory are generally more powerful, we need to use a larger
          chunked_prefill_size and a larger cuda_graph_max_bs to fully utilize the GPU.
        - Then set mem_fraction_static based on chunked_prefill_size and cuda_graph_max_bs.

          GPU memory capacity = model weights + KV cache pool + activations + cuda graph buffers

          The argument mem_fraction_static is defined as (model weights + KV cache pool) / GPU memory capacity,
          or equivalently, mem_fraction_static = (GPU memory capacity - activations - cuda graph buffers) / GPU memory capacity.

          In order to compute mem_fraction_static, we need to estimate the size of activations and cuda graph buffers.
          The activation memory is proportional to the chunked_prefill_size.
          The cuda graph memory is proportional to the cuda_graph_max_bs.
          We use reserved_mem = chunked_prefill_size * 1.5 + cuda_graph_max_bs * 2 to estimate the size of activations and cuda graph buffers in GB.
          and set mem_fraction_static = (GPU memory capacity - reserved_mem) / GPU memory capacity.

          The coefficient 1.5 is a heuristic value, in the future, we can do better estimation by looking at the model types, hidden sizes or even do a dummy run.
        """
        if gpu_mem is not None:
            if gpu_mem < 20 * 1024:
                # T4, 4080
                # (chunked_prefill_size 2k, cuda_graph_max_bs 8)
                if self.chunked_prefill_size is None:
                    self.chunked_prefill_size = 2048
                if self.cuda_graph_max_bs is None:
                    self.cuda_graph_max_bs = 8
            elif is_npu() and gpu_mem < 32 * 1024:
                # Atlas A2B4
                # (chunked_prefill_size 32k, cuda_graph_max_bs 16 if tp < 4 else 64)
                if self.chunked_prefill_size is None:
                    self.chunked_prefill_size = 32768
                if self.cuda_graph_max_bs is None:
                    if self.tp_size < 4:
                        self.cuda_graph_max_bs = 16
                    else:
                        self.cuda_graph_max_bs = 64
            elif gpu_mem < 35 * 1024:
                # A10, 4090, 5090
                # (chunked_prefill_size 2k, cuda_graph_max_bs 24 if tp < 4 else 80)
                if self.chunked_prefill_size is None:
                    self.chunked_prefill_size = 2048
                if self.cuda_graph_max_bs is None:
                    # Based on detailed statistics, when serving TP1/TP2 models on lower-end GPUs with HBM < 35GB, you can either disable cuda graph or set `cuda_graph_max_bs` to a very small value to reduce the memory overhead of creating cuda graphs, with almost no impact on performance.
                    # However, when serving models with TP4 or TP8, we need to enable cuda graph to maintain high performance. In this case, we can set `cuda_graph_max_bs` to 80 (half of the default value 160) to reduce the memory overhead of creating cuda graphs. Looking at the logs
                    # from TP4 serving of qwen2-72b, a value of 80 is sufficient and can reduce the memory overhead of creating cuda graphs on lower-end GPUs compared to the original 160, avoiding OOM issues.
                    if self.tp_size < 4:
                        self.cuda_graph_max_bs = 24
                    else:
                        self.cuda_graph_max_bs = 80
            elif gpu_mem < 60 * 1024:
                # A100 (40GB), L40,
                # (chunked_prefill_size 4k, cuda_graph_max_bs 32 if tp < 4 else 160)
                if self.chunked_prefill_size is None:
                    self.chunked_prefill_size = 4096
                if self.cuda_graph_max_bs is None:
                    if self.tp_size < 4:
                        self.cuda_graph_max_bs = 32
                    else:
                        self.cuda_graph_max_bs = 160
            elif is_npu() and gpu_mem < 64 * 1024:
                # Atlas A2 and Atlas A3
                # (chunked_prefill_size 32k, cuda_graph_max_bs 64 if tp < 4 else 128)
                if self.chunked_prefill_size is None:
                    self.chunked_prefill_size = 32768
                if self.cuda_graph_max_bs is None:
                    if self.tp_size < 4:
                        self.cuda_graph_max_bs = 64
                    else:
                        self.cuda_graph_max_bs = 128
            elif gpu_mem < 90 * 1024:
                # H100, A100
                # (chunked_prefill_size 8k, cuda_graph_max_bs 256 if tp < 4 else 512)
                if self.chunked_prefill_size is None:
                    self.chunked_prefill_size = 8192
                if self.cuda_graph_max_bs is None:
                    if self.tp_size < 4:
                        self.cuda_graph_max_bs = 256
                    else:
                        self.cuda_graph_max_bs = 512
            elif gpu_mem < 160 * 1024:
                # H20, H200
                # (chunked_prefill_size 8k, cuda_graph_max_bs 256 if tp < 4 else 512)
                if self.chunked_prefill_size is None:
                    self.chunked_prefill_size = 8192
                if self.cuda_graph_max_bs is None:
                    if self.tp_size < 4:
                        self.cuda_graph_max_bs = 256
                    else:
                        self.cuda_graph_max_bs = 512
            else:
                # B200, MI300
                # (chunked_prefill_size 16k, cuda_graph_max_bs 512)
                if self.chunked_prefill_size is None:
                    self.chunked_prefill_size = 16384
                if self.cuda_graph_max_bs is None:
                    self.cuda_graph_max_bs = 512
        else:
            # Fallback defaults when gpu_mem is None
            if self.chunked_prefill_size is None:
                self.chunked_prefill_size = 4096
            if self.cuda_graph_max_bs is None:
                self.cuda_graph_max_bs = 160

        # Set cuda graph batch sizes
        if self.cuda_graph_bs is None:
            self.cuda_graph_bs = self._generate_cuda_graph_batch_sizes()
        else:
            self.cuda_graph_max_bs = max(self.cuda_graph_bs)

        if self.piecewise_cuda_graph_tokens is None:
            self.piecewise_cuda_graph_tokens = (
                self._generate_piecewise_cuda_graph_tokens()
            )

        if self.mem_fraction_static is None:
            # Constant meta data (e.g., from attention backend)
            reserved_mem = 512
            # For activation during large prefill
            if self.chunked_prefill_size > 0:
                reserved_mem += max(self.chunked_prefill_size, 2048) * 1.5
            else:
                reserved_mem += max(self.max_prefill_tokens, 2048) * 1.5
            # For cuda graphs
            reserved_mem += self.cuda_graph_max_bs * 2
            # Some adjustments for large parallel size
            reserved_mem += self.tp_size * self.pp_size / 8 * 1024

            if self.enable_dp_attention:
                # DP attention needs more padding for some operations
                reserved_mem += self.cuda_graph_max_bs * self.dp_size * 3

                # DP attention uses much more memory for large cuda graph max bs,
                # likely due to some inefficiencies in torch allocator or our implementation.
                # So we need to reserve more memory.
                if self.cuda_graph_max_bs > 300:
                    reserved_mem += self.cuda_graph_max_bs * self.dp_size * 1.5

            if gpu_mem is not None and gpu_mem > 60 * 1024:
                reserved_mem = max(reserved_mem, 10 * 1024)

            if self.speculative_algorithm is not None:
                if self.speculative_algorithm == "STANDALONE":
                    # standalonedraft model and cuda graphs
                    reserved_mem += 6 * 1024
                elif self.speculative_algorithm != "NGRAM":
                    # eagle draft models and cuda graphs
                    reserved_mem += 2 * 1024

            self.mem_fraction_static = (
                round((gpu_mem - reserved_mem) / gpu_mem, 3)
                if gpu_mem is not None
                else 0.88
            )

            # Multimodal models need more memory for the image processing,
            # so we adjust the mem_fraction_static accordingly.
            model_config = self.get_model_config()
            if model_config.is_multimodal:
                self.adjust_mem_fraction_for_vlm(model_config)

    def _generate_cuda_graph_batch_sizes(self):
        """
        Generate the list of batch sizes for CUDA graph capture based on cuda_graph_max_bs.
        This integrates the logic from cuda_graph_runner.py.
        """
        # Handle disable_cuda_graph_padding as the first condition for both spec and non-spec
        if self.disable_cuda_graph_padding:
            capture_bs = list(range(1, self.cuda_graph_max_bs + 1))
        elif self.speculative_algorithm is None:
            # Normal case: [1, 2, 4, 8, 12] + list(range(16, 257, 8)) + list(range(272, 512, 16)) + list(range(512, cuda_graph_max_bs + 1))
            capture_bs = (
                [1, 2, 4, 8, 12]
                + list(range(16, 257, 8))
                + list(range(272, 512, 16))
                + list(range(512, self.cuda_graph_max_bs + 1, 32))
            )
        else:
            # Spec decoding case: list(range(1, 9, 1)) + list(range(10, 33, 2)) + list(range(40, 64, 4)) + list(range(72, 257, 8))
            capture_bs = (
                list(range(1, 9, 1))
                + list(range(10, 33, 2))
                + list(range(40, 65, 4))
                + list(range(72, 257, 8))
                + list(range(272, self.cuda_graph_max_bs + 1, 16))
            )

        capture_bs = [bs for bs in capture_bs if bs <= self.cuda_graph_max_bs]

        return capture_bs

    def _generate_piecewise_cuda_graph_tokens(self):
        """
        Generate the list of batch sizes for piecewise CUDA graph capture
        based on piecewise_cuda_graph_max_tokens.
        """
        capture_sizes = (
            list(range(4, 33, 4))
            + list(range(48, 257, 16))
            + list(range(288, 513, 32))
            + list(range(640, 4096 + 1, 128))
            + list(range(4352, self.piecewise_cuda_graph_max_tokens + 1, 256))
        )

        capture_sizes = [
            s for s in capture_sizes if s <= self.piecewise_cuda_graph_max_tokens
        ]

        return capture_sizes

    def _handle_hpu_backends(self):
        if self.device == "hpu":
            self.attention_backend = "torch_native"
            self.sampling_backend = "pytorch"

    def _handle_cpu_backends(self):
        if self.device == "cpu":
            if self.attention_backend is None:
                self.attention_backend = "intel_amx"
            self.sampling_backend = "pytorch"

    def _handle_model_specific_adjustments(self):
        from sglang.srt.configs.model_config import is_deepseek_nsa

        if parse_connector_type(self.model_path) == ConnectorType.INSTANCE:
            return

        hf_config = self.get_hf_config()
        model_arch = hf_config.architectures[0]
        if model_arch in ["DeepseekV3ForCausalLM"] and not is_deepseek_nsa(hf_config):
            if is_cuda() and is_sm100_supported():
                if (
                    self.attention_backend is None
                    and self.prefill_attention_backend is None
                    and self.decode_attention_backend is None
                ):
                    self.attention_backend = "trtllm_mla"
                    logger.info(
                        "Use trtllm_mla as attention backend on sm100 for DeepseekV3ForCausalLM"
                    )
                # workaround for https://github.com/flashinfer-ai/flashinfer/issues/2006
                if not self.enable_dp_attention and self.nnodes == 1:
                    self.enable_flashinfer_allreduce_fusion = True
                    logger.info(
                        "Enable FlashInfer AllReduce Fusion on sm100 for DeepseekV3ForCausalLM"
                    )
                quantization_config = getattr(hf_config, "quantization_config", None)
                quant_method = (
                    quantization_config.get("quant_method")
                    if quantization_config is not None
                    else None
                )
                if self.quantization is None:
                    # Default DeepSeek V3/R1 native FP8 when not explicitly set,
                    # Because we need this condition for an assertion in
                    # flashinfer_trtllm MoE runner backend.
                    if quant_method is None:
                        self.quantization = "fp8"
                        logger.info(
                            "Quantization not specified, default to fp8 for DeepSeek on sm100"
                        )
                    else:
                        self.quantization = quant_method
                if (
                    self.moe_a2a_backend == "none"
                    and self.moe_runner_backend == "auto"
                    and self.quantization in ["fp8", "modelopt_fp8", "modelopt_fp4"]
                ):
                    self.moe_runner_backend = "flashinfer_trtllm"
                    logger.info(
                        "Use flashinfer_trtllm as MoE runner backend on sm100 for DeepseekV3ForCausalLM"
                    )

        elif model_arch in ["GptOssForCausalLM"]:
            if (
                self.attention_backend is None
                and self.prefill_attention_backend is None
                and self.decode_attention_backend is None
            ):
                if is_cuda() and is_sm100_supported():
                    self.attention_backend = "trtllm_mha"
                elif is_cuda() and is_sm90_supported():
                    self.attention_backend = "fa3"
                else:
                    self.attention_backend = "triton"

            supported_backends = ["triton", "trtllm_mha", "fa3", "fa4"]
            prefill_attn_backend, decode_attn_backend = self.get_attention_backends()
            assert (
                prefill_attn_backend in supported_backends
                and decode_attn_backend in supported_backends
            ), (
                f"GptOssForCausalLM requires one of {supported_backends} attention backend, but got the following backends\n"
                f"- Prefill: {prefill_attn_backend}\n"
                f"- Decode: {decode_attn_backend}\n"
            )

            if is_blackwell_supported():
                # workaround for https://github.com/flashinfer-ai/flashinfer/issues/2006
                if not self.enable_dp_attention and self.nnodes == 1:
                    self.enable_flashinfer_allreduce_fusion = True
                    logger.info(
                        "Enable FlashInfer AllReduce Fusion on sm100 for GptOssForCausalLM"
                    )
            quantization_config = getattr(hf_config, "quantization_config", None)
            is_mxfp4_quant_format = (
                quantization_config is not None
                and quantization_config.get("quant_method") == "mxfp4"
            )
            if is_mxfp4_quant_format:
                # use bf16 for mxfp4 triton kernels
                self.dtype = "bfloat16"

            if self.moe_runner_backend == "auto":
                if is_blackwell_supported() and is_mxfp4_quant_format:
                    self.moe_runner_backend = "flashinfer_mxfp4"
                    logger.warning(
                        "Detected SM100 and MXFP4 quantization format for GPT-OSS model, enabling FlashInfer MXFP4 MOE kernel."
                    )
                elif self.ep_size == 1 and is_triton_kernels_available():
                    self.moe_runner_backend = "triton_kernel"
                    logger.warning(
                        "Detected GPT-OSS model, enabling triton_kernels MOE kernel."
                    )

            if self.moe_runner_backend == "triton_kernel":
                assert (
                    self.ep_size == 1
                ), "Triton kernel MoE is only supported when ep_size == 1"
            self.disable_hybrid_swa_memory = True

        elif "Llama4" in model_arch and self.device != "cpu":
            assert self.attention_backend in {
                "fa3",
                "aiter",
                "triton",
                "trtllm_mha",
                "intel_xpu",
            }, "fa3, aiter, triton, trtllm_mha or intel_xpu is required for Llama4 model"
            if is_sm100_supported() and self.attention_backend is None:
                self.attention_backend = "trtllm_mha"
                logger.warning(
                    "Use trtllm_mha as attention backend on sm100 for Llama4 model"
                )
            if is_sm100_supported() and self.moe_runner_backend == "auto":
                if self.quantization in {"fp8", "modelopt_fp8"}:
                    self.moe_runner_backend = "flashinfer_trtllm"
                    logger.info(
                        "Use flashinfer_trtllm as MoE runner backend on SM100 for Llama4"
                    )
        elif model_arch in [
            "Gemma2ForCausalLM",
            "Gemma3ForCausalLM",
            "Gemma3ForConditionalGeneration",
            "Gemma3nForCausalLM",
            "Gemma3nForConditionalGeneration",
        ]:
            # FIXME: https://github.com/sgl-project/sglang/pull/7367 is not compatible with gemma2 model.
            # It failed at this test: https://github.com/sgl-project/sglang/actions/runs/16255155597/job/45890331952#step:4:736
            logger.warning(
                f"Disable hybrid SWA memory for {model_arch} as it is not yet supported."
            )
            self.disable_hybrid_swa_memory = True
        elif model_arch in ["Olmo2ForCausalLM"]:
            # FIXME: https://github.com/sgl-project/sglang/pull/7367 is not compatible with Olmo3 model.
            logger.warning(
                f"Disabling hybrid SWA memory for {model_arch} as it is not yet supported."
            )
            self.disable_hybrid_swa_memory = True

            if self.attention_backend is None:
                if is_cuda() and is_sm100_supported():
                    self.attention_backend = "trtllm_mha"
                elif is_cuda() and get_device_sm() >= 80:
                    self.attention_backend = "fa3"
                else:
                    self.attention_backend = "triton"

            # Flashinfer appears to degrade performance when sliding window attention
            # is used for the Olmo2 architecture. Olmo2 does not use sliding window attention
            # but Olmo3 does.
            assert (
                self.attention_backend != "flashinfer"
            ), "FlashInfer backend can significantly degrade the performance of Olmo3 models."

            logger.info(
                f"Using {self.attention_backend} as attention backend for {model_arch}."
            )
        elif model_arch in ["KimiLinearForCausalLM"]:
            logger.warning(
                f"Disabling Radix Cache for {model_arch} as it is not yet supported."
            )
            self.disable_radix_cache = True

        if is_deepseek_nsa(hf_config):
            if (
                self.attention_backend is None
                and self.prefill_attention_backend is None
                and self.decode_attention_backend is None
            ):
                self.attention_backend = "nsa"
                logger.warning("Set nsa attention backend for DeepSeek NSA.")

            if not is_npu():
                self.enable_dp_attention = True
                self.dp_size = self.tp_size
                logger.warning("DP attention is enabled for DeepSeek NSA.")

                self.page_size = 64
                logger.warning("Setting page size to 64 for DeepSeek NSA.")

                # For Hopper, we support both bf16 and fp8 kv cache; for Blackwell, we support fp8 only currently
                import torch

                major, _ = torch.cuda.get_device_capability()
                if self.kv_cache_dtype == "auto":
                    self.kv_cache_dtype = "fp8_e4m3" if major >= 10 else "bfloat16"
                    logger.warning(
                        f"Setting KV cache dtype to {self.kv_cache_dtype} for DeepSeek NSA."
                    )
                if self.kv_cache_dtype == "bf16":
                    self.kv_cache_dtype = "bfloat16"
                assert self.kv_cache_dtype in [
                    "bfloat16",
                    "fp8_e4m3",
                ], "DeepSeek NSA only supports bf16/bfloat16 or fp8_e4m3 kv_cache_dtype"

                if self.kv_cache_dtype == "fp8_e4m3":
                    # flashmla_auto dispatches to flashmla_sparse/flashmla_kv based on hardware and heuristics
                    self.nsa_prefill_backend = "flashmla_auto"
                    self.nsa_decode_backend = "flashmla_kv"
                    logger.warning(
                        "Setting NSA backend to flashmla_auto for prefill and flashmla_kv for decode for FP8 KV Cache."
                    )
                else:
                    # set prefill/decode backends for Blackwell. The default settings are for Hopper.
                    if major >= 10:
                        self.nsa_prefill_backend = "flashmla_sparse"
                        self.nsa_decode_backend = "flashmla_sparse"

                # Logging env vars for NSA
                from sglang.srt.layers.attention.nsa.utils import (
                    print_nsa_bool_env_vars,
                )

                print_nsa_bool_env_vars()

    def _handle_sampling_backend(self):
        if self.sampling_backend is None:
            self.sampling_backend = (
                "flashinfer" if is_flashinfer_available() else "pytorch"
            )

    def _handle_attention_backend_compatibility(self):
        model_config = self.get_model_config()
        use_mla_backend = self.use_mla_backend()

        if self.prefill_attention_backend is not None and (
            self.prefill_attention_backend == self.decode_attention_backend
        ):  # override the default attention backend
            self.attention_backend = self.prefill_attention_backend

        # Pick the default attention backend if not specified
        if self.attention_backend is None:
            """
            Auto select the fastest attention backend.

            1. Models with MHA Architecture (e.g: Llama, QWen)
                1.1 We will turn on FA3 on hopper unless user use spec decode with topk > 1 or page_size > 1.
                1.2 In other cases, we will use flashinfer if available, otherwise use triton.
            2. Models with MLA Architecture and using FA3
                2.1 We will use FA3 backend on hopper.
                2.2 We will use Flashinfer backend on blackwell.
                2.3 Otherwise, we will use triton backend.
            """

            if not use_mla_backend:
                # MHA architecture
                if (
                    is_hopper_with_cuda_12_3()
                    and is_no_spec_infer_or_topk_one(self)
                    and is_fa3_default_architecture(self.model_config.hf_config)
                ):
                    self.attention_backend = "fa3"
                elif is_hip():
                    self.attention_backend = "aiter"
                elif is_npu():
                    self.attention_backend = "ascend"
                else:
                    self.attention_backend = (
                        "flashinfer" if is_flashinfer_available() else "triton"
                    )
            else:
                # MLA architecture
                if is_hopper_with_cuda_12_3():
                    self.attention_backend = "fa3"
                elif is_sm100_supported():
                    self.attention_backend = "flashinfer"
                elif is_hip():
                    head_num = model_config.get_num_kv_heads(self.tp_size)
                    # TODO current aiter only support head number 16 or 128 head number
                    if head_num == 128 or head_num == 16:
                        self.attention_backend = "aiter"
                    else:
                        self.attention_backend = "triton"
                elif is_npu():
                    self.attention_backend = "ascend"
                else:
                    self.attention_backend = "triton"

            logger.warning(
                f"Attention backend not explicitly specified. Use {self.attention_backend} backend by default."
            )

        # Torch native and flex attention backends
        if self.attention_backend == "torch_native":
            logger.warning(
                "Cuda graph is disabled because of using torch native attention backend"
            )
            self.disable_cuda_graph = True

        if self.attention_backend == "flex_attention":
            logger.warning(
                "Cuda graph is disabled because of using torch Flex Attention backend"
            )
            self.disable_cuda_graph = True
            assert (
                self.speculative_algorithm is None
            ), "Speculative decoding is currently not supported with Flex Attention backend"

        # Major NVIDIA platforms backends
        if (
            self.attention_backend == "flashmla"
            or self.decode_attention_backend == "flashmla"
        ):
            logger.warning(
                "FlashMLA only supports a page_size of 64, change page_size to 64."
            )
            self.page_size = 64

        if (
            self.attention_backend == "cutlass_mla"
            or self.decode_attention_backend == "cutlass_mla"
        ):
            logger.warning(
                "Cutlass MLA only supports a page_size of 128, change page_size to 128."
            )
            self.page_size = 128

        if (
            self.attention_backend == "trtllm_mla"
            or self.decode_attention_backend == "trtllm_mla"
        ):
            if not is_blackwell_supported():
                raise ValueError(
                    "TRTLLM MLA backend is only supported on Blackwell GPUs (SM100). Please use a different backend."
                )

            if self.page_size not in [32, 64]:
                logger.warning(
                    f"TensorRT-LLM MLA only supports page_size of 32 or 64, changing page_size from {self.page_size} to 64."
                )
                self.page_size = 64

            if self.kv_cache_dtype not in ["fp8_e4m3", "fp4_e2m1", "auto"]:
                raise ValueError(
                    "TensorRT-LLM MLA backend only supports kv-cache-dtype of fp8_e4m3, fp4_e2m1, or auto."
                )

        if (
            self.attention_backend == "trtllm_mha"
            or self.decode_attention_backend == "trtllm_mha"
            or self.prefill_attention_backend == "trtllm_mha"
        ):
            if not is_sm100_supported():
                raise ValueError(
                    "TRTLLM MHA backend is only supported on Blackwell GPUs (SM100). Please use a different backend."
                )

            if self.page_size not in [16, 32, 64]:
                logger.warning(
                    f"TensorRT-LLM MHA only supports page_size of 16, 32 or 64, changing page_size from {self.page_size} to 64."
                )
                self.page_size = 64

        if self.attention_backend == "fa3" and self.kv_cache_dtype == "fp8_e5m2":
            logger.warning(
                "FlashAttention3 only supports fp8_e4m3 if using FP8; "
                "Setting attention backend to triton."
            )
            self.attention_backend = "triton"

        if self.attention_backend == "fa4" or self.decode_attention_backend == "fa4":
            raise ValueError(
                "FA4 backend is only supported for prefill. Please use `--prefill-attention-backend fa4` instead."
            )
        if self.prefill_attention_backend == "fa4" and not self.use_mla_backend():
            logger.warning(
                f"FA4 backend only supports page size 128 for non-MLA model architectures, changing page_size from {self.page_size} to 128."
            )
            self.page_size = 128

        # AMD platforms backends
        if self.attention_backend == "aiter":
            if model_config.context_len > 8192:
                self.mem_fraction_static *= 0.85

        # NPU platforms backends
        if is_npu() and self.attention_backend in ["ascend"]:
            logger.warning(
                "At this moment Ascend attention backend only supports a page_size of 128, change page_size to 128."
            )
            self.page_size = 128

        # Other platforms backends
        if (
            self.attention_backend == "intel_amx"
            and self.device == "cpu"
            and not cpu_has_amx_support()
        ):
            logger.warning(
                "The current platform does not support Intel AMX, will fallback to torch_native backend."
            )
            self.attention_backend = "torch_native"

        if (
            self.attention_backend == "intel_xpu"
            and self.device == "xpu"
            and not xpu_has_xmx_support()
        ):
            logger.warning(
                "The current platform does not support Intel XMX, will fallback to triton backend."
            )
            self.attention_backend = "triton"

        if self.attention_backend == "intel_xpu":
            if self.page_size not in [32, 64, 128]:
                logger.warning(
                    f"Intel XPU attention backend only supports page_size of 32, 64 or 128, changing page_size from {self.page_size} to 128."
                )
                self.page_size = 128

        # Dual chunk flash attention backend
        if (
            getattr(model_config.hf_config, "dual_chunk_attention_config", None)
            is not None
        ):
            if self.attention_backend is None:
                self.attention_backend = "dual_chunk_flash_attn"
                logger.info("Dual chunk attention is turned on by default.")
            elif self.attention_backend != "dual_chunk_flash_attn":
                raise ValueError(
                    "Dual chunk attention is enabled, but attention backend is set to "
                    f"{self.attention_backend}. Please set it to 'dual_chunk_flash_attn'."
                )
        if self.attention_backend == "dual_chunk_flash_attn":
            logger.warning(
                "Mixed chunk and radix cache are disabled when using dual-chunk flash attention backend"
            )
            self.enable_mixed_chunk = False
            self.disable_radix_cache = True

    def _handle_page_size(self):
        if self.page_size is None:
            self.page_size = 1

    def _handle_amd_specifics(self):
        if is_hip():
            self.triton_attention_num_kv_splits = 16

    def _handle_grammar_backend(self):
        if self.grammar_backend is None:
            self.grammar_backend = "xgrammar"

    def _handle_data_parallelism(self):
        if self.dp_size == 1:
            self.enable_dp_attention = False
            self.enable_dp_lm_head = False

        if self.enable_dp_attention:
            self.schedule_conservativeness = self.schedule_conservativeness * 0.3
            assert self.tp_size % self.dp_size == 0
            self.chunked_prefill_size = self.chunked_prefill_size // self.dp_size
            logger.warning(
                f"DP attention is enabled. The chunked prefill size is adjusted to {self.chunked_prefill_size} to avoid MoE kernel issues. "
            )

        if self.enable_dp_lm_head:
            assert (
                self.enable_dp_attention
            ), "Please enable dp attention when setting enable_dp_lm_head. "

    def _handle_moe_kernel_config(self):
        if self.moe_runner_backend == "flashinfer_cutlass":
            assert (
                self.quantization == "modelopt_fp4"
            ), "modelopt_fp4 quantization is required for Flashinfer Cutlass MOE"
            assert self.ep_size in [
                1,
                self.tp_size,
            ], "The expert parallel size must be 1 or the same as the tensor parallel size"

        if self.moe_runner_backend == "flashinfer_trtllm":
            assert (
                self.quantization == "modelopt_fp4"
                or self.quantization == "modelopt_fp8"
                or self.quantization == "fp8"
            ), "modelopt_fp4, modelopt_fp8 or fp8 quantization is required for Flashinfer TRTLLM MoE"
            self.disable_shared_experts_fusion = True
            logger.warning(
                "FlashInfer TRTLLM MoE is enabled. --disable-shared-experts-fusion is automatically set."
            )

        if get_bool_env_var("SGLANG_CUTLASS_MOE"):
            logger.warning(
                "SGLANG_CUTLASS_MOE is deprecated, use --moe-runner-backend=cutlass and/or --speculative-moe-runner-backend=cutlass instead"
            )
            assert (
                self.quantization == "fp8"
            ), "cutlass MoE is only supported with fp8 quantization"
            self.moe_runner_backend = "cutlass"
        if self.moe_runner_backend == "cutlass" and self.quantization == "fp8":
            assert (
                self.ep_size == 1
            ), "FP8 Cutlass MoE is only supported with ep_size == 1"

    def _handle_a2a_moe(self):
        if self.moe_a2a_backend == "deepep":
            if self.deepep_mode == "normal":
                logger.warning("Cuda graph is disabled because deepep_mode=`normal`")
                self.disable_cuda_graph = True
            self.ep_size = self.tp_size
            logger.warning(
                f"DeepEP MoE is enabled. The expert parallel size is adjusted to be the same as the tensor parallel size[{self.tp_size}]."
            )

        if self.moe_a2a_backend == "mooncake":
            self.ep_size = self.tp_size
            logger.warning(
                f"Mooncake MoE is enabled. The expert parallel size is adjusted to be the same as the tensor parallel size[{self.tp_size}]."
            )

    def _handle_eplb_and_dispatch(self):
        if self.enable_eplb and (self.expert_distribution_recorder_mode is None):
            self.expert_distribution_recorder_mode = "stat"
            logger.warning(
                "EPLB is enabled. The expert_distribution_recorder_mode is automatically set."
            )

        if (self.enable_eplb or (self.init_expert_location is not None)) and (
            self.ep_dispatch_algorithm is None
        ):
            self.ep_dispatch_algorithm = "static"

        if self.enable_eplb:
            assert self.ep_size > 1

    def _handle_elastic_ep(self):
        if self.elastic_ep_backend is not None:
            if self.enable_eplb:
                if self.eplb_algorithm == "auto":
                    self.eplb_algorithm = "elasticity_aware"
                assert (
                    self.eplb_algorithm == "elasticity_aware"
                ), "Elastic EP requires eplb_algorithm to be set to 'auto' or 'elasticity_aware'."

    def _handle_expert_distribution_metrics(self):
        if self.enable_expert_distribution_metrics and (
            self.expert_distribution_recorder_mode is None
        ):
            self.expert_distribution_recorder_mode = "stat"

        if self.expert_distribution_recorder_buffer_size is None:
            if (x := self.eplb_rebalance_num_iterations) is not None:
                self.expert_distribution_recorder_buffer_size = x
            elif self.expert_distribution_recorder_mode is not None:
                self.expert_distribution_recorder_buffer_size = 1000

    def _handle_pipeline_parallelism(self):
        if self.pp_size > 1:
            self.disable_overlap_schedule = True
            logger.warning(
                "Pipeline parallelism is incompatible with overlap schedule."
            )

    def _handle_hicache(self):
        if self.hicache_storage_backend == "mooncake":
            if self.hicache_mem_layout == "layer_first":
                if self.hicache_io_backend == "direct":
                    self.hicache_mem_layout = "page_first_direct"
                elif self.hicache_io_backend == "kernel":
                    self.hicache_mem_layout = "page_first"
                logger.warning(
                    f"Mooncake storage backend does not support layer_first layout, "
                    f"switching to {self.hicache_mem_layout} layout for {self.hicache_io_backend} io backend"
                )

        if self.hicache_mem_layout == "page_first_direct":
            if self.hicache_io_backend != "direct":
                self.hicache_io_backend = "direct"
                logger.warning(
                    "Page first direct layout only support direct io backend"
                )

        if self.enable_hierarchical_cache and self.hicache_io_backend == "kernel":
            # fix for the compatibility issue with FlashAttention3 decoding and HiCache kernel backend
            if self.decode_attention_backend is None:
                if not self.use_mla_backend():
                    self.decode_attention_backend = (
                        "flashinfer" if is_flashinfer_available() else "triton"
                    )
                else:
                    self.decode_attention_backend = (
                        "flashinfer" if is_sm100_supported() else "triton"
                    )
            elif self.decode_attention_backend == "fa3":
                self.hicache_io_backend = "direct"
                logger.warning(
                    "FlashAttention3 decode backend is not compatible with hierarchical cache. "
                    "Setting hicache_io_backend to vanilla I/O, which may lead to suboptimal performance with small page sizes."
                )

    def _handle_speculative_decoding(self):
        if self.speculative_algorithm == "NEXTN":
            self.speculative_algorithm = "EAGLE"

<<<<<<< HEAD
        if self.speculative_algorithm in (
            "EAGLE",
            "EAGLE3",
            "STANDALONE",
            "SIMPLE_EAGLE",
        ):
=======
        if self.speculative_algorithm in ("EAGLE", "EAGLE3", "STANDALONE","SIMPLE_EAGLE"):
>>>>>>> ece58d9c
            if self.speculative_algorithm == "STANDALONE" and self.enable_dp_attention:
                # TODO: support dp attention for standalone speculative decoding
                raise ValueError(
                    "Currently standalone speculative decoding does not support dp attention."
                )
<<<<<<< HEAD
=======

>>>>>>> ece58d9c
            if (
                self.max_running_requests is None
                and self.speculative_algorithm != "SIMPLE_EAGLE"
            ):
                self.max_running_requests = 48
                logger.warning(
                    "Max running requests is reset to 48 for speculative decoding. You can override this by explicitly setting --max-running-requests."
                )

            if (
                self.speculative_algorithm == "EAGLE"
                and envs.SGLANG_ENABLE_SPEC_V2.get()
            ):
                self.disable_overlap_schedule = False
                logger.warning(
                    "Beta spec is enabled for eagle speculative decoding and overlap schedule is turned on."
                )

            if not envs.SGLANG_ENABLE_SPEC_V2.get():
                self.disable_overlap_schedule = True
                logger.warning(
                    "Overlap scheduler is disabled because of using eagle3 or standalone speculative decoding."
                )

            if self.enable_mixed_chunk:
                self.enable_mixed_chunk = False
                logger.warning(
                    "Mixed chunked prefill is disabled because of using "
                    "eagle speculative decoding."
                )

            model_arch = self.get_hf_config().architectures[0]
            if model_arch in [
                "DeepseekV32ForCausalLM",
                "DeepseekV3ForCausalLM",
                "Glm4MoeForCausalLM",
                "BailingMoeForCausalLM",
                "BailingMoeV2ForCausalLM",
            ]:
                if self.speculative_draft_model_path is None:
                    self.speculative_draft_model_path = self.model_path
                else:
                    logger.warning(
                        "DeepSeek MTP does not require setting speculative_draft_model_path."
                    )

            if self.speculative_num_steps is None:
                assert (
                    self.speculative_eagle_topk is None
                    and self.speculative_num_draft_tokens is None
                )
                (
                    self.speculative_num_steps,
                    self.speculative_eagle_topk,
                    self.speculative_num_draft_tokens,
                ) = auto_choose_speculative_params(self)

            if (
                self.attention_backend == "trtllm_mha"
                or self.decode_attention_backend == "trtllm_mha"
                or self.prefill_attention_backend == "trtllm_mha"
            ):
                if self.speculative_eagle_topk > 1:
                    raise ValueError(
                        "trtllm_mha backend only supports topk = 1 for speculative decoding."
                    )

            if (
                self.speculative_eagle_topk == 1
                and self.speculative_num_draft_tokens != self.speculative_num_steps + 1
            ):
                logger.warning(
                    "speculative_num_draft_tokens is adjusted to speculative_num_steps + 1 when speculative_eagle_topk == 1"
                )
                self.speculative_num_draft_tokens = self.speculative_num_steps + 1

            if (
                self.speculative_eagle_topk > 1
                and self.page_size > 1
                and self.attention_backend != "flashinfer"
            ):
                raise ValueError(
                    "speculative_eagle_topk > 1 with page_size > 1 is unstable and produces incorrect results for paged attention backends. This combination is only supported for the 'flashinfer' backend."
                )

        if self.speculative_algorithm == "NGRAM":
            if not self.device.startswith("cuda"):
                raise ValueError(
                    "Ngram speculative decoding only supports CUDA device."
                )

            if self.max_running_requests is None:
                self.max_running_requests = 48
                logger.warning(
                    "Max running requests is reset to 48 for speculative decoding. You can override this by explicitly setting --max-running-requests."
                )

            self.disable_overlap_schedule = True
            self.enable_mixed_chunk = False
            self.speculative_eagle_topk = self.speculative_ngram_max_bfs_breadth
            if self.speculative_num_draft_tokens is None:
                self.speculative_num_draft_tokens = (
                    self.speculative_ngram_max_match_window_size
                )
            logger.warning(
                "The overlap scheduler and mixed chunked prefill are disabled because of "
                "using ngram speculative decoding."
            )

            if (
                self.speculative_eagle_topk > 1
                and self.page_size > 1
                and self.attention_backend != "flashinfer"
            ):
                raise ValueError(
                    f"speculative_eagle_topk({self.speculative_eagle_topk}) > 1 "
                    f"with page_size({self.page_size}) > 1 is unstable "
                    "and produces incorrect results for paged attention backends. "
                    "This combination is only supported for the 'flashinfer' backend."
                )
            if self.enable_dp_attention:
                # TODO: support dp attention for ngram speculative decoding
                raise ValueError(
                    "Currently ngram speculative decoding does not support dp attention."
                )
                
            #If sepculative_num_steps >= speculative_num_draft_tokens, the additional tokens will definitely be discarded.
            # assert self.speculative_num_steps < self.speculative_num_draft_tokens

            # Set parameters for SIMPLE_EAGLE
            if self.speculative_algorithm == "SIMPLE_EAGLE":
                self.speculative_num_steps = 1
                self.speculative_eagle_topk = 1
                self.speculative_num_draft_tokens = 2
                # self.attention_backend = "flashinfer"
                logger.warning(
                    "SIMPLE_EAGLE only supports using flashinfer attention backend currently. "
                    "Attention backend is automatically set to flashinfer."
                )

    def _handle_load_format(self):
        if (
            self.load_format == "auto" or self.load_format == "gguf"
        ) and check_gguf_file(self.model_path):
            self.quantization = self.load_format = "gguf"

        if is_remote_url(self.model_path):
            self.load_format = "remote"

        if self.custom_weight_loader is None:
            self.custom_weight_loader = []

        if self.load_format == "remote_instance":
            if (
                self.remote_instance_weight_loader_seed_instance_ip is None
                or self.remote_instance_weight_loader_seed_instance_service_port is None
                or self.remote_instance_weight_loader_send_weights_group_ports is None
            ):
                self.load_format = "auto"

    def _handle_disaggregation(self):
        if self.disaggregation_mode == "decode":
            assert (
                self.disaggregation_decode_tp is None
            ), "Cannot set --disaggregation-decode-tp for the decode engine."
            assert (
                self.disaggregation_decode_dp is None
            ), "Cannot set --disaggregation-decode-dp for the decode engine."

            self.disable_radix_cache = True
            logger.warning("KV cache is forced as chunk cache for decode server")

            if self.dp_size > 1 and not is_in_ci():
                assert self.prefill_round_robin_balance, (
                    "Prefill round robin balance is required when dp size > 1. "
                    "Please make sure that the prefill instance is launched with `--load-balance-method round_robin`"
                    " and `--prefill-round-robin-balance` is set for decode server."
                )
        elif self.disaggregation_mode == "prefill":
            if self.disaggregation_decode_tp is None:
                self.disaggregation_decode_tp = self.tp_size
            if self.disaggregation_decode_dp is None:
                self.disaggregation_decode_dp = self.dp_size

            self.disaggregation_prefill_pp = self.pp_size
            self.validate_disagg_tp_size(self.tp_size, self.disaggregation_decode_tp)
            self.disable_cuda_graph = True
            logger.warning("Cuda graph is disabled for prefill server")

    def _handle_tokenizer_batching(self):
        if self.enable_tokenizer_batch_encode and self.enable_dynamic_batch_tokenizer:
            raise ValueError(
                "Cannot enable both --enable-tokenizer-batch-encode and --enable-dynamic-batch-tokenizer. "
                "Please choose one tokenizer batching approach."
            )

        if self.skip_tokenizer_init:
            if self.tokenizer_worker_num != 1:
                logger.warning(
                    "skip_tokenizer_init=True disables tokenizer workers; forcing tokenizer_worker_num=1 "
                    f"(requested {self.tokenizer_worker_num})."
                )
                self.tokenizer_worker_num = 1

            if self.enable_tokenizer_batch_encode:
                logger.warning(
                    "skip_tokenizer_init=True ignores --enable-tokenizer-batch-encode; disabling it."
                )
                self.enable_tokenizer_batch_encode = False

            if self.enable_dynamic_batch_tokenizer:
                logger.warning(
                    "skip_tokenizer_init=True ignores --enable-dynamic-batch-tokenizer; disabling it."
                )
                self.enable_dynamic_batch_tokenizer = False

    def _handle_environment_variables(self):
        os.environ["SGLANG_ENABLE_TORCH_COMPILE"] = (
            "1" if self.enable_torch_compile else "0"
        )
        os.environ["SGLANG_MAMBA_SSM_DTYPE"] = self.mamba_ssm_dtype
        os.environ["SGLANG_DISABLE_OUTLINES_DISK_CACHE"] = (
            "1" if self.disable_outlines_disk_cache else "0"
        )
        os.environ["SGLANG_ENABLE_DETERMINISTIC_INFERENCE"] = (
            "1" if self.enable_deterministic_inference else "0"
        )
        # Set the highest strict level for Kimi K2 tool calls
        if self.tool_call_parser == "kimi_k2":
            envs.SGLANG_TOOL_STRICT_LEVEL.set(ToolStrictLevel.PARAMETER)

    def _handle_cache_compatibility(self):
        if self.enable_hierarchical_cache and self.disable_radix_cache:
            raise ValueError(
                "The arguments enable-hierarchical-cache and disable-radix-cache are mutually exclusive "
                "and cannot be used at the same time. Please use only one of them."
            )

        if (
            self.disaggregation_decode_enable_offload_kvcache
            and self.disaggregation_mode != "decode"
        ):
            raise ValueError(
                "The argument disaggregation-decode-enable-offload-kvcache is only supported for decode side."
            )

    def _handle_metrics_labels(self):
        if (
            not self.tokenizer_metrics_custom_labels_header
            and self.tokenizer_metrics_allowed_custom_labels
        ):
            raise ValueError(
                "Please set --tokenizer-metrics-custom-labels-header when setting --tokenizer-metrics-allowed-custom-labels."
            )

    def _handle_deterministic_inference(self):
        if self.rl_on_policy_target is not None:
            logger.warning(
                "Enable deterministic inference because of rl_on_policy_target."
            )
            self.enable_deterministic_inference = True
            # TODO remove this environment variable as a whole
            os.environ["SGLANG_ENABLE_DETERMINISTIC_INFERENCE"] = "1"

        if self.enable_deterministic_inference:
            # Check sampling backend
            self.sampling_backend = "pytorch"
            logger.warning(
                "Sampling backend is set to pytorch for deterministic inference."
            )
            is_deepseek_model = False
            if parse_connector_type(self.model_path) != ConnectorType.INSTANCE:
                try:
                    hf_config = self.get_hf_config()
                    model_arch = hf_config.architectures[0]
                    is_deepseek_model = model_arch in [
                        "DeepseekV2ForCausalLM",
                        "DeepseekV3ForCausalLM",
                        "DeepseekV32ForCausalLM",
                    ]
                except Exception:
                    pass

            # Check attention backend
            if self.attention_backend is None:
                # User didn't specify attention backend, fallback based on GPU architecture
                if is_sm100_supported() or is_sm120_supported():
                    # Blackwell and newer architectures
                    if is_deepseek_model:
                        # fallback to triton for DeepSeek models because flashinfer doesn't support deterministic inference for DeepSeek models yet
                        self.attention_backend = "triton"
                    else:
                        # fallback to flashinfer on Blackwell for non-DeepSeek models
                        self.attention_backend = "flashinfer"
                else:
                    # Hopper (SM90) and older architectures
                    self.attention_backend = "fa3"
                logger.warning(
                    f"Attention backend not specified. Falling back to '{self.attention_backend}' for deterministic inference. "
                    f"You can explicitly set --attention-backend to one of {DETERMINISTIC_ATTENTION_BACKEND_CHOICES}."
                )
            elif self.attention_backend not in DETERMINISTIC_ATTENTION_BACKEND_CHOICES:
                # User explicitly specified an incompatible attention backend
                raise ValueError(
                    f"Currently only {DETERMINISTIC_ATTENTION_BACKEND_CHOICES} attention backends are supported for deterministic inference, "
                    f"but you explicitly specified '{self.attention_backend}'."
                )

            if is_deepseek_model:
                if self.attention_backend not in ["fa3", "triton"]:
                    raise ValueError(
                        f"Currently only {RADIX_SUPPORTED_DETERMINISTIC_ATTENTION_BACKEND} attention backends are supported for deterministic inference with DeepSeek models. But you're using {self.attention_backend}."
                    )

            if (
                self.attention_backend
                not in RADIX_SUPPORTED_DETERMINISTIC_ATTENTION_BACKEND
            ):
                # Currently, only certain backends support radix cache. Support for other backends is in progress
                self.disable_radix_cache = True
                logger.warning(
                    f"Currently radix cache is not compatible with {self.attention_backend} attention backend for deterministic inference. It will be supported in the future."
                )

            # Check TP size
            if self.tp_size > 1:
                os.environ["NCCL_ALGO"] = "allreduce:tree"
                self.disable_custom_all_reduce = True
                logger.warning(
                    "NCCL_ALGO is set to 'allreduce:tree' and custom all reduce is disabled for deterministic inference when TP size > 1."
                )

    def _handle_other_validations(self):
        # Handle model inference tensor dump.
        if self.debug_tensor_dump_output_folder is not None:
            logger.warning(
                "Cuda graph and server warmup are disabled because of using tensor dump mode"
            )
            self.disable_cuda_graph = True
            self.skip_server_warmup = True

    @staticmethod
    def add_cli_args(parser: argparse.ArgumentParser):

        # Model and tokenizer
        parser.add_argument(
            "--model-path",
            "--model",
            type=str,
            help="The path of the model weights. This can be a local folder or a Hugging Face repo ID.",
            required=True,
        )
        parser.add_argument(
            "--tokenizer-path",
            type=str,
            default=ServerArgs.tokenizer_path,
            help="The path of the tokenizer.",
        )
        parser.add_argument(
            "--tokenizer-mode",
            type=str,
            default=ServerArgs.tokenizer_mode,
            choices=["auto", "slow"],
            help="Tokenizer mode. 'auto' will use the fast "
            "tokenizer if available, and 'slow' will "
            "always use the slow tokenizer.",
        )
        parser.add_argument(
            "--tokenizer-worker-num",
            type=int,
            default=ServerArgs.tokenizer_worker_num,
            help="The worker num of the tokenizer manager.",
        )
        parser.add_argument(
            "--skip-tokenizer-init",
            action="store_true",
            help="If set, skip init tokenizer and pass input_ids in generate request.",
        )
        parser.add_argument(
            "--load-format",
            type=str,
            default=ServerArgs.load_format,
            choices=LOAD_FORMAT_CHOICES,
            help="The format of the model weights to load. "
            '"auto" will try to load the weights in the safetensors format '
            "and fall back to the pytorch bin format if safetensors format "
            "is not available. "
            '"pt" will load the weights in the pytorch bin format. '
            '"safetensors" will load the weights in the safetensors format. '
            '"npcache" will load the weights in pytorch format and store '
            "a numpy cache to speed up the loading. "
            '"dummy" will initialize the weights with random values, '
            "which is mainly for profiling."
            '"gguf" will load the weights in the gguf format. '
            '"bitsandbytes" will load the weights using bitsandbytes '
            "quantization."
            '"layered" loads weights layer by layer so that one can quantize a '
            "layer before loading another to make the peak memory envelope "
            "smaller.",
        )
        parser.add_argument(
            "--model-loader-extra-config",
            type=str,
            help="Extra config for model loader. "
            "This will be passed to the model loader corresponding to the chosen load_format.",
            default=ServerArgs.model_loader_extra_config,
        )
        parser.add_argument(
            "--trust-remote-code",
            action="store_true",
            help="Whether or not to allow for custom models defined on the Hub in their own modeling files.",
        )
        parser.add_argument(
            "--context-length",
            type=int,
            default=ServerArgs.context_length,
            help="The model's maximum context length. Defaults to None (will use the value from the model's config.json instead).",
        )
        parser.add_argument(
            "--is-embedding",
            action="store_true",
            help="Whether to use a CausalLM as an embedding model.",
        )
        parser.add_argument(
            "--enable-multimodal",
            default=ServerArgs.enable_multimodal,
            action="store_true",
            help="Enable the multimodal functionality for the served model. If the model being served is not multimodal, nothing will happen",
        )
        parser.add_argument(
            "--revision",
            type=str,
            default=None,
            help="The specific model version to use. It can be a branch "
            "name, a tag name, or a commit id. If unspecified, will use "
            "the default version.",
        )
        parser.add_argument(
            "--model-impl",
            type=str,
            default=ServerArgs.model_impl,
            help="Which implementation of the model to use.\n\n"
            '* "auto" will try to use the SGLang implementation if it exists '
            "and fall back to the Transformers implementation if no SGLang "
            "implementation is available.\n"
            '* "sglang" will use the SGLang model implementation.\n'
            '* "transformers" will use the Transformers model '
            "implementation.\n",
        )

        # HTTP server
        parser.add_argument(
            "--host",
            type=str,
            default=ServerArgs.host,
            help="The host of the HTTP server.",
        )
        parser.add_argument(
            "--port",
            type=int,
            default=ServerArgs.port,
            help="The port of the HTTP server.",
        )
        parser.add_argument(
            "--grpc-mode",
            action="store_true",
            help="If set, use gRPC server instead of HTTP server.",
        )
        parser.add_argument(
            "--skip-server-warmup",
            action="store_true",
            help="If set, skip warmup.",
        )
        parser.add_argument(
            "--warmups",
            type=str,
            required=False,
            help="Specify custom warmup functions (csv) to run before server starts eg. --warmups=warmup_name1,warmup_name2 "
            "will run the functions `warmup_name1` and `warmup_name2` specified in warmup.py before the server starts listening for requests",
        )
        parser.add_argument(
            "--nccl-port",
            type=int,
            default=ServerArgs.nccl_port,
            help="The port for NCCL distributed environment setup. Defaults to a random port.",
        )
        parser.add_argument(
            "--checkpoint-engine-wait-weights-before-ready",
            action="store_true",
            help="If set, the server will wait for initial weights to be loaded via checkpoint-engine or other update methods "
            "before serving inference requests.",
        )

        # Quantization and data type
        parser.add_argument(
            "--dtype",
            type=str,
            default=ServerArgs.dtype,
            choices=["auto", "half", "float16", "bfloat16", "float", "float32"],
            help="Data type for model weights and activations.\n\n"
            '* "auto" will use FP16 precision for FP32 and FP16 models, and '
            "BF16 precision for BF16 models.\n"
            '* "half" for FP16. Recommended for AWQ quantization.\n'
            '* "float16" is the same as "half".\n'
            '* "bfloat16" for a balance between precision and range.\n'
            '* "float" is shorthand for FP32 precision.\n'
            '* "float32" for FP32 precision.',
        )
        parser.add_argument(
            "--quantization",
            type=str,
            default=ServerArgs.quantization,
            choices=QUANTIZATION_CHOICES,
            help="The quantization method.",
        )
        parser.add_argument(
            "--quantization-param-path",
            type=nullable_str,
            default=None,
            help="Path to the JSON file containing the KV cache "
            "scaling factors. This should generally be supplied, when "
            "KV cache dtype is FP8. Otherwise, KV cache scaling factors "
            "default to 1.0, which may cause accuracy issues. ",
        )
        parser.add_argument(
            "--kv-cache-dtype",
            type=str,
            default=ServerArgs.kv_cache_dtype,
            choices=["auto", "fp8_e5m2", "fp8_e4m3", "bf16", "bfloat16", "fp4_e2m1"],
            help='Data type for kv cache storage. "auto" will use model data type. "bf16" or "bfloat16" for BF16 KV cache. "fp8_e5m2" and "fp8_e4m3" are supported for CUDA 11.8+. "fp4_e2m1" (only mxfp4) is supported for CUDA 12.8+ and PyTorch 2.8.0+',
        )
        parser.add_argument(
            "--enable-fp32-lm-head",
            action="store_true",
            help="If set, the LM head outputs (logits) are in FP32.",
        )
        parser.add_argument(
            "--modelopt-quant",
            type=str,
            default=ServerArgs.modelopt_quant,
            help="The ModelOpt quantization configuration. "
            "Supported values: 'fp8', 'int4_awq', 'w4a8_awq', 'nvfp4', 'nvfp4_awq'. "
            "This requires the NVIDIA Model Optimizer library to be installed: pip install nvidia-modelopt",
        )
        parser.add_argument(
            "--modelopt-checkpoint-restore-path",
            type=str,
            default=ServerArgs.modelopt_checkpoint_restore_path,
            help="Path to restore a previously saved ModelOpt quantized checkpoint. "
            "If provided, the quantization process will be skipped and the model "
            "will be loaded from this checkpoint.",
        )
        parser.add_argument(
            "--modelopt-checkpoint-save-path",
            type=str,
            default=ServerArgs.modelopt_checkpoint_save_path,
            help="Path to save the ModelOpt quantized checkpoint after quantization. "
            "This allows reusing the quantized model in future runs.",
        )
        parser.add_argument(
            "--modelopt-export-path",
            type=str,
            default=ServerArgs.modelopt_export_path,
            help="Path to export the quantized model in HuggingFace format after ModelOpt quantization. "
            "The exported model can then be used directly with SGLang for inference. "
            "If not provided, the model will not be exported.",
        )
        parser.add_argument(
            "--quantize-and-serve",
            action="store_true",
            default=ServerArgs.quantize_and_serve,
            help="Quantize the model with ModelOpt and immediately serve it without exporting. "
            "This is useful for development and prototyping. For production, it's recommended "
            "to use separate quantization and deployment steps.",
        )

        # Memory and scheduling
        parser.add_argument(
            "--mem-fraction-static",
            type=float,
            default=ServerArgs.mem_fraction_static,
            help="The fraction of the memory used for static allocation (model weights and KV cache memory pool). Use a smaller value if you see out-of-memory errors.",
        )
        parser.add_argument(
            "--max-running-requests",
            type=int,
            default=ServerArgs.max_running_requests,
            help="The maximum number of running requests.",
        )
        parser.add_argument(
            "--max-queued-requests",
            type=int,
            default=ServerArgs.max_queued_requests,
            help="The maximum number of queued requests. This option is ignored when using disaggregation-mode.",
        )
        parser.add_argument(
            "--max-total-tokens",
            type=int,
            default=ServerArgs.max_total_tokens,
            help="The maximum number of tokens in the memory pool. If not specified, it will be automatically calculated based on the memory usage fraction. "
            "This option is typically used for development and debugging purposes.",
        )
        parser.add_argument(
            "--chunked-prefill-size",
            type=int,
            default=ServerArgs.chunked_prefill_size,
            help="The maximum number of tokens in a chunk for the chunked prefill. Setting this to -1 means disabling chunked prefill.",
        )
        parser.add_argument(
            "--max-prefill-tokens",
            type=int,
            default=ServerArgs.max_prefill_tokens,
            help="The maximum number of tokens in a prefill batch. The real bound will be the maximum of this value and the model's maximum context length.",
        )
        parser.add_argument(
            "--schedule-policy",
            type=str,
            default=ServerArgs.schedule_policy,
            choices=["lpm", "random", "fcfs", "dfs-weight", "lof", "priority"],
            help="The scheduling policy of the requests.",
        )
        parser.add_argument(
            "--enable-priority-scheduling",
            action="store_true",
            default=ServerArgs.enable_priority_scheduling,
            help="Enable priority scheduling. Requests with higher priority integer values will be scheduled first by default.",
        )
        parser.add_argument(
            "--abort-on-priority-when-disabled",
            action="store_true",
            default=ServerArgs.abort_on_priority_when_disabled,
            help="If set, abort requests that specify a priority when priority scheduling is disabled.",
        )
        parser.add_argument(
            "--schedule-low-priority-values-first",
            action="store_true",
            default=ServerArgs.schedule_low_priority_values_first,
            help="If specified with --enable-priority-scheduling, the scheduler will schedule requests with lower priority integer values first.",
        )
        parser.add_argument(
            "--priority-scheduling-preemption-threshold",
            type=int,
            default=ServerArgs.priority_scheduling_preemption_threshold,
            help="Minimum difference in priorities for an incoming request to have to preempt running request(s).",
        )
        parser.add_argument(
            "--schedule-conservativeness",
            type=float,
            default=ServerArgs.schedule_conservativeness,
            help="How conservative the schedule policy is. A larger value means more conservative scheduling. Use a larger value if you see requests being retracted frequently.",
        )
        parser.add_argument(
            "--page-size",
            type=int,
            default=ServerArgs.page_size,
            help="The number of tokens in a page.",
        )
        parser.add_argument(
            "--hybrid-kvcache-ratio",
            nargs="?",
            const=0.5,
            type=float,
            default=ServerArgs.hybrid_kvcache_ratio,
            help=(
                "Mix ratio in [0,1] between uniform and hybrid kv buffers "
                "(0.0 = pure uniform: swa_size / full_size = 1)"
                "(1.0 = pure hybrid: swa_size / full_size = local_attention_size / context_length)"
            ),
        )
        parser.add_argument(
            "--swa-full-tokens-ratio",
            type=float,
            default=ServerArgs.swa_full_tokens_ratio,
            help="The ratio of SWA layer KV tokens / full layer KV tokens, regardless of the number of swa:full layers. It should be between 0 and 1. "
            "E.g. 0.5 means if each swa layer has 50 tokens, then each full layer has 100 tokens.",
        )
        parser.add_argument(
            "--disable-hybrid-swa-memory",
            action="store_true",
            help="Disable the hybrid SWA memory pool.",
        )
        parser.add_argument(
            "--radix-eviction-policy",
            type=str,
            choices=RADIX_EVICTION_POLICY_CHOICES,
            default=ServerArgs.radix_eviction_policy,
            help="The eviction policy of radix trees. 'lru' stands for Least Recently Used, 'lfu' stands for Least Frequently Used.",
        )

        # Runtime options
        parser.add_argument(
            "--device",
            type=str,
            default=ServerArgs.device,
            help="The device to use ('cuda', 'xpu', 'hpu', 'npu', 'cpu'). Defaults to auto-detection if not specified.",
        )
        parser.add_argument(
            "--tensor-parallel-size",
            "--tp-size",
            type=int,
            default=ServerArgs.tp_size,
            help="The tensor parallelism size.",
        )
        parser.add_argument(
            "--pipeline-parallel-size",
            "--pp-size",
            type=int,
            default=ServerArgs.pp_size,
            help="The pipeline parallelism size.",
        )
        parser.add_argument(
            "--pp-max-micro-batch-size",
            type=int,
            default=ServerArgs.pp_max_micro_batch_size,
            help="The maximum micro batch size in pipeline parallelism.",
        )
        parser.add_argument(
            "--stream-interval",
            type=int,
            default=ServerArgs.stream_interval,
            help="The interval (or buffer size) for streaming in terms of the token length. A smaller value makes streaming smoother, while a larger value makes the throughput higher",
        )
        parser.add_argument(
            "--stream-output",
            action="store_true",
            help="Whether to output as a sequence of disjoint segments.",
        )
        parser.add_argument(
            "--random-seed",
            type=int,
            default=ServerArgs.random_seed,
            help="The random seed.",
        )
        parser.add_argument(
            "--constrained-json-whitespace-pattern",
            type=str,
            default=ServerArgs.constrained_json_whitespace_pattern,
            help="(outlines and llguidance backends only) Regex pattern for syntactic whitespaces allowed in JSON constrained output. For example, to allow the model generate consecutive whitespaces, set the pattern to [\n\t ]*",
        )
        parser.add_argument(
            "--constrained-json-disable-any-whitespace",
            action="store_true",
            help="(xgrammar and llguidance backends only) Enforce compact representation in JSON constrained output.",
        )
        parser.add_argument(
            "--watchdog-timeout",
            type=float,
            default=ServerArgs.watchdog_timeout,
            help="Set watchdog timeout in seconds. If a forward batch takes longer than this, the server will crash to prevent hanging.",
        )
        parser.add_argument(
            "--dist-timeout",
            type=int,
            default=ServerArgs.dist_timeout,
            help="Set timeout for torch.distributed initialization.",
        )
        parser.add_argument(
            "--download-dir",
            type=str,
            default=ServerArgs.download_dir,
            help="Model download directory for huggingface.",
        )
        parser.add_argument(
            "--base-gpu-id",
            type=int,
            default=ServerArgs.base_gpu_id,
            help="The base GPU ID to start allocating GPUs from. Useful when running multiple instances on the same machine.",
        )
        parser.add_argument(
            "--gpu-id-step",
            type=int,
            default=ServerArgs.gpu_id_step,
            help="The delta between consecutive GPU IDs that are used. For example, setting it to 2 will use GPU 0,2,4,...",
        )
        parser.add_argument(
            "--sleep-on-idle",
            action="store_true",
            help="Reduce CPU usage when sglang is idle.",
        )

        # Logging
        parser.add_argument(
            "--log-level",
            type=str,
            default=ServerArgs.log_level,
            help="The logging level of all loggers.",
        )
        parser.add_argument(
            "--log-level-http",
            type=str,
            default=ServerArgs.log_level_http,
            help="The logging level of HTTP server. If not set, reuse --log-level by default.",
        )
        parser.add_argument(
            "--log-requests",
            action="store_true",
            help="Log metadata, inputs, outputs of all requests. The verbosity is decided by --log-requests-level",
        )
        parser.add_argument(
            "--log-requests-level",
            type=int,
            default=ServerArgs.log_requests_level,
            help="0: Log metadata (no sampling parameters). 1: Log metadata and sampling parameters. 2: Log metadata, sampling parameters and partial input/output. 3: Log every input/output.",
            choices=[0, 1, 2, 3],
        )
        parser.add_argument(
            "--crash-dump-folder",
            type=str,
            default=ServerArgs.crash_dump_folder,
            help="Folder path to dump requests from the last 5 min before a crash (if any). If not specified, crash dumping is disabled.",
        )
        parser.add_argument(
            "--show-time-cost",
            action="store_true",
            help="Show time cost of custom marks.",
        )
        parser.add_argument(
            "--enable-metrics",
            action="store_true",
            help="Enable log prometheus metrics.",
        )
        parser.add_argument(
            "--enable-metrics-for-all-schedulers",
            action="store_true",
            help="Enable --enable-metrics-for-all-schedulers when you want schedulers on all TP ranks (not just TP 0) "
            "to record request metrics separately. This is especially useful when dp_attention is enabled, as "
            "otherwise all metrics appear to come from TP 0.",
        )
        parser.add_argument(
            "--tokenizer-metrics-custom-labels-header",
            type=str,
            default=ServerArgs.tokenizer_metrics_custom_labels_header,
            help="Specify the HTTP header for passing custom labels for tokenizer metrics.",
        )
        parser.add_argument(
            "--tokenizer-metrics-allowed-custom-labels",
            type=str,
            nargs="+",
            default=ServerArgs.tokenizer_metrics_allowed_custom_labels,
            help="The custom labels allowed for tokenizer metrics. The labels are specified via a dict in "
            "'--tokenizer-metrics-custom-labels-header' field in HTTP requests, e.g., {'label1': 'value1', 'label2': "
            "'value2'} is allowed if '--tokenizer-metrics-allowed-custom-labels label1 label2' is set.",
        )
        parser.add_argument(
            "--bucket-time-to-first-token",
            type=float,
            nargs="+",
            default=ServerArgs.bucket_time_to_first_token,
            help="The buckets of time to first token, specified as a list of floats.",
        )
        parser.add_argument(
            "--bucket-inter-token-latency",
            type=float,
            nargs="+",
            default=ServerArgs.bucket_inter_token_latency,
            help="The buckets of inter-token latency, specified as a list of floats.",
        )
        parser.add_argument(
            "--bucket-e2e-request-latency",
            type=float,
            nargs="+",
            default=ServerArgs.bucket_e2e_request_latency,
            help="The buckets of end-to-end request latency, specified as a list of floats.",
        )
        parser.add_argument(
            "--collect-tokens-histogram",
            action="store_true",
            default=ServerArgs.collect_tokens_histogram,
            help="Collect prompt/generation tokens histogram.",
        )
        bucket_rule = (
            "Supports 3 rule types: 'default' uses predefined buckets; 'tse <middle> <base> <count>' "
            "generates two sides exponential distributed buckets (e.g., 'tse 1000 2 8' generates buckets "
            "[984.0, 992.0, 996.0, 998.0, 1000.0, 1002.0, 1004.0, 1008.0, 1016.0]).); 'custom <value1> "
            "<value2> ...' uses custom bucket values (e.g., 'custom 10 50 100 500')."
        )
        parser.add_argument(
            "--prompt-tokens-buckets",
            type=str,
            nargs="+",
            default=ServerArgs.prompt_tokens_buckets,
            help=f"The buckets rule of prompt tokens. {bucket_rule}",
        )
        parser.add_argument(
            "--generation-tokens-buckets",
            type=str,
            nargs="+",
            default=ServerArgs.generation_tokens_buckets,
            help=f"The buckets rule for generation tokens histogram. {bucket_rule}",
        )
        parser.add_argument(
            "--gc-warning-threshold-secs",
            type=float,
            default=ServerArgs.gc_warning_threshold_secs,
            help="The threshold for long GC warning. If a GC takes longer than this, a warning will be logged. Set to 0 to disable.",
        )
        parser.add_argument(
            "--decode-log-interval",
            type=int,
            default=ServerArgs.decode_log_interval,
            help="The log interval of decode batch.",
        )
        parser.add_argument(
            "--enable-request-time-stats-logging",
            action="store_true",
            default=ServerArgs.enable_request_time_stats_logging,
            help="Enable per request time stats logging",
        )
        parser.add_argument(
            "--kv-events-config",
            type=str,
            default=None,
            help="Config in json format for NVIDIA dynamo KV event publishing. Publishing will be enabled if this flag is used.",
        )
        parser.add_argument(
            "--enable-trace",
            action="store_true",
            help="Enable opentelemetry trace",
        )
        parser.add_argument(
            "--otlp-traces-endpoint",
            type=str,
            default="localhost:4317",
            help="Config opentelemetry collector endpoint if --enable-trace is set. format: <ip>:<port>",
        )

        # API related
        parser.add_argument(
            "--api-key",
            type=str,
            default=ServerArgs.api_key,
            help="Set API key of the server. It is also used in the OpenAI API compatible server.",
        )
        parser.add_argument(
            "--served-model-name",
            type=str,
            default=ServerArgs.served_model_name,
            help="Override the model name returned by the v1/models endpoint in OpenAI API server.",
        )
        parser.add_argument(
            "--weight-version",
            type=str,
            default=ServerArgs.weight_version,
            help="Version identifier for the model weights. Defaults to 'default' if not specified.",
        )
        parser.add_argument(
            "--chat-template",
            type=str,
            default=ServerArgs.chat_template,
            help="The buliltin chat template name or the path of the chat template file. This is only used for OpenAI-compatible API server.",
        )
        parser.add_argument(
            "--completion-template",
            type=str,
            default=ServerArgs.completion_template,
            help="The buliltin completion template name or the path of the completion template file. This is only used for OpenAI-compatible API server. only for code completion currently.",
        )
        parser.add_argument(
            "--file-storage-path",
            type=str,
            default=ServerArgs.file_storage_path,
            help="The path of the file storage in backend.",
        )
        parser.add_argument(
            "--enable-cache-report",
            action="store_true",
            help="Return number of cached tokens in usage.prompt_tokens_details for each openai request.",
        )
        parser.add_argument(
            "--reasoning-parser",
            type=str,
            choices=list(ReasoningParser.DetectorMap.keys()),
            default=ServerArgs.reasoning_parser,
            help=f"Specify the parser for reasoning models, supported parsers are: {list(ReasoningParser.DetectorMap.keys())}.",
        )
        tool_call_parser_choices = list(FunctionCallParser.ToolCallParserEnum.keys())
        parser.add_argument(
            "--tool-call-parser",
            type=str,
            choices=tool_call_parser_choices,
            default=ServerArgs.tool_call_parser,
            help=f"Specify the parser for handling tool-call interactions. Options include: {tool_call_parser_choices}.",
        )
        parser.add_argument(
            "--tool-server",
            type=str,
            default=None,
            help="Either 'demo' or a comma-separated list of tool server urls to use for the model. If not specified, no tool server will be used.",
        )
        parser.add_argument(
            "--sampling-defaults",
            type=str,
            choices=["openai", "model"],
            default=ServerArgs.sampling_defaults,
            help="Where to get default sampling parameters. "
            "'openai' uses SGLang/OpenAI defaults (temperature=1.0, top_p=1.0, etc.). "
            "'model' uses the model's generation_config.json to get the recommended "
            "sampling parameters if available. Default is 'model'.",
        )

        # Data parallelism
        parser.add_argument(
            "--data-parallel-size",
            "--dp-size",
            type=int,
            default=ServerArgs.dp_size,
            help="The data parallelism size.",
        )
        parser.add_argument(
            "--load-balance-method",
            type=str,
            default=ServerArgs.load_balance_method,
            help="The load balancing strategy for data parallelism.",
            choices=[
                "round_robin",
                "shortest_queue",
                "minimum_tokens",
            ],
        )
        parser.add_argument(
            "--load-watch-interval",
            type=float,
            default=ServerArgs.load_watch_interval,
            help="The interval of load watching in seconds.",
        )
        parser.add_argument(
            "--prefill-round-robin-balance",
            default=ServerArgs.prefill_round_robin_balance,
            action="store_true",
            help="Prefill is round robin balanced. This is used to promise decode server can get the correct dp rank.",
        )

        # Multi-node distributed serving
        parser.add_argument(
            "--dist-init-addr",
            "--nccl-init-addr",  # For backward compatibility. This will be removed in the future.
            type=str,
            help="The host address for initializing distributed backend (e.g., `192.168.0.2:25000`).",
        )
        parser.add_argument(
            "--nnodes", type=int, default=ServerArgs.nnodes, help="The number of nodes."
        )
        parser.add_argument(
            "--node-rank", type=int, default=ServerArgs.node_rank, help="The node rank."
        )

        # Model override args
        parser.add_argument(
            "--json-model-override-args",
            type=str,
            help="A dictionary in JSON string format used to override default model configurations.",
            default=ServerArgs.json_model_override_args,
        )
        parser.add_argument(
            "--preferred-sampling-params",
            type=str,
            help="json-formatted sampling settings that will be returned in /get_model_info",
        )

        # LoRA
        parser.add_argument(
            "--enable-lora",
            default=ServerArgs.enable_lora,
            action="store_true",
            help="Enable LoRA support for the model. This argument is automatically set to True if `--lora-paths` is provided for backward compatibility.",
        )
        parser.add_argument(
            "--max-lora-rank",
            default=ServerArgs.max_lora_rank,
            type=int,
            help="The maximum rank of LoRA adapters. If not specified, it will be automatically inferred from the adapters provided in --lora-paths.",
        )
        parser.add_argument(
            "--lora-target-modules",
            type=str,
            choices=SUPPORTED_LORA_TARGET_MODULES + [LORA_TARGET_ALL_MODULES],
            nargs="*",
            default=None,
            help="The union set of all target modules where LoRA should be applied. If not specified, "
            "it will be automatically inferred from the adapters provided in --lora-paths. If 'all' is specified, "
            "all supported modules will be targeted.",
        )
        parser.add_argument(
            "--lora-paths",
            type=str,
            nargs="*",
            default=None,
            action=LoRAPathAction,
            help='The list of LoRA adapters to load. Each adapter must be specified in one of the following formats: <PATH> | <NAME>=<PATH> | JSON with schema {"lora_name":str,"lora_path":str,"pinned":bool}',
        )
        parser.add_argument(
            "--max-loras-per-batch",
            type=int,
            default=8,
            help="Maximum number of adapters for a running batch, include base-only request.",
        )
        parser.add_argument(
            "--max-loaded-loras",
            type=int,
            default=ServerArgs.max_loaded_loras,
            help="If specified, it limits the maximum number of LoRA adapters loaded in CPU memory at a time. The value must be greater than or equal to `--max-loras-per-batch`.",
        )
        parser.add_argument(
            "--lora-eviction-policy",
            type=str,
            default=ServerArgs.lora_eviction_policy,
            choices=["lru", "fifo"],
            help="LoRA adapter eviction policy when memory pool is full. 'lru': Least Recently Used (default, better cache efficiency). 'fifo': First-In-First-Out.",
        )
        parser.add_argument(
            "--lora-backend",
            type=str,
            choices=LORA_BACKEND_CHOICES,
            default=ServerArgs.lora_backend,
            help="Choose the kernel backend for multi-LoRA serving.",
        )
        parser.add_argument(
            "--max-lora-chunk-size",
            type=int,
            default=ServerArgs.max_lora_chunk_size,
            choices=[16, 32, 64, 128],
            help="Maximum chunk size for the ChunkedSGMV LoRA backend. Only used when --lora-backend is 'csgmv'. Choosing a larger value might improve performance.",
        )

        # Kernel backend
        parser.add_argument(
            "--attention-backend",
            type=str,
            choices=ATTENTION_BACKEND_CHOICES,
            default=ServerArgs.attention_backend,
            help="Choose the kernels for attention layers.",
        )
        parser.add_argument(
            "--prefill-attention-backend",
            type=str,
            choices=ATTENTION_BACKEND_CHOICES,
            default=ServerArgs.prefill_attention_backend,
            help="Choose the kernels for prefill attention layers (have priority over --attention-backend).",
        )
        parser.add_argument(
            "--decode-attention-backend",
            type=str,
            choices=ATTENTION_BACKEND_CHOICES,
            default=ServerArgs.decode_attention_backend,
            help="Choose the kernels for decode attention layers (have priority over --attention-backend).",
        )
        parser.add_argument(
            "--sampling-backend",
            type=str,
            choices=["flashinfer", "pytorch"],
            default=ServerArgs.sampling_backend,
            help="Choose the kernels for sampling layers.",
        )
        parser.add_argument(
            "--grammar-backend",
            type=str,
            choices=GRAMMAR_BACKEND_CHOICES,
            default=ServerArgs.grammar_backend,
            help="Choose the backend for grammar-guided decoding.",
        )
        parser.add_argument(
            "--requests-all-greedy",
            type=bool,
            help="Determine which type of cuda graph builds, all-greedy or all-sampling.",
            default=ServerArgs.requests_all_greedy,
        )
        parser.add_argument(
            "--mm-attention-backend",
            type=str,
            choices=["sdpa", "fa3", "triton_attn", "ascend_attn", "aiter_attn"],
            default=ServerArgs.mm_attention_backend,
            help="Set multimodal attention backend.",
        )
        parser.add_argument(
            "--nsa-prefill-backend",
            default=ServerArgs.nsa_prefill_backend,
            type=str,
            choices=NSA_CHOICES,
        )
        parser.add_argument(
            "--nsa-decode-backend",
            default=ServerArgs.nsa_decode_backend,
            type=str,
            choices=NSA_CHOICES,
        )

        # Speculative decoding
        parser.add_argument(
            "--speculative-algorithm",
            type=str,
<<<<<<< HEAD
            choices=["EAGLE", "EAGLE3", "NEXTN", "STANDALONE", "NGRAM", "SIMPLE_EAGLE"],
=======
            choices=["EAGLE", "EAGLE3", "NEXTN", "STANDALONE", "NGRAM","SIMPLE_EAGLE"],
>>>>>>> ece58d9c
            help="Speculative algorithm.",
        )
        parser.add_argument(
            "--speculative-draft-model-path",
            "--speculative-draft-model",
            type=str,
            help="The path of the draft model weights. This can be a local folder or a Hugging Face repo ID.",
        )
        parser.add_argument(
            "--speculative-draft-model-revision",
            type=str,
            default=None,
            help="The specific draft model version to use. It can be a branch "
            "name, a tag name, or a commit id. If unspecified, will use "
            "the default version.",
        )
        parser.add_argument(
            "--speculative-draft-load-format",
            type=str,
            default=ServerArgs.speculative_draft_load_format,
            choices=LOAD_FORMAT_CHOICES,
            help="The format of the draft model weights to load. "
            "If not specified, will use the same format as --load-format. "
            "Use 'dummy' to initialize draft model weights with random values for profiling.",
        )
        parser.add_argument(
            "--speculative-num-steps",
            type=int,
            help="The number of steps sampled from draft model in Speculative Decoding.",
            default=ServerArgs.speculative_num_steps,
        )
        parser.add_argument(
            "--speculative-eagle-topk",
            type=int,
            help="The number of tokens sampled from the draft model in eagle2 each step.",
            default=ServerArgs.speculative_eagle_topk,
        )
        parser.add_argument(
            "--speculative-num-draft-tokens",
            type=int,
            help="The number of tokens sampled from the draft model in Speculative Decoding.",
            default=ServerArgs.speculative_num_draft_tokens,
        )
        parser.add_argument(
            "--speculative-accept-threshold-single",
            type=float,
            help="Accept a draft token if its probability in the target model is greater than this threshold.",
            default=ServerArgs.speculative_accept_threshold_single,
        )
        parser.add_argument(
            "--speculative-accept-threshold-acc",
            type=float,
            help="The accept probability of a draft token is raised from its target probability p to min(1, p / threshold_acc).",
            default=ServerArgs.speculative_accept_threshold_acc,
        )
        parser.add_argument(
            "--speculative-token-map",
            type=str,
            help="The path of the draft model's small vocab table.",
            default=ServerArgs.speculative_token_map,
        )
        parser.add_argument(
            "--speculative-attention-mode",
            type=str,
            choices=["prefill", "decode"],
            help="Attention backend for speculative decoding operations (both target verify and draft extend). Can be one of 'prefill' (default) or 'decode'.",
            default=ServerArgs.speculative_attention_mode,
        )
        parser.add_argument(
            "--speculative-moe-runner-backend",
            type=str,
            choices=MOE_RUNNER_BACKEND_CHOICES,
            default=ServerArgs.speculative_moe_runner_backend,
            help="Choose the runner backend for MoE in speculative decoding.",
        )
        # Ngram speculative decoding
        parser.add_argument(
            "--speculative-ngram-min-match-window-size",
            type=int,
            default=ServerArgs.speculative_ngram_min_match_window_size,
            help="The minimum window size for pattern matching in ngram speculative decoding.",
        )
        parser.add_argument(
            "--speculative-ngram-max-match-window-size",
            type=int,
            default=ServerArgs.speculative_ngram_max_match_window_size,
            help="The maximum window size for pattern matching in ngram speculative decoding.",
        )
        parser.add_argument(
            "--speculative-ngram-min-bfs-breadth",
            type=int,
            default=ServerArgs.speculative_ngram_min_bfs_breadth,
            help="The minimum breadth for BFS (Breadth-First Search) in ngram speculative decoding.",
        )
        parser.add_argument(
            "--speculative-ngram-max-bfs-breadth",
            type=int,
            default=ServerArgs.speculative_ngram_max_bfs_breadth,
            help="The maximum breadth for BFS (Breadth-First Search) in ngram speculative decoding.",
        )
        parser.add_argument(
            "--speculative-ngram-match-type",
            type=str,
            choices=["BFS", "PROB"],
            default=ServerArgs.speculative_ngram_match_type,
            help="The match type for cache tree.",
        )
        parser.add_argument(
            "--speculative-ngram-branch-length",
            type=int,
            default=ServerArgs.speculative_ngram_branch_length,
            help="The branch length for ngram speculative decoding.",
        )
        parser.add_argument(
            "--speculative-ngram-capacity",
            type=int,
            default=ServerArgs.speculative_ngram_capacity,
            help="The cache capacity for ngram speculative decoding.",
        )

        # Expert parallelism
        parser.add_argument(
            "--expert-parallel-size",
            "--ep-size",
            "--ep",
            type=int,
            default=ServerArgs.ep_size,
            help="The expert parallelism size.",
        )
        parser.add_argument(
            "--moe-a2a-backend",
            type=str,
            choices=["none", "deepep", "mooncake"],
            default=ServerArgs.moe_a2a_backend,
            help="Choose the backend for MoE A2A.",
        )
        parser.add_argument(
            "--moe-runner-backend",
            type=str,
            choices=MOE_RUNNER_BACKEND_CHOICES,
            default=ServerArgs.moe_runner_backend,
            help="Choose the runner backend for MoE.",
        )
        parser.add_argument(
            "--flashinfer-mxfp4-moe-precision",
            type=str,
            choices=["default", "bf16"],
            default=ServerArgs.flashinfer_mxfp4_moe_precision,
            help="Choose the computation precision of flashinfer mxfp4 moe",
        )
        parser.add_argument(
            "--enable-flashinfer-allreduce-fusion",
            action="store_true",
            help="Enable FlashInfer allreduce fusion with Residual RMSNorm.",
        )
        parser.add_argument(
            "--deepep-mode",
            type=str,
            choices=["normal", "low_latency", "auto"],
            default="auto",
            help="Select the mode when enable DeepEP MoE, could be `normal`, `low_latency` or `auto`. Default is `auto`, which means `low_latency` for decode batch and `normal` for prefill batch.",
        )
        parser.add_argument(
            "--ep-num-redundant-experts",
            type=int,
            default=ServerArgs.ep_num_redundant_experts,
            help="Allocate this number of redundant experts in expert parallel.",
        )
        parser.add_argument(
            "--ep-dispatch-algorithm",
            type=str,
            default=ServerArgs.ep_dispatch_algorithm,
            help="The algorithm to choose ranks for redundant experts in expert parallel.",
        )
        parser.add_argument(
            "--init-expert-location",
            type=str,
            default=ServerArgs.init_expert_location,
            help="Initial location of EP experts.",
        )
        parser.add_argument(
            "--enable-eplb",
            action="store_true",
            help="Enable EPLB algorithm",
        )
        parser.add_argument(
            "--eplb-algorithm",
            type=str,
            default=ServerArgs.eplb_algorithm,
            help="Chosen EPLB algorithm",
        )
        parser.add_argument(
            "--eplb-rebalance-num-iterations",
            type=int,
            default=ServerArgs.eplb_rebalance_num_iterations,
            help="Number of iterations to automatically trigger a EPLB re-balance.",
        )
        parser.add_argument(
            "--eplb-rebalance-layers-per-chunk",
            type=int,
            default=ServerArgs.eplb_rebalance_layers_per_chunk,
            help="Number of layers to rebalance per forward pass.",
        )
        parser.add_argument(
            "--eplb-min-rebalancing-utilization-threshold",
            type=float,
            default=ServerArgs.eplb_min_rebalancing_utilization_threshold,
            help="Minimum threshold for GPU average utilization to trigger EPLB rebalancing. Must be in the range [0.0, 1.0].",
        )
        parser.add_argument(
            "--expert-distribution-recorder-mode",
            type=str,
            default=ServerArgs.expert_distribution_recorder_mode,
            help="Mode of expert distribution recorder.",
        )
        parser.add_argument(
            "--expert-distribution-recorder-buffer-size",
            type=int,
            default=ServerArgs.expert_distribution_recorder_buffer_size,
            help="Circular buffer size of expert distribution recorder. Set to -1 to denote infinite buffer.",
        )
        parser.add_argument(
            "--enable-expert-distribution-metrics",
            action="store_true",
            help="Enable logging metrics for expert balancedness",
        )
        parser.add_argument(
            "--deepep-config",
            type=str,
            default=ServerArgs.deepep_config,
            help="Tuned DeepEP config suitable for your own cluster. It can be either a string with JSON content or a file path.",
        )
        parser.add_argument(
            "--moe-dense-tp-size",
            type=int,
            default=ServerArgs.moe_dense_tp_size,
            help="TP size for MoE dense MLP layers. This flag is useful when, with large TP size, there are errors caused by weights in MLP layers having dimension smaller than the min dimension GEMM supports.",
        )
        parser.add_argument(
            "--elastic-ep-backend",
            type=str,
            default=ServerArgs.elastic_ep_backend,
            choices=["none", "mooncake"],
            help="Specify the collective communication backend for elastic EP. Currently supports 'mooncake'.",
        )
        parser.add_argument(
            "--mooncake-ib-device",
            type=str,
            default=ServerArgs.mooncake_ib_device,
            help="The InfiniBand devices for Mooncake Backend transfer, accepts multiple comma-separated devices "
            "(e.g., --mooncake-ib-device mlx5_0,mlx5_1). "
            "Default is None, which triggers automatic device detection when Mooncake Backend is enabled.",
        )

        # Mamba Cache
        parser.add_argument(
            "--max-mamba-cache-size",
            type=int,
            default=ServerArgs.max_mamba_cache_size,
            help="The maximum size of the mamba cache.",
        )
        parser.add_argument(
            "--mamba-ssm-dtype",
            type=str,
            default=ServerArgs.mamba_ssm_dtype,
            choices=MAMBA_SSM_DTYPE_CHOICES,
            help="The data type of the SSM states in mamba cache.",
        )
        parser.add_argument(
            "--mamba-full-memory-ratio",
            type=float,
            default=ServerArgs.mamba_full_memory_ratio,
            help="The ratio of mamba state memory to full kv cache memory.",
        )

        # Hierarchical cache
        parser.add_argument(
            "--enable-hierarchical-cache",
            action="store_true",
            help="Enable hierarchical cache",
        )
        parser.add_argument(
            "--hicache-ratio",
            type=float,
            default=ServerArgs.hicache_ratio,
            help="The ratio of the size of host KV cache memory pool to the size of device pool.",
        )
        parser.add_argument(
            "--hicache-size",
            type=int,
            default=ServerArgs.hicache_size,
            help="The size of host KV cache memory pool in gigabytes, which will override the hicache_ratio if set.",
        )
        parser.add_argument(
            "--hicache-write-policy",
            type=str,
            choices=["write_back", "write_through", "write_through_selective"],
            default=ServerArgs.hicache_write_policy,
            help="The write policy of hierarchical cache.",
        )
        parser.add_argument(
            "--hicache-io-backend",
            type=str,
            choices=["direct", "kernel"],
            default=ServerArgs.hicache_io_backend,
            help="The IO backend for KV cache transfer between CPU and GPU",
        )
        parser.add_argument(
            "--hicache-mem-layout",
            type=str,
            choices=["layer_first", "page_first", "page_first_direct"],
            default=ServerArgs.hicache_mem_layout,
            help="The layout of host memory pool for hierarchical cache.",
        )
        parser.add_argument(
            "--hicache-storage-backend",
            type=str,
            choices=["file", "mooncake", "hf3fs", "nixl", "aibrix", "dynamic", "eic"],
            default=ServerArgs.hicache_storage_backend,
            help="The storage backend for hierarchical KV cache. "
            "Built-in backends: file, mooncake, hf3fs, nixl, aibrix. "
            "For dynamic backend, use --hicache-storage-backend-extra-config to specify: "
            "backend_name (custom name), module_path (Python module path), class_name (backend class name).",
        )
        parser.add_argument(
            "--hicache-storage-prefetch-policy",
            type=str,
            choices=["best_effort", "wait_complete", "timeout"],
            default=ServerArgs.hicache_storage_prefetch_policy,
            help="Control when prefetching from the storage backend should stop.",
        )
        parser.add_argument(
            "--hicache-storage-backend-extra-config",
            type=str,
            default=ServerArgs.hicache_storage_backend_extra_config,
            help="A dictionary in JSON string format containing extra configuration for the storage backend.",
        )
        # LMCache
        parser.add_argument(
            "--enable-lmcache",
            action="store_true",
            help="Using LMCache as an alternative hierarchical cache solution",
        )

        # Ktransformer server args
        parser.add_argument(
            "--kt-weight-path",
            type=str,
            help="[ktransformers parameter] The path of the quantized expert weights for amx kernel. A local folder.",
        )
        parser.add_argument(
            "--kt-method",
            type=str,
            default="AMXINT4",
            help="[ktransformers parameter] Quantization formats for CPU execution.",
        )
        parser.add_argument(
            "--kt-cpuinfer",
            type=int,
            help="[ktransformers parameter] The number of CPUInfer threads.",
        )
        parser.add_argument(
            "--kt-threadpool-count",
            type=int,
            default=2,
            help="[ktransformers parameter] One-to-one with the number of NUMA nodes (one thread pool per NUMA).",
        )
        parser.add_argument(
            "--kt-num-gpu-experts",
            type=int,
            help="[ktransformers parameter] The number of GPU experts.",
        )
        parser.add_argument(
            "--kt-max-deferred-experts-per-token",
            type=int,
            default=ServerArgs.kt_max_deferred_experts_per_token,
            help="[ktransformers parameter] Maximum number of experts deferred to CPU per token. All MoE layers except the final one use this value; the final layer always uses 0.",
        )
        # Double Sparsity
        parser.add_argument(
            "--enable-double-sparsity",
            action="store_true",
            help="Enable double sparsity attention",
        )
        parser.add_argument(
            "--ds-channel-config-path",
            type=str,
            default=ServerArgs.ds_channel_config_path,
            help="The path of the double sparsity channel config",
        )
        parser.add_argument(
            "--ds-heavy-channel-num",
            type=int,
            default=ServerArgs.ds_heavy_channel_num,
            help="The number of heavy channels in double sparsity attention",
        )
        parser.add_argument(
            "--ds-heavy-token-num",
            type=int,
            default=ServerArgs.ds_heavy_token_num,
            help="The number of heavy tokens in double sparsity attention",
        )
        parser.add_argument(
            "--ds-heavy-channel-type",
            type=str,
            default=ServerArgs.ds_heavy_channel_type,
            help="The type of heavy channels in double sparsity attention",
        )
        parser.add_argument(
            "--ds-sparse-decode-threshold",
            type=int,
            default=ServerArgs.ds_sparse_decode_threshold,
            help="The minimum decode sequence length required before the double-sparsity backend switches from the dense fallback to the sparse decode kernel.",
        )

        # Offloading
        parser.add_argument(
            "--cpu-offload-gb",
            type=int,
            default=ServerArgs.cpu_offload_gb,
            help="How many GBs of RAM to reserve for CPU offloading.",
        )
        parser.add_argument(
            "--offload-group-size",
            type=int,
            default=ServerArgs.offload_group_size,
            help="Number of layers per group in offloading.",
        )
        parser.add_argument(
            "--offload-num-in-group",
            type=int,
            default=ServerArgs.offload_num_in_group,
            help="Number of layers to be offloaded within a group.",
        )
        parser.add_argument(
            "--offload-prefetch-step",
            type=int,
            default=ServerArgs.offload_prefetch_step,
            help="Steps to prefetch in offloading.",
        )
        parser.add_argument(
            "--offload-mode",
            type=str,
            default=ServerArgs.offload_mode,
            help="Mode of offloading.",
        )

        # Args for multi-item-scoring
        parser.add_argument(
            "--multi-item-scoring-delimiter",
            type=int,
            default=ServerArgs.multi_item_scoring_delimiter,
            help="Delimiter token ID for multi-item scoring. Used to combine Query and Items into a single sequence: Query<delimiter>Item1<delimiter>Item2<delimiter>... This enables efficient batch processing of multiple items against a single query.",
        )

        # Optimization/debug options
        parser.add_argument(
            "--disable-radix-cache",
            action="store_true",
            help="Disable RadixAttention for prefix caching.",
        )
        parser.add_argument(
            "--cuda-graph-max-bs",
            type=int,
            default=ServerArgs.cuda_graph_max_bs,
            help="Set the maximum batch size for cuda graph. It will extend the cuda graph capture batch size to this value.",
        )
        parser.add_argument(
            "--cuda-graph-bs",
            type=int,
            nargs="+",
            help="Set the list of batch sizes for cuda graph.",
        )
        parser.add_argument(
            "--disable-cuda-graph",
            action="store_true",
            help="Disable cuda graph.",
        )
        parser.add_argument(
            "--disable-cuda-graph-padding",
            action="store_true",
            help="Disable cuda graph when padding is needed. Still uses cuda graph when padding is not needed.",
        )
        parser.add_argument(
            "--enable-profile-cuda-graph",
            action="store_true",
            help="Enable profiling of cuda graph capture.",
        )
        parser.add_argument(
            "--enable-cudagraph-gc",
            action="store_true",
            help="Enable garbage collection during CUDA graph capture. If disabled (default), GC is frozen during capture to speed up the process.",
        )
        parser.add_argument(
            "--enable-nccl-nvls",
            action="store_true",
            help="Enable NCCL NVLS for prefill heavy requests when available.",
        )
        parser.add_argument(
            "--enable-symm-mem",
            action="store_true",
            help="Enable NCCL symmetric memory for fast collectives.",
        )
        parser.add_argument(
            "--disable-flashinfer-cutlass-moe-fp4-allgather",
            action="store_true",
            help="Disables quantize before all-gather for flashinfer cutlass moe.",
        )
        parser.add_argument(
            "--enable-tokenizer-batch-encode",
            action="store_true",
            help="Enable batch tokenization for improved performance when processing multiple text inputs. Do not use with image inputs, pre-tokenized input_ids, or input_embeds.",
        )
        parser.add_argument(
            "--disable-tokenizer-batch-decode",
            action="store_true",
            help="Disable batch decoding when decoding multiple completions.",
        )
        parser.add_argument(
            "--disable-outlines-disk-cache",
            action="store_true",
            help="Disable disk cache of outlines to avoid possible crashes related to file system or high concurrency.",
        )
        parser.add_argument(
            "--disable-custom-all-reduce",
            action="store_true",
            help="Disable the custom all-reduce kernel and fall back to NCCL.",
        )
        parser.add_argument(
            "--enable-mscclpp",
            action="store_true",
            help="Enable using mscclpp for small messages for all-reduce kernel and fall back to NCCL.",
        )
        parser.add_argument(
            "--enable-torch-symm-mem",
            action="store_true",
            help="Enable using torch symm mem for all-reduce kernel and fall back to NCCL. Only supports CUDA device SM90 and above. SM90 supports world size 4, 6, 8. SM100 supports world size 6, 8.",
        )
        parser.add_argument(
            "--disable-overlap-schedule",
            action="store_true",
            help="Disable the overlap scheduler, which overlaps the CPU scheduler with GPU model worker.",
        )
        parser.add_argument(
            "--enable-mixed-chunk",
            action="store_true",
            help="Enabling mixing prefill and decode in a batch when using chunked prefill.",
        )
        parser.add_argument(
            "--enable-dp-attention",
            action="store_true",
            help="Enabling data parallelism for attention and tensor parallelism for FFN. The dp size should be equal to the tp size. Currently DeepSeek-V2 and Qwen 2/3 MoE models are supported.",
        )
        parser.add_argument(
            "--enable-dp-lm-head",
            action="store_true",
            help="Enable vocabulary parallel across the attention TP group to avoid all-gather across DP groups, optimizing performance under DP attention.",
        )
        parser.add_argument(
            "--enable-two-batch-overlap",
            action="store_true",
            help="Enabling two micro batches to overlap.",
        )
        parser.add_argument(
            "--enable-single-batch-overlap",
            action="store_true",
            help="Let computation and communication overlap within one micro batch.",
        )
        parser.add_argument(
            "--tbo-token-distribution-threshold",
            type=float,
            default=ServerArgs.tbo_token_distribution_threshold,
            help="The threshold of token distribution between two batches in micro-batch-overlap, determines whether to two-batch-overlap or two-chunk-overlap. Set to 0 denote disable two-chunk-overlap.",
        )
        parser.add_argument(
            "--enable-torch-compile",
            action="store_true",
            help="Optimize the model with torch.compile. Experimental feature.",
        )
        parser.add_argument(
            "--enable-piecewise-cuda-graph",
            action="store_true",
            help="Optimize the model with piecewise cuda graph for extend/prefill only. Experimental feature.",
        )
        parser.add_argument(
            "--piecewise-cuda-graph-tokens",
            type=json_list_type,
            default=ServerArgs.piecewise_cuda_graph_tokens,
            help="Set the list of tokens when using piecewise cuda graph.",
        )
        parser.add_argument(
            "--piecewise-cuda-graph-compiler",
            type=str,
            default=ServerArgs.piecewise_cuda_graph_compiler,
            help="Set the compiler for piecewise cuda graph. Choices are: eager, inductor.",
            choices=["eager", "inductor"],
        )
        parser.add_argument(
            "--torch-compile-max-bs",
            type=int,
            default=ServerArgs.torch_compile_max_bs,
            help="Set the maximum batch size when using torch compile.",
        )
        parser.add_argument(
            "--piecewise-cuda-graph-max-tokens",
            type=int,
            default=ServerArgs.piecewise_cuda_graph_max_tokens,
            help="Set the maximum tokens when using piecewise cuda graph.",
        )
        parser.add_argument(
            "--torchao-config",
            type=str,
            default=ServerArgs.torchao_config,
            help="Optimize the model with torchao. Experimental feature. Current choices are: int8dq, int8wo, int4wo-<group_size>, fp8wo, fp8dq-per_tensor, fp8dq-per_row",
        )
        parser.add_argument(
            "--enable-nan-detection",
            action="store_true",
            help="Enable the NaN detection for debugging purposes.",
        )
        parser.add_argument(
            "--enable-p2p-check",
            action="store_true",
            help="Enable P2P check for GPU access, otherwise the p2p access is allowed by default.",
        )
        parser.add_argument(
            "--triton-attention-reduce-in-fp32",
            action="store_true",
            help="Cast the intermediate attention results to fp32 to avoid possible crashes related to fp16."
            "This only affects Triton attention kernels.",
        )
        parser.add_argument(
            "--triton-attention-num-kv-splits",
            type=int,
            default=ServerArgs.triton_attention_num_kv_splits,
            help="The number of KV splits in flash decoding Triton kernel. Larger value is better in longer context scenarios. The default value is 8.",
        )
        parser.add_argument(
            "--triton-attention-split-tile-size",
            type=int,
            default=ServerArgs.triton_attention_split_tile_size,
            help="The size of split KV tile in flash decoding Triton kernel. Used for deterministic inference.",
        )
        parser.add_argument(
            "--num-continuous-decode-steps",
            type=int,
            default=ServerArgs.num_continuous_decode_steps,
            help="Run multiple continuous decoding steps to reduce scheduling overhead. "
            "This can potentially increase throughput but may also increase time-to-first-token latency. "
            "The default value is 1, meaning only run one decoding step at a time.",
        )
        parser.add_argument(
            "--delete-ckpt-after-loading",
            action="store_true",
            help="Delete the model checkpoint after loading the model.",
        )
        parser.add_argument(
            "--enable-memory-saver",
            action="store_true",
            help="Allow saving memory using release_memory_occupation and resume_memory_occupation",
        )
        parser.add_argument(
            "--enable-weights-cpu-backup",
            action="store_true",
            help="Save model weights to CPU memory during release_weights_occupation and resume_weights_occupation",
        )
        parser.add_argument(
            "--allow-auto-truncate",
            action="store_true",
            help="Allow automatically truncating requests that exceed the maximum input length instead of returning an error.",
        )
        parser.add_argument(
            "--enable-custom-logit-processor",
            action="store_true",
            help="Enable users to pass custom logit processors to the server (disabled by default for security)",
        )
        parser.add_argument(
            "--flashinfer-mla-disable-ragged",
            action="store_true",
            help="Not using ragged prefill wrapper when running flashinfer mla",
        )
        parser.add_argument(
            "--disable-shared-experts-fusion",
            action="store_true",
            help="Disable shared experts fusion optimization for deepseek v3/r1.",
        )
        parser.add_argument(
            "--disable-chunked-prefix-cache",
            action="store_true",
            help="Disable chunked prefix cache feature for deepseek, which should save overhead for short sequences.",
        )
        parser.add_argument(
            "--disable-fast-image-processor",
            action="store_true",
            help="Adopt base image processor instead of fast image processor.",
        )
        parser.add_argument(
            "--keep-mm-feature-on-device",
            action="store_true",
            help="Keep multimodal feature tensors on device after processing to save D2H copy.",
        )
        parser.add_argument(
            "--enable-return-hidden-states",
            action="store_true",
            help="Enable returning hidden states with responses.",
        )
        parser.add_argument(
            "--scheduler-recv-interval",
            type=int,
            default=ServerArgs.scheduler_recv_interval,
            help="The interval to poll requests in scheduler. Can be set to >1 to reduce the overhead of this.",
        )
        parser.add_argument(
            "--numa-node",
            type=int,
            nargs="+",
            help="Sets the numa node for the subprocesses. i-th element corresponds to i-th subprocess.",
        )
        parser.add_argument(
            "--enable-deterministic-inference",
            action="store_true",
            help="Enable deterministic inference mode with batch invariant ops.",
        )
        parser.add_argument(
            "--rl-on-policy-target",
            type=str,
            default=ServerArgs.rl_on_policy_target,
            choices=RL_ON_POLICY_TARGET_CHOICES,
            help="The training system that SGLang needs to match for true on-policy.",
        )

        # Dynamic batch tokenizer
        parser.add_argument(
            "--enable-dynamic-batch-tokenizer",
            action="store_true",
            help="Enable async dynamic batch tokenizer for improved performance when multiple requests arrive concurrently.",
        )
        parser.add_argument(
            "--dynamic-batch-tokenizer-batch-size",
            type=int,
            default=ServerArgs.dynamic_batch_tokenizer_batch_size,
            help="[Only used if --enable-dynamic-batch-tokenizer is set] Maximum batch size for dynamic batch tokenizer.",
        )
        parser.add_argument(
            "--dynamic-batch-tokenizer-batch-timeout",
            type=float,
            default=ServerArgs.dynamic_batch_tokenizer_batch_timeout,
            help="[Only used if --enable-dynamic-batch-tokenizer is set] Timeout in seconds for batching tokenization requests.",
        )

        # Debug tensor dumps
        parser.add_argument(
            "--debug-tensor-dump-output-folder",
            type=str,
            default=ServerArgs.debug_tensor_dump_output_folder,
            help="The output folder for dumping tensors.",
        )
        parser.add_argument(
            "--debug-tensor-dump-layers",
            type=int,
            nargs="+",
            help="The layer ids to dump. Dump all layers if not specified.",
        )
        parser.add_argument(
            "--debug-tensor-dump-input-file",
            type=str,
            default=ServerArgs.debug_tensor_dump_input_file,
            help="The input filename for dumping tensors",
        )
        parser.add_argument(
            "--debug-tensor-dump-inject",
            type=str,
            default=ServerArgs.debug_tensor_dump_inject,
            help="Inject the outputs from jax as the input of every layer.",
        )

        # PD disaggregation
        parser.add_argument(
            "--disaggregation-mode",
            type=str,
            default=ServerArgs.disaggregation_mode,
            choices=["null", "prefill", "decode"],
            help='Only used for PD disaggregation. "prefill" for prefill-only server, and "decode" for decode-only server. If not specified, it is not PD disaggregated',
        )
        parser.add_argument(
            "--disaggregation-transfer-backend",
            type=str,
            default=ServerArgs.disaggregation_transfer_backend,
            choices=DISAGG_TRANSFER_BACKEND_CHOICES,
            help="The backend for disaggregation transfer. Default is mooncake.",
        )
        parser.add_argument(
            "--disaggregation-bootstrap-port",
            type=int,
            default=ServerArgs.disaggregation_bootstrap_port,
            help="Bootstrap server port on the prefill server. Default is 8998.",
        )
        parser.add_argument(
            "--disaggregation-decode-tp",
            type=int,
            default=ServerArgs.disaggregation_decode_tp,
            help="Decode tp size. If not set, it matches the tp size of the current engine. This is only set on the prefill server.",
        )
        parser.add_argument(
            "--disaggregation-decode-dp",
            type=int,
            default=ServerArgs.disaggregation_decode_dp,
            help="Decode dp size. If not set, it matches the dp size of the current engine. This is only set on the prefill server.",
        )
        parser.add_argument(
            "--disaggregation-prefill-pp",
            type=int,
            default=ServerArgs.disaggregation_prefill_pp,
            help="Prefill pp size. If not set, it is default to 1. This is only set on the decode server.",
        )
        parser.add_argument(
            "--disaggregation-ib-device",
            type=str,
            default=ServerArgs.disaggregation_ib_device,
            help="The InfiniBand devices for disaggregation transfer, accepts single device (e.g., --disaggregation-ib-device mlx5_0) "
            "or multiple comma-separated devices (e.g., --disaggregation-ib-device mlx5_0,mlx5_1). "
            "Default is None, which triggers automatic device detection when mooncake backend is enabled.",
        )
        parser.add_argument(
            "--disaggregation-decode-enable-offload-kvcache",
            action="store_true",
            help="Enable async KV cache offloading on decode server (PD mode).",
        )
        parser.add_argument(
            "--num-reserved-decode-tokens",
            type=int,
            default=ServerArgs.num_reserved_decode_tokens,
            help="Number of decode tokens that will have memory reserved when adding new request to the running batch.",
        )
        parser.add_argument(
            "--disaggregation-decode-polling-interval",
            type=int,
            default=ServerArgs.disaggregation_decode_polling_interval,
            help="The interval to poll requests in decode server. Can be set to >1 to reduce the overhead of this.",
        )

        # Custom weight loader
        parser.add_argument(
            "--custom-weight-loader",
            type=str,
            nargs="*",
            default=None,
            help="The custom dataloader which used to update the model. Should be set with a valid import path, such as my_package.weight_load_func",
        )
        parser.add_argument(
            "--weight-loader-disable-mmap",
            action="store_true",
            help="Disable mmap while loading weight using safetensors.",
        )
        parser.add_argument(
            "--remote-instance-weight-loader-seed-instance-ip",
            type=str,
            default=ServerArgs.remote_instance_weight_loader_seed_instance_ip,
            help="The ip of the seed instance for loading weights from remote instance.",
        )
        parser.add_argument(
            "--remote-instance-weight-loader-seed-instance-service-port",
            type=int,
            default=ServerArgs.remote_instance_weight_loader_seed_instance_service_port,
            help="The service port of the seed instance for loading weights from remote instance.",
        )
        parser.add_argument(
            "--remote-instance-weight-loader-send-weights-group-ports",
            type=json_list_type,
            default=ServerArgs.remote_instance_weight_loader_send_weights_group_ports,
            help="The communication group ports for loading weights from remote instance.",
        )

        # For PD-Multiplexing
        parser.add_argument(
            "--enable-pdmux",
            action="store_true",
            help="Enable PD-Multiplexing, PD running on greenctx stream.",
        )
        parser.add_argument(
            "--pdmux-config-path",
            type=str,
            default=None,
            help="The path of the PD-Multiplexing config file.",
        )
        parser.add_argument(
            "--sm-group-num",
            type=int,
            default=ServerArgs.sm_group_num,
            help="Number of sm partition groups.",
        )

        # Configuration file support
        parser.add_argument(
            "--config",
            type=str,
            help="Read CLI options from a config file. Must be a YAML file with configuration options.",
        )

        # For Multi-Modal
        parser.add_argument(
            "--mm-max-concurrent-calls",
            type=int,
            default=ServerArgs.mm_max_concurrent_calls,
            help="The max concurrent calls for async mm data processing.",
        )
        parser.add_argument(
            "--mm-per-request-timeout",
            type=int,
            default=ServerArgs.mm_per_request_timeout,
            help="The timeout for each multi-modal request in seconds.",
        )

        # For checkpoint decryption
        parser.add_argument(
            "--decrypted-config-file",
            type=str,
            default=ServerArgs.decrypted_config_file,
            help="The path of the decrypted config file.",
        )
        parser.add_argument(
            "--decrypted-draft-config-file",
            type=str,
            default=ServerArgs.decrypted_draft_config_file,
            help="The path of the decrypted draft config file.",
        )

    @classmethod
    def from_cli_args(cls, args: argparse.Namespace):
        args.tp_size = args.tensor_parallel_size
        args.pp_size = args.pipeline_parallel_size
        args.dp_size = args.data_parallel_size
        args.ep_size = args.expert_parallel_size

        attrs = [attr.name for attr in dataclasses.fields(cls)]
        return cls(**{attr: getattr(args, attr) for attr in attrs})

    def url(self):
        if is_valid_ipv6_address(self.host):
            return f"http://[{self.host}]:{self.port}"
        else:
            return f"http://{self.host}:{self.port}"

    def get_hf_config(self):
        kwargs = {}
        hf_config = get_config(
            self.model_path,
            trust_remote_code=self.trust_remote_code,
            revision=self.revision,
            model_override_args=orjson.loads(self.json_model_override_args),
            **kwargs,
        )
        return hf_config

    def get_model_config(self):
        # Lazy init to avoid circular import
        from sglang.srt.configs.model_config import ModelConfig

        if hasattr(self, "model_config"):
            return self.model_config
        self.model_config = ModelConfig.from_server_args(self)
        return self.model_config

    def get_attention_backends(self):
        prefill_attention_backend_str = (
            self.prefill_attention_backend
            if self.prefill_attention_backend
            else self.attention_backend
        )
        decode_attention_backend_str = (
            self.decode_attention_backend
            if self.decode_attention_backend
            else self.attention_backend
        )
        return prefill_attention_backend_str, decode_attention_backend_str

    def use_mla_backend(self):
        from sglang.srt.configs.model_config import AttentionArch

        model_config = self.get_model_config()
        return model_config.attention_arch == AttentionArch.MLA

    def check_server_args(self):
        # Check parallel size constraints
        assert (
            self.tp_size * self.pp_size
        ) % self.nnodes == 0, "tp_size must be divisible by number of nodes"

        if self.pp_size > 1:
            assert (
                self.disable_overlap_schedule
                and self.speculative_algorithm is None
                and not self.enable_mixed_chunk
            ), "Pipeline parallelism is not compatible with overlap schedule, speculative decoding, mixed chunked prefill."

        assert not (
            self.dp_size > 1 and self.nnodes != 1 and not self.enable_dp_attention
        ), "multi-node data parallel is not supported unless dp attention!"

        assert self.base_gpu_id >= 0, "base_gpu_id must be non-negative"
        assert self.gpu_id_step >= 1, "gpu_id_step must be positive"

        assert self.moe_dense_tp_size in {
            1,
            None,
        }, "moe_dense_tp_size only support 1 and None currently"

        # Check served model name to not have colon as it is reserved for LoRA adapter syntax
        assert ":" not in self.served_model_name, (
            "served_model_name cannot contain a colon (':') character. "
            "The colon is reserved for the 'model:adapter' syntax used in LoRA adapter specification. "
            f"Invalid value: '{self.served_model_name}'"
        )

        # Check LoRA
        self.check_lora_server_args()

        # Check speculative decoding
        if self.speculative_algorithm is not None:
            assert (
                not self.enable_mixed_chunk
            ), "enable_mixed_chunk is required for speculative decoding"

        # Check chunked prefill
        # Skip validation if chunked prefill is disabled (i.e., size <= 0).
        # Skip validation if disaggregation mode is decode.
        if self.chunked_prefill_size > 0 and self.disaggregation_mode != "decode":
            assert (
                self.chunked_prefill_size % self.page_size == 0
            ), "chunked_prefill_size must be divisible by page_size"

        # Check pdmux
        if self.enable_pdmux:
            assert (
                self.pp_size == 1
            ), "PD-Multiplexing is only supported with pipeline parallelism disabled (pp_size=1)."
            assert (
                self.chunked_prefill_size == -1
            ), "PD-Multiplexing is not compatible with chunked prefill."
            assert (
                self.disaggregation_mode == "null"
            ), "PD-Multiplexing is not compatible with disaggregation mode."
            assert (
                self.disable_overlap_schedule
            ), "PD-Multiplexing is not compatible with overlap schedule."

            # NOTE: CUDA Green Context may encounter potential issues with CudaGraph on torch 2.7.x – 2.8.x, leading to performance degradation.
            import torch

            parts = torch.__version__.split("+", 1)[0].split(".")
            major = int(parts[0]) if len(parts) > 0 and parts[0].isdigit() else 0
            minor = int(parts[1]) if len(parts) > 1 and parts[1].isdigit() else 0
            if (major, minor) > (2, 6):
                logger.warning(
                    "WARNING: PD-Multiplexing may experience performance degradation with torch versions > 2.6.x.\n"
                    f"  Current torch version is {torch.__version__}.\n"
                    "  Please manually install torch 2.6.x."
                )

        assert self.tokenizer_worker_num > 0, "Tokenizer worker num must >= 1"
        self.validate_buckets_rule(
            "--prompt-tokens-buckets", self.prompt_tokens_buckets
        )
        self.validate_buckets_rule(
            "--generation-tokens-buckets", self.generation_tokens_buckets
        )

        # Check scheduling policy
        if self.enable_priority_scheduling:
            assert self.schedule_policy in [
                "fcfs",
                "lof",
            ], f"To use priority scheduling, schedule_policy must be 'fcfs' or 'lof'. '{self.schedule_policy}' is not supported."

        # Check multi-item scoring
        if self.multi_item_scoring_delimiter is not None:
            assert self.disable_radix_cache, (
                "Multi-item scoring requires radix cache to be disabled. "
                "Please set --disable-radix-cache when using --multi-item-scoring-delimiter."
            )
            assert self.chunked_prefill_size == -1, (
                "Multi-item scoring requires chunked prefill to be disabled. "
                "Please set --chunked-prefill-size -1 when using --multi-item-scoring-delimiter."
            )

        assert (
            self.schedule_conservativeness >= 0
        ), "schedule_conservativeness must be non-negative"

    def check_lora_server_args(self):
        assert self.max_loras_per_batch > 0, "max_loras_per_batch must be positive"

        # Enable LoRA if any LoRA paths are provided for backward compatibility.
        if self.lora_paths:
            if self.enable_lora is None:
                self.enable_lora = True
                logger.warning(
                    "--enable-lora is set to True because --lora-paths is provided."
                )
            elif self.enable_lora is False:
                logger.warning(
                    "--enable-lora is set to False, any provided lora_paths will be ignored."
                )

        if self.enable_lora:
            if isinstance(self.lora_paths, list):
                lora_paths = self.lora_paths
                self.lora_paths = []
                for lora_path in lora_paths:
                    if isinstance(lora_path, str):
                        if "=" in lora_path:
                            name, path = lora_path.split("=", 1)
                            lora_ref = LoRARef(
                                lora_name=name, lora_path=path, pinned=False
                            )
                        else:
                            lora_ref = LoRARef(
                                lora_name=lora_path, lora_path=lora_path, pinned=False
                            )
                    elif isinstance(lora_path, dict):
                        assert (
                            "lora_name" in lora_path and "lora_path" in lora_path
                        ), f"When providing LoRA paths as a list of dict, each dict should contain 'lora_name' and 'lora_path' keys. Got: {lora_path}"
                        lora_ref = LoRARef(
                            lora_name=lora_path["lora_name"],
                            lora_path=lora_path["lora_path"],
                            pinned=lora_path.get("pinned", False),
                        )
                    else:
                        raise ValueError(
                            f"Invalid type for item in --lora-paths list: {type(lora_path)}. "
                            "Expected a string or a dictionary."
                        )
                    self.lora_paths.append(lora_ref)
            elif isinstance(self.lora_paths, dict):
                self.lora_paths = [
                    LoRARef(lora_name=k, lora_path=v, pinned=False)
                    for k, v in self.lora_paths.items()
                ]
            elif self.lora_paths is None:
                self.lora_paths = []
            else:
                raise ValueError(
                    f"Invalid type for --lora-paths: {type(self.lora_paths)}. "
                    "Expected a list or a dictionary."
                )

            # Expand target modules
            if self.lora_target_modules:
                self.lora_target_modules = set(self.lora_target_modules)
                if "all" in self.lora_target_modules:
                    assert (
                        len(self.lora_target_modules) == 1
                    ), "If 'all' is specified in --lora-target-modules, it should be the only module specified."
                    self.lora_target_modules = set(SUPPORTED_LORA_TARGET_MODULES)

            # Ensure sufficient information is provided for LoRA initialization.
            assert self.lora_paths or (
                self.max_lora_rank and self.lora_target_modules
            ), "When no initial --lora-paths is provided, you need to specify both --max-lora-rank and --lora-target-modules for LoRA initialization."

            # Validate max_loaded_loras
            if self.max_loaded_loras is not None:
                assert self.max_loaded_loras >= self.max_loras_per_batch, (
                    "max_loaded_loras should be greater than or equal to max_loras_per_batch. "
                    f"max_loaded_loras={self.max_loaded_loras}, max_loras_per_batch={self.max_loras_per_batch}"
                )
                assert len(self.lora_paths) <= self.max_loaded_loras, (
                    "The number of LoRA paths should not exceed max_loaded_loras. "
                    f"max_loaded_loras={self.max_loaded_loras}, lora_paths={len(self.lora_paths)}"
                )

            if self.max_lora_chunk_size is not None:
                assert (
                    16 <= self.max_lora_chunk_size <= 128
                    and (self.max_lora_chunk_size & (self.max_lora_chunk_size - 1)) == 0
                ), "--max-lora-chunk-size must be a power of 2 between 16 and 128."

    def validate_disagg_tp_size(self, prefill_tp: int, decode_tp: int):
        larger_tp = max(decode_tp, prefill_tp)
        smaller_tp = min(decode_tp, prefill_tp)
        assert larger_tp % smaller_tp == 0, (
            "Different tp size is supported only when one tp is multiple of the other. "
            f"decode_tp={decode_tp}, prefill_tp={prefill_tp}"
        )

    def validate_buckets_rule(self, arg_name: str, buckets_rule: List[str]):
        if not buckets_rule:
            return

        assert len(buckets_rule) > 0, f"{arg_name} cannot be empty list"
        rule = buckets_rule[0]
        assert rule in [
            "tse",
            "default",
            "custom",
        ], f"Unsupported {arg_name} rule type: '{rule}'. Must be one of: 'tse', 'default', 'custom'"

        if rule == "tse":
            assert (
                len(buckets_rule) == 4
            ), f"{arg_name} TSE rule requires exactly 4 parameters: ['tse', middle, base, count], got {len(buckets_rule)}"
            try:
                middle = float(buckets_rule[1])
                base = float(buckets_rule[2])
                count = int(buckets_rule[3])
            except (ValueError, IndexError):
                assert (
                    False
                ), f"{arg_name} TSE rule parameters must be: ['tse', <float:middle>, <float:base>, <int:count>]"
            assert base > 1, f"{arg_name} TSE base must be larger than 1, got: {base}"
            assert count > 0, f"{arg_name} TSE count must be positive, got: {count}"
            assert middle > 0, f"{arg_name} TSE middle must be positive, got: {middle}"

        elif rule == "default":
            assert (
                len(buckets_rule) == 1
            ), f"{arg_name} default rule should only have one parameter: ['default'], got {len(buckets_rule)}"

        elif rule == "custom":
            assert (
                len(buckets_rule) >= 2
            ), f"{arg_name} custom rule requires at least one bucket value: ['custom', value1, ...]"
            try:
                bucket_values = [float(x) for x in buckets_rule[1:]]
            except ValueError:
                assert False, f"{arg_name} custom rule bucket values must be numeric"
            assert len(set(bucket_values)) == len(
                bucket_values
            ), f"{arg_name} custom rule bucket values should not contain duplicates"
            assert all(
                val >= 0 for val in bucket_values
            ), f"{arg_name} custom rule bucket values should be non-negative"

    def adjust_mem_fraction_for_vlm(self, model_config):
        vision_config = getattr(model_config.hf_config, "vision_config", None)
        if vision_config is None:
            return

        # roughly reduce the mem_fraction_static base on params of Vit
        original_server_arg_mem_fraction = self.mem_fraction_static
        # a base mem_fraction_static factor for regular Vit
        base_mem_fraction_reduction_ratio = 0.95

        vit_num_layers = getattr(vision_config, "num_hidden_layers", 24)
        vit_hidden_size = getattr(vision_config, "hidden_size", 1024)

        # baseline ViT params (ViT-L/14)
        baseline_vit_layers = 24
        baseline_vit_hidden_size = 1024

        # weight params count
        current_complexity_score = vit_num_layers * (vit_hidden_size**2)
        baseline_complexity_score = baseline_vit_layers * (baseline_vit_hidden_size**2)
        complexity_ratio = (
            current_complexity_score / baseline_complexity_score
            if baseline_complexity_score > 0
            else 1.0
        )

        # every time the complexity grows 100%, adjust final factor for 10%
        sensitivity_scale = 0.1
        dynamic_adjustment_factor = 1.0 - sensitivity_scale * (complexity_ratio - 1.0)
        dynamic_adjustment_factor = max(0.8, min(1.05, dynamic_adjustment_factor))

        final_overall_factor = (
            base_mem_fraction_reduction_ratio * dynamic_adjustment_factor
        )
        self.mem_fraction_static = (
            original_server_arg_mem_fraction * final_overall_factor
        )


# NOTE: This is a global variable to hold the server args for scheduler.
_global_server_args: Optional[ServerArgs] = None


def set_global_server_args_for_scheduler(server_args: ServerArgs):
    global _global_server_args
    _global_server_args = server_args


set_global_server_args_for_tokenizer = set_global_server_args_for_scheduler


def get_global_server_args() -> ServerArgs:
    if _global_server_args is None:
        raise ValueError("Global server args is not set yet!")

    return _global_server_args


def prepare_server_args(argv: List[str]) -> ServerArgs:
    """
    Prepare the server arguments from the command line arguments.

    Args:
        args: The command line arguments. Typically, it should be `sys.argv[1:]`
            to ensure compatibility with `parse_args` when no arguments are passed.

    Returns:
        The server arguments.
    """
    # Import here to avoid circular imports
    from sglang.srt.server_args_config_parser import ConfigArgumentMerger

    # Check for config file and merge arguments if present
    if "--config" in argv:
        # Extract boolean actions from the parser to handle them correctly
        parser = argparse.ArgumentParser()
        ServerArgs.add_cli_args(parser)

        # Get boolean action destinations
        boolean_actions = []
        for action in parser._actions:
            if hasattr(action, "dest") and hasattr(action, "action"):
                if action.action in ["store_true", "store_false"]:
                    boolean_actions.append(action.dest)

        # Merge config file arguments with CLI arguments
        config_merger = ConfigArgumentMerger(boolean_actions=boolean_actions)
        argv = config_merger.merge_config_with_args(argv)

    parser = argparse.ArgumentParser()
    ServerArgs.add_cli_args(parser)
    raw_args = parser.parse_args(argv)

    return ServerArgs.from_cli_args(raw_args)


ZMQ_TCP_PORT_DELTA = 233
DP_ATTENTION_HANDSHAKE_PORT_DELTA = 13


@dataclasses.dataclass
class PortArgs:
    # The ipc filename for tokenizer to receive inputs from detokenizer (zmq)
    tokenizer_ipc_name: str
    # The ipc filename for scheduler (rank 0) to receive inputs from tokenizer (zmq)
    scheduler_input_ipc_name: str
    # The ipc filename for detokenizer to receive inputs from scheduler (zmq)
    detokenizer_ipc_name: str

    # The port for nccl initialization (torch.dist)
    nccl_port: int

    # The ipc filename for rpc call between Engine and Scheduler
    rpc_ipc_name: str

    # The ipc filename for Scheduler to send metrics
    metrics_ipc_name: str

    # The ipc filename for Tokenizer and worker tokenizer
    tokenizer_worker_ipc_name: Optional[str]

    @staticmethod
    def init_new(
        server_args: ServerArgs,
        dp_rank: Optional[int] = None,
        worker_ports: Optional[List[int]] = None,
    ) -> PortArgs:
        if server_args.nccl_port is None:
            nccl_port = server_args.port + random.randint(100, 1000)
            while True:
                if is_port_available(nccl_port):
                    break
                if nccl_port < 60000:
                    nccl_port += 42
                else:
                    nccl_port -= 43
        else:
            nccl_port = server_args.nccl_port

        if server_args.tokenizer_worker_num > 1:
            tokenizer_worker_ipc_name = (
                f"ipc://{tempfile.NamedTemporaryFile(delete=False).name}"
            )
        else:
            tokenizer_worker_ipc_name = None

        if not server_args.enable_dp_attention:
            # Normal case, use IPC within a single node
            return PortArgs(
                tokenizer_ipc_name=f"ipc://{tempfile.NamedTemporaryFile(delete=False).name}",
                scheduler_input_ipc_name=f"ipc://{tempfile.NamedTemporaryFile(delete=False).name}",
                detokenizer_ipc_name=f"ipc://{tempfile.NamedTemporaryFile(delete=False).name}",
                nccl_port=nccl_port,
                rpc_ipc_name=f"ipc://{tempfile.NamedTemporaryFile(delete=False).name}",
                metrics_ipc_name=f"ipc://{tempfile.NamedTemporaryFile(delete=False).name}",
                tokenizer_worker_ipc_name=tokenizer_worker_ipc_name,
            )
        else:
            # DP attention. Use TCP + port to handle both single-node and multi-node.
            if server_args.nnodes == 1 and server_args.dist_init_addr is None:
                dist_init_addr = ("127.0.0.1", server_args.port + ZMQ_TCP_PORT_DELTA)
            elif server_args.dist_init_addr.startswith("["):  # ipv6 address
                port_num, host = configure_ipv6(server_args.dist_init_addr)
                dist_init_addr = (host, str(port_num))
            else:
                dist_init_addr = server_args.dist_init_addr.split(":")

            assert (
                len(dist_init_addr) == 2
            ), "please provide --dist-init-addr as host:port of head node"

            dist_init_host, dist_init_port = dist_init_addr
            dist_init_port = int(dist_init_port)
            port_base = dist_init_port + 1
            detokenizer_port = port_base + 1
            rpc_port = port_base + 2
            metrics_ipc_name = port_base + 3
            if dp_rank is None:
                # TokenizerManager to DataParallelController
                scheduler_input_port = port_base + 4
            else:
                assert worker_ports is not None
                scheduler_input_port = worker_ports[dp_rank]

            try:
                if dp_rank is None:
                    wait_port_available(dist_init_port, "dist_init_port")
                    wait_port_available(port_base, "port_base")
                    wait_port_available(detokenizer_port, "detokenizer_port")
                    wait_port_available(nccl_port, "nccl_port")
                    wait_port_available(rpc_port, "rpc_port")
                    wait_port_available(metrics_ipc_name, "metrics_ipc_name")
                # Check scheduler_input_port only for dp.
                # Skip check when using worker_ports since the port is already bound by our ZMQ socket
                if dp_rank is None or worker_ports is None:
                    wait_port_available(scheduler_input_port, "scheduler_input_port")
            except ValueError as e:
                logger.exception(
                    f"Port is already in use. {dist_init_port=} {port_base=} {detokenizer_port=} {nccl_port=} {scheduler_input_port=}"
                )
                raise

            return PortArgs(
                tokenizer_ipc_name=f"tcp://{dist_init_host}:{port_base}",
                scheduler_input_ipc_name=f"tcp://{dist_init_host}:{scheduler_input_port}",
                detokenizer_ipc_name=f"tcp://{dist_init_host}:{detokenizer_port}",
                nccl_port=nccl_port,
                rpc_ipc_name=f"tcp://{dist_init_host}:{rpc_port}",
                metrics_ipc_name=f"tcp://{dist_init_host}:{metrics_ipc_name}",
                tokenizer_worker_ipc_name=tokenizer_worker_ipc_name,
            )


class LoRAPathAction(argparse.Action):
    def __call__(self, parser, namespace, values, option_string=None):
        lora_paths = []
        if values:
            assert isinstance(values, list), "Expected a list of LoRA paths."
            for lora_path in values:
                lora_path = lora_path.strip()
                if lora_path.startswith("{") and lora_path.endswith("}"):
                    obj = json.loads(lora_path)
                    assert "lora_path" in obj and "lora_name" in obj, (
                        f"{repr(lora_path)} looks like a JSON str, "
                        "but it does not contain 'lora_name' and 'lora_path' keys."
                    )
                    lora_paths.append(obj)
                else:
                    lora_paths.append(lora_path)

        setattr(namespace, self.dest, lora_paths)


class DeprecatedAction(argparse.Action):
    def __init__(self, option_strings, dest, nargs=0, **kwargs):
        super(DeprecatedAction, self).__init__(
            option_strings, dest, nargs=nargs, **kwargs
        )

    def __call__(self, parser, namespace, values, option_string=None):
        raise ValueError(self.help)


def print_deprecated_warning(message: str):
    logger.warning(f"\033[33m{message}\033[0m")


def auto_choose_speculative_params(self: ServerArgs):
    """
    Automatically choose the parameters for speculative decoding.

    You can tune them on your own models and prompts with scripts/playground/bench_speculative.py
    """
    hf_config = self.get_hf_config()
    arch = hf_config.architectures[0]
    if self.speculative_algorithm == "STANDALONE":
        # The default value for standalone speculative decoding
        return (3, 1, 4)
    if arch in ["LlamaForCausalLM"]:
        # The default value for llama
        return (5, 4, 8)
    elif arch in [
        "DeepseekV32ForCausalLM",
        "DeepseekV3ForCausalLM",
        "DeepseekV2ForCausalLM",
        "GptOssForCausalLM",
        "BailingMoeForCausalLM",
        "BailingMoeV2ForCausalLM",
    ]:
        # The default value for deepseek and gpt-oss
        return (3, 1, 4)
    elif arch in ["Grok1ForCausalLM", "Grok1VForCausalLM"]:
        return (5, 4, 8)
    else:
        # The default value for all other models
        return (5, 4, 8)<|MERGE_RESOLUTION|>--- conflicted
+++ resolved
@@ -385,11 +385,8 @@
     speculative_token_map: Optional[str] = None
     requests_all_greedy: Optional[bool] = True
     speculative_attention_mode: str = "prefill"
-<<<<<<< HEAD
+    speculative_moe_runner_backend: Optional[str] = None
     requests_all_greedy: Optional[bool] = True
-=======
-    speculative_moe_runner_backend: Optional[str] = None
->>>>>>> ece58d9c
     # For ngram only
     speculative_ngram_min_match_window_size: int = 1
     speculative_ngram_max_match_window_size: int = 12
@@ -1501,25 +1498,17 @@
         if self.speculative_algorithm == "NEXTN":
             self.speculative_algorithm = "EAGLE"
 
-<<<<<<< HEAD
         if self.speculative_algorithm in (
             "EAGLE",
             "EAGLE3",
             "STANDALONE",
             "SIMPLE_EAGLE",
         ):
-=======
-        if self.speculative_algorithm in ("EAGLE", "EAGLE3", "STANDALONE","SIMPLE_EAGLE"):
->>>>>>> ece58d9c
             if self.speculative_algorithm == "STANDALONE" and self.enable_dp_attention:
                 # TODO: support dp attention for standalone speculative decoding
                 raise ValueError(
                     "Currently standalone speculative decoding does not support dp attention."
                 )
-<<<<<<< HEAD
-=======
-
->>>>>>> ece58d9c
             if (
                 self.max_running_requests is None
                 and self.speculative_algorithm != "SIMPLE_EAGLE"
@@ -2710,11 +2699,7 @@
         parser.add_argument(
             "--speculative-algorithm",
             type=str,
-<<<<<<< HEAD
             choices=["EAGLE", "EAGLE3", "NEXTN", "STANDALONE", "NGRAM", "SIMPLE_EAGLE"],
-=======
-            choices=["EAGLE", "EAGLE3", "NEXTN", "STANDALONE", "NGRAM","SIMPLE_EAGLE"],
->>>>>>> ece58d9c
             help="Speculative algorithm.",
         )
         parser.add_argument(
