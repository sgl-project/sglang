--- conflicted
+++ resolved
@@ -1211,9 +1211,10 @@
                 dist_init_addr = ("127.0.0.1", server_args.port + ZMQ_TCP_PORT_DELTA)
             elif server_args.dist_init_addr.startswith("["):  # ipv6 address
                 port_num, host = configure_ipv6(server_args.dist_init_addr)
-                dist_init_addr = (host, str(port_num))
+                dist_init_addr = (host, port_num)
             else:
-                dist_init_addr = server_args.dist_init_addr.split(":")
+                host, port_str = server_args.dist_init_addr.split(":")
+                dist_init_addr = (host, int(port_str))
 
             assert (
                 len(dist_init_addr) == 2
@@ -1230,19 +1231,11 @@
                     f"tcp://{dist_init_host}:{dist_init_port + len(port_args)}"
                 )
             if dp_rank is None:
-<<<<<<< HEAD
                 scheduler_input_port = dist_init_port + len(
                     port_args
                 )  # TokenizerManager to DataParallelController
             else:
                 scheduler_input_port = dist_init_port + len(port_args) + 1 + dp_rank
-=======
-                scheduler_input_port = (
-                    port_base + 3
-                )  # TokenizerManager to DataParallelController
-            else:
-                scheduler_input_port = port_base + 3 + 1 + dp_rank
->>>>>>> ef9a378a
 
             return PortArgs(
                 **port_args,
