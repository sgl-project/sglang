--- conflicted
+++ resolved
@@ -571,7 +571,6 @@
             )
             self.disable_cuda_graph = True
 
-<<<<<<< HEAD
         if self.attention_backend == "flex_attention":
             logger.warning(
                 "Cuda graph is disabled because of using torch Flex Attention backend"
@@ -581,10 +580,7 @@
                 "Speculative decoding is currently not supported with Flex Attention backend"
             )
 
-        if self.attention_backend == "ascend":
-=======
         if is_npu() and self.attention_backend in ["ascend", "hybrid_linear_attn"]:
->>>>>>> 31e9d3a5
             logger.warning(
                 "At this moment Ascend attention backend only supports a page_size of 128, change page_size to 128."
             )
