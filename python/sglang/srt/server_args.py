--- conflicted
+++ resolved
@@ -1215,19 +1215,17 @@
             choices=["mooncake", "nixl"],
             help="The backend for disaggregation transfer. Default is mooncake.",
         )
-<<<<<<< HEAD
         # Colocation
         parser.add_argument(
             "--enable-pd-colocation",
             action="store_true",
             help="Enable colocation of prefill and decode batches into one kernel.",
-=======
+        )
         parser.add_argument(
             "--disaggregation-ib-device",
             type=str,
             default=ServerArgs.disaggregation_ib_device,
             help="The ib device for disaggregation transfer. Default is None, it will be detected automatically if using the mooncake backend.",
->>>>>>> 1cc32603
         )
 
     @classmethod
