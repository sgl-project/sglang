--- conflicted
+++ resolved
@@ -1323,7 +1323,6 @@
             help="Choose the kernels for attention layers.",
         )
         parser.add_argument(
-<<<<<<< HEAD
             "--draft-attention-backend",
             type=str,
             choices=[
@@ -1341,23 +1340,6 @@
             help="Choose the kernels for draft attention layers. Default to the same as attention backend.",
         )
         parser.add_argument(
-            "--decode-attention-backend",
-            type=str,
-            choices=[
-                "flashinfer",
-                "triton",
-                "torch_native",
-                "fa3",
-                "flashmla",
-                "cutlass_mla",
-            ],
-            default=ServerArgs.decode_attention_backend,
-            help="Choose the kernels for decode attention layers (have priority over --attention-backend).",
-        )
-
-        parser.add_argument(
-=======
->>>>>>> a47baff1
             "--prefill-attention-backend",
             type=str,
             choices=ATTN_BACKENDS,
