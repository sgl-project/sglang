# Copyright 2023-2024 SGLang Team
# Licensed under the Apache License, Version 2.0 (the "License");
# you may not use this file except in compliance with the License.
# You may obtain a copy of the License at
#
#     http://www.apache.org/licenses/LICENSE-2.0
#
# Unless required by applicable law or agreed to in writing, software
# distributed under the License is distributed on an "AS IS" BASIS,
# WITHOUT WARRANTIES OR CONDITIONS OF ANY KIND, either express or implied.
# See the License for the specific language governing permissions and
# limitations under the License.
# ==============================================================================
"""The arguments of the server."""

import argparse
import dataclasses
import json
import logging
import os
import random
import tempfile
from typing import List, Literal, Optional, Union

from sglang.srt.connector import ConnectorType
from sglang.srt.function_call.function_call_parser import FunctionCallParser
from sglang.srt.hf_transformers_utils import check_gguf_file, get_config
from sglang.srt.lora.lora_registry import LoRARef
from sglang.srt.parser.reasoning_parser import ReasoningParser
from sglang.srt.utils import (
    LORA_TARGET_ALL_MODULES,
    SUPPORTED_LORA_TARGET_MODULES,
    configure_ipv6,
    get_device,
    get_device_memory_capacity,
    is_cuda,
    is_flashinfer_available,
    is_hip,
    is_npu,
    is_port_available,
    is_remote_url,
    is_sm90_supported,
    is_sm100_supported,
    is_triton_kernels_available,
    is_valid_ipv6_address,
    json_list_type,
    nullable_str,
    parse_connector_type,
)
from sglang.utils import is_in_ci

logger = logging.getLogger(__name__)


# Define constants
LOAD_FORMAT_CHOICES = [
    "auto",
    "pt",
    "safetensors",
    "npcache",
    "dummy",
    "sharded_state",
    "gguf",
    "bitsandbytes",
    "layered",
    "remote",
    "remote_instance",
]

QUANTIZATION_CHOICES = [
    "awq",
    "fp8",
    "gptq",
    "marlin",
    "gptq_marlin",
    "awq_marlin",
    "bitsandbytes",
    "gguf",
    "modelopt",
    "modelopt_fp4",
    "petit_nvfp4",
    "w8a8_int8",
    "w8a8_fp8",
    "moe_wna16",
    "qoq",
    "w4afp8",
    "mxfp4",
]

ATTENTION_BACKEND_CHOICES = [
    # Common
    "triton",
    "torch_native",
    "flex_attention",
    # NVIDIA specific
    "cutlass_mla",
    "fa3",
    "fa4",
    "flashinfer",
    "flashmla",
    "trtllm_mla",
    "trtllm_mha",
    "dual_chunk_flash_attn",
    "hybrid_linear_attn",
    # AMD specific
    "aiter",
    "wave",
    # Other platforms
    "intel_amx",
    "ascend",
]

LORA_BACKEND_CHOICES = ["triton", "csgmv"]

DISAGG_TRANSFER_BACKEND_CHOICES = ["mooncake", "nixl", "ascend", "fake"]

GRAMMAR_BACKEND_CHOICES = ["xgrammar", "outlines", "llguidance", "none"]

DETERMINISTIC_ATTENTION_BACKEND_CHOICES = ["flashinfer", "fa3", "triton"]


# Allow external code to add more choices
def add_load_format_choices(choices):
    LOAD_FORMAT_CHOICES.extend(choices)


def add_quantization_method_choices(choices):
    QUANTIZATION_CHOICES.extend(choices)


def add_attention_backend_choices(choices):
    ATTENTION_BACKEND_CHOICES.extend(choices)


def add_disagg_transfer_backend_choices(choices):
    DISAGG_TRANSFER_BACKEND_CHOICES.extend(choices)


def add_grammar_backend_choices(choices):
    GRAMMAR_BACKEND_CHOICES.extend(choices)


@dataclasses.dataclass
class ServerArgs:
    # Model and tokenizer
    model_path: str
    tokenizer_path: Optional[str] = None
    tokenizer_mode: str = "auto"
    tokenizer_worker_num: int = 1
    skip_tokenizer_init: bool = False
    load_format: str = "auto"
    model_loader_extra_config: str = "{}"
    trust_remote_code: bool = False
    context_length: Optional[int] = None
    is_embedding: bool = False
    enable_multimodal: Optional[bool] = None
    revision: Optional[str] = None
    model_impl: str = "auto"

    # HTTP server
    host: str = "127.0.0.1"
    port: int = 30000
    skip_server_warmup: bool = False
    warmups: Optional[str] = None
    nccl_port: Optional[int] = None

    # Quantization and data type
    dtype: str = "auto"
    quantization: Optional[str] = None
    quantization_param_path: Optional[str] = None
    kv_cache_dtype: str = "auto"

    # Memory and scheduling
    mem_fraction_static: Optional[float] = None
    max_running_requests: Optional[int] = None
    max_queued_requests: Optional[int] = None
    max_total_tokens: Optional[int] = None
    chunked_prefill_size: Optional[int] = None
    max_prefill_tokens: int = 16384
    schedule_policy: str = "fcfs"
    enable_priority_scheduling: bool = False
    schedule_low_priority_values_first: bool = False
    priority_scheduling_preemption_threshold: int = 10
    schedule_conservativeness: float = 1.0
    page_size: Optional[int] = None
    hybrid_kvcache_ratio: Optional[float] = None
    swa_full_tokens_ratio: float = 0.8
    disable_hybrid_swa_memory: bool = False
    radix_eviction_policy: str = "lru"

    # Runtime options
    device: Optional[str] = None
    tp_size: int = 1
    pp_size: int = 1
    max_micro_batch_size: Optional[int] = None
    stream_interval: int = 1
    stream_output: bool = False
    random_seed: Optional[int] = None
    constrained_json_whitespace_pattern: Optional[str] = None
    watchdog_timeout: float = 300
    dist_timeout: Optional[int] = None  # timeout for torch.distributed
    download_dir: Optional[str] = None
    base_gpu_id: int = 0
    gpu_id_step: int = 1
    sleep_on_idle: bool = False

    # Logging
    log_level: str = "info"
    log_level_http: Optional[str] = None
    log_requests: bool = False
    log_requests_level: int = 2
    crash_dump_folder: Optional[str] = None
    show_time_cost: bool = False
    enable_metrics: bool = False
    enable_metrics_for_all_schedulers: bool = False
    tokenizer_metrics_custom_labels_header: str = "x-customer-labels"
    tokenizer_metrics_allowed_customer_labels: Optional[List[str]] = None
    bucket_time_to_first_token: Optional[List[float]] = None
    bucket_inter_token_latency: Optional[List[float]] = None
    bucket_e2e_request_latency: Optional[List[float]] = None
    collect_tokens_histogram: bool = False
    prompt_tokens_buckets: Optional[List[str]] = None
    generation_tokens_buckets: Optional[List[str]] = None
    decode_log_interval: int = 40
    enable_request_time_stats_logging: bool = False
    kv_events_config: Optional[str] = None
    gc_warning_threshold_secs: float = 0.0
    enable_trace: bool = False
    oltp_traces_endpoint: str = "localhost:4317"

    # API related
    api_key: Optional[str] = None
    served_model_name: Optional[str] = None
    weight_version: str = "default"
    chat_template: Optional[str] = None
    completion_template: Optional[str] = None
    file_storage_path: str = "sglang_storage"
    enable_cache_report: bool = False
    reasoning_parser: Optional[str] = None
    tool_call_parser: Optional[str] = None
    tool_server: Optional[str] = None

    # Data parallelism
    dp_size: int = 1
    load_balance_method: str = "round_robin"
    load_watch_interval: float = 0.1
    # FIXME: remove this after dp rank scheduling is fully supported with PD-Disaggregation
    prefill_round_robin_balance: bool = False

    # Multi-node distributed serving
    dist_init_addr: Optional[str] = None
    nnodes: int = 1
    node_rank: int = 0

    # Model override args in JSON
    json_model_override_args: str = "{}"
    preferred_sampling_params: Optional[str] = None

    # LoRA
    enable_lora: Optional[bool] = None
    max_lora_rank: Optional[int] = None
    lora_target_modules: Optional[Union[set[str], List[str]]] = None
    lora_paths: Optional[
        Union[dict[str, str], List[dict[str, str]], List[str], List[LoRARef]]
    ] = None
    max_loaded_loras: Optional[int] = None
    max_loras_per_batch: int = 8
    lora_backend: str = "triton"
    max_lora_chunk_size: Optional[int] = 16

    # Kernel backend
    attention_backend: Optional[str] = None
    decode_attention_backend: Optional[str] = None
    prefill_attention_backend: Optional[str] = None
    sampling_backend: Optional[str] = None
    grammar_backend: Optional[str] = None
    mm_attention_backend: Optional[str] = None

    # Speculative decoding
    speculative_algorithm: Optional[str] = None
    speculative_draft_model_path: Optional[str] = None
    speculative_draft_model_revision: Optional[str] = None
    speculative_num_steps: Optional[int] = None
    speculative_eagle_topk: Optional[int] = None
    speculative_num_draft_tokens: Optional[int] = None
    speculative_accept_threshold_single: float = 1.0
    speculative_accept_threshold_acc: float = 1.0
    speculative_token_map: Optional[str] = None
    speculative_attention_mode: str = "prefill"
    # For lookahead only
    speculative_lookahead_min_match_window_size: int = 1
    speculative_lookahead_max_match_window_size: int = 12
    speculative_lookahead_min_bfs_breadth: int = 1
    speculative_lookahead_max_bfs_breadth: int = 10
    speculative_lookahead_match_type: Literal["BFS", "PROB"] = "BFS"
    speculative_lookahead_branch_length: int = 18
    speculative_lookahead_capacity: int = 10 * 1000 * 1000

    # Expert parallelism
    ep_size: int = 1
    moe_a2a_backend: Literal["none", "deepep"] = "none"
    moe_runner_backend: Literal[
        "auto",
        "triton",
        "triton_kernel",
        "flashinfer_trtllm",
        "flashinfer_cutlass",
        "flashinfer_mxfp4",
    ] = "auto"
    flashinfer_mxfp4_moe_precision: Literal["default", "bf16"] = "default"
    enable_flashinfer_allreduce_fusion: bool = False
    deepep_mode: Literal["auto", "normal", "low_latency"] = "auto"
    ep_num_redundant_experts: int = 0
    ep_dispatch_algorithm: Optional[Literal["static", "dynamic", "fake"]] = None
    init_expert_location: str = "trivial"
    enable_eplb: bool = False
    eplb_algorithm: str = "auto"
    eplb_rebalance_num_iterations: int = 1000
    eplb_rebalance_layers_per_chunk: Optional[int] = None
    eplb_min_rebalancing_utilization_threshold: float = 1.0
    expert_distribution_recorder_mode: Optional[
        Literal["stat", "stat_approx", "per_pass", "per_token"]
    ] = None
    expert_distribution_recorder_buffer_size: Optional[int] = None
    enable_expert_distribution_metrics: bool = False
    deepep_config: Optional[str] = None
    moe_dense_tp_size: Optional[int] = None

    # Mamba cache
    max_mamba_cache_size: Optional[int] = None
    mamba_ssm_dtype: str = "float32"

    # Hierarchical cache
    enable_hierarchical_cache: bool = False
    hicache_ratio: float = 2.0
    hicache_size: int = 0
    hicache_write_policy: str = "write_through"
    hicache_io_backend: str = "kernel"
    hicache_mem_layout: str = "layer_first"
    hicache_storage_backend: Optional[str] = None
    hicache_storage_prefetch_policy: str = "best_effort"
    hicache_storage_backend_extra_config: Optional[str] = None
    # LMCache
    enable_lmcache: bool = False

    # Double Sparsity
    enable_double_sparsity: bool = False
    ds_channel_config_path: Optional[str] = None
    ds_heavy_channel_num: int = 32
    ds_heavy_token_num: int = 256
    ds_heavy_channel_type: str = "qk"
    ds_sparse_decode_threshold: int = 4096

    # Offloading
    cpu_offload_gb: int = 0
    offload_group_size: int = -1
    offload_num_in_group: int = 1
    offload_prefetch_step: int = 1
    offload_mode: str = "cpu"

    # Optimization/debug options
    disable_radix_cache: bool = False
    cuda_graph_max_bs: Optional[int] = None
    cuda_graph_bs: Optional[List[int]] = None
    disable_cuda_graph: bool = False
    disable_cuda_graph_padding: bool = False
    enable_profile_cuda_graph: bool = False
    enable_cudagraph_gc: bool = False
    enable_nccl_nvls: bool = False
    enable_symm_mem: bool = False
    disable_flashinfer_cutlass_moe_fp4_allgather: bool = False
    enable_tokenizer_batch_encode: bool = False
    disable_outlines_disk_cache: bool = False
    disable_custom_all_reduce: bool = False
    enable_mscclpp: bool = False
    disable_overlap_schedule: bool = False
    enable_mixed_chunk: bool = False
    enable_dp_attention: bool = False
    enable_dp_lm_head: bool = False
    enable_two_batch_overlap: bool = False
    tbo_token_distribution_threshold: float = 0.48
    enable_torch_compile: bool = False
    torch_compile_max_bs: int = 32
    torchao_config: str = ""
    enable_nan_detection: bool = False
    enable_p2p_check: bool = False
    triton_attention_reduce_in_fp32: bool = False
    triton_attention_num_kv_splits: int = 8
    triton_attention_split_tile_size: Optional[int] = None
    num_continuous_decode_steps: int = 1
    delete_ckpt_after_loading: bool = False
    enable_memory_saver: bool = False
    allow_auto_truncate: bool = False
    enable_custom_logit_processor: bool = False
    flashinfer_mla_disable_ragged: bool = False
    disable_shared_experts_fusion: bool = False
    disable_chunked_prefix_cache: bool = False
    disable_fast_image_processor: bool = False
    keep_mm_feature_on_device: bool = False
    enable_return_hidden_states: bool = False
    scheduler_recv_interval: int = 1
    numa_node: Optional[List[int]] = None
    enable_deterministic_inference: bool = False

    # Dynamic batch tokenizer
    enable_dynamic_batch_tokenizer: bool = False
    dynamic_batch_tokenizer_batch_size: int = 32
    dynamic_batch_tokenizer_batch_timeout: float = 0.002

    # Debug tensor dumps
    debug_tensor_dump_output_folder: Optional[str] = None
    debug_tensor_dump_input_file: Optional[str] = None
    debug_tensor_dump_inject: bool = False
    debug_tensor_dump_prefill_only: bool = False

    # PD disaggregation: can be "null" (not disaggregated), "prefill" (prefill-only), or "decode" (decode-only)
    disaggregation_mode: Literal["null", "prefill", "decode"] = "null"
    disaggregation_transfer_backend: str = "mooncake"
    disaggregation_bootstrap_port: int = 8998
    disaggregation_decode_tp: Optional[int] = None
    disaggregation_decode_dp: Optional[int] = None
    disaggregation_prefill_pp: Optional[int] = 1
    disaggregation_ib_device: Optional[str] = None
    num_reserved_decode_tokens: int = 512  # used for decode kv cache offload in PD
    # FIXME: hack to reduce ITL when decode bs is small
    disaggregation_decode_polling_interval: int = 1

    # For model weight update and weight loading
    custom_weight_loader: Optional[List[str]] = None
    weight_loader_disable_mmap: bool = False
    remote_instance_weight_loader_seed_instance_ip: Optional[str] = None
    remote_instance_weight_loader_seed_instance_service_port: Optional[int] = None
    remote_instance_weight_loader_send_weights_group_ports: Optional[List[int]] = None

    # For PD-Multiplexing
    enable_pdmux: bool = False
    pdmux_config_path: Optional[str] = None
    sm_group_num: int = 8

    def __post_init__(self):
        """
        Orchestrates the handling of various server arguments, ensuring proper configuration and validation.
        """
        # Handle deprecated arguments.
        self._handle_deprecated_args()

        # Set missing default values.
        self._handle_missing_default_values()

<<<<<<< HEAD
    def __post_init__(self):
        self.enable_pdmux = True

        # Check deprecated arguments
        if self.enable_ep_moe:
            self.ep_size = self.tp_size
            print_deprecated_warning(
                "NOTE: --enable-ep-moe is deprecated. Please set `--ep-size` to the same value as `--tp-size` instead."
            )
        if self.enable_deepep_moe:
            self.moe_a2a_backend = "deepep"
            print_deprecated_warning(
                "NOTE: --enable-deepep-moe is deprecated. Please set `--moe-a2a-backend` to 'deepep' instead."
            )
        if self.enable_triton_kernel_moe:
            self.moe_runner_backend = "triton_kernel"
            print_deprecated_warning(
                "NOTE: --enable-triton-kernel-moe is deprecated. Please set `--moe-runner-backend` to 'triton_kernel' instead."
            )
        if self.enable_flashinfer_cutedsl_moe:
            self.moe_runner_backend = "flashinfer_cutedsl"
            print_deprecated_warning(
                "NOTE: --enable-flashinfer-cutedsl-moe is deprecated. Please set `--moe-runner-backend` to 'flashinfer_cutedsl' instead."
            )
        if self.enable_flashinfer_cutlass_moe:
            self.moe_runner_backend = "flashinfer_cutlass"
            print_deprecated_warning(
                "NOTE: --enable-flashinfer-cutlass-moe is deprecated. Please set `--moe-runner-backend` to 'flashinfer_cutlass' instead."
            )
        if self.enable_flashinfer_trtllm_moe:
            self.moe_runner_backend = "flashinfer_trtllm"
            print_deprecated_warning(
                "NOTE: --enable-flashinfer-trtllm-moe is deprecated. Please set `--moe-runner-backend` to 'flashinfer_trtllm' instead."
            )
        if self.enable_flashinfer_mxfp4_moe:
            self.moe_runner_backend = "flashinfer_mxfp4"
            print_deprecated_warning(
                "NOTE: --enable-flashinfer-mxfp4-moe is deprecated. Please set `--moe-runner-backend` to 'flashinfer_mxfp4' instead."
            )
=======
        # Get GPU memory capacity, which is a common dependency for several configuration steps.
        gpu_mem = get_device_memory_capacity(self.device)

        # Handle memory-related configurations.
        self._handle_mem_fraction_static(gpu_mem)
        self._handle_chunked_prefill_size(gpu_mem)

        # Handle CUDA graph settings.
        self._handle_cuda_graph_max_bs(gpu_mem)

        # Handle device-specific backends.
        self._handle_hpu_backends()
        self._handle_cpu_backends()

        # Apply model-specific adjustments.
        self._handle_model_specific_adjustments()

        # Set kernel backends.
        self._handle_sampling_backend()
        self._handle_attention_backend_compatibility()
        self._handle_page_size()
        self._handle_amd_specifics()
        self._handle_grammar_backend()

        # Handle data parallelism.
        self._handle_data_parallelism()

        # Handle MoE configurations.
        self._handle_moe_kernel_config()
        self._handle_deepep_moe()
        self._handle_eplb_and_dispatch()
        self._handle_expert_distribution_metrics()

        # Handle pipeline parallelism.
        self._handle_pipeline_parallelism()

        # Handle Hicache settings.
        self._handle_hicache()

        # Handle speculative decoding logic.
        self._handle_speculative_decoding()

        # Handle model loading format.
        self._handle_load_format()

        # Handle PD disaggregation.
        self._handle_disaggregation()

        # Validate tokenizer settings.
        self._handle_tokenizer_batching()

        # Propagate environment variables.
        self._handle_environment_variables()
>>>>>>> 77830a26

        # Validate cache settings.
        self._handle_cache_compatibility()

        # Validate metrics labels.
        self._handle_metrics_labels()

        # Handle deterministic inference.
        self._handle_deterministic_inference()

        # Handle any other necessary validations.
        self._handle_other_validations()

    def _handle_deprecated_args(self):
        pass

    def _handle_missing_default_values(self):
        if self.tokenizer_path is None:
            self.tokenizer_path = self.model_path
        if self.served_model_name is None:
            self.served_model_name = self.model_path
        if self.device is None:
            self.device = get_device()
        if self.random_seed is None:
            self.random_seed = random.randint(0, 1 << 30)

    def _handle_mem_fraction_static(self, gpu_mem):
        if self.mem_fraction_static is None:
            if gpu_mem is not None:
                # GPU memory capacity = model weights + KV cache pool + activations + cuda graph buffers
                # mem_fraction_static = (model weights + KV cache pool) / GPU memory capacity.

                # We want mem_fraction_static to be as large as possible but still has enough room
                # for activations and cuda graph buffers. We use the following heuristic to
                # compute the needed size for activations and cuda graph buffers:
                # - The size of the activation depends on the chunked_prefill_size and model size.
                # - The size of cuda graph buffers depends on the cuda graph capture range and model size.
                # For GPUs with more memory, we use a larger chunked_prefill_size and
                # capture more cuda graphs, so they need to reserve more memory.
                parallel_size = self.tp_size * self.pp_size

                if gpu_mem < 20 * 1024:
                    # T4, 4080. (chunked_prefill_size 2k, cuda_graph_max_bs 8)
                    reserved_mem = (2.8 + parallel_size / 10) * 1024
                elif gpu_mem < 35 * 1024:
                    # A10, L40, 4090, 5090. (chunked_prefill_size 2k, cuda_graph_max_bs 8)
                    reserved_mem = (2.8 + parallel_size / 10) * 1024
                elif gpu_mem < 90 * 1024:
                    # H100, A100. (chunked_prefill_size 8k, cuda_graph_max_bs 160)
                    reserved_mem = (9.5 + parallel_size / 2) * 1024
                elif gpu_mem < 100 * 1024:
                    # H20. (chunked_prefill_size 8k, cuda_graph_max_bs 256)
                    reserved_mem = (12 + parallel_size / 2) * 1024
                elif gpu_mem < 160 * 1024:
                    # H200. (chunked_prefill_size 8k, cuda_graph_max_bs 256)
                    reserved_mem = (12 + parallel_size / 2) * 1024
                else:
                    # B200, MI300. (chunked_prefill_size 16k, cuda_graph_max_bs 512)
                    reserved_mem = 32 * 1024

                # draft model and larger cuda graph buffers
                if self.speculative_algorithm is not None:
                    if self.speculative_algorithm == "STANDALONE":
                        # Standalone speculative decoding needs more memory than other speculative
                        # decoding algorithms since the draft model is typically larger.
                        reserved_mem += 6 * 1024
                    elif self.speculative_algorithm != "LOOKAHEAD":
                        reserved_mem += 2 * 1024
                if self.enable_dp_attention:
                    reserved_mem += 4 * 1024

                self.mem_fraction_static = round((gpu_mem - reserved_mem) / gpu_mem, 3)
            else:
                self.mem_fraction_static = 0.88

            # Lazy init to avoid circular import.
            from sglang.srt.configs.model_config import ModelConfig

            model_config = ModelConfig.from_server_args(self)
            if model_config.is_multimodal:
                self.adjust_mem_fraction_for_vlm(model_config)

    def _handle_chunked_prefill_size(self, gpu_mem):
        if self.chunked_prefill_size is None:
            if gpu_mem is not None:
                # A10, L40, 4090
                if gpu_mem < 35 * 1024:
                    self.chunked_prefill_size = 2048
                # H100, H200, A100, H20
                elif gpu_mem < 160 * 1024:
                    self.chunked_prefill_size = 8192
                # B200, MI300
                else:
                    self.chunked_prefill_size = 16384
            else:
                self.chunked_prefill_size = 4096

    def _handle_cuda_graph_max_bs(self, gpu_mem):
        # Based on detailed statistics, when serving TP1/TP2 models on lower-end GPUs with HBM<25G, you can either disable cuda graph or set `cuda_graph_max_bs` to a very small value to reduce the memory overhead of creating cuda graphs, with almost no impact on performance. However, when serving models with TP4 or TP8, we need to enable cuda graph to maintain high performance. In this case, we can set `cuda_graph_max_bs` to 80 (half of the default value 160) to reduce the memory overhead of creating cuda graphs. Looking at the logs from TP4 serving of qwen2-72b, a value of 80 is sufficient and can reduce the memory overhead of creating cuda graphs on lower-end GPUs compared to the original 160, avoiding OOM issues.
        if self.cuda_graph_max_bs is None:
            if gpu_mem is not None and gpu_mem < 35 * 1024:
                if self.tp_size < 4:
                    self.cuda_graph_max_bs = 8
                else:
                    self.cuda_graph_max_bs = 80

    def _handle_hpu_backends(self):
        if self.device == "hpu":
            self.attention_backend = "torch_native"
            self.sampling_backend = "pytorch"

    def _handle_cpu_backends(self):
        if self.device == "cpu":
            if self.attention_backend is None:
                self.attention_backend = "intel_amx"
            self.sampling_backend = "pytorch"

    def _handle_model_specific_adjustments(self):
        if parse_connector_type(self.model_path) == ConnectorType.INSTANCE:
            return

        hf_config = self.get_hf_config()
        model_arch = hf_config.architectures[0]
        if model_arch in ["GptOssForCausalLM"]:
            if self.attention_backend is None:
                if is_cuda() and is_sm100_supported():
                    self.attention_backend = "trtllm_mha"
                elif is_cuda() and is_sm90_supported():
                    self.attention_backend = "fa3"
                else:
                    self.attention_backend = "triton"
            supported_backends = ["triton", "trtllm_mha", "fa3"]
            logger.info(
                f"Use {self.attention_backend} as attention backend for GptOssForCausalLM"
            )
            assert (
                self.attention_backend in supported_backends
            ), f"GptOssForCausalLM requires one of {supported_backends} attention backend, but got '{self.attention_backend}'"

            if is_sm100_supported():
                if not self.enable_dp_attention:
                    self.enable_flashinfer_allreduce_fusion = True
                    logger.info(
                        "Enable FlashInfer AllReduce Fusion on sm100 for GptOssForCausalLM"
                    )
            quantization_config = getattr(hf_config, "quantization_config", None)
            is_mxfp4_quant_format = (
                quantization_config is not None
                and quantization_config.get("quant_method") == "mxfp4"
            )

            if is_sm100_supported() and is_mxfp4_quant_format:
                self.moe_runner_backend = "flashinfer_mxfp4"
                logger.warning(
                    "Detected SM100 and MXFP4 quantization format for GPT-OSS model, enabling FlashInfer MXFP4 MOE kernel."
                )
            else:
                if self.moe_runner_backend == "triton_kernel":
                    assert (
                        self.ep_size == 1
                    ), "Triton kernel MoE is only supported when ep_size == 1"
                if (
                    self.moe_runner_backend == "auto"
                    and self.ep_size == 1
                    and is_triton_kernels_available()
                ):
                    self.moe_runner_backend = "triton_kernel"
                    logger.warning(
                        "Detected GPT-OSS model, enabling triton_kernels MOE kernel."
                    )
            self.disable_hybrid_swa_memory = True
            if is_mxfp4_quant_format:
                # use bf16 for mxfp4 triton kernels
                self.dtype = "bfloat16"

        elif "Llama4" in model_arch and self.device != "cpu":
            assert self.attention_backend in {
                "fa3",
                "aiter",
                "triton",
            }, "fa3, aiter, or triton is required for Llama4 model"
        elif model_arch in [
            "Gemma2ForCausalLM",
            "Gemma3ForCausalLM",
            "Gemma3ForConditionalGeneration",
            "Gemma3nForCausalLM",
            "Gemma3nForConditionalGeneration",
        ]:
            # FIXME: https://github.com/sgl-project/sglang/pull/7367 is not compatible with gemma2 model.
            # It failed at this test: https://github.com/sgl-project/sglang/actions/runs/16255155597/job/45890331952#step:4:736
            logger.warning(
                f"Disable hybrid SWA memory for {model_arch} as it is not yet supported."
            )
            self.disable_hybrid_swa_memory = True

    def _handle_sampling_backend(self):
        if self.sampling_backend is None:
            self.sampling_backend = (
                "flashinfer" if is_flashinfer_available() else "pytorch"
            )

    def _handle_attention_backend_compatibility(self):
        if self.attention_backend == "torch_native":
            logger.warning(
                "Cuda graph is disabled because of using torch native attention backend"
            )
            self.disable_cuda_graph = True

        if self.attention_backend == "flex_attention":
            logger.warning(
                "Cuda graph is disabled because of using torch Flex Attention backend"
            )
            self.disable_cuda_graph = True
            assert (
                self.speculative_algorithm is None
            ), "Speculative decoding is currently not supported with Flex Attention backend"

        if is_npu() and self.attention_backend in ["ascend", "hybrid_linear_attn"]:
            logger.warning(
                "At this moment Ascend attention backend only supports a page_size of 128, change page_size to 128."
            )
            self.page_size = 128

        if (
            self.attention_backend == "flashmla"
            or self.decode_attention_backend == "flashmla"
        ):
            logger.warning(
                "FlashMLA only supports a page_size of 64, change page_size to 64."
            )
            self.page_size = 64

        if (
            self.attention_backend == "cutlass_mla"
            or self.decode_attention_backend == "cutlass_mla"
        ):
            logger.warning(
                "Cutlass MLA only supports a page_size of 128, change page_size to 128."
            )
            self.page_size = 128

        if (
            self.attention_backend == "trtllm_mla"
            or self.decode_attention_backend == "trtllm_mla"
        ):
            if not is_sm100_supported():
                raise ValueError(
                    "TRTLLM MLA backend is only supported on Blackwell GPUs (SM100). Please use a different backend."
                )

            if self.page_size not in [32, 64]:
                logger.warning(
                    f"TensorRT-LLM MLA only supports page_size of 32 or 64, changing page_size from {self.page_size} to 64."
                )
                self.page_size = 64

            if self.kv_cache_dtype not in ["fp8_e4m3", "auto"]:
                raise ValueError(
                    "TensorRT-LLM MLA backend only supports kv-cache-dtype of fp8_e4m3 or auto."
                )

        if (
            self.attention_backend == "trtllm_mha"
            or self.decode_attention_backend == "trtllm_mha"
            or self.prefill_attention_backend == "trtllm_mha"
        ):
            if not is_sm100_supported():
                raise ValueError(
                    "TRTLLM MHA backend is only supported on Blackwell GPUs (SM100). Please use a different backend."
                )

            if self.page_size not in [16, 32, 64]:
                logger.warning(
                    f"TensorRT-LLM MHA only supports page_size of 16, 32 or 64, changing page_size from {self.page_size} to 64."
                )
                self.page_size = 64

        if self.attention_backend == "dual_chunk_flash_attn":
            logger.warning(
                "Mixed chunk, radix cache, and cuda graphs are disabled because of using dual chunk flash attention backend"
            )
            self.enable_mixed_chunk = False
            self.disable_cuda_graph = True
            self.disable_radix_cache = True

    def _handle_page_size(self):
        if self.page_size is None:
            self.page_size = 1

    def _handle_amd_specifics(self):
        if is_hip():
            self.triton_attention_num_kv_splits = 16

    def _handle_grammar_backend(self):
        if self.grammar_backend is None:
            self.grammar_backend = "xgrammar"

    def _handle_data_parallelism(self):
        if self.dp_size == 1:
            self.enable_dp_attention = False
            self.enable_dp_lm_head = False

        if self.enable_dp_attention:
            self.schedule_conservativeness = self.schedule_conservativeness * 0.3
            assert self.tp_size % self.dp_size == 0
            self.chunked_prefill_size = self.chunked_prefill_size // self.dp_size
            logger.warning(
                f"DP attention is enabled. The chunked prefill size is adjusted to {self.chunked_prefill_size} to avoid MoE kernel issues. "
            )

        if self.enable_dp_lm_head:
            assert (
                self.enable_dp_attention
            ), "Please enable dp attention when setting enable_dp_lm_head. "

    def _handle_moe_kernel_config(self):
        if self.moe_runner_backend == "flashinfer_cutlass":
            assert (
                self.quantization == "modelopt_fp4"
            ), "modelopt_fp4 quantization is required for Flashinfer MOE"
            assert self.ep_size in [
                1,
                self.tp_size,
            ], "The expert parallel size must be 1 or the same as the tensor parallel size"

        if self.moe_runner_backend == "flashinfer_trtllm":
            assert (
                self.quantization == "modelopt_fp4" or self.quantization == "fp8"
            ), "modelopt_fp4 quantization is required for Flashinfer TRTLLM MoE"
            self.disable_shared_experts_fusion = True
            logger.warning(
                "FlashInfer TRTLLM MoE is enabled. --disable-shared-experts-fusion is automatically set."
            )

    def _handle_deepep_moe(self):
        if self.moe_a2a_backend == "deepep":
            if self.deepep_mode == "normal":
                logger.warning("Cuda graph is disabled because deepep_mode=`normal`")
                self.disable_cuda_graph = True
            self.ep_size = self.tp_size
            logger.warning(
                f"DeepEP MoE is enabled. The expert parallel size is adjusted to be the same as the tensor parallel size[{self.tp_size}]."
            )

    def _handle_eplb_and_dispatch(self):
        if self.enable_eplb and (self.expert_distribution_recorder_mode is None):
            self.expert_distribution_recorder_mode = "stat"
            logger.warning(
                "EPLB is enabled. The expert_distribution_recorder_mode is automatically set."
            )

        if (self.enable_eplb or (self.init_expert_location is not None)) and (
            self.ep_dispatch_algorithm is None
        ):
            self.ep_dispatch_algorithm = "static"

        if self.enable_eplb:
            assert self.ep_size > 1

    def _handle_expert_distribution_metrics(self):
        if self.enable_expert_distribution_metrics and (
            self.expert_distribution_recorder_mode is None
        ):
            self.expert_distribution_recorder_mode = "stat"

        if self.expert_distribution_recorder_buffer_size is None:
            if (x := self.eplb_rebalance_num_iterations) is not None:
                self.expert_distribution_recorder_buffer_size = x
            elif self.expert_distribution_recorder_mode is not None:
                self.expert_distribution_recorder_buffer_size = 1000

    def _handle_pipeline_parallelism(self):
        if self.pp_size > 1:
            self.disable_overlap_schedule = True
            logger.warning(
                "Pipeline parallelism is incompatible with overlap schedule."
            )

    def _handle_hicache(self):
        if self.hicache_storage_backend == "mooncake":
            self.hicache_io_backend = "kernel"
            self.hicache_mem_layout = "page_first"

        if self.hicache_mem_layout == "page_first_direct":
            if self.hicache_io_backend != "direct":
                self.hicache_io_backend = "direct"
                logger.warning(
                    "Page first direct layout only support direct io backend"
                )

    def _handle_speculative_decoding(self):
        if self.speculative_algorithm == "NEXTN":
            self.speculative_algorithm = "EAGLE"

        if self.speculative_algorithm in ("EAGLE", "EAGLE3", "STANDALONE"):
            if self.speculative_algorithm == "STANDALONE" and self.enable_dp_attention:
                # TODO: support dp attention for standalone speculative decoding
                raise ValueError(
                    "Currently standalone speculative decoding does not support dp attention."
                )
            if self.max_running_requests is None:
                self.max_running_requests = 48
            self.disable_overlap_schedule = True
            logger.warning(
                "Overlap scheduler is disabled because of using "
                "eagle speculative decoding."
            )
            if self.enable_mixed_chunk:
                self.enable_mixed_chunk = False
                logger.warning(
                    "Mixed chunked prefill is disabled because of using "
                    "eagle speculative decoding."
                )

            model_arch = self.get_hf_config().architectures[0]
            if model_arch in [
                "DeepseekV3ForCausalLM",
                "Glm4MoeForCausalLM",
                "BailingMoeForCausalLM",
                "BailingMoeV2ForCausalLM",
            ]:
                if self.speculative_draft_model_path is None:
                    self.speculative_draft_model_path = self.model_path
                else:
                    logger.warning(
                        "DeepSeek MTP does not require setting speculative_draft_model_path."
                    )

            if self.speculative_num_steps is None:
                assert (
                    self.speculative_eagle_topk is None
                    and self.speculative_num_draft_tokens is None
                )
                (
                    self.speculative_num_steps,
                    self.speculative_eagle_topk,
                    self.speculative_num_draft_tokens,
                ) = auto_choose_speculative_params(self)

            if (
                self.attention_backend == "trtllm_mha"
                or self.decode_attention_backend == "trtllm_mha"
                or self.prefill_attention_backend == "trtllm_mha"
            ):
                if self.speculative_eagle_topk > 1:
                    raise ValueError(
                        "trtllm_mha backend only supports topk = 1 for speculative decoding."
                    )

            if (
                self.speculative_eagle_topk == 1
                and self.speculative_num_draft_tokens != self.speculative_num_steps + 1
            ):
                logger.warning(
                    "speculative_num_draft_tokens is adjusted to speculative_num_steps + 1 when speculative_eagle_topk == 1"
                )
                self.speculative_num_draft_tokens = self.speculative_num_steps + 1

            if (
                self.speculative_eagle_topk > 1
                and self.page_size > 1
                and self.attention_backend != "flashinfer"
            ):
                raise ValueError(
                    "speculative_eagle_topk > 1 with page_size > 1 is unstable and produces incorrect results for paged attention backends. This combination is only supported for the 'flashinfer' backend."
                )

        if self.speculative_algorithm == "LOOKAHEAD":
            if not self.device.startswith("cuda"):
                raise ValueError(
                    "Lookahead speculative decoding only supports CUDA device."
                )
            if self.max_running_requests is None:
                self.max_running_requests = 48
            self.disable_overlap_schedule = True
            self.enable_mixed_chunk = False
            self.speculative_eagle_topk = self.speculative_lookahead_max_bfs_breadth
            if self.speculative_num_draft_tokens is None:
                self.speculative_num_draft_tokens = (
                    self.speculative_lookahead_max_match_window_size
                )
            logger.warning(
                "The overlap scheduler and mixed chunked prefill are disabled because of "
                "using lookahead speculative decoding."
            )

            if (
                self.speculative_eagle_topk > 1
                and self.page_size > 1
                and self.attention_backend != "flashinfer"
            ):
                raise ValueError(
                    "speculative_eagle_topk > 1 with page_size > 1 is unstable and produces incorrect results for paged attention backends. This combination is only supported for the 'flashinfer' backend."
                )
            if self.enable_dp_attention:
                # TODO: support dp attention for lookahead speculative decoding
                raise ValueError(
                    "Currently lookahead speculative decoding does not support dp attention."
                )

    def _handle_load_format(self):
        if (
            self.load_format == "auto" or self.load_format == "gguf"
        ) and check_gguf_file(self.model_path):
            self.quantization = self.load_format = "gguf"

        if is_remote_url(self.model_path):
            self.load_format = "remote"

        if self.custom_weight_loader is None:
            self.custom_weight_loader = []

        if self.load_format == "remote_instance":
            if (
                self.remote_instance_weight_loader_seed_instance_ip is None
                or self.remote_instance_weight_loader_seed_instance_service_port is None
                or self.remote_instance_weight_loader_send_weights_group_ports is None
            ):
                self.load_format = "auto"

    def _handle_disaggregation(self):
        if self.disaggregation_mode == "decode":
            assert (
                self.disaggregation_decode_tp is None
            ), "Cannot set --disaggregation-decode-tp for the decode engine."
            assert (
                self.disaggregation_decode_dp is None
            ), "Cannot set --disaggregation-decode-dp for the decode engine."

            self.disable_radix_cache = True
            logger.warning("KV cache is forced as chunk cache for decode server")

            if self.dp_size > 1 and not is_in_ci():
                assert self.prefill_round_robin_balance, (
                    "Prefill round robin balance is required when dp size > 1. "
                    "Please make sure that the prefill instance is launched with `--load-balance-method round_robin`"
                    " and `--prefill-round-robin-balance` is set for decode server."
                )
        elif self.disaggregation_mode == "prefill":
            if self.disaggregation_decode_tp is None:
                self.disaggregation_decode_tp = self.tp_size
            if self.disaggregation_decode_dp is None:
                self.disaggregation_decode_dp = self.dp_size

            self.disaggregation_prefill_pp = self.pp_size
            self.validate_disagg_tp_size(self.tp_size, self.disaggregation_decode_tp)
            self.disable_cuda_graph = True
            logger.warning("Cuda graph is disabled for prefill server")

    def _handle_tokenizer_batching(self):
        if self.enable_tokenizer_batch_encode and self.enable_dynamic_batch_tokenizer:
            raise ValueError(
                "Cannot enable both --enable-tokenizer-batch-encode and --enable-dynamic-batch-tokenizer. "
                "Please choose one tokenizer batching approach."
            )

    def _handle_environment_variables(self):
        os.environ["SGLANG_ENABLE_TORCH_COMPILE"] = (
            "1" if self.enable_torch_compile else "0"
        )
        os.environ["SGLANG_MAMBA_SSM_DTYPE"] = self.mamba_ssm_dtype
        os.environ["SGLANG_DISABLE_OUTLINES_DISK_CACHE"] = (
            "1" if self.disable_outlines_disk_cache else "0"
        )
        os.environ["SGLANG_ENABLE_DETERMINISTIC_INFERENCE"] = (
            "1" if self.enable_deterministic_inference else "0"
        )

    def _handle_cache_compatibility(self):
        if self.enable_hierarchical_cache and self.disable_radix_cache:
            raise ValueError(
                "The arguments enable-hierarchical-cache and disable-radix-cache are mutually exclusive "
                "and cannot be used at the same time. Please use only one of them."
            )

    def _handle_metrics_labels(self):
        if (
            not self.tokenizer_metrics_custom_labels_header
            and self.tokenizer_metrics_allowed_customer_labels
        ):
            raise ValueError(
                "Please set --tokenizer-metrics-custom-labels-header when setting --tokenizer-metrics-allowed-customer-labels."
            )

    def _handle_deterministic_inference(self):
        if self.enable_deterministic_inference:
            # Check sampling backend
            self.sampling_backend = "pytorch"
            logger.warning(
                "Sampling backend is set to pytorch for deterministic inference."
            )

            # Check attention backend
            if self.attention_backend not in DETERMINISTIC_ATTENTION_BACKEND_CHOICES:
                raise ValueError(
                    f"Currently only {DETERMINISTIC_ATTENTION_BACKEND_CHOICES} attention backends are supported for deterministic inference."
                )

            # Currently, only FA3 supports radix cache. Support for other backends is in progress
            if self.attention_backend != "fa3":
                self.disable_radix_cache = True
                logger.warning(
                    f"Currently radix cache is not compatible with {self.attention_backend} attention backend for deterministic inference. It will be supported in the future."
                )

            # Check TP size
            if self.tp_size > 1:
                raise ValueError(
                    "Currently only TP size 1 is supported for deterministic inference."
                )

            # Warnings on MoE models
            logger.warning(
                "Currently deterministic inference is only tested on dense models. Please be cautious when using it on MoE models."
            )

    def _handle_other_validations(self):
        pass

    @staticmethod
    def add_cli_args(parser: argparse.ArgumentParser):
        # Model and tokenizer
        parser.add_argument(
            "--model-path",
            "--model",
            type=str,
            help="The path of the model weights. This can be a local folder or a Hugging Face repo ID.",
            required=True,
        )
        parser.add_argument(
            "--tokenizer-path",
            type=str,
            default=ServerArgs.tokenizer_path,
            help="The path of the tokenizer.",
        )
        parser.add_argument(
            "--tokenizer-mode",
            type=str,
            default=ServerArgs.tokenizer_mode,
            choices=["auto", "slow"],
            help="Tokenizer mode. 'auto' will use the fast "
            "tokenizer if available, and 'slow' will "
            "always use the slow tokenizer.",
        )
        parser.add_argument(
            "--tokenizer-worker-num",
            type=int,
            default=ServerArgs.tokenizer_worker_num,
            help="The worker num of the tokenizer manager.",
        )
        parser.add_argument(
            "--skip-tokenizer-init",
            action="store_true",
            help="If set, skip init tokenizer and pass input_ids in generate request.",
        )
        parser.add_argument(
            "--load-format",
            type=str,
            default=ServerArgs.load_format,
            choices=LOAD_FORMAT_CHOICES,
            help="The format of the model weights to load. "
            '"auto" will try to load the weights in the safetensors format '
            "and fall back to the pytorch bin format if safetensors format "
            "is not available. "
            '"pt" will load the weights in the pytorch bin format. '
            '"safetensors" will load the weights in the safetensors format. '
            '"npcache" will load the weights in pytorch format and store '
            "a numpy cache to speed up the loading. "
            '"dummy" will initialize the weights with random values, '
            "which is mainly for profiling."
            '"gguf" will load the weights in the gguf format. '
            '"bitsandbytes" will load the weights using bitsandbytes '
            "quantization."
            '"layered" loads weights layer by layer so that one can quantize a '
            "layer before loading another to make the peak memory envelope "
            "smaller.",
        )
        parser.add_argument(
            "--model-loader-extra-config",
            type=str,
            help="Extra config for model loader. "
            "This will be passed to the model loader corresponding to the chosen load_format.",
            default=ServerArgs.model_loader_extra_config,
        )
        parser.add_argument(
            "--trust-remote-code",
            action="store_true",
            help="Whether or not to allow for custom models defined on the Hub in their own modeling files.",
        )
        parser.add_argument(
            "--context-length",
            type=int,
            default=ServerArgs.context_length,
            help="The model's maximum context length. Defaults to None (will use the value from the model's config.json instead).",
        )
        parser.add_argument(
            "--is-embedding",
            action="store_true",
            help="Whether to use a CausalLM as an embedding model.",
        )
        parser.add_argument(
            "--enable-multimodal",
            default=ServerArgs.enable_multimodal,
            action="store_true",
            help="Enable the multimodal functionality for the served model. If the model being served is not multimodal, nothing will happen",
        )
        parser.add_argument(
            "--revision",
            type=str,
            default=None,
            help="The specific model version to use. It can be a branch "
            "name, a tag name, or a commit id. If unspecified, will use "
            "the default version.",
        )
        parser.add_argument(
            "--model-impl",
            type=str,
            default=ServerArgs.model_impl,
            help="Which implementation of the model to use.\n\n"
            '* "auto" will try to use the SGLang implementation if it exists '
            "and fall back to the Transformers implementation if no SGLang "
            "implementation is available.\n"
            '* "sglang" will use the SGLang model implementation.\n'
            '* "transformers" will use the Transformers model '
            "implementation.\n",
        )

        # HTTP server
        parser.add_argument(
            "--host",
            type=str,
            default=ServerArgs.host,
            help="The host of the HTTP server.",
        )
        parser.add_argument(
            "--port",
            type=int,
            default=ServerArgs.port,
            help="The port of the HTTP server.",
        )
        parser.add_argument(
            "--skip-server-warmup",
            action="store_true",
            help="If set, skip warmup.",
        )
        parser.add_argument(
            "--warmups",
            type=str,
            required=False,
            help="Specify custom warmup functions (csv) to run before server starts eg. --warmups=warmup_name1,warmup_name2 "
            "will run the functions `warmup_name1` and `warmup_name2` specified in warmup.py before the server starts listening for requests",
        )
        parser.add_argument(
            "--nccl-port",
            type=int,
            default=ServerArgs.nccl_port,
            help="The port for NCCL distributed environment setup. Defaults to a random port.",
        )

        # Quantization and data type
        parser.add_argument(
            "--dtype",
            type=str,
            default=ServerArgs.dtype,
            choices=["auto", "half", "float16", "bfloat16", "float", "float32"],
            help="Data type for model weights and activations.\n\n"
            '* "auto" will use FP16 precision for FP32 and FP16 models, and '
            "BF16 precision for BF16 models.\n"
            '* "half" for FP16. Recommended for AWQ quantization.\n'
            '* "float16" is the same as "half".\n'
            '* "bfloat16" for a balance between precision and range.\n'
            '* "float" is shorthand for FP32 precision.\n'
            '* "float32" for FP32 precision.',
        )
        parser.add_argument(
            "--quantization",
            type=str,
            default=ServerArgs.quantization,
            choices=QUANTIZATION_CHOICES,
            help="The quantization method.",
        )
        parser.add_argument(
            "--quantization-param-path",
            type=nullable_str,
            default=None,
            help="Path to the JSON file containing the KV cache "
            "scaling factors. This should generally be supplied, when "
            "KV cache dtype is FP8. Otherwise, KV cache scaling factors "
            "default to 1.0, which may cause accuracy issues. ",
        )
        parser.add_argument(
            "--kv-cache-dtype",
            type=str,
            default=ServerArgs.kv_cache_dtype,
            choices=["auto", "fp8_e5m2", "fp8_e4m3"],
            help='Data type for kv cache storage. "auto" will use model data type. "fp8_e5m2" and "fp8_e4m3" is supported for CUDA 11.8+.',
        )

        # Memory and scheduling
        parser.add_argument(
            "--mem-fraction-static",
            type=float,
            default=ServerArgs.mem_fraction_static,
            help="The fraction of the memory used for static allocation (model weights and KV cache memory pool). Use a smaller value if you see out-of-memory errors.",
        )
        parser.add_argument(
            "--max-running-requests",
            type=int,
            default=ServerArgs.max_running_requests,
            help="The maximum number of running requests.",
        )
        parser.add_argument(
            "--max-queued-requests",
            type=int,
            default=ServerArgs.max_queued_requests,
            help="The maximum number of queued requests. This option is ignored when using disaggregation-mode.",
        )
        parser.add_argument(
            "--max-total-tokens",
            type=int,
            default=ServerArgs.max_total_tokens,
            help="The maximum number of tokens in the memory pool. If not specified, it will be automatically calculated based on the memory usage fraction. "
            "This option is typically used for development and debugging purposes.",
        )
        parser.add_argument(
            "--chunked-prefill-size",
            type=int,
            default=ServerArgs.chunked_prefill_size,
            help="The maximum number of tokens in a chunk for the chunked prefill. Setting this to -1 means disabling chunked prefill.",
        )
        parser.add_argument(
            "--max-prefill-tokens",
            type=int,
            default=ServerArgs.max_prefill_tokens,
            help="The maximum number of tokens in a prefill batch. The real bound will be the maximum of this value and the model's maximum context length.",
        )
        parser.add_argument(
            "--schedule-policy",
            type=str,
            default=ServerArgs.schedule_policy,
            choices=["lpm", "random", "fcfs", "dfs-weight", "lof", "priority"],
            help="The scheduling policy of the requests.",
        )
        parser.add_argument(
            "--enable-priority-scheduling",
            action="store_true",
            default=ServerArgs.enable_priority_scheduling,
            help="Enable priority scheduling. Requests with higher priority integer values will be scheduled first by default.",
        )
        parser.add_argument(
            "--schedule-low-priority-values-first",
            action="store_true",
            default=ServerArgs.schedule_low_priority_values_first,
            help="If specified with --enable-priority-scheduling, the scheduler will schedule requests with lower priority integer values first.",
        )
        parser.add_argument(
            "--priority-scheduling-preemption-threshold",
            type=int,
            default=ServerArgs.priority_scheduling_preemption_threshold,
            help="Minimum difference in priorities for an incoming request to have to preempt running request(s).",
        )
        parser.add_argument(
            "--schedule-conservativeness",
            type=float,
            default=ServerArgs.schedule_conservativeness,
            help="How conservative the schedule policy is. A larger value means more conservative scheduling. Use a larger value if you see requests being retracted frequently.",
        )
        parser.add_argument(
            "--page-size",
            type=int,
            default=ServerArgs.page_size,
            help="The number of tokens in a page.",
        )
        parser.add_argument(
            "--hybrid-kvcache-ratio",
            nargs="?",
            const=0.5,
            type=float,
            default=ServerArgs.hybrid_kvcache_ratio,
            help=(
                "Mix ratio in [0,1] between uniform and hybrid kv buffers "
                "(0.0 = pure uniform: swa_size / full_size = 1)"
                "(1.0 = pure hybrid: swa_size / full_size = local_attention_size / context_length)"
            ),
        )
        parser.add_argument(
            "--swa-full-tokens-ratio",
            type=float,
            default=ServerArgs.swa_full_tokens_ratio,
            help="The ratio of SWA layer KV tokens / full layer KV tokens, regardless of the number of swa:full layers. It should be between 0 and 1. "
            "E.g. 0.5 means if each swa layer has 50 tokens, then each full layer has 100 tokens.",
        )
        parser.add_argument(
            "--disable-hybrid-swa-memory",
            action="store_true",
            help="Disable the hybrid SWA memory.",
        )

        # Runtime options
        parser.add_argument(
            "--device",
            type=str,
            default=ServerArgs.device,
            help="The device to use ('cuda', 'xpu', 'hpu', 'npu', 'cpu'). Defaults to auto-detection if not specified.",
        )
        parser.add_argument(
            "--tensor-parallel-size",
            "--tp-size",
            type=int,
            default=ServerArgs.tp_size,
            help="The tensor parallelism size.",
        )
        parser.add_argument(
            "--pipeline-parallel-size",
            "--pp-size",
            type=int,
            default=ServerArgs.pp_size,
            help="The pipeline parallelism size.",
        )
        parser.add_argument(
            "--max-micro-batch-size",
            type=int,
            default=ServerArgs.max_micro_batch_size,
            help="The maximum micro batch size in pipeline parallelism.",
        )
        parser.add_argument(
            "--stream-interval",
            type=int,
            default=ServerArgs.stream_interval,
            help="The interval (or buffer size) for streaming in terms of the token length. A smaller value makes streaming smoother, while a larger value makes the throughput higher",
        )
        parser.add_argument(
            "--stream-output",
            action="store_true",
            help="Whether to output as a sequence of disjoint segments.",
        )
        parser.add_argument(
            "--random-seed",
            type=int,
            default=ServerArgs.random_seed,
            help="The random seed.",
        )
        parser.add_argument(
            "--constrained-json-whitespace-pattern",
            type=str,
            default=ServerArgs.constrained_json_whitespace_pattern,
            help="(outlines backend only) Regex pattern for syntactic whitespaces allowed in JSON constrained output. For example, to allow the model generate consecutive whitespaces, set the pattern to [\n\t ]*",
        )
        parser.add_argument(
            "--watchdog-timeout",
            type=float,
            default=ServerArgs.watchdog_timeout,
            help="Set watchdog timeout in seconds. If a forward batch takes longer than this, the server will crash to prevent hanging.",
        )
        parser.add_argument(
            "--dist-timeout",
            type=int,
            default=ServerArgs.dist_timeout,
            help="Set timeout for torch.distributed initialization.",
        )
        parser.add_argument(
            "--download-dir",
            type=str,
            default=ServerArgs.download_dir,
            help="Model download directory for huggingface.",
        )
        parser.add_argument(
            "--base-gpu-id",
            type=int,
            default=ServerArgs.base_gpu_id,
            help="The base GPU ID to start allocating GPUs from. Useful when running multiple instances on the same machine.",
        )
        parser.add_argument(
            "--gpu-id-step",
            type=int,
            default=ServerArgs.gpu_id_step,
            help="The delta between consecutive GPU IDs that are used. For example, setting it to 2 will use GPU 0,2,4,...",
        )
        parser.add_argument(
            "--sleep-on-idle",
            action="store_true",
            help="Reduce CPU usage when sglang is idle.",
        )

        # Logging
        parser.add_argument(
            "--log-level",
            type=str,
            default=ServerArgs.log_level,
            help="The logging level of all loggers.",
        )
        parser.add_argument(
            "--log-level-http",
            type=str,
            default=ServerArgs.log_level_http,
            help="The logging level of HTTP server. If not set, reuse --log-level by default.",
        )
        parser.add_argument(
            "--log-requests",
            action="store_true",
            help="Log metadata, inputs, outputs of all requests. The verbosity is decided by --log-requests-level",
        )
        parser.add_argument(
            "--log-requests-level",
            type=int,
            default=ServerArgs.log_requests_level,
            help="0: Log metadata (no sampling parameters). 1: Log metadata and sampling parameters. 2: Log metadata, sampling parameters and partial input/output. 3: Log every input/output.",
            choices=[0, 1, 2, 3],
        )
        parser.add_argument(
            "--crash-dump-folder",
            type=str,
            default=ServerArgs.crash_dump_folder,
            help="Folder path to dump requests from the last 5 min before a crash (if any). If not specified, crash dumping is disabled.",
        )
        parser.add_argument(
            "--show-time-cost",
            action="store_true",
            help="Show time cost of custom marks.",
        )
        parser.add_argument(
            "--enable-metrics",
            action="store_true",
            help="Enable log prometheus metrics.",
        )
        parser.add_argument(
            "--enable-metrics-for-all-schedulers",
            action="store_true",
            help="Enable --enable-metrics-for-all-schedulers when you want schedulers on all TP ranks (not just TP 0) "
            "to record request metrics separately. This is especially useful when dp_attention is enabled, as "
            "otherwise all metrics appear to come from TP 0.",
        )
        parser.add_argument(
            "--tokenizer-metrics-custom-labels-header",
            type=str,
            default=ServerArgs.tokenizer_metrics_custom_labels_header,
            help="Specify the HTTP header for passing customer labels for tokenizer metrics.",
        )
        parser.add_argument(
            "--tokenizer-metrics-allowed-customer-labels",
            type=str,
            nargs="+",
            default=ServerArgs.tokenizer_metrics_allowed_customer_labels,
            help="The customer labels allowed for tokenizer metrics. The labels are specified via a dict in "
            "'--tokenizer-metrics-custom-labels-header' field in HTTP requests, e.g., {'label1': 'value1', 'label2': "
            "'value2'} is allowed if '--tokenizer-metrics-allowed-labels label1 label2' is set.",
        )
        parser.add_argument(
            "--bucket-time-to-first-token",
            type=float,
            nargs="+",
            default=ServerArgs.bucket_time_to_first_token,
            help="The buckets of time to first token, specified as a list of floats.",
        )
        parser.add_argument(
            "--bucket-inter-token-latency",
            type=float,
            nargs="+",
            default=ServerArgs.bucket_inter_token_latency,
            help="The buckets of inter-token latency, specified as a list of floats.",
        )
        parser.add_argument(
            "--bucket-e2e-request-latency",
            type=float,
            nargs="+",
            default=ServerArgs.bucket_e2e_request_latency,
            help="The buckets of end-to-end request latency, specified as a list of floats.",
        )
        parser.add_argument(
            "--collect-tokens-histogram",
            action="store_true",
            default=ServerArgs.collect_tokens_histogram,
            help="Collect prompt/generation tokens histogram.",
        )
        bucket_rule = (
            "Supports 3 rule types: 'default' uses predefined buckets; 'tse <middle> <base> <count>' "
            "generates two sides exponential distributed buckets (e.g., 'tse 1000 2 8' generates buckets "
            "[984.0, 992.0, 996.0, 998.0, 1000.0, 1002.0, 1004.0, 1008.0, 1016.0]).); 'customer <value1> "
            "<value2> ...' uses custom bucket values (e.g., 'customer 10 50 100 500')."
        )
        parser.add_argument(
            "--prompt-tokens-buckets",
            type=str,
            nargs="+",
            default=ServerArgs.prompt_tokens_buckets,
            help=f"The buckets rule of prompt tokens. {bucket_rule}",
        )
        parser.add_argument(
            "--generation-tokens-buckets",
            type=str,
            nargs="+",
            default=ServerArgs.generation_tokens_buckets,
            help=f"The buckets rule for generation tokens histogram. {bucket_rule}",
        )
        parser.add_argument(
            "--gc-warning-threshold-secs",
            type=float,
            default=ServerArgs.gc_warning_threshold_secs,
            help="The threshold for long GC warning. If a GC takes longer than this, a warning will be logged. Set to 0 to disable.",
        )
        parser.add_argument(
            "--decode-log-interval",
            type=int,
            default=ServerArgs.decode_log_interval,
            help="The log interval of decode batch.",
        )
        parser.add_argument(
            "--enable-request-time-stats-logging",
            action="store_true",
            default=ServerArgs.enable_request_time_stats_logging,
            help="Enable per request time stats logging",
        )
        parser.add_argument(
            "--kv-events-config",
            type=str,
            default=None,
            help="Config in json format for NVIDIA dynamo KV event publishing. Publishing will be enabled if this flag is used.",
        )
        parser.add_argument(
            "--enable-trace",
            action="store_true",
            help="Enable opentelemetry trace",
        )
        parser.add_argument(
            "--oltp-traces-endpoint",
            type=str,
            default="localhost:4317",
            help="Config opentelemetry collector endpoint if --enable-trace is set. format: <ip>:<port>",
        )

        # API related
        parser.add_argument(
            "--api-key",
            type=str,
            default=ServerArgs.api_key,
            help="Set API key of the server. It is also used in the OpenAI API compatible server.",
        )
        parser.add_argument(
            "--served-model-name",
            type=str,
            default=ServerArgs.served_model_name,
            help="Override the model name returned by the v1/models endpoint in OpenAI API server.",
        )
        parser.add_argument(
            "--weight-version",
            type=str,
            default=ServerArgs.weight_version,
            help="Version identifier for the model weights. Defaults to 'default' if not specified.",
        )
        parser.add_argument(
            "--chat-template",
            type=str,
            default=ServerArgs.chat_template,
            help="The buliltin chat template name or the path of the chat template file. This is only used for OpenAI-compatible API server.",
        )
        parser.add_argument(
            "--completion-template",
            type=str,
            default=ServerArgs.completion_template,
            help="The buliltin completion template name or the path of the completion template file. This is only used for OpenAI-compatible API server. only for code completion currently.",
        )
        parser.add_argument(
            "--file-storage-path",
            type=str,
            default=ServerArgs.file_storage_path,
            help="The path of the file storage in backend.",
        )
        parser.add_argument(
            "--enable-cache-report",
            action="store_true",
            help="Return number of cached tokens in usage.prompt_tokens_details for each openai request.",
        )
        parser.add_argument(
            "--reasoning-parser",
            type=str,
            choices=list(ReasoningParser.DetectorMap.keys()),
            default=ServerArgs.reasoning_parser,
            help=f"Specify the parser for reasoning models, supported parsers are: {list(ReasoningParser.DetectorMap.keys())}.",
        )
        tool_call_parser_choices = list(FunctionCallParser.ToolCallParserEnum.keys())
        parser.add_argument(
            "--tool-call-parser",
            type=str,
            choices=tool_call_parser_choices,
            default=ServerArgs.tool_call_parser,
            help=f"Specify the parser for handling tool-call interactions. Options include: {tool_call_parser_choices}.",
        )
        parser.add_argument(
            "--tool-server",
            type=str,
            default=None,
            help="Either 'demo' or a comma-separated list of tool server urls to use for the model. If not specified, no tool server will be used.",
        )

        # Data parallelism
        parser.add_argument(
            "--data-parallel-size",
            "--dp-size",
            type=int,
            default=ServerArgs.dp_size,
            help="The data parallelism size.",
        )
        parser.add_argument(
            "--load-balance-method",
            type=str,
            default=ServerArgs.load_balance_method,
            help="The load balancing strategy for data parallelism.",
            choices=[
                "round_robin",
                "shortest_queue",
                "minimum_tokens",
            ],
        )
        parser.add_argument(
            "--load-watch-interval",
            type=float,
            default=ServerArgs.load_watch_interval,
            help="The interval of load watching in seconds.",
        )
        parser.add_argument(
            "--prefill-round-robin-balance",
            default=ServerArgs.prefill_round_robin_balance,
            action="store_true",
            help="Prefill is round robin balanced. This is used to promise decode server can get the correct dp rank.",
        )

        # Multi-node distributed serving
        parser.add_argument(
            "--dist-init-addr",
            "--nccl-init-addr",  # For backward compatibility. This will be removed in the future.
            type=str,
            help="The host address for initializing distributed backend (e.g., `192.168.0.2:25000`).",
        )
        parser.add_argument(
            "--nnodes", type=int, default=ServerArgs.nnodes, help="The number of nodes."
        )
        parser.add_argument(
            "--node-rank", type=int, default=ServerArgs.node_rank, help="The node rank."
        )

        # Model override args
        parser.add_argument(
            "--json-model-override-args",
            type=str,
            help="A dictionary in JSON string format used to override default model configurations.",
            default=ServerArgs.json_model_override_args,
        )
        parser.add_argument(
            "--preferred-sampling-params",
            type=str,
            help="json-formatted sampling settings that will be returned in /get_model_info",
        )

        # LoRA
        parser.add_argument(
            "--enable-lora",
            default=ServerArgs.enable_lora,
            action="store_true",
            help="Enable LoRA support for the model. This argument is automatically set to True if `--lora-paths` is provided for backward compatibility.",
        )
        parser.add_argument(
            "--max-lora-rank",
            default=ServerArgs.max_lora_rank,
            type=int,
            help="The maximum rank of LoRA adapters. If not specified, it will be automatically inferred from the adapters provided in --lora-paths.",
        )
        parser.add_argument(
            "--lora-target-modules",
            type=str,
            choices=SUPPORTED_LORA_TARGET_MODULES + [LORA_TARGET_ALL_MODULES],
            nargs="*",
            default=None,
            help="The union set of all target modules where LoRA should be applied. If not specified, "
            "it will be automatically inferred from the adapters provided in --lora-paths. If 'all' is specified, "
            "all supported modules will be targeted.",
        )
        parser.add_argument(
            "--lora-paths",
            type=str,
            nargs="*",
            default=None,
            action=LoRAPathAction,
            help='The list of LoRA adapters to load. Each adapter must be specified in one of the following formats: <PATH> | <NAME>=<PATH> | JSON with schema {"lora_name":str,"lora_path":str,"pinned":bool}',
        )
        parser.add_argument(
            "--max-loras-per-batch",
            type=int,
            default=8,
            help="Maximum number of adapters for a running batch, include base-only request.",
        )
        parser.add_argument(
            "--max-loaded-loras",
            type=int,
            default=ServerArgs.max_loaded_loras,
            help="If specified, it limits the maximum number of LoRA adapters loaded in CPU memory at a time. The value must be greater than or equal to `--max-loras-per-batch`.",
        )
        parser.add_argument(
            "--lora-backend",
            type=str,
            choices=LORA_BACKEND_CHOICES,
            default=ServerArgs.lora_backend,
            help="Choose the kernel backend for multi-LoRA serving.",
        )
        parser.add_argument(
            "--max-lora-chunk-size",
            type=int,
            default=ServerArgs.max_lora_chunk_size,
            choices=[16, 32, 64, 128],
            help="Maximum chunk size for the ChunkedSGMV LoRA backend. Only used when --lora-backend is 'csgmv'. Choosing a larger value might improve performance.",
        )

        # Kernel backend
        parser.add_argument(
            "--attention-backend",
            type=str,
            choices=ATTENTION_BACKEND_CHOICES,
            default=ServerArgs.attention_backend,
            help="Choose the kernels for attention layers.",
        )
        parser.add_argument(
            "--prefill-attention-backend",
            type=str,
            choices=ATTENTION_BACKEND_CHOICES,
            default=ServerArgs.prefill_attention_backend,
            help="Choose the kernels for prefill attention layers (have priority over --attention-backend).",
        )
        parser.add_argument(
            "--decode-attention-backend",
            type=str,
            choices=ATTENTION_BACKEND_CHOICES,
            default=ServerArgs.decode_attention_backend,
            help="Choose the kernels for decode attention layers (have priority over --attention-backend).",
        )
        parser.add_argument(
            "--sampling-backend",
            type=str,
            choices=["flashinfer", "pytorch"],
            default=ServerArgs.sampling_backend,
            help="Choose the kernels for sampling layers.",
        )
        parser.add_argument(
            "--grammar-backend",
            type=str,
            choices=GRAMMAR_BACKEND_CHOICES,
            default=ServerArgs.grammar_backend,
            help="Choose the backend for grammar-guided decoding.",
        )
        parser.add_argument(
            "--mm-attention-backend",
            type=str,
            choices=["sdpa", "fa3", "triton_attn", "ascend_attn"],
            default=ServerArgs.mm_attention_backend,
            help="Set multimodal attention backend.",
        )

        # Speculative decoding
        parser.add_argument(
            "--speculative-algorithm",
            type=str,
            choices=["EAGLE", "EAGLE3", "NEXTN", "STANDALONE", "LOOKAHEAD"],
            help="Speculative algorithm.",
        )
        parser.add_argument(
            "--speculative-draft-model-path",
            "--speculative-draft-model",
            type=str,
            help="The path of the draft model weights. This can be a local folder or a Hugging Face repo ID.",
        )
        parser.add_argument(
            "--speculative-draft-model-revision",
            type=str,
            default=None,
            help="The specific draft model version to use. It can be a branch "
            "name, a tag name, or a commit id. If unspecified, will use "
            "the default version.",
        )
        parser.add_argument(
            "--speculative-num-steps",
            type=int,
            help="The number of steps sampled from draft model in Speculative Decoding.",
            default=ServerArgs.speculative_num_steps,
        )
        parser.add_argument(
            "--speculative-eagle-topk",
            type=int,
            help="The number of tokens sampled from the draft model in eagle2 each step.",
            default=ServerArgs.speculative_eagle_topk,
        )
        parser.add_argument(
            "--speculative-num-draft-tokens",
            type=int,
            help="The number of tokens sampled from the draft model in Speculative Decoding.",
            default=ServerArgs.speculative_num_draft_tokens,
        )
        parser.add_argument(
            "--speculative-accept-threshold-single",
            type=float,
            help="Accept a draft token if its probability in the target model is greater than this threshold.",
            default=ServerArgs.speculative_accept_threshold_single,
        )
        parser.add_argument(
            "--speculative-accept-threshold-acc",
            type=float,
            help="The accept probability of a draft token is raised from its target probability p to min(1, p / threshold_acc).",
            default=ServerArgs.speculative_accept_threshold_acc,
        )
        parser.add_argument(
            "--speculative-token-map",
            type=str,
            help="The path of the draft model's small vocab table.",
            default=ServerArgs.speculative_token_map,
        )
        parser.add_argument(
            "--speculative-attention-mode",
            type=str,
            choices=["prefill", "decode"],
            help="Attention backend for speculative decoding operations (both target verify and draft extend). Can be one of 'prefill' (default) or 'decode'.",
            default=ServerArgs.speculative_attention_mode,
        )
        # Lookahead speculative decoding
        parser.add_argument(
            "--speculative-lookahead-min-match-window-size",
            type=int,
            default=ServerArgs.speculative_lookahead_min_match_window_size,
            help="The minimum window size for pattern matching in lookahead speculative decoding.",
        )
        parser.add_argument(
            "--speculative-lookahead-max-match-window-size",
            type=int,
            default=ServerArgs.speculative_lookahead_max_match_window_size,
            help="The maximum window size for pattern matching in lookahead speculative decoding.",
        )
        parser.add_argument(
            "--speculative-lookahead-min-bfs-breadth",
            type=int,
            default=ServerArgs.speculative_lookahead_min_bfs_breadth,
            help="The minimum breadth for BFS (Breadth-First Search) in lookahead speculative decoding.",
        )
        parser.add_argument(
            "--speculative-lookahead-max-bfs-breadth",
            type=int,
            default=ServerArgs.speculative_lookahead_max_bfs_breadth,
            help="The maximum breadth for BFS (Breadth-First Search) in lookahead speculative decoding.",
        )
        parser.add_argument(
            "--speculative-lookahead-match-type",
            type=str,
            choices=["BFS", "PROB"],
            default=ServerArgs.speculative_lookahead_match_type,
            help="The match type for cache tree.",
        )
        parser.add_argument(
            "--speculative-lookahead-branch-length",
            type=int,
            default=ServerArgs.speculative_lookahead_branch_length,
            help="The branch length for lookahead speculative decoding.",
        )
        parser.add_argument(
            "--speculative-lookahead-capacity",
            type=int,
            default=ServerArgs.speculative_lookahead_capacity,
            help="The cache capacity for lookahead speculative decoding.",
        )

        # Expert parallelism
        parser.add_argument(
            "--expert-parallel-size",
            "--ep-size",
            "--ep",
            type=int,
            default=ServerArgs.ep_size,
            help="The expert parallelism size.",
        )
        parser.add_argument(
            "--moe-a2a-backend",
            type=str,
            choices=["none", "deepep"],
            default=ServerArgs.moe_a2a_backend,
            help="Choose the backend for MoE A2A.",
        )
        parser.add_argument(
            "--moe-runner-backend",
            type=str,
            choices=[
                "auto",
                "triton",
                "triton_kernel",
                "flashinfer_trtllm",
                "flashinfer_cutlass",
                "flashinfer_mxfp4",
                "flashinfer_cutedsl",
            ],
            default=ServerArgs.moe_runner_backend,
            help="Choose the runner backend for MoE.",
        )
        parser.add_argument(
            "--flashinfer-mxfp4-moe-precision",
            type=str,
            choices=["default", "bf16"],
            default=ServerArgs.flashinfer_mxfp4_moe_precision,
            help="Choose the computation precision of flashinfer mxfp4 moe",
        )
        parser.add_argument(
            "--enable-flashinfer-allreduce-fusion",
            action="store_true",
            help="Enable FlashInfer allreduce fusion with Residual RMSNorm.",
        )
        parser.add_argument(
            "--deepep-mode",
            type=str,
            choices=["normal", "low_latency", "auto"],
            default="auto",
            help="Select the mode when enable DeepEP MoE, could be `normal`, `low_latency` or `auto`. Default is `auto`, which means `low_latency` for decode batch and `normal` for prefill batch.",
        )
        parser.add_argument(
            "--ep-num-redundant-experts",
            type=int,
            default=ServerArgs.ep_num_redundant_experts,
            help="Allocate this number of redundant experts in expert parallel.",
        )
        parser.add_argument(
            "--ep-dispatch-algorithm",
            type=str,
            default=ServerArgs.ep_dispatch_algorithm,
            help="The algorithm to choose ranks for redundant experts in expert parallel.",
        )
        parser.add_argument(
            "--init-expert-location",
            type=str,
            default=ServerArgs.init_expert_location,
            help="Initial location of EP experts.",
        )
        parser.add_argument(
            "--enable-eplb",
            action="store_true",
            help="Enable EPLB algorithm",
        )
        parser.add_argument(
            "--eplb-algorithm",
            type=str,
            default=ServerArgs.eplb_algorithm,
            help="Chosen EPLB algorithm",
        )
        parser.add_argument(
            "--eplb-rebalance-num-iterations",
            type=int,
            default=ServerArgs.eplb_rebalance_num_iterations,
            help="Number of iterations to automatically trigger a EPLB re-balance.",
        )
        parser.add_argument(
            "--eplb-rebalance-layers-per-chunk",
            type=int,
            default=ServerArgs.eplb_rebalance_layers_per_chunk,
            help="Number of layers to rebalance per forward pass.",
        )
        parser.add_argument(
            "--eplb-min-rebalancing-utilization-threshold",
            type=float,
            default=ServerArgs.eplb_min_rebalancing_utilization_threshold,
            help="Minimum threshold for GPU average utilization to trigger EPLB rebalancing. Must be in the range [0.0, 1.0].",
        )
        parser.add_argument(
            "--expert-distribution-recorder-mode",
            type=str,
            default=ServerArgs.expert_distribution_recorder_mode,
            help="Mode of expert distribution recorder.",
        )
        parser.add_argument(
            "--expert-distribution-recorder-buffer-size",
            type=int,
            default=ServerArgs.expert_distribution_recorder_buffer_size,
            help="Circular buffer size of expert distribution recorder. Set to -1 to denote infinite buffer.",
        )
        parser.add_argument(
            "--enable-expert-distribution-metrics",
            action="store_true",
            help="Enable logging metrics for expert balancedness",
        )
        parser.add_argument(
            "--deepep-config",
            type=str,
            default=ServerArgs.deepep_config,
            help="Tuned DeepEP config suitable for your own cluster. It can be either a string with JSON content or a file path.",
        )
        parser.add_argument(
            "--moe-dense-tp-size",
            type=int,
            default=ServerArgs.moe_dense_tp_size,
            help="TP size for MoE dense MLP layers. This flag is useful when, with large TP size, there are errors caused by weights in MLP layers having dimension smaller than the min dimension GEMM supports.",
        )

        # Mamba Cache
        parser.add_argument(
            "--max-mamba-cache-size",
            type=int,
            default=ServerArgs.max_mamba_cache_size,
            help="The maximum size of the mamba cache.",
        )
        parser.add_argument(
            "--mamba-ssm-dtype",
            type=str,
            default=ServerArgs.mamba_ssm_dtype,
            choices=["float32", "bfloat16"],
            help="The data type of the SSM states in mamba cache.",
        )

        # Hierarchical cache
        parser.add_argument(
            "--enable-hierarchical-cache",
            action="store_true",
            help="Enable hierarchical cache",
        )
        parser.add_argument(
            "--hicache-ratio",
            type=float,
            default=ServerArgs.hicache_ratio,
            help="The ratio of the size of host KV cache memory pool to the size of device pool.",
        )
        parser.add_argument(
            "--hicache-size",
            type=int,
            default=ServerArgs.hicache_size,
            help="The size of host KV cache memory pool in gigabytes, which will override the hicache_ratio if set.",
        )
        parser.add_argument(
            "--hicache-write-policy",
            type=str,
            choices=["write_back", "write_through", "write_through_selective"],
            default=ServerArgs.hicache_write_policy,
            help="The write policy of hierarchical cache.",
        )
        parser.add_argument(
            "--radix-eviction-policy",
            type=str,
            choices=["lru", "lfu"],
            default=ServerArgs.radix_eviction_policy,
            help="The eviction policy of radix trees. 'lru' stands for Least Recently Used, 'lfu' stands for Least Frequently Used.",
        )
        parser.add_argument(
            "--hicache-io-backend",
            type=str,
            choices=["direct", "kernel"],
            default=ServerArgs.hicache_io_backend,
            help="The IO backend for KV cache transfer between CPU and GPU",
        )
        parser.add_argument(
            "--hicache-mem-layout",
            type=str,
            choices=["layer_first", "page_first", "page_first_direct"],
            default=ServerArgs.hicache_mem_layout,
            help="The layout of host memory pool for hierarchical cache.",
        )
        parser.add_argument(
            "--hicache-storage-backend",
            type=str,
            choices=["file", "mooncake", "hf3fs", "nixl", "aibrix"],
            default=ServerArgs.hicache_storage_backend,
            help="The storage backend for hierarchical KV cache.",
        )
        parser.add_argument(
            "--hicache-storage-prefetch-policy",
            type=str,
            choices=["best_effort", "wait_complete", "timeout"],
            default=ServerArgs.hicache_storage_prefetch_policy,
            help="Control when prefetching from the storage backend should stop.",
        )
        parser.add_argument(
            "--hicache-storage-backend-extra-config",
            type=str,
            default=ServerArgs.hicache_storage_backend_extra_config,
            help="A dictionary in JSON string format containing extra configuration for the storage backend.",
        )
        # LMCache
        parser.add_argument(
            "--enable-lmcache",
            action="store_true",
            help="Using LMCache as an alternative hierarchical cache solution",
        )

        # Double Sparsity
        parser.add_argument(
            "--enable-double-sparsity",
            action="store_true",
            help="Enable double sparsity attention",
        )
        parser.add_argument(
            "--ds-channel-config-path",
            type=str,
            default=ServerArgs.ds_channel_config_path,
            help="The path of the double sparsity channel config",
        )
        parser.add_argument(
            "--ds-heavy-channel-num",
            type=int,
            default=ServerArgs.ds_heavy_channel_num,
            help="The number of heavy channels in double sparsity attention",
        )
        parser.add_argument(
            "--ds-heavy-token-num",
            type=int,
            default=ServerArgs.ds_heavy_token_num,
            help="The number of heavy tokens in double sparsity attention",
        )
        parser.add_argument(
            "--ds-heavy-channel-type",
            type=str,
            default=ServerArgs.ds_heavy_channel_type,
            help="The type of heavy channels in double sparsity attention",
        )
        parser.add_argument(
            "--ds-sparse-decode-threshold",
            type=int,
            default=ServerArgs.ds_sparse_decode_threshold,
            help="The type of heavy channels in double sparsity attention",
        )

        # Offloading
        parser.add_argument(
            "--cpu-offload-gb",
            type=int,
            default=ServerArgs.cpu_offload_gb,
            help="How many GBs of RAM to reserve for CPU offloading.",
        )
        parser.add_argument(
            "--offload-group-size",
            type=int,
            default=ServerArgs.offload_group_size,
            help="Number of layers per group in offloading.",
        )
        parser.add_argument(
            "--offload-num-in-group",
            type=int,
            default=ServerArgs.offload_num_in_group,
            help="Number of layers to be offloaded within a group.",
        )
        parser.add_argument(
            "--offload-prefetch-step",
            type=int,
            default=ServerArgs.offload_prefetch_step,
            help="Steps to prefetch in offloading.",
        )
        parser.add_argument(
            "--offload-mode",
            type=str,
            default=ServerArgs.offload_mode,
            help="Mode of offloading.",
        )

        # Optimization/debug options
        parser.add_argument(
            "--disable-radix-cache",
            action="store_true",
            help="Disable RadixAttention for prefix caching.",
        )
        parser.add_argument(
            "--cuda-graph-max-bs",
            type=int,
            default=ServerArgs.cuda_graph_max_bs,
            help="Set the maximum batch size for cuda graph. It will extend the cuda graph capture batch size to this value.",
        )
        parser.add_argument(
            "--cuda-graph-bs",
            type=int,
            nargs="+",
            help="Set the list of batch sizes for cuda graph.",
        )
        parser.add_argument(
            "--disable-cuda-graph",
            action="store_true",
            help="Disable cuda graph.",
        )
        parser.add_argument(
            "--disable-cuda-graph-padding",
            action="store_true",
            help="Disable cuda graph when padding is needed. Still uses cuda graph when padding is not needed.",
        )
        parser.add_argument(
            "--enable-profile-cuda-graph",
            action="store_true",
            help="Enable profiling of cuda graph capture.",
        )
        parser.add_argument(
            "--enable-cudagraph-gc",
            action="store_true",
            help="Enable garbage collection during CUDA graph capture. If disabled (default), GC is frozen during capture to speed up the process.",
        )
        parser.add_argument(
            "--enable-nccl-nvls",
            action="store_true",
            help="Enable NCCL NVLS for prefill heavy requests when available.",
        )
        parser.add_argument(
            "--enable-symm-mem",
            action="store_true",
            help="Enable NCCL symmetric memory for fast collectives.",
        )
        parser.add_argument(
            "--disable-flashinfer-cutlass-moe-fp4-allgather",
            action="store_true",
            help="Disables quantize before all-gather for flashinfer cutlass moe.",
        )
        parser.add_argument(
            "--enable-tokenizer-batch-encode",
            action="store_true",
            help="Enable batch tokenization for improved performance when processing multiple text inputs. Do not use with image inputs, pre-tokenized input_ids, or input_embeds.",
        )
        parser.add_argument(
            "--disable-outlines-disk-cache",
            action="store_true",
            help="Disable disk cache of outlines to avoid possible crashes related to file system or high concurrency.",
        )
        parser.add_argument(
            "--disable-custom-all-reduce",
            action="store_true",
            help="Disable the custom all-reduce kernel and fall back to NCCL.",
        )
        parser.add_argument(
            "--enable-mscclpp",
            action="store_true",
            help="Enable using mscclpp for small messages for all-reduce kernel and fall back to NCCL.",
        )
        parser.add_argument(
            "--disable-overlap-schedule",
            action="store_true",
            help="Disable the overlap scheduler, which overlaps the CPU scheduler with GPU model worker.",
        )
        parser.add_argument(
            "--enable-mixed-chunk",
            action="store_true",
            help="Enabling mixing prefill and decode in a batch when using chunked prefill.",
        )
        parser.add_argument(
            "--enable-dp-attention",
            action="store_true",
            help="Enabling data parallelism for attention and tensor parallelism for FFN. The dp size should be equal to the tp size. Currently DeepSeek-V2 and Qwen 2/3 MoE models are supported.",
        )
        parser.add_argument(
            "--enable-dp-lm-head",
            action="store_true",
            help="Enable vocabulary parallel across the attention TP group to avoid all-gather across DP groups, optimizing performance under DP attention.",
        )
        parser.add_argument(
            "--enable-two-batch-overlap",
            action="store_true",
            help="Enabling two micro batches to overlap.",
        )
        parser.add_argument(
            "--tbo-token-distribution-threshold",
            type=float,
            default=ServerArgs.tbo_token_distribution_threshold,
            help="The threshold of token distribution between two batches in micro-batch-overlap, determines whether to two-batch-overlap or two-chunk-overlap. Set to 0 denote disable two-chunk-overlap.",
        )
        parser.add_argument(
            "--enable-torch-compile",
            action="store_true",
            help="Optimize the model with torch.compile. Experimental feature.",
        )
        parser.add_argument(
            "--torch-compile-max-bs",
            type=int,
            default=ServerArgs.torch_compile_max_bs,
            help="Set the maximum batch size when using torch compile.",
        )
        parser.add_argument(
            "--torchao-config",
            type=str,
            default=ServerArgs.torchao_config,
            help="Optimize the model with torchao. Experimental feature. Current choices are: int8dq, int8wo, int4wo-<group_size>, fp8wo, fp8dq-per_tensor, fp8dq-per_row",
        )
        parser.add_argument(
            "--enable-nan-detection",
            action="store_true",
            help="Enable the NaN detection for debugging purposes.",
        )
        parser.add_argument(
            "--enable-p2p-check",
            action="store_true",
            help="Enable P2P check for GPU access, otherwise the p2p access is allowed by default.",
        )
        parser.add_argument(
            "--triton-attention-reduce-in-fp32",
            action="store_true",
            help="Cast the intermediate attention results to fp32 to avoid possible crashes related to fp16."
            "This only affects Triton attention kernels.",
        )
        parser.add_argument(
            "--triton-attention-num-kv-splits",
            type=int,
            default=ServerArgs.triton_attention_num_kv_splits,
            help="The number of KV splits in flash decoding Triton kernel. Larger value is better in longer context scenarios. The default value is 8.",
        )
        parser.add_argument(
            "--triton-attention-split-tile-size",
            type=int,
            default=ServerArgs.triton_attention_split_tile_size,
            help="The size of split KV tile in flash decoding Triton kernel. Used for deterministic inference.",
        )
        parser.add_argument(
            "--num-continuous-decode-steps",
            type=int,
            default=ServerArgs.num_continuous_decode_steps,
            help="Run multiple continuous decoding steps to reduce scheduling overhead. "
            "This can potentially increase throughput but may also increase time-to-first-token latency. "
            "The default value is 1, meaning only run one decoding step at a time.",
        )
        parser.add_argument(
            "--delete-ckpt-after-loading",
            action="store_true",
            help="Delete the model checkpoint after loading the model.",
        )
        parser.add_argument(
            "--enable-memory-saver",
            action="store_true",
            help="Allow saving memory using release_memory_occupation and resume_memory_occupation",
        )
        parser.add_argument(
            "--allow-auto-truncate",
            action="store_true",
            help="Allow automatically truncating requests that exceed the maximum input length instead of returning an error.",
        )
        parser.add_argument(
            "--enable-custom-logit-processor",
            action="store_true",
            help="Enable users to pass custom logit processors to the server (disabled by default for security)",
        )
        parser.add_argument(
            "--flashinfer-mla-disable-ragged",
            action="store_true",
            help="Not using ragged prefill wrapper when running flashinfer mla",
        )
        parser.add_argument(
            "--disable-shared-experts-fusion",
            action="store_true",
            help="Disable shared experts fusion optimization for deepseek v3/r1.",
        )
        parser.add_argument(
            "--disable-chunked-prefix-cache",
            action="store_true",
            help="Disable chunked prefix cache feature for deepseek, which should save overhead for short sequences.",
        )
        parser.add_argument(
            "--disable-fast-image-processor",
            action="store_true",
            help="Adopt base image processor instead of fast image processor.",
        )
        parser.add_argument(
            "--keep-mm-feature-on-device",
            action="store_true",
            help="Keep multimodal feature tensors on device after processing to save D2H copy.",
        )
        parser.add_argument(
            "--enable-return-hidden-states",
            action="store_true",
            help="Enable returning hidden states with responses.",
        )
        parser.add_argument(
            "--scheduler-recv-interval",
            type=int,
            default=ServerArgs.scheduler_recv_interval,
            help="The interval to poll requests in scheduler. Can be set to >1 to reduce the overhead of this.",
        )
        parser.add_argument(
            "--numa-node",
            type=int,
            nargs="+",
            help="Sets the numa node for the subprocesses. i-th element corresponds to i-th subprocess.",
        )

        # Debug tensor dumps
        parser.add_argument(
            "--debug-tensor-dump-output-folder",
            type=str,
            default=ServerArgs.debug_tensor_dump_output_folder,
            help="The output folder for dumping tensors.",
        )
        parser.add_argument(
            "--debug-tensor-dump-input-file",
            type=str,
            default=ServerArgs.debug_tensor_dump_input_file,
            help="The input filename for dumping tensors",
        )
        parser.add_argument(
            "--debug-tensor-dump-inject",
            type=str,
            default=ServerArgs.debug_tensor_dump_inject,
            help="Inject the outputs from jax as the input of every layer.",
        )
        parser.add_argument(
            "--debug-tensor-dump-prefill-only",
            action="store_true",
            help="Only dump the tensors for prefill requests (i.e. batch size > 1).",
        )
        parser.add_argument(
            "--enable-dynamic-batch-tokenizer",
            action="store_true",
            help="Enable async dynamic batch tokenizer for improved performance when multiple requests arrive concurrently.",
        )
        parser.add_argument(
            "--dynamic-batch-tokenizer-batch-size",
            type=int,
            default=ServerArgs.dynamic_batch_tokenizer_batch_size,
            help="[Only used if --enable-dynamic-batch-tokenizer is set] Maximum batch size for dynamic batch tokenizer.",
        )
        parser.add_argument(
            "--dynamic-batch-tokenizer-batch-timeout",
            type=float,
            default=ServerArgs.dynamic_batch_tokenizer_batch_timeout,
            help="[Only used if --enable-dynamic-batch-tokenizer is set] Timeout in seconds for batching tokenization requests.",
        )

        # PD disaggregation
        parser.add_argument(
            "--disaggregation-mode",
            type=str,
            default=ServerArgs.disaggregation_mode,
            choices=["null", "prefill", "decode"],
            help='Only used for PD disaggregation. "prefill" for prefill-only server, and "decode" for decode-only server. If not specified, it is not PD disaggregated',
        )
        parser.add_argument(
            "--disaggregation-transfer-backend",
            type=str,
            default=ServerArgs.disaggregation_transfer_backend,
            choices=DISAGG_TRANSFER_BACKEND_CHOICES,
            help="The backend for disaggregation transfer. Default is mooncake.",
        )
        parser.add_argument(
            "--disaggregation-bootstrap-port",
            type=int,
            default=ServerArgs.disaggregation_bootstrap_port,
            help="Bootstrap server port on the prefill server. Default is 8998.",
        )
        parser.add_argument(
            "--disaggregation-decode-tp",
            type=int,
            default=ServerArgs.disaggregation_decode_tp,
            help="Decode tp size. If not set, it matches the tp size of the current engine. This is only set on the prefill server.",
        )
        parser.add_argument(
            "--disaggregation-decode-dp",
            type=int,
            default=ServerArgs.disaggregation_decode_dp,
            help="Decode dp size. If not set, it matches the dp size of the current engine. This is only set on the prefill server.",
        )
        parser.add_argument(
            "--disaggregation-prefill-pp",
            type=int,
            default=ServerArgs.disaggregation_prefill_pp,
            help="Prefill pp size. If not set, it is default to 1. This is only set on the decode server.",
        )
        parser.add_argument(
            "--disaggregation-ib-device",
            type=str,
            default=ServerArgs.disaggregation_ib_device,
            help="The InfiniBand devices for disaggregation transfer, accepts single device (e.g., --disaggregation-ib-device mlx5_0) "
            "or multiple comma-separated devices (e.g., --disaggregation-ib-device mlx5_0,mlx5_1). "
            "Default is None, which triggers automatic device detection when mooncake backend is enabled.",
        )
        parser.add_argument(
            "--num-reserved-decode-tokens",
            type=int,
            default=ServerArgs.num_reserved_decode_tokens,
            help="Number of decode tokens that will have memory reserved when adding new request to the running batch.",
        )
        parser.add_argument(
            "--disaggregation-decode-polling-interval",
            type=int,
            default=ServerArgs.disaggregation_decode_polling_interval,
            help="The interval to poll requests in decode server. Can be set to >1 to reduce the overhead of this.",
        )

        # Custom weight loader
        parser.add_argument(
            "--custom-weight-loader",
            type=str,
            nargs="*",
            default=None,
            help="The custom dataloader which used to update the model. Should be set with a valid import path, such as my_package.weight_load_func",
        )
        parser.add_argument(
            "--weight-loader-disable-mmap",
            action="store_true",
            help="Disable mmap while loading weight using safetensors.",
        )
        parser.add_argument(
            "--remote-instance-weight-loader-seed-instance-ip",
            type=str,
            default=ServerArgs.remote_instance_weight_loader_seed_instance_ip,
            help="The ip of the seed instance for loading weights from remote instance.",
        )
        parser.add_argument(
            "--remote-instance-weight-loader-seed-instance-service-port",
            type=int,
            default=ServerArgs.remote_instance_weight_loader_seed_instance_service_port,
            help="The service port of the seed instance for loading weights from remote instance.",
        )
        parser.add_argument(
            "--remote-instance-weight-loader-send-weights-group-ports",
            type=json_list_type,
            default=ServerArgs.remote_instance_weight_loader_send_weights_group_ports,
            help="The communication group ports for loading weights from remote instance.",
        )

        # For PD-Multiplexing
        parser.add_argument(
            "--enable-pdmux",
            action="store_true",
            help="Enable PD-Multiplexing, PD running on greenctx stream.",
        )
        parser.add_argument(
            "--pdmux-config-path",
            type=str,
            default=None,
            help="The path of the PD-Multiplexing config file.",
        )

        parser.add_argument(
            "--sm-group-num",
            type=int,
            default=ServerArgs.sm_group_num,
            help="Number of sm partition groups.",
        )

        # For deterministic inference
        parser.add_argument(
            "--enable-deterministic-inference",
            action="store_true",
            help="Enable deterministic inference mode with batch invariant ops.",
        )

        # Deprecated arguments
        parser.add_argument(
            "--enable-ep-moe",
            action=DeprecatedAction,
            help="NOTE: --enable-ep-moe is deprecated. Please set `--ep-size` to the same value as `--tp-size` instead.",
        )
        parser.add_argument(
            "--enable-deepep-moe",
            action=DeprecatedAction,
            help="NOTE: --enable-deepep-moe is deprecated. Please set `--moe-a2a-backend` to 'deepep' instead.",
        )
        parser.add_argument(
            "--enable-flashinfer-cutlass-moe",
            action=DeprecatedAction,
            help="NOTE: --enable-flashinfer-cutlass-moe is deprecated. Please set `--moe-runner-backend` to 'flashinfer_cutlass' instead.",
        )
        parser.add_argument(
            "--enable-flashinfer-cutedsl-moe",
            action=DeprecatedAction,
            help="NOTE: --enable-flashinfer-cutedsl-moe is deprecated. Please set `--moe-runner-backend` to 'flashinfer_cutedsl' instead.",
        )
        parser.add_argument(
            "--enable-flashinfer-trtllm-moe",
            action=DeprecatedAction,
            help="NOTE: --enable-flashinfer-trtllm-moe is deprecated. Please set `--moe-runner-backend` to 'flashinfer_trtllm' instead.",
        )
        parser.add_argument(
            "--enable-triton-kernel-moe",
            action=DeprecatedAction,
            help="NOTE: --enable-triton-kernel-moe is deprecated. Please set `--moe-runner-backend` to 'triton_kernel' instead.",
        )
        parser.add_argument(
            "--enable-flashinfer-mxfp4-moe",
            action=DeprecatedAction,
            help="NOTE: --enable-flashinfer-mxfp4-moe is deprecated. Please set `--moe-runner-backend` to 'flashinfer_mxfp4' instead.",
        )

        # Configuration file support
        parser.add_argument(
            "--config",
            type=str,
            help="Read CLI options from a config file. Must be a YAML file with configuration options.",
        )

    @classmethod
    def from_cli_args(cls, args: argparse.Namespace):
        args.tp_size = args.tensor_parallel_size
        args.pp_size = args.pipeline_parallel_size
        args.dp_size = args.data_parallel_size
        args.ep_size = args.expert_parallel_size

        attrs = [attr.name for attr in dataclasses.fields(cls)]
        return cls(**{attr: getattr(args, attr) for attr in attrs})

    def url(self):
        if is_valid_ipv6_address(self.host):
            return f"http://[{self.host}]:{self.port}"
        else:
            return f"http://{self.host}:{self.port}"

    def get_hf_config(self):
        kwargs = {}
        hf_config = get_config(
            self.model_path,
            trust_remote_code=self.trust_remote_code,
            revision=self.revision,
            model_override_args=json.loads(self.json_model_override_args),
            **kwargs,
        )
        return hf_config

    def check_server_args(self):
        # Check parallel size constraints
        assert (
            self.tp_size * self.pp_size
        ) % self.nnodes == 0, "tp_size must be divisible by number of nodes"

        if self.pp_size > 1:
            assert (
                self.disable_overlap_schedule
                and self.speculative_algorithm is None
                and not self.enable_mixed_chunk
            ), "Pipeline parallelism is not compatible with overlap schedule, speculative decoding, mixed chunked prefill."

        assert not (
            self.dp_size > 1 and self.nnodes != 1 and not self.enable_dp_attention
        ), "multi-node data parallel is not supported unless dp attention!"

        assert self.base_gpu_id >= 0, "base_gpu_id must be non-negative"
        assert self.gpu_id_step >= 1, "gpu_id_step must be positive"

        assert self.moe_dense_tp_size in {
            1,
            None,
        }, "moe_dense_tp_size only support 1 and None currently"

        # Check LoRA
        self.check_lora_server_args()

        # Check speculative decoding
        if self.speculative_algorithm is not None:
            assert (
                not self.enable_mixed_chunk
            ), "enable_mixed_chunk is required for speculative decoding"

        # Check chunked prefill
        # Skip validation if chunked prefill is disabled (i.e., size <= 0).
        # Skip validation if disaggregation mode is decode.
        if self.chunked_prefill_size > 0 and self.disaggregation_mode != "decode":
            assert (
                self.chunked_prefill_size % self.page_size == 0
            ), "chunked_prefill_size must be divisible by page_size"

        # Check pdmux
        if self.enable_pdmux:
            assert (
                self.pp_size == 1
            ), "PD-Multiplexing is only supported with pipeline parallelism disabled (pp_size=1)."
            assert (
                self.chunked_prefill_size == -1
            ), "PD-Multiplexing is not compatible with chunked prefill."
            assert (
                self.disaggregation_mode == "null"
            ), "PD-Multiplexing is not compatible with disaggregation mode."
            assert (
                self.disable_overlap_schedule
            ), "PD-Multiplexing is not compatible with overlap schedule."

            # NOTE: CUDA Green Context may encounter potential issues with CudaGraph on torch 2.7.x – 2.8.x, leading to performance degradation.
            import torch

            parts = torch.__version__.split("+", 1)[0].split(".")
            major = int(parts[0]) if len(parts) > 0 and parts[0].isdigit() else 0
            minor = int(parts[1]) if len(parts) > 1 and parts[1].isdigit() else 0
            if (major, minor) > (2, 6):
                logger.warning(
                    "WARNING: PD-Multiplexing may experience performance degradation with torch versions > 2.6.x \n"
                    f"  current torch version is {torch.__version__}. \n"
                    "  Please manually install torch 2.6.x"
                )

        # Check multi tokenizer
        assert self.tokenizer_worker_num > 0, "Tokenizer worker num must >= 1"
        self.validate_buckets_rule(
            "--prompt-tokens-buckets", self.prompt_tokens_buckets
        )
        self.validate_buckets_rule(
            "--generation-tokens-buckets", self.generation_tokens_buckets
        )

        # Check scheduling policy
        if self.enable_priority_scheduling:
            assert self.schedule_policy in [
                "fcfs",
                "lof",
            ], f"To use priority scheduling, schedule_policy must be 'fcfs' or 'lof'. '{self.schedule_policy}' is not supported."

    def check_lora_server_args(self):
        assert self.max_loras_per_batch > 0, "max_loras_per_batch must be positive"

        # Enable LoRA if any LoRA paths are provided for backward compatibility.
        if self.lora_paths:
            if self.enable_lora is None:
                self.enable_lora = True
                logger.warning(
                    "--enable-lora is set to True because --lora-paths is provided."
                )
            elif self.enable_lora is False:
                logger.warning(
                    "--enable-lora is set to False, any provided lora_paths will be ignored."
                )

        if self.enable_lora:
            if isinstance(self.lora_paths, list):
                lora_paths = self.lora_paths
                self.lora_paths = []
                for lora_path in lora_paths:
                    if isinstance(lora_path, str):
                        if "=" in lora_path:
                            name, path = lora_path.split("=", 1)
                            lora_ref = LoRARef(
                                lora_name=name, lora_path=path, pinned=False
                            )
                        else:
                            lora_ref = LoRARef(
                                lora_name=lora_path, lora_path=lora_path, pinned=False
                            )
                    elif isinstance(lora_path, dict):
                        assert (
                            "lora_name" in lora_path and "lora_path" in lora_path
                        ), f"When providing LoRA paths as a list of dict, each dict should contain 'lora_name' and 'lora_path' keys. Got: {lora_path}"
                        lora_ref = LoRARef(
                            lora_name=lora_path["lora_name"],
                            lora_path=lora_path["lora_path"],
                            pinned=lora_path.get("pinned", False),
                        )
                    else:
                        raise ValueError(
                            f"Invalid type for item in --lora-paths list: {type(lora_path)}. "
                            "Expected a string or a dictionary."
                        )
                    self.lora_paths.append(lora_ref)
            elif isinstance(self.lora_paths, dict):
                self.lora_paths = [
                    LoRARef(lora_name=k, lora_path=v, pinned=False)
                    for k, v in self.lora_paths.items()
                ]
            elif self.lora_paths is None:
                self.lora_paths = []
            else:
                raise ValueError(
                    f"Invalid type for --lora-paths: {type(self.lora_paths)}. "
                    "Expected a list or a dictionary."
                )

            # Expand target modules
            if self.lora_target_modules:
                self.lora_target_modules = set(self.lora_target_modules)
                if "all" in self.lora_target_modules:
                    assert (
                        len(self.lora_target_modules) == 1
                    ), "If 'all' is specified in --lora-target-modules, it should be the only module specified."
                    self.lora_target_modules = set(SUPPORTED_LORA_TARGET_MODULES)

            # Ensure sufficient information is provided for LoRA initialization.
            assert self.lora_paths or (
                self.max_lora_rank and self.lora_target_modules
            ), "When no initial --lora-paths is provided, you need to specify both --max-lora-rank and --lora-target-modules for LoRA initialization."

            # Validate max_loaded_loras
            if self.max_loaded_loras is not None:
                assert self.max_loaded_loras >= self.max_loras_per_batch, (
                    "max_loaded_loras should be greater than or equal to max_loras_per_batch. "
                    f"max_loaded_loras={self.max_loaded_loras}, max_loras_per_batch={self.max_loras_per_batch}"
                )
                assert len(self.lora_paths) <= self.max_loaded_loras, (
                    "The number of LoRA paths should not exceed max_loaded_loras. "
                    f"max_loaded_loras={self.max_loaded_loras}, lora_paths={len(self.lora_paths)}"
                )

            if self.max_lora_chunk_size is not None:
                assert (
                    16 <= self.max_lora_chunk_size <= 128
                    and (self.max_lora_chunk_size & (self.max_lora_chunk_size - 1)) == 0
                ), "--max-lora-chunk-size must be a power of 2 between 16 and 128."

    def validate_disagg_tp_size(self, prefill_tp: int, decode_tp: int):
        larger_tp = max(decode_tp, prefill_tp)
        smaller_tp = min(decode_tp, prefill_tp)
        assert larger_tp % smaller_tp == 0, (
            "Different tp size is supported only when one tp is multiple of the other. "
            f"decode_tp={decode_tp}, prefill_tp={prefill_tp}"
        )

    def validate_buckets_rule(self, arg_name: str, buckets_rule: List[str]):
        if not buckets_rule:
            return

        assert len(buckets_rule) > 0, f"{arg_name} cannot be empty list"
        rule = buckets_rule[0]
        assert rule in [
            "tse",
            "default",
            "customer",
        ], f"Unsupported {arg_name} rule type: '{rule}'. Must be one of: 'tse', 'default', 'customer'"

        if rule == "tse":
            assert (
                len(buckets_rule) == 4
            ), f"{arg_name} TSE rule requires exactly 4 parameters: ['tse', middle, base, count], got {len(buckets_rule)}"
            try:
                middle = float(buckets_rule[1])
                base = float(buckets_rule[2])
                count = int(buckets_rule[3])
            except (ValueError, IndexError):
                assert (
                    False
                ), f"{arg_name} TSE rule parameters must be: ['tse', <float:middle>, <float:base>, <int:count>]"
            assert base > 1, f"{arg_name} TSE base must be larger than 1, got: {base}"
            assert count > 0, f"{arg_name} TSE count must be positive, got: {count}"
            assert middle > 0, f"{arg_name} TSE middle must be positive, got: {middle}"

        elif rule == "default":
            assert (
                len(buckets_rule) == 1
            ), f"{arg_name} default rule should only have one parameter: ['default'], got {len(buckets_rule)}"

        elif rule == "customer":
            assert (
                len(buckets_rule) >= 2
            ), f"{arg_name} customer rule requires at least one bucket value: ['customer', value1, ...]"
            try:
                bucket_values = [float(x) for x in buckets_rule[1:]]
            except ValueError:
                assert False, f"{arg_name} customer rule bucket values must be numeric"
            assert len(set(bucket_values)) == len(
                bucket_values
            ), f"{arg_name} customer rule bucket values should not contain duplicates"
            assert all(
                val >= 0 for val in bucket_values
            ), f"{arg_name} customer rule bucket values should be non-negative"

    def adjust_mem_fraction_for_vlm(self, model_config):
        vision_config = getattr(model_config.hf_config, "vision_config", None)
        if vision_config is None:
            return

        # roughly reduce the mem_fraction_static base on params of Vit
        original_server_arg_mem_fraction = self.mem_fraction_static
        # a base mem_fraction_static factor for regular Vit
        base_mem_fraction_reduction_ratio = 0.95

        vit_num_layers = getattr(vision_config, "num_hidden_layers", 24)
        vit_hidden_size = getattr(vision_config, "hidden_size", 1024)

        # baseline ViT params (ViT-L/14)
        baseline_vit_layers = 24
        baseline_vit_hidden_size = 1024

        # weight params count
        current_complexity_score = vit_num_layers * (vit_hidden_size**2)
        baseline_complexity_score = baseline_vit_layers * (baseline_vit_hidden_size**2)
        complexity_ratio = (
            current_complexity_score / baseline_complexity_score
            if baseline_complexity_score > 0
            else 1.0
        )

        # every time the complexity grows 100%, adjust final factor for 10%
        sensitivity_scale = 0.1
        dynamic_adjustment_factor = 1.0 - sensitivity_scale * (complexity_ratio - 1.0)
        dynamic_adjustment_factor = max(0.8, min(1.05, dynamic_adjustment_factor))

        final_overall_factor = (
            base_mem_fraction_reduction_ratio * dynamic_adjustment_factor
        )
        self.mem_fraction_static = (
            original_server_arg_mem_fraction * final_overall_factor
        )


def prepare_server_args(argv: List[str]) -> ServerArgs:
    """
    Prepare the server arguments from the command line arguments.

    Args:
        args: The command line arguments. Typically, it should be `sys.argv[1:]`
            to ensure compatibility with `parse_args` when no arguments are passed.

    Returns:
        The server arguments.
    """
    # Import here to avoid circular imports
    from sglang.srt.server_args_config_parser import ConfigArgumentMerger

    # Check for config file and merge arguments if present
    if "--config" in argv:
        # Extract boolean actions from the parser to handle them correctly
        parser = argparse.ArgumentParser()
        ServerArgs.add_cli_args(parser)

        # Get boolean action destinations
        boolean_actions = []
        for action in parser._actions:
            if hasattr(action, "dest") and hasattr(action, "action"):
                if action.action in ["store_true", "store_false"]:
                    boolean_actions.append(action.dest)

        # Merge config file arguments with CLI arguments
        config_merger = ConfigArgumentMerger(boolean_actions=boolean_actions)
        argv = config_merger.merge_config_with_args(argv)

    parser = argparse.ArgumentParser()
    ServerArgs.add_cli_args(parser)
    raw_args = parser.parse_args(argv)
    server_args = ServerArgs.from_cli_args(raw_args)
    return server_args


ZMQ_TCP_PORT_DELTA = 233


@dataclasses.dataclass
class PortArgs:
    # The ipc filename for tokenizer to receive inputs from detokenizer (zmq)
    tokenizer_ipc_name: str
    # The ipc filename for scheduler (rank 0) to receive inputs from tokenizer (zmq)
    scheduler_input_ipc_name: str
    # The ipc filename for detokenizer to receive inputs from scheduler (zmq)
    detokenizer_ipc_name: str

    # The port for nccl initialization (torch.dist)
    nccl_port: int

    # The ipc filename for rpc call between Engine and Scheduler
    rpc_ipc_name: str

    # The ipc filename for Scheduler to send metrics
    metrics_ipc_name: str

    # The ipc filename for Tokenizer and worker tokenizer
    tokenizer_worker_ipc_name: Optional[str]

    @staticmethod
    def init_new(server_args, dp_rank: Optional[int] = None) -> "PortArgs":
        if server_args.nccl_port is None:
            nccl_port = server_args.port + random.randint(100, 1000)
            while True:
                if is_port_available(nccl_port):
                    break
                if nccl_port < 60000:
                    nccl_port += 42
                else:
                    nccl_port -= 43
        else:
            nccl_port = server_args.nccl_port

        if not server_args.enable_dp_attention:
            # Normal case, use IPC within a single node
            return PortArgs(
                tokenizer_ipc_name=f"ipc://{tempfile.NamedTemporaryFile(delete=False).name}",
                scheduler_input_ipc_name=f"ipc://{tempfile.NamedTemporaryFile(delete=False).name}",
                detokenizer_ipc_name=f"ipc://{tempfile.NamedTemporaryFile(delete=False).name}",
                nccl_port=nccl_port,
                rpc_ipc_name=f"ipc://{tempfile.NamedTemporaryFile(delete=False).name}",
                metrics_ipc_name=f"ipc://{tempfile.NamedTemporaryFile(delete=False).name}",
                tokenizer_worker_ipc_name=None,
            )
        else:
            # DP attention. Use TCP + port to handle both single-node and multi-node.
            if server_args.nnodes == 1 and server_args.dist_init_addr is None:
                dist_init_addr = ("127.0.0.1", server_args.port + ZMQ_TCP_PORT_DELTA)
            elif server_args.dist_init_addr.startswith("["):  # ipv6 address
                port_num, host = configure_ipv6(server_args.dist_init_addr)
                dist_init_addr = (host, str(port_num))
            else:
                dist_init_addr = server_args.dist_init_addr.split(":")

            assert (
                len(dist_init_addr) == 2
            ), "please provide --dist-init-addr as host:port of head node"

            dist_init_host, dist_init_port = dist_init_addr
            port_base = int(dist_init_port) + 1
            detokenizer_port = port_base + 1
            rpc_port = port_base + 2
            metrics_ipc_name = port_base + 3
            if dp_rank is None:
                # TokenizerManager to DataParallelController
                scheduler_input_port = port_base + 4
            else:
                scheduler_input_port = port_base + 4 + 1 + dp_rank

            return PortArgs(
                tokenizer_ipc_name=f"tcp://{dist_init_host}:{port_base}",
                scheduler_input_ipc_name=f"tcp://{dist_init_host}:{scheduler_input_port}",
                detokenizer_ipc_name=f"tcp://{dist_init_host}:{detokenizer_port}",
                nccl_port=nccl_port,
                rpc_ipc_name=f"tcp://{dist_init_host}:{rpc_port}",
                metrics_ipc_name=f"tcp://{dist_init_host}:{metrics_ipc_name}",
                tokenizer_worker_ipc_name=None,
            )


class LoRAPathAction(argparse.Action):
    def __call__(self, parser, namespace, values, option_string=None):
        lora_paths = []
        if values:
            assert isinstance(values, list), "Expected a list of LoRA paths."
            for lora_path in values:
                lora_path = lora_path.strip()
                if lora_path.startswith("{") and lora_path.endswith("}"):
                    obj = json.loads(lora_path)
                    assert "lora_path" in obj and "lora_name" in obj, (
                        f"{repr(lora_path)} looks like a JSON str, "
                        "but it does not contain 'lora_name' and 'lora_path' keys."
                    )
                    lora_paths.append(obj)
                else:
                    lora_paths.append(lora_path)

        setattr(namespace, self.dest, lora_paths)


class DeprecatedAction(argparse.Action):
    def __init__(self, option_strings, dest, nargs=0, **kwargs):
        super(DeprecatedAction, self).__init__(
            option_strings, dest, nargs=nargs, **kwargs
        )

    def __call__(self, parser, namespace, values, option_string=None):
        raise ValueError(self.help)


def print_deprecated_warning(message: str):
    logger.warning(f"\033[33m{message}\033[0m")


def auto_choose_speculative_params(self: ServerArgs):
    """
    Automatically choose the parameters for speculative decoding.

    You can tune them on your own models and prompts with scripts/playground/bench_speculative.py
    """
    hf_config = self.get_hf_config()
    arch = hf_config.architectures[0]
    if self.speculative_algorithm == "STANDALONE":
        # The default value for standalone speculative decoding
        return (3, 1, 4)
    if arch in ["LlamaForCausalLM"]:
        # The default value for llama
        return (5, 4, 8)
    elif arch in [
        "DeepseekV3ForCausalLM",
        "DeepseekV2ForCausalLM",
        "GptOssForCausalLM",
        "BailingMoeForCausalLM",
        "BailingMoeV2ForCausalLM",
    ]:
        # The default value for deepseek and gpt-oss
        return (3, 1, 4)
    elif arch in ["Grok1ForCausalLM", "Grok1VForCausalLM"]:
        return (5, 4, 8)
    else:
        # The default value for all other models
        return (5, 4, 8)<|MERGE_RESOLUTION|>--- conflicted
+++ resolved
@@ -441,53 +441,14 @@
         """
         Orchestrates the handling of various server arguments, ensuring proper configuration and validation.
         """
+        self.enable_pdmux = True
+
         # Handle deprecated arguments.
         self._handle_deprecated_args()
 
         # Set missing default values.
         self._handle_missing_default_values()
 
-<<<<<<< HEAD
-    def __post_init__(self):
-        self.enable_pdmux = True
-
-        # Check deprecated arguments
-        if self.enable_ep_moe:
-            self.ep_size = self.tp_size
-            print_deprecated_warning(
-                "NOTE: --enable-ep-moe is deprecated. Please set `--ep-size` to the same value as `--tp-size` instead."
-            )
-        if self.enable_deepep_moe:
-            self.moe_a2a_backend = "deepep"
-            print_deprecated_warning(
-                "NOTE: --enable-deepep-moe is deprecated. Please set `--moe-a2a-backend` to 'deepep' instead."
-            )
-        if self.enable_triton_kernel_moe:
-            self.moe_runner_backend = "triton_kernel"
-            print_deprecated_warning(
-                "NOTE: --enable-triton-kernel-moe is deprecated. Please set `--moe-runner-backend` to 'triton_kernel' instead."
-            )
-        if self.enable_flashinfer_cutedsl_moe:
-            self.moe_runner_backend = "flashinfer_cutedsl"
-            print_deprecated_warning(
-                "NOTE: --enable-flashinfer-cutedsl-moe is deprecated. Please set `--moe-runner-backend` to 'flashinfer_cutedsl' instead."
-            )
-        if self.enable_flashinfer_cutlass_moe:
-            self.moe_runner_backend = "flashinfer_cutlass"
-            print_deprecated_warning(
-                "NOTE: --enable-flashinfer-cutlass-moe is deprecated. Please set `--moe-runner-backend` to 'flashinfer_cutlass' instead."
-            )
-        if self.enable_flashinfer_trtllm_moe:
-            self.moe_runner_backend = "flashinfer_trtllm"
-            print_deprecated_warning(
-                "NOTE: --enable-flashinfer-trtllm-moe is deprecated. Please set `--moe-runner-backend` to 'flashinfer_trtllm' instead."
-            )
-        if self.enable_flashinfer_mxfp4_moe:
-            self.moe_runner_backend = "flashinfer_mxfp4"
-            print_deprecated_warning(
-                "NOTE: --enable-flashinfer-mxfp4-moe is deprecated. Please set `--moe-runner-backend` to 'flashinfer_mxfp4' instead."
-            )
-=======
         # Get GPU memory capacity, which is a common dependency for several configuration steps.
         gpu_mem = get_device_memory_capacity(self.device)
 
@@ -541,7 +502,6 @@
 
         # Propagate environment variables.
         self._handle_environment_variables()
->>>>>>> 77830a26
 
         # Validate cache settings.
         self._handle_cache_compatibility()
