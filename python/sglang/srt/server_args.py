--- conflicted
+++ resolved
@@ -719,15 +719,12 @@
         # Handle any other necessary validations.
         self._handle_other_validations()
 
-<<<<<<< HEAD
         # Handle elastic expert parallelism.
         self._handle_elastic_ep()
 
         # Handle two-batch overlap settings.
         self._handle_two_batch_overlap()
 
-=======
->>>>>>> 9a7641d7
     def _handle_deprecated_args(self):
         # Handle deprecated tool call parsers
         deprecated_tool_call_parsers = {"qwen25": "qwen", "glm45": "glm"}
@@ -2352,7 +2349,6 @@
             self.disable_cuda_graph = True
             self.skip_server_warmup = True
 
-<<<<<<< HEAD
     def _handle_remote_instance_weight_loader_start_seed_via_transfer_engine(self):
         # Check whether TransferEngine can be used when users want to start seed service that supports TransferEngine backend.
         if self.remote_instance_weight_loader_start_seed_via_transfer_engine:
@@ -2366,8 +2362,6 @@
                 "When enabling two batch overlap, moe_a2a_backend cannot be 'none'."
             )
 
-=======
->>>>>>> 9a7641d7
     @staticmethod
     def add_cli_args(parser: argparse.ArgumentParser):
 
