# Copyright 2023-2024 SGLang Team
# Licensed under the Apache License, Version 2.0 (the "License");
# you may not use this file except in compliance with the License.
# You may obtain a copy of the License at
#
#     http://www.apache.org/licenses/LICENSE-2.0
#
# Unless required by applicable law or agreed to in writing, software
# distributed under the License is distributed on an "AS IS" BASIS,
# WITHOUT WARRANTIES OR CONDITIONS OF ANY KIND, either express or implied.
# See the License for the specific language governing permissions and
# limitations under the License.
# ==============================================================================
"""The arguments of the server."""

import argparse
import dataclasses
import json
import logging
import os
import random
import tempfile
from typing import List, Literal, Optional

from sglang.srt.hf_transformers_utils import check_gguf_file, get_config
from sglang.srt.reasoning_parser import ReasoningParser
from sglang.srt.utils import (
    configure_ipv6,
    get_device,
    get_device_memory_capacity,
    is_flashinfer_available,
    is_hip,
    is_port_available,
    is_remote_url,
    is_valid_ipv6_address,
    nullable_str,
)

logger = logging.getLogger(__name__)


@dataclasses.dataclass
class ServerArgs:
    # Model and tokenizer
    model_path: str
    tokenizer_path: Optional[str] = None
    tokenizer_mode: str = "auto"
    skip_tokenizer_init: bool = False
    load_format: str = "auto"
    trust_remote_code: bool = False
    dtype: str = "auto"
    kv_cache_dtype: str = "auto"
    quantization: Optional[str] = None
    quantization_param_path: Optional[str] = None
    context_length: Optional[int] = None
    device: Optional[str] = None
    served_model_name: Optional[str] = None
    chat_template: Optional[str] = None
    completion_template: Optional[str] = None
    is_embedding: bool = False
    enable_multimodal: Optional[bool] = None
    revision: Optional[str] = None
    hybrid_kvcache_ratio: Optional[float] = None
    impl: str = "auto"

    # Port for the HTTP server
    host: str = "127.0.0.1"
    port: int = 30000

    # Memory and scheduling
    mem_fraction_static: Optional[float] = None
    max_running_requests: Optional[int] = None
    max_total_tokens: Optional[int] = None
    chunked_prefill_size: Optional[int] = None
    max_prefill_tokens: int = 16384
    schedule_policy: str = "fcfs"
    schedule_conservativeness: float = 1.0
    cpu_offload_gb: int = 0
    page_size: int = 1

    # Other runtime options
    tp_size: int = 1
    pp_size: int = 1
    max_micro_batch_size: Optional[int] = None
    stream_interval: int = 1
    stream_output: bool = False
    random_seed: Optional[int] = None
    constrained_json_whitespace_pattern: Optional[str] = None
    watchdog_timeout: float = 300
    dist_timeout: Optional[int] = None  # timeout for torch.distributed
    download_dir: Optional[str] = None
    base_gpu_id: int = 0
    gpu_id_step: int = 1
    sleep_on_idle: bool = False

    # Logging
    log_level: str = "info"
    log_level_http: Optional[str] = None
    log_requests: bool = False
    log_requests_level: int = 0
    show_time_cost: bool = False
    enable_metrics: bool = False
    bucket_time_to_first_token: Optional[List[float]] = None
    bucket_e2e_request_latency: Optional[List[float]] = None
    bucket_inter_token_latency: Optional[List[float]] = None
    collect_tokens_histogram: bool = False
    decode_log_interval: int = 40
    enable_request_time_stats_logging: bool = False
    kv_events_config: Optional[str] = None

    # API related
    api_key: Optional[str] = None
    file_storage_path: str = "sglang_storage"
    enable_cache_report: bool = False
    reasoning_parser: Optional[str] = None
    tool_call_parser: Optional[str] = None

    # Data parallelism
    dp_size: int = 1
    load_balance_method: str = "round_robin"

    # Multi-node distributed serving
    dist_init_addr: Optional[str] = None
    nnodes: int = 1
    node_rank: int = 0

    # Model override args in JSON
    json_model_override_args: str = "{}"
    preferred_sampling_params: Optional[str] = None

    # LoRA
    lora_paths: Optional[List[str]] = None
    max_loras_per_batch: int = 8
    lora_backend: str = "triton"

    # Kernel backend
    attention_backend: Optional[str] = None
    sampling_backend: Optional[str] = None
    grammar_backend: Optional[str] = None
    mm_attention_backend: Optional[str] = None

    # Speculative decoding
    speculative_algorithm: Optional[str] = None
    speculative_draft_model_path: Optional[str] = None
    speculative_num_steps: Optional[int] = None
    speculative_eagle_topk: Optional[int] = None
    speculative_num_draft_tokens: Optional[int] = None
    speculative_accept_threshold_single: float = 1.0
    speculative_accept_threshold_acc: float = 1.0
    speculative_token_map: Optional[str] = None

    # Expert parallelism
    ep_size: int = 1
    enable_ep_moe: bool = False
    enable_deepep_moe: bool = False
    deepep_mode: Optional[Literal["auto", "normal", "low_latency"]] = "auto"
    ep_num_redundant_experts: int = 0
    ep_dispatch_algorithm: Optional[Literal["static", "dynamic", "fake"]] = None
    init_expert_location: str = "trivial"
    enable_eplb: bool = False
    eplb_algorithm: str = "auto"
    eplb_rebalance_num_iterations: int = 1000
    eplb_rebalance_layers_per_chunk: Optional[int] = None
    expert_distribution_recorder_mode: Optional[
        Literal["stat", "stat_approx", "per_pass", "per_token"]
    ] = None
    expert_distribution_recorder_buffer_size: Optional[int] = None
    enable_expert_distribution_metrics: bool = False
    deepep_config: Optional[str] = None
    moe_dense_tp_size: Optional[int] = None

    # Double Sparsity
    enable_double_sparsity: bool = False
    ds_channel_config_path: Optional[str] = None
    ds_heavy_channel_num: int = 32
    ds_heavy_token_num: int = 256
    ds_heavy_channel_type: str = "qk"
    ds_sparse_decode_threshold: int = 4096

    # Optimization/debug options
    disable_radix_cache: bool = False
    cuda_graph_max_bs: Optional[int] = None
    cuda_graph_bs: Optional[List[int]] = None
    disable_cuda_graph: bool = False
    disable_cuda_graph_padding: bool = False
    enable_profile_cuda_graph: bool = False
    enable_nccl_nvls: bool = False
    enable_tokenizer_batch_encode: bool = False
    disable_outlines_disk_cache: bool = False
    disable_custom_all_reduce: bool = False
    enable_mscclpp: bool = False
    disable_overlap_schedule: bool = False
    disable_overlap_cg_plan: bool = False
    enable_mixed_chunk: bool = False
    enable_dp_attention: bool = False
    enable_dp_lm_head: bool = False
    enable_two_batch_overlap: bool = False
    enable_torch_compile: bool = False
    torch_compile_max_bs: int = 32
    torchao_config: str = ""
    enable_nan_detection: bool = False
    enable_p2p_check: bool = False
    triton_attention_reduce_in_fp32: bool = False
    triton_attention_num_kv_splits: int = 8
    num_continuous_decode_steps: int = 1
    delete_ckpt_after_loading: bool = False
    enable_memory_saver: bool = False
    allow_auto_truncate: bool = False
    enable_custom_logit_processor: bool = False
    enable_hierarchical_cache: bool = False
    hicache_ratio: float = 2.0
    hicache_size: int = 0
    hicache_write_policy: str = "write_through_selective"
    flashinfer_mla_disable_ragged: bool = False
    disable_shared_experts_fusion: bool = False
    disable_chunked_prefix_cache: bool = False
    disable_fast_image_processor: bool = False
    enable_return_hidden_states: bool = False
    warmups: Optional[str] = None

    # Debug tensor dumps
    debug_tensor_dump_output_folder: Optional[str] = None
    debug_tensor_dump_input_file: Optional[str] = None
    debug_tensor_dump_inject: bool = False
    debug_tensor_dump_prefill_only: bool = False

    # For PD disaggregation: can be "null" (not disaggregated), "prefill" (prefill-only), or "decode" (decode-only)
    disaggregation_mode: str = "null"
    disaggregation_transfer_backend: str = "mooncake"
    disaggregation_bootstrap_port: int = 8998
    disaggregation_decode_tp: Optional[int] = None
    disaggregation_decode_dp: Optional[int] = None
    disaggregation_prefill_pp: Optional[int] = 1
    disaggregation_ib_device: Optional[str] = None
    num_reserved_decode_tokens: int = 512  # used for decode kv cache offload in PD
    pdlb_url: Optional[str] = None

    # For model weight update
    custom_weight_loader: Optional[List[str]] = None

    def __post_init__(self):
        # Expert parallelism
        if self.enable_ep_moe:
            self.ep_size = self.tp_size
            logger.warning(
                f"EP MoE is enabled. The expert parallel size is adjusted to be the same as the tensor parallel size[{self.tp_size}]."
            )

        # Set missing default values
        if self.tokenizer_path is None:
            self.tokenizer_path = self.model_path

        if self.device is None:
            self.device = get_device()

        if self.served_model_name is None:
            self.served_model_name = self.model_path

        if self.random_seed is None:
            self.random_seed = random.randint(0, 1 << 30)

        gpu_mem = get_device_memory_capacity(self.device)

        # Set mem fraction static
        if self.mem_fraction_static is None:
            if gpu_mem is not None:
                # GPU memory capacity = model weights + KV cache pool + activations + cuda graph buffers
                # mem_fraction_static = (model weights + KV cache pool) / GPU memory capacity.

                # We want mem_fraction_static to be as large as possible but still has enough room
                # for activations and cuda graph buffers. We use the following heuristic to
                # compute the needed size for activations and cuda graph buffers:
                # - The size of the activation depends on the chunked_prefill_size and model size.
                # - The size of cuda graph buffers depends on the cuda graph capture range and model size.
                # For GPUs with more memory, we use a larger chunked_prefill_size and
                # capture more cuda graphs, so they need to reserve more memory.
                parallel_size = self.tp_size * self.pp_size

                if gpu_mem < 20 * 1024:
                    # T4, 4080. (chunked_prefill_size 2k, cuda_graph_max_bs 8)
                    reserved_mem = (2.8 + parallel_size / 10) * 1024
                elif gpu_mem < 35 * 1024:
                    # A10, L40, 4090, 5090. (chunked_prefill_size 2k, cuda_graph_max_bs 8)
                    reserved_mem = (2.8 + parallel_size / 10) * 1024
                elif gpu_mem < 90 * 1024:
                    # H100, A100. (chunked_prefill_size 8k, cuda_graph_max_bs 160)
                    reserved_mem = (9.5 + parallel_size / 2) * 1024
                elif gpu_mem < 100 * 1024:
                    # H20. (chunked_prefill_size 8k, cuda_graph_max_bs 256)
                    reserved_mem = (12 + parallel_size / 2) * 1024
                elif gpu_mem < 160 * 1024:
                    # H200. (chunked_prefill_size 8k, cuda_graph_max_bs 256)
                    reserved_mem = (12 + parallel_size / 2) * 1024
                else:
                    # B200, MI300. (chunked_prefill_size 16k, cuda_graph_max_bs 512)
                    reserved_mem = 32 * 1024

                if self.speculative_algorithm is not None:
                    # draft model and larger cuda graph buffers
                    reserved_mem += 2 * 1024
                if self.enable_dp_attention:
                    reserved_mem += 4 * 1024

                self.mem_fraction_static = round((gpu_mem - reserved_mem) / gpu_mem, 3)
            else:
                self.mem_fraction_static = 0.88

        # Set chunked prefill size, which depends on the gpu memory capacity
        if self.chunked_prefill_size is None:
            if gpu_mem is not None:
                if gpu_mem < 35 * 1024:  # A10, L40, 4090
                    self.chunked_prefill_size = 2048
                elif gpu_mem < 160 * 1024:  # H100, H200, A100, H20
                    self.chunked_prefill_size = 8192
                else:  # B200, MI300
                    self.chunked_prefill_size = 16384
            else:
                self.chunked_prefill_size = 4096
        assert self.chunked_prefill_size % self.page_size == 0

        # Set cuda graph max batch size
        if self.cuda_graph_max_bs is None:
            # Based on detailed statistics, when serving TP1/TP2 models on lower-end GPUs with HBM<25G, you can either disable cuda graph or set `cuda_graph_max_bs` to a very small value to reduce the memory overhead of creating cuda graphs, with almost no impact on performance. However, when serving models with TP4 or TP8, we need to enable cuda graph to maintain high performance. In this case, we can set `cuda_graph_max_bs` to 80 (half of the default value 160) to reduce the memory overhead of creating cuda graphs. Looking at the logs from TP4 serving of qwen2-72b, a value of 80 is sufficient and can reduce the memory overhead of creating cuda graphs on lower-end GPUs compared to the original 160, avoiding OOM issues.
            if gpu_mem is not None and gpu_mem < 35 * 1024:
                if self.tp_size < 4:
                    self.cuda_graph_max_bs = 8
                else:
                    self.cuda_graph_max_bs = 80

        assert self.moe_dense_tp_size in {
            1,
            None,
        }, "moe_dense_tp_size only support 1 and None currently"

        if self.attention_backend == "flashmla":
            logger.warning(
                "FlashMLA only supports a page_size of 64, change page_size to 64."
            )
            self.page_size = 64

        if self.attention_backend == "cutlass_mla":
            logger.warning(
                "Cutlass MLA only supports a page_size of 128, change page_size to 128."
            )
            self.page_size = 128

        # Set kernel backends for hpu device
        if self.device == "hpu":
            self.attention_backend = "torch_native"
            self.sampling_backend = "pytorch"

        # Set kernel backends
        if self.device == "cpu":
            if self.attention_backend is None:
                self.attention_backend = "intel_amx"
            self.sampling_backend = "pytorch"

        if self.sampling_backend is None:
            self.sampling_backend = (
                "flashinfer" if is_flashinfer_available() else "pytorch"
            )

        if self.attention_backend == "torch_native":
            logger.warning(
                "Cuda graph is disabled because of using torch native attention backend"
            )
            self.disable_cuda_graph = True

        # Choose grammar backend
        if self.grammar_backend is None:
            self.grammar_backend = "xgrammar"

        # Data parallelism attention
        if self.enable_dp_attention:
            self.schedule_conservativeness = self.schedule_conservativeness * 0.3
            assert (
                self.dp_size > 1
            ), "Please set a dp-size > 1. You can use 1 < dp-size <= tp-size "
            assert self.tp_size % self.dp_size == 0
            self.chunked_prefill_size = self.chunked_prefill_size // self.dp_size
            logger.warning(
                f"DP attention is enabled. The chunked prefill size is adjusted to {self.chunked_prefill_size} to avoid MoE kernel issues. "
            )

        if self.enable_dp_lm_head:
            assert (
                self.enable_dp_attention
            ), "Please enable dp attention when setting enable_dp_attention. "

        # DeepEP MoE
        self.enable_sp_layernorm = False
        if self.enable_deepep_moe:
            if self.deepep_mode == "auto":
                assert (
                    not self.enable_dp_attention
                ), "DeepEP MoE `auto` mode is not supported with DP Attention."
            if self.deepep_mode == "normal":
                logger.warning("Cuda graph is disabled because deepep_mode=`normal`")
                self.disable_cuda_graph = True
            self.ep_size = self.tp_size
            self.enable_sp_layernorm = (
                self.dp_size < self.tp_size if self.enable_dp_attention else True
            )
            logger.warning(
                f"DeepEP MoE is enabled. The expert parallel size is adjusted to be the same as the tensor parallel size[{self.tp_size}]."
            )

        if self.pp_size > 1:
            self.disable_overlap_schedule = True
            logger.warning(
                "Pipeline parallelism is incompatible with overlap schedule."
            )

        if self.enable_eplb and (self.expert_distribution_recorder_mode is None):
            self.expert_distribution_recorder_mode = "stat"
            logger.info(
                "EPLB is enabled. The expert_distribution_recorder_mode is automatically set."
            )

        if (self.enable_eplb or (self.init_expert_location is not None)) and (
            self.ep_dispatch_algorithm is None
        ):
            self.ep_dispatch_algorithm = "static"
            logger.info(
                "EPLB is enabled or init_expert_location is provided. ep_dispatch_algorithm is configured."
            )

        if self.enable_expert_distribution_metrics and (
            self.expert_distribution_recorder_mode is None
        ):
            self.expert_distribution_recorder_mode = "stat"

        if self.expert_distribution_recorder_buffer_size is None:
            if (x := self.eplb_rebalance_num_iterations) is not None:
                self.expert_distribution_recorder_buffer_size = x
            elif self.expert_distribution_recorder_mode is not None:
                self.expert_distribution_recorder_buffer_size = 1000

        # Speculative Decoding
        if self.speculative_algorithm == "NEXTN":
            # NEXTN shares the same implementation of EAGLE
            self.speculative_algorithm = "EAGLE"

        if self.speculative_algorithm in ("EAGLE", "EAGLE3"):
            if self.max_running_requests is None:
                self.max_running_requests = 48
            self.disable_overlap_schedule = True
            logger.warning(
                "Overlap scheduler is disabled because of using "
                "eagle speculative decoding."
            )
            if self.enable_mixed_chunk:
                self.enable_mixed_chunk = False
                logger.warning(
                    "Mixed chunked prefill is disabled because of using "
                    "eagle speculative decoding."
                )

            model_arch = get_model_arch(self)

            # Auto set draft_model_path DeepSeek-V3/R1
            if model_arch == "DeepseekV3ForCausalLM":
                if self.speculative_draft_model_path is None:
                    self.speculative_draft_model_path = self.model_path
                else:
                    logger.warning(
                        "DeepSeek MTP does not require setting speculative_draft_model_path."
                    )

            # Auto choose parameters
            if self.speculative_num_steps is None:
                assert (
                    self.speculative_eagle_topk is None
                    and self.speculative_num_draft_tokens is None
                )
                (
                    self.speculative_num_steps,
                    self.speculative_eagle_topk,
                    self.speculative_num_draft_tokens,
                ) = auto_choose_speculative_params(self)

            if self.page_size > 1 and self.speculative_eagle_topk > 1:
                self.speculative_eagle_topk = 1
                logger.warning(
                    "speculative_eagle_topk is adjusted to 1 when page_size > 1"
                )

            if (
                self.speculative_eagle_topk == 1
                and self.speculative_num_draft_tokens != self.speculative_num_steps + 1
            ):
                logger.warning(
                    "speculative_num_draft_tokens is adjusted to speculative_num_steps + 1 when speculative_eagle_topk == 1"
                )
                self.speculative_num_draft_tokens = self.speculative_num_steps + 1

            # The token generated from the verify step is counted.
            # If sepculative_num_steps >= speculative_num_draft_tokens, the additional tokens will definitely be discarded.
            # assert self.speculative_num_steps < self.speculative_num_draft_tokens

        # GGUF
        if (
            self.load_format == "auto" or self.load_format == "gguf"
        ) and check_gguf_file(self.model_path):
            self.quantization = self.load_format = "gguf"

        if is_remote_url(self.model_path):
            self.load_format = "remote"

        # AMD-specific Triton attention KV splits default number
        if is_hip():
            self.triton_attention_num_kv_splits = 16

        # PD disaggregation
        if self.disaggregation_mode == "decode":
            assert (
                self.disaggregation_decode_tp is None
            ), "Cannot set --disaggregation-decode-tp for the decode engine."
            assert (
                self.disaggregation_decode_dp is None
            ), "Cannot set --disaggregation-decode-dp for the decode engine."

            self.disable_radix_cache = True
            logger.warning("KV cache is forced as chunk cache for decode server")
        elif self.disaggregation_mode == "prefill":
            if self.disaggregation_decode_tp is None:
                self.disaggregation_decode_tp = self.tp_size
            if self.disaggregation_decode_dp is None:
                self.disaggregation_decode_dp = self.dp_size

            self.disaggregation_prefill_pp = self.pp_size
            self.validate_disagg_tp_size(self.tp_size, self.disaggregation_decode_tp)

            self.disable_cuda_graph = True
            logger.warning("Cuda graph is disabled for prefill server")

        os.environ["SGLANG_ENABLE_TORCH_COMPILE"] = (
            "1" if self.enable_torch_compile else "0"
        )
        # Set env var before grammar backends init
        os.environ["SGLANG_DISABLE_OUTLINES_DISK_CACHE"] = (
            "1" if self.disable_outlines_disk_cache else "0"
        )

        if self.custom_weight_loader is None:
            self.custom_weight_loader = []

    def validate_disagg_tp_size(self, prefill_tp: int, decode_tp: int):
        larger_tp = max(decode_tp, prefill_tp)
        smaller_tp = min(decode_tp, prefill_tp)
        assert larger_tp % smaller_tp == 0, (
            "Different tp size is supported only when one tp is multiple of the other. "
            f"decode_tp={decode_tp}, prefill_tp={prefill_tp}"
        )

    @staticmethod
    def add_cli_args(parser: argparse.ArgumentParser):
        # Model and port args
        parser.add_argument(
            "--model-path",
            type=str,
            help="The path of the model weights. This can be a local folder or a Hugging Face repo ID.",
            required=True,
        )
        parser.add_argument(
            "--tokenizer-path",
            type=str,
            default=ServerArgs.tokenizer_path,
            help="The path of the tokenizer.",
        )
        parser.add_argument(
            "--host",
            type=str,
            default=ServerArgs.host,
            help="The host of the HTTP server.",
        )
        parser.add_argument(
            "--port",
            type=int,
            default=ServerArgs.port,
            help="The port of the HTTP server.",
        )
        parser.add_argument(
            "--tokenizer-mode",
            type=str,
            default=ServerArgs.tokenizer_mode,
            choices=["auto", "slow"],
            help="Tokenizer mode. 'auto' will use the fast "
            "tokenizer if available, and 'slow' will "
            "always use the slow tokenizer.",
        )
        parser.add_argument(
            "--skip-tokenizer-init",
            action="store_true",
            help="If set, skip init tokenizer and pass input_ids in generate request.",
        )
        parser.add_argument(
            "--load-format",
            type=str,
            default=ServerArgs.load_format,
            choices=[
                "auto",
                "pt",
                "safetensors",
                "npcache",
                "dummy",
                "sharded_state",
                "gguf",
                "bitsandbytes",
                "layered",
                "remote",
            ],
            help="The format of the model weights to load. "
            '"auto" will try to load the weights in the safetensors format '
            "and fall back to the pytorch bin format if safetensors format "
            "is not available. "
            '"pt" will load the weights in the pytorch bin format. '
            '"safetensors" will load the weights in the safetensors format. '
            '"npcache" will load the weights in pytorch format and store '
            "a numpy cache to speed up the loading. "
            '"dummy" will initialize the weights with random values, '
            "which is mainly for profiling."
            '"gguf" will load the weights in the gguf format. '
            '"bitsandbytes" will load the weights using bitsandbytes '
            "quantization."
            '"layered" loads weights layer by layer so that one can quantize a '
            "layer before loading another to make the peak memory envelope "
            "smaller.",
        )
        parser.add_argument(
            "--trust-remote-code",
            action="store_true",
            help="Whether or not to allow for custom models defined on the Hub in their own modeling files.",
        )
        parser.add_argument(
            "--dtype",
            type=str,
            default=ServerArgs.dtype,
            choices=["auto", "half", "float16", "bfloat16", "float", "float32"],
            help="Data type for model weights and activations.\n\n"
            '* "auto" will use FP16 precision for FP32 and FP16 models, and '
            "BF16 precision for BF16 models.\n"
            '* "half" for FP16. Recommended for AWQ quantization.\n'
            '* "float16" is the same as "half".\n'
            '* "bfloat16" for a balance between precision and range.\n'
            '* "float" is shorthand for FP32 precision.\n'
            '* "float32" for FP32 precision.',
        )
        parser.add_argument(
            "--kv-cache-dtype",
            type=str,
            default=ServerArgs.kv_cache_dtype,
            choices=["auto", "fp8_e5m2", "fp8_e4m3"],
            help='Data type for kv cache storage. "auto" will use model data type. "fp8_e5m2" and "fp8_e4m3" is supported for CUDA 11.8+.',
        )
        parser.add_argument(
            "--quantization",
            type=str,
            default=ServerArgs.quantization,
            choices=[
                "awq",
                "fp8",
                "gptq",
                "marlin",
                "gptq_marlin",
                "awq_marlin",
                "bitsandbytes",
                "gguf",
                "modelopt",
                "modelopt_fp4",
                "w8a8_int8",
                "w8a8_fp8",
                "moe_wna16",
                "qoq",
            ],
            help="The quantization method.",
        )
        parser.add_argument(
            "--quantization-param-path",
            type=nullable_str,
            default=None,
            help="Path to the JSON file containing the KV cache "
            "scaling factors. This should generally be supplied, when "
            "KV cache dtype is FP8. Otherwise, KV cache scaling factors "
            "default to 1.0, which may cause accuracy issues. ",
        )
        parser.add_argument(
            "--context-length",
            type=int,
            default=ServerArgs.context_length,
            help="The model's maximum context length. Defaults to None (will use the value from the model's config.json instead).",
        )
        parser.add_argument(
            "--device",
            type=str,
            default=ServerArgs.device,
            help="The device to use ('cuda', 'xpu', 'hpu', 'npu', 'cpu'). Defaults to auto-detection if not specified.",
        )
        parser.add_argument(
            "--served-model-name",
            type=str,
            default=ServerArgs.served_model_name,
            help="Override the model name returned by the v1/models endpoint in OpenAI API server.",
        )
        parser.add_argument(
            "--chat-template",
            type=str,
            default=ServerArgs.chat_template,
            help="The buliltin chat template name or the path of the chat template file. This is only used for OpenAI-compatible API server.",
        )
        parser.add_argument(
            "--completion-template",
            type=str,
            default=ServerArgs.completion_template,
            help="The buliltin completion template name or the path of the completion template file. This is only used for OpenAI-compatible API server. only for code completion currently.",
        )
        parser.add_argument(
            "--is-embedding",
            action="store_true",
            help="Whether to use a CausalLM as an embedding model.",
        )
        parser.add_argument(
            "--enable-multimodal",
            default=ServerArgs.enable_multimodal,
            action="store_true",
            help="Enable the multimodal functionality for the served model. If the model being served is not multimodal, nothing will happen",
        )
        parser.add_argument(
            "--revision",
            type=str,
            default=None,
            help="The specific model version to use. It can be a branch "
            "name, a tag name, or a commit id. If unspecified, will use "
            "the default version.",
        )
        parser.add_argument(
            "--impl",
            type=str,
            default=ServerArgs.impl,
            help="Which implementation of the model to use.\n\n"
            '* "auto" will try to use the SGLang implementation if it exists '
            "and fall back to the Transformers implementation if no SGLang "
            "implementation is available.\n"
            '* "sglang" will use the SGLang model implementation.\n'
            '* "transformers" will use the Transformers model '
            "implementation.\n",
        )

        # Memory and scheduling
        parser.add_argument(
            "--mem-fraction-static",
            type=float,
            default=ServerArgs.mem_fraction_static,
            help="The fraction of the memory used for static allocation (model weights and KV cache memory pool). Use a smaller value if you see out-of-memory errors.",
        )
        parser.add_argument(
            "--max-running-requests",
            type=int,
            default=ServerArgs.max_running_requests,
            help="The maximum number of running requests.",
        )
        parser.add_argument(
            "--max-total-tokens",
            type=int,
            default=ServerArgs.max_total_tokens,
            help="The maximum number of tokens in the memory pool. If not specified, it will be automatically calculated based on the memory usage fraction. "
            "This option is typically used for development and debugging purposes.",
        )
        parser.add_argument(
            "--chunked-prefill-size",
            type=int,
            default=ServerArgs.chunked_prefill_size,
            help="The maximum number of tokens in a chunk for the chunked prefill. Setting this to -1 means disabling chunked prefill.",
        )
        parser.add_argument(
            "--max-prefill-tokens",
            type=int,
            default=ServerArgs.max_prefill_tokens,
            help="The maximum number of tokens in a prefill batch. The real bound will be the maximum of this value and the model's maximum context length.",
        )
        parser.add_argument(
            "--schedule-policy",
            type=str,
            default=ServerArgs.schedule_policy,
            choices=["lpm", "random", "fcfs", "dfs-weight"],
            help="The scheduling policy of the requests.",
        )
        parser.add_argument(
            "--schedule-conservativeness",
            type=float,
            default=ServerArgs.schedule_conservativeness,
            help="How conservative the schedule policy is. A larger value means more conservative scheduling. Use a larger value if you see requests being retracted frequently.",
        )
        parser.add_argument(
            "--cpu-offload-gb",
            type=int,
            default=ServerArgs.cpu_offload_gb,
            help="How many GBs of RAM to reserve for CPU offloading.",
        )
        parser.add_argument(
            "--page-size",
            type=int,
            default=ServerArgs.page_size,
            help="The number of tokens in a page.",
        )
<<<<<<< HEAD
        parser.add_argument(
            "--hybrid-kvcache-ratio",
            nargs="?",
            const=0.5,
            type=float,
            default=ServerArgs.hybrid_kvcache_ratio,
            help=(
                "Mix ratio in [0,1] between uniform and hybrid kv buffers "
                "(0.0 = pure uniform: local_size / global_size = 1)"
                "(1.0 = pure hybrid: local_size / global_size = local_attention_size / context_length)"
            ),
        )
        parser.add_argument(
            "--impl",
            type=str,
            default=ServerArgs.impl,
            help="Which implementation of the model to use.\n\n"
            '* "auto" will try to use the SGLang implementation if it exists '
            "and fall back to the Transformers implementation if no SGLang "
            "implementation is available.\n"
            '* "sglang" will use the SGLang model implementation.\n'
            '* "transformers" will use the Transformers model '
            "implementation.\n",
        )
=======
>>>>>>> fadf18fd

        # Other runtime options
        parser.add_argument(
            "--tensor-parallel-size",
            "--tp-size",
            type=int,
            default=ServerArgs.tp_size,
            help="The tensor parallelism size.",
        )
        parser.add_argument(
            "--pipeline-parallel-size",
            "--pp-size",
            type=int,
            default=ServerArgs.pp_size,
            help="The pipeline parallelism size.",
        )
        parser.add_argument(
            "--max-micro-batch-size",
            type=int,
            default=ServerArgs.max_micro_batch_size,
            help="The maximum micro batch size in pipeline parallelism.",
        )
        parser.add_argument(
            "--stream-interval",
            type=int,
            default=ServerArgs.stream_interval,
            help="The interval (or buffer size) for streaming in terms of the token length. A smaller value makes streaming smoother, while a larger value makes the throughput higher",
        )
        parser.add_argument(
            "--stream-output",
            action="store_true",
            help="Whether to output as a sequence of disjoint segments.",
        )
        parser.add_argument(
            "--random-seed",
            type=int,
            default=ServerArgs.random_seed,
            help="The random seed.",
        )
        parser.add_argument(
            "--constrained-json-whitespace-pattern",
            type=str,
            default=ServerArgs.constrained_json_whitespace_pattern,
            help=r"Regex pattern for syntactic whitespaces allowed in JSON constrained output. For example, to allow the model generate consecutive whitespaces, set the pattern to [\n\t ]*",
        )
        parser.add_argument(
            "--watchdog-timeout",
            type=float,
            default=ServerArgs.watchdog_timeout,
            help="Set watchdog timeout in seconds. If a forward batch takes longer than this, the server will crash to prevent hanging.",
        )
        parser.add_argument(
            "--dist-timeout",
            type=int,
            default=ServerArgs.dist_timeout,
            help="Set timeout for torch.distributed initialization.",
        )
        parser.add_argument(
            "--download-dir",
            type=str,
            default=ServerArgs.download_dir,
            help="Model download directory for huggingface.",
        )
        parser.add_argument(
            "--base-gpu-id",
            type=int,
            default=ServerArgs.base_gpu_id,
            help="The base GPU ID to start allocating GPUs from. Useful when running multiple instances on the same machine.",
        )
        parser.add_argument(
            "--gpu-id-step",
            type=int,
            default=ServerArgs.gpu_id_step,
            help="The delta between consecutive GPU IDs that are used. For example, setting it to 2 will use GPU 0,2,4,...",
        )
        parser.add_argument(
            "--sleep-on-idle",
            action="store_true",
            help="Reduce CPU usage when sglang is idle.",
        )

        # Logging
        parser.add_argument(
            "--log-level",
            type=str,
            default=ServerArgs.log_level,
            help="The logging level of all loggers.",
        )
        parser.add_argument(
            "--log-level-http",
            type=str,
            default=ServerArgs.log_level_http,
            help="The logging level of HTTP server. If not set, reuse --log-level by default.",
        )
        parser.add_argument(
            "--log-requests",
            action="store_true",
            help="Log metadata, inputs, outputs of all requests. The verbosity is decided by --log-requests-level",
        )
        parser.add_argument(
            "--log-requests-level",
            type=int,
            default=0,
            help="0: Log metadata. 1. Log metadata and partial input/output. 2. Log every input/output.",
            choices=[0, 1, 2],
        )
        parser.add_argument(
            "--show-time-cost",
            action="store_true",
            help="Show time cost of custom marks.",
        )
        parser.add_argument(
            "--enable-metrics",
            action="store_true",
            help="Enable log prometheus metrics.",
        )
        parser.add_argument(
            "--bucket-time-to-first-token",
            type=float,
            nargs="+",
            default=ServerArgs.bucket_time_to_first_token,
            help="The buckets of time to first token, specified as a list of floats.",
        )
        parser.add_argument(
            "--bucket-inter-token-latency",
            type=float,
            nargs="+",
            default=ServerArgs.bucket_inter_token_latency,
            help="The buckets of inter-token latency, specified as a list of floats.",
        )
        parser.add_argument(
            "--bucket-e2e-request-latency",
            type=float,
            nargs="+",
            default=ServerArgs.bucket_e2e_request_latency,
            help="The buckets of end-to-end request latency, specified as a list of floats.",
        )
        parser.add_argument(
            "--collect-tokens-histogram",
            action="store_true",
            default=ServerArgs.collect_tokens_histogram,
            help="Collect prompt/generation tokens histogram.",
        )
        parser.add_argument(
            "--kv-events-config",
            type=str,
            default=None,
            help="Config in json format for NVIDIA dynamo KV event publishing. Publishing will be enabled if this flag is used.",
        )
        parser.add_argument(
            "--decode-log-interval",
            type=int,
            default=ServerArgs.decode_log_interval,
            help="The log interval of decode batch.",
        )
        parser.add_argument(
            "--enable-request-time-stats-logging",
            action="store_true",
            default=ServerArgs.enable_request_time_stats_logging,
            help="Enable per request time stats logging",
        )

        # API related
        parser.add_argument(
            "--api-key",
            type=str,
            default=ServerArgs.api_key,
            help="Set API key of the server. It is also used in the OpenAI API compatible server.",
        )
        parser.add_argument(
            "--file-storage-path",
            type=str,
            default=ServerArgs.file_storage_path,
            help="The path of the file storage in backend.",
        )
        parser.add_argument(
            "--enable-cache-report",
            action="store_true",
            help="Return number of cached tokens in usage.prompt_tokens_details for each openai request.",
        )
        parser.add_argument(
            "--reasoning-parser",
            type=str,
            choices=list(ReasoningParser.DetectorMap.keys()),
            default=ServerArgs.reasoning_parser,
            help=f"Specify the parser for reasoning models, supported parsers are: {list(ReasoningParser.DetectorMap.keys())}.",
        )
        parser.add_argument(
            "--tool-call-parser",
            type=str,
            choices=["qwen25", "mistral", "llama3", "deepseekv3", "pythonic"],
            default=ServerArgs.tool_call_parser,
            help="Specify the parser for handling tool-call interactions. Options include: 'qwen25', 'mistral', 'llama3', 'deepseekv3', and 'pythonic'.",
        )

        # Data parallelism
        parser.add_argument(
            "--data-parallel-size",
            "--dp-size",
            type=int,
            default=ServerArgs.dp_size,
            help="The data parallelism size.",
        )
        parser.add_argument(
            "--load-balance-method",
            type=str,
            default=ServerArgs.load_balance_method,
            help="The load balancing strategy for data parallelism.",
            choices=[
                "round_robin",
                "shortest_queue",
            ],
        )

        # Multi-node distributed serving
        parser.add_argument(
            "--dist-init-addr",
            "--nccl-init-addr",  # For backward compatibility. This will be removed in the future.
            type=str,
            help="The host address for initializing distributed backend (e.g., `192.168.0.2:25000`).",
        )
        parser.add_argument(
            "--nnodes", type=int, default=ServerArgs.nnodes, help="The number of nodes."
        )
        parser.add_argument(
            "--node-rank", type=int, default=ServerArgs.node_rank, help="The node rank."
        )

        # Model override args
        parser.add_argument(
            "--json-model-override-args",
            type=str,
            help="A dictionary in JSON string format used to override default model configurations.",
            default=ServerArgs.json_model_override_args,
        )
        parser.add_argument(
            "--preferred-sampling-params",
            type=str,
            help="json-formatted sampling settings that will be returned in /get_model_info",
        )

        # LoRA
        parser.add_argument(
            "--lora-paths",
            type=str,
            nargs="*",
            default=None,
            action=LoRAPathAction,
            help="The list of LoRA adapters. You can provide a list of either path in str or renamed path in the format {name}={path}.",
        )
        parser.add_argument(
            "--max-loras-per-batch",
            type=int,
            default=8,
            help="Maximum number of adapters for a running batch, include base-only request.",
        )
        parser.add_argument(
            "--lora-backend",
            type=str,
            default="triton",
            help="Choose the kernel backend for multi-LoRA serving.",
        )

        # Kernel backend
        parser.add_argument(
            "--attention-backend",
            type=str,
            choices=[
                "aiter",
                "cutlass_mla",
                "fa3",
                "flashinfer",
                "flashmla",
                "intel_amx",
                "torch_native",
                "triton",
            ],
            default=ServerArgs.attention_backend,
            help="Choose the kernels for attention layers.",
        )
        parser.add_argument(
            "--sampling-backend",
            type=str,
            choices=["flashinfer", "pytorch"],
            default=ServerArgs.sampling_backend,
            help="Choose the kernels for sampling layers.",
        )
        parser.add_argument(
            "--grammar-backend",
            type=str,
            choices=["xgrammar", "outlines", "llguidance", "none"],
            default=ServerArgs.grammar_backend,
            help="Choose the backend for grammar-guided decoding.",
        )

        # Speculative decoding
        parser.add_argument(
            "--speculative-algorithm",
            type=str,
            choices=["EAGLE", "EAGLE3", "NEXTN"],
            help="Speculative algorithm.",
        )
        parser.add_argument(
            "--speculative-draft-model-path",
            type=str,
            help="The path of the draft model weights. This can be a local folder or a Hugging Face repo ID.",
        )
        parser.add_argument(
            "--speculative-num-steps",
            type=int,
            help="The number of steps sampled from draft model in Speculative Decoding.",
            default=ServerArgs.speculative_num_steps,
        )
        parser.add_argument(
            "--speculative-eagle-topk",
            type=int,
            help="The number of tokens sampled from the draft model in eagle2 each step.",
            default=ServerArgs.speculative_eagle_topk,
        )
        parser.add_argument(
            "--speculative-num-draft-tokens",
            type=int,
            help="The number of tokens sampled from the draft model in Speculative Decoding.",
            default=ServerArgs.speculative_num_draft_tokens,
        )
        parser.add_argument(
            "--speculative-accept-threshold-single",
            type=float,
            help="Accept a draft token if its probability in the target model is greater than this threshold.",
            default=ServerArgs.speculative_accept_threshold_single,
        )
        parser.add_argument(
            "--speculative-accept-threshold-acc",
            type=float,
            help="The accept probability of a draft token is raised from its target probability p to min(1, p / threshold_acc).",
            default=ServerArgs.speculative_accept_threshold_acc,
        )
        parser.add_argument(
            "--speculative-token-map",
            type=str,
            help="The path of the draft model's small vocab table.",
            default=ServerArgs.speculative_token_map,
        )
        parser.add_argument(
            "--mm-attention-backend",
            type=str,
            choices=["sdpa", "fa3", "triton_attn"],
            default=ServerArgs.mm_attention_backend,
            help="Set multimodal attention backend.",
        )

        # Expert parallelism
        parser.add_argument(
            "--expert-parallel-size",
            "--ep-size",
            type=int,
            default=ServerArgs.ep_size,
            help="The expert parallelism size.",
        )
        parser.add_argument(
            "--enable-ep-moe",
            action="store_true",
            help="Enabling expert parallelism for moe. The ep size is equal to the tp size.",
        )
        parser.add_argument(
            "--enable-deepep-moe",
            action="store_true",
            help="Enabling DeepEP MoE implementation for EP MoE.",
        )
        parser.add_argument(
            "--deepep-mode",
            type=str,
            choices=["normal", "low_latency", "auto"],
            default="auto",
            help="Select the mode when enable DeepEP MoE, could be `normal`, `low_latency` or `auto`. Default is `auto`, which means `low_latency` for decode batch and `normal` for prefill batch.",
        )
        parser.add_argument(
            "--ep-num-redundant-experts",
            type=int,
            default=ServerArgs.ep_num_redundant_experts,
            help="Allocate this number of redundant experts in expert parallel.",
        )
        parser.add_argument(
            "--ep-dispatch-algorithm",
            type=str,
            default=ServerArgs.ep_dispatch_algorithm,
            help="The algorithm to choose ranks for redundant experts in expert parallel.",
        )
        parser.add_argument(
            "--init-expert-location",
            type=str,
            default=ServerArgs.init_expert_location,
            help="Initial location of EP experts.",
        )
        parser.add_argument(
            "--enable-eplb",
            action="store_true",
            help="Enable EPLB algorithm",
        )
        parser.add_argument(
            "--eplb-algorithm",
            type=str,
            default=ServerArgs.eplb_algorithm,
            help="Chosen EPLB algorithm",
        )
        parser.add_argument(
            "--eplb-rebalance-num-iterations",
            type=int,
            default=ServerArgs.eplb_rebalance_num_iterations,
            help="Number of iterations to automatically trigger a EPLB re-balance.",
        )
        parser.add_argument(
            "--eplb-rebalance-layers-per-chunk",
            type=int,
            default=ServerArgs.eplb_rebalance_layers_per_chunk,
            help="Number of layers to rebalance per forward pass.",
        )
        parser.add_argument(
            "--expert-distribution-recorder-mode",
            type=str,
            default=ServerArgs.expert_distribution_recorder_mode,
            help="Mode of expert distribution recorder.",
        )
        parser.add_argument(
            "--expert-distribution-recorder-buffer-size",
            type=int,
            default=ServerArgs.expert_distribution_recorder_buffer_size,
            help="Circular buffer size of expert distribution recorder. Set to -1 to denote infinite buffer.",
        )
        parser.add_argument(
            "--enable-expert-distribution-metrics",
            action="store_true",
            help="Enable logging metrics for expert balancedness",
        )
        parser.add_argument(
            "--deepep-config",
            type=str,
            default=ServerArgs.deepep_config,
            help="Tuned DeepEP config suitable for your own cluster. It can be either a string with JSON content or a file path.",
        )
        parser.add_argument(
            "--moe-dense-tp-size",
            type=int,
            default=ServerArgs.moe_dense_tp_size,
            help="TP size for MoE dense MLP layers. This flag is useful when, with large TP size, there are errors caused by weights in MLP layers having dimension smaller than the min dimension GEMM supports.",
        )

        # Double Sparsity
        parser.add_argument(
            "--enable-double-sparsity",
            action="store_true",
            help="Enable double sparsity attention",
        )
        parser.add_argument(
            "--ds-channel-config-path",
            type=str,
            default=ServerArgs.ds_channel_config_path,
            help="The path of the double sparsity channel config",
        )
        parser.add_argument(
            "--ds-heavy-channel-num",
            type=int,
            default=ServerArgs.ds_heavy_channel_num,
            help="The number of heavy channels in double sparsity attention",
        )
        parser.add_argument(
            "--ds-heavy-token-num",
            type=int,
            default=ServerArgs.ds_heavy_token_num,
            help="The number of heavy tokens in double sparsity attention",
        )
        parser.add_argument(
            "--ds-heavy-channel-type",
            type=str,
            default=ServerArgs.ds_heavy_channel_type,
            help="The type of heavy channels in double sparsity attention",
        )
        parser.add_argument(
            "--ds-sparse-decode-threshold",
            type=int,
            default=ServerArgs.ds_sparse_decode_threshold,
            help="The type of heavy channels in double sparsity attention",
        )

        # Optimization/debug options
        parser.add_argument(
            "--disable-radix-cache",
            action="store_true",
            help="Disable RadixAttention for prefix caching.",
        )
        parser.add_argument(
            "--cuda-graph-max-bs",
            type=int,
            default=ServerArgs.cuda_graph_max_bs,
            help="Set the maximum batch size for cuda graph. It will extend the cuda graph capture batch size to this value.",
        )
        parser.add_argument(
            "--cuda-graph-bs",
            type=int,
            nargs="+",
            help="Set the list of batch sizes for cuda graph.",
        )
        parser.add_argument(
            "--disable-cuda-graph",
            action="store_true",
            help="Disable cuda graph.",
        )
        parser.add_argument(
            "--disable-cuda-graph-padding",
            action="store_true",
            help="Disable cuda graph when padding is needed. Still uses cuda graph when padding is not needed.",
        )
        parser.add_argument(
            "--enable-profile-cuda-graph",
            action="store_true",
            help="Enable profiling of cuda graph capture.",
        )
        parser.add_argument(
            "--enable-nccl-nvls",
            action="store_true",
            help="Enable NCCL NVLS for prefill heavy requests when available.",
        )
        parser.add_argument(
            "--enable-tokenizer-batch-encode",
            action="store_true",
            help="Enable batch tokenization for improved performance when processing multiple text inputs. Do not use with image inputs, pre-tokenized input_ids, or input_embeds.",
        )
        parser.add_argument(
            "--disable-outlines-disk-cache",
            action="store_true",
            help="Disable disk cache of outlines to avoid possible crashes related to file system or high concurrency.",
        )
        parser.add_argument(
            "--disable-custom-all-reduce",
            action="store_true",
            help="Disable the custom all-reduce kernel and fall back to NCCL.",
        )
        parser.add_argument(
            "--enable-mscclpp",
            action="store_true",
            help="Enable using mscclpp for small messages for all-reduce kernel and fall back to NCCL.",
        )
        parser.add_argument(
            "--disable-overlap-schedule",
            action="store_true",
            help="Disable the overlap scheduler, which overlaps the CPU scheduler with GPU model worker.",
        )
        parser.add_argument(
            "--disable-overlap-cg-plan",
            action="store_true",
            help="Disable the overlap optimization for cudagraph preparation in eagle verify.",
        )
        parser.add_argument(
            "--enable-mixed-chunk",
            action="store_true",
            help="Enabling mixing prefill and decode in a batch when using chunked prefill.",
        )
        parser.add_argument(
            "--enable-dp-attention",
            action="store_true",
            help="Enabling data parallelism for attention and tensor parallelism for FFN. The dp size should be equal to the tp size. Currently DeepSeek-V2 and Qwen 2/3 MoE models are supported.",
        )
        parser.add_argument(
            "--enable-dp-lm-head",
            action="store_true",
            help="Enable vocabulary parallel across the attention TP group to avoid all-gather across DP groups, optimizing performance under DP attention.",
        )
        parser.add_argument(
            "--enable-two-batch-overlap",
            action="store_true",
            help="Enabling two micro batches to overlap.",
        )
        parser.add_argument(
            "--enable-torch-compile",
            action="store_true",
            help="Optimize the model with torch.compile. Experimental feature.",
        )
        parser.add_argument(
            "--torch-compile-max-bs",
            type=int,
            default=ServerArgs.torch_compile_max_bs,
            help="Set the maximum batch size when using torch compile.",
        )
        parser.add_argument(
            "--torchao-config",
            type=str,
            default=ServerArgs.torchao_config,
            help="Optimize the model with torchao. Experimental feature. Current choices are: int8dq, int8wo, int4wo-<group_size>, fp8wo, fp8dq-per_tensor, fp8dq-per_row",
        )
        parser.add_argument(
            "--enable-nan-detection",
            action="store_true",
            help="Enable the NaN detection for debugging purposes.",
        )
        parser.add_argument(
            "--enable-p2p-check",
            action="store_true",
            help="Enable P2P check for GPU access, otherwise the p2p access is allowed by default.",
        )
        parser.add_argument(
            "--triton-attention-reduce-in-fp32",
            action="store_true",
            help="Cast the intermediate attention results to fp32 to avoid possible crashes related to fp16."
            "This only affects Triton attention kernels.",
        )
        parser.add_argument(
            "--triton-attention-num-kv-splits",
            type=int,
            default=ServerArgs.triton_attention_num_kv_splits,
            help="The number of KV splits in flash decoding Triton kernel. Larger value is better in longer context scenarios. The default value is 8.",
        )
        parser.add_argument(
            "--num-continuous-decode-steps",
            type=int,
            default=ServerArgs.num_continuous_decode_steps,
            help="Run multiple continuous decoding steps to reduce scheduling overhead. "
            "This can potentially increase throughput but may also increase time-to-first-token latency. "
            "The default value is 1, meaning only run one decoding step at a time.",
        )
        parser.add_argument(
            "--delete-ckpt-after-loading",
            action="store_true",
            help="Delete the model checkpoint after loading the model.",
        )
        parser.add_argument(
            "--enable-memory-saver",
            action="store_true",
            help="Allow saving memory using release_memory_occupation and resume_memory_occupation",
        )
        parser.add_argument(
            "--allow-auto-truncate",
            action="store_true",
            help="Allow automatically truncating requests that exceed the maximum input length instead of returning an error.",
        )
        parser.add_argument(
            "--enable-custom-logit-processor",
            action="store_true",
            help="Enable users to pass custom logit processors to the server (disabled by default for security)",
        )
        parser.add_argument(
            "--enable-hierarchical-cache",
            action="store_true",
            help="Enable hierarchical cache",
        )
        parser.add_argument(
            "--hicache-ratio",
            type=float,
            default=ServerArgs.hicache_ratio,
            help="The ratio of the size of host KV cache memory pool to the size of device pool.",
        )
        parser.add_argument(
            "--hicache-size",
            type=int,
            default=ServerArgs.hicache_size,
            help="The size of host KV cache memory pool in gigabytes, which will override the hicache_ratio if set.",
        )
        parser.add_argument(
            "--hicache-write-policy",
            type=str,
            choices=["write_back", "write_through", "write_through_selective"],
            default=ServerArgs.hicache_write_policy,
            help="The write policy of hierarchical cache.",
        )
        parser.add_argument(
            "--flashinfer-mla-disable-ragged",
            action="store_true",
            help="Not using ragged prefill wrapper when running flashinfer mla",
        )
        parser.add_argument(
            "--disable-shared-experts-fusion",
            action="store_true",
            help="Disable shared experts fusion optimization for deepseek v3/r1.",
        )
        parser.add_argument(
            "--disable-chunked-prefix-cache",
            action="store_true",
            help="Disable chunked prefix cache feature for deepseek, which should save overhead for short sequences.",
        )
        parser.add_argument(
            "--disable-fast-image-processor",
            action="store_true",
            help="Adopt base image processor instead of fast image processor.",
        )
        parser.add_argument(
            "--enable-return-hidden-states",
            action="store_true",
            help="Enable returning hidden states with responses.",
        )
        parser.add_argument(
            "--warmups",
            type=str,
            required=False,
            help="Specify custom warmup functions (csv) to run before server starts eg. --warmups=warmup_name1,warmup_name2 "
            "will run the functions `warmup_name1` and `warmup_name2` specified in warmup.py before the server starts listening for requests",
        )

        # Debug tensor dumps
        parser.add_argument(
            "--debug-tensor-dump-output-folder",
            type=str,
            default=ServerArgs.debug_tensor_dump_output_folder,
            help="The output folder for dumping tensors.",
        )
        parser.add_argument(
            "--debug-tensor-dump-input-file",
            type=str,
            default=ServerArgs.debug_tensor_dump_input_file,
            help="The input filename for dumping tensors",
        )
        parser.add_argument(
            "--debug-tensor-dump-inject",
            type=str,
            default=ServerArgs.debug_tensor_dump_inject,
            help="Inject the outputs from jax as the input of every layer.",
        )
        parser.add_argument(
            "--debug-tensor-dump-prefill-only",
            action="store_true",
            help="Only dump the tensors for prefill requests (i.e. batch size > 1).",
        )

        # Disaggregation
        parser.add_argument(
            "--disaggregation-mode",
            type=str,
            default="null",
            choices=["null", "prefill", "decode"],
            help='Only used for PD disaggregation. "prefill" for prefill-only server, and "decode" for decode-only server. If not specified, it is not PD disaggregated',
        )
        parser.add_argument(
            "--disaggregation-transfer-backend",
            type=str,
            default=ServerArgs.disaggregation_transfer_backend,
            choices=["mooncake", "nixl"],
            help="The backend for disaggregation transfer. Default is mooncake.",
        )
        parser.add_argument(
            "--disaggregation-bootstrap-port",
            type=int,
            default=ServerArgs.disaggregation_bootstrap_port,
            help="Bootstrap server port on the prefill server. Default is 8998.",
        )
        parser.add_argument(
            "--disaggregation-decode-tp",
            type=int,
            default=ServerArgs.disaggregation_decode_tp,
            help="Decode tp size. If not set, it matches the tp size of the current engine. This is only set on the prefill server.",
        )
        parser.add_argument(
            "--disaggregation-decode-dp",
            type=int,
            default=ServerArgs.disaggregation_decode_dp,
            help="Decode dp size. If not set, it matches the dp size of the current engine. This is only set on the prefill server.",
        )
        parser.add_argument(
            "--disaggregation-prefill-pp",
            type=int,
            default=ServerArgs.disaggregation_prefill_pp,
            help="Prefill pp size. If not set, it is default to 1. This is only set on the decode server.",
        )
        parser.add_argument(
            "--disaggregation-ib-device",
            type=str,
            default=ServerArgs.disaggregation_ib_device,
            help="The InfiniBand devices for disaggregation transfer, accepts single device (e.g., --disaggregation-ib-device mlx5_0) "
            "or multiple comma-separated devices (e.g., --disaggregation-ib-device mlx5_0,mlx5_1). "
            "Default is None, which triggers automatic device detection when mooncake backend is enabled.",
        )
        parser.add_argument(
            "--num-reserved-decode-tokens",
            type=int,
            default=ServerArgs.num_reserved_decode_tokens,
            help="Number of decode tokens that will have memory reserved when adding new request to the running batch.",
        )
        parser.add_argument(
            "--pdlb-url",
            type=str,
            default=None,
            help="The URL of the PD disaggregation load balancer. If set, the prefill/decode server will register with the load balancer.",
        )
        parser.add_argument(
            "--custom-weight-loader",
            type=str,
            nargs="*",
            default=None,
            help="The custom dataloader which used to update the model. Should be set with a valid import path, such as my_package.weight_load_func",
        )

    @classmethod
    def from_cli_args(cls, args: argparse.Namespace):
        args.tp_size = args.tensor_parallel_size
        args.pp_size = args.pipeline_parallel_size
        args.dp_size = args.data_parallel_size
        args.ep_size = args.expert_parallel_size
        attrs = [attr.name for attr in dataclasses.fields(cls)]
        return cls(**{attr: getattr(args, attr) for attr in attrs})

    def url(self):
        if is_valid_ipv6_address(self.host):
            return f"http://[{self.host}]:{self.port}"
        else:
            return f"http://{self.host}:{self.port}"

    def check_server_args(self):
        assert (
            self.tp_size * self.pp_size
        ) % self.nnodes == 0, "tp_size must be divisible by number of nodes"

        # FIXME pp constraints
        if self.pp_size > 1:
            assert (
                self.disable_overlap_schedule
                and self.speculative_algorithm is None
                and not self.enable_mixed_chunk
            ), "Pipeline parallelism is not compatible with overlap schedule, speculative decoding, mixed chunked prefill."

        assert not (
            self.dp_size > 1 and self.nnodes != 1 and not self.enable_dp_attention
        ), "multi-node data parallel is not supported unless dp attention!"
        assert (
            self.max_loras_per_batch > 0
            # FIXME
            and (self.lora_paths is None or self.disable_radix_cache)
        ), "compatibility of lora and radix attention is in progress"
        assert self.base_gpu_id >= 0, "base_gpu_id must be non-negative"
        assert self.gpu_id_step >= 1, "gpu_id_step must be positive"

        if isinstance(self.lora_paths, list):
            lora_paths = self.lora_paths
            self.lora_paths = {}
            for lora_path in lora_paths:
                if "=" in lora_path:
                    name, path = lora_path.split("=", 1)
                    self.lora_paths[name] = path
                else:
                    self.lora_paths[lora_path] = lora_path


def prepare_server_args(argv: List[str]) -> ServerArgs:
    """
    Prepare the server arguments from the command line arguments.

    Args:
        args: The command line arguments. Typically, it should be `sys.argv[1:]`
            to ensure compatibility with `parse_args` when no arguments are passed.

    Returns:
        The server arguments.
    """
    parser = argparse.ArgumentParser()
    ServerArgs.add_cli_args(parser)
    raw_args = parser.parse_args(argv)
    server_args = ServerArgs.from_cli_args(raw_args)
    return server_args


ZMQ_TCP_PORT_DELTA = 233


@dataclasses.dataclass
class PortArgs:
    # The ipc filename for tokenizer to receive inputs from detokenizer (zmq)
    tokenizer_ipc_name: str
    # The ipc filename for scheduler (rank 0) to receive inputs from tokenizer (zmq)
    scheduler_input_ipc_name: str
    # The ipc filename for detokenizer to receive inputs from scheduler (zmq)
    detokenizer_ipc_name: str

    # The port for nccl initialization (torch.dist)
    nccl_port: int

    # The ipc filename for rpc call between Engine and Scheduler
    rpc_ipc_name: str

    @staticmethod
    def init_new(server_args, dp_rank: Optional[int] = None) -> "PortArgs":
        port = server_args.port + random.randint(100, 1000)
        while True:
            if is_port_available(port):
                break
            if port < 60000:
                port += 42
            else:
                port -= 43

        if not server_args.enable_dp_attention:
            # Normal case, use IPC within a single node
            return PortArgs(
                tokenizer_ipc_name=f"ipc://{tempfile.NamedTemporaryFile(delete=False).name}",
                scheduler_input_ipc_name=f"ipc://{tempfile.NamedTemporaryFile(delete=False).name}",
                detokenizer_ipc_name=f"ipc://{tempfile.NamedTemporaryFile(delete=False).name}",
                nccl_port=port,
                rpc_ipc_name=f"ipc://{tempfile.NamedTemporaryFile(delete=False).name}",
            )
        else:
            # DP attention. Use TCP + port to handle both single-node and multi-node.
            if server_args.nnodes == 1 and server_args.dist_init_addr is None:
                dist_init_addr = ("127.0.0.1", server_args.port + ZMQ_TCP_PORT_DELTA)
            elif server_args.dist_init_addr.startswith("["):  # ipv6 address
                port_num, host = configure_ipv6(server_args.dist_init_addr)
                dist_init_addr = (host, str(port_num))
            else:
                dist_init_addr = server_args.dist_init_addr.split(":")

            assert (
                len(dist_init_addr) == 2
            ), "please provide --dist-init-addr as host:port of head node"

            dist_init_host, dist_init_port = dist_init_addr
            port_base = int(dist_init_port) + 1
            if dp_rank is None:
                scheduler_input_port = (
                    port_base + 3
                )  # TokenizerManager to DataParallelController
            else:
                scheduler_input_port = port_base + 3 + 1 + dp_rank

            return PortArgs(
                tokenizer_ipc_name=f"tcp://{dist_init_host}:{port_base}",
                scheduler_input_ipc_name=f"tcp://{dist_init_host}:{scheduler_input_port}",
                detokenizer_ipc_name=f"tcp://{dist_init_host}:{port_base + 1}",
                nccl_port=port,
                rpc_ipc_name=f"tcp://{dist_init_host}:{port_base + 2}",
            )


class LoRAPathAction(argparse.Action):
    def __call__(self, parser, namespace, values, option_string=None):
        setattr(namespace, self.dest, {})
        for lora_path in values:
            if "=" in lora_path:
                name, path = lora_path.split("=", 1)
                getattr(namespace, self.dest)[name] = path
            else:
                getattr(namespace, self.dest)[lora_path] = lora_path


class DeprecatedAction(argparse.Action):
    def __init__(self, option_strings, dest, nargs=0, **kwargs):
        super(DeprecatedAction, self).__init__(
            option_strings, dest, nargs=nargs, **kwargs
        )

    def __call__(self, parser, namespace, values, option_string=None):
        raise ValueError(self.help)


def get_model_arch(args: ServerArgs):
    hf_config = get_config(
        args.model_path,
        trust_remote_code=args.trust_remote_code,
        revision=args.revision,
        model_override_args=json.loads(args.json_model_override_args),
    )
    return hf_config.architectures[0]


def auto_choose_speculative_params(self: ServerArgs):
    """
    Automatically choose the parameters for speculative decoding.

    You can tune them on your own models and prompts with scripts/playground/bench_speculative.py
    """
    kwargs = {}

    hf_config = get_config(
        self.model_path,
        trust_remote_code=self.trust_remote_code,
        revision=self.revision,
        model_override_args=json.loads(self.json_model_override_args),
        **kwargs,
    )
    arch = hf_config.architectures[0]

    if arch in ["LlamaForCausalLM"]:
        # The default value for llama
        return (5, 4, 8)
    elif arch in ["DeepseekV3ForCausalLM", "DeepseekV2ForCausalLM"]:
        # The default value for deepseek
        return (3, 1, 4)
    elif arch in ["Grok1ForCausalLM", "Grok1VForCausalLM"]:
        return (5, 4, 8)
    else:
        # The default value for all other models
        return (5, 4, 8)<|MERGE_RESOLUTION|>--- conflicted
+++ resolved
@@ -803,7 +803,6 @@
             default=ServerArgs.page_size,
             help="The number of tokens in a page.",
         )
-<<<<<<< HEAD
         parser.add_argument(
             "--hybrid-kvcache-ratio",
             nargs="?",
@@ -816,20 +815,6 @@
                 "(1.0 = pure hybrid: local_size / global_size = local_attention_size / context_length)"
             ),
         )
-        parser.add_argument(
-            "--impl",
-            type=str,
-            default=ServerArgs.impl,
-            help="Which implementation of the model to use.\n\n"
-            '* "auto" will try to use the SGLang implementation if it exists '
-            "and fall back to the Transformers implementation if no SGLang "
-            "implementation is available.\n"
-            '* "sglang" will use the SGLang model implementation.\n'
-            '* "transformers" will use the Transformers model '
-            "implementation.\n",
-        )
-=======
->>>>>>> fadf18fd
 
         # Other runtime options
         parser.add_argument(
