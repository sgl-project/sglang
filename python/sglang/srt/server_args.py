# Copyright 2023-2024 SGLang Team
# Licensed under the Apache License, Version 2.0 (the "License");
# you may not use this file except in compliance with the License.
# You may obtain a copy of the License at
#
#     http://www.apache.org/licenses/LICENSE-2.0
#
# Unless required by applicable law or agreed to in writing, software
# distributed under the License is distributed on an "AS IS" BASIS,
# WITHOUT WARRANTIES OR CONDITIONS OF ANY KIND, either express or implied.
# See the License for the specific language governing permissions and
# limitations under the License.
# ==============================================================================
"""The arguments of the server."""

import argparse
import dataclasses
import logging
import random
import tempfile
from typing import List, Optional

import torch

from sglang.srt.hf_transformers_utils import check_gguf_file
from sglang.srt.utils import (
    get_amdgpu_memory_capacity,
    get_hpu_memory_capacity,
    get_nvgpu_memory_capacity,
    is_flashinfer_available,
    is_hip,
    is_port_available,
    is_valid_ipv6_address,
    nullable_str,
)

logger = logging.getLogger(__name__)


@dataclasses.dataclass
class ServerArgs:
    # Model and tokenizer
    model_path: str
    tokenizer_path: Optional[str] = None
    tokenizer_mode: str = "auto"
    skip_tokenizer_init: bool = False
    load_format: str = "auto"
    trust_remote_code: bool = False
    dtype: str = "auto"
    kv_cache_dtype: str = "auto"
    quantization: Optional[str] = None
    quantization_param_path: nullable_str = None
    context_length: Optional[int] = None
    device: str = "cuda"
    served_model_name: Optional[str] = None
    chat_template: Optional[str] = None
    is_embedding: bool = False
    revision: Optional[str] = None

    # Port for the HTTP server
    host: str = "127.0.0.1"
    port: int = 30000

    # Memory and scheduling
    mem_fraction_static: Optional[float] = None
    max_running_requests: Optional[int] = None
    max_total_tokens: Optional[int] = None
    chunked_prefill_size: Optional[int] = None
    max_prefill_tokens: int = 16384
    schedule_policy: str = "fcfs"
    schedule_conservativeness: float = 1.0
    cpu_offload_gb: int = 0
    prefill_only_one_req: bool = False

    # Other runtime options
    tp_size: int = 1
    stream_interval: int = 1
    stream_output: bool = False
    random_seed: Optional[int] = None
    constrained_json_whitespace_pattern: Optional[str] = None
    watchdog_timeout: float = 300
    dist_timeout: Optional[int] = None  # timeout for torch.distributed
    download_dir: Optional[str] = None
    base_gpu_id: int = 0
    gpu_id_step: int = 1

    # Logging
    log_level: str = "info"
    log_level_http: Optional[str] = None
    log_requests: bool = False
    log_requests_level: int = 0
    show_time_cost: bool = False
    enable_metrics: bool = False
    decode_log_interval: int = 40

    # API related
    api_key: Optional[str] = None
    file_storage_path: str = "sglang_storage"
    enable_cache_report: bool = False

    # Data parallelism
    dp_size: int = 1
    load_balance_method: str = "round_robin"

    # Expert parallelism
    ep_size: int = 1

    # Multi-node distributed serving
    dist_init_addr: Optional[str] = None
    nnodes: int = 1
    node_rank: int = 0

    # Model override args in JSON
    json_model_override_args: str = "{}"

    # LoRA
    lora_paths: Optional[List[str]] = None
    max_loras_per_batch: int = 8
    lora_backend: str = "triton"

    # Kernel backend
    attention_backend: Optional[str] = None
    sampling_backend: Optional[str] = None
    grammar_backend: Optional[str] = "outlines"

    # Speculative decoding
    speculative_algorithm: Optional[str] = None
    speculative_draft_model_path: Optional[str] = None
    speculative_num_steps: int = 5
    speculative_eagle_topk: int = 4
    speculative_num_draft_tokens: int = 8
    speculative_accept_threshold_single: float = 1.0
    speculative_accept_threshold_acc: float = 1.0
    speculative_token_map: Optional[str] = None

    # Double Sparsity
    enable_double_sparsity: bool = False
    ds_channel_config_path: str = None
    ds_heavy_channel_num: int = 32
    ds_heavy_token_num: int = 256
    ds_heavy_channel_type: str = "qk"
    ds_sparse_decode_threshold: int = 4096

    # Optimization/debug options
    disable_radix_cache: bool = False
    disable_cuda_graph: bool = False
    disable_cuda_graph_padding: bool = False
    enable_nccl_nvls: bool = False
    disable_outlines_disk_cache: bool = False
    disable_custom_all_reduce: bool = False
    disable_mla: bool = False
    disable_overlap_schedule: bool = False
    enable_mixed_chunk: bool = False
    enable_dp_attention: bool = False
    enable_ep_moe: bool = False
    enable_torch_compile: bool = False
    torch_compile_max_bs: int = 32
    cuda_graph_max_bs: Optional[int] = None
    cuda_graph_bs: Optional[List[int]] = None
    torchao_config: str = ""
    enable_nan_detection: bool = False
    enable_p2p_check: bool = False
    triton_attention_reduce_in_fp32: bool = False
    triton_attention_num_kv_splits: int = 8
    num_continuous_decode_steps: int = 1
    delete_ckpt_after_loading: bool = False
    enable_memory_saver: bool = False
    allow_auto_truncate: bool = False
    enable_custom_logit_processor: bool = False
    tool_call_parser: str = None
    enable_hierarchical_cache: bool = False
    enable_flashinfer_mla: bool = False
    flashinfer_mla_disable_ragged: bool = False
    warmups: Optional[str] = None

    # Debug tensor dumps
    debug_tensor_dump_output_folder: Optional[str] = None
    debug_tensor_dump_input_file: Optional[str] = None
    debug_tensor_dump_inject: bool = False

    def __post_init__(self):
        # Set missing default values
        if self.tokenizer_path is None:
            self.tokenizer_path = self.model_path

        if self.served_model_name is None:
            self.served_model_name = self.model_path

        if self.random_seed is None:
            self.random_seed = random.randint(0, 1 << 30)

        if is_hip():
            gpu_mem = get_amdgpu_memory_capacity()
        elif torch.cuda.is_available():
            gpu_mem = get_nvgpu_memory_capacity()
        elif self.device == "hpu":
            gpu_mem = get_hpu_memory_capacity()
        else:
            # GPU memory is not known yet or no GPU is available.
            gpu_mem = None

        # Set mem fraction static, which depends on the tensor parallelism size
        if self.mem_fraction_static is None:
            if self.tp_size >= 16:
                self.mem_fraction_static = 0.79
            elif self.tp_size >= 8:
                self.mem_fraction_static = 0.81
            elif self.tp_size >= 4:
                self.mem_fraction_static = 0.85
            elif self.tp_size >= 2:
                self.mem_fraction_static = 0.87
            else:
                self.mem_fraction_static = 0.88

        # Set chunked prefill size, which depends on the gpu memory capacity
        if self.chunked_prefill_size is None:
            if gpu_mem is not None and gpu_mem < 25_000:
                self.chunked_prefill_size = 2048
            else:
                self.chunked_prefill_size = 8192

        # Set cuda graph max batch size
        if self.cuda_graph_max_bs is None:
            # Based on detailed statistics, when serving TP1/TP2 models on lower-end GPUs with HBM<25G, you can either disable cuda graph or set `cuda_graph_max_bs` to a very small value to reduce the memory overhead of creating cuda graphs, with almost no impact on performance. However, when serving models with TP4 or TP8, we need to enable cuda graph to maintain high performance. In this case, we can set `cuda_graph_max_bs` to 80 (half of the default value 160) to reduce the memory overhead of creating cuda graphs. Looking at the logs from TP4 serving of qwen2-72b, a value of 80 is sufficient and can reduce the memory overhead of creating cuda graphs on lower-end GPUs compared to the original 160, avoiding OOM issues.
            if gpu_mem is not None and gpu_mem < 25_000:
                if self.tp_size < 4:
                    self.cuda_graph_max_bs = 8
                else:
                    self.cuda_graph_max_bs = 80
            else:
                self.cuda_graph_max_bs = 160

        # Choose kernel backends
        if self.device == "hpu":
            self.attention_backend = "torch_native"
            self.sampling_backend = "pytorch"

        if self.attention_backend is None:
            self.attention_backend = (
                "flashinfer" if is_flashinfer_available() else "triton"
            )
        if self.sampling_backend is None:
            self.sampling_backend = (
                "flashinfer" if is_flashinfer_available() else "pytorch"
            )

        if self.attention_backend == "torch_native":
            logger.warning(
                "Cuda graph is disabled because of using torch native attention backend"
            )
            self.disable_cuda_graph = True

        # Expert parallelism
        if self.enable_ep_moe:
            self.ep_size = self.tp_size
            logger.info(
                f"EP MoE is enabled. The expert parallel size is adjusted to be the same as the tensor parallel size[{self.tp_size}]."
            )

        # Others
        if self.enable_dp_attention:
            self.dp_size = self.tp_size
            assert self.tp_size % self.dp_size == 0
            self.chunked_prefill_size = self.chunked_prefill_size // 2
            self.schedule_conservativeness = self.schedule_conservativeness * 0.3
            logger.warning(
                f"DP attention is enabled. The chunked prefill size is adjusted to {self.chunked_prefill_size} to avoid MoE kernel issues. "
                f"The schedule conservativeness is adjusted to {self.schedule_conservativeness}. "
                "Data parallel size is adjusted to be the same as tensor parallel size. "
            )

        # Speculative Decoding
<<<<<<< HEAD
        if self.speculative_algorithm == "NEXTN":
            # NEXTN shares the same implementation of EAGLE
            self.speculative_algorithm = "EAGLE"

        if self.speculative_algorithm == "EAGLE":
=======
        if (
            self.speculative_algorithm == "EAGLE"
            or self.speculative_algorithm == "NEXTN"
        ):
            self.disable_overlap_schedule = True
>>>>>>> 935cda94
            self.prefill_only_one_req = True
            self.disable_cuda_graph_padding = True
            self.disable_radix_cache = True
            self.chunked_prefill_size = -1
            logger.info(
                f"The radix cache, chunked prefill, and overlap scheduler are disabled because of using {self.speculative_algorithm} speculative decoding."
            )

        # GGUF
        if (
            self.load_format == "auto" or self.load_format == "gguf"
        ) and check_gguf_file(self.model_path):
            self.quantization = self.load_format = "gguf"

        # AMD-specific Triton attention KV splits default number
        if is_hip():
            self.triton_attention_num_kv_splits = 16

    @staticmethod
    def add_cli_args(parser: argparse.ArgumentParser):
        # Model and port args
        parser.add_argument(
            "--model-path",
            type=str,
            help="The path of the model weights. This can be a local folder or a Hugging Face repo ID.",
            required=True,
        )
        parser.add_argument(
            "--tokenizer-path",
            type=str,
            default=ServerArgs.tokenizer_path,
            help="The path of the tokenizer.",
        )
        parser.add_argument(
            "--host", type=str, default=ServerArgs.host, help="The host of the server."
        )
        parser.add_argument(
            "--port", type=int, default=ServerArgs.port, help="The port of the server."
        )
        parser.add_argument(
            "--tokenizer-mode",
            type=str,
            default=ServerArgs.tokenizer_mode,
            choices=["auto", "slow"],
            help="Tokenizer mode. 'auto' will use the fast "
            "tokenizer if available, and 'slow' will "
            "always use the slow tokenizer.",
        )
        parser.add_argument(
            "--skip-tokenizer-init",
            action="store_true",
            help="If set, skip init tokenizer and pass input_ids in generate request",
        )
        parser.add_argument(
            "--load-format",
            type=str,
            default=ServerArgs.load_format,
            choices=[
                "auto",
                "pt",
                "safetensors",
                "npcache",
                "dummy",
                "gguf",
                "bitsandbytes",
                "layered",
            ],
            help="The format of the model weights to load. "
            '"auto" will try to load the weights in the safetensors format '
            "and fall back to the pytorch bin format if safetensors format "
            "is not available. "
            '"pt" will load the weights in the pytorch bin format. '
            '"safetensors" will load the weights in the safetensors format. '
            '"npcache" will load the weights in pytorch format and store '
            "a numpy cache to speed up the loading. "
            '"dummy" will initialize the weights with random values, '
            "which is mainly for profiling."
            '"gguf" will load the weights in the gguf format. '
            '"bitsandbytes" will load the weights using bitsandbytes '
            "quantization."
            '"layered" loads weights layer by layer so that one can quantize a '
            "layer before loading another to make the peak memory envelope "
            "smaller.",
        )
        parser.add_argument(
            "--trust-remote-code",
            action="store_true",
            help="Whether or not to allow for custom models defined on the Hub in their own modeling files.",
        )
        parser.add_argument(
            "--dtype",
            type=str,
            default=ServerArgs.dtype,
            choices=["auto", "half", "float16", "bfloat16", "float", "float32"],
            help="Data type for model weights and activations.\n\n"
            '* "auto" will use FP16 precision for FP32 and FP16 models, and '
            "BF16 precision for BF16 models.\n"
            '* "half" for FP16. Recommended for AWQ quantization.\n'
            '* "float16" is the same as "half".\n'
            '* "bfloat16" for a balance between precision and range.\n'
            '* "float" is shorthand for FP32 precision.\n'
            '* "float32" for FP32 precision.',
        )
        parser.add_argument(
            "--kv-cache-dtype",
            type=str,
            default=ServerArgs.kv_cache_dtype,
            choices=["auto", "fp8_e5m2", "fp8_e4m3"],
            help='Data type for kv cache storage. "auto" will use model data type. "fp8_e5m2" and "fp8_e4m3" is supported for CUDA 11.8+.',
        )
        parser.add_argument(
            "--quantization",
            type=str,
            default=ServerArgs.quantization,
            choices=[
                "awq",
                "fp8",
                "gptq",
                "marlin",
                "gptq_marlin",
                "awq_marlin",
                "bitsandbytes",
                "gguf",
                "modelopt",
                "w8a8_int8",
            ],
            help="The quantization method.",
        )
        parser.add_argument(
            "--quantization-param-path",
            type=nullable_str,
            default=None,
            help="Path to the JSON file containing the KV cache "
            "scaling factors. This should generally be supplied, when "
            "KV cache dtype is FP8. Otherwise, KV cache scaling factors "
            "default to 1.0, which may cause accuracy issues. ",
        )
        parser.add_argument(
            "--context-length",
            type=int,
            default=ServerArgs.context_length,
            help="The model's maximum context length. Defaults to None (will use the value from the model's config.json instead).",
        )
        parser.add_argument(
            "--device",
            type=str,
            default="cuda",
            choices=["cuda", "xpu", "hpu", "cpu"],
            help="The device type.",
        )
        parser.add_argument(
            "--served-model-name",
            type=str,
            default=ServerArgs.served_model_name,
            help="Override the model name returned by the v1/models endpoint in OpenAI API server.",
        )
        parser.add_argument(
            "--chat-template",
            type=str,
            default=ServerArgs.chat_template,
            help="The buliltin chat template name or the path of the chat template file. This is only used for OpenAI-compatible API server.",
        )
        parser.add_argument(
            "--is-embedding",
            action="store_true",
            help="Whether to use a CausalLM as an embedding model.",
        )
        parser.add_argument(
            "--revision",
            type=str,
            default=None,
            help="The specific model version to use. It can be a branch "
            "name, a tag name, or a commit id. If unspecified, will use "
            "the default version.",
        )
        # Memory and scheduling
        parser.add_argument(
            "--mem-fraction-static",
            type=float,
            default=ServerArgs.mem_fraction_static,
            help="The fraction of the memory used for static allocation (model weights and KV cache memory pool). Use a smaller value if you see out-of-memory errors.",
        )
        parser.add_argument(
            "--max-running-requests",
            type=int,
            default=ServerArgs.max_running_requests,
            help="The maximum number of running requests.",
        )
        parser.add_argument(
            "--max-total-tokens",
            type=int,
            default=ServerArgs.max_total_tokens,
            help="The maximum number of tokens in the memory pool. If not specified, it will be automatically calculated based on the memory usage fraction. "
            "This option is typically used for development and debugging purposes.",
        )
        parser.add_argument(
            "--chunked-prefill-size",
            type=int,
            default=ServerArgs.chunked_prefill_size,
            help="The maximum number of tokens in a chunk for the chunked prefill. Setting this to -1 means disabling chunked prefill",
        )
        parser.add_argument(
            "--max-prefill-tokens",
            type=int,
            default=ServerArgs.max_prefill_tokens,
            help="The maximum number of tokens in a prefill batch. The real bound will be the maximum of this value and the model's maximum context length.",
        )
        parser.add_argument(
            "--schedule-policy",
            type=str,
            default=ServerArgs.schedule_policy,
            choices=["lpm", "random", "fcfs", "dfs-weight"],
            help="The scheduling policy of the requests.",
        )
        parser.add_argument(
            "--schedule-conservativeness",
            type=float,
            default=ServerArgs.schedule_conservativeness,
            help="How conservative the schedule policy is. A larger value means more conservative scheduling. Use a larger value if you see requests being retracted frequently.",
        )
        parser.add_argument(
            "--cpu-offload-gb",
            type=int,
            default=ServerArgs.cpu_offload_gb,
            help="How many GBs of RAM to reserve for CPU offloading",
        )
        parser.add_argument(
            "--prefill-only-one-req",
            type=bool,
            help="If true, we only prefill one request at one prefill batch",
            default=ServerArgs.prefill_only_one_req,
        )

        # Other runtime options
        parser.add_argument(
            "--tensor-parallel-size",
            "--tp-size",
            type=int,
            default=ServerArgs.tp_size,
            help="The tensor parallelism size.",
        )
        parser.add_argument(
            "--stream-interval",
            type=int,
            default=ServerArgs.stream_interval,
            help="The interval (or buffer size) for streaming in terms of the token length. A smaller value makes streaming smoother, while a larger value makes the throughput higher",
        )
        parser.add_argument(
            "--stream-output",
            action="store_true",
            help="Whether to output as a sequence of disjoint segments.",
        )
        parser.add_argument(
            "--random-seed",
            type=int,
            default=ServerArgs.random_seed,
            help="The random seed.",
        )
        parser.add_argument(
            "--constrained-json-whitespace-pattern",
            type=str,
            default=ServerArgs.constrained_json_whitespace_pattern,
            help=r"Regex pattern for syntactic whitespaces allowed in JSON constrained output. For example, to allow the model generate consecutive whitespaces, set the pattern to [\n\t ]*",
        )
        parser.add_argument(
            "--watchdog-timeout",
            type=float,
            default=ServerArgs.watchdog_timeout,
            help="Set watchdog timeout in seconds. If a forward batch takes longer than this, the server will crash to prevent hanging.",
        )
        parser.add_argument(
            "--dist-timeout",
            type=int,
            default=ServerArgs.dist_timeout,
            help="Set timeout for torch.distributed initialization.",
        )
        parser.add_argument(
            "--download-dir",
            type=str,
            default=ServerArgs.download_dir,
            help="Model download directory for huggingface.",
        )
        parser.add_argument(
            "--base-gpu-id",
            type=int,
            default=ServerArgs.base_gpu_id,
            help="The base GPU ID to start allocating GPUs from. Useful when running multiple instances on the same machine.",
        )
        parser.add_argument(
            "--gpu-id-step",
            type=int,
            default=ServerArgs.gpu_id_step,
            help="The delta between consecutive GPU IDs that are used. For example, setting it to 2 will use GPU 0,2,4,...",
        )

        # Logging
        parser.add_argument(
            "--log-level",
            type=str,
            default=ServerArgs.log_level,
            help="The logging level of all loggers.",
        )
        parser.add_argument(
            "--log-level-http",
            type=str,
            default=ServerArgs.log_level_http,
            help="The logging level of HTTP server. If not set, reuse --log-level by default.",
        )
        parser.add_argument(
            "--log-requests",
            action="store_true",
            help="Log metadata, inputs, outputs of all requests. The verbosity is decided by --log-requests-level",
        )
        parser.add_argument(
            "--log-requests-level",
            type=int,
            default=0,
            help="0: Log metadata. 1. Log metadata and partial input/output. 2. Log every input/output.",
            choices=[0, 1, 2],
        )
        parser.add_argument(
            "--show-time-cost",
            action="store_true",
            help="Show time cost of custom marks.",
        )
        parser.add_argument(
            "--enable-metrics",
            action="store_true",
            help="Enable log prometheus metrics.",
        )
        parser.add_argument(
            "--decode-log-interval",
            type=int,
            default=ServerArgs.decode_log_interval,
            help="The log interval of decode batch.",
        )

        # API related
        parser.add_argument(
            "--api-key",
            type=str,
            default=ServerArgs.api_key,
            help="Set API key of the server. It is also used in the OpenAI API compatible server.",
        )
        parser.add_argument(
            "--file-storage-path",
            type=str,
            default=ServerArgs.file_storage_path,
            help="The path of the file storage in backend.",
        )
        parser.add_argument(
            "--enable-cache-report",
            action="store_true",
            help="Return number of cached tokens in usage.prompt_tokens_details for each openai request.",
        )

        # Data parallelism
        parser.add_argument(
            "--data-parallel-size",
            "--dp-size",
            type=int,
            default=ServerArgs.dp_size,
            help="The data parallelism size.",
        )
        parser.add_argument(
            "--load-balance-method",
            type=str,
            default=ServerArgs.load_balance_method,
            help="The load balancing strategy for data parallelism.",
            choices=[
                "round_robin",
                "shortest_queue",
            ],
        )

        # Expert parallelism
        parser.add_argument(
            "--expert-parallel-size",
            "--ep-size",
            type=int,
            default=ServerArgs.ep_size,
            help="The expert parallelism size.",
        )

        # Multi-node distributed serving
        parser.add_argument(
            "--dist-init-addr",
            "--nccl-init-addr",  # For backward compatbility. This will be removed in the future.
            type=str,
            help="The host address for initializing distributed backend (e.g., `192.168.0.2:25000`).",
        )
        parser.add_argument(
            "--nnodes", type=int, default=ServerArgs.nnodes, help="The number of nodes."
        )
        parser.add_argument(
            "--node-rank", type=int, default=ServerArgs.node_rank, help="The node rank."
        )

        # Model override args
        parser.add_argument(
            "--json-model-override-args",
            type=str,
            help="A dictionary in JSON string format used to override default model configurations.",
            default=ServerArgs.json_model_override_args,
        )

        # LoRA
        parser.add_argument(
            "--lora-paths",
            type=str,
            nargs="*",
            default=None,
            action=LoRAPathAction,
            help="The list of LoRA adapters. You can provide a list of either path in str or renamed path in the format {name}={path}.",
        )
        parser.add_argument(
            "--max-loras-per-batch",
            type=int,
            default=8,
            help="Maximum number of adapters for a running batch, include base-only request.",
        )
        parser.add_argument(
            "--lora-backend",
            type=str,
            default="triton",
            help="Choose the kernel backend for multi-LoRA serving.",
        )

        # Kernel backend
        parser.add_argument(
            "--attention-backend",
            type=str,
            choices=["flashinfer", "triton", "torch_native"],
            default=ServerArgs.attention_backend,
            help="Choose the kernels for attention layers.",
        )
        parser.add_argument(
            "--sampling-backend",
            type=str,
            choices=["flashinfer", "pytorch"],
            default=ServerArgs.sampling_backend,
            help="Choose the kernels for sampling layers.",
        )
        parser.add_argument(
            "--grammar-backend",
            type=str,
            choices=["xgrammar", "outlines", "llguidance"],
            default=ServerArgs.grammar_backend,
            help="Choose the backend for grammar-guided decoding.",
        )
        parser.add_argument(
            "--enable-flashinfer-mla",
            action="store_true",
            help="Enable FlashInfer MLA optimization",
        )
        parser.add_argument(
            "--flashinfer-mla-disable-ragged",
            action="store_true",
            help="Not using ragged prefill wrapper when running flashinfer mla",
        )

        # Speculative decoding
        parser.add_argument(
            "--speculative-algorithm",
            type=str,
            choices=["EAGLE", "NEXTN"],
            help="Speculative algorithm.",
        )
        parser.add_argument(
            "--speculative-draft-model-path",
            type=str,
            help="The path of the draft model weights. This can be a local folder or a Hugging Face repo ID.",
        )
        parser.add_argument(
            "--speculative-num-steps",
            type=int,
            help="The number of steps sampled from draft model in Speculative Decoding.",
            default=ServerArgs.speculative_num_steps,
        )
        parser.add_argument(
            "--speculative-eagle-topk",
            type=int,
            help="The number of tokens sampled from the draft model in eagle2 each step.",
            choices=[1, 2, 4, 8],
            default=ServerArgs.speculative_eagle_topk,
        )
        parser.add_argument(
            "--speculative-num-draft-tokens",
            type=int,
            help="The number of tokens sampled from the draft model in Speculative Decoding.",
            default=ServerArgs.speculative_num_draft_tokens,
        )
        parser.add_argument(
            "--speculative-accept-threshold-single",
            type=float,
            help="Accept a draft token if its probability in the target model is greater than this threshold.",
            default=ServerArgs.speculative_accept_threshold_single,
        )
        parser.add_argument(
            "--speculative-accept-threshold-acc",
            type=float,
            help="The accept probability of a draft token is raised from its target probability p to min(1, p / threshold_acc).",
            default=ServerArgs.speculative_accept_threshold_acc,
        )
        parser.add_argument(
            "--speculative-token-map",
            type=str,
            help="The path of the draft model's small vocab table.",
            default=ServerArgs.speculative_token_map,
        )

        # Double Sparsity
        parser.add_argument(
            "--enable-double-sparsity",
            action="store_true",
            help="Enable double sparsity attention",
        )
        parser.add_argument(
            "--ds-channel-config-path",
            type=str,
            default=ServerArgs.ds_channel_config_path,
            help="The path of the double sparsity channel config",
        )
        parser.add_argument(
            "--ds-heavy-channel-num",
            type=int,
            default=ServerArgs.ds_heavy_channel_num,
            help="The number of heavy channels in double sparsity attention",
        )
        parser.add_argument(
            "--ds-heavy-token-num",
            type=int,
            default=ServerArgs.ds_heavy_token_num,
            help="The number of heavy tokens in double sparsity attention",
        )
        parser.add_argument(
            "--ds-heavy-channel-type",
            type=str,
            default=ServerArgs.ds_heavy_channel_type,
            help="The type of heavy channels in double sparsity attention",
        )
        parser.add_argument(
            "--ds-sparse-decode-threshold",
            type=int,
            default=ServerArgs.ds_sparse_decode_threshold,
            help="The type of heavy channels in double sparsity attention",
        )

        # Optimization/debug options
        parser.add_argument(
            "--disable-radix-cache",
            action="store_true",
            help="Disable RadixAttention for prefix caching.",
        )
        parser.add_argument(
            "--disable-cuda-graph",
            action="store_true",
            help="Disable cuda graph.",
        )
        parser.add_argument(
            "--disable-cuda-graph-padding",
            action="store_true",
            help="Disable cuda graph when padding is needed. Still uses cuda graph when padding is not needed.",
        )
        parser.add_argument(
            "--enable-nccl-nvls",
            action="store_true",
            help="Enable NCCL NVLS for prefill heavy requests when available.",
        )
        parser.add_argument(
            "--disable-outlines-disk-cache",
            action="store_true",
            help="Disable disk cache of outlines to avoid possible crashes related to file system or high concurrency.",
        )
        parser.add_argument(
            "--disable-custom-all-reduce",
            action="store_true",
            help="Disable the custom all-reduce kernel and fall back to NCCL.",
        )
        parser.add_argument(
            "--disable-mla",
            action="store_true",
            help="Disable Multi-head Latent Attention (MLA) for DeepSeek V2/V3/R1 series models.",
        )
        parser.add_argument(
            "--disable-overlap-schedule",
            action="store_true",
            help="Disable the overlap scheduler, which overlaps the CPU scheduler with GPU model worker.",
        )
        parser.add_argument(
            "--enable-mixed-chunk",
            action="store_true",
            help="Enabling mixing prefill and decode in a batch when using chunked prefill.",
        )
        parser.add_argument(
            "--enable-dp-attention",
            action="store_true",
            help="Enabling data parallelism for attention and tensor parallelism for FFN. The dp size should be equal to the tp size. Currently only DeepSeek-V2 is supported.",
        )
        parser.add_argument(
            "--enable-ep-moe",
            action="store_true",
            help="Enabling expert parallelism for moe. The ep size is equal to the tp size.",
        )
        parser.add_argument(
            "--enable-torch-compile",
            action="store_true",
            help="Optimize the model with torch.compile. Experimental feature.",
        )
        parser.add_argument(
            "--torch-compile-max-bs",
            type=int,
            default=ServerArgs.torch_compile_max_bs,
            help="Set the maximum batch size when using torch compile.",
        )
        parser.add_argument(
            "--cuda-graph-max-bs",
            type=int,
            default=ServerArgs.cuda_graph_max_bs,
            help="Set the maximum batch size for cuda graph.",
        )
        parser.add_argument(
            "--cuda-graph-bs",
            type=int,
            nargs="+",
            help="Set the list of batch sizes for cuda graph.",
        )
        parser.add_argument(
            "--torchao-config",
            type=str,
            default=ServerArgs.torchao_config,
            help="Optimize the model with torchao. Experimental feature. Current choices are: int8dq, int8wo, int4wo-<group_size>, fp8wo, fp8dq-per_tensor, fp8dq-per_row",
        )
        parser.add_argument(
            "--enable-nan-detection",
            action="store_true",
            help="Enable the NaN detection for debugging purposes.",
        )
        parser.add_argument(
            "--enable-p2p-check",
            action="store_true",
            help="Enable P2P check for GPU access, otherwise the p2p access is allowed by default.",
        )
        parser.add_argument(
            "--triton-attention-reduce-in-fp32",
            action="store_true",
            help="Cast the intermidiate attention results to fp32 to avoid possible crashes related to fp16."
            "This only affects Triton attention kernels.",
        )
        parser.add_argument(
            "--triton-attention-num-kv-splits",
            type=int,
            default=ServerArgs.triton_attention_num_kv_splits,
            help="The number of KV splits in flash decoding Triton kernel. Larger value is better in longer context scenarios. The default value is 8.",
        )
        parser.add_argument(
            "--num-continuous-decode-steps",
            type=int,
            default=ServerArgs.num_continuous_decode_steps,
            help="Run multiple continuous decoding steps to reduce scheduling overhead. "
            "This can potentially increase throughput but may also increase time-to-first-token latency. "
            "The default value is 1, meaning only run one decoding step at a time.",
        )
        parser.add_argument(
            "--delete-ckpt-after-loading",
            action="store_true",
            help="Delete the model checkpoint after loading the model.",
        )
        parser.add_argument(
            "--enable-memory-saver",
            action="store_true",
            help="Allow saving memory using release_memory_occupation and resume_memory_occupation",
        )
        parser.add_argument(
            "--allow-auto-truncate",
            action="store_true",
            help="Allow automatically truncating requests that exceed the maximum input length instead of returning an error.",
        )
        parser.add_argument(
            "--enable-custom-logit-processor",
            action="store_true",
            help="Enable users to pass custom logit processors to the server (disabled by default for security)",
        )
        parser.add_argument(
            "--tool-call-parser",
            type=str,
            choices=["qwen25", "mistral", "llama3"],
            default=ServerArgs.tool_call_parser,
            help="Specify the parser for handling tool-call interactions. Options include: 'qwen25', 'mistral', and 'llama3'.",
        )
        parser.add_argument(
            "--enable-hierarchical-cache",
            action="store_true",
            help="Enable hierarchical cache",
        )

        # Server warmups
        parser.add_argument(
            "--warmups",
            type=str,
            required=False,
            help="Specify custom warmup functions (csv) to run before server starts eg. --warmups=warmup_name1,warmup_name2 "
            "will run the functions `warmup_name1` and `warmup_name2` specified in warmup.py before the server starts listening for requests",
        )

        # Debug tensor dumps
        parser.add_argument(
            "--debug-tensor-dump-output-folder",
            type=str,
            default=ServerArgs.debug_tensor_dump_output_folder,
            help="The output folder for dumping tensors.",
        )
        parser.add_argument(
            "--debug-tensor-dump-input-file",
            type=str,
            default=ServerArgs.debug_tensor_dump_input_file,
            help="The input filename for dumping tensors",
        )
        parser.add_argument(
            "--debug-tensor-dump-inject",
            type=str,
            default=ServerArgs.debug_tensor_dump_inject,
            help="Inject the outputs from jax as the input of every layer.",
        )

    @classmethod
    def from_cli_args(cls, args: argparse.Namespace):
        args.tp_size = args.tensor_parallel_size
        args.dp_size = args.data_parallel_size
        args.ep_size = args.expert_parallel_size
        attrs = [attr.name for attr in dataclasses.fields(cls)]
        return cls(**{attr: getattr(args, attr) for attr in attrs})

    def url(self):
        if is_valid_ipv6_address(self.host):
            return f"http://[{self.host}]:{self.port}"
        else:
            return f"http://{self.host}:{self.port}"

    def check_server_args(self):
        assert (
            self.tp_size % self.nnodes == 0
        ), "tp_size must be divisible by number of nodes"
        assert not (
            self.dp_size > 1 and self.nnodes != 1 and not self.enable_dp_attention
        ), "multi-node data parallel is not supported unless dp attention!"
        assert (
            self.max_loras_per_batch > 0
            # FIXME
            and (self.lora_paths is None or self.disable_cuda_graph)
            and (self.lora_paths is None or self.disable_radix_cache)
        ), "compatibility of lora and cuda graph and radix attention is in progress"
        assert self.base_gpu_id >= 0, "base_gpu_id must be non-negative"
        assert self.gpu_id_step >= 1, "gpu_id_step must be positive"

        if isinstance(self.lora_paths, list):
            lora_paths = self.lora_paths
            self.lora_paths = {}
            for lora_path in lora_paths:
                if "=" in lora_path:
                    name, path = lora_path.split("=", 1)
                    self.lora_paths[name] = path
                else:
                    self.lora_paths[lora_path] = lora_path


def prepare_server_args(argv: List[str]) -> ServerArgs:
    """
    Prepare the server arguments from the command line arguments.

    Args:
        args: The command line arguments. Typically, it should be `sys.argv[1:]`
            to ensure compatibility with `parse_args` when no arguments are passed.

    Returns:
        The server arguments.
    """
    parser = argparse.ArgumentParser()
    ServerArgs.add_cli_args(parser)
    raw_args = parser.parse_args(argv)
    server_args = ServerArgs.from_cli_args(raw_args)
    return server_args


ZMQ_TCP_PORT_DELTA = 233


@dataclasses.dataclass
class PortArgs:
    # The ipc filename for tokenizer to receive inputs from detokenizer (zmq)
    tokenizer_ipc_name: str
    # The ipc filename for scheduler (rank 0) to receive inputs from tokenizer (zmq)
    scheduler_input_ipc_name: str
    # The ipc filename for detokenizer to receive inputs from scheduler (zmq)
    detokenizer_ipc_name: str

    # The port for nccl initialization (torch.dist)
    nccl_port: int

    @staticmethod
    def init_new(server_args, dp_rank: Optional[int] = None) -> "PortArgs":
        port = server_args.port + random.randint(100, 1000)
        while True:
            if is_port_available(port):
                break
            if port < 60000:
                port += 42
            else:
                port -= 43

        if not server_args.enable_dp_attention:
            # Normal case, use IPC within a single node
            return PortArgs(
                tokenizer_ipc_name=f"ipc://{tempfile.NamedTemporaryFile(delete=False).name}",
                scheduler_input_ipc_name=f"ipc://{tempfile.NamedTemporaryFile(delete=False).name}",
                detokenizer_ipc_name=f"ipc://{tempfile.NamedTemporaryFile(delete=False).name}",
                nccl_port=port,
            )
        else:
            # DP attention. Use TCP + port to handle both single-node and multi-node.
            if server_args.nnodes == 1 and server_args.dist_init_addr is None:
                dist_init_addr = ("127.0.0.1", server_args.port + ZMQ_TCP_PORT_DELTA)
            else:
                dist_init_addr = server_args.dist_init_addr.split(":")
            assert (
                len(dist_init_addr) == 2
            ), "please provide --dist-init-addr as host:port of head node"

            dist_init_host, dist_init_port = dist_init_addr
            port_base = int(dist_init_port) + 1
            if dp_rank is None:
                scheduler_input_port = (
                    port_base + 2
                )  # TokenizerManager to DataParallelController
            else:
                scheduler_input_port = port_base + 2 + 1 + dp_rank

            return PortArgs(
                tokenizer_ipc_name=f"tcp://{dist_init_host}:{port_base}",
                scheduler_input_ipc_name=f"tcp://{dist_init_host}:{scheduler_input_port}",
                detokenizer_ipc_name=f"tcp://{dist_init_host}:{port_base + 1}",
                nccl_port=port,
            )


class LoRAPathAction(argparse.Action):
    def __call__(self, parser, namespace, values, option_string=None):
        setattr(namespace, self.dest, {})
        for lora_path in values:
            if "=" in lora_path:
                name, path = lora_path.split("=", 1)
                getattr(namespace, self.dest)[name] = path
            else:
                getattr(namespace, self.dest)[lora_path] = lora_path


class DeprecatedAction(argparse.Action):
    def __init__(self, option_strings, dest, nargs=0, **kwargs):
        super(DeprecatedAction, self).__init__(
            option_strings, dest, nargs=nargs, **kwargs
        )

    def __call__(self, parser, namespace, values, option_string=None):
        raise ValueError(self.help)<|MERGE_RESOLUTION|>--- conflicted
+++ resolved
@@ -270,19 +270,12 @@
             )
 
         # Speculative Decoding
-<<<<<<< HEAD
         if self.speculative_algorithm == "NEXTN":
             # NEXTN shares the same implementation of EAGLE
             self.speculative_algorithm = "EAGLE"
 
         if self.speculative_algorithm == "EAGLE":
-=======
-        if (
-            self.speculative_algorithm == "EAGLE"
-            or self.speculative_algorithm == "NEXTN"
-        ):
             self.disable_overlap_schedule = True
->>>>>>> 935cda94
             self.prefill_only_one_req = True
             self.disable_cuda_graph_padding = True
             self.disable_radix_cache = True
