--- conflicted
+++ resolved
@@ -775,15 +775,10 @@
 
     def _handle_hicache(self):
         if self.hicache_storage_backend == "mooncake":
-<<<<<<< HEAD
             assert self.hicache_mem_layout in [
                 "page_first",
                 "page_first_direct",
             ], f"mooncake store storage backend does not support {self.hicache_mem_layout} layout"
-=======
-            self.hicache_io_backend = "kernel"
-            self.hicache_mem_layout = "page_first"
->>>>>>> 134b4f7e
 
         if self.hicache_mem_layout == "page_first_direct":
             if self.hicache_io_backend != "direct":
