# Copyright 2023-2024 SGLang Team
# Licensed under the Apache License, Version 2.0 (the "License");
# you may not use this file except in compliance with the License.
# You may obtain a copy of the License at
#
#     http://www.apache.org/licenses/LICENSE-2.0
#
# Unless required by applicable law or agreed to in writing, software
# distributed under the License is distributed on an "AS IS" BASIS,
# WITHOUT WARRANTIES OR CONDITIONS OF ANY KIND, either express or implied.
# See the License for the specific language governing permissions and
# limitations under the License.
# ==============================================================================
"""The arguments of the server."""

import argparse
import dataclasses
import json
import logging
import os
import random
import sys
import tempfile
from typing import List, Literal, Optional, Union

from sglang.srt.function_call.function_call_parser import FunctionCallParser
from sglang.srt.hf_transformers_utils import check_gguf_file, get_config
from sglang.srt.layers.utils import is_sm90_supported, is_sm100_supported
from sglang.srt.lora.lora_registry import LoRARef
from sglang.srt.reasoning_parser import ReasoningParser
from sglang.srt.utils import (
    LORA_TARGET_ALL_MODULES,
    SUPPORTED_LORA_TARGET_MODULES,
    configure_ipv6,
    get_device,
    get_device_memory_capacity,
    is_cuda,
    is_flashinfer_available,
    is_hip,
    is_port_available,
    is_remote_url,
    is_triton_kernels_available,
    is_valid_ipv6_address,
    nullable_str,
)

logger = logging.getLogger(__name__)


@dataclasses.dataclass
class ServerArgs:
    # Model and tokenizer
    model_path: str
    tokenizer_path: Optional[str] = None
    tokenizer_mode: str = "auto"
    skip_tokenizer_init: bool = False
    load_format: str = "auto"
    model_loader_extra_config: str = "{}"
    trust_remote_code: bool = False
    context_length: Optional[int] = None
    is_embedding: bool = False
    enable_multimodal: Optional[bool] = None
    revision: Optional[str] = None
    model_impl: str = "auto"

    # HTTP server
    host: str = "127.0.0.1"
    port: int = 30000
    skip_server_warmup: bool = False
    warmups: Optional[str] = None
    nccl_port: Optional[int] = None

    # Quantization and data type
    dtype: str = "auto"
    quantization: Optional[str] = None
    quantization_param_path: Optional[str] = None
    kv_cache_dtype: str = "auto"

    # Memory and scheduling
    mem_fraction_static: Optional[float] = None
    max_running_requests: Optional[int] = None
    max_queued_requests: Optional[int] = sys.maxsize
    max_total_tokens: Optional[int] = None
    chunked_prefill_size: Optional[int] = None
    max_prefill_tokens: int = 16384
    schedule_policy: str = "fcfs"
    schedule_conservativeness: float = 1.0
    page_size: Optional[int] = None
    hybrid_kvcache_ratio: Optional[float] = None
    swa_full_tokens_ratio: float = 0.8
    disable_hybrid_swa_memory: bool = False

    # Runtime options
    device: Optional[str] = None
    tp_size: int = 1
    pp_size: int = 1
    max_micro_batch_size: Optional[int] = None
    stream_interval: int = 1
    stream_output: bool = False
    random_seed: Optional[int] = None
    constrained_json_whitespace_pattern: Optional[str] = None
    watchdog_timeout: float = 300
    dist_timeout: Optional[int] = None  # timeout for torch.distributed
    download_dir: Optional[str] = None
    base_gpu_id: int = 0
    gpu_id_step: int = 1
    sleep_on_idle: bool = False

    # Logging
    log_level: str = "info"
    log_level_http: Optional[str] = None
    log_requests: bool = False
    log_requests_level: int = 2
    crash_dump_folder: Optional[str] = None
    show_time_cost: bool = False
    enable_metrics: bool = False
    enable_metrics_for_all_schedulers: bool = False
    bucket_time_to_first_token: Optional[List[float]] = None
    bucket_inter_token_latency: Optional[List[float]] = None
    bucket_e2e_request_latency: Optional[List[float]] = None
    collect_tokens_histogram: bool = False
    decode_log_interval: int = 40
    enable_request_time_stats_logging: bool = False
    kv_events_config: Optional[str] = None
    gc_warning_threshold_secs: float = 0.0

    # API related
    api_key: Optional[str] = None
    served_model_name: Optional[str] = None
    weight_version: str = "default"
    chat_template: Optional[str] = None
    completion_template: Optional[str] = None
    file_storage_path: str = "sglang_storage"
    enable_cache_report: bool = False
    reasoning_parser: Optional[str] = None
    tool_call_parser: Optional[str] = None
    tool_server: Optional[str] = None

    # Data parallelism
    dp_size: int = 1
    load_balance_method: str = "round_robin"

    # Multi-node distributed serving
    dist_init_addr: Optional[str] = None
    nnodes: int = 1
    node_rank: int = 0

    # Model override args in JSON
    json_model_override_args: str = "{}"
    preferred_sampling_params: Optional[str] = None

    # LoRA
    enable_lora: Optional[bool] = None
    max_lora_rank: Optional[int] = None
    lora_target_modules: Optional[Union[set[str], List[str]]] = None
    lora_paths: Optional[
        Union[dict[str, str], List[dict[str, str]], List[str], List[LoRARef]]
    ] = None
    max_loaded_loras: Optional[int] = None
    max_loras_per_batch: int = 8
    lora_backend: str = "triton"

    # Kernel backend
    attention_backend: Optional[str] = None
    decode_attention_backend: Optional[str] = None
    prefill_attention_backend: Optional[str] = None
    sampling_backend: Optional[str] = None
    grammar_backend: Optional[str] = None
    mm_attention_backend: Optional[str] = None

    # Speculative decoding
    speculative_algorithm: Optional[str] = None
    speculative_draft_model_path: Optional[str] = None
    speculative_num_steps: Optional[int] = None
    speculative_eagle_topk: Optional[int] = None
    speculative_num_draft_tokens: Optional[int] = None
    speculative_accept_threshold_single: float = 1.0
    speculative_accept_threshold_acc: float = 1.0
    speculative_token_map: Optional[str] = None

    # Expert parallelism
    ep_size: int = 1
    moe_a2a_backend: Literal["none", "deepep"] = "none"
    moe_runner_backend: Literal[
        "auto",
        "triton",
        "triton_kernel",
        "flashinfer_trtllm",
        "flashinfer_cutlass",
        "flashinfer_mxfp4",
    ] = "auto"
    flashinfer_mxfp4_moe_precision: Literal["default", "bf16"] = "default"
    enable_flashinfer_allreduce_fusion: bool = False
    deepep_mode: Literal["auto", "normal", "low_latency"] = "auto"
    ep_num_redundant_experts: int = 0
    ep_dispatch_algorithm: Optional[Literal["static", "dynamic", "fake"]] = None
    init_expert_location: str = "trivial"
    enable_eplb: bool = False
    eplb_algorithm: str = "auto"
    eplb_rebalance_num_iterations: int = 1000
    eplb_rebalance_layers_per_chunk: Optional[int] = None
    expert_distribution_recorder_mode: Optional[
        Literal["stat", "stat_approx", "per_pass", "per_token"]
    ] = None
    expert_distribution_recorder_buffer_size: Optional[int] = None
    enable_expert_distribution_metrics: bool = False
    deepep_config: Optional[str] = None
    moe_dense_tp_size: Optional[int] = None

    # Hierarchical cache
    enable_hierarchical_cache: bool = False
    hicache_ratio: float = 2.0
    hicache_size: int = 0
    hicache_write_policy: str = "write_through_selective"
    hicache_io_backend: str = "kernel"
    hicache_mem_layout: str = "layer_first"
    hicache_storage_backend: Optional[str] = None
    hicache_storage_prefetch_policy: str = "best_effort"

    # Double Sparsity
    enable_double_sparsity: bool = False
    ds_channel_config_path: Optional[str] = None
    ds_heavy_channel_num: int = 32
    ds_heavy_token_num: int = 256
    ds_heavy_channel_type: str = "qk"
    ds_sparse_decode_threshold: int = 4096

    # Offloading
    cpu_offload_gb: int = 0
    offload_group_size: int = -1
    offload_num_in_group: int = 1
    offload_prefetch_step: int = 1
    offload_mode: str = "cpu"

    # Optimization/debug options
    disable_radix_cache: bool = False
    cuda_graph_max_bs: Optional[int] = None
    cuda_graph_bs: Optional[List[int]] = None
    disable_cuda_graph: bool = False
    disable_cuda_graph_padding: bool = False
    enable_profile_cuda_graph: bool = False
    enable_cudagraph_gc: bool = False
    enable_nccl_nvls: bool = False
    enable_symm_mem: bool = False
    disable_flashinfer_cutlass_moe_fp4_allgather: bool = False
    enable_tokenizer_batch_encode: bool = False
    disable_outlines_disk_cache: bool = False
    disable_custom_all_reduce: bool = False
    enable_mscclpp: bool = False
    disable_overlap_schedule: bool = False
    enable_mixed_chunk: bool = False
    enable_dp_attention: bool = False
    enable_dp_lm_head: bool = False
    enable_two_batch_overlap: bool = False
    tbo_token_distribution_threshold: float = 0.48
    enable_torch_compile: bool = False
    torch_compile_max_bs: int = 32
    torchao_config: str = ""
    enable_nan_detection: bool = False
    enable_p2p_check: bool = False
    triton_attention_reduce_in_fp32: bool = False
    triton_attention_num_kv_splits: int = 8
    num_continuous_decode_steps: int = 1
    delete_ckpt_after_loading: bool = False
    enable_memory_saver: bool = False
    allow_auto_truncate: bool = False
    enable_custom_logit_processor: bool = False
    flashinfer_mla_disable_ragged: bool = False
    disable_shared_experts_fusion: bool = False
    disable_chunked_prefix_cache: bool = False
    disable_fast_image_processor: bool = False
    enable_return_hidden_states: bool = False
    scheduler_recv_interval: int = 1

    # Debug tensor dumps
    debug_tensor_dump_output_folder: Optional[str] = None
    debug_tensor_dump_input_file: Optional[str] = None
    debug_tensor_dump_inject: bool = False
    debug_tensor_dump_prefill_only: bool = False

    # PD disaggregation: can be "null" (not disaggregated), "prefill" (prefill-only), or "decode" (decode-only)
    disaggregation_mode: str = "null"
    disaggregation_transfer_backend: str = "mooncake"
    disaggregation_bootstrap_port: int = 8998
    disaggregation_decode_tp: Optional[int] = None
    disaggregation_decode_dp: Optional[int] = None
    disaggregation_prefill_pp: Optional[int] = 1
    disaggregation_ib_device: Optional[str] = None
    num_reserved_decode_tokens: int = 512  # used for decode kv cache offload in PD
    pdlb_url: Optional[str] = None

    # For model weight update
    custom_weight_loader: Optional[List[str]] = None
    weight_loader_disable_mmap: bool = False

    # For PD-Multiplexing
    enable_pdmux: bool = False
    sm_group_num: int = 3

    # Multimodal settings
    max_num_images: Optional[int] = None

    # Deprecated arguments
    enable_ep_moe: bool = False
    enable_deepep_moe: bool = False
    enable_flashinfer_cutlass_moe: bool = False
    enable_flashinfer_trtllm_moe: bool = False
    enable_triton_kernel_moe: bool = False
    enable_flashinfer_mxfp4_moe: bool = False

    def __post_init__(self):
        # Check deprecated arguments
        if self.enable_ep_moe:
            self.ep_size = self.tp_size
            print_deprecated_warning(
                "NOTE: --enable-ep-moe is deprecated. Please set `--ep-size` to the same value as `--tp-size` instead."
            )
        if self.enable_deepep_moe:
            self.moe_a2a_backend = "deepep"
            print_deprecated_warning(
                "NOTE: --enable-deepep-moe is deprecated. Please set `--moe-a2a-backend` to 'deepep' instead."
            )
        if self.enable_triton_kernel_moe:
            self.moe_runner_backend = "triton_kernel"
            print_deprecated_warning(
                "NOTE: --enable-triton-kernel-moe is deprecated. Please set `--moe-runner-backend` to 'triton_kernel' instead."
            )
        if self.enable_flashinfer_cutlass_moe:
            self.moe_runner_backend = "flashinfer_cutlass"
            print_deprecated_warning(
                "NOTE: --enable-flashinfer-cutlass-moe is deprecated. Please set `--moe-runner-backend` to 'flashinfer_cutlass' instead."
            )
        if self.enable_flashinfer_trtllm_moe:
            self.moe_runner_backend = "flashinfer_trtllm"
            print_deprecated_warning(
                "NOTE: --enable-flashinfer-trtllm-moe is deprecated. Please set `--moe-runner-backend` to 'flashinfer_trtllm' instead."
            )
        if self.enable_flashinfer_mxfp4_moe:
            self.moe_runner_backend = "flashinfer_mxfp4"
            print_deprecated_warning(
                "NOTE: --enable-flashinfer-mxfp4-moe is deprecated. Please set `--moe-runner-backend` to 'flashinfer_mxfp4' instead."
            )

        # Set missing default values
        if self.tokenizer_path is None:
            self.tokenizer_path = self.model_path
        if self.served_model_name is None:
            self.served_model_name = self.model_path
        if self.device is None:
            self.device = get_device()
        if self.random_seed is None:
            self.random_seed = random.randint(0, 1 << 30)

        gpu_mem = get_device_memory_capacity(self.device)

        # Set mem fraction static
        if self.mem_fraction_static is None:
            if gpu_mem is not None:
                # GPU memory capacity = model weights + KV cache pool + activations + cuda graph buffers
                # mem_fraction_static = (model weights + KV cache pool) / GPU memory capacity.

                # We want mem_fraction_static to be as large as possible but still has enough room
                # for activations and cuda graph buffers. We use the following heuristic to
                # compute the needed size for activations and cuda graph buffers:
                # - The size of the activation depends on the chunked_prefill_size and model size.
                # - The size of cuda graph buffers depends on the cuda graph capture range and model size.
                # For GPUs with more memory, we use a larger chunked_prefill_size and
                # capture more cuda graphs, so they need to reserve more memory.
                parallel_size = self.tp_size * self.pp_size

                if gpu_mem < 20 * 1024:
                    # T4, 4080. (chunked_prefill_size 2k, cuda_graph_max_bs 8)
                    reserved_mem = (2.8 + parallel_size / 10) * 1024
                elif gpu_mem < 35 * 1024:
                    # A10, L40, 4090, 5090. (chunked_prefill_size 2k, cuda_graph_max_bs 8)
                    reserved_mem = (2.8 + parallel_size / 10) * 1024
                elif gpu_mem < 90 * 1024:
                    # H100, A100. (chunked_prefill_size 8k, cuda_graph_max_bs 160)
                    reserved_mem = (9.5 + parallel_size / 2) * 1024
                elif gpu_mem < 100 * 1024:
                    # H20. (chunked_prefill_size 8k, cuda_graph_max_bs 256)
                    reserved_mem = (12 + parallel_size / 2) * 1024
                elif gpu_mem < 160 * 1024:
                    # H200. (chunked_prefill_size 8k, cuda_graph_max_bs 256)
                    reserved_mem = (12 + parallel_size / 2) * 1024
                else:
                    # B200, MI300. (chunked_prefill_size 16k, cuda_graph_max_bs 512)
                    reserved_mem = 32 * 1024

                if self.speculative_algorithm is not None:
                    # draft model and larger cuda graph buffers
                    reserved_mem += 2 * 1024
                if self.enable_dp_attention:
                    reserved_mem += 4 * 1024

                self.mem_fraction_static = round((gpu_mem - reserved_mem) / gpu_mem, 3)
            else:
                self.mem_fraction_static = 0.88

            # Lazy init to avoid circular import
            # Multimodal models need more memory for the image processor
            from sglang.srt.configs.model_config import ModelConfig

            model_config = ModelConfig.from_server_args(self)
            if model_config.is_multimodal:
                self.adjust_mem_fraction_for_vlm(model_config)

        # Set chunked prefill size, which depends on the gpu memory capacity
        if self.chunked_prefill_size is None:
            if gpu_mem is not None:
                if gpu_mem < 35 * 1024:  # A10, L40, 4090
                    self.chunked_prefill_size = 2048
                elif gpu_mem < 160 * 1024:  # H100, H200, A100, H20
                    self.chunked_prefill_size = 8192
                else:  # B200, MI300
                    self.chunked_prefill_size = 16384
            else:
                self.chunked_prefill_size = 4096

        # Set cuda graph max batch size
        if self.cuda_graph_max_bs is None:
            # Based on detailed statistics, when serving TP1/TP2 models on lower-end GPUs with HBM<25G, you can either disable cuda graph or set `cuda_graph_max_bs` to a very small value to reduce the memory overhead of creating cuda graphs, with almost no impact on performance. However, when serving models with TP4 or TP8, we need to enable cuda graph to maintain high performance. In this case, we can set `cuda_graph_max_bs` to 80 (half of the default value 160) to reduce the memory overhead of creating cuda graphs. Looking at the logs from TP4 serving of qwen2-72b, a value of 80 is sufficient and can reduce the memory overhead of creating cuda graphs on lower-end GPUs compared to the original 160, avoiding OOM issues.
            if gpu_mem is not None and gpu_mem < 35 * 1024:
                if self.tp_size < 4:
                    self.cuda_graph_max_bs = 8
                else:
                    self.cuda_graph_max_bs = 80

        # Set kernel backends for hpu device
        if self.device == "hpu":
            self.attention_backend = "torch_native"
            self.sampling_backend = "pytorch"

        # Model-specific adjustments
        self.model_specific_adjustments()

        # Set kernel backends
        if self.device == "cpu":
            if self.attention_backend is None:
                self.attention_backend = "intel_amx"
            self.sampling_backend = "pytorch"

        if self.sampling_backend is None:
            self.sampling_backend = (
                "flashinfer" if is_flashinfer_available() else "pytorch"
            )

        if self.attention_backend == "torch_native":
            logger.warning(
                "Cuda graph is disabled because of using torch native attention backend"
            )
            self.disable_cuda_graph = True

        if self.attention_backend == "ascend":
            logger.warning(
                "At this moment Ascend attention backend only supports a page_size of 128, change page_size to 128."
            )
            self.page_size = 128

        if (
            self.attention_backend == "flashmla"
            or self.decode_attention_backend == "flashmla"
        ):
            logger.warning(
                "FlashMLA only supports a page_size of 64, change page_size to 64."
            )
            self.page_size = 64

        if (
            self.attention_backend == "cutlass_mla"
            or self.decode_attention_backend == "cutlass_mla"
        ):
            logger.warning(
                "Cutlass MLA only supports a page_size of 128, change page_size to 128."
            )
            self.page_size = 128

        if (
            self.attention_backend == "trtllm_mla"
            or self.decode_attention_backend == "trtllm_mla"
        ):
            if not is_sm100_supported():
                raise ValueError(
                    "TRTLLM MLA backend is only supported on Blackwell GPUs (SM100). Please use a different backend."
                )

            if self.page_size not in [32, 64]:
                logger.warning(
                    f"TensorRT-LLM MLA only supports page_size of 32 or 64, changing page_size from {self.page_size} to 64."
                )
                self.page_size = 64

            if self.kv_cache_dtype not in ["fp8_e4m3", "auto"]:
                raise ValueError(
                    "TensorRT-LLM MLA backend only supports kv-cache-dtype of fp8_e4m3 or auto."
                )

        if (
            self.attention_backend == "trtllm_mha"
            or self.decode_attention_backend == "trtllm_mha"
            or self.prefill_attention_backend == "trtllm_mha"
        ):
            if not is_sm100_supported():
                raise ValueError(
                    "TRTLLM MHA backend is only supported on Blackwell GPUs (SM100). Please use a different backend."
                )

            if self.page_size not in [16, 32, 64]:
                logger.warning(
                    f"TensorRT-LLM MHA only supports page_size of 16, 32 or 64, changing page_size from {self.page_size} to 64."
                )
                self.page_size = 64

        if self.attention_backend == "dual_chunk_flash_attn":
            logger.warning(
                "Mixed chunk, radix cache, and cuda graphs are disabled because of using dual chunk flash attention backend"
            )
            self.enable_mixed_chunk = False
            self.disable_cuda_graph = True
            self.disable_radix_cache = True

        # Set page size
        if self.page_size is None:
            self.page_size = 1

        # AMD-specific Triton attention KV splits default number
        if is_hip():
            self.triton_attention_num_kv_splits = 16

        # Choose grammar backend
        if self.grammar_backend is None:
            self.grammar_backend = "xgrammar"

        # Data parallelism attention
        if self.enable_dp_attention:
            self.schedule_conservativeness = self.schedule_conservativeness * 0.3
            assert (
                self.dp_size > 1
            ), "Please set a dp-size > 1. You can use 1 < dp-size <= tp-size "
            assert self.tp_size % self.dp_size == 0
            self.chunked_prefill_size = self.chunked_prefill_size // self.dp_size
            logger.warning(
                f"DP attention is enabled. The chunked prefill size is adjusted to {self.chunked_prefill_size} to avoid MoE kernel issues. "
            )

        if self.enable_dp_lm_head:
            assert (
                self.enable_dp_attention
            ), "Please enable dp attention when setting enable_dp_lm_head. "

        # MoE kernel
        if self.moe_runner_backend == "flashinfer_cutlass":
            assert (
                self.quantization == "modelopt_fp4"
            ), "modelopt_fp4 quantization is required for Flashinfer MOE"
            assert self.ep_size in [
                1,
                self.tp_size,
            ], "The expert parallel size must be 1 or the same as the tensor parallel size"

        if self.moe_runner_backend == "flashinfer_trtllm":
            if not self.disable_shared_experts_fusion:
                self.disable_shared_experts_fusion = True
                logger.warning(
                    "FlashInfer TRTLLM MoE is enabled. --disable-shared-experts-fusion is automatically set."
                )

        # DeepEP MoE
        if self.moe_a2a_backend == "deepep":
            if self.deepep_mode == "normal":
                logger.warning("Cuda graph is disabled because deepep_mode=`normal`")
                self.disable_cuda_graph = True
            self.ep_size = self.tp_size
            logger.warning(
                f"DeepEP MoE is enabled. The expert parallel size is adjusted to be the same as the tensor parallel size[{self.tp_size}]."
            )

        if self.enable_eplb and (self.expert_distribution_recorder_mode is None):
            self.expert_distribution_recorder_mode = "stat"
            logger.warning(
                "EPLB is enabled. The expert_distribution_recorder_mode is automatically set."
            )

        if (self.enable_eplb or (self.init_expert_location is not None)) and (
            self.ep_dispatch_algorithm is None
        ):
            self.ep_dispatch_algorithm = "static"

        if self.enable_eplb:
            assert self.ep_size > 1

        if self.enable_expert_distribution_metrics and (
            self.expert_distribution_recorder_mode is None
        ):
            self.expert_distribution_recorder_mode = "stat"

        if self.expert_distribution_recorder_buffer_size is None:
            if (x := self.eplb_rebalance_num_iterations) is not None:
                self.expert_distribution_recorder_buffer_size = x
            elif self.expert_distribution_recorder_mode is not None:
                self.expert_distribution_recorder_buffer_size = 1000

        # Pipeline parallelism
        if self.pp_size > 1:
            self.disable_overlap_schedule = True
            logger.warning(
                "Pipeline parallelism is incompatible with overlap schedule."
            )

        # Hicache
        if self.hicache_storage_backend == "mooncake":
            # to use mooncake storage backend, the following conditions must be met:
            self.hicache_io_backend = "kernel"
            self.hicache_mem_layout = "page_first"

        # Speculative Decoding
        if self.speculative_algorithm == "NEXTN":
            # NEXTN shares the same implementation of EAGLE
            self.speculative_algorithm = "EAGLE"

        if self.speculative_algorithm in ("EAGLE", "EAGLE3"):
            if self.max_running_requests is None:
                self.max_running_requests = 48
            self.disable_overlap_schedule = True
            logger.warning(
                "Overlap scheduler is disabled because of using "
                "eagle speculative decoding."
            )
            if self.enable_mixed_chunk:
                self.enable_mixed_chunk = False
                logger.warning(
                    "Mixed chunked prefill is disabled because of using "
                    "eagle speculative decoding."
                )

            model_arch = self.get_hf_config().architectures[0]
            if model_arch in ["DeepseekV3ForCausalLM", "Glm4MoeForCausalLM"]:
                # Auto set draft_model_path DeepSeek-V3/R1
                if self.speculative_draft_model_path is None:
                    self.speculative_draft_model_path = self.model_path
                else:
                    logger.warning(
                        "DeepSeek MTP does not require setting speculative_draft_model_path."
                    )
                if self.page_size != 1 and self.attention_backend == "flashinfer":
                    raise ValueError(
                        "Speculative decoding with page_size != 1 is not supported. Please set page_size to 1."
                    )

            # Auto choose parameters
            if self.speculative_num_steps is None:
                assert (
                    self.speculative_eagle_topk is None
                    and self.speculative_num_draft_tokens is None
                )
                (
                    self.speculative_num_steps,
                    self.speculative_eagle_topk,
                    self.speculative_num_draft_tokens,
                ) = auto_choose_speculative_params(self)

            if (
                self.attention_backend == "trtllm_mha"
                or self.decode_attention_backend == "trtllm_mha"
                or self.prefill_attention_backend == "trtllm_mha"
            ):
                if self.speculative_eagle_topk > 1:
                    raise ValueError(
                        "trtllm_mha backend only supports topk = 1 for speculative decoding."
                    )

            if (
                self.speculative_eagle_topk == 1
                and self.speculative_num_draft_tokens != self.speculative_num_steps + 1
            ):
                logger.warning(
                    "speculative_num_draft_tokens is adjusted to speculative_num_steps + 1 when speculative_eagle_topk == 1"
                )
                self.speculative_num_draft_tokens = self.speculative_num_steps + 1

            # The token generated from the verify step is counted.
            # If sepculative_num_steps >= speculative_num_draft_tokens, the additional tokens will definitely be discarded.
            # assert self.speculative_num_steps < self.speculative_num_draft_tokens

        # GGUF
        if (
            self.load_format == "auto" or self.load_format == "gguf"
        ) and check_gguf_file(self.model_path):
            self.quantization = self.load_format = "gguf"

        # Model loading
        if is_remote_url(self.model_path):
            self.load_format = "remote"
        if self.custom_weight_loader is None:
            self.custom_weight_loader = []

        # PD disaggregation
        if self.disaggregation_mode == "decode":
            assert (
                self.disaggregation_decode_tp is None
            ), "Cannot set --disaggregation-decode-tp for the decode engine."
            assert (
                self.disaggregation_decode_dp is None
            ), "Cannot set --disaggregation-decode-dp for the decode engine."

            self.disable_radix_cache = True
            logger.warning("KV cache is forced as chunk cache for decode server")
        elif self.disaggregation_mode == "prefill":
            if self.disaggregation_decode_tp is None:
                self.disaggregation_decode_tp = self.tp_size
            if self.disaggregation_decode_dp is None:
                self.disaggregation_decode_dp = self.dp_size

            self.disaggregation_prefill_pp = self.pp_size
            self.validate_disagg_tp_size(self.tp_size, self.disaggregation_decode_tp)

            self.disable_cuda_graph = True
            logger.warning("Cuda graph is disabled for prefill server")

        # Propagate env vars
        os.environ["SGLANG_ENABLE_TORCH_COMPILE"] = (
            "1" if self.enable_torch_compile else "0"
        )
        # Set env var before grammar backends init
        os.environ["SGLANG_DISABLE_OUTLINES_DISK_CACHE"] = (
            "1" if self.disable_outlines_disk_cache else "0"
        )

        if self.enable_hierarchical_cache and self.disable_radix_cache:
            raise ValueError(
                "The arguments enable-hierarchical-cache and disable-radix-cache are mutually exclusive "
                "and cannot be used at the same time. Please use only one of them."
            )

    @staticmethod
    def add_cli_args(parser: argparse.ArgumentParser):
        # Model and tokenizer
        parser.add_argument(
            "--model-path",
            "--model",
            type=str,
            help="The path of the model weights. This can be a local folder or a Hugging Face repo ID.",
            required=True,
        )
        parser.add_argument(
            "--tokenizer-path",
            type=str,
            default=ServerArgs.tokenizer_path,
            help="The path of the tokenizer.",
        )
        parser.add_argument(
            "--tokenizer-mode",
            type=str,
            default=ServerArgs.tokenizer_mode,
            choices=["auto", "slow"],
            help="Tokenizer mode. 'auto' will use the fast "
            "tokenizer if available, and 'slow' will "
            "always use the slow tokenizer.",
        )
        parser.add_argument(
            "--skip-tokenizer-init",
            action="store_true",
            help="If set, skip init tokenizer and pass input_ids in generate request.",
        )
        parser.add_argument(
            "--load-format",
            type=str,
            default=ServerArgs.load_format,
            choices=[
                "auto",
                "pt",
                "safetensors",
                "npcache",
                "dummy",
                "sharded_state",
                "gguf",
                "bitsandbytes",
                "layered",
                "remote",
            ],
            help="The format of the model weights to load. "
            '"auto" will try to load the weights in the safetensors format '
            "and fall back to the pytorch bin format if safetensors format "
            "is not available. "
            '"pt" will load the weights in the pytorch bin format. '
            '"safetensors" will load the weights in the safetensors format. '
            '"npcache" will load the weights in pytorch format and store '
            "a numpy cache to speed up the loading. "
            '"dummy" will initialize the weights with random values, '
            "which is mainly for profiling."
            '"gguf" will load the weights in the gguf format. '
            '"bitsandbytes" will load the weights using bitsandbytes '
            "quantization."
            '"layered" loads weights layer by layer so that one can quantize a '
            "layer before loading another to make the peak memory envelope "
            "smaller.",
        )
        parser.add_argument(
            "--model-loader-extra-config",
            type=str,
            help="Extra config for model loader. "
            "This will be passed to the model loader corresponding to the chosen load_format.",
            default=ServerArgs.model_loader_extra_config,
        )
        parser.add_argument(
            "--trust-remote-code",
            action="store_true",
            help="Whether or not to allow for custom models defined on the Hub in their own modeling files.",
        )
        parser.add_argument(
            "--context-length",
            type=int,
            default=ServerArgs.context_length,
            help="The model's maximum context length. Defaults to None (will use the value from the model's config.json instead).",
        )
        parser.add_argument(
            "--is-embedding",
            action="store_true",
            help="Whether to use a CausalLM as an embedding model.",
        )
        parser.add_argument(
            "--enable-multimodal",
            default=ServerArgs.enable_multimodal,
            action="store_true",
            help="Enable the multimodal functionality for the served model. If the model being served is not multimodal, nothing will happen",
        )
        parser.add_argument(
            "--revision",
            type=str,
            default=None,
            help="The specific model version to use. It can be a branch "
            "name, a tag name, or a commit id. If unspecified, will use "
            "the default version.",
        )
        parser.add_argument(
            "--model-impl",
            type=str,
            default=ServerArgs.model_impl,
            help="Which implementation of the model to use.\n\n"
            '* "auto" will try to use the SGLang implementation if it exists '
            "and fall back to the Transformers implementation if no SGLang "
            "implementation is available.\n"
            '* "sglang" will use the SGLang model implementation.\n'
            '* "transformers" will use the Transformers model '
            "implementation.\n",
        )

        # HTTP server
        parser.add_argument(
            "--host",
            type=str,
            default=ServerArgs.host,
            help="The host of the HTTP server.",
        )
        parser.add_argument(
            "--port",
            type=int,
            default=ServerArgs.port,
            help="The port of the HTTP server.",
        )
        parser.add_argument(
            "--skip-server-warmup",
            action="store_true",
            help="If set, skip warmup.",
        )
        parser.add_argument(
            "--warmups",
            type=str,
            required=False,
            help="Specify custom warmup functions (csv) to run before server starts eg. --warmups=warmup_name1,warmup_name2 "
            "will run the functions `warmup_name1` and `warmup_name2` specified in warmup.py before the server starts listening for requests",
        )
        parser.add_argument(
            "--nccl-port",
            type=int,
            default=ServerArgs.nccl_port,
            help="The port for NCCL distributed environment setup. Defaults to a random port.",
        )

        # Quantization and data type
        parser.add_argument(
            "--dtype",
            type=str,
            default=ServerArgs.dtype,
            choices=["auto", "half", "float16", "bfloat16", "float", "float32"],
            help="Data type for model weights and activations.\n\n"
            '* "auto" will use FP16 precision for FP32 and FP16 models, and '
            "BF16 precision for BF16 models.\n"
            '* "half" for FP16. Recommended for AWQ quantization.\n'
            '* "float16" is the same as "half".\n'
            '* "bfloat16" for a balance between precision and range.\n'
            '* "float" is shorthand for FP32 precision.\n'
            '* "float32" for FP32 precision.',
        )
        parser.add_argument(
            "--quantization",
            type=str,
            default=ServerArgs.quantization,
            choices=[
                "awq",
                "fp8",
                "gptq",
                "marlin",
                "gptq_marlin",
                "awq_marlin",
                "bitsandbytes",
                "gguf",
                "modelopt",
                "modelopt_fp4",
                "petit_nvfp4",
                "w8a8_int8",
                "w8a8_fp8",
                "moe_wna16",
                "qoq",
                "w4afp8",
                "mxfp4",
            ],
            help="The quantization method.",
        )
        parser.add_argument(
            "--quantization-param-path",
            type=nullable_str,
            default=None,
            help="Path to the JSON file containing the KV cache "
            "scaling factors. This should generally be supplied, when "
            "KV cache dtype is FP8. Otherwise, KV cache scaling factors "
            "default to 1.0, which may cause accuracy issues. ",
        )
        parser.add_argument(
            "--kv-cache-dtype",
            type=str,
            default=ServerArgs.kv_cache_dtype,
            choices=["auto", "fp8_e5m2", "fp8_e4m3"],
            help='Data type for kv cache storage. "auto" will use model data type. "fp8_e5m2" and "fp8_e4m3" is supported for CUDA 11.8+.',
        )

        # Memory and scheduling
        parser.add_argument(
            "--mem-fraction-static",
            type=float,
            default=ServerArgs.mem_fraction_static,
            help="The fraction of the memory used for static allocation (model weights and KV cache memory pool). Use a smaller value if you see out-of-memory errors.",
        )
        parser.add_argument(
            "--max-running-requests",
            type=int,
            default=ServerArgs.max_running_requests,
            help="The maximum number of running requests.",
        )
        parser.add_argument(
            "--max-queued-requests",
            type=int,
            default=ServerArgs.max_queued_requests,
            help="The maximum number of queued requests. This option is ignored when using disaggregation-mode.",
        )
        parser.add_argument(
            "--max-total-tokens",
            type=int,
            default=ServerArgs.max_total_tokens,
            help="The maximum number of tokens in the memory pool. If not specified, it will be automatically calculated based on the memory usage fraction. "
            "This option is typically used for development and debugging purposes.",
        )
        parser.add_argument(
            "--chunked-prefill-size",
            type=int,
            default=ServerArgs.chunked_prefill_size,
            help="The maximum number of tokens in a chunk for the chunked prefill. Setting this to -1 means disabling chunked prefill.",
        )
        parser.add_argument(
            "--max-prefill-tokens",
            type=int,
            default=ServerArgs.max_prefill_tokens,
            help="The maximum number of tokens in a prefill batch. The real bound will be the maximum of this value and the model's maximum context length.",
        )
        parser.add_argument(
            "--schedule-policy",
            type=str,
            default=ServerArgs.schedule_policy,
            choices=["lpm", "random", "fcfs", "dfs-weight", "lof"],
            help="The scheduling policy of the requests.",
        )
        parser.add_argument(
            "--schedule-conservativeness",
            type=float,
            default=ServerArgs.schedule_conservativeness,
            help="How conservative the schedule policy is. A larger value means more conservative scheduling. Use a larger value if you see requests being retracted frequently.",
        )
        parser.add_argument(
            "--page-size",
            type=int,
            default=ServerArgs.page_size,
            help="The number of tokens in a page.",
        )
        parser.add_argument(
            "--hybrid-kvcache-ratio",
            nargs="?",
            const=0.5,
            type=float,
            default=ServerArgs.hybrid_kvcache_ratio,
            help=(
                "Mix ratio in [0,1] between uniform and hybrid kv buffers "
                "(0.0 = pure uniform: swa_size / full_size = 1)"
                "(1.0 = pure hybrid: swa_size / full_size = local_attention_size / context_length)"
            ),
        )
        parser.add_argument(
            "--swa-full-tokens-ratio",
            type=float,
            default=ServerArgs.swa_full_tokens_ratio,
            help="The ratio of SWA layer KV tokens / full layer KV tokens, regardless of the number of swa:full layers. It should be between 0 and 1. "
            "E.g. 0.5 means if each swa layer has 50 tokens, then each full layer has 100 tokens.",
        )
        parser.add_argument(
            "--disable-hybrid-swa-memory",
            action="store_true",
            help="Disable the hybrid SWA memory.",
        )

        # Runtime options
        parser.add_argument(
            "--device",
            type=str,
            default=ServerArgs.device,
            help="The device to use ('cuda', 'xpu', 'hpu', 'npu', 'cpu'). Defaults to auto-detection if not specified.",
        )
        parser.add_argument(
            "--tensor-parallel-size",
            "--tp-size",
            type=int,
            default=ServerArgs.tp_size,
            help="The tensor parallelism size.",
        )
        parser.add_argument(
            "--pipeline-parallel-size",
            "--pp-size",
            type=int,
            default=ServerArgs.pp_size,
            help="The pipeline parallelism size.",
        )
        parser.add_argument(
            "--max-micro-batch-size",
            type=int,
            default=ServerArgs.max_micro_batch_size,
            help="The maximum micro batch size in pipeline parallelism.",
        )
        parser.add_argument(
            "--stream-interval",
            type=int,
            default=ServerArgs.stream_interval,
            help="The interval (or buffer size) for streaming in terms of the token length. A smaller value makes streaming smoother, while a larger value makes the throughput higher",
        )
        parser.add_argument(
            "--stream-output",
            action="store_true",
            help="Whether to output as a sequence of disjoint segments.",
        )
        parser.add_argument(
            "--random-seed",
            type=int,
            default=ServerArgs.random_seed,
            help="The random seed.",
        )
        parser.add_argument(
            "--constrained-json-whitespace-pattern",
            type=str,
            default=ServerArgs.constrained_json_whitespace_pattern,
            help="(outlines backend only) Regex pattern for syntactic whitespaces allowed in JSON constrained output. For example, to allow the model generate consecutive whitespaces, set the pattern to [\n\t ]*",
        )
        parser.add_argument(
            "--watchdog-timeout",
            type=float,
            default=ServerArgs.watchdog_timeout,
            help="Set watchdog timeout in seconds. If a forward batch takes longer than this, the server will crash to prevent hanging.",
        )
        parser.add_argument(
            "--dist-timeout",
            type=int,
            default=ServerArgs.dist_timeout,
            help="Set timeout for torch.distributed initialization.",
        )
        parser.add_argument(
            "--download-dir",
            type=str,
            default=ServerArgs.download_dir,
            help="Model download directory for huggingface.",
        )
        parser.add_argument(
            "--base-gpu-id",
            type=int,
            default=ServerArgs.base_gpu_id,
            help="The base GPU ID to start allocating GPUs from. Useful when running multiple instances on the same machine.",
        )
        parser.add_argument(
            "--gpu-id-step",
            type=int,
            default=ServerArgs.gpu_id_step,
            help="The delta between consecutive GPU IDs that are used. For example, setting it to 2 will use GPU 0,2,4,...",
        )
        parser.add_argument(
            "--sleep-on-idle",
            action="store_true",
            help="Reduce CPU usage when sglang is idle.",
        )

        # Logging
        parser.add_argument(
            "--log-level",
            type=str,
            default=ServerArgs.log_level,
            help="The logging level of all loggers.",
        )
        parser.add_argument(
            "--log-level-http",
            type=str,
            default=ServerArgs.log_level_http,
            help="The logging level of HTTP server. If not set, reuse --log-level by default.",
        )
        parser.add_argument(
            "--log-requests",
            action="store_true",
            help="Log metadata, inputs, outputs of all requests. The verbosity is decided by --log-requests-level",
        )
        parser.add_argument(
            "--log-requests-level",
            type=int,
            default=ServerArgs.log_requests_level,
            help="0: Log metadata (no sampling parameters). 1: Log metadata and sampling parameters. 2: Log metadata, sampling parameters and partial input/output. 3: Log every input/output.",
            choices=[0, 1, 2, 3],
        )
        parser.add_argument(
            "--crash-dump-folder",
            type=str,
            default=ServerArgs.crash_dump_folder,
            help="Folder path to dump requests from the last 5 min before a crash (if any). If not specified, crash dumping is disabled.",
        )
        parser.add_argument(
            "--show-time-cost",
            action="store_true",
            help="Show time cost of custom marks.",
        )
        parser.add_argument(
            "--enable-metrics",
            action="store_true",
            help="Enable log prometheus metrics.",
        )
        parser.add_argument(
            "--enable-metrics-for-all-schedulers",
            action="store_true",
            help="Enable --enable-metrics-for-all-schedulers when you want schedulers on all TP ranks (not just TP 0) "
            "to record request metrics separately. This is especially useful when dp_attention is enabled, as "
            "otherwise all metrics appear to come from TP 0.",
        )
        parser.add_argument(
            "--bucket-time-to-first-token",
            type=float,
            nargs="+",
            default=ServerArgs.bucket_time_to_first_token,
            help="The buckets of time to first token, specified as a list of floats.",
        )
        parser.add_argument(
            "--bucket-inter-token-latency",
            type=float,
            nargs="+",
            default=ServerArgs.bucket_inter_token_latency,
            help="The buckets of inter-token latency, specified as a list of floats.",
        )
        parser.add_argument(
            "--bucket-e2e-request-latency",
            type=float,
            nargs="+",
            default=ServerArgs.bucket_e2e_request_latency,
            help="The buckets of end-to-end request latency, specified as a list of floats.",
        )
        parser.add_argument(
            "--collect-tokens-histogram",
            action="store_true",
            default=ServerArgs.collect_tokens_histogram,
            help="Collect prompt/generation tokens histogram.",
        )
        parser.add_argument(
            "--gc-warning-threshold-secs",
            type=float,
            default=ServerArgs.gc_warning_threshold_secs,
            help="The threshold for long GC warning. If a GC takes longer than this, a warning will be logged. Set to 0 to disable.",
        )
        parser.add_argument(
            "--decode-log-interval",
            type=int,
            default=ServerArgs.decode_log_interval,
            help="The log interval of decode batch.",
        )
        parser.add_argument(
            "--enable-request-time-stats-logging",
            action="store_true",
            default=ServerArgs.enable_request_time_stats_logging,
            help="Enable per request time stats logging",
        )
        parser.add_argument(
            "--kv-events-config",
            type=str,
            default=None,
            help="Config in json format for NVIDIA dynamo KV event publishing. Publishing will be enabled if this flag is used.",
        )

        # API related
        parser.add_argument(
            "--api-key",
            type=str,
            default=ServerArgs.api_key,
            help="Set API key of the server. It is also used in the OpenAI API compatible server.",
        )
        parser.add_argument(
            "--served-model-name",
            type=str,
            default=ServerArgs.served_model_name,
            help="Override the model name returned by the v1/models endpoint in OpenAI API server.",
        )
        parser.add_argument(
            "--weight-version",
            type=str,
            default=ServerArgs.weight_version,
            help="Version identifier for the model weights. Defaults to 'default' if not specified.",
        )
        parser.add_argument(
            "--chat-template",
            type=str,
            default=ServerArgs.chat_template,
            help="The buliltin chat template name or the path of the chat template file. This is only used for OpenAI-compatible API server.",
        )
        parser.add_argument(
            "--completion-template",
            type=str,
            default=ServerArgs.completion_template,
            help="The buliltin completion template name or the path of the completion template file. This is only used for OpenAI-compatible API server. only for code completion currently.",
        )
        parser.add_argument(
            "--file-storage-path",
            type=str,
            default=ServerArgs.file_storage_path,
            help="The path of the file storage in backend.",
        )
        parser.add_argument(
            "--enable-cache-report",
            action="store_true",
            help="Return number of cached tokens in usage.prompt_tokens_details for each openai request.",
        )
        parser.add_argument(
            "--reasoning-parser",
            type=str,
            choices=list(ReasoningParser.DetectorMap.keys()),
            default=ServerArgs.reasoning_parser,
            help=f"Specify the parser for reasoning models, supported parsers are: {list(ReasoningParser.DetectorMap.keys())}.",
        )
        tool_call_parser_choices = list(FunctionCallParser.ToolCallParserEnum.keys())
        parser.add_argument(
            "--tool-call-parser",
            type=str,
            choices=tool_call_parser_choices,
            default=ServerArgs.tool_call_parser,
            help=f"Specify the parser for handling tool-call interactions. Options include: {tool_call_parser_choices}.",
        )
        parser.add_argument(
            "--tool-server",
            type=str,
            default=None,
            help="Either 'demo' or a comma-separated list of tool server urls to use for the model. If not specified, no tool server will be used.",
        )

        # Data parallelism
        parser.add_argument(
            "--data-parallel-size",
            "--dp-size",
            type=int,
            default=ServerArgs.dp_size,
            help="The data parallelism size.",
        )
        parser.add_argument(
            "--load-balance-method",
            type=str,
            default=ServerArgs.load_balance_method,
            help="The load balancing strategy for data parallelism.",
            choices=[
                "round_robin",
                "shortest_queue",
                "minimum_tokens",
            ],
        )

        # Multi-node distributed serving
        parser.add_argument(
            "--dist-init-addr",
            "--nccl-init-addr",  # For backward compatibility. This will be removed in the future.
            type=str,
            help="The host address for initializing distributed backend (e.g., `192.168.0.2:25000`).",
        )
        parser.add_argument(
            "--nnodes", type=int, default=ServerArgs.nnodes, help="The number of nodes."
        )
        parser.add_argument(
            "--node-rank", type=int, default=ServerArgs.node_rank, help="The node rank."
        )

        # Model override args
        parser.add_argument(
            "--json-model-override-args",
            type=str,
            help="A dictionary in JSON string format used to override default model configurations.",
            default=ServerArgs.json_model_override_args,
        )
        parser.add_argument(
            "--preferred-sampling-params",
            type=str,
            help="json-formatted sampling settings that will be returned in /get_model_info",
        )

        # LoRA
        parser.add_argument(
            "--enable-lora",
            default=ServerArgs.enable_lora,
            action="store_true",
            help="Enable LoRA support for the model. This argument is automatically set to True if `--lora-paths` is provided for backward compatibility.",
        )
        parser.add_argument(
            "--max-lora-rank",
            default=ServerArgs.max_lora_rank,
            type=int,
            help="The maximum rank of LoRA adapters. If not specified, it will be automatically inferred from the adapters provided in --lora-paths.",
        )
        parser.add_argument(
            "--lora-target-modules",
            type=str,
            choices=SUPPORTED_LORA_TARGET_MODULES + [LORA_TARGET_ALL_MODULES],
            nargs="*",
            default=None,
            help="The union set of all target modules where LoRA should be applied. If not specified, "
            "it will be automatically inferred from the adapters provided in --lora-paths. If 'all' is specified, "
            "all supported modules will be targeted.",
        )
        parser.add_argument(
            "--lora-paths",
            type=str,
            nargs="*",
            default=None,
            action=LoRAPathAction,
            help='The list of LoRA adapters to load. Each adapter must be specified in one of the following formats: <PATH> | <NAME>=<PATH> | JSON with schema {"lora_name":str,"lora_path":str,"pinned":bool}',
        )
        parser.add_argument(
            "--max-loras-per-batch",
            type=int,
            default=8,
            help="Maximum number of adapters for a running batch, include base-only request.",
        )
        parser.add_argument(
            "--max-loaded-loras",
            type=int,
            default=ServerArgs.max_loaded_loras,
            help="If specified, it limits the maximum number of LoRA adapters loaded in CPU memory at a time. The value must be greater than or equal to `--max-loras-per-batch`.",
        )
        parser.add_argument(
            "--lora-backend",
            type=str,
            default="triton",
            help="Choose the kernel backend for multi-LoRA serving.",
        )

        # Kernel backend
        ATTN_BACKENDS = [
            # Common
            "triton",
            "torch_native",
            # NVIDIA specific
            "cutlass_mla",
            "fa3",
            "flashinfer",
            "flashmla",
            "trtllm_mla",
            "trtllm_mha",
            "dual_chunk_flash_attn",
            # AMD specific
            "aiter",
            "wave",
            # Other platforms
            "intel_amx",
            "ascend",
        ]
        parser.add_argument(
            "--attention-backend",
            type=str,
            choices=ATTN_BACKENDS,
            default=ServerArgs.attention_backend,
            help="Choose the kernels for attention layers.",
        )
        parser.add_argument(
            "--prefill-attention-backend",
            type=str,
            choices=ATTN_BACKENDS,
            default=ServerArgs.prefill_attention_backend,
            help="Choose the kernels for prefill attention layers (have priority over --attention-backend).",
        )
        parser.add_argument(
            "--decode-attention-backend",
            type=str,
            choices=ATTN_BACKENDS,
            default=ServerArgs.decode_attention_backend,
            help="Choose the kernels for decode attention layers (have priority over --attention-backend).",
        )
        parser.add_argument(
            "--sampling-backend",
            type=str,
            choices=["flashinfer", "pytorch"],
            default=ServerArgs.sampling_backend,
            help="Choose the kernels for sampling layers.",
        )
        parser.add_argument(
            "--grammar-backend",
            type=str,
            choices=["xgrammar", "outlines", "llguidance", "none"],
            default=ServerArgs.grammar_backend,
            help="Choose the backend for grammar-guided decoding.",
        )
        parser.add_argument(
            "--mm-attention-backend",
            type=str,
            choices=["sdpa", "fa3", "triton_attn"],
            default=ServerArgs.mm_attention_backend,
            help="Set multimodal attention backend.",
        )

        # Speculative decoding
        parser.add_argument(
            "--speculative-algorithm",
            type=str,
            choices=["EAGLE", "EAGLE3", "NEXTN"],
            help="Speculative algorithm.",
        )
        parser.add_argument(
            "--speculative-draft-model-path",
            type=str,
            help="The path of the draft model weights. This can be a local folder or a Hugging Face repo ID.",
        )
        parser.add_argument(
            "--speculative-num-steps",
            type=int,
            help="The number of steps sampled from draft model in Speculative Decoding.",
            default=ServerArgs.speculative_num_steps,
        )
        parser.add_argument(
            "--speculative-eagle-topk",
            type=int,
            help="The number of tokens sampled from the draft model in eagle2 each step.",
            default=ServerArgs.speculative_eagle_topk,
        )
        parser.add_argument(
            "--speculative-num-draft-tokens",
            type=int,
            help="The number of tokens sampled from the draft model in Speculative Decoding.",
            default=ServerArgs.speculative_num_draft_tokens,
        )
        parser.add_argument(
            "--speculative-accept-threshold-single",
            type=float,
            help="Accept a draft token if its probability in the target model is greater than this threshold.",
            default=ServerArgs.speculative_accept_threshold_single,
        )
        parser.add_argument(
            "--speculative-accept-threshold-acc",
            type=float,
            help="The accept probability of a draft token is raised from its target probability p to min(1, p / threshold_acc).",
            default=ServerArgs.speculative_accept_threshold_acc,
        )
        parser.add_argument(
            "--speculative-token-map",
            type=str,
            help="The path of the draft model's small vocab table.",
            default=ServerArgs.speculative_token_map,
        )

        # Expert parallelism
        parser.add_argument(
            "--expert-parallel-size",
            "--ep-size",
            "--ep",
            type=int,
            default=ServerArgs.ep_size,
            help="The expert parallelism size.",
        )
        parser.add_argument(
            "--moe-a2a-backend",
            type=str,
            choices=["none", "deepep"],
            default=ServerArgs.moe_a2a_backend,
            help="Choose the backend for MoE A2A.",
        )
        parser.add_argument(
            "--moe-runner-backend",
            type=str,
            choices=[
                "auto",
                "triton",
                "triton_kernel",
                "flashinfer_trtllm",
                "flashinfer_cutlass",
                "flashinfer_mxfp4",
            ],
            default=ServerArgs.moe_runner_backend,
            help="Choose the runner backend for MoE.",
        )
        parser.add_argument(
            "--flashinfer-mxfp4-moe-precision",
            type=str,
            choices=["mxfp4", "bf16"],
            default=ServerArgs.flashinfer_mxfp4_moe_precision,
            help="Choose the computation precision of flashinfer mxfp4 moe",
        )
        parser.add_argument(
            "--enable-flashinfer-allreduce-fusion",
            action="store_true",
            help="Enable FlashInfer allreduce fusion with Residual RMSNorm.",
        )
        parser.add_argument(
            "--deepep-mode",
            type=str,
            choices=["normal", "low_latency", "auto"],
            default="auto",
            help="Select the mode when enable DeepEP MoE, could be `normal`, `low_latency` or `auto`. Default is `auto`, which means `low_latency` for decode batch and `normal` for prefill batch.",
        )
        parser.add_argument(
            "--ep-num-redundant-experts",
            type=int,
            default=ServerArgs.ep_num_redundant_experts,
            help="Allocate this number of redundant experts in expert parallel.",
        )
        parser.add_argument(
            "--ep-dispatch-algorithm",
            type=str,
            default=ServerArgs.ep_dispatch_algorithm,
            help="The algorithm to choose ranks for redundant experts in expert parallel.",
        )
        parser.add_argument(
            "--init-expert-location",
            type=str,
            default=ServerArgs.init_expert_location,
            help="Initial location of EP experts.",
        )
        parser.add_argument(
            "--enable-eplb",
            action="store_true",
            help="Enable EPLB algorithm",
        )
        parser.add_argument(
            "--eplb-algorithm",
            type=str,
            default=ServerArgs.eplb_algorithm,
            help="Chosen EPLB algorithm",
        )
        parser.add_argument(
            "--eplb-rebalance-num-iterations",
            type=int,
            default=ServerArgs.eplb_rebalance_num_iterations,
            help="Number of iterations to automatically trigger a EPLB re-balance.",
        )
        parser.add_argument(
            "--eplb-rebalance-layers-per-chunk",
            type=int,
            default=ServerArgs.eplb_rebalance_layers_per_chunk,
            help="Number of layers to rebalance per forward pass.",
        )
        parser.add_argument(
            "--expert-distribution-recorder-mode",
            type=str,
            default=ServerArgs.expert_distribution_recorder_mode,
            help="Mode of expert distribution recorder.",
        )
        parser.add_argument(
            "--expert-distribution-recorder-buffer-size",
            type=int,
            default=ServerArgs.expert_distribution_recorder_buffer_size,
            help="Circular buffer size of expert distribution recorder. Set to -1 to denote infinite buffer.",
        )
        parser.add_argument(
            "--enable-expert-distribution-metrics",
            action="store_true",
            help="Enable logging metrics for expert balancedness",
        )
        parser.add_argument(
            "--deepep-config",
            type=str,
            default=ServerArgs.deepep_config,
            help="Tuned DeepEP config suitable for your own cluster. It can be either a string with JSON content or a file path.",
        )
        parser.add_argument(
            "--moe-dense-tp-size",
            type=int,
            default=ServerArgs.moe_dense_tp_size,
            help="TP size for MoE dense MLP layers. This flag is useful when, with large TP size, there are errors caused by weights in MLP layers having dimension smaller than the min dimension GEMM supports.",
        )

        # Hierarchical cache
        parser.add_argument(
            "--enable-hierarchical-cache",
            action="store_true",
            help="Enable hierarchical cache",
        )
        parser.add_argument(
            "--hicache-ratio",
            type=float,
            default=ServerArgs.hicache_ratio,
            help="The ratio of the size of host KV cache memory pool to the size of device pool.",
        )
        parser.add_argument(
            "--hicache-size",
            type=int,
            default=ServerArgs.hicache_size,
            help="The size of host KV cache memory pool in gigabytes, which will override the hicache_ratio if set.",
        )
        parser.add_argument(
            "--hicache-write-policy",
            type=str,
            choices=["write_back", "write_through", "write_through_selective"],
            default=ServerArgs.hicache_write_policy,
            help="The write policy of hierarchical cache.",
        )
        parser.add_argument(
            "--hicache-io-backend",
            type=str,
            choices=["direct", "kernel"],
            default=ServerArgs.hicache_io_backend,
            help="The IO backend for KV cache transfer between CPU and GPU",
        )
        parser.add_argument(
            "--hicache-mem-layout",
            type=str,
            choices=["layer_first", "page_first"],
            default=ServerArgs.hicache_mem_layout,
            help="The layout of host memory pool for hierarchical cache.",
        )
        parser.add_argument(
            "--hicache-storage-backend",
            type=str,
            choices=["file", "mooncake", "hf3fs", "nixl"],
            default=ServerArgs.hicache_storage_backend,
            help="The storage backend for hierarchical KV cache.",
        )
        parser.add_argument(
            "--hicache-storage-prefetch-policy",
            type=str,
            choices=["best_effort", "wait_complete", "timeout"],
            default=ServerArgs.hicache_storage_prefetch_policy,
            help="Control when prefetching from the storage backend should stop.",
        )

        # Double Sparsity
        parser.add_argument(
            "--enable-double-sparsity",
            action="store_true",
            help="Enable double sparsity attention",
        )
        parser.add_argument(
            "--ds-channel-config-path",
            type=str,
            default=ServerArgs.ds_channel_config_path,
            help="The path of the double sparsity channel config",
        )
        parser.add_argument(
            "--ds-heavy-channel-num",
            type=int,
            default=ServerArgs.ds_heavy_channel_num,
            help="The number of heavy channels in double sparsity attention",
        )
        parser.add_argument(
            "--ds-heavy-token-num",
            type=int,
            default=ServerArgs.ds_heavy_token_num,
            help="The number of heavy tokens in double sparsity attention",
        )
        parser.add_argument(
            "--ds-heavy-channel-type",
            type=str,
            default=ServerArgs.ds_heavy_channel_type,
            help="The type of heavy channels in double sparsity attention",
        )
        parser.add_argument(
            "--ds-sparse-decode-threshold",
            type=int,
            default=ServerArgs.ds_sparse_decode_threshold,
            help="The type of heavy channels in double sparsity attention",
        )

        # Offloading
        parser.add_argument(
            "--cpu-offload-gb",
            type=int,
            default=ServerArgs.cpu_offload_gb,
            help="How many GBs of RAM to reserve for CPU offloading.",
        )
        parser.add_argument(
            "--offload-group-size",
            type=int,
            default=ServerArgs.offload_group_size,
            help="Number of layers per group in offloading.",
        )
        parser.add_argument(
            "--offload-num-in-group",
            type=int,
            default=ServerArgs.offload_num_in_group,
            help="Number of layers to be offloaded within a group.",
        )
        parser.add_argument(
            "--offload-prefetch-step",
            type=int,
            default=ServerArgs.offload_prefetch_step,
            help="Steps to prefetch in offloading.",
        )
        parser.add_argument(
            "--offload-mode",
            type=str,
            default=ServerArgs.offload_mode,
            help="Mode of offloading.",
        )

        # Optimization/debug options
        parser.add_argument(
            "--disable-radix-cache",
            action="store_true",
            help="Disable RadixAttention for prefix caching.",
        )
        parser.add_argument(
            "--cuda-graph-max-bs",
            type=int,
            default=ServerArgs.cuda_graph_max_bs,
            help="Set the maximum batch size for cuda graph. It will extend the cuda graph capture batch size to this value.",
        )
        parser.add_argument(
            "--cuda-graph-bs",
            type=int,
            nargs="+",
            help="Set the list of batch sizes for cuda graph.",
        )
        parser.add_argument(
            "--disable-cuda-graph",
            action="store_true",
            help="Disable cuda graph.",
        )
        parser.add_argument(
            "--disable-cuda-graph-padding",
            action="store_true",
            help="Disable cuda graph when padding is needed. Still uses cuda graph when padding is not needed.",
        )
        parser.add_argument(
            "--enable-profile-cuda-graph",
            action="store_true",
            help="Enable profiling of cuda graph capture.",
        )
        parser.add_argument(
            "--enable-cudagraph-gc",
            action="store_true",
            help="Enable garbage collection during CUDA graph capture. If disabled (default), GC is frozen during capture to speed up the process.",
        )
        parser.add_argument(
            "--enable-nccl-nvls",
            action="store_true",
            help="Enable NCCL NVLS for prefill heavy requests when available.",
        )
        parser.add_argument(
            "--enable-symm-mem",
            action="store_true",
            help="Enable NCCL symmetric memory for fast collectives.",
        )
        parser.add_argument(
            "--disable-flashinfer-cutlass-moe-fp4-allgather",
            action="store_true",
            help="Disables quantize before all-gather for flashinfer cutlass moe.",
        )
        parser.add_argument(
            "--enable-tokenizer-batch-encode",
            action="store_true",
            help="Enable batch tokenization for improved performance when processing multiple text inputs. Do not use with image inputs, pre-tokenized input_ids, or input_embeds.",
        )
        parser.add_argument(
            "--disable-outlines-disk-cache",
            action="store_true",
            help="Disable disk cache of outlines to avoid possible crashes related to file system or high concurrency.",
        )
        parser.add_argument(
            "--disable-custom-all-reduce",
            action="store_true",
            help="Disable the custom all-reduce kernel and fall back to NCCL.",
        )
        parser.add_argument(
            "--enable-mscclpp",
            action="store_true",
            help="Enable using mscclpp for small messages for all-reduce kernel and fall back to NCCL.",
        )
        parser.add_argument(
            "--disable-overlap-schedule",
            action="store_true",
            help="Disable the overlap scheduler, which overlaps the CPU scheduler with GPU model worker.",
        )
        parser.add_argument(
            "--enable-mixed-chunk",
            action="store_true",
            help="Enabling mixing prefill and decode in a batch when using chunked prefill.",
        )
        parser.add_argument(
            "--enable-dp-attention",
            action="store_true",
            help="Enabling data parallelism for attention and tensor parallelism for FFN. The dp size should be equal to the tp size. Currently DeepSeek-V2 and Qwen 2/3 MoE models are supported.",
        )
        parser.add_argument(
            "--enable-dp-lm-head",
            action="store_true",
            help="Enable vocabulary parallel across the attention TP group to avoid all-gather across DP groups, optimizing performance under DP attention.",
        )
        parser.add_argument(
            "--enable-two-batch-overlap",
            action="store_true",
            help="Enabling two micro batches to overlap.",
        )
        parser.add_argument(
            "--tbo-token-distribution-threshold",
            type=float,
            default=ServerArgs.tbo_token_distribution_threshold,
            help="The threshold of token distribution between two batches in micro-batch-overlap, determines whether to two-batch-overlap or two-chunk-overlap. Set to 0 denote disable two-chunk-overlap.",
        )
        parser.add_argument(
            "--enable-torch-compile",
            action="store_true",
            help="Optimize the model with torch.compile. Experimental feature.",
        )
        parser.add_argument(
            "--torch-compile-max-bs",
            type=int,
            default=ServerArgs.torch_compile_max_bs,
            help="Set the maximum batch size when using torch compile.",
        )
        parser.add_argument(
            "--torchao-config",
            type=str,
            default=ServerArgs.torchao_config,
            help="Optimize the model with torchao. Experimental feature. Current choices are: int8dq, int8wo, int4wo-<group_size>, fp8wo, fp8dq-per_tensor, fp8dq-per_row",
        )
        parser.add_argument(
            "--enable-nan-detection",
            action="store_true",
            help="Enable the NaN detection for debugging purposes.",
        )
        parser.add_argument(
            "--enable-p2p-check",
            action="store_true",
            help="Enable P2P check for GPU access, otherwise the p2p access is allowed by default.",
        )
        parser.add_argument(
            "--triton-attention-reduce-in-fp32",
            action="store_true",
            help="Cast the intermediate attention results to fp32 to avoid possible crashes related to fp16."
            "This only affects Triton attention kernels.",
        )
        parser.add_argument(
            "--triton-attention-num-kv-splits",
            type=int,
            default=ServerArgs.triton_attention_num_kv_splits,
            help="The number of KV splits in flash decoding Triton kernel. Larger value is better in longer context scenarios. The default value is 8.",
        )
        parser.add_argument(
            "--num-continuous-decode-steps",
            type=int,
            default=ServerArgs.num_continuous_decode_steps,
            help="Run multiple continuous decoding steps to reduce scheduling overhead. "
            "This can potentially increase throughput but may also increase time-to-first-token latency. "
            "The default value is 1, meaning only run one decoding step at a time.",
        )
        parser.add_argument(
            "--delete-ckpt-after-loading",
            action="store_true",
            help="Delete the model checkpoint after loading the model.",
        )
        parser.add_argument(
            "--enable-memory-saver",
            action="store_true",
            help="Allow saving memory using release_memory_occupation and resume_memory_occupation",
        )
        parser.add_argument(
            "--allow-auto-truncate",
            action="store_true",
            help="Allow automatically truncating requests that exceed the maximum input length instead of returning an error.",
        )
        parser.add_argument(
            "--enable-custom-logit-processor",
            action="store_true",
            help="Enable users to pass custom logit processors to the server (disabled by default for security)",
        )
        parser.add_argument(
            "--flashinfer-mla-disable-ragged",
            action="store_true",
            help="Not using ragged prefill wrapper when running flashinfer mla",
        )
        parser.add_argument(
            "--disable-shared-experts-fusion",
            action="store_true",
            help="Disable shared experts fusion optimization for deepseek v3/r1.",
        )
        parser.add_argument(
            "--disable-chunked-prefix-cache",
            action="store_true",
            help="Disable chunked prefix cache feature for deepseek, which should save overhead for short sequences.",
        )
        parser.add_argument(
            "--disable-fast-image-processor",
            action="store_true",
            help="Adopt base image processor instead of fast image processor.",
        )
        parser.add_argument(
            "--enable-return-hidden-states",
            action="store_true",
            help="Enable returning hidden states with responses.",
        )
        parser.add_argument(
            "--scheduler-recv-interval",
            type=int,
            default=ServerArgs.scheduler_recv_interval,
            help="The interval to poll requests in scheduler. Can be set to >1 to reduce the overhead of this.",
        )

        # Debug tensor dumps
        parser.add_argument(
            "--debug-tensor-dump-output-folder",
            type=str,
            default=ServerArgs.debug_tensor_dump_output_folder,
            help="The output folder for dumping tensors.",
        )
        parser.add_argument(
            "--debug-tensor-dump-input-file",
            type=str,
            default=ServerArgs.debug_tensor_dump_input_file,
            help="The input filename for dumping tensors",
        )
        parser.add_argument(
            "--debug-tensor-dump-inject",
            type=str,
            default=ServerArgs.debug_tensor_dump_inject,
            help="Inject the outputs from jax as the input of every layer.",
        )
        parser.add_argument(
            "--debug-tensor-dump-prefill-only",
            action="store_true",
            help="Only dump the tensors for prefill requests (i.e. batch size > 1).",
        )

        # PD disaggregation
        parser.add_argument(
            "--disaggregation-mode",
            type=str,
            default="null",
            choices=["null", "prefill", "decode"],
            help='Only used for PD disaggregation. "prefill" for prefill-only server, and "decode" for decode-only server. If not specified, it is not PD disaggregated',
        )
        parser.add_argument(
            "--disaggregation-transfer-backend",
            type=str,
            default=ServerArgs.disaggregation_transfer_backend,
            choices=["mooncake", "nixl", "ascend"],
            help="The backend for disaggregation transfer. Default is mooncake.",
        )
        parser.add_argument(
            "--disaggregation-bootstrap-port",
            type=int,
            default=ServerArgs.disaggregation_bootstrap_port,
            help="Bootstrap server port on the prefill server. Default is 8998.",
        )
        parser.add_argument(
            "--disaggregation-decode-tp",
            type=int,
            default=ServerArgs.disaggregation_decode_tp,
            help="Decode tp size. If not set, it matches the tp size of the current engine. This is only set on the prefill server.",
        )
        parser.add_argument(
            "--disaggregation-decode-dp",
            type=int,
            default=ServerArgs.disaggregation_decode_dp,
            help="Decode dp size. If not set, it matches the dp size of the current engine. This is only set on the prefill server.",
        )
        parser.add_argument(
            "--disaggregation-prefill-pp",
            type=int,
            default=ServerArgs.disaggregation_prefill_pp,
            help="Prefill pp size. If not set, it is default to 1. This is only set on the decode server.",
        )
        parser.add_argument(
            "--disaggregation-ib-device",
            type=str,
            default=ServerArgs.disaggregation_ib_device,
            help="The InfiniBand devices for disaggregation transfer, accepts single device (e.g., --disaggregation-ib-device mlx5_0) "
            "or multiple comma-separated devices (e.g., --disaggregation-ib-device mlx5_0,mlx5_1). "
            "Default is None, which triggers automatic device detection when mooncake backend is enabled.",
        )
        parser.add_argument(
            "--num-reserved-decode-tokens",
            type=int,
            default=ServerArgs.num_reserved_decode_tokens,
            help="Number of decode tokens that will have memory reserved when adding new request to the running batch.",
        )
        parser.add_argument(
            "--pdlb-url",
            type=str,
            default=None,
            help="The URL of the PD disaggregation load balancer. If set, the prefill/decode server will register with the load balancer.",
        )

        # Custom weight loader
        parser.add_argument(
            "--custom-weight-loader",
            type=str,
            nargs="*",
            default=None,
            help="The custom dataloader which used to update the model. Should be set with a valid import path, such as my_package.weight_load_func",
        )
        parser.add_argument(
            "--weight-loader-disable-mmap",
            action="store_true",
            help="Disable mmap while loading weight using safetensors.",
        )

        # For PD-Multiplexing
        parser.add_argument(
            "--enable-pdmux",
            action="store_true",
            help="Enable PD-Multiplexing, PD running on greenctx stream.",
        )

        parser.add_argument(
            "--sm-group-num",
            type=int,
            default=ServerArgs.sm_group_num,
            help="Number of sm partition groups.",
        )
<<<<<<< HEAD
        parser.add_argument(
            "--weight-loader-disable-mmap",
            action="store_true",
            help="Disable mmap while loading weight using safetensors.",
        )
        parser.add_argument(
            "--max-num-images",
            type=int,
            default=None,
            help="The maximum number of images allowed in a single multimodal request to prevent OOM errors.",
        )
=======
>>>>>>> 97a38ee8

        # Deprecated arguments
        parser.add_argument(
            "--enable-ep-moe",
            action="store_true",
            help="(Deprecated) Enabling expert parallelism for moe. The ep size is equal to the tp size.",
        )
        parser.add_argument(
            "--enable-deepep-moe",
            action="store_true",
            help="(Deprecated) Enabling DeepEP MoE implementation for EP MoE.",
        )
        parser.add_argument(
            "--enable-flashinfer-cutlass-moe",
            action="store_true",
            help="(Deprecated) Enable FlashInfer CUTLASS MoE backend for modelopt_fp4 quant on Blackwell. Supports MoE-EP",
        )
        parser.add_argument(
            "--enable-flashinfer-trtllm-moe",
            action="store_true",
            help="(Deprecated) Enable FlashInfer TRTLLM MoE backend on Blackwell. Supports BlockScale FP8 MoE-EP",
        )
        parser.add_argument(
            "--enable-triton-kernel-moe",
            action="store_true",
            help="(Deprecated) Use triton moe grouped gemm kernel.",
        )
        parser.add_argument(
            "--enable-flashinfer-mxfp4-moe",
            action="store_true",
            help="(Deprecated) Enable FlashInfer MXFP4 MoE backend for modelopt_fp4 quant on Blackwell.",
        )

    @classmethod
    def from_cli_args(cls, args: argparse.Namespace):
        args.tp_size = args.tensor_parallel_size
        args.pp_size = args.pipeline_parallel_size
        args.dp_size = args.data_parallel_size
        args.ep_size = args.expert_parallel_size
        attrs = [attr.name for attr in dataclasses.fields(cls)]
        return cls(**{attr: getattr(args, attr) for attr in attrs})

    def url(self):
        if is_valid_ipv6_address(self.host):
            return f"http://[{self.host}]:{self.port}"
        else:
            return f"http://{self.host}:{self.port}"

    def get_hf_config(self):
        kwargs = {}
        hf_config = get_config(
            self.model_path,
            trust_remote_code=self.trust_remote_code,
            revision=self.revision,
            model_override_args=json.loads(self.json_model_override_args),
            **kwargs,
        )
        return hf_config

    def check_server_args(self):
        # Check parallel size constraints
        assert (
            self.tp_size * self.pp_size
        ) % self.nnodes == 0, "tp_size must be divisible by number of nodes"

        if self.pp_size > 1:
            assert (
                self.disable_overlap_schedule
                and self.speculative_algorithm is None
                and not self.enable_mixed_chunk
            ), "Pipeline parallelism is not compatible with overlap schedule, speculative decoding, mixed chunked prefill."

        assert not (
            self.dp_size > 1 and self.nnodes != 1 and not self.enable_dp_attention
        ), "multi-node data parallel is not supported unless dp attention!"

        assert self.base_gpu_id >= 0, "base_gpu_id must be non-negative"
        assert self.gpu_id_step >= 1, "gpu_id_step must be positive"

        assert self.moe_dense_tp_size in {
            1,
            None,
        }, "moe_dense_tp_size only support 1 and None currently"

        # Check LoRA
        self.check_lora_server_args()

        # Check speculative decoding
        if self.speculative_algorithm is not None:
            assert (
                not self.enable_mixed_chunk
            ), "enable_mixed_chunk is required for speculative decoding"

        # Check chunked prefill
        # Skip validation if chunked prefill is disabled (i.e., size <= 0).
        if self.chunked_prefill_size > 0:
            assert (
                self.chunked_prefill_size % self.page_size == 0
            ), "chunked_prefill_size must be divisible by page_size"

    def check_lora_server_args(self):
        assert self.max_loras_per_batch > 0, "max_loras_per_batch must be positive"

        # Enable LoRA if any LoRA paths are provided for backward compatibility.
        if self.lora_paths:
            if self.enable_lora is None:
                self.enable_lora = True
                logger.warning(
                    "--enable-lora is set to True because --lora-paths is provided."
                )
            elif self.enable_lora is False:
                logger.warning(
                    "--enable-lora is set to False, any provided lora_paths will be ignored."
                )

        if self.enable_lora:
            if isinstance(self.lora_paths, list):
                lora_paths = self.lora_paths
                self.lora_paths = []
                for lora_path in lora_paths:
                    if isinstance(lora_path, str):
                        if "=" in lora_path:
                            name, path = lora_path.split("=", 1)
                            lora_ref = LoRARef(
                                lora_name=name, lora_path=path, pinned=False
                            )
                        else:
                            lora_ref = LoRARef(
                                lora_name=lora_path, lora_path=lora_path, pinned=False
                            )
                    elif isinstance(lora_path, dict):
                        assert (
                            "lora_name" in lora_path and "lora_path" in lora_path
                        ), f"When providing LoRA paths as a list of dict, each dict should contain 'lora_name' and 'lora_path' keys. Got: {lora_path}"
                        lora_ref = LoRARef(
                            lora_name=lora_path["lora_name"],
                            lora_path=lora_path["lora_path"],
                            pinned=lora_path.get("pinned", False),
                        )
                    else:
                        raise ValueError(
                            f"Invalid type for item in --lora-paths list: {type(lora_path)}. "
                            "Expected a string or a dictionary."
                        )
                    self.lora_paths.append(lora_ref)
            elif isinstance(self.lora_paths, dict):
                self.lora_paths = [
                    LoRARef(lora_name=k, lora_path=v, pinned=False)
                    for k, v in self.lora_paths.items()
                ]
            elif self.lora_paths is None:
                self.lora_paths = []
            else:
                raise ValueError(
                    f"Invalid type for --lora-paths: {type(self.lora_paths)}. "
                    "Expected a list or a dictionary."
                )

            # Expand target modules
            if self.lora_target_modules:
                self.lora_target_modules = set(self.lora_target_modules)
                if "all" in self.lora_target_modules:
                    assert (
                        len(self.lora_target_modules) == 1
                    ), "If 'all' is specified in --lora-target-modules, it should be the only module specified."
                    self.lora_target_modules = set(SUPPORTED_LORA_TARGET_MODULES)

            # Ensure sufficient information is provided for LoRA initialization.
            assert self.lora_paths or (
                self.max_lora_rank and self.lora_target_modules
            ), "When no initial --lora-paths is provided, you need to specify both --max-lora-rank and --lora-target-modules for LoRA initialization."

            # Validate max_loaded_loras
            if self.max_loaded_loras is not None:
                assert self.max_loaded_loras >= self.max_loras_per_batch, (
                    "max_loaded_loras should be greater than or equal to max_loras_per_batch. "
                    f"max_loaded_loras={self.max_loaded_loras}, max_loras_per_batch={self.max_loras_per_batch}"
                )
                assert len(self.lora_paths) <= self.max_loaded_loras, (
                    "The number of LoRA paths should not exceed max_loaded_loras. "
                    f"max_loaded_loras={self.max_loaded_loras}, lora_paths={len(self.lora_paths)}"
                )

    def validate_disagg_tp_size(self, prefill_tp: int, decode_tp: int):
        larger_tp = max(decode_tp, prefill_tp)
        smaller_tp = min(decode_tp, prefill_tp)
        assert larger_tp % smaller_tp == 0, (
            "Different tp size is supported only when one tp is multiple of the other. "
            f"decode_tp={decode_tp}, prefill_tp={prefill_tp}"
        )

    def model_specific_adjustments(self):
        hf_config = self.get_hf_config()
        model_arch = hf_config.architectures[0]
        if model_arch in ["GptOssForCausalLM"]:
            if self.attention_backend is None:
                if is_cuda() and is_sm100_supported():
                    self.attention_backend = "trtllm_mha"
                elif is_cuda() and is_sm90_supported():
                    self.attention_backend = "fa3"
                else:
                    self.attention_backend = "triton"
            supported_backends = ["triton", "trtllm_mha", "fa3"]
            logger.info(
                f"Use {self.attention_backend} as attention backend for GptOssForCausalLM"
            )
            assert (
                self.attention_backend in supported_backends
            ), f"GptOssForCausalLM requires one of {supported_backends} attention backend, but got '{self.attention_backend}'"

            if is_sm100_supported():
                if not self.enable_dp_attention:
                    self.enable_flashinfer_allreduce_fusion = True
                    logger.info(
                        "Enable FlashInfer AllReduce Fusion on sm100 for GptOssForCausalLM"
                    )
            quantization_config = getattr(hf_config, "quantization_config", None)
            is_mxfp4_quant_format = (
                quantization_config is not None
                and quantization_config.get("quant_method") == "mxfp4"
            )

            if is_sm100_supported() and is_mxfp4_quant_format:
                self.moe_runner_backend = "flashinfer_mxfp4"
                logger.warning(
                    "Detected SM100 and MXFP4 quantization format for GPT-OSS model, enabling FlashInfer MXFP4 MOE kernel."
                )
            else:
                if self.moe_runner_backend == "triton_kernel":
                    assert (
                        self.ep_size == 1
                    ), "Triton kernel MoE is only supported when ep_size == 1"
                if (
                    self.moe_runner_backend == "auto"
                    and self.ep_size == 1
                    and is_triton_kernels_available()
                ):
                    self.moe_runner_backend = "triton_kernel"
                    logger.warning(
                        "Detected GPT-OSS model, enabling triton_kernels MOE kernel."
                    )
            self.disable_hybrid_swa_memory = True
            if is_mxfp4_quant_format:
                # use bf16 for mxfp4 triton kernels
                self.dtype = "bfloat16"
        elif "Llama4" in model_arch:
            assert self.attention_backend in {
                "fa3",
                "aiter",
            }, "fa3 or aiter is required for Llama4 model"
        elif model_arch in [
            "Gemma2ForCausalLM",
            "Gemma3ForCausalLM",
            "Gemma3ForConditionalGeneration",
            "Gemma3nForCausalLM",
            "Gemma3nForConditionalGeneration",
        ]:
            # FIXME: https://github.com/sgl-project/sglang/pull/7367 is not compatible with gemma2 model.
            # It failed at this test: https://github.com/sgl-project/sglang/actions/runs/16255155597/job/45890331952#step:4:736
            logger.warning(
                f"Disable hybrid SWA memory for {model_arch} as it is not yet supported."
            )
            self.disable_hybrid_swa_memory = True

    def adjust_mem_fraction_for_vlm(self, model_config):
        vision_config = getattr(model_config.hf_config, "vision_config", None)
        if vision_config is None:
            return

        # roughly reduce the mem_fraction_static base on params of Vit
        original_server_arg_mem_fraction = self.mem_fraction_static
        # a base mem_fraction_static factor for regular Vit
        base_mem_fraction_reduction_ratio = 0.95

        vit_num_layers = getattr(vision_config, "num_hidden_layers", 24)
        vit_hidden_size = getattr(vision_config, "hidden_size", 1024)

        # baseline ViT params (ViT-L/14)
        baseline_vit_layers = 24
        baseline_vit_hidden_size = 1024

        # weight params count
        current_complexity_score = vit_num_layers * (vit_hidden_size**2)
        baseline_complexity_score = baseline_vit_layers * (baseline_vit_hidden_size**2)
        complexity_ratio = (
            current_complexity_score / baseline_complexity_score
            if baseline_complexity_score > 0
            else 1.0
        )

        # every time the complexity grows 100%, adjust final factor for 10%
        sensitivity_scale = 0.1
        dynamic_adjustment_factor = 1.0 - sensitivity_scale * (complexity_ratio - 1.0)
        dynamic_adjustment_factor = max(0.8, min(1.05, dynamic_adjustment_factor))

        final_overall_factor = (
            base_mem_fraction_reduction_ratio * dynamic_adjustment_factor
        )
        self.mem_fraction_static = (
            original_server_arg_mem_fraction * final_overall_factor
        )


def prepare_server_args(argv: List[str]) -> ServerArgs:
    """
    Prepare the server arguments from the command line arguments.

    Args:
        args: The command line arguments. Typically, it should be `sys.argv[1:]`
            to ensure compatibility with `parse_args` when no arguments are passed.

    Returns:
        The server arguments.
    """
    parser = argparse.ArgumentParser()
    ServerArgs.add_cli_args(parser)
    raw_args = parser.parse_args(argv)
    server_args = ServerArgs.from_cli_args(raw_args)
    return server_args


ZMQ_TCP_PORT_DELTA = 233


@dataclasses.dataclass
class PortArgs:
    # The ipc filename for tokenizer to receive inputs from detokenizer (zmq)
    tokenizer_ipc_name: str
    # The ipc filename for scheduler (rank 0) to receive inputs from tokenizer (zmq)
    scheduler_input_ipc_name: str
    # The ipc filename for detokenizer to receive inputs from scheduler (zmq)
    detokenizer_ipc_name: str

    # The port for nccl initialization (torch.dist)
    nccl_port: int

    # The ipc filename for rpc call between Engine and Scheduler
    rpc_ipc_name: str

    # The ipc filename for Scheduler to send metrics
    metrics_ipc_name: str

    @staticmethod
    def init_new(server_args, dp_rank: Optional[int] = None) -> "PortArgs":
        if server_args.nccl_port is None:
            nccl_port = server_args.port + random.randint(100, 1000)
            while True:
                if is_port_available(nccl_port):
                    break
                if nccl_port < 60000:
                    nccl_port += 42
                else:
                    nccl_port -= 43
        else:
            nccl_port = server_args.nccl_port

        if not server_args.enable_dp_attention:
            # Normal case, use IPC within a single node
            return PortArgs(
                tokenizer_ipc_name=f"ipc://{tempfile.NamedTemporaryFile(delete=False).name}",
                scheduler_input_ipc_name=f"ipc://{tempfile.NamedTemporaryFile(delete=False).name}",
                detokenizer_ipc_name=f"ipc://{tempfile.NamedTemporaryFile(delete=False).name}",
                nccl_port=nccl_port,
                rpc_ipc_name=f"ipc://{tempfile.NamedTemporaryFile(delete=False).name}",
                metrics_ipc_name=f"ipc://{tempfile.NamedTemporaryFile(delete=False).name}",
            )
        else:
            # DP attention. Use TCP + port to handle both single-node and multi-node.
            if server_args.nnodes == 1 and server_args.dist_init_addr is None:
                dist_init_addr = ("127.0.0.1", server_args.port + ZMQ_TCP_PORT_DELTA)
            elif server_args.dist_init_addr.startswith("["):  # ipv6 address
                port_num, host = configure_ipv6(server_args.dist_init_addr)
                dist_init_addr = (host, str(port_num))
            else:
                dist_init_addr = server_args.dist_init_addr.split(":")

            assert (
                len(dist_init_addr) == 2
            ), "please provide --dist-init-addr as host:port of head node"

            dist_init_host, dist_init_port = dist_init_addr
            port_base = int(dist_init_port) + 1
            detokenizer_port = port_base + 1
            rpc_port = port_base + 2
            metrics_ipc_name = port_base + 3
            if dp_rank is None:
                # TokenizerManager to DataParallelController
                scheduler_input_port = port_base + 4
            else:
                scheduler_input_port = port_base + 4 + 1 + dp_rank

            return PortArgs(
                tokenizer_ipc_name=f"tcp://{dist_init_host}:{port_base}",
                scheduler_input_ipc_name=f"tcp://{dist_init_host}:{scheduler_input_port}",
                detokenizer_ipc_name=f"tcp://{dist_init_host}:{detokenizer_port}",
                nccl_port=nccl_port,
                rpc_ipc_name=f"tcp://{dist_init_host}:{rpc_port}",
                metrics_ipc_name=f"tcp://{dist_init_host}:{metrics_ipc_name}",
            )


class LoRAPathAction(argparse.Action):
    def __call__(self, parser, namespace, values, option_string=None):
        lora_paths = []
        if values:
            assert isinstance(values, list), "Expected a list of LoRA paths."
            for lora_path in values:
                lora_path = lora_path.strip()
                if lora_path.startswith("{") and lora_path.endswith("}"):
                    obj = json.loads(lora_path)
                    assert "lora_path" in obj and "lora_name" in obj, (
                        f"{repr(lora_path)} looks like a JSON str, "
                        "but it does not contain 'lora_name' and 'lora_path' keys."
                    )
                    lora_paths.append(obj)
                else:
                    lora_paths.append(lora_path)

        setattr(namespace, self.dest, lora_paths)


class DeprecatedAction(argparse.Action):
    def __init__(self, option_strings, dest, nargs=0, **kwargs):
        super(DeprecatedAction, self).__init__(
            option_strings, dest, nargs=nargs, **kwargs
        )

    def __call__(self, parser, namespace, values, option_string=None):
        raise ValueError(self.help)


def print_deprecated_warning(message: str):
    logger.warning(f"\033[33m{message}\033[0m")


def auto_choose_speculative_params(self: ServerArgs):
    """
    Automatically choose the parameters for speculative decoding.

    You can tune them on your own models and prompts with scripts/playground/bench_speculative.py
    """
    hf_config = self.get_hf_config()
    arch = hf_config.architectures[0]

    if arch in ["LlamaForCausalLM"]:
        # The default value for llama
        return (5, 4, 8)
    elif arch in [
        "DeepseekV3ForCausalLM",
        "DeepseekV2ForCausalLM",
        "GptOssForCausalLM",
    ]:
        # The default value for deepseek and gpt-oss
        return (3, 1, 4)
    elif arch in ["Grok1ForCausalLM", "Grok1VForCausalLM"]:
        return (5, 4, 8)
    else:
        # The default value for all other models
        return (5, 4, 8)<|MERGE_RESOLUTION|>--- conflicted
+++ resolved
@@ -2033,7 +2033,7 @@
             default=ServerArgs.sm_group_num,
             help="Number of sm partition groups.",
         )
-<<<<<<< HEAD
+
         parser.add_argument(
             "--weight-loader-disable-mmap",
             action="store_true",
@@ -2045,8 +2045,6 @@
             default=None,
             help="The maximum number of images allowed in a single multimodal request to prevent OOM errors.",
         )
-=======
->>>>>>> 97a38ee8
 
         # Deprecated arguments
         parser.add_argument(
