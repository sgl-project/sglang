--- conflicted
+++ resolved
@@ -1584,18 +1584,17 @@
             help="The URL of the PD disaggregation load balancer. If set, the prefill/decode server will register with the load balancer.",
         )
         parser.add_argument(
-<<<<<<< HEAD
             "--prefill-mem-fraction",
             type=float,
             default=None,
             help="The fraction of the memory used for prefill kv cache allocation. It's only used when disaggregation mode is set to decode.",
-=======
-            "--custom-weight-loader",
+        )
+        parser.add_argument(
+          "--custom-weight-loader",
             type=str,
             nargs="*",
             default=None,
             help="The custom dataloader which used to update the model. Should be set with a valid import path, such as my_package.weight_load_func",
->>>>>>> 1de4db9b
         )
 
     @classmethod
