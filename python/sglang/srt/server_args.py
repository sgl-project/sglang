# Copyright 2023-2024 SGLang Team
# Licensed under the Apache License, Version 2.0 (the "License");
# you may not use this file except in compliance with the License.
# You may obtain a copy of the License at
#
#     http://www.apache.org/licenses/LICENSE-2.0
#
# Unless required by applicable law or agreed to in writing, software
# distributed under the License is distributed on an "AS IS" BASIS,
# WITHOUT WARRANTIES OR CONDITIONS OF ANY KIND, either express or implied.
# See the License for the specific language governing permissions and
# limitations under the License.
# ==============================================================================
"""The arguments of the server."""

from __future__ import annotations

import argparse
import dataclasses
import json
import logging
import os
import random
import tempfile
from typing import Any, Dict, List, Literal, Optional, Union

import orjson

from sglang.srt.compilation.compilation_config import CompilationConfig
from sglang.srt.connector import ConnectorType
from sglang.srt.environ import ToolStrictLevel, envs
from sglang.srt.function_call.function_call_parser import FunctionCallParser
from sglang.srt.lora.lora_registry import LoRARef
from sglang.srt.parser.reasoning_parser import ReasoningParser
from sglang.srt.utils import supports_custom_op
from sglang.srt.utils.common import (
    LORA_TARGET_ALL_MODULES,
    SUPPORTED_LORA_TARGET_MODULES,
    configure_ipv6,
    cpu_has_amx_support,
    get_bool_env_var,
    get_device,
    get_device_memory_capacity,
    get_device_sm,
    is_blackwell_supported,
    is_cuda,
    is_fa3_default_architecture,
    is_flashinfer_available,
    is_hip,
    is_hopper_with_cuda_12_3,
    is_no_spec_infer_or_topk_one,
    is_npu,
    is_port_available,
    is_remote_url,
    is_sm90_supported,
    is_sm100_supported,
    is_sm120_supported,
    is_triton_kernels_available,
    is_valid_ipv6_address,
    json_list_type,
    nullable_str,
    parse_connector_type,
    wait_port_available,
    xpu_has_xmx_support,
)
from sglang.srt.utils.hf_transformers_utils import check_gguf_file, get_config
from sglang.utils import is_in_ci

logger = logging.getLogger(__name__)


# Define constants
LOAD_FORMAT_CHOICES = [
    "auto",
    "pt",
    "safetensors",
    "npcache",
    "dummy",
    "sharded_state",
    "gguf",
    "bitsandbytes",
    "layered",
    "remote",
    "remote_instance",
]

QUANTIZATION_CHOICES = [
    "awq",
    "fp8",
    "gptq",
    "marlin",
    "gptq_marlin",
    "awq_marlin",
    "bitsandbytes",
    "gguf",
    "modelopt",
    "modelopt_fp8",
    "modelopt_fp4",
    "petit_nvfp4",
    "w8a8_int8",
    "w8a8_fp8",
    "moe_wna16",
    "qoq",
    "w4afp8",
    "mxfp4",
    "auto-round",
    "compressed-tensors",  # for Ktransformers
]

ATTENTION_BACKEND_CHOICES = [
    # Common
    "triton",
    "torch_native",
    "flex_attention",
    "nsa",
    # NVIDIA specific
    "cutlass_mla",
    "fa3",
    "fa4",
    "flashinfer",
    "flashmla",
    "trtllm_mla",
    "trtllm_mha",
    "dual_chunk_flash_attn",
    # AMD specific
    "aiter",
    "wave",
    # Other platforms
    "intel_amx",
    "ascend",
    "intel_xpu",
]

LORA_BACKEND_CHOICES = ["triton", "csgmv", "ascend"]

DISAGG_TRANSFER_BACKEND_CHOICES = ["mooncake", "nixl", "ascend", "fake"]

GRAMMAR_BACKEND_CHOICES = ["xgrammar", "outlines", "llguidance", "none"]

DETERMINISTIC_ATTENTION_BACKEND_CHOICES = ["flashinfer", "fa3", "triton"]

RADIX_SUPPORTED_DETERMINISTIC_ATTENTION_BACKEND = ["fa3", "triton"]

DEFAULT_LORA_EVICTION_POLICY = "lru"

NSA_CHOICES = [
    "flashmla_sparse",
    "flashmla_kv",
    "flashmla_auto",
    "fa3",
    "tilelang",
    "aiter",
]

RADIX_EVICTION_POLICY_CHOICES = ["lru", "lfu"]

RL_ON_POLICY_TARGET_CHOICES = ["fsdp"]

MOE_RUNNER_BACKEND_CHOICES = [
    "auto",
    "deep_gemm",
    "triton",
    "triton_kernel",
    "flashinfer_trtllm",
    "flashinfer_cutlass",
    "flashinfer_mxfp4",
    "flashinfer_cutedsl",
    "cutlass",
]

MAMBA_SSM_DTYPE_CHOICES = ["float32", "bfloat16"]


# Allow external code to add more choices
def add_load_format_choices(choices):
    LOAD_FORMAT_CHOICES.extend(choices)


def add_quantization_method_choices(choices):
    QUANTIZATION_CHOICES.extend(choices)


def add_attention_backend_choices(choices):
    ATTENTION_BACKEND_CHOICES.extend(choices)


def add_disagg_transfer_backend_choices(choices):
    DISAGG_TRANSFER_BACKEND_CHOICES.extend(choices)


def add_grammar_backend_choices(choices):
    GRAMMAR_BACKEND_CHOICES.extend(choices)


def add_moe_runner_backend_choices(choices):
    MOE_RUNNER_BACKEND_CHOICES.extend(choices)


def add_deterministic_attention_backend_choices(choices):
    DETERMINISTIC_ATTENTION_BACKEND_CHOICES.extend(choices)


def add_radix_supported_deterministic_attention_backend_choices(choices):
    RADIX_SUPPORTED_DETERMINISTIC_ATTENTION_BACKEND.extend(choices)


def add_radix_eviction_policy_choices(choices):
    RADIX_EVICTION_POLICY_CHOICES.extend(choices)


def add_rl_on_policy_target_choices(choices):
    RL_ON_POLICY_TARGET_CHOICES.extend(choices)


def add_mamba_ssm_dtype_choices(choices):
    MAMBA_SSM_DTYPE_CHOICES.extend(choices)


@dataclasses.dataclass
class ServerArgs:
    """
    The arguments of the server.

    NOTE: When you add new arguments, please make sure the order
    in this class definition the same as the order in the the function
    `ServerArgs.add_cli_args`.
    Please follow the existing style to group the new arguments into related groups or create new groups.
    """

    # Model and tokenizer
    model_path: str
    tokenizer_path: Optional[str] = None
    tokenizer_mode: str = "auto"
    tokenizer_worker_num: int = 1
    skip_tokenizer_init: bool = False
    load_format: str = "auto"
    model_loader_extra_config: str = "{}"
    trust_remote_code: bool = False
    context_length: Optional[int] = None
    is_embedding: bool = False
    enable_multimodal: Optional[bool] = None
    revision: Optional[str] = None
    model_impl: str = "auto"

    # HTTP server
    host: str = "127.0.0.1"
    port: int = 30000
    fastapi_root_path: str = ""
    grpc_mode: bool = False
    skip_server_warmup: bool = False
    warmups: Optional[str] = None
    nccl_port: Optional[int] = None
    checkpoint_engine_wait_weights_before_ready: bool = False

    # Quantization and data type
    dtype: str = "auto"
    quantization: Optional[str] = None
    quantization_param_path: Optional[str] = None
    kv_cache_dtype: str = "auto"
    enable_fp32_lm_head: bool = False
    modelopt_quant: Optional[Union[str, Dict]] = None
    modelopt_checkpoint_restore_path: Optional[str] = None
    modelopt_checkpoint_save_path: Optional[str] = None
    modelopt_export_path: Optional[str] = None
    quantize_and_serve: bool = False

    # Memory and scheduling
    mem_fraction_static: Optional[float] = None
    max_running_requests: Optional[int] = None
    max_queued_requests: Optional[int] = None
    max_total_tokens: Optional[int] = None
    chunked_prefill_size: Optional[int] = None
    max_prefill_tokens: int = 16384
    schedule_policy: str = "fcfs"
    enable_priority_scheduling: bool = False
    abort_on_priority_when_disabled: bool = False
    schedule_low_priority_values_first: bool = False
    priority_scheduling_preemption_threshold: int = 10
    schedule_conservativeness: float = 1.0
    page_size: Optional[int] = None
    hybrid_kvcache_ratio: Optional[float] = None
    swa_full_tokens_ratio: float = 0.8
    disable_hybrid_swa_memory: bool = False
    radix_eviction_policy: str = "lru"

    # Runtime options
    device: Optional[str] = None
    tp_size: int = 1
    pp_size: int = 1
    pp_max_micro_batch_size: Optional[int] = None
    stream_interval: int = 1
    stream_output: bool = False
    random_seed: Optional[int] = None
    constrained_json_whitespace_pattern: Optional[str] = None
    constrained_json_disable_any_whitespace: bool = False
    watchdog_timeout: float = 300
    dist_timeout: Optional[int] = None  # timeout for torch.distributed
    download_dir: Optional[str] = None
    base_gpu_id: int = 0
    gpu_id_step: int = 1
    sleep_on_idle: bool = False
    mm_process_config: Optional[Dict[str, Any]] = None

    # Logging
    log_level: str = "info"
    log_level_http: Optional[str] = None
    log_requests: bool = False
    log_requests_level: int = 2
    crash_dump_folder: Optional[str] = None
    show_time_cost: bool = False
    enable_metrics: bool = False
    enable_metrics_for_all_schedulers: bool = False
    tokenizer_metrics_custom_labels_header: str = "x-custom-labels"
    tokenizer_metrics_allowed_custom_labels: Optional[List[str]] = None
    bucket_time_to_first_token: Optional[List[float]] = None
    bucket_inter_token_latency: Optional[List[float]] = None
    bucket_e2e_request_latency: Optional[List[float]] = None
    collect_tokens_histogram: bool = False
    prompt_tokens_buckets: Optional[List[str]] = None
    generation_tokens_buckets: Optional[List[str]] = None
    gc_warning_threshold_secs: float = 0.0
    decode_log_interval: int = 40
    enable_request_time_stats_logging: bool = False
    kv_events_config: Optional[str] = None
    enable_trace: bool = False
    otlp_traces_endpoint: str = "localhost:4317"

    # RequestMetricsExporter configuration
    export_metrics_to_file: bool = False
    export_metrics_to_file_dir: Optional[str] = None

    # API related
    api_key: Optional[str] = None
    served_model_name: Optional[str] = None
    weight_version: str = "default"
    chat_template: Optional[str] = None
    completion_template: Optional[str] = None
    file_storage_path: str = "sglang_storage"
    enable_cache_report: bool = False
    reasoning_parser: Optional[str] = None
    tool_call_parser: Optional[str] = None
    tool_server: Optional[str] = None
    sampling_defaults: str = "model"

    # Data parallelism
    dp_size: int = 1
    load_balance_method: str = "round_robin"
    load_watch_interval: float = 0.1
    # FIXME: remove this after dp rank scheduling is fully supported with PD-Disaggregation
    prefill_round_robin_balance: bool = False

    # Multi-node distributed serving
    dist_init_addr: Optional[str] = None
    nnodes: int = 1
    node_rank: int = 0

    # Model override args in JSON
    json_model_override_args: str = "{}"
    preferred_sampling_params: Optional[str] = None

    # LoRA
    enable_lora: Optional[bool] = None
    max_lora_rank: Optional[int] = None
    lora_target_modules: Optional[Union[set[str], List[str]]] = None
    lora_paths: Optional[
        Union[dict[str, str], List[dict[str, str]], List[str], List[LoRARef]]
    ] = None
    max_loaded_loras: Optional[int] = None
    max_loras_per_batch: int = 8
    lora_eviction_policy: str = "lru"
    lora_backend: str = "csgmv"
    max_lora_chunk_size: Optional[int] = 16

    # Kernel backend
    attention_backend: Optional[str] = None
    decode_attention_backend: Optional[str] = None
    prefill_attention_backend: Optional[str] = None
    sampling_backend: Optional[str] = None
    grammar_backend: Optional[str] = None
    mm_attention_backend: Optional[str] = None
    nsa_prefill_backend: str = "flashmla_sparse"
    nsa_decode_backend: str = "fa3"

    # Speculative decoding
    speculative_algorithm: Optional[str] = None
    speculative_draft_model_path: Optional[str] = None
    speculative_draft_model_revision: Optional[str] = None
    speculative_draft_load_format: Optional[str] = None
    speculative_num_steps: Optional[int] = None
    speculative_eagle_topk: Optional[int] = None
    speculative_num_draft_tokens: Optional[int] = None
    speculative_accept_threshold_single: float = 1.0
    speculative_accept_threshold_acc: float = 1.0
    speculative_token_map: Optional[str] = None
    speculative_attention_mode: str = "prefill"
    speculative_moe_runner_backend: Optional[str] = None

    # For ngram only
    speculative_ngram_min_match_window_size: int = 1
    speculative_ngram_max_match_window_size: int = 12
    speculative_ngram_min_bfs_breadth: int = 1
    speculative_ngram_max_bfs_breadth: int = 10
    speculative_ngram_match_type: Literal["BFS", "PROB"] = "BFS"
    speculative_ngram_branch_length: int = 18
    speculative_ngram_capacity: int = 10 * 1000 * 1000

    # Expert parallelism
    ep_size: int = 1
    moe_a2a_backend: Literal["none", "deepep", "mooncake"] = "none"
    moe_runner_backend: str = "auto"
    flashinfer_mxfp4_moe_precision: Literal["default", "bf16"] = "default"
    enable_flashinfer_allreduce_fusion: bool = False
    deepep_mode: Literal["auto", "normal", "low_latency"] = "auto"
    ep_num_redundant_experts: int = 0
    ep_dispatch_algorithm: Optional[Literal["static", "dynamic", "fake"]] = None
    init_expert_location: str = "trivial"
    enable_eplb: bool = False
    eplb_algorithm: str = "auto"
    eplb_rebalance_num_iterations: int = 1000
    eplb_rebalance_layers_per_chunk: Optional[int] = None
    eplb_min_rebalancing_utilization_threshold: float = 1.0
    expert_distribution_recorder_mode: Optional[
        Literal["stat", "stat_approx", "per_pass", "per_token"]
    ] = None
    expert_distribution_recorder_buffer_size: Optional[int] = None
    enable_expert_distribution_metrics: bool = False
    deepep_config: Optional[str] = None
    moe_dense_tp_size: Optional[int] = None
    elastic_ep_backend: Literal[None, "mooncake"] = None
    mooncake_ib_device: Optional[str] = None

    # Mamba cache
    max_mamba_cache_size: Optional[int] = None
    mamba_ssm_dtype: str = "float32"
    mamba_full_memory_ratio: float = 0.9

    # Hierarchical cache
    enable_hierarchical_cache: bool = False
    hicache_ratio: float = 2.0
    hicache_size: int = 0
    hicache_write_policy: str = "write_through"
    hicache_io_backend: str = "kernel"
    hicache_mem_layout: str = "layer_first"
    hicache_storage_backend: Optional[str] = None
    hicache_storage_prefetch_policy: str = "best_effort"
    hicache_storage_backend_extra_config: Optional[str] = None
    # LMCache
    enable_lmcache: bool = False

    # Ktransformers/AMX expert parallelism
    kt_weight_path: Optional[str] = None
    kt_method: Optional[str] = None
    kt_cpuinfer: Optional[int] = None
    kt_threadpool_count: Optional[int] = None
    kt_num_gpu_experts: Optional[int] = None
    kt_max_deferred_experts_per_token: Optional[int] = None

    # Double Sparsity
    enable_double_sparsity: bool = False
    ds_channel_config_path: Optional[str] = None
    ds_heavy_channel_num: int = 32
    ds_heavy_token_num: int = 256
    ds_heavy_channel_type: str = "qk"
    ds_sparse_decode_threshold: int = 4096

    # Offloading
    cpu_offload_gb: int = 0
    offload_group_size: int = -1
    offload_num_in_group: int = 1
    offload_prefetch_step: int = 1
    offload_mode: str = "cpu"

    # Scoring configuration
    # Delimiter token ID used to combine Query and Items into a single sequence for multi-item scoring.
    # Format: Query<delimiter>Item1<delimiter>Item2<delimiter>...
    # This enables efficient batch processing of multiple items against a single query.
    multi_item_scoring_delimiter: Optional[Union[int]] = None

    # Optimization/debug options
    disable_radix_cache: bool = False
    cuda_graph_max_bs: Optional[int] = None
    cuda_graph_bs: Optional[List[int]] = None
    disable_cuda_graph: bool = False
    disable_cuda_graph_padding: bool = False
    enable_piecewise_npu_graph_decode: bool = False
    enable_profile_cuda_graph: bool = False
    enable_cudagraph_gc: bool = False
    enable_layerwise_nvtx_marker: bool = False
    enable_nccl_nvls: bool = False
    enable_symm_mem: bool = False
    disable_flashinfer_cutlass_moe_fp4_allgather: bool = False
    enable_tokenizer_batch_encode: bool = False
    disable_tokenizer_batch_decode: bool = False
    disable_outlines_disk_cache: bool = False
    disable_custom_all_reduce: bool = False
    enable_mscclpp: bool = False
    enable_torch_symm_mem: bool = False
    disable_overlap_schedule: bool = False
    enable_mixed_chunk: bool = False
    enable_dp_attention: bool = False
    enable_dp_lm_head: bool = False
    enable_two_batch_overlap: bool = False
    enable_single_batch_overlap: bool = False
    tbo_token_distribution_threshold: float = 0.48
    enable_torch_compile: bool = False
    enable_piecewise_cuda_graph: bool = False
    enable_torch_compile_debug_mode: bool = False
    torch_compile_max_bs: int = 32
    piecewise_cuda_graph_max_tokens: int = 4096
    piecewise_cuda_graph_tokens: Optional[List[int]] = None
    piecewise_cuda_graph_compiler: str = "eager"
    torchao_config: str = ""
    enable_nan_detection: bool = False
    enable_p2p_check: bool = False
    triton_attention_reduce_in_fp32: bool = False
    triton_attention_num_kv_splits: int = 8
    triton_attention_split_tile_size: Optional[int] = None
    num_continuous_decode_steps: int = 1
    delete_ckpt_after_loading: bool = False
    enable_memory_saver: bool = False
    enable_weights_cpu_backup: bool = False
    enable_draft_weights_cpu_backup: bool = False
    allow_auto_truncate: bool = False
    enable_custom_logit_processor: bool = False
    flashinfer_mla_disable_ragged: bool = False
    disable_shared_experts_fusion: bool = False
    disable_chunked_prefix_cache: bool = False
    disable_fast_image_processor: bool = False
    keep_mm_feature_on_device: bool = False
    enable_return_hidden_states: bool = False
    scheduler_recv_interval: int = 1
    numa_node: Optional[List[int]] = None
    enable_deterministic_inference: bool = False
    rl_on_policy_target: Optional[str] = None
    enable_attn_tp_input_scattered: bool = False
    # Context parallelism used in the long sequence prefill phase of DeepSeek v3.2
    enable_nsa_prefill_context_parallel: bool = False

    # Dynamic batch tokenizer
    enable_dynamic_batch_tokenizer: bool = False
    dynamic_batch_tokenizer_batch_size: int = 32
    dynamic_batch_tokenizer_batch_timeout: float = 0.002

    # Debug tensor dumps
    debug_tensor_dump_output_folder: Optional[str] = None
    # None means dump all layers.
    debug_tensor_dump_layers: Optional[List[int]] = None
    # TODO(guoyuhong): clean the old dumper code.
    debug_tensor_dump_input_file: Optional[str] = None
    debug_tensor_dump_inject: bool = False

    # PD disaggregation: can be "null" (not disaggregated), "prefill" (prefill-only), or "decode" (decode-only)
    disaggregation_mode: Literal["null", "prefill", "decode"] = "null"
    disaggregation_transfer_backend: str = "mooncake"
    disaggregation_bootstrap_port: int = 8998
    disaggregation_decode_tp: Optional[int] = None
    disaggregation_decode_dp: Optional[int] = None
    disaggregation_prefill_pp: Optional[int] = 1
    disaggregation_ib_device: Optional[str] = None
    disaggregation_decode_enable_offload_kvcache: bool = False
    num_reserved_decode_tokens: int = 512  # used for decode kv cache offload in PD
    # FIXME: hack to reduce ITL when decode bs is small
    disaggregation_decode_polling_interval: int = 1

    compilation_config: Optional[CompilationConfig] = None

    # For model weight update and weight loading
    custom_weight_loader: Optional[List[str]] = None
    weight_loader_disable_mmap: bool = False
    remote_instance_weight_loader_seed_instance_ip: Optional[str] = None
    remote_instance_weight_loader_seed_instance_service_port: Optional[int] = None
    remote_instance_weight_loader_send_weights_group_ports: Optional[List[int]] = None

    # For PD-Multiplexing
    enable_pdmux: bool = False
    pdmux_config_path: Optional[str] = None
    sm_group_num: int = 8

    # For Multi-Modal
    mm_max_concurrent_calls: int = 32
    mm_per_request_timeout: float = 10.0
    enable_broadcast_mm_inputs_process: bool = False

    # For checkpoint decryption
    decrypted_config_file: Optional[str] = None
    decrypted_draft_config_file: Optional[str] = None

    # For encoder dp
    mm_enable_dp_encoder: bool = False

    # For forward hooks
    hooks: Optional[List[dict[str, Any]]] = None

    def __post_init__(self):
        """
        Orchestrates the handling of various server arguments, ensuring proper configuration and validation.
        """

        if self.model_path.lower() in ["none", "dummy"]:
            # Skip for dummy models
            return

        # Handle deprecated arguments.
        self._handle_deprecated_args()

        # Set missing default values.
        self._handle_missing_default_values()

        # Get GPU memory capacity, which is a common dependency for several configuration steps.
        gpu_mem = get_device_memory_capacity(self.device)

        # Handle memory-related, chunked prefill, and CUDA graph batch size configurations.
        self._handle_gpu_memory_settings(gpu_mem)

        # Handle device-specific backends.
        self._handle_hpu_backends()
        self._handle_cpu_backends()

        # Apply model-specific adjustments.
        self._handle_model_specific_adjustments()

        # Handle Hicache settings.
        self._handle_hicache()

        # Set kernel backends.
        self._handle_sampling_backend()
        self._handle_attention_backend_compatibility()
        self._handle_page_size()
        self._handle_amd_specifics()
        self._handle_grammar_backend()

        # Handle data parallelism.
        self._handle_data_parallelism()

        # Handle MoE configurations.
        self._handle_moe_kernel_config()
        self._handle_a2a_moe()
        self._handle_eplb_and_dispatch()
        self._handle_expert_distribution_metrics()

        # Handle pipeline parallelism.
        self._handle_pipeline_parallelism()

        # Handle speculative decoding logic.
        self._handle_speculative_decoding()

        # Handle model loading format.
        self._handle_load_format()

        # Handle PD disaggregation.
        self._handle_disaggregation()

        # Validate tokenizer settings.
        self._handle_tokenizer_batching()

        # Propagate environment variables.
        self._handle_environment_variables()

        # Validate cache settings.
        self._handle_cache_compatibility()

        # Validate metrics labels.
        self._handle_metrics_labels()

        # Handle deterministic inference.
        self._handle_deterministic_inference()

        # Handle exporting request-level metrics.
        self._handle_request_metrics_exporters()

        # Handle any other necessary validations.
        self._handle_other_validations()

        # Handle elastic expert parallelism.
        self._handle_elastic_ep()

    def _handle_deprecated_args(self):
        # handle deprecated tool call parsers
        deprecated_tool_call_parsers = {"qwen25": "qwen", "glm45": "glm"}
        if self.tool_call_parser in deprecated_tool_call_parsers:
            logger.warning(
                f"The tool_call_parser '{self.tool_call_parser}' is deprecated. Please use '{deprecated_tool_call_parsers[self.tool_call_parser]}' instead."
            )
            self.tool_call_parser = deprecated_tool_call_parsers[self.tool_call_parser]

    def _handle_missing_default_values(self):
        if self.tokenizer_path is None:
            self.tokenizer_path = self.model_path
        if self.served_model_name is None:
            self.served_model_name = self.model_path
        if self.device is None:
            self.device = get_device()
        if self.random_seed is None:
            self.random_seed = random.randint(0, 1 << 30)
        if self.mm_process_config is None:
            self.mm_process_config = {}

    def _handle_gpu_memory_settings(self, gpu_mem):
        """
        Configure GPU memory-dependent settings including
        chunked_prefill_size, cuda_graph_max_bs, and mem_fraction_static.

        Here are our heuristics:
        - Set chunked_prefill_size and cuda_graph_max_bs based on the GPU memory capacity.
          This is because GPUs with more memory are generally more powerful, we need to use a larger
          chunked_prefill_size and a larger cuda_graph_max_bs to fully utilize the GPU.
        - Then set mem_fraction_static based on chunked_prefill_size and cuda_graph_max_bs.

          GPU memory capacity = model weights + KV cache pool + activations + cuda graph buffers

          The argument mem_fraction_static is defined as (model weights + KV cache pool) / GPU memory capacity,
          or equivalently, mem_fraction_static = (GPU memory capacity - activations - cuda graph buffers) / GPU memory capacity.

          In order to compute mem_fraction_static, we need to estimate the size of activations and cuda graph buffers.
          The activation memory is proportional to the chunked_prefill_size.
          The cuda graph memory is proportional to the cuda_graph_max_bs.
          We use reserved_mem = chunked_prefill_size * 1.5 + cuda_graph_max_bs * 2 to estimate the size of activations and cuda graph buffers in GB.
          and set mem_fraction_static = (GPU memory capacity - reserved_mem) / GPU memory capacity.

          The coefficient 1.5 is a heuristic value, in the future, we can do better estimation by looking at the model types, hidden sizes or even do a dummy run.
        """
        if gpu_mem is not None:
            if gpu_mem < 20 * 1024:
                # T4, 4080
                # (chunked_prefill_size 2k, cuda_graph_max_bs 8)
                if self.chunked_prefill_size is None:
                    self.chunked_prefill_size = 2048
                if self.cuda_graph_max_bs is None:
                    self.cuda_graph_max_bs = 8
            elif is_npu() and gpu_mem < 32 * 1024:
                # Atlas A2B4
                # (chunked_prefill_size 32k, cuda_graph_max_bs 16 if tp < 4 else 64)
                if self.chunked_prefill_size is None:
                    self.chunked_prefill_size = 32768
                if self.cuda_graph_max_bs is None:
                    if self.tp_size < 4:
                        self.cuda_graph_max_bs = 16
                    else:
                        self.cuda_graph_max_bs = 64
            elif gpu_mem < 35 * 1024:
                # A10, 4090, 5090
                # (chunked_prefill_size 2k, cuda_graph_max_bs 24 if tp < 4 else 80)
                if self.chunked_prefill_size is None:
                    self.chunked_prefill_size = 2048
                if self.cuda_graph_max_bs is None:
                    # Based on detailed statistics, when serving TP1/TP2 models on lower-end GPUs with HBM < 35GB, you can either disable cuda graph or set `cuda_graph_max_bs` to a very small value to reduce the memory overhead of creating cuda graphs, with almost no impact on performance.
                    # However, when serving models with TP4 or TP8, we need to enable cuda graph to maintain high performance. In this case, we can set `cuda_graph_max_bs` to 80 (half of the default value 160) to reduce the memory overhead of creating cuda graphs. Looking at the logs
                    # from TP4 serving of qwen2-72b, a value of 80 is sufficient and can reduce the memory overhead of creating cuda graphs on lower-end GPUs compared to the original 160, avoiding OOM issues.
                    if self.tp_size < 4:
                        self.cuda_graph_max_bs = 24
                    else:
                        self.cuda_graph_max_bs = 80
            elif gpu_mem < 60 * 1024:
                # A100 (40GB), L40,
                # (chunked_prefill_size 4k, cuda_graph_max_bs 32 if tp < 4 else 160)
                if self.chunked_prefill_size is None:
                    self.chunked_prefill_size = 4096
                if self.cuda_graph_max_bs is None:
                    if self.tp_size < 4:
                        self.cuda_graph_max_bs = 32
                    else:
                        self.cuda_graph_max_bs = 160
            elif is_npu() and gpu_mem < 64 * 1024:
                # Atlas A2 and Atlas A3
                # (chunked_prefill_size 32k, cuda_graph_max_bs 64 if tp < 4 else 128)
                if self.chunked_prefill_size is None:
                    self.chunked_prefill_size = 32768
                if self.cuda_graph_max_bs is None:
                    if self.tp_size < 4:
                        self.cuda_graph_max_bs = 64
                    else:
                        self.cuda_graph_max_bs = 128
            elif gpu_mem < 90 * 1024:
                # H100, A100
                # (chunked_prefill_size 8k, cuda_graph_max_bs 256 if tp < 4 else 512)
                if self.chunked_prefill_size is None:
                    self.chunked_prefill_size = 8192
                if self.cuda_graph_max_bs is None:
                    if self.tp_size < 4:
                        self.cuda_graph_max_bs = 256
                    else:
                        self.cuda_graph_max_bs = 512
            elif gpu_mem < 160 * 1024:
                # H20, H200
                # (chunked_prefill_size 8k, cuda_graph_max_bs 256 if tp < 4 else 512)
                if self.chunked_prefill_size is None:
                    self.chunked_prefill_size = 8192
                if self.cuda_graph_max_bs is None:
                    if self.tp_size < 4:
                        self.cuda_graph_max_bs = 256
                    else:
                        self.cuda_graph_max_bs = 512
            else:
                # B200, MI300
                # (chunked_prefill_size 16k, cuda_graph_max_bs 512)
                if self.chunked_prefill_size is None:
                    self.chunked_prefill_size = 16384
                if self.cuda_graph_max_bs is None:
                    self.cuda_graph_max_bs = 512
        else:
            # Fallback defaults when gpu_mem is None
            if self.chunked_prefill_size is None:
                self.chunked_prefill_size = 4096
            if self.cuda_graph_max_bs is None:
                self.cuda_graph_max_bs = 160

        # Set cuda graph batch sizes
        if self.cuda_graph_bs is None:
            self.cuda_graph_bs = self._generate_cuda_graph_batch_sizes()
        else:
            self.cuda_graph_max_bs = max(self.cuda_graph_bs)

        if self.piecewise_cuda_graph_tokens is None:
            self.piecewise_cuda_graph_tokens = (
                self._generate_piecewise_cuda_graph_tokens()
            )

        if self.mem_fraction_static is None:
            # Constant meta data (e.g., from attention backend)
            reserved_mem = 512
            # For activation during large prefill
            if self.chunked_prefill_size > 0:
                reserved_mem += max(self.chunked_prefill_size, 2048) * 1.5
            else:
                reserved_mem += max(self.max_prefill_tokens, 2048) * 1.5
            # For cuda graphs
            reserved_mem += self.cuda_graph_max_bs * 2
            # Some adjustments for large parallel size
            reserved_mem += self.tp_size * self.pp_size / 8 * 1024

            if self.enable_dp_attention:
                # DP attention needs more padding for some operations
                reserved_mem += self.cuda_graph_max_bs * self.dp_size * 3

                # DP attention uses much more memory for large cuda graph max bs,
                # likely due to some inefficiencies in torch allocator or our implementation.
                # So we need to reserve more memory.
                if self.cuda_graph_max_bs > 300:
                    reserved_mem += self.cuda_graph_max_bs * self.dp_size * 1.5

            if gpu_mem is not None and gpu_mem > 60 * 1024:
                reserved_mem = max(reserved_mem, 10 * 1024)

            if self.speculative_algorithm is not None:
                if self.speculative_algorithm == "STANDALONE":
                    # standalonedraft model and cuda graphs
                    reserved_mem += 6 * 1024
                elif self.speculative_algorithm != "NGRAM":
                    # eagle draft models and cuda graphs
                    reserved_mem += 2 * 1024

            # For piecewise cuda graphs
            if self.enable_piecewise_cuda_graph:
                reserved_mem += self.piecewise_cuda_graph_max_tokens // 4

            self.mem_fraction_static = (
                round((gpu_mem - reserved_mem) / gpu_mem, 3)
                if gpu_mem is not None
                else 0.88
            )

            # Multimodal models need more memory for the image processing,
            # so we adjust the mem_fraction_static accordingly.
            model_config = self.get_model_config()
            if model_config.is_multimodal:
                self.adjust_mem_fraction_for_vlm(model_config)

    def _generate_cuda_graph_batch_sizes(self):
        """
        Generate the list of batch sizes for CUDA graph capture based on cuda_graph_max_bs.
        This integrates the logic from cuda_graph_runner.py.
        """
        # Handle disable_cuda_graph_padding as the first condition for both spec and non-spec
        if self.disable_cuda_graph_padding:
            capture_bs = list(range(1, self.cuda_graph_max_bs + 1))
        elif self.speculative_algorithm is None:
            # Normal case: [1, 2, 4, 8, 12] + list(range(16, 257, 8)) + list(range(272, 512, 16)) + list(range(512, cuda_graph_max_bs + 1))
            capture_bs = (
                [1, 2, 4, 8, 12]
                + list(range(16, 257, 8))
                + list(range(272, 512, 16))
                + list(range(512, self.cuda_graph_max_bs + 1, 32))
            )
        else:
            # Spec decoding case: list(range(1, 9, 1)) + list(range(10, 33, 2)) + list(range(40, 64, 4)) + list(range(72, 257, 8))
            capture_bs = (
                list(range(1, 9, 1))
                + list(range(10, 33, 2))
                + list(range(40, 65, 4))
                + list(range(72, 257, 8))
                + list(range(272, self.cuda_graph_max_bs + 1, 16))
            )

        capture_bs = [bs for bs in capture_bs if bs <= self.cuda_graph_max_bs]

        return capture_bs

    def _generate_piecewise_cuda_graph_tokens(self):
        """
        Generate the list of batch sizes for piecewise CUDA graph capture
        based on piecewise_cuda_graph_max_tokens.
        """
        capture_sizes = (
            list(range(4, 33, 4))
            + list(range(48, 257, 16))
            + list(range(288, 513, 32))
            + list(range(640, 4096 + 1, 128))
            + list(range(4352, self.piecewise_cuda_graph_max_tokens + 1, 256))
        )

        capture_sizes = [
            s for s in capture_sizes if s <= self.piecewise_cuda_graph_max_tokens
        ]

        return capture_sizes

    def _handle_hpu_backends(self):
        if self.device == "hpu":
            self.attention_backend = "torch_native"
            self.sampling_backend = "pytorch"

    def _handle_cpu_backends(self):
        if self.device == "cpu":
            if self.attention_backend is None:
                self.attention_backend = "intel_amx"
            self.sampling_backend = "pytorch"

    def _handle_model_specific_adjustments(self):
        from sglang.srt.configs.model_config import is_deepseek_nsa

        if parse_connector_type(self.model_path) == ConnectorType.INSTANCE:
            return

        hf_config = self.get_hf_config()
        model_arch = hf_config.architectures[0]
        if model_arch in ["DeepseekV3ForCausalLM"] and not is_deepseek_nsa(hf_config):
            if self.enable_piecewise_cuda_graph:
                logger.info("Piecewise CUDA graph is enabled, use MLA for prefill.")

            if is_cuda() and is_sm100_supported():
                if (
                    self.attention_backend is None
                    and self.prefill_attention_backend is None
                    and self.decode_attention_backend is None
                ):
                    self.attention_backend = "trtllm_mla"
                    logger.info(
                        "Use trtllm_mla as attention backend on sm100 for DeepseekV3ForCausalLM"
                    )
                # workaround for https://github.com/flashinfer-ai/flashinfer/issues/2006
                if not self.enable_dp_attention and self.nnodes == 1:
                    self.enable_flashinfer_allreduce_fusion = True
                    logger.info(
                        "Enable FlashInfer AllReduce Fusion on sm100 for DeepseekV3ForCausalLM"
                    )
                quantization_config = getattr(hf_config, "quantization_config", None)
                quant_method = (
                    quantization_config.get("quant_method")
                    if quantization_config is not None
                    else None
                )
                if self.quantization is None:
                    # Default DeepSeek V3/R1 native FP8 when not explicitly set,
                    # Because we need this condition for an assertion in
                    # flashinfer_trtllm MoE runner backend.
                    if quant_method is None:
                        self.quantization = "fp8"
                        logger.info(
                            "Quantization not specified, default to fp8 for DeepSeek on sm100"
                        )
                    else:
                        self.quantization = quant_method
                if (
                    self.moe_a2a_backend == "none"
                    and self.moe_runner_backend == "auto"
                    and self.quantization in ["fp8", "modelopt_fp8", "modelopt_fp4"]
                ):
                    self.moe_runner_backend = "flashinfer_trtllm"
                    logger.info(
                        "Use flashinfer_trtllm as MoE runner backend on sm100 for DeepseekV3ForCausalLM"
                    )

        elif model_arch in ["GptOssForCausalLM"]:
            if (
                self.attention_backend is None
                and self.prefill_attention_backend is None
                and self.decode_attention_backend is None
            ):
                if is_cuda() and is_sm100_supported():
                    self.attention_backend = "trtllm_mha"
                elif is_cuda() and is_sm90_supported():
                    self.attention_backend = "fa3"
                else:
                    self.attention_backend = "triton"

            supported_backends = ["triton", "trtllm_mha", "fa3", "fa4"]
            prefill_attn_backend, decode_attn_backend = self.get_attention_backends()
            assert (
                prefill_attn_backend in supported_backends
                and decode_attn_backend in supported_backends
            ), (
                f"GptOssForCausalLM requires one of {supported_backends} attention backend, but got the following backends\n"
                f"- Prefill: {prefill_attn_backend}\n"
                f"- Decode: {decode_attn_backend}\n"
            )

            if is_blackwell_supported():
                # workaround for https://github.com/flashinfer-ai/flashinfer/issues/2006
                if not self.enable_dp_attention and self.nnodes == 1:
                    self.enable_flashinfer_allreduce_fusion = True
                    logger.info(
                        "Enable FlashInfer AllReduce Fusion on sm100 for GptOssForCausalLM"
                    )
            quantization_config = getattr(hf_config, "quantization_config", None)
            is_mxfp4_quant_format = (
                quantization_config is not None
                and quantization_config.get("quant_method") == "mxfp4"
            )
            if is_mxfp4_quant_format:
                # use bf16 for mxfp4 triton kernels
                self.dtype = "bfloat16"

            if self.moe_runner_backend == "auto":
                if self.enable_piecewise_cuda_graph:
                    self.moe_runner_backend = "auto"
                    logger.warning(
                        "Enable piecewise CUDA graph, enabling auto MOE kernel."
                    )
                elif is_blackwell_supported() and is_mxfp4_quant_format:
                    self.moe_runner_backend = "flashinfer_mxfp4"
                    logger.warning(
                        "Detected SM100 and MXFP4 quantization format for GPT-OSS model, enabling FlashInfer MXFP4 MOE kernel."
                    )
                elif self.ep_size == 1 and is_triton_kernels_available():
                    self.moe_runner_backend = "triton_kernel"
                    logger.warning(
                        "Detected GPT-OSS model, enabling triton_kernels MOE kernel."
                    )

            if self.moe_runner_backend == "triton_kernel":
                assert (
                    self.ep_size == 1
                ), "Triton kernel MoE is only supported when ep_size == 1"
            self.disable_hybrid_swa_memory = True

        elif "Llama4" in model_arch and self.device != "cpu":
            assert self.attention_backend in {
                "fa3",
                "aiter",
                "triton",
                "trtllm_mha",
                "intel_xpu",
            }, f"fa3, aiter, triton, trtllm_mha or intel_xpu is required for Llama4 model but got {self.attention_backend}"
            if is_sm100_supported() and self.attention_backend is None:
                self.attention_backend = "trtllm_mha"
                logger.warning(
                    "Use trtllm_mha as attention backend on sm100 for Llama4 model"
                )
            if is_sm100_supported() and self.moe_runner_backend == "auto":
                if self.quantization in {"fp8", "modelopt_fp8"}:
                    self.moe_runner_backend = "flashinfer_trtllm"
                    logger.info(
                        "Use flashinfer_trtllm as MoE runner backend on SM100 for Llama4"
                    )
        elif model_arch in [
            "Gemma2ForCausalLM",
            "Gemma3ForCausalLM",
            "Gemma3ForConditionalGeneration",
            "Gemma3nForCausalLM",
            "Gemma3nForConditionalGeneration",
        ]:
            # FIXME: https://github.com/sgl-project/sglang/pull/7367 is not compatible with gemma2 model.
            # It failed at this test: https://github.com/sgl-project/sglang/actions/runs/16255155597/job/45890331952#step:4:736
            logger.warning(
                f"Disable hybrid SWA memory for {model_arch} as it is not yet supported."
            )
            self.disable_hybrid_swa_memory = True
        elif model_arch in ["Olmo2ForCausalLM"]:
            # FIXME: https://github.com/sgl-project/sglang/pull/7367 is not compatible with Olmo3 model.
            logger.warning(
                f"Disabling hybrid SWA memory for {model_arch} as it is not yet supported."
            )
            self.disable_hybrid_swa_memory = True

            if self.attention_backend is None:
                if is_cuda() and is_sm100_supported():
                    self.attention_backend = "trtllm_mha"
                elif is_cuda() and get_device_sm() >= 80:
                    self.attention_backend = "fa3"
                else:
                    self.attention_backend = "triton"

            # Flashinfer appears to degrade performance when sliding window attention
            # is used for the Olmo2 architecture. Olmo2 does not use sliding window attention
            # but Olmo3 does.
            assert (
                self.attention_backend != "flashinfer"
            ), "FlashInfer backend can significantly degrade the performance of Olmo3 models."

            logger.info(
                f"Using {self.attention_backend} as attention backend for {model_arch}."
            )
        elif model_arch in ["KimiLinearForCausalLM"]:
            logger.warning(
                f"Disabling Radix Cache for {model_arch} as it is not yet supported."
            )
            self.disable_radix_cache = True
        elif model_arch in [
            "Qwen3MoeForCausalLM",
            "Qwen3VLMoeForConditionalGeneration",
        ]:
            if is_sm100_supported():
                quantization_config = getattr(hf_config, "quantization_config", None)
                quant_method = (
                    quantization_config.get("quant_method")
                    if quantization_config is not None
                    else None
                )
                if self.quantization is None and quant_method is not None:
                    self.quantization = quant_method
                if (
                    self.quantization == "fp8"
                    and self.moe_a2a_backend == "none"
                    and self.moe_runner_backend == "auto"
                ):
                    self.moe_runner_backend = "flashinfer_trtllm"
                    logger.info(
                        "Use flashinfer_trtllm as MoE runner backend on sm100 for "
                        f"{model_arch}"
                    )
        elif model_arch in ["Qwen3NextForCausalLM"]:
            if not self.disable_radix_cache:
                logger.warning(
                    "Disabling overlap schedule since MambaRadixCache is not compatible with "
                    "overlap schedule currently, try to use --disable-radix-cache if overlap schedule is necessary"
                )
                self.disable_overlap_schedule = True
            if is_sm100_supported():
                quantization_config = getattr(hf_config, "quantization_config", None)
                quant_method = (
                    quantization_config.get("quant_method")
                    if quantization_config is not None
                    else None
                )
                if self.quantization is None and quant_method is not None:
                    self.quantization = quant_method
                if (
                    self.quantization == "fp8"
                    and self.moe_a2a_backend == "none"
                    and self.moe_runner_backend == "auto"
                ):
                    self.moe_runner_backend = "flashinfer_trtllm"
                    logger.info(
                        "Use flashinfer_trtllm as MoE runner backend on sm100 for Qwen3NextForCausalLM"
                    )
        if is_deepseek_nsa(hf_config):
            if (
                self.attention_backend is None
                and self.prefill_attention_backend is None
                and self.decode_attention_backend is None
            ):
                self.attention_backend = "nsa"
                logger.warning("Set nsa attention backend for DeepSeek NSA.")

            if not is_npu():
                self.enable_dp_attention = True
                logger.warning("DP attention is enabled for DeepSeek NSA.")
                if self.enable_nsa_prefill_context_parallel:
                    # TODO Supports moe_dense_tp_size != 1, kv cache dtype = "fp8",moe_a2a_backend non-deepep and cross-machine operation .
                    self.moe_dense_tp_size = 1
                    self.moe_a2a_backend = "deepep"
                    self.ep_size = self.tp_size
                    self.kv_cache_dtype = "bf16"
                    assert (
                        self.tp_size == 8
                    ), "Current multi-machine CP support suffers from precision issues. So context parallel only support Single machine(tp_size == 8)"

                    logger.warning(
                        f"Enable Context Parallel opt for deeeseekv3.2-DSA, Setting dp_size == {self.dp_size} and moe_dense_tp_size == {self.moe_dense_tp_size}, ep_size == {self.ep_size}, tp_size == {self.tp_size}, kv_cache_dtype == {self.kv_cache_dtype}, moe_a2a_backend {self.moe_a2a_backend} "
                    )
                else:
                    self.dp_size = self.tp_size

                self.page_size = 64
                logger.warning("Setting page size to 64 for DeepSeek NSA.")

                # For Hopper, we support both bf16 and fp8 kv cache; for Blackwell, we support fp8 only currently
                import torch

                major, _ = torch.cuda.get_device_capability()
                if self.kv_cache_dtype == "auto":
                    self.kv_cache_dtype = "fp8_e4m3" if major >= 10 else "bfloat16"
                    logger.warning(
                        f"Setting KV cache dtype to {self.kv_cache_dtype} for DeepSeek NSA."
                    )
                if self.kv_cache_dtype == "bf16":
                    self.kv_cache_dtype = "bfloat16"
                assert self.kv_cache_dtype in [
                    "bfloat16",
                    "fp8_e4m3",
                ], "DeepSeek NSA only supports bf16/bfloat16 or fp8_e4m3 kv_cache_dtype"

                if self.kv_cache_dtype == "fp8_e4m3":
                    # flashmla_auto dispatches to flashmla_sparse/flashmla_kv based on hardware and heuristics
                    self.nsa_prefill_backend = "flashmla_auto"
                    self.nsa_decode_backend = "flashmla_kv"
                    logger.warning(
                        "Setting NSA backend to flashmla_auto for prefill and flashmla_kv for decode for FP8 KV Cache."
                    )
                else:
                    # set prefill/decode backends for Blackwell. The default settings are for Hopper.
                    if major >= 10:
                        self.nsa_prefill_backend = "flashmla_sparse"
                        self.nsa_decode_backend = "flashmla_sparse"

                # Logging env vars for NSA
                from sglang.srt.layers.attention.nsa.utils import (
                    print_nsa_bool_env_vars,
                )

                print_nsa_bool_env_vars()

    def _handle_sampling_backend(self):
        if self.sampling_backend is None:
            self.sampling_backend = (
                "flashinfer" if is_flashinfer_available() else "pytorch"
            )

    def _handle_attention_backend_compatibility(self):
        model_config = self.get_model_config()
        use_mla_backend = self.use_mla_backend()

        if self.prefill_attention_backend is not None and (
            self.prefill_attention_backend == self.decode_attention_backend
        ):  # override the default attention backend
            self.attention_backend = self.prefill_attention_backend

        # Pick the default attention backend if not specified
        if self.attention_backend is None:
            """
            Auto select the fastest attention backend.

            1. Models with MHA Architecture (e.g: Llama, QWen)
                1.1 We will turn on FA3 on hopper unless user use spec decode with topk > 1 or page_size > 1.
                1.2 In other cases, we will use flashinfer if available, otherwise use triton.
            2. Models with MLA Architecture and using FA3
                2.1 We will use FA3 backend on hopper.
                2.2 We will use Flashinfer backend on blackwell.
                2.3 Otherwise, we will use triton backend.
            """

            if not use_mla_backend:
                # MHA architecture
                if (
                    is_hopper_with_cuda_12_3()
                    and is_no_spec_infer_or_topk_one(self)
                    and is_fa3_default_architecture(self.model_config.hf_config)
                ):
                    self.attention_backend = "fa3"
                elif is_hip():
                    self.attention_backend = "aiter"
                elif is_npu():
                    self.attention_backend = "ascend"
                else:
                    self.attention_backend = (
                        "flashinfer" if is_flashinfer_available() else "triton"
                    )
            else:
                # MLA architecture
                if is_hopper_with_cuda_12_3():
                    self.attention_backend = "fa3"
                elif is_sm100_supported():
                    self.attention_backend = "flashinfer"
                elif is_hip():
                    head_num = model_config.get_num_kv_heads(self.tp_size)
                    # TODO current aiter only support head number 16 or 128 head number
                    if head_num == 128 or head_num == 16:
                        self.attention_backend = "aiter"
                    else:
                        self.attention_backend = "triton"
                elif is_npu():
                    self.attention_backend = "ascend"
                else:
                    self.attention_backend = "triton"

            logger.warning(
                f"Attention backend not explicitly specified. Use {self.attention_backend} backend by default."
            )

        # Torch native and flex attention backends
        if self.attention_backend == "torch_native":
            logger.warning(
                "Cuda graph is disabled because of using torch native attention backend"
            )
            self.disable_cuda_graph = True
            self.enable_piecewise_npu_graph_decode = False

        if self.attention_backend == "flex_attention":
            logger.warning(
                "Cuda graph is disabled because of using torch Flex Attention backend"
            )
            self.disable_cuda_graph = True
            assert (
                self.speculative_algorithm is None
            ), "Speculative decoding is currently not supported with Flex Attention backend"

        # Major NVIDIA platforms backends
        if (
            self.attention_backend == "flashmla"
            or self.decode_attention_backend == "flashmla"
        ):
            logger.warning(
                "FlashMLA only supports a page_size of 64, change page_size to 64."
            )
            self.page_size = 64

        if (
            self.attention_backend == "cutlass_mla"
            or self.decode_attention_backend == "cutlass_mla"
        ):
            logger.warning(
                "Cutlass MLA only supports a page_size of 128, change page_size to 128."
            )
            self.page_size = 128

        if (
            self.attention_backend == "trtllm_mla"
            or self.decode_attention_backend == "trtllm_mla"
        ):
            if not is_blackwell_supported():
                raise ValueError(
                    "TRTLLM MLA backend is only supported on Blackwell GPUs (SM100). Please use a different backend."
                )

            if self.page_size not in [32, 64]:
                logger.warning(
                    f"TensorRT-LLM MLA only supports page_size of 32 or 64, changing page_size from {self.page_size} to 64."
                )
                self.page_size = 64

            if self.kv_cache_dtype not in ["fp8_e4m3", "fp4_e2m1", "auto"]:
                raise ValueError(
                    "TensorRT-LLM MLA backend only supports kv-cache-dtype of fp8_e4m3, fp4_e2m1, or auto."
                )

        if (
            self.attention_backend == "trtllm_mha"
            or self.decode_attention_backend == "trtllm_mha"
            or self.prefill_attention_backend == "trtllm_mha"
        ):
            if not is_sm100_supported():
                raise ValueError(
                    "TRTLLM MHA backend is only supported on Blackwell GPUs (SM100). Please use a different backend."
                )

            if self.page_size not in [16, 32, 64]:
                logger.warning(
                    f"TensorRT-LLM MHA only supports page_size of 16, 32 or 64, changing page_size from {self.page_size} to 64."
                )
                self.page_size = 64

        if self.attention_backend == "fa3" and self.kv_cache_dtype == "fp8_e5m2":
            logger.warning(
                "FlashAttention3 only supports fp8_e4m3 if using FP8; "
                "Setting attention backend to triton."
            )
            self.attention_backend = "triton"

        if self.attention_backend == "fa4" or self.decode_attention_backend == "fa4":
            raise ValueError(
                "FA4 backend is only supported for prefill. Please use `--prefill-attention-backend fa4` instead."
            )
        if self.prefill_attention_backend == "fa4" and not self.use_mla_backend():
            logger.warning(
                f"FA4 backend only supports page size 128 for non-MLA model architectures, changing page_size from {self.page_size} to 128."
            )
            self.page_size = 128

        # AMD platforms backends
        if self.attention_backend == "aiter":
            if model_config.context_len > 8192:
                self.mem_fraction_static *= 0.85

        # NPU platforms backends
        if is_npu() and self.attention_backend in ["ascend"]:
            logger.warning(
                "At this moment Ascend attention backend only supports a page_size of 128, change page_size to 128."
            )
            self.page_size = 128

        # Other platforms backends
        if (
            self.attention_backend == "intel_amx"
            and self.device == "cpu"
            and not cpu_has_amx_support()
        ):
            logger.warning(
                "The current platform does not support Intel AMX, will fallback to torch_native backend."
            )
            self.attention_backend = "torch_native"

        if (
            self.attention_backend == "intel_xpu"
            and self.device == "xpu"
            and not xpu_has_xmx_support()
        ):
            logger.warning(
                "The current platform does not support Intel XMX, will fallback to triton backend."
            )
            self.attention_backend = "triton"

        if self.attention_backend == "intel_xpu":
            if self.page_size not in [32, 64, 128]:
                logger.warning(
                    f"Intel XPU attention backend only supports page_size of 32, 64 or 128, changing page_size from {self.page_size} to 128."
                )
                self.page_size = 128

        # Dual chunk flash attention backend
        if (
            getattr(model_config.hf_config, "dual_chunk_attention_config", None)
            is not None
        ):
            if self.attention_backend is None:
                self.attention_backend = "dual_chunk_flash_attn"
                logger.info("Dual chunk attention is turned on by default.")
            elif self.attention_backend != "dual_chunk_flash_attn":
                raise ValueError(
                    "Dual chunk attention is enabled, but attention backend is set to "
                    f"{self.attention_backend}. Please set it to 'dual_chunk_flash_attn'."
                )
        if self.attention_backend == "dual_chunk_flash_attn":
            logger.warning(
                "Mixed chunk and radix cache are disabled when using dual-chunk flash attention backend"
            )
            self.enable_mixed_chunk = False
            self.disable_radix_cache = True

    def _handle_page_size(self):
        if self.page_size is None:
            self.page_size = 1

    def _handle_amd_specifics(self):
        if is_hip():
            self.triton_attention_num_kv_splits = 16

    def _handle_grammar_backend(self):
        if self.grammar_backend is None:
            self.grammar_backend = "xgrammar"

    def _handle_data_parallelism(self):
        if self.dp_size == 1:
            self.enable_dp_attention = False
            self.enable_dp_lm_head = False

        if self.enable_dp_attention:
            self.schedule_conservativeness = self.schedule_conservativeness * 0.3
            assert self.tp_size % self.dp_size == 0
            self.chunked_prefill_size = self.chunked_prefill_size // self.dp_size
            logger.warning(
                f"DP attention is enabled. The chunked prefill size is adjusted to {self.chunked_prefill_size} to avoid MoE kernel issues. "
            )

        if self.enable_dp_lm_head:
            assert (
                self.enable_dp_attention
            ), "Please enable dp attention when setting enable_dp_lm_head. "

    def _handle_moe_kernel_config(self):
        if self.moe_runner_backend == "flashinfer_cutlass":
            assert (
                self.quantization == "modelopt_fp4"
            ), "modelopt_fp4 quantization is required for Flashinfer Cutlass MOE"
            assert self.ep_size in [
                1,
                self.tp_size,
            ], "The expert parallel size must be 1 or the same as the tensor parallel size"

        if self.moe_runner_backend == "flashinfer_trtllm":
            assert (
                self.quantization == "modelopt_fp4"
                or self.quantization == "modelopt_fp8"
                or self.quantization == "fp8"
            ), "modelopt_fp4, modelopt_fp8 or fp8 quantization is required for Flashinfer TRTLLM MoE"
            self.disable_shared_experts_fusion = True
            logger.warning(
                "FlashInfer TRTLLM MoE is enabled. --disable-shared-experts-fusion is automatically set."
            )

        if get_bool_env_var("SGLANG_CUTLASS_MOE"):
            logger.warning(
                "SGLANG_CUTLASS_MOE is deprecated, use --moe-runner-backend=cutlass and/or --speculative-moe-runner-backend=cutlass instead"
            )
            assert (
                self.quantization == "fp8"
            ), "cutlass MoE is only supported with fp8 quantization"
            self.moe_runner_backend = "cutlass"
        if self.moe_runner_backend == "cutlass" and self.quantization == "fp8":
            assert (
                self.ep_size == 1
            ), "FP8 Cutlass MoE is only supported with ep_size == 1"

    def _handle_a2a_moe(self):
        if self.moe_a2a_backend == "deepep":
            if self.deepep_mode == "normal":
                logger.warning("Cuda graph is disabled because deepep_mode=`normal`")
                self.disable_cuda_graph = True
                self.enable_piecewise_npu_graph_decode = False
            self.ep_size = self.tp_size
            logger.warning(
                f"DeepEP MoE is enabled. The expert parallel size is adjusted to be the same as the tensor parallel size[{self.tp_size}]."
            )

        if self.moe_a2a_backend == "mooncake":
            self.ep_size = self.tp_size
            logger.warning(
                f"Mooncake MoE is enabled. The expert parallel size is adjusted to be the same as the tensor parallel size[{self.tp_size}]."
            )

    def _handle_eplb_and_dispatch(self):
        if self.enable_eplb and (self.expert_distribution_recorder_mode is None):
            self.expert_distribution_recorder_mode = "stat"
            logger.warning(
                "EPLB is enabled. The expert_distribution_recorder_mode is automatically set."
            )

        if (self.enable_eplb or (self.init_expert_location is not None)) and (
            self.ep_dispatch_algorithm is None
        ):
            self.ep_dispatch_algorithm = "static"

        if self.enable_eplb:
            assert self.ep_size > 1

    def _handle_elastic_ep(self):
        if self.elastic_ep_backend is not None:
            if self.enable_eplb:
                if self.eplb_algorithm == "auto":
                    self.eplb_algorithm = "elasticity_aware"
                assert (
                    self.eplb_algorithm == "elasticity_aware"
                ), "Elastic EP requires eplb_algorithm to be set to 'auto' or 'elasticity_aware'."

    def _handle_expert_distribution_metrics(self):
        if self.enable_expert_distribution_metrics and (
            self.expert_distribution_recorder_mode is None
        ):
            self.expert_distribution_recorder_mode = "stat"

        if self.expert_distribution_recorder_buffer_size is None:
            if (x := self.eplb_rebalance_num_iterations) is not None:
                self.expert_distribution_recorder_buffer_size = x
            elif self.expert_distribution_recorder_mode is not None:
                self.expert_distribution_recorder_buffer_size = 1000

    def _handle_pipeline_parallelism(self):
        if self.pp_size > 1:
            self.disable_overlap_schedule = True
            logger.warning(
                "Pipeline parallelism is incompatible with overlap schedule."
            )

    def _handle_hicache(self):
        if self.hicache_storage_backend == "mooncake":
            if self.hicache_mem_layout == "layer_first":
                if self.hicache_io_backend == "direct":
                    self.hicache_mem_layout = "page_first_direct"
                elif self.hicache_io_backend == "kernel":
                    self.hicache_mem_layout = "page_first"
                logger.warning(
                    f"Mooncake storage backend does not support layer_first layout, "
                    f"switching to {self.hicache_mem_layout} layout for {self.hicache_io_backend} io backend"
                )

        if self.hicache_mem_layout == "page_first_direct":
            if self.hicache_io_backend != "direct":
                self.hicache_io_backend = "direct"
                logger.warning(
                    "Page first direct layout only support direct io backend"
                )

        if self.enable_hierarchical_cache and self.hicache_io_backend == "kernel":
            # fix for the compatibility issue with FlashAttention3 decoding and HiCache kernel backend
            if self.decode_attention_backend is None:
                if not self.use_mla_backend():
                    self.decode_attention_backend = (
                        "flashinfer" if is_flashinfer_available() else "triton"
                    )
                else:
                    self.decode_attention_backend = (
                        "flashinfer" if is_sm100_supported() else "triton"
                    )
            elif self.decode_attention_backend == "fa3":
                self.hicache_io_backend = "direct"
                logger.warning(
                    "FlashAttention3 decode backend is not compatible with hierarchical cache. "
                    "Setting hicache_io_backend to vanilla I/O, which may lead to suboptimal performance with small page sizes."
                )

        # Below are the only parameters currently supported on Ascend
        if self.enable_hierarchical_cache and is_npu():
            # FIXME(iforgetmyname) fix decode_attention_backend on ascend
            self.decode_attention_backend = "ascend"
            self.hicache_io_backend = "kernel_ascend"
            if self.use_mla_backend():
                self.hicache_mem_layout = "page_first_kv_split"
            else:
                self.hicache_mem_layout = "page_first_direct"
            logger.warning(
                f"Ascend NPU Platform detected, change `hicache_io_backend` to `kernel_ascend` and "
                f"`hicache_mem_layout` to `{self.hicache_mem_layout}`"
            )

    def _handle_speculative_decoding(self):
        if self.speculative_algorithm == "NEXTN":
            self.speculative_algorithm = "EAGLE"

        if self.speculative_algorithm in ("EAGLE", "EAGLE3", "STANDALONE"):
            if self.speculative_algorithm == "STANDALONE" and self.enable_dp_attention:
                # TODO: support dp attention for standalone speculative decoding
                raise ValueError(
                    "Currently standalone speculative decoding does not support dp attention."
                )

            if self.max_running_requests is None:
                self.max_running_requests = 48
                logger.warning(
                    "Max running requests is reset to 48 for speculative decoding. You can override this by explicitly setting --max-running-requests."
                )

            if (
                self.speculative_algorithm == "EAGLE"
                and envs.SGLANG_ENABLE_SPEC_V2.get()
            ):
                self.disable_overlap_schedule = False
                logger.warning(
                    "Beta spec is enabled for eagle speculative decoding and overlap schedule is turned on."
                )

            if not envs.SGLANG_ENABLE_SPEC_V2.get():
                self.disable_overlap_schedule = True
                logger.warning(
                    "Overlap scheduler is disabled because of using eagle3 or standalone speculative decoding."
                )

            if self.enable_mixed_chunk:
                self.enable_mixed_chunk = False
                logger.warning(
                    "Mixed chunked prefill is disabled because of using "
                    "eagle speculative decoding."
                )

            model_arch = self.get_hf_config().architectures[0]
            if model_arch in [
                "DeepseekV32ForCausalLM",
                "DeepseekV3ForCausalLM",
                "Glm4MoeForCausalLM",
                "BailingMoeForCausalLM",
                "BailingMoeV2ForCausalLM",
            ]:
                if self.speculative_draft_model_path is None:
                    self.speculative_draft_model_path = self.model_path
                else:
                    logger.warning(
                        "DeepSeek MTP does not require setting speculative_draft_model_path."
                    )

            if self.speculative_num_steps is None:
                assert (
                    self.speculative_eagle_topk is None
                    and self.speculative_num_draft_tokens is None
                )
                (
                    self.speculative_num_steps,
                    self.speculative_eagle_topk,
                    self.speculative_num_draft_tokens,
                ) = auto_choose_speculative_params(self)

            if (
                self.attention_backend == "trtllm_mha"
                or self.decode_attention_backend == "trtllm_mha"
                or self.prefill_attention_backend == "trtllm_mha"
            ):
                if self.speculative_eagle_topk > 1:
                    raise ValueError(
                        "trtllm_mha backend only supports topk = 1 for speculative decoding."
                    )

            if (
                self.speculative_eagle_topk == 1
                and self.speculative_num_draft_tokens != self.speculative_num_steps + 1
            ):
                logger.warning(
                    "speculative_num_draft_tokens is adjusted to speculative_num_steps + 1 when speculative_eagle_topk == 1"
                )
                self.speculative_num_draft_tokens = self.speculative_num_steps + 1

            if (
                self.speculative_eagle_topk > 1
                and self.page_size > 1
                and self.attention_backend != "flashinfer"
            ):
                raise ValueError(
                    "speculative_eagle_topk > 1 with page_size > 1 is unstable and produces incorrect results for paged attention backends. This combination is only supported for the 'flashinfer' backend."
                )

        if self.speculative_algorithm == "NGRAM":
            if not self.device.startswith("cuda"):
                raise ValueError(
                    "Ngram speculative decoding only supports CUDA device."
                )

            if self.max_running_requests is None:
                self.max_running_requests = 48
                logger.warning(
                    "Max running requests is reset to 48 for speculative decoding. You can override this by explicitly setting --max-running-requests."
                )

            self.disable_overlap_schedule = True
            self.enable_mixed_chunk = False
            self.speculative_eagle_topk = self.speculative_ngram_max_bfs_breadth
            if self.speculative_num_draft_tokens is None:
                self.speculative_num_draft_tokens = (
                    self.speculative_ngram_max_match_window_size
                )
            logger.warning(
                "The overlap scheduler and mixed chunked prefill are disabled because of "
                "using ngram speculative decoding."
            )

            if (
                self.speculative_eagle_topk > 1
                and self.page_size > 1
                and self.attention_backend != "flashinfer"
            ):
                raise ValueError(
                    f"speculative_eagle_topk({self.speculative_eagle_topk}) > 1 "
                    f"with page_size({self.page_size}) > 1 is unstable "
                    "and produces incorrect results for paged attention backends. "
                    "This combination is only supported for the 'flashinfer' backend."
                )
            if self.enable_dp_attention:
                # TODO: support dp attention for ngram speculative decoding
                raise ValueError(
                    "Currently ngram speculative decoding does not support dp attention."
                )

    def _handle_load_format(self):
        if (
            self.load_format == "auto" or self.load_format == "gguf"
        ) and check_gguf_file(self.model_path):
            self.quantization = self.load_format = "gguf"

        if is_remote_url(self.model_path):
            self.load_format = "remote"

        if self.custom_weight_loader is None:
            self.custom_weight_loader = []

        if self.load_format == "remote_instance":
            if (
                self.remote_instance_weight_loader_seed_instance_ip is None
                or self.remote_instance_weight_loader_seed_instance_service_port is None
                or self.remote_instance_weight_loader_send_weights_group_ports is None
            ):
                self.load_format = "auto"

    def _handle_disaggregation(self):
        if self.disaggregation_mode == "decode":
            assert (
                self.disaggregation_decode_tp is None
            ), "Cannot set --disaggregation-decode-tp for the decode engine."
            assert (
                self.disaggregation_decode_dp is None
            ), "Cannot set --disaggregation-decode-dp for the decode engine."

            self.disable_radix_cache = True
            logger.warning("KV cache is forced as chunk cache for decode server")

            if self.dp_size > 1 and not is_in_ci():
                assert self.prefill_round_robin_balance, (
                    "Prefill round robin balance is required when dp size > 1. "
                    "Please make sure that the prefill instance is launched with `--load-balance-method round_robin`"
                    " and `--prefill-round-robin-balance` is set for decode server."
                )
        elif self.disaggregation_mode == "prefill":
            if self.disaggregation_decode_tp is None:
                self.disaggregation_decode_tp = self.tp_size
            if self.disaggregation_decode_dp is None:
                self.disaggregation_decode_dp = self.dp_size

            self.disaggregation_prefill_pp = self.pp_size
            self.validate_disagg_tp_size(self.tp_size, self.disaggregation_decode_tp)
            self.disable_cuda_graph = True
            logger.warning("Cuda graph is disabled for prefill server")
            self.enable_piecewise_npu_graph_decode = False
            logger.warning("Piecewise graph is disabled for prefill server")

    def _handle_tokenizer_batching(self):
        if self.enable_tokenizer_batch_encode and self.enable_dynamic_batch_tokenizer:
            raise ValueError(
                "Cannot enable both --enable-tokenizer-batch-encode and --enable-dynamic-batch-tokenizer. "
                "Please choose one tokenizer batching approach."
            )

        if self.skip_tokenizer_init:
            if self.tokenizer_worker_num != 1:
                logger.warning(
                    "skip_tokenizer_init=True disables tokenizer workers; forcing tokenizer_worker_num=1 "
                    f"(requested {self.tokenizer_worker_num})."
                )
                self.tokenizer_worker_num = 1

            if self.enable_tokenizer_batch_encode:
                logger.warning(
                    "skip_tokenizer_init=True ignores --enable-tokenizer-batch-encode; disabling it."
                )
                self.enable_tokenizer_batch_encode = False

            if self.enable_dynamic_batch_tokenizer:
                logger.warning(
                    "skip_tokenizer_init=True ignores --enable-dynamic-batch-tokenizer; disabling it."
                )
                self.enable_dynamic_batch_tokenizer = False

    def _handle_environment_variables(self):
        os.environ["SGLANG_ENABLE_TORCH_COMPILE"] = (
            "1" if self.enable_torch_compile else "0"
        )
        os.environ["SGLANG_MAMBA_SSM_DTYPE"] = self.mamba_ssm_dtype
        os.environ["SGLANG_DISABLE_OUTLINES_DISK_CACHE"] = (
            "1" if self.disable_outlines_disk_cache else "0"
        )
        os.environ["SGLANG_ENABLE_DETERMINISTIC_INFERENCE"] = (
            "1" if self.enable_deterministic_inference else "0"
        )
        # Set the highest strict level for Kimi K2 tool calls
        if (
            self.tool_call_parser == "kimi_k2"
            and not envs.SGLANG_TOOL_STRICT_LEVEL.is_set()
        ):
            envs.SGLANG_TOOL_STRICT_LEVEL.set(ToolStrictLevel.PARAMETER)

    def _handle_cache_compatibility(self):
        if self.enable_hierarchical_cache and self.disable_radix_cache:
            raise ValueError(
                "The arguments enable-hierarchical-cache and disable-radix-cache are mutually exclusive "
                "and cannot be used at the same time. Please use only one of them."
            )

        if self.disaggregation_decode_enable_offload_kvcache:
            if self.disaggregation_mode != "decode":
                raise ValueError(
                    "The argument disaggregation-decode-enable-offload-kvcache is only supported for decode side."
                )
            if (
                self.disaggregation_mode == "decode"
                and envs.SGLANG_ENABLE_SPEC_V2.get()
            ):
                raise ValueError(
                    "Spec v2 and decode offload kv cache are incompatible and cannot be enabled together."
                )

    def _handle_metrics_labels(self):
        if (
            not self.tokenizer_metrics_custom_labels_header
            and self.tokenizer_metrics_allowed_custom_labels
        ):
            raise ValueError(
                "Please set --tokenizer-metrics-custom-labels-header when setting --tokenizer-metrics-allowed-custom-labels."
            )

    def _handle_deterministic_inference(self):
        if self.rl_on_policy_target is not None:
            logger.warning(
                "Enable deterministic inference because of rl_on_policy_target."
            )
            self.enable_deterministic_inference = True
            # TODO remove this environment variable as a whole
            os.environ["SGLANG_ENABLE_DETERMINISTIC_INFERENCE"] = "1"

        if self.enable_deterministic_inference:
            # Check sampling backend
            self.sampling_backend = "pytorch"
            logger.warning(
                "Sampling backend is set to pytorch for deterministic inference."
            )
            is_deepseek_model = False
            if parse_connector_type(self.model_path) != ConnectorType.INSTANCE:
                try:
                    hf_config = self.get_hf_config()
                    model_arch = hf_config.architectures[0]
                    is_deepseek_model = model_arch in [
                        "DeepseekV2ForCausalLM",
                        "DeepseekV3ForCausalLM",
                        "DeepseekV32ForCausalLM",
                    ]
                except Exception:
                    pass

            # Check attention backend
            if self.attention_backend is None:
                # User didn't specify attention backend, fallback based on GPU architecture
                if is_sm100_supported() or is_sm120_supported():
                    # Blackwell and newer architectures
                    if is_deepseek_model:
                        # fallback to triton for DeepSeek models because flashinfer doesn't support deterministic inference for DeepSeek models yet
                        self.attention_backend = "triton"
                    else:
                        # fallback to flashinfer on Blackwell for non-DeepSeek models
                        self.attention_backend = "flashinfer"
                else:
                    # Hopper (SM90) and older architectures
                    self.attention_backend = "fa3"
                logger.warning(
                    f"Attention backend not specified. Falling back to '{self.attention_backend}' for deterministic inference. "
                    f"You can explicitly set --attention-backend to one of {DETERMINISTIC_ATTENTION_BACKEND_CHOICES}."
                )
            elif self.attention_backend not in DETERMINISTIC_ATTENTION_BACKEND_CHOICES:
                # User explicitly specified an incompatible attention backend
                raise ValueError(
                    f"Currently only {DETERMINISTIC_ATTENTION_BACKEND_CHOICES} attention backends are supported for deterministic inference, "
                    f"but you explicitly specified '{self.attention_backend}'."
                )

            if is_deepseek_model:
                if self.attention_backend not in ["fa3", "triton"]:
                    raise ValueError(
                        f"Currently only {RADIX_SUPPORTED_DETERMINISTIC_ATTENTION_BACKEND} attention backends are supported for deterministic inference with DeepSeek models. But you're using {self.attention_backend}."
                    )

            if (
                self.attention_backend
                not in RADIX_SUPPORTED_DETERMINISTIC_ATTENTION_BACKEND
            ):
                # Currently, only certain backends support radix cache. Support for other backends is in progress
                self.disable_radix_cache = True
                logger.warning(
                    f"Currently radix cache is not compatible with {self.attention_backend} attention backend for deterministic inference. It will be supported in the future."
                )

            # Check TP size
            if self.tp_size > 1:
                os.environ["NCCL_ALGO"] = "allreduce:tree"
                self.disable_custom_all_reduce = True
                logger.warning(
                    "NCCL_ALGO is set to 'allreduce:tree' and custom all reduce is disabled for deterministic inference when TP size > 1."
                )

    def _handle_request_metrics_exporters(self):
        """Handle arguments for configuring `RequestMetricsExporter` usage."""
        if self.export_metrics_to_file and self.export_metrics_to_file_dir is None:
            raise ValueError(
                "--export-metrics-to-file-dir is required when --export-metrics-to-file is enabled"
            )

    def _handle_other_validations(self):
        # Handle model inference tensor dump.
        if self.debug_tensor_dump_output_folder is not None:
            logger.warning(
                "Cuda graph and server warmup are disabled because of using tensor dump mode"
            )
            self.disable_cuda_graph = True
            self.skip_server_warmup = True

        if is_npu() and not supports_custom_op():
            logger.warning(
                "Torch compile is disabled because custom ops are not supported"
            )
            self.enable_torch_compile = False

    @staticmethod
    def add_cli_args(parser: argparse.ArgumentParser):

        # Model and tokenizer
        parser.add_argument(
            "--model-path",
            "--model",
            type=str,
            help="The path of the model weights. This can be a local folder or a Hugging Face repo ID.",
            required=True,
        )
        parser.add_argument(
            "--tokenizer-path",
            type=str,
            default=ServerArgs.tokenizer_path,
            help="The path of the tokenizer.",
        )
        parser.add_argument(
            "--tokenizer-mode",
            type=str,
            default=ServerArgs.tokenizer_mode,
            choices=["auto", "slow"],
            help="Tokenizer mode. 'auto' will use the fast "
            "tokenizer if available, and 'slow' will "
            "always use the slow tokenizer.",
        )
        parser.add_argument(
            "--tokenizer-worker-num",
            type=int,
            default=ServerArgs.tokenizer_worker_num,
            help="The worker num of the tokenizer manager.",
        )
        parser.add_argument(
            "--skip-tokenizer-init",
            action="store_true",
            help="If set, skip init tokenizer and pass input_ids in generate request.",
        )
        parser.add_argument(
            "--load-format",
            type=str,
            default=ServerArgs.load_format,
            choices=LOAD_FORMAT_CHOICES,
            help="The format of the model weights to load. "
            '"auto" will try to load the weights in the safetensors format '
            "and fall back to the pytorch bin format if safetensors format "
            "is not available. "
            '"pt" will load the weights in the pytorch bin format. '
            '"safetensors" will load the weights in the safetensors format. '
            '"npcache" will load the weights in pytorch format and store '
            "a numpy cache to speed up the loading. "
            '"dummy" will initialize the weights with random values, '
            "which is mainly for profiling."
            '"gguf" will load the weights in the gguf format. '
            '"bitsandbytes" will load the weights using bitsandbytes '
            "quantization."
            '"layered" loads weights layer by layer so that one can quantize a '
            "layer before loading another to make the peak memory envelope "
            "smaller.",
        )
        parser.add_argument(
            "--model-loader-extra-config",
            type=str,
            help="Extra config for model loader. "
            "This will be passed to the model loader corresponding to the chosen load_format.",
            default=ServerArgs.model_loader_extra_config,
        )
        parser.add_argument(
            "--trust-remote-code",
            action="store_true",
            help="Whether or not to allow for custom models defined on the Hub in their own modeling files.",
        )
        parser.add_argument(
            "--context-length",
            type=int,
            default=ServerArgs.context_length,
            help="The model's maximum context length. Defaults to None (will use the value from the model's config.json instead).",
        )
        parser.add_argument(
            "--is-embedding",
            action="store_true",
            help="Whether to use a CausalLM as an embedding model.",
        )
        parser.add_argument(
            "--enable-multimodal",
            default=ServerArgs.enable_multimodal,
            action="store_true",
            help="Enable the multimodal functionality for the served model. If the model being served is not multimodal, nothing will happen",
        )
        parser.add_argument(
            "--revision",
            type=str,
            default=None,
            help="The specific model version to use. It can be a branch "
            "name, a tag name, or a commit id. If unspecified, will use "
            "the default version.",
        )
        parser.add_argument(
            "--model-impl",
            type=str,
            default=ServerArgs.model_impl,
            help="Which implementation of the model to use.\n\n"
            '* "auto" will try to use the SGLang implementation if it exists '
            "and fall back to the Transformers implementation if no SGLang "
            "implementation is available.\n"
            '* "sglang" will use the SGLang model implementation.\n'
            '* "transformers" will use the Transformers model '
            '* "mindspore" will use the MindSpore model '
            "implementation.\n",
        )

        # HTTP server
        parser.add_argument(
            "--host",
            type=str,
            default=ServerArgs.host,
            help="The host of the HTTP server.",
        )
        parser.add_argument(
            "--port",
            type=int,
            default=ServerArgs.port,
            help="The port of the HTTP server.",
        )
        parser.add_argument(
            "--fastapi-root-path",
            type=str,
            default=ServerArgs.fastapi_root_path,
            help="App is behind a path based routing proxy.",
        )
        parser.add_argument(
            "--grpc-mode",
            action="store_true",
            help="If set, use gRPC server instead of HTTP server.",
        )
        parser.add_argument(
            "--skip-server-warmup",
            action="store_true",
            help="If set, skip warmup.",
        )
        parser.add_argument(
            "--warmups",
            type=str,
            required=False,
            help="Specify custom warmup functions (csv) to run before server starts eg. --warmups=warmup_name1,warmup_name2 "
            "will run the functions `warmup_name1` and `warmup_name2` specified in warmup.py before the server starts listening for requests",
        )
        parser.add_argument(
            "--nccl-port",
            type=int,
            default=ServerArgs.nccl_port,
            help="The port for NCCL distributed environment setup. Defaults to a random port.",
        )
        parser.add_argument(
            "--checkpoint-engine-wait-weights-before-ready",
            action="store_true",
            help="If set, the server will wait for initial weights to be loaded via checkpoint-engine or other update methods "
            "before serving inference requests.",
        )

        # Quantization and data type
        parser.add_argument(
            "--dtype",
            type=str,
            default=ServerArgs.dtype,
            choices=["auto", "half", "float16", "bfloat16", "float", "float32"],
            help="Data type for model weights and activations.\n\n"
            '* "auto" will use FP16 precision for FP32 and FP16 models, and '
            "BF16 precision for BF16 models.\n"
            '* "half" for FP16. Recommended for AWQ quantization.\n'
            '* "float16" is the same as "half".\n'
            '* "bfloat16" for a balance between precision and range.\n'
            '* "float" is shorthand for FP32 precision.\n'
            '* "float32" for FP32 precision.',
        )
        parser.add_argument(
            "--quantization",
            type=str,
            default=ServerArgs.quantization,
            choices=QUANTIZATION_CHOICES,
            help="The quantization method.",
        )
        parser.add_argument(
            "--quantization-param-path",
            type=nullable_str,
            default=None,
            help="Path to the JSON file containing the KV cache "
            "scaling factors. This should generally be supplied, when "
            "KV cache dtype is FP8. Otherwise, KV cache scaling factors "
            "default to 1.0, which may cause accuracy issues. ",
        )
        parser.add_argument(
            "--kv-cache-dtype",
            type=str,
            default=ServerArgs.kv_cache_dtype,
            choices=["auto", "fp8_e5m2", "fp8_e4m3", "bf16", "bfloat16", "fp4_e2m1"],
            help='Data type for kv cache storage. "auto" will use model data type. "bf16" or "bfloat16" for BF16 KV cache. "fp8_e5m2" and "fp8_e4m3" are supported for CUDA 11.8+. "fp4_e2m1" (only mxfp4) is supported for CUDA 12.8+ and PyTorch 2.8.0+',
        )
        parser.add_argument(
            "--enable-fp32-lm-head",
            action="store_true",
            help="If set, the LM head outputs (logits) are in FP32.",
        )
        parser.add_argument(
            "--modelopt-quant",
            type=str,
            default=ServerArgs.modelopt_quant,
            help="The ModelOpt quantization configuration. "
            "Supported values: 'fp8', 'int4_awq', 'w4a8_awq', 'nvfp4', 'nvfp4_awq'. "
            "This requires the NVIDIA Model Optimizer library to be installed: pip install nvidia-modelopt",
        )
        parser.add_argument(
            "--modelopt-checkpoint-restore-path",
            type=str,
            default=ServerArgs.modelopt_checkpoint_restore_path,
            help="Path to restore a previously saved ModelOpt quantized checkpoint. "
            "If provided, the quantization process will be skipped and the model "
            "will be loaded from this checkpoint.",
        )
        parser.add_argument(
            "--modelopt-checkpoint-save-path",
            type=str,
            default=ServerArgs.modelopt_checkpoint_save_path,
            help="Path to save the ModelOpt quantized checkpoint after quantization. "
            "This allows reusing the quantized model in future runs.",
        )
        parser.add_argument(
            "--modelopt-export-path",
            type=str,
            default=ServerArgs.modelopt_export_path,
            help="Path to export the quantized model in HuggingFace format after ModelOpt quantization. "
            "The exported model can then be used directly with SGLang for inference. "
            "If not provided, the model will not be exported.",
        )
        parser.add_argument(
            "--quantize-and-serve",
            action="store_true",
            default=ServerArgs.quantize_and_serve,
            help="Quantize the model with ModelOpt and immediately serve it without exporting. "
            "This is useful for development and prototyping. For production, it's recommended "
            "to use separate quantization and deployment steps.",
        )

        # Memory and scheduling
        parser.add_argument(
            "--mem-fraction-static",
            type=float,
            default=ServerArgs.mem_fraction_static,
            help="The fraction of the memory used for static allocation (model weights and KV cache memory pool). Use a smaller value if you see out-of-memory errors.",
        )
        parser.add_argument(
            "--max-running-requests",
            type=int,
            default=ServerArgs.max_running_requests,
            help="The maximum number of running requests.",
        )
        parser.add_argument(
            "--max-queued-requests",
            type=int,
            default=ServerArgs.max_queued_requests,
            help="The maximum number of queued requests. This option is ignored when using disaggregation-mode.",
        )
        parser.add_argument(
            "--max-total-tokens",
            type=int,
            default=ServerArgs.max_total_tokens,
            help="The maximum number of tokens in the memory pool. If not specified, it will be automatically calculated based on the memory usage fraction. "
            "This option is typically used for development and debugging purposes.",
        )
        parser.add_argument(
            "--chunked-prefill-size",
            type=int,
            default=ServerArgs.chunked_prefill_size,
            help="The maximum number of tokens in a chunk for the chunked prefill. Setting this to -1 means disabling chunked prefill.",
        )
        parser.add_argument(
            "--max-prefill-tokens",
            type=int,
            default=ServerArgs.max_prefill_tokens,
            help="The maximum number of tokens in a prefill batch. The real bound will be the maximum of this value and the model's maximum context length.",
        )
        parser.add_argument(
            "--schedule-policy",
            type=str,
            default=ServerArgs.schedule_policy,
            choices=["lpm", "random", "fcfs", "dfs-weight", "lof", "priority"],
            help="The scheduling policy of the requests.",
        )
        parser.add_argument(
            "--enable-priority-scheduling",
            action="store_true",
            default=ServerArgs.enable_priority_scheduling,
            help="Enable priority scheduling. Requests with higher priority integer values will be scheduled first by default.",
        )
        parser.add_argument(
            "--abort-on-priority-when-disabled",
            action="store_true",
            default=ServerArgs.abort_on_priority_when_disabled,
            help="If set, abort requests that specify a priority when priority scheduling is disabled.",
        )
        parser.add_argument(
            "--schedule-low-priority-values-first",
            action="store_true",
            default=ServerArgs.schedule_low_priority_values_first,
            help="If specified with --enable-priority-scheduling, the scheduler will schedule requests with lower priority integer values first.",
        )
        parser.add_argument(
            "--priority-scheduling-preemption-threshold",
            type=int,
            default=ServerArgs.priority_scheduling_preemption_threshold,
            help="Minimum difference in priorities for an incoming request to have to preempt running request(s).",
        )
        parser.add_argument(
            "--schedule-conservativeness",
            type=float,
            default=ServerArgs.schedule_conservativeness,
            help="How conservative the schedule policy is. A larger value means more conservative scheduling. Use a larger value if you see requests being retracted frequently.",
        )
        parser.add_argument(
            "--page-size",
            type=int,
            default=ServerArgs.page_size,
            help="The number of tokens in a page.",
        )
        parser.add_argument(
            "--hybrid-kvcache-ratio",
            nargs="?",
            const=0.5,
            type=float,
            default=ServerArgs.hybrid_kvcache_ratio,
            help=(
                "Mix ratio in [0,1] between uniform and hybrid kv buffers "
                "(0.0 = pure uniform: swa_size / full_size = 1)"
                "(1.0 = pure hybrid: swa_size / full_size = local_attention_size / context_length)"
            ),
        )
        parser.add_argument(
            "--swa-full-tokens-ratio",
            type=float,
            default=ServerArgs.swa_full_tokens_ratio,
            help="The ratio of SWA layer KV tokens / full layer KV tokens, regardless of the number of swa:full layers. It should be between 0 and 1. "
            "E.g. 0.5 means if each swa layer has 50 tokens, then each full layer has 100 tokens.",
        )
        parser.add_argument(
            "--disable-hybrid-swa-memory",
            action="store_true",
            help="Disable the hybrid SWA memory pool.",
        )
        parser.add_argument(
            "--radix-eviction-policy",
            type=str,
            choices=RADIX_EVICTION_POLICY_CHOICES,
            default=ServerArgs.radix_eviction_policy,
            help="The eviction policy of radix trees. 'lru' stands for Least Recently Used, 'lfu' stands for Least Frequently Used.",
        )

        # Runtime options
        parser.add_argument(
            "--device",
            type=str,
            default=ServerArgs.device,
            help="The device to use ('cuda', 'xpu', 'hpu', 'npu', 'cpu'). Defaults to auto-detection if not specified.",
        )
        parser.add_argument(
            "--tensor-parallel-size",
            "--tp-size",
            type=int,
            default=ServerArgs.tp_size,
            help="The tensor parallelism size.",
        )
        parser.add_argument(
            "--pipeline-parallel-size",
            "--pp-size",
            type=int,
            default=ServerArgs.pp_size,
            help="The pipeline parallelism size.",
        )
        parser.add_argument(
            "--pp-max-micro-batch-size",
            type=int,
            default=ServerArgs.pp_max_micro_batch_size,
            help="The maximum micro batch size in pipeline parallelism.",
        )
        parser.add_argument(
            "--stream-interval",
            type=int,
            default=ServerArgs.stream_interval,
            help="The interval (or buffer size) for streaming in terms of the token length. A smaller value makes streaming smoother, while a larger value makes the throughput higher",
        )
        parser.add_argument(
            "--stream-output",
            action="store_true",
            help="Whether to output as a sequence of disjoint segments.",
        )
        parser.add_argument(
            "--random-seed",
            type=int,
            default=ServerArgs.random_seed,
            help="The random seed.",
        )
        parser.add_argument(
            "--constrained-json-whitespace-pattern",
            type=str,
            default=ServerArgs.constrained_json_whitespace_pattern,
            help="(outlines and llguidance backends only) Regex pattern for syntactic whitespaces allowed in JSON constrained output. For example, to allow the model generate consecutive whitespaces, set the pattern to [\n\t ]*",
        )
        parser.add_argument(
            "--constrained-json-disable-any-whitespace",
            action="store_true",
            help="(xgrammar and llguidance backends only) Enforce compact representation in JSON constrained output.",
        )
        parser.add_argument(
            "--watchdog-timeout",
            type=float,
            default=ServerArgs.watchdog_timeout,
            help="Set watchdog timeout in seconds. If a forward batch takes longer than this, the server will crash to prevent hanging.",
        )
        parser.add_argument(
            "--dist-timeout",
            type=int,
            default=ServerArgs.dist_timeout,
            help="Set timeout for torch.distributed initialization.",
        )
        parser.add_argument(
            "--download-dir",
            type=str,
            default=ServerArgs.download_dir,
            help="Model download directory for huggingface.",
        )
        parser.add_argument(
            "--base-gpu-id",
            type=int,
            default=ServerArgs.base_gpu_id,
            help="The base GPU ID to start allocating GPUs from. Useful when running multiple instances on the same machine.",
        )
        parser.add_argument(
            "--gpu-id-step",
            type=int,
            default=ServerArgs.gpu_id_step,
            help="The delta between consecutive GPU IDs that are used. For example, setting it to 2 will use GPU 0,2,4,...",
        )
        parser.add_argument(
            "--sleep-on-idle",
            action="store_true",
            help="Reduce CPU usage when sglang is idle.",
        )
        parser.add_argument(
            "--mm-process-config",
            type=json.loads,
            default=ServerArgs.mm_process_config,
            help="Multimodal preprocessing config, a json config contains keys: `image`, `video`, `audio`",
        )

        # Logging
        parser.add_argument(
            "--log-level",
            type=str,
            default=ServerArgs.log_level,
            help="The logging level of all loggers.",
        )
        parser.add_argument(
            "--log-level-http",
            type=str,
            default=ServerArgs.log_level_http,
            help="The logging level of HTTP server. If not set, reuse --log-level by default.",
        )
        parser.add_argument(
            "--log-requests",
            action="store_true",
            help="Log metadata, inputs, outputs of all requests. The verbosity is decided by --log-requests-level",
        )
        parser.add_argument(
            "--log-requests-level",
            type=int,
            default=ServerArgs.log_requests_level,
            help="0: Log metadata (no sampling parameters). 1: Log metadata and sampling parameters. 2: Log metadata, sampling parameters and partial input/output. 3: Log every input/output.",
            choices=[0, 1, 2, 3],
        )
        parser.add_argument(
            "--crash-dump-folder",
            type=str,
            default=ServerArgs.crash_dump_folder,
            help="Folder path to dump requests from the last 5 min before a crash (if any). If not specified, crash dumping is disabled.",
        )
        parser.add_argument(
            "--show-time-cost",
            action="store_true",
            help="Show time cost of custom marks.",
        )
        parser.add_argument(
            "--enable-metrics",
            action="store_true",
            help="Enable log prometheus metrics.",
        )
        parser.add_argument(
            "--enable-metrics-for-all-schedulers",
            action="store_true",
            help="Enable --enable-metrics-for-all-schedulers when you want schedulers on all TP ranks (not just TP 0) "
            "to record request metrics separately. This is especially useful when dp_attention is enabled, as "
            "otherwise all metrics appear to come from TP 0.",
        )
        parser.add_argument(
            "--tokenizer-metrics-custom-labels-header",
            type=str,
            default=ServerArgs.tokenizer_metrics_custom_labels_header,
            help="Specify the HTTP header for passing custom labels for tokenizer metrics.",
        )
        parser.add_argument(
            "--tokenizer-metrics-allowed-custom-labels",
            type=str,
            nargs="+",
            default=ServerArgs.tokenizer_metrics_allowed_custom_labels,
            help="The custom labels allowed for tokenizer metrics. The labels are specified via a dict in "
            "'--tokenizer-metrics-custom-labels-header' field in HTTP requests, e.g., {'label1': 'value1', 'label2': "
            "'value2'} is allowed if '--tokenizer-metrics-allowed-custom-labels label1 label2' is set.",
        )
        parser.add_argument(
            "--bucket-time-to-first-token",
            type=float,
            nargs="+",
            default=ServerArgs.bucket_time_to_first_token,
            help="The buckets of time to first token, specified as a list of floats.",
        )
        parser.add_argument(
            "--bucket-inter-token-latency",
            type=float,
            nargs="+",
            default=ServerArgs.bucket_inter_token_latency,
            help="The buckets of inter-token latency, specified as a list of floats.",
        )
        parser.add_argument(
            "--bucket-e2e-request-latency",
            type=float,
            nargs="+",
            default=ServerArgs.bucket_e2e_request_latency,
            help="The buckets of end-to-end request latency, specified as a list of floats.",
        )
        parser.add_argument(
            "--collect-tokens-histogram",
            action="store_true",
            default=ServerArgs.collect_tokens_histogram,
            help="Collect prompt/generation tokens histogram.",
        )
        bucket_rule = (
            "Supports 3 rule types: 'default' uses predefined buckets; 'tse <middle> <base> <count>' "
            "generates two sides exponential distributed buckets (e.g., 'tse 1000 2 8' generates buckets "
            "[984.0, 992.0, 996.0, 998.0, 1000.0, 1002.0, 1004.0, 1008.0, 1016.0]).); 'custom <value1> "
            "<value2> ...' uses custom bucket values (e.g., 'custom 10 50 100 500')."
        )
        parser.add_argument(
            "--prompt-tokens-buckets",
            type=str,
            nargs="+",
            default=ServerArgs.prompt_tokens_buckets,
            help=f"The buckets rule of prompt tokens. {bucket_rule}",
        )
        parser.add_argument(
            "--generation-tokens-buckets",
            type=str,
            nargs="+",
            default=ServerArgs.generation_tokens_buckets,
            help=f"The buckets rule for generation tokens histogram. {bucket_rule}",
        )
        parser.add_argument(
            "--gc-warning-threshold-secs",
            type=float,
            default=ServerArgs.gc_warning_threshold_secs,
            help="The threshold for long GC warning. If a GC takes longer than this, a warning will be logged. Set to 0 to disable.",
        )
        parser.add_argument(
            "--decode-log-interval",
            type=int,
            default=ServerArgs.decode_log_interval,
            help="The log interval of decode batch.",
        )
        parser.add_argument(
            "--enable-request-time-stats-logging",
            action="store_true",
            default=ServerArgs.enable_request_time_stats_logging,
            help="Enable per request time stats logging",
        )
        parser.add_argument(
            "--kv-events-config",
            type=str,
            default=None,
            help="Config in json format for NVIDIA dynamo KV event publishing. Publishing will be enabled if this flag is used.",
        )
        parser.add_argument(
            "--enable-trace",
            action="store_true",
            help="Enable opentelemetry trace",
        )
        parser.add_argument(
            "--otlp-traces-endpoint",
            type=str,
            default="localhost:4317",
            help="Config opentelemetry collector endpoint if --enable-trace is set. format: <ip>:<port>",
        )

        # RequestMetricsExporter configuration
        parser.add_argument(
            "--export-metrics-to-file",
            action="store_true",
            help="Export performance metrics for each request to local file (e.g. for forwarding to external systems).",
        )
        parser.add_argument(
            "--export-metrics-to-file-dir",
            type=str,
            default=ServerArgs.export_metrics_to_file_dir,
            help="Directory path for writing performance metrics files (required when --export-metrics-to-file is enabled).",
        )

        # API related
        parser.add_argument(
            "--api-key",
            type=str,
            default=ServerArgs.api_key,
            help="Set API key of the server. It is also used in the OpenAI API compatible server.",
        )
        parser.add_argument(
            "--served-model-name",
            type=str,
            default=ServerArgs.served_model_name,
            help="Override the model name returned by the v1/models endpoint in OpenAI API server.",
        )
        parser.add_argument(
            "--weight-version",
            type=str,
            default=ServerArgs.weight_version,
            help="Version identifier for the model weights. Defaults to 'default' if not specified.",
        )
        parser.add_argument(
            "--chat-template",
            type=str,
            default=ServerArgs.chat_template,
            help="The buliltin chat template name or the path of the chat template file. This is only used for OpenAI-compatible API server.",
        )
        parser.add_argument(
            "--completion-template",
            type=str,
            default=ServerArgs.completion_template,
            help="The buliltin completion template name or the path of the completion template file. This is only used for OpenAI-compatible API server. only for code completion currently.",
        )
        parser.add_argument(
            "--file-storage-path",
            type=str,
            default=ServerArgs.file_storage_path,
            help="The path of the file storage in backend.",
        )
        parser.add_argument(
            "--enable-cache-report",
            action="store_true",
            help="Return number of cached tokens in usage.prompt_tokens_details for each openai request.",
        )
        parser.add_argument(
            "--reasoning-parser",
            type=str,
            choices=list(ReasoningParser.DetectorMap.keys()),
            default=ServerArgs.reasoning_parser,
            help=f"Specify the parser for reasoning models, supported parsers are: {list(ReasoningParser.DetectorMap.keys())}.",
        )
        tool_call_parser_choices = list(FunctionCallParser.ToolCallParserEnum.keys())
        parser.add_argument(
            "--tool-call-parser",
            type=str,
            choices=tool_call_parser_choices,
            default=ServerArgs.tool_call_parser,
            help=f"Specify the parser for handling tool-call interactions. Options include: {tool_call_parser_choices}.",
        )
        parser.add_argument(
            "--tool-server",
            type=str,
            default=None,
            help="Either 'demo' or a comma-separated list of tool server urls to use for the model. If not specified, no tool server will be used.",
        )
        parser.add_argument(
            "--sampling-defaults",
            type=str,
            choices=["openai", "model"],
            default=ServerArgs.sampling_defaults,
            help="Where to get default sampling parameters. "
            "'openai' uses SGLang/OpenAI defaults (temperature=1.0, top_p=1.0, etc.). "
            "'model' uses the model's generation_config.json to get the recommended "
            "sampling parameters if available. Default is 'model'.",
        )

        # Data parallelism
        parser.add_argument(
            "--data-parallel-size",
            "--dp-size",
            type=int,
            default=ServerArgs.dp_size,
            help="The data parallelism size.",
        )
        parser.add_argument(
            "--load-balance-method",
            type=str,
            default=ServerArgs.load_balance_method,
            help="The load balancing strategy for data parallelism.",
            choices=[
                "round_robin",
                "shortest_queue",
                "minimum_tokens",
            ],
        )
        parser.add_argument(
            "--load-watch-interval",
            type=float,
            default=ServerArgs.load_watch_interval,
            help="The interval of load watching in seconds.",
        )
        parser.add_argument(
            "--prefill-round-robin-balance",
            default=ServerArgs.prefill_round_robin_balance,
            action="store_true",
            help="Prefill is round robin balanced. This is used to promise decode server can get the correct dp rank.",
        )

        # Multi-node distributed serving
        parser.add_argument(
            "--dist-init-addr",
            "--nccl-init-addr",  # For backward compatibility. This will be removed in the future.
            type=str,
            help="The host address for initializing distributed backend (e.g., `192.168.0.2:25000`).",
        )
        parser.add_argument(
            "--nnodes", type=int, default=ServerArgs.nnodes, help="The number of nodes."
        )
        parser.add_argument(
            "--node-rank", type=int, default=ServerArgs.node_rank, help="The node rank."
        )

        # Model override args
        parser.add_argument(
            "--json-model-override-args",
            type=str,
            help="A dictionary in JSON string format used to override default model configurations.",
            default=ServerArgs.json_model_override_args,
        )
        parser.add_argument(
            "--preferred-sampling-params",
            type=str,
            help="json-formatted sampling settings that will be returned in /get_model_info",
        )

        # LoRA
        parser.add_argument(
            "--enable-lora",
            default=ServerArgs.enable_lora,
            action="store_true",
            help="Enable LoRA support for the model. This argument is automatically set to True if `--lora-paths` is provided for backward compatibility.",
        )
        parser.add_argument(
            "--max-lora-rank",
            default=ServerArgs.max_lora_rank,
            type=int,
            help="The maximum rank of LoRA adapters. If not specified, it will be automatically inferred from the adapters provided in --lora-paths.",
        )
        parser.add_argument(
            "--lora-target-modules",
            type=str,
            choices=SUPPORTED_LORA_TARGET_MODULES + [LORA_TARGET_ALL_MODULES],
            nargs="*",
            default=None,
            help="The union set of all target modules where LoRA should be applied. If not specified, "
            "it will be automatically inferred from the adapters provided in --lora-paths. If 'all' is specified, "
            "all supported modules will be targeted.",
        )
        parser.add_argument(
            "--lora-paths",
            type=str,
            nargs="*",
            default=None,
            action=LoRAPathAction,
            help='The list of LoRA adapters to load. Each adapter must be specified in one of the following formats: <PATH> | <NAME>=<PATH> | JSON with schema {"lora_name":str,"lora_path":str,"pinned":bool}',
        )
        parser.add_argument(
            "--max-loras-per-batch",
            type=int,
            default=8,
            help="Maximum number of adapters for a running batch, include base-only request.",
        )
        parser.add_argument(
            "--max-loaded-loras",
            type=int,
            default=ServerArgs.max_loaded_loras,
            help="If specified, it limits the maximum number of LoRA adapters loaded in CPU memory at a time. The value must be greater than or equal to `--max-loras-per-batch`.",
        )
        parser.add_argument(
            "--lora-eviction-policy",
            type=str,
            default=ServerArgs.lora_eviction_policy,
            choices=["lru", "fifo"],
            help="LoRA adapter eviction policy when memory pool is full. 'lru': Least Recently Used (default, better cache efficiency). 'fifo': First-In-First-Out.",
        )
        parser.add_argument(
            "--lora-backend",
            type=str,
            choices=LORA_BACKEND_CHOICES,
            default=ServerArgs.lora_backend,
            help="Choose the kernel backend for multi-LoRA serving.",
        )
        parser.add_argument(
            "--max-lora-chunk-size",
            type=int,
            default=ServerArgs.max_lora_chunk_size,
            choices=[16, 32, 64, 128],
            help="Maximum chunk size for the ChunkedSGMV LoRA backend. Only used when --lora-backend is 'csgmv'. Choosing a larger value might improve performance.",
        )

        # Kernel backend
        parser.add_argument(
            "--attention-backend",
            type=str,
            choices=ATTENTION_BACKEND_CHOICES,
            default=ServerArgs.attention_backend,
            help="Choose the kernels for attention layers.",
        )
        parser.add_argument(
            "--prefill-attention-backend",
            type=str,
            choices=ATTENTION_BACKEND_CHOICES,
            default=ServerArgs.prefill_attention_backend,
            help="Choose the kernels for prefill attention layers (have priority over --attention-backend).",
        )
        parser.add_argument(
            "--decode-attention-backend",
            type=str,
            choices=ATTENTION_BACKEND_CHOICES,
            default=ServerArgs.decode_attention_backend,
            help="Choose the kernels for decode attention layers (have priority over --attention-backend).",
        )
        parser.add_argument(
            "--sampling-backend",
            type=str,
            choices=["flashinfer", "pytorch", "ascend"],
            default=ServerArgs.sampling_backend,
            help="Choose the kernels for sampling layers.",
        )
        parser.add_argument(
            "--grammar-backend",
            type=str,
            choices=GRAMMAR_BACKEND_CHOICES,
            default=ServerArgs.grammar_backend,
            help="Choose the backend for grammar-guided decoding.",
        )
        parser.add_argument(
            "--mm-attention-backend",
            type=str,
            choices=["sdpa", "fa3", "triton_attn", "ascend_attn", "aiter_attn"],
            default=ServerArgs.mm_attention_backend,
            help="Set multimodal attention backend.",
        )
        parser.add_argument(
            "--nsa-prefill-backend",
            default=ServerArgs.nsa_prefill_backend,
            type=str,
            choices=NSA_CHOICES,
        )
        parser.add_argument(
            "--nsa-decode-backend",
            default=ServerArgs.nsa_decode_backend,
            type=str,
            choices=NSA_CHOICES,
        )

        parser.add_argument(
            "--compilation-config",
            type=CompilationConfig.from_cli,
            default=None,
            help="Compilation config.",
        )

        # Speculative decoding
        parser.add_argument(
            "--speculative-algorithm",
            type=str,
            choices=["EAGLE", "EAGLE3", "NEXTN", "STANDALONE", "NGRAM"],
            help="Speculative algorithm.",
        )
        parser.add_argument(
            "--speculative-draft-model-path",
            "--speculative-draft-model",
            type=str,
            help="The path of the draft model weights. This can be a local folder or a Hugging Face repo ID.",
        )
        parser.add_argument(
            "--speculative-draft-model-revision",
            type=str,
            default=None,
            help="The specific draft model version to use. It can be a branch "
            "name, a tag name, or a commit id. If unspecified, will use "
            "the default version.",
        )
        parser.add_argument(
            "--speculative-draft-load-format",
            type=str,
            default=ServerArgs.speculative_draft_load_format,
            choices=LOAD_FORMAT_CHOICES,
            help="The format of the draft model weights to load. "
            "If not specified, will use the same format as --load-format. "
            "Use 'dummy' to initialize draft model weights with random values for profiling.",
        )
        parser.add_argument(
            "--speculative-num-steps",
            type=int,
            help="The number of steps sampled from draft model in Speculative Decoding.",
            default=ServerArgs.speculative_num_steps,
        )
        parser.add_argument(
            "--speculative-eagle-topk",
            type=int,
            help="The number of tokens sampled from the draft model in eagle2 each step.",
            default=ServerArgs.speculative_eagle_topk,
        )
        parser.add_argument(
            "--speculative-num-draft-tokens",
            type=int,
            help="The number of tokens sampled from the draft model in Speculative Decoding.",
            default=ServerArgs.speculative_num_draft_tokens,
        )
        parser.add_argument(
            "--speculative-accept-threshold-single",
            type=float,
            help="Accept a draft token if its probability in the target model is greater than this threshold.",
            default=ServerArgs.speculative_accept_threshold_single,
        )
        parser.add_argument(
            "--speculative-accept-threshold-acc",
            type=float,
            help="The accept probability of a draft token is raised from its target probability p to min(1, p / threshold_acc).",
            default=ServerArgs.speculative_accept_threshold_acc,
        )
        parser.add_argument(
            "--speculative-token-map",
            type=str,
            help="The path of the draft model's small vocab table.",
            default=ServerArgs.speculative_token_map,
        )
        parser.add_argument(
            "--speculative-attention-mode",
            type=str,
            choices=["prefill", "decode"],
            help="Attention backend for speculative decoding operations (both target verify and draft extend). Can be one of 'prefill' (default) or 'decode'.",
            default=ServerArgs.speculative_attention_mode,
        )
        parser.add_argument(
            "--speculative-moe-runner-backend",
            type=str,
            choices=MOE_RUNNER_BACKEND_CHOICES,
            default=ServerArgs.speculative_moe_runner_backend,
            help="Choose the runner backend for MoE in speculative decoding.",
        )
        # Ngram speculative decoding
        parser.add_argument(
            "--speculative-ngram-min-match-window-size",
            type=int,
            default=ServerArgs.speculative_ngram_min_match_window_size,
            help="The minimum window size for pattern matching in ngram speculative decoding.",
        )
        parser.add_argument(
            "--speculative-ngram-max-match-window-size",
            type=int,
            default=ServerArgs.speculative_ngram_max_match_window_size,
            help="The maximum window size for pattern matching in ngram speculative decoding.",
        )
        parser.add_argument(
            "--speculative-ngram-min-bfs-breadth",
            type=int,
            default=ServerArgs.speculative_ngram_min_bfs_breadth,
            help="The minimum breadth for BFS (Breadth-First Search) in ngram speculative decoding.",
        )
        parser.add_argument(
            "--speculative-ngram-max-bfs-breadth",
            type=int,
            default=ServerArgs.speculative_ngram_max_bfs_breadth,
            help="The maximum breadth for BFS (Breadth-First Search) in ngram speculative decoding.",
        )
        parser.add_argument(
            "--speculative-ngram-match-type",
            type=str,
            choices=["BFS", "PROB"],
            default=ServerArgs.speculative_ngram_match_type,
            help="The match type for cache tree.",
        )
        parser.add_argument(
            "--speculative-ngram-branch-length",
            type=int,
            default=ServerArgs.speculative_ngram_branch_length,
            help="The branch length for ngram speculative decoding.",
        )
        parser.add_argument(
            "--speculative-ngram-capacity",
            type=int,
            default=ServerArgs.speculative_ngram_capacity,
            help="The cache capacity for ngram speculative decoding.",
        )

        # Expert parallelism
        parser.add_argument(
            "--expert-parallel-size",
            "--ep-size",
            "--ep",
            type=int,
            default=ServerArgs.ep_size,
            help="The expert parallelism size.",
        )
        parser.add_argument(
            "--moe-a2a-backend",
            type=str,
            choices=["none", "deepep", "mooncake"],
            default=ServerArgs.moe_a2a_backend,
            help="Choose the backend for MoE A2A.",
        )
        parser.add_argument(
            "--moe-runner-backend",
            type=str,
            choices=MOE_RUNNER_BACKEND_CHOICES,
            default=ServerArgs.moe_runner_backend,
            help="Choose the runner backend for MoE.",
        )
        parser.add_argument(
            "--flashinfer-mxfp4-moe-precision",
            type=str,
            choices=["default", "bf16"],
            default=ServerArgs.flashinfer_mxfp4_moe_precision,
            help="Choose the computation precision of flashinfer mxfp4 moe",
        )
        parser.add_argument(
            "--enable-flashinfer-allreduce-fusion",
            action="store_true",
            help="Enable FlashInfer allreduce fusion with Residual RMSNorm.",
        )
        parser.add_argument(
            "--deepep-mode",
            type=str,
            choices=["normal", "low_latency", "auto"],
            default="auto",
            help="Select the mode when enable DeepEP MoE, could be `normal`, `low_latency` or `auto`. Default is `auto`, which means `low_latency` for decode batch and `normal` for prefill batch.",
        )
        parser.add_argument(
            "--ep-num-redundant-experts",
            type=int,
            default=ServerArgs.ep_num_redundant_experts,
            help="Allocate this number of redundant experts in expert parallel.",
        )
        parser.add_argument(
            "--ep-dispatch-algorithm",
            type=str,
            default=ServerArgs.ep_dispatch_algorithm,
            help="The algorithm to choose ranks for redundant experts in expert parallel.",
        )
        parser.add_argument(
            "--init-expert-location",
            type=str,
            default=ServerArgs.init_expert_location,
            help="Initial location of EP experts.",
        )
        parser.add_argument(
            "--enable-eplb",
            action="store_true",
            help="Enable EPLB algorithm",
        )
        parser.add_argument(
            "--eplb-algorithm",
            type=str,
            default=ServerArgs.eplb_algorithm,
            help="Chosen EPLB algorithm",
        )
        parser.add_argument(
            "--eplb-rebalance-num-iterations",
            type=int,
            default=ServerArgs.eplb_rebalance_num_iterations,
            help="Number of iterations to automatically trigger a EPLB re-balance.",
        )
        parser.add_argument(
            "--eplb-rebalance-layers-per-chunk",
            type=int,
            default=ServerArgs.eplb_rebalance_layers_per_chunk,
            help="Number of layers to rebalance per forward pass.",
        )
        parser.add_argument(
            "--eplb-min-rebalancing-utilization-threshold",
            type=float,
            default=ServerArgs.eplb_min_rebalancing_utilization_threshold,
            help="Minimum threshold for GPU average utilization to trigger EPLB rebalancing. Must be in the range [0.0, 1.0].",
        )
        parser.add_argument(
            "--expert-distribution-recorder-mode",
            type=str,
            default=ServerArgs.expert_distribution_recorder_mode,
            help="Mode of expert distribution recorder.",
        )
        parser.add_argument(
            "--expert-distribution-recorder-buffer-size",
            type=int,
            default=ServerArgs.expert_distribution_recorder_buffer_size,
            help="Circular buffer size of expert distribution recorder. Set to -1 to denote infinite buffer.",
        )
        parser.add_argument(
            "--enable-expert-distribution-metrics",
            action="store_true",
            help="Enable logging metrics for expert balancedness",
        )
        parser.add_argument(
            "--deepep-config",
            type=str,
            default=ServerArgs.deepep_config,
            help="Tuned DeepEP config suitable for your own cluster. It can be either a string with JSON content or a file path.",
        )
        parser.add_argument(
            "--moe-dense-tp-size",
            type=int,
            default=ServerArgs.moe_dense_tp_size,
            help="TP size for MoE dense MLP layers. This flag is useful when, with large TP size, there are errors caused by weights in MLP layers having dimension smaller than the min dimension GEMM supports.",
        )
        parser.add_argument(
            "--elastic-ep-backend",
            type=str,
            default=ServerArgs.elastic_ep_backend,
            choices=["none", "mooncake"],
            help="Specify the collective communication backend for elastic EP. Currently supports 'mooncake'.",
        )
        parser.add_argument(
            "--mooncake-ib-device",
            type=str,
            default=ServerArgs.mooncake_ib_device,
            help="The InfiniBand devices for Mooncake Backend transfer, accepts multiple comma-separated devices "
            "(e.g., --mooncake-ib-device mlx5_0,mlx5_1). "
            "Default is None, which triggers automatic device detection when Mooncake Backend is enabled.",
        )

        # Mamba Cache
        parser.add_argument(
            "--max-mamba-cache-size",
            type=int,
            default=ServerArgs.max_mamba_cache_size,
            help="The maximum size of the mamba cache.",
        )
        parser.add_argument(
            "--mamba-ssm-dtype",
            type=str,
            default=ServerArgs.mamba_ssm_dtype,
            choices=MAMBA_SSM_DTYPE_CHOICES,
            help="The data type of the SSM states in mamba cache.",
        )
        parser.add_argument(
            "--mamba-full-memory-ratio",
            type=float,
            default=ServerArgs.mamba_full_memory_ratio,
            help="The ratio of mamba state memory to full kv cache memory.",
        )

        # Hierarchical cache
        parser.add_argument(
            "--enable-hierarchical-cache",
            action="store_true",
            help="Enable hierarchical cache",
        )
        parser.add_argument(
            "--hicache-ratio",
            type=float,
            default=ServerArgs.hicache_ratio,
            help="The ratio of the size of host KV cache memory pool to the size of device pool.",
        )
        parser.add_argument(
            "--hicache-size",
            type=int,
            default=ServerArgs.hicache_size,
            help="The size of host KV cache memory pool in gigabytes, which will override the hicache_ratio if set.",
        )
        parser.add_argument(
            "--hicache-write-policy",
            type=str,
            choices=["write_back", "write_through", "write_through_selective"],
            default=ServerArgs.hicache_write_policy,
            help="The write policy of hierarchical cache.",
        )
        parser.add_argument(
            "--hicache-io-backend",
            type=str,
            choices=["direct", "kernel", "kernel_ascend"],
            default=ServerArgs.hicache_io_backend,
            help="The IO backend for KV cache transfer between CPU and GPU",
        )
        parser.add_argument(
            "--hicache-mem-layout",
            type=str,
            choices=[
                "layer_first",
                "page_first",
                "page_first_direct",
                "page_first_kv_split",
                "page_head",
            ],
            default=ServerArgs.hicache_mem_layout,
            help="The layout of host memory pool for hierarchical cache.",
        )
        parser.add_argument(
            "--hicache-storage-backend",
            type=str,
            choices=["file", "mooncake", "hf3fs", "nixl", "aibrix", "dynamic", "eic"],
            default=ServerArgs.hicache_storage_backend,
            help="The storage backend for hierarchical KV cache. "
            "Built-in backends: file, mooncake, hf3fs, nixl, aibrix. "
            "For dynamic backend, use --hicache-storage-backend-extra-config to specify: "
            "backend_name (custom name), module_path (Python module path), class_name (backend class name).",
        )
        parser.add_argument(
            "--hicache-storage-prefetch-policy",
            type=str,
            choices=["best_effort", "wait_complete", "timeout"],
            default=ServerArgs.hicache_storage_prefetch_policy,
            help="Control when prefetching from the storage backend should stop.",
        )
        parser.add_argument(
            "--hicache-storage-backend-extra-config",
            type=str,
            default=ServerArgs.hicache_storage_backend_extra_config,
            help="A dictionary in JSON string format containing extra configuration for the storage backend.",
        )
        # LMCache
        parser.add_argument(
            "--enable-lmcache",
            action="store_true",
            help="Using LMCache as an alternative hierarchical cache solution",
        )

        # Ktransformer server args
        parser.add_argument(
            "--kt-weight-path",
            type=str,
            help="[ktransformers parameter] The path of the quantized expert weights for amx kernel. A local folder.",
        )
        parser.add_argument(
            "--kt-method",
            type=str,
            default="AMXINT4",
            help="[ktransformers parameter] Quantization formats for CPU execution.",
        )
        parser.add_argument(
            "--kt-cpuinfer",
            type=int,
            help="[ktransformers parameter] The number of CPUInfer threads.",
        )
        parser.add_argument(
            "--kt-threadpool-count",
            type=int,
            default=2,
            help="[ktransformers parameter] One-to-one with the number of NUMA nodes (one thread pool per NUMA).",
        )
        parser.add_argument(
            "--kt-num-gpu-experts",
            type=int,
            help="[ktransformers parameter] The number of GPU experts.",
        )
        parser.add_argument(
            "--kt-max-deferred-experts-per-token",
            type=int,
            default=ServerArgs.kt_max_deferred_experts_per_token,
            help="[ktransformers parameter] Maximum number of experts deferred to CPU per token. All MoE layers except the final one use this value; the final layer always uses 0.",
        )
        # Double Sparsity
        parser.add_argument(
            "--enable-double-sparsity",
            action="store_true",
            help="Enable double sparsity attention",
        )
        parser.add_argument(
            "--ds-channel-config-path",
            type=str,
            default=ServerArgs.ds_channel_config_path,
            help="The path of the double sparsity channel config",
        )
        parser.add_argument(
            "--ds-heavy-channel-num",
            type=int,
            default=ServerArgs.ds_heavy_channel_num,
            help="The number of heavy channels in double sparsity attention",
        )
        parser.add_argument(
            "--ds-heavy-token-num",
            type=int,
            default=ServerArgs.ds_heavy_token_num,
            help="The number of heavy tokens in double sparsity attention",
        )
        parser.add_argument(
            "--ds-heavy-channel-type",
            type=str,
            default=ServerArgs.ds_heavy_channel_type,
            help="The type of heavy channels in double sparsity attention",
        )
        parser.add_argument(
            "--ds-sparse-decode-threshold",
            type=int,
            default=ServerArgs.ds_sparse_decode_threshold,
            help="The minimum decode sequence length required before the double-sparsity backend switches from the dense fallback to the sparse decode kernel.",
        )

        # Offloading
        parser.add_argument(
            "--cpu-offload-gb",
            type=int,
            default=ServerArgs.cpu_offload_gb,
            help="How many GBs of RAM to reserve for CPU offloading.",
        )
        parser.add_argument(
            "--offload-group-size",
            type=int,
            default=ServerArgs.offload_group_size,
            help="Number of layers per group in offloading.",
        )
        parser.add_argument(
            "--offload-num-in-group",
            type=int,
            default=ServerArgs.offload_num_in_group,
            help="Number of layers to be offloaded within a group.",
        )
        parser.add_argument(
            "--offload-prefetch-step",
            type=int,
            default=ServerArgs.offload_prefetch_step,
            help="Steps to prefetch in offloading.",
        )
        parser.add_argument(
            "--offload-mode",
            type=str,
            default=ServerArgs.offload_mode,
            help="Mode of offloading.",
        )

        # Args for multi-item-scoring
        parser.add_argument(
            "--multi-item-scoring-delimiter",
            type=int,
            default=ServerArgs.multi_item_scoring_delimiter,
            help="Delimiter token ID for multi-item scoring. Used to combine Query and Items into a single sequence: Query<delimiter>Item1<delimiter>Item2<delimiter>... This enables efficient batch processing of multiple items against a single query.",
        )

        # Optimization/debug options
        parser.add_argument(
            "--disable-radix-cache",
            action="store_true",
            help="Disable RadixAttention for prefix caching.",
        )
        parser.add_argument(
            "--cuda-graph-max-bs",
            type=int,
            default=ServerArgs.cuda_graph_max_bs,
            help="Set the maximum batch size for cuda graph. It will extend the cuda graph capture batch size to this value.",
        )
        parser.add_argument(
            "--cuda-graph-bs",
            type=int,
            nargs="+",
            help="Set the list of batch sizes for cuda graph.",
        )
        parser.add_argument(
            "--disable-cuda-graph",
            action="store_true",
            help="Disable cuda graph.",
        )
        parser.add_argument(
            "--enable-piecewise-npu-graph-decode",
            action="store_true",
            help="Optimize the model with piecewise npu graph for decode.",
        )
        parser.add_argument(
            "--disable-cuda-graph-padding",
            action="store_true",
            help="Disable cuda graph when padding is needed. Still uses cuda graph when padding is not needed.",
        )
        parser.add_argument(
            "--enable-profile-cuda-graph",
            action="store_true",
            help="Enable profiling of cuda graph capture.",
        )
        parser.add_argument(
            "--enable-cudagraph-gc",
            action="store_true",
            help="Enable garbage collection during CUDA graph capture. If disabled (default), GC is frozen during capture to speed up the process.",
        )
        parser.add_argument(
            "--enable-layerwise-nvtx-marker",
            action="store_true",
            help="Enable layerwise NVTX profiling annotations for the model.",
        )
        parser.add_argument(
            "--enable-nccl-nvls",
            action="store_true",
            help="Enable NCCL NVLS for prefill heavy requests when available.",
        )
        parser.add_argument(
            "--enable-symm-mem",
            action="store_true",
            help="Enable NCCL symmetric memory for fast collectives.",
        )
        parser.add_argument(
            "--disable-flashinfer-cutlass-moe-fp4-allgather",
            action="store_true",
            help="Disables quantize before all-gather for flashinfer cutlass moe.",
        )
        parser.add_argument(
            "--enable-tokenizer-batch-encode",
            action="store_true",
            help="Enable batch tokenization for improved performance when processing multiple text inputs. Do not use with image inputs, pre-tokenized input_ids, or input_embeds.",
        )
        parser.add_argument(
            "--disable-tokenizer-batch-decode",
            action="store_true",
            help="Disable batch decoding when decoding multiple completions.",
        )
        parser.add_argument(
            "--disable-outlines-disk-cache",
            action="store_true",
            help="Disable disk cache of outlines to avoid possible crashes related to file system or high concurrency.",
        )
        parser.add_argument(
            "--disable-custom-all-reduce",
            action="store_true",
            help="Disable the custom all-reduce kernel and fall back to NCCL.",
        )
        parser.add_argument(
            "--enable-mscclpp",
            action="store_true",
            help="Enable using mscclpp for small messages for all-reduce kernel and fall back to NCCL.",
        )
        parser.add_argument(
            "--enable-torch-symm-mem",
            action="store_true",
            help="Enable using torch symm mem for all-reduce kernel and fall back to NCCL. Only supports CUDA device SM90 and above. SM90 supports world size 4, 6, 8. SM100 supports world size 6, 8.",
        )
        parser.add_argument(
            "--disable-overlap-schedule",
            action="store_true",
            help="Disable the overlap scheduler, which overlaps the CPU scheduler with GPU model worker.",
        )
        parser.add_argument(
            "--enable-mixed-chunk",
            action="store_true",
            help="Enabling mixing prefill and decode in a batch when using chunked prefill.",
        )
        parser.add_argument(
            "--enable-dp-attention",
            action="store_true",
            help="Enabling data parallelism for attention and tensor parallelism for FFN. The dp size should be equal to the tp size. Currently DeepSeek-V2 and Qwen 2/3 MoE models are supported.",
        )
        parser.add_argument(
            "--enable-dp-lm-head",
            action="store_true",
            help="Enable vocabulary parallel across the attention TP group to avoid all-gather across DP groups, optimizing performance under DP attention.",
        )
        parser.add_argument(
            "--enable-two-batch-overlap",
            action="store_true",
            help="Enabling two micro batches to overlap.",
        )
        parser.add_argument(
            "--enable-single-batch-overlap",
            action="store_true",
            help="Let computation and communication overlap within one micro batch.",
        )
        parser.add_argument(
            "--tbo-token-distribution-threshold",
            type=float,
            default=ServerArgs.tbo_token_distribution_threshold,
            help="The threshold of token distribution between two batches in micro-batch-overlap, determines whether to two-batch-overlap or two-chunk-overlap. Set to 0 denote disable two-chunk-overlap.",
        )
        parser.add_argument(
            "--enable-torch-compile",
            action="store_true",
            help="Optimize the model with torch.compile. Experimental feature.",
        )
        parser.add_argument(
<<<<<<< HEAD
            "--enable-torch-air-compile",
            action="store_true",
            help="Optimize the model with Torch Ascend Intermediate Representation compilation. Experimental feature.",
=======
            "--enable-torch-compile-debug-mode",
            action="store_true",
            help="Enable debug mode for torch compile",
>>>>>>> ac5505b0
        )
        parser.add_argument(
            "--enable-piecewise-cuda-graph",
            action="store_true",
            help="Optimize the model with piecewise cuda graph for extend/prefill only. Experimental feature.",
        )
        parser.add_argument(
            "--piecewise-cuda-graph-tokens",
            type=json_list_type,
            default=ServerArgs.piecewise_cuda_graph_tokens,
            help="Set the list of tokens when using piecewise cuda graph.",
        )
        parser.add_argument(
            "--piecewise-cuda-graph-compiler",
            type=str,
            default=ServerArgs.piecewise_cuda_graph_compiler,
            help="Set the compiler for piecewise cuda graph. Choices are: eager, inductor.",
            choices=["eager", "inductor"],
        )
        parser.add_argument(
            "--torch-compile-max-bs",
            type=int,
            default=ServerArgs.torch_compile_max_bs,
            help="Set the maximum batch size when using torch compile.",
        )
        parser.add_argument(
            "--piecewise-cuda-graph-max-tokens",
            type=int,
            default=ServerArgs.piecewise_cuda_graph_max_tokens,
            help="Set the maximum tokens when using piecewise cuda graph.",
        )
        parser.add_argument(
            "--torchao-config",
            type=str,
            default=ServerArgs.torchao_config,
            help="Optimize the model with torchao. Experimental feature. Current choices are: int8dq, int8wo, int4wo-<group_size>, fp8wo, fp8dq-per_tensor, fp8dq-per_row",
        )
        parser.add_argument(
            "--enable-nan-detection",
            action="store_true",
            help="Enable the NaN detection for debugging purposes.",
        )
        parser.add_argument(
            "--enable-p2p-check",
            action="store_true",
            help="Enable P2P check for GPU access, otherwise the p2p access is allowed by default.",
        )
        parser.add_argument(
            "--triton-attention-reduce-in-fp32",
            action="store_true",
            help="Cast the intermediate attention results to fp32 to avoid possible crashes related to fp16."
            "This only affects Triton attention kernels.",
        )
        parser.add_argument(
            "--triton-attention-num-kv-splits",
            type=int,
            default=ServerArgs.triton_attention_num_kv_splits,
            help="The number of KV splits in flash decoding Triton kernel. Larger value is better in longer context scenarios. The default value is 8.",
        )
        parser.add_argument(
            "--triton-attention-split-tile-size",
            type=int,
            default=ServerArgs.triton_attention_split_tile_size,
            help="The size of split KV tile in flash decoding Triton kernel. Used for deterministic inference.",
        )
        parser.add_argument(
            "--num-continuous-decode-steps",
            type=int,
            default=ServerArgs.num_continuous_decode_steps,
            help="Run multiple continuous decoding steps to reduce scheduling overhead. "
            "This can potentially increase throughput but may also increase time-to-first-token latency. "
            "The default value is 1, meaning only run one decoding step at a time.",
        )
        parser.add_argument(
            "--delete-ckpt-after-loading",
            action="store_true",
            help="Delete the model checkpoint after loading the model.",
        )
        parser.add_argument(
            "--enable-memory-saver",
            action="store_true",
            help="Allow saving memory using release_memory_occupation and resume_memory_occupation",
        )
        parser.add_argument(
            "--enable-weights-cpu-backup",
            action="store_true",
            help="Save model weights (both main model and draft model, if any) to CPU memory during release_weights_occupation and resume_weights_occupation",
        )
        parser.add_argument(
            "--enable-draft-weights-cpu-backup",
            action="store_true",
            help="Save draft model weights to CPU memory during release_weights_occupation and resume_weights_occupation",
        )
        parser.add_argument(
            "--allow-auto-truncate",
            action="store_true",
            help="Allow automatically truncating requests that exceed the maximum input length instead of returning an error.",
        )
        parser.add_argument(
            "--enable-custom-logit-processor",
            action="store_true",
            help="Enable users to pass custom logit processors to the server (disabled by default for security)",
        )
        parser.add_argument(
            "--flashinfer-mla-disable-ragged",
            action="store_true",
            help="Not using ragged prefill wrapper when running flashinfer mla",
        )
        parser.add_argument(
            "--disable-shared-experts-fusion",
            action="store_true",
            help="Disable shared experts fusion optimization for deepseek v3/r1.",
        )
        parser.add_argument(
            "--disable-chunked-prefix-cache",
            action="store_true",
            help="Disable chunked prefix cache feature for deepseek, which should save overhead for short sequences.",
        )
        parser.add_argument(
            "--disable-fast-image-processor",
            action="store_true",
            help="Adopt base image processor instead of fast image processor.",
        )
        parser.add_argument(
            "--keep-mm-feature-on-device",
            action="store_true",
            help="Keep multimodal feature tensors on device after processing to save D2H copy.",
        )
        parser.add_argument(
            "--enable-return-hidden-states",
            action="store_true",
            help="Enable returning hidden states with responses.",
        )
        parser.add_argument(
            "--scheduler-recv-interval",
            type=int,
            default=ServerArgs.scheduler_recv_interval,
            help="The interval to poll requests in scheduler. Can be set to >1 to reduce the overhead of this.",
        )
        parser.add_argument(
            "--numa-node",
            type=int,
            nargs="+",
            help="Sets the numa node for the subprocesses. i-th element corresponds to i-th subprocess.",
        )
        parser.add_argument(
            "--enable-deterministic-inference",
            action="store_true",
            help="Enable deterministic inference mode with batch invariant ops.",
        )
        parser.add_argument(
            "--rl-on-policy-target",
            type=str,
            default=ServerArgs.rl_on_policy_target,
            choices=RL_ON_POLICY_TARGET_CHOICES,
            help="The training system that SGLang needs to match for true on-policy.",
        )
        parser.add_argument(
            "--enable-attn-tp-input-scattered",
            action="store_true",
            help="Allow input of attention to be scattered when only using tensor parallelism, to reduce the computational load of operations such as qkv latent.",
        )
        parser.add_argument(
            "--enable-nsa-prefill-context-parallel",
            action="store_true",
            help="Enable context parallelism used in the long sequence prefill phase of DeepSeek v3.2.",
        )

        # Dynamic batch tokenizer
        parser.add_argument(
            "--enable-dynamic-batch-tokenizer",
            action="store_true",
            help="Enable async dynamic batch tokenizer for improved performance when multiple requests arrive concurrently.",
        )
        parser.add_argument(
            "--dynamic-batch-tokenizer-batch-size",
            type=int,
            default=ServerArgs.dynamic_batch_tokenizer_batch_size,
            help="[Only used if --enable-dynamic-batch-tokenizer is set] Maximum batch size for dynamic batch tokenizer.",
        )
        parser.add_argument(
            "--dynamic-batch-tokenizer-batch-timeout",
            type=float,
            default=ServerArgs.dynamic_batch_tokenizer_batch_timeout,
            help="[Only used if --enable-dynamic-batch-tokenizer is set] Timeout in seconds for batching tokenization requests.",
        )

        # Debug tensor dumps
        parser.add_argument(
            "--debug-tensor-dump-output-folder",
            type=str,
            default=ServerArgs.debug_tensor_dump_output_folder,
            help="The output folder for dumping tensors.",
        )
        parser.add_argument(
            "--debug-tensor-dump-layers",
            type=int,
            nargs="+",
            help="The layer ids to dump. Dump all layers if not specified.",
        )
        parser.add_argument(
            "--debug-tensor-dump-input-file",
            type=str,
            default=ServerArgs.debug_tensor_dump_input_file,
            help="The input filename for dumping tensors",
        )
        parser.add_argument(
            "--debug-tensor-dump-inject",
            type=str,
            default=ServerArgs.debug_tensor_dump_inject,
            help="Inject the outputs from jax as the input of every layer.",
        )

        # PD disaggregation
        parser.add_argument(
            "--disaggregation-mode",
            type=str,
            default=ServerArgs.disaggregation_mode,
            choices=["null", "prefill", "decode"],
            help='Only used for PD disaggregation. "prefill" for prefill-only server, and "decode" for decode-only server. If not specified, it is not PD disaggregated',
        )
        parser.add_argument(
            "--disaggregation-transfer-backend",
            type=str,
            default=ServerArgs.disaggregation_transfer_backend,
            choices=DISAGG_TRANSFER_BACKEND_CHOICES,
            help="The backend for disaggregation transfer. Default is mooncake.",
        )
        parser.add_argument(
            "--disaggregation-bootstrap-port",
            type=int,
            default=ServerArgs.disaggregation_bootstrap_port,
            help="Bootstrap server port on the prefill server. Default is 8998.",
        )
        parser.add_argument(
            "--disaggregation-decode-tp",
            type=int,
            default=ServerArgs.disaggregation_decode_tp,
            help="Decode tp size. If not set, it matches the tp size of the current engine. This is only set on the prefill server.",
        )
        parser.add_argument(
            "--disaggregation-decode-dp",
            type=int,
            default=ServerArgs.disaggregation_decode_dp,
            help="Decode dp size. If not set, it matches the dp size of the current engine. This is only set on the prefill server.",
        )
        parser.add_argument(
            "--disaggregation-prefill-pp",
            type=int,
            default=ServerArgs.disaggregation_prefill_pp,
            help="Prefill pp size. If not set, it is default to 1. This is only set on the decode server.",
        )
        parser.add_argument(
            "--disaggregation-ib-device",
            type=str,
            default=ServerArgs.disaggregation_ib_device,
            help="The InfiniBand devices for disaggregation transfer, accepts single device (e.g., --disaggregation-ib-device mlx5_0) "
            "or multiple comma-separated devices (e.g., --disaggregation-ib-device mlx5_0,mlx5_1). "
            "Default is None, which triggers automatic device detection when mooncake backend is enabled.",
        )
        parser.add_argument(
            "--disaggregation-decode-enable-offload-kvcache",
            action="store_true",
            help="Enable async KV cache offloading on decode server (PD mode).",
        )
        parser.add_argument(
            "--num-reserved-decode-tokens",
            type=int,
            default=ServerArgs.num_reserved_decode_tokens,
            help="Number of decode tokens that will have memory reserved when adding new request to the running batch.",
        )
        parser.add_argument(
            "--disaggregation-decode-polling-interval",
            type=int,
            default=ServerArgs.disaggregation_decode_polling_interval,
            help="The interval to poll requests in decode server. Can be set to >1 to reduce the overhead of this.",
        )

        # Custom weight loader
        parser.add_argument(
            "--custom-weight-loader",
            type=str,
            nargs="*",
            default=None,
            help="The custom dataloader which used to update the model. Should be set with a valid import path, such as my_package.weight_load_func",
        )
        parser.add_argument(
            "--weight-loader-disable-mmap",
            action="store_true",
            help="Disable mmap while loading weight using safetensors.",
        )
        parser.add_argument(
            "--remote-instance-weight-loader-seed-instance-ip",
            type=str,
            default=ServerArgs.remote_instance_weight_loader_seed_instance_ip,
            help="The ip of the seed instance for loading weights from remote instance.",
        )
        parser.add_argument(
            "--remote-instance-weight-loader-seed-instance-service-port",
            type=int,
            default=ServerArgs.remote_instance_weight_loader_seed_instance_service_port,
            help="The service port of the seed instance for loading weights from remote instance.",
        )
        parser.add_argument(
            "--remote-instance-weight-loader-send-weights-group-ports",
            type=json_list_type,
            default=ServerArgs.remote_instance_weight_loader_send_weights_group_ports,
            help="The communication group ports for loading weights from remote instance.",
        )

        # For PD-Multiplexing
        parser.add_argument(
            "--enable-pdmux",
            action="store_true",
            help="Enable PD-Multiplexing, PD running on greenctx stream.",
        )
        parser.add_argument(
            "--pdmux-config-path",
            type=str,
            default=None,
            help="The path of the PD-Multiplexing config file.",
        )
        parser.add_argument(
            "--sm-group-num",
            type=int,
            default=ServerArgs.sm_group_num,
            help="Number of sm partition groups.",
        )

        # Configuration file support
        parser.add_argument(
            "--config",
            type=str,
            help="Read CLI options from a config file. Must be a YAML file with configuration options.",
        )

        # For Multi-Modal
        parser.add_argument(
            "--mm-max-concurrent-calls",
            type=int,
            default=ServerArgs.mm_max_concurrent_calls,
            help="The max concurrent calls for async mm data processing.",
        )
        parser.add_argument(
            "--mm-per-request-timeout",
            type=int,
            default=ServerArgs.mm_per_request_timeout,
            help="The timeout for each multi-modal request in seconds.",
        )
        parser.add_argument(
            "--enable-broadcast-mm-inputs-process",
            action="store_true",
            default=ServerArgs.enable_broadcast_mm_inputs_process,
            help="Enable broadcast mm-inputs process in scheduler.",
        )

        # For checkpoint decryption
        parser.add_argument(
            "--decrypted-config-file",
            type=str,
            default=ServerArgs.decrypted_config_file,
            help="The path of the decrypted config file.",
        )
        parser.add_argument(
            "--decrypted-draft-config-file",
            type=str,
            default=ServerArgs.decrypted_draft_config_file,
            help="The path of the decrypted draft config file.",
        )
        parser.add_argument(
            "--mm-enable-dp-encoder",
            action="store_true",
            default=ServerArgs.mm_enable_dp_encoder,
            help="Enabling data parallelism for mm encoder. The dp size will be set to the tp size automatically.",
        )

        # For registering hooks
        parser.add_argument(
            "--hooks",
            type=json_list_type,
            default=None,
            help="The hooks to be attached.",
        )

    @classmethod
    def from_cli_args(cls, args: argparse.Namespace):
        args.tp_size = args.tensor_parallel_size
        args.pp_size = args.pipeline_parallel_size
        args.dp_size = args.data_parallel_size
        args.ep_size = args.expert_parallel_size

        attrs = [attr.name for attr in dataclasses.fields(cls)]
        return cls(**{attr: getattr(args, attr) for attr in attrs})

    def url(self):
        if is_valid_ipv6_address(self.host):
            return f"http://[{self.host}]:{self.port}"
        else:
            return f"http://{self.host}:{self.port}"

    def get_hf_config(self):
        kwargs = {}
        hf_config = get_config(
            self.model_path,
            trust_remote_code=self.trust_remote_code,
            revision=self.revision,
            model_override_args=orjson.loads(self.json_model_override_args),
            **kwargs,
        )
        return hf_config

    def get_model_config(self):
        # Lazy init to avoid circular import
        from sglang.srt.configs.model_config import ModelConfig

        if hasattr(self, "model_config"):
            return self.model_config
        self.model_config = ModelConfig.from_server_args(self)
        return self.model_config

    def get_attention_backends(self):
        prefill_attention_backend_str = (
            self.prefill_attention_backend
            if self.prefill_attention_backend
            else self.attention_backend
        )
        decode_attention_backend_str = (
            self.decode_attention_backend
            if self.decode_attention_backend
            else self.attention_backend
        )
        return prefill_attention_backend_str, decode_attention_backend_str

    def use_mla_backend(self):
        from sglang.srt.configs.model_config import AttentionArch

        model_config = self.get_model_config()
        return model_config.attention_arch == AttentionArch.MLA

    def check_server_args(self):
        # Check parallel size constraints
        assert (
            self.tp_size * self.pp_size
        ) % self.nnodes == 0, "tp_size must be divisible by number of nodes"

        if self.pp_size > 1:
            assert (
                self.disable_overlap_schedule
                and self.speculative_algorithm is None
                and not self.enable_mixed_chunk
            ), "Pipeline parallelism is not compatible with overlap schedule, speculative decoding, mixed chunked prefill."

        assert not (
            self.dp_size > 1 and self.nnodes != 1 and not self.enable_dp_attention
        ), "multi-node data parallel is not supported unless dp attention!"

        assert self.base_gpu_id >= 0, "base_gpu_id must be non-negative"
        assert self.gpu_id_step >= 1, "gpu_id_step must be positive"

        assert self.moe_dense_tp_size in {
            1,
            None,
        }, "moe_dense_tp_size only support 1 and None currently"

        # Check served model name to not have colon as it is reserved for LoRA adapter syntax
        assert ":" not in self.served_model_name, (
            "served_model_name cannot contain a colon (':') character. "
            "The colon is reserved for the 'model:adapter' syntax used in LoRA adapter specification. "
            f"Invalid value: '{self.served_model_name}'"
        )

        # Check LoRA
        self.check_lora_server_args()

        # Check speculative decoding
        if self.speculative_algorithm is not None:
            assert (
                not self.enable_mixed_chunk
            ), "enable_mixed_chunk is required for speculative decoding"

        # Check chunked prefill
        # Skip validation if chunked prefill is disabled (i.e., size <= 0).
        # Skip validation if disaggregation mode is decode.
        if self.chunked_prefill_size > 0 and self.disaggregation_mode != "decode":
            assert (
                self.chunked_prefill_size % self.page_size == 0
            ), "chunked_prefill_size must be divisible by page_size"

        # Check pdmux
        if self.enable_pdmux:
            assert (
                self.pp_size == 1
            ), "PD-Multiplexing is only supported with pipeline parallelism disabled (pp_size=1)."
            assert (
                self.chunked_prefill_size == -1
            ), "PD-Multiplexing is not compatible with chunked prefill."
            assert (
                self.disaggregation_mode == "null"
            ), "PD-Multiplexing is not compatible with disaggregation mode."
            assert (
                self.disable_overlap_schedule
            ), "PD-Multiplexing is not compatible with overlap schedule."

            # NOTE: CUDA Green Context may encounter potential issues with CudaGraph on torch 2.7.x – 2.8.x, leading to performance degradation.
            import torch

            parts = torch.__version__.split("+", 1)[0].split(".")
            major = int(parts[0]) if len(parts) > 0 and parts[0].isdigit() else 0
            minor = int(parts[1]) if len(parts) > 1 and parts[1].isdigit() else 0
            if (major, minor) > (2, 6):
                logger.warning(
                    "WARNING: PD-Multiplexing may experience performance degradation with torch versions > 2.6.x.\n"
                    f"  Current torch version is {torch.__version__}.\n"
                    "  Please manually install torch 2.6.x."
                )

        assert self.tokenizer_worker_num > 0, "Tokenizer worker num must >= 1"
        self.validate_buckets_rule(
            "--prompt-tokens-buckets", self.prompt_tokens_buckets
        )
        self.validate_buckets_rule(
            "--generation-tokens-buckets", self.generation_tokens_buckets
        )

        # Check scheduling policy
        if self.enable_priority_scheduling:
            assert self.schedule_policy in [
                "fcfs",
                "lof",
            ], f"To use priority scheduling, schedule_policy must be 'fcfs' or 'lof'. '{self.schedule_policy}' is not supported."

        # Check multi-item scoring
        if self.multi_item_scoring_delimiter is not None:
            assert self.disable_radix_cache, (
                "Multi-item scoring requires radix cache to be disabled. "
                "Please set --disable-radix-cache when using --multi-item-scoring-delimiter."
            )
            assert self.chunked_prefill_size == -1, (
                "Multi-item scoring requires chunked prefill to be disabled. "
                "Please set --chunked-prefill-size -1 when using --multi-item-scoring-delimiter."
            )

        assert (
            self.schedule_conservativeness >= 0
        ), "schedule_conservativeness must be non-negative"

        if self.model_impl == "mindspore":
            assert is_npu(), "MindSpore model impl is only supported on Ascend npu."

    def check_lora_server_args(self):
        assert self.max_loras_per_batch > 0, "max_loras_per_batch must be positive"

        # Enable LoRA if any LoRA paths are provided for backward compatibility.
        if self.lora_paths:
            if self.enable_lora is None:
                self.enable_lora = True
                logger.warning(
                    "--enable-lora is set to True because --lora-paths is provided."
                )
            elif self.enable_lora is False:
                logger.warning(
                    "--enable-lora is set to False, any provided lora_paths will be ignored."
                )

        if self.enable_lora:
            # Validate compatibility with speculative decoding
            if self.speculative_algorithm not in ["NGRAM", None]:
                raise ValueError(
                    "Currently LoRA is only compatible with NGRAM speculative decoding."
                )

            # Parse lora_paths
            if isinstance(self.lora_paths, list):
                lora_paths = self.lora_paths
                self.lora_paths = []
                for lora_path in lora_paths:
                    if isinstance(lora_path, str):
                        if "=" in lora_path:
                            name, path = lora_path.split("=", 1)
                            lora_ref = LoRARef(
                                lora_name=name, lora_path=path, pinned=False
                            )
                        else:
                            lora_ref = LoRARef(
                                lora_name=lora_path, lora_path=lora_path, pinned=False
                            )
                    elif isinstance(lora_path, dict):
                        assert (
                            "lora_name" in lora_path and "lora_path" in lora_path
                        ), f"When providing LoRA paths as a list of dict, each dict should contain 'lora_name' and 'lora_path' keys. Got: {lora_path}"
                        lora_ref = LoRARef(
                            lora_name=lora_path["lora_name"],
                            lora_path=lora_path["lora_path"],
                            pinned=lora_path.get("pinned", False),
                        )
                    else:
                        raise ValueError(
                            f"Invalid type for item in --lora-paths list: {type(lora_path)}. "
                            "Expected a string or a dictionary."
                        )
                    self.lora_paths.append(lora_ref)
            elif isinstance(self.lora_paths, dict):
                self.lora_paths = [
                    LoRARef(lora_name=k, lora_path=v, pinned=False)
                    for k, v in self.lora_paths.items()
                ]
            elif self.lora_paths is None:
                self.lora_paths = []
            else:
                raise ValueError(
                    f"Invalid type for --lora-paths: {type(self.lora_paths)}. "
                    "Expected a list or a dictionary."
                )

            # Expand target modules
            if self.lora_target_modules:
                self.lora_target_modules = set(self.lora_target_modules)
                if "all" in self.lora_target_modules:
                    assert (
                        len(self.lora_target_modules) == 1
                    ), "If 'all' is specified in --lora-target-modules, it should be the only module specified."
                    self.lora_target_modules = set(SUPPORTED_LORA_TARGET_MODULES)

            # Ensure sufficient information is provided for LoRA initialization.
            assert self.lora_paths or (
                self.max_lora_rank and self.lora_target_modules
            ), "When no initial --lora-paths is provided, you need to specify both --max-lora-rank and --lora-target-modules for LoRA initialization."

            # Validate max_loaded_loras
            if self.max_loaded_loras is not None:
                assert self.max_loaded_loras >= self.max_loras_per_batch, (
                    "max_loaded_loras should be greater than or equal to max_loras_per_batch. "
                    f"max_loaded_loras={self.max_loaded_loras}, max_loras_per_batch={self.max_loras_per_batch}"
                )
                assert len(self.lora_paths) <= self.max_loaded_loras, (
                    "The number of LoRA paths should not exceed max_loaded_loras. "
                    f"max_loaded_loras={self.max_loaded_loras}, lora_paths={len(self.lora_paths)}"
                )

            if self.max_lora_chunk_size is not None:
                assert (
                    16 <= self.max_lora_chunk_size <= 128
                    and (self.max_lora_chunk_size & (self.max_lora_chunk_size - 1)) == 0
                ), "--max-lora-chunk-size must be a power of 2 between 16 and 128."

    def validate_disagg_tp_size(self, prefill_tp: int, decode_tp: int):
        larger_tp = max(decode_tp, prefill_tp)
        smaller_tp = min(decode_tp, prefill_tp)
        assert larger_tp % smaller_tp == 0, (
            "Different tp size is supported only when one tp is multiple of the other. "
            f"decode_tp={decode_tp}, prefill_tp={prefill_tp}"
        )

    def validate_buckets_rule(self, arg_name: str, buckets_rule: List[str]):
        if not buckets_rule:
            return

        assert len(buckets_rule) > 0, f"{arg_name} cannot be empty list"
        rule = buckets_rule[0]
        assert rule in [
            "tse",
            "default",
            "custom",
        ], f"Unsupported {arg_name} rule type: '{rule}'. Must be one of: 'tse', 'default', 'custom'"

        if rule == "tse":
            assert (
                len(buckets_rule) == 4
            ), f"{arg_name} TSE rule requires exactly 4 parameters: ['tse', middle, base, count], got {len(buckets_rule)}"
            try:
                middle = float(buckets_rule[1])
                base = float(buckets_rule[2])
                count = int(buckets_rule[3])
            except (ValueError, IndexError):
                assert (
                    False
                ), f"{arg_name} TSE rule parameters must be: ['tse', <float:middle>, <float:base>, <int:count>]"
            assert base > 1, f"{arg_name} TSE base must be larger than 1, got: {base}"
            assert count > 0, f"{arg_name} TSE count must be positive, got: {count}"
            assert middle > 0, f"{arg_name} TSE middle must be positive, got: {middle}"

        elif rule == "default":
            assert (
                len(buckets_rule) == 1
            ), f"{arg_name} default rule should only have one parameter: ['default'], got {len(buckets_rule)}"

        elif rule == "custom":
            assert (
                len(buckets_rule) >= 2
            ), f"{arg_name} custom rule requires at least one bucket value: ['custom', value1, ...]"
            try:
                bucket_values = [float(x) for x in buckets_rule[1:]]
            except ValueError:
                assert False, f"{arg_name} custom rule bucket values must be numeric"
            assert len(set(bucket_values)) == len(
                bucket_values
            ), f"{arg_name} custom rule bucket values should not contain duplicates"
            assert all(
                val >= 0 for val in bucket_values
            ), f"{arg_name} custom rule bucket values should be non-negative"

    def adjust_mem_fraction_for_vlm(self, model_config):
        vision_config = getattr(model_config.hf_config, "vision_config", None)
        if vision_config is None:
            return

        # roughly reduce the mem_fraction_static base on params of Vit
        original_server_arg_mem_fraction = self.mem_fraction_static
        # a base mem_fraction_static factor for regular Vit
        base_mem_fraction_reduction_ratio = 0.95

        vit_num_layers = getattr(vision_config, "num_hidden_layers", 24)
        vit_hidden_size = getattr(vision_config, "hidden_size", 1024)

        # baseline ViT params (ViT-L/14)
        baseline_vit_layers = 24
        baseline_vit_hidden_size = 1024

        # weight params count
        current_complexity_score = vit_num_layers * (vit_hidden_size**2)
        baseline_complexity_score = baseline_vit_layers * (baseline_vit_hidden_size**2)
        complexity_ratio = (
            current_complexity_score / baseline_complexity_score
            if baseline_complexity_score > 0
            else 1.0
        )

        # every time the complexity grows 100%, adjust final factor for 10%
        sensitivity_scale = 0.1
        dynamic_adjustment_factor = 1.0 - sensitivity_scale * (complexity_ratio - 1.0)
        dynamic_adjustment_factor = max(0.8, min(1.05, dynamic_adjustment_factor))

        final_overall_factor = (
            base_mem_fraction_reduction_ratio * dynamic_adjustment_factor
        )
        self.mem_fraction_static = (
            original_server_arg_mem_fraction * final_overall_factor
        )


# NOTE: This is a global variable to hold the server args for scheduler.
_global_server_args: Optional[ServerArgs] = None


def set_global_server_args_for_scheduler(server_args: ServerArgs):
    global _global_server_args
    _global_server_args = server_args


set_global_server_args_for_tokenizer = set_global_server_args_for_scheduler


def get_global_server_args() -> ServerArgs:
    if _global_server_args is None:
        raise ValueError("Global server args is not set yet!")

    return _global_server_args


def prepare_server_args(argv: List[str]) -> ServerArgs:
    """
    Prepare the server arguments from the command line arguments.

    Args:
        args: The command line arguments. Typically, it should be `sys.argv[1:]`
            to ensure compatibility with `parse_args` when no arguments are passed.

    Returns:
        The server arguments.
    """
    # Import here to avoid circular imports
    from sglang.srt.server_args_config_parser import ConfigArgumentMerger

    # Check for config file and merge arguments if present
    if "--config" in argv:
        # Extract boolean actions from the parser to handle them correctly
        parser = argparse.ArgumentParser()
        ServerArgs.add_cli_args(parser)

        # Get boolean action destinations
        boolean_actions = []
        for action in parser._actions:
            if hasattr(action, "dest") and hasattr(action, "action"):
                if action.action in ["store_true", "store_false"]:
                    boolean_actions.append(action.dest)

        # Merge config file arguments with CLI arguments
        config_merger = ConfigArgumentMerger(boolean_actions=boolean_actions)
        argv = config_merger.merge_config_with_args(argv)

    parser = argparse.ArgumentParser()
    ServerArgs.add_cli_args(parser)
    raw_args = parser.parse_args(argv)

    return ServerArgs.from_cli_args(raw_args)


ZMQ_TCP_PORT_DELTA = 233
DP_ATTENTION_HANDSHAKE_PORT_DELTA = 13


@dataclasses.dataclass
class PortArgs:
    # The ipc filename for tokenizer to receive inputs from detokenizer (zmq)
    tokenizer_ipc_name: str
    # The ipc filename for scheduler (rank 0) to receive inputs from tokenizer (zmq)
    scheduler_input_ipc_name: str
    # The ipc filename for detokenizer to receive inputs from scheduler (zmq)
    detokenizer_ipc_name: str

    # The port for nccl initialization (torch.dist)
    nccl_port: int

    # The ipc filename for rpc call between Engine and Scheduler
    rpc_ipc_name: str

    # The ipc filename for Scheduler to send metrics
    metrics_ipc_name: str

    # The ipc filename for Tokenizer and worker tokenizer
    tokenizer_worker_ipc_name: Optional[str]

    @staticmethod
    def init_new(
        server_args: ServerArgs,
        dp_rank: Optional[int] = None,
        worker_ports: Optional[List[int]] = None,
    ) -> PortArgs:
        if server_args.nccl_port is None:
            nccl_port = server_args.port + random.randint(100, 1000)
            while True:
                if is_port_available(nccl_port):
                    break
                if nccl_port < 60000:
                    nccl_port += 42
                else:
                    nccl_port -= 43
        else:
            nccl_port = server_args.nccl_port

        if server_args.tokenizer_worker_num > 1:
            tokenizer_worker_ipc_name = (
                f"ipc://{tempfile.NamedTemporaryFile(delete=False).name}"
            )
        else:
            tokenizer_worker_ipc_name = None

        if not server_args.enable_dp_attention:
            # Normal case, use IPC within a single node
            return PortArgs(
                tokenizer_ipc_name=f"ipc://{tempfile.NamedTemporaryFile(delete=False).name}",
                scheduler_input_ipc_name=f"ipc://{tempfile.NamedTemporaryFile(delete=False).name}",
                detokenizer_ipc_name=f"ipc://{tempfile.NamedTemporaryFile(delete=False).name}",
                nccl_port=nccl_port,
                rpc_ipc_name=f"ipc://{tempfile.NamedTemporaryFile(delete=False).name}",
                metrics_ipc_name=f"ipc://{tempfile.NamedTemporaryFile(delete=False).name}",
                tokenizer_worker_ipc_name=tokenizer_worker_ipc_name,
            )
        else:
            # DP attention. Use TCP + port to handle both single-node and multi-node.
            if server_args.nnodes == 1 and server_args.dist_init_addr is None:
                dist_init_addr = ("127.0.0.1", server_args.port + ZMQ_TCP_PORT_DELTA)
            elif server_args.dist_init_addr.startswith("["):  # ipv6 address
                port_num, host = configure_ipv6(server_args.dist_init_addr)
                dist_init_addr = (host, str(port_num))
            else:
                dist_init_addr = server_args.dist_init_addr.split(":")

            assert (
                len(dist_init_addr) == 2
            ), "please provide --dist-init-addr as host:port of head node"

            dist_init_host, dist_init_port = dist_init_addr
            dist_init_port = int(dist_init_port)
            port_base = dist_init_port + 1
            detokenizer_port = port_base + 1
            rpc_port = port_base + 2
            metrics_ipc_name = port_base + 3
            if dp_rank is None:
                # TokenizerManager to DataParallelController
                scheduler_input_port = port_base + 4
            else:
                assert worker_ports is not None
                scheduler_input_port = worker_ports[dp_rank]

            try:
                if dp_rank is None:
                    wait_port_available(dist_init_port, "dist_init_port")
                    wait_port_available(port_base, "port_base")
                    wait_port_available(detokenizer_port, "detokenizer_port")
                    wait_port_available(nccl_port, "nccl_port")
                    wait_port_available(rpc_port, "rpc_port")
                    wait_port_available(metrics_ipc_name, "metrics_ipc_name")
                # Check scheduler_input_port only for dp.
                # Skip check when using worker_ports since the port is already bound by our ZMQ socket
                if dp_rank is None or worker_ports is None:
                    wait_port_available(scheduler_input_port, "scheduler_input_port")
            except ValueError as e:
                logger.exception(
                    f"Port is already in use. {dist_init_port=} {port_base=} {detokenizer_port=} {nccl_port=} {scheduler_input_port=}"
                )
                raise

            return PortArgs(
                tokenizer_ipc_name=f"tcp://{dist_init_host}:{port_base}",
                scheduler_input_ipc_name=f"tcp://{dist_init_host}:{scheduler_input_port}",
                detokenizer_ipc_name=f"tcp://{dist_init_host}:{detokenizer_port}",
                nccl_port=nccl_port,
                rpc_ipc_name=f"tcp://{dist_init_host}:{rpc_port}",
                metrics_ipc_name=f"tcp://{dist_init_host}:{metrics_ipc_name}",
                tokenizer_worker_ipc_name=tokenizer_worker_ipc_name,
            )


class LoRAPathAction(argparse.Action):
    def __call__(self, parser, namespace, values, option_string=None):
        lora_paths = []
        if values:
            assert isinstance(values, list), "Expected a list of LoRA paths."
            for lora_path in values:
                lora_path = lora_path.strip()
                if lora_path.startswith("{") and lora_path.endswith("}"):
                    obj = json.loads(lora_path)
                    assert "lora_path" in obj and "lora_name" in obj, (
                        f"{repr(lora_path)} looks like a JSON str, "
                        "but it does not contain 'lora_name' and 'lora_path' keys."
                    )
                    lora_paths.append(obj)
                else:
                    lora_paths.append(lora_path)

        setattr(namespace, self.dest, lora_paths)


class DeprecatedAction(argparse.Action):
    def __init__(self, option_strings, dest, nargs=0, **kwargs):
        super(DeprecatedAction, self).__init__(
            option_strings, dest, nargs=nargs, **kwargs
        )

    def __call__(self, parser, namespace, values, option_string=None):
        raise ValueError(self.help)


def print_deprecated_warning(message: str):
    logger.warning(f"\033[33m{message}\033[0m")


def auto_choose_speculative_params(self: ServerArgs):
    """
    Automatically choose the parameters for speculative decoding.

    You can tune them on your own models and prompts with scripts/playground/bench_speculative.py
    """
    hf_config = self.get_hf_config()
    arch = hf_config.architectures[0]
    if self.speculative_algorithm == "STANDALONE":
        # The default value for standalone speculative decoding
        return (3, 1, 4)
    if arch in ["LlamaForCausalLM"]:
        # The default value for llama
        return (5, 4, 8)
    elif arch in [
        "DeepseekV32ForCausalLM",
        "DeepseekV3ForCausalLM",
        "DeepseekV2ForCausalLM",
        "GptOssForCausalLM",
        "BailingMoeForCausalLM",
        "BailingMoeV2ForCausalLM",
    ]:
        # The default value for deepseek and gpt-oss
        return (3, 1, 4)
    elif arch in ["Grok1ForCausalLM", "Grok1VForCausalLM"]:
        return (5, 4, 8)
    else:
        # The default value for all other models
        return (5, 4, 8)<|MERGE_RESOLUTION|>--- conflicted
+++ resolved
@@ -3442,15 +3442,14 @@
             help="Optimize the model with torch.compile. Experimental feature.",
         )
         parser.add_argument(
-<<<<<<< HEAD
             "--enable-torch-air-compile",
             action="store_true",
             help="Optimize the model with Torch Ascend Intermediate Representation compilation. Experimental feature.",
-=======
+        )
+        parser.add_argument(
             "--enable-torch-compile-debug-mode",
             action="store_true",
             help="Enable debug mode for torch compile",
->>>>>>> ac5505b0
         )
         parser.add_argument(
             "--enable-piecewise-cuda-graph",
