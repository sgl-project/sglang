# Copyright 2023-2024 SGLang Team
# Licensed under the Apache License, Version 2.0 (the "License");
# you may not use this file except in compliance with the License.
# You may obtain a copy of the License at
#
#     http://www.apache.org/licenses/LICENSE-2.0
#
# Unless required by applicable law or agreed to in writing, software
# distributed under the License is distributed on an "AS IS" BASIS,
# WITHOUT WARRANTIES OR CONDITIONS OF ANY KIND, either express or implied.
# See the License for the specific language governing permissions and
# limitations under the License.
# ==============================================================================
"""The arguments of the server."""

import argparse
import dataclasses
import json
import logging
import os
import random
import socket
import sys
import tempfile
from typing import List, Literal, Optional, Union

from sglang.srt.connector import ConnectorType
from sglang.srt.function_call.function_call_parser import FunctionCallParser
from sglang.srt.hf_transformers_utils import check_gguf_file, get_config
from sglang.srt.lora.lora_registry import LoRARef
from sglang.srt.parser.reasoning_parser import ReasoningParser
from sglang.srt.utils import (
    LORA_TARGET_ALL_MODULES,
    SUPPORTED_LORA_TARGET_MODULES,
    configure_ipv6,
    get_device,
    get_device_memory_capacity,
    is_cuda,
    is_flashinfer_available,
    is_hip,
    is_npu,
    is_port_available,
    is_remote_url,
    is_sm90_supported,
    is_sm100_supported,
    is_triton_kernels_available,
    is_valid_ipv6_address,
    json_list_type,
    nullable_str,
    parse_connector_type,
)
from sglang.utils import is_in_ci

logger = logging.getLogger(__name__)


# Define constants
LOAD_FORMAT_CHOICES = [
    "auto",
    "pt",
    "safetensors",
    "npcache",
    "dummy",
    "sharded_state",
    "gguf",
    "bitsandbytes",
    "layered",
    "remote",
    "remote_instance",
]

QUANTIZATION_CHOICES = [
    "awq",
    "fp8",
    "gptq",
    "marlin",
    "gptq_marlin",
    "awq_marlin",
    "bitsandbytes",
    "gguf",
    "modelopt",
    "modelopt_fp4",
    "petit_nvfp4",
    "w8a8_int8",
    "w8a8_fp8",
    "moe_wna16",
    "qoq",
    "w4afp8",
    "mxfp4",
]

ATTENTION_BACKEND_CHOICES = [
    # Common
    "triton",
    "torch_native",
    "flex_attention",
    # NVIDIA specific
    "cutlass_mla",
    "fa3",
    "fa4",
    "flashinfer",
    "flashmla",
    "trtllm_mla",
    "trtllm_mha",
    "dual_chunk_flash_attn",
    "hybrid_linear_attn",
    # AMD specific
    "aiter",
    "wave",
    # Other platforms
    "intel_amx",
    "ascend",
]

LORA_BACKEND_CHOICES = ["triton", "csgmv"]

DISAGG_TRANSFER_BACKEND_CHOICES = ["mooncake", "nixl", "ascend", "fake"]

GRAMMAR_BACKEND_CHOICES = ["xgrammar", "outlines", "llguidance", "none"]


# Allow external code to add more choices
def add_load_format_choices(choices):
    LOAD_FORMAT_CHOICES.extend(choices)


def add_quantization_method_choices(choices):
    QUANTIZATION_CHOICES.extend(choices)


def add_attention_backend_choices(choices):
    ATTENTION_BACKEND_CHOICES.extend(choices)


def add_disagg_transfer_backend_choices(choices):
    DISAGG_TRANSFER_BACKEND_CHOICES.extend(choices)


def add_grammar_backend_choices(choices):
    GRAMMAR_BACKEND_CHOICES.extend(choices)


@dataclasses.dataclass
class ServerArgs:
    # Model and tokenizer
    model_path: str
    tokenizer_path: Optional[str] = None
    tokenizer_mode: str = "auto"
    tokenizer_worker_num: int = 1
    skip_tokenizer_init: bool = False
    load_format: str = "auto"
    model_loader_extra_config: str = "{}"
    trust_remote_code: bool = False
    context_length: Optional[int] = None
    is_embedding: bool = False
    enable_multimodal: Optional[bool] = None
    revision: Optional[str] = None
    model_impl: str = "auto"

    # HTTP server
    host: str = "127.0.0.1"
    port: int = 30000
    skip_server_warmup: bool = False
    warmups: Optional[str] = None
    nccl_port: Optional[int] = None

    # Quantization and data type
    dtype: str = "auto"
    quantization: Optional[str] = None
    quantization_param_path: Optional[str] = None
    kv_cache_dtype: str = "auto"

    # Memory and scheduling
    mem_fraction_static: Optional[float] = None
    max_running_requests: Optional[int] = None
    max_queued_requests: Optional[int] = None
    max_total_tokens: Optional[int] = None
    chunked_prefill_size: Optional[int] = None
    max_prefill_tokens: int = 16384
    schedule_policy: str = "fcfs"
    enable_priority_scheduling: bool = False
    schedule_low_priority_values_first: bool = False
    priority_scheduling_preemption_threshold: int = 10
    schedule_conservativeness: float = 1.0
    page_size: Optional[int] = None
    hybrid_kvcache_ratio: Optional[float] = None
    swa_full_tokens_ratio: float = 0.8
    disable_hybrid_swa_memory: bool = False
    radix_eviction_policy: str = "lru"

    # Runtime options
    device: Optional[str] = None
    tp_size: int = 1
    pp_size: int = 1
    max_micro_batch_size: Optional[int] = None
    stream_interval: int = 1
    stream_output: bool = False
    random_seed: Optional[int] = None
    constrained_json_whitespace_pattern: Optional[str] = None
    watchdog_timeout: float = 300
    dist_timeout: Optional[int] = None  # timeout for torch.distributed
    download_dir: Optional[str] = None
    base_gpu_id: int = 0
    gpu_id_step: int = 1
    sleep_on_idle: bool = False

    # Logging
    log_level: str = "info"
    log_level_http: Optional[str] = None
    log_requests: bool = False
    log_requests_level: int = 2
    crash_dump_folder: Optional[str] = None
    show_time_cost: bool = False
    enable_metrics: bool = False
    enable_metrics_for_all_schedulers: bool = False
    tokenizer_metrics_custom_labels_header: str = "x-customer-labels"
    tokenizer_metrics_allowed_customer_labels: Optional[List[str]] = None
    bucket_time_to_first_token: Optional[List[float]] = None
    bucket_inter_token_latency: Optional[List[float]] = None
    bucket_e2e_request_latency: Optional[List[float]] = None
    collect_tokens_histogram: bool = False
    prompt_tokens_buckets: Optional[List[str]] = None
    generation_tokens_buckets: Optional[List[str]] = None
    decode_log_interval: int = 40
    enable_request_time_stats_logging: bool = False
    kv_events_config: Optional[str] = None
    gc_warning_threshold_secs: float = 0.0
    enable_trace: bool = False
    oltp_traces_endpoint: str = "localhost:4317"

    # API related
    api_key: Optional[str] = None
    served_model_name: Optional[str] = None
    weight_version: str = "default"
    chat_template: Optional[str] = None
    completion_template: Optional[str] = None
    file_storage_path: str = "sglang_storage"
    enable_cache_report: bool = False
    reasoning_parser: Optional[str] = None
    tool_call_parser: Optional[str] = None
    tool_server: Optional[str] = None

    # Data parallelism
    dp_size: int = 1
    load_balance_method: str = "round_robin"
    load_watch_interval: float = 0.1
    # FIXME: remove this after dp rank scheduling is fully supported with PD-Disaggregation
    prefill_round_robin_balance: bool = False

    # Multi-node distributed serving
    dist_init_addr: Optional[str] = None
    nnodes: int = 1
    node_rank: int = 0

    # Model override args in JSON
    json_model_override_args: str = "{}"
    preferred_sampling_params: Optional[str] = None

    # LoRA
    enable_lora: Optional[bool] = None
    max_lora_rank: Optional[int] = None
    lora_target_modules: Optional[Union[set[str], List[str]]] = None
    lora_paths: Optional[
        Union[dict[str, str], List[dict[str, str]], List[str], List[LoRARef]]
    ] = None
    max_loaded_loras: Optional[int] = None
    max_loras_per_batch: int = 8
    lora_backend: str = "triton"

    # Kernel backend
    attention_backend: Optional[str] = None
    decode_attention_backend: Optional[str] = None
    prefill_attention_backend: Optional[str] = None
    sampling_backend: Optional[str] = None
    grammar_backend: Optional[str] = None
    mm_attention_backend: Optional[str] = None

    # Speculative decoding
    speculative_algorithm: Optional[str] = None
    speculative_draft_model_path: Optional[str] = None
    speculative_draft_model_revision: Optional[str] = None
    speculative_num_steps: Optional[int] = None
    speculative_eagle_topk: Optional[int] = None
    speculative_num_draft_tokens: Optional[int] = None
    speculative_accept_threshold_single: float = 1.0
    speculative_accept_threshold_acc: float = 1.0
    speculative_token_map: Optional[str] = None
    speculative_attention_mode: str = "prefill"
    # For lookahead only
    speculative_lookahead_min_match_window_size: int = 1
    speculative_lookahead_max_match_window_size: int = 12
    speculative_lookahead_min_bfs_breadth: int = 1
    speculative_lookahead_max_bfs_breadth: int = 10
    speculative_lookahead_match_type: Literal["BFS", "PROB"] = "BFS"
    speculative_lookahead_branch_length: int = 18
    speculative_lookahead_capacity: int = 10 * 1000 * 1000

    # Expert parallelism
    ep_size: int = 1
    moe_a2a_backend: Literal["none", "deepep"] = "none"
    moe_runner_backend: Literal[
        "auto",
        "triton",
        "triton_kernel",
        "flashinfer_trtllm",
        "flashinfer_cutlass",
        "flashinfer_mxfp4",
    ] = "auto"
    flashinfer_mxfp4_moe_precision: Literal["default", "bf16"] = "default"
    enable_flashinfer_allreduce_fusion: bool = False
    deepep_mode: Literal["auto", "normal", "low_latency"] = "auto"
    ep_num_redundant_experts: int = 0
    ep_dispatch_algorithm: Optional[Literal["static", "dynamic", "fake"]] = None
    init_expert_location: str = "trivial"
    enable_eplb: bool = False
    eplb_algorithm: str = "auto"
    eplb_rebalance_num_iterations: int = 1000
    eplb_rebalance_layers_per_chunk: Optional[int] = None
    eplb_min_rebalancing_utilization_threshold: float = 1.0
    expert_distribution_recorder_mode: Optional[
        Literal["stat", "stat_approx", "per_pass", "per_token"]
    ] = None
    expert_distribution_recorder_buffer_size: Optional[int] = None
    enable_expert_distribution_metrics: bool = False
    deepep_config: Optional[str] = None
    moe_dense_tp_size: Optional[int] = None

    # Hierarchical cache
    enable_hierarchical_cache: bool = False
    hicache_ratio: float = 2.0
    hicache_size: int = 0
    hicache_write_policy: str = "write_through"
    hicache_io_backend: str = "kernel"
    hicache_mem_layout: str = "layer_first"
    hicache_storage_backend: Optional[str] = None
    hicache_storage_prefetch_policy: str = "best_effort"
    hicache_storage_backend_extra_config: Optional[str] = None
    # LMCache
    enable_lmcache: bool = False

    # Double Sparsity
    enable_double_sparsity: bool = False
    ds_channel_config_path: Optional[str] = None
    ds_heavy_channel_num: int = 32
    ds_heavy_token_num: int = 256
    ds_heavy_channel_type: str = "qk"
    ds_sparse_decode_threshold: int = 4096

    # Offloading
    cpu_offload_gb: int = 0
    offload_group_size: int = -1
    offload_num_in_group: int = 1
    offload_prefetch_step: int = 1
    offload_mode: str = "cpu"

    # Optimization/debug options
    disable_radix_cache: bool = False
    cuda_graph_max_bs: Optional[int] = None
    cuda_graph_bs: Optional[List[int]] = None
    disable_cuda_graph: bool = False
    disable_cuda_graph_padding: bool = False
    enable_profile_cuda_graph: bool = False
    enable_cudagraph_gc: bool = False
    enable_nccl_nvls: bool = False
    enable_symm_mem: bool = False
    disable_flashinfer_cutlass_moe_fp4_allgather: bool = False
    enable_tokenizer_batch_encode: bool = False
    disable_outlines_disk_cache: bool = False
    disable_custom_all_reduce: bool = False
    enable_mscclpp: bool = False
    disable_overlap_schedule: bool = False
    enable_mixed_chunk: bool = False
    enable_dp_attention: bool = False
    enable_dp_lm_head: bool = False
    enable_two_batch_overlap: bool = False
    tbo_token_distribution_threshold: float = 0.48
    enable_torch_compile: bool = False
    torch_compile_max_bs: int = 32
    torchao_config: str = ""
    enable_nan_detection: bool = False
    enable_p2p_check: bool = False
    triton_attention_reduce_in_fp32: bool = False
    triton_attention_num_kv_splits: int = 8
    triton_attention_split_tile_size: Optional[int] = None
    num_continuous_decode_steps: int = 1
    delete_ckpt_after_loading: bool = False
    enable_memory_saver: bool = False
    allow_auto_truncate: bool = False
    enable_custom_logit_processor: bool = False
    flashinfer_mla_disable_ragged: bool = False
    disable_shared_experts_fusion: bool = False
    disable_chunked_prefix_cache: bool = False
    disable_fast_image_processor: bool = False
    keep_mm_feature_on_device: bool = False
    enable_return_hidden_states: bool = False
    scheduler_recv_interval: int = 1
    numa_node: Optional[List[int]] = None

    # Dynamic batch tokenizer
    enable_dynamic_batch_tokenizer: bool = False
    dynamic_batch_tokenizer_batch_size: int = 32
    dynamic_batch_tokenizer_batch_timeout: float = 0.002

    # Debug tensor dumps
    debug_tensor_dump_output_folder: Optional[str] = None
    debug_tensor_dump_input_file: Optional[str] = None
    debug_tensor_dump_inject: bool = False
    debug_tensor_dump_prefill_only: bool = False

    # PD disaggregation: can be "null" (not disaggregated), "prefill" (prefill-only), or "decode" (decode-only)
    disaggregation_mode: Literal["null", "prefill", "decode"] = "null"
    disaggregation_transfer_backend: str = "mooncake"
    disaggregation_bootstrap_port: int = 8998
    disaggregation_decode_tp: Optional[int] = None
    disaggregation_decode_dp: Optional[int] = None
    disaggregation_prefill_pp: Optional[int] = 1
    disaggregation_ib_device: Optional[str] = None
    num_reserved_decode_tokens: int = 512  # used for decode kv cache offload in PD

    # FIXME: hack to reduce ITL when decode bs is small
    disaggregation_decode_polling_interval: int = 1

    # For model weight update
    custom_weight_loader: Optional[List[str]] = None
    weight_loader_disable_mmap: bool = False

    # Remote instance weight loading
    remote_instance_weight_loader_seed_instance_ip: Optional[str] = None
    remote_instance_weight_loader_seed_instance_service_port: Optional[int] = None
    remote_instance_weight_loader_send_weights_group_ports: Optional[List[int]] = None

    # For PD-Multiplexing
    enable_pdmux: bool = False
    sm_group_num: int = 3

    # Mamba cache
    max_mamba_cache_size: Optional[int] = None
    mamba_ssm_dtype: str = "float32"

    # Deprecated arguments
    enable_ep_moe: bool = False
    enable_deepep_moe: bool = False
    enable_flashinfer_cutlass_moe: bool = False
    enable_flashinfer_cutedsl_moe: bool = False
    enable_flashinfer_trtllm_moe: bool = False
    enable_triton_kernel_moe: bool = False
    enable_flashinfer_mxfp4_moe: bool = False

    def __post_init__(self):
        # Check deprecated arguments
        if self.enable_ep_moe:
            self.ep_size = self.tp_size
            print_deprecated_warning(
                "NOTE: --enable-ep-moe is deprecated. Please set `--ep-size` to the same value as `--tp-size` instead."
            )
        if self.enable_deepep_moe:
            self.moe_a2a_backend = "deepep"
            print_deprecated_warning(
                "NOTE: --enable-deepep-moe is deprecated. Please set `--moe-a2a-backend` to 'deepep' instead."
            )
        if self.enable_triton_kernel_moe:
            self.moe_runner_backend = "triton_kernel"
            print_deprecated_warning(
                "NOTE: --enable-triton-kernel-moe is deprecated. Please set `--moe-runner-backend` to 'triton_kernel' instead."
            )
        if self.enable_flashinfer_cutedsl_moe:
            self.moe_runner_backend = "flashinfer_cutedsl"
            print_deprecated_warning(
                "NOTE: --enable-flashinfer-cutedsl-moe is deprecated. Please set `--moe-runner-backend` to 'flashinfer_cutedsl' instead."
            )
        if self.enable_flashinfer_cutlass_moe:
            self.moe_runner_backend = "flashinfer_cutlass"
            print_deprecated_warning(
                "NOTE: --enable-flashinfer-cutlass-moe is deprecated. Please set `--moe-runner-backend` to 'flashinfer_cutlass' instead."
            )
        if self.enable_flashinfer_trtllm_moe:
            self.moe_runner_backend = "flashinfer_trtllm"
            print_deprecated_warning(
                "NOTE: --enable-flashinfer-trtllm-moe is deprecated. Please set `--moe-runner-backend` to 'flashinfer_trtllm' instead."
            )
        if self.enable_flashinfer_mxfp4_moe:
            self.moe_runner_backend = "flashinfer_mxfp4"
            print_deprecated_warning(
                "NOTE: --enable-flashinfer-mxfp4-moe is deprecated. Please set `--moe-runner-backend` to 'flashinfer_mxfp4' instead."
            )

        # Set missing default values
        if self.tokenizer_path is None:
            self.tokenizer_path = self.model_path

        if self.served_model_name is None:
            self.served_model_name = self.model_path
        if self.device is None:
            self.device = get_device()
        if self.random_seed is None:
            self.random_seed = random.randint(0, 1 << 30)

        gpu_mem = get_device_memory_capacity(self.device)

<<<<<<< HEAD
        self._configure_gpu_memory_settings(gpu_mem)
=======
        # Set mem fraction static
        if self.mem_fraction_static is None:
            if gpu_mem is not None:
                # GPU memory capacity = model weights + KV cache pool + activations + cuda graph buffers
                # mem_fraction_static = (model weights + KV cache pool) / GPU memory capacity.

                # We want mem_fraction_static to be as large as possible but still has enough room
                # for activations and cuda graph buffers. We use the following heuristic to
                # compute the needed size for activations and cuda graph buffers:
                # - The size of the activation depends on the chunked_prefill_size and model size.
                # - The size of cuda graph buffers depends on the cuda graph capture range and model size.
                # For GPUs with more memory, we use a larger chunked_prefill_size and
                # capture more cuda graphs, so they need to reserve more memory.
                parallel_size = self.tp_size * self.pp_size

                if gpu_mem < 20 * 1024:
                    # T4, 4080. (chunked_prefill_size 2k, cuda_graph_max_bs 8)
                    reserved_mem = (2.8 + parallel_size / 10) * 1024
                elif gpu_mem < 35 * 1024:
                    # A10, L40, 4090, 5090. (chunked_prefill_size 2k, cuda_graph_max_bs 8)
                    reserved_mem = (2.8 + parallel_size / 10) * 1024
                elif gpu_mem < 90 * 1024:
                    # H100, A100. (chunked_prefill_size 8k, cuda_graph_max_bs 160)
                    reserved_mem = (9.5 + parallel_size / 2) * 1024
                elif gpu_mem < 100 * 1024:
                    # H20. (chunked_prefill_size 8k, cuda_graph_max_bs 256)
                    reserved_mem = (12 + parallel_size / 2) * 1024
                elif gpu_mem < 160 * 1024:
                    # H200. (chunked_prefill_size 8k, cuda_graph_max_bs 256)
                    reserved_mem = (12 + parallel_size / 2) * 1024
                else:
                    # B200, MI300. (chunked_prefill_size 16k, cuda_graph_max_bs 512)
                    reserved_mem = 32 * 1024

                # draft model and larger cuda graph buffers
                if self.speculative_algorithm is not None:
                    if self.speculative_algorithm == "STANDALONE":
                        # Standalone speculative decoding needs more memory than other speculative
                        # decoding algorithms since the draft model is typically larger.
                        reserved_mem += 6 * 1024
                    elif self.speculative_algorithm != "LOOKAHEAD":
                        reserved_mem += 2 * 1024
                if self.enable_dp_attention:
                    reserved_mem += 4 * 1024

                self.mem_fraction_static = round((gpu_mem - reserved_mem) / gpu_mem, 3)
            else:
                self.mem_fraction_static = 0.88

            # Lazy init to avoid circular import
            # Multimodal models need more memory for the image processor
            from sglang.srt.configs.model_config import ModelConfig

            model_config = ModelConfig.from_server_args(self)
            if model_config.is_multimodal:
                self.adjust_mem_fraction_for_vlm(model_config)

        # Set chunked prefill size, which depends on the gpu memory capacity
        if self.chunked_prefill_size is None:
            if gpu_mem is not None:
                if gpu_mem < 35 * 1024:  # A10, L40, 4090
                    self.chunked_prefill_size = 2048
                elif gpu_mem < 160 * 1024:  # H100, H200, A100, H20
                    self.chunked_prefill_size = 8192
                else:  # B200, MI300
                    self.chunked_prefill_size = 16384
            else:
                self.chunked_prefill_size = 4096

        # Set cuda graph max batch size
        if self.cuda_graph_max_bs is None:
            # Based on detailed statistics, when serving TP1/TP2 models on lower-end GPUs with HBM<25G, you can either disable cuda graph or set `cuda_graph_max_bs` to a very small value to reduce the memory overhead of creating cuda graphs, with almost no impact on performance. However, when serving models with TP4 or TP8, we need to enable cuda graph to maintain high performance. In this case, we can set `cuda_graph_max_bs` to 80 (half of the default value 160) to reduce the memory overhead of creating cuda graphs. Looking at the logs from TP4 serving of qwen2-72b, a value of 80 is sufficient and can reduce the memory overhead of creating cuda graphs on lower-end GPUs compared to the original 160, avoiding OOM issues.
            if gpu_mem is not None and gpu_mem < 35 * 1024:
                if self.tp_size < 4:
                    self.cuda_graph_max_bs = 8
                else:
                    self.cuda_graph_max_bs = 80
>>>>>>> 8c52de6f

        # Set kernel backends for hpu device
        if self.device == "hpu":
            self.attention_backend = "torch_native"
            self.sampling_backend = "pytorch"

        # Model-specific adjustments
        if parse_connector_type(self.model_path) != ConnectorType.INSTANCE:
            self.model_specific_adjustments()

        # Set kernel backends
        if self.device == "cpu":
            if self.attention_backend is None:
                self.attention_backend = "intel_amx"
            self.sampling_backend = "pytorch"

        if self.sampling_backend is None:
            self.sampling_backend = (
                "flashinfer" if is_flashinfer_available() else "pytorch"
            )

        if self.attention_backend == "torch_native":
            logger.warning(
                "Cuda graph is disabled because of using torch native attention backend"
            )
            self.disable_cuda_graph = True

        if self.attention_backend == "flex_attention":
            logger.warning(
                "Cuda graph is disabled because of using torch Flex Attention backend"
            )
            self.disable_cuda_graph = True
            assert (
                self.speculative_algorithm is None
            ), "Speculative decoding is currently not supported with Flex Attention backend"

        if is_npu() and self.attention_backend in ["ascend", "hybrid_linear_attn"]:
            logger.warning(
                "At this moment Ascend attention backend only supports a page_size of 128, change page_size to 128."
            )
            self.page_size = 128

        if (
            self.attention_backend == "flashmla"
            or self.decode_attention_backend == "flashmla"
        ):
            logger.warning(
                "FlashMLA only supports a page_size of 64, change page_size to 64."
            )
            self.page_size = 64

        if (
            self.attention_backend == "cutlass_mla"
            or self.decode_attention_backend == "cutlass_mla"
        ):
            logger.warning(
                "Cutlass MLA only supports a page_size of 128, change page_size to 128."
            )
            self.page_size = 128

        if (
            self.attention_backend == "trtllm_mla"
            or self.decode_attention_backend == "trtllm_mla"
        ):
            if not is_sm100_supported():
                raise ValueError(
                    "TRTLLM MLA backend is only supported on Blackwell GPUs (SM100). Please use a different backend."
                )

            if self.page_size not in [32, 64]:
                logger.warning(
                    f"TensorRT-LLM MLA only supports page_size of 32 or 64, changing page_size from {self.page_size} to 64."
                )
                self.page_size = 64

            if self.kv_cache_dtype not in ["fp8_e4m3", "auto"]:
                raise ValueError(
                    "TensorRT-LLM MLA backend only supports kv-cache-dtype of fp8_e4m3 or auto."
                )

        if (
            self.attention_backend == "trtllm_mha"
            or self.decode_attention_backend == "trtllm_mha"
            or self.prefill_attention_backend == "trtllm_mha"
        ):
            if not is_sm100_supported():
                raise ValueError(
                    "TRTLLM MHA backend is only supported on Blackwell GPUs (SM100). Please use a different backend."
                )

            if self.page_size not in [16, 32, 64]:
                logger.warning(
                    f"TensorRT-LLM MHA only supports page_size of 16, 32 or 64, changing page_size from {self.page_size} to 64."
                )
                self.page_size = 64

        if self.attention_backend == "dual_chunk_flash_attn":
            logger.warning(
                "Mixed chunk, radix cache, and cuda graphs are disabled because of using dual chunk flash attention backend"
            )
            self.enable_mixed_chunk = False
            self.disable_cuda_graph = True
            self.disable_radix_cache = True

        # Set page size
        if self.page_size is None:
            self.page_size = 1

        # AMD-specific Triton attention KV splits default number
        if is_hip():
            self.triton_attention_num_kv_splits = 16

        # Choose grammar backend
        if self.grammar_backend is None:
            self.grammar_backend = "xgrammar"

        if self.dp_size == 1:
            self.enable_dp_attention = False
            self.enable_dp_lm_head = False

        # Data parallelism attention
        if self.enable_dp_attention:
            self.schedule_conservativeness = self.schedule_conservativeness * 0.3
            assert self.tp_size % self.dp_size == 0
            self.chunked_prefill_size = self.chunked_prefill_size // self.dp_size
            logger.warning(
                f"DP attention is enabled. The chunked prefill size is adjusted to {self.chunked_prefill_size} to avoid MoE kernel issues. "
            )

        if self.enable_dp_lm_head:
            assert (
                self.enable_dp_attention
            ), "Please enable dp attention when setting enable_dp_lm_head. "

        # MoE kernel
        if self.moe_runner_backend == "flashinfer_cutlass":
            assert (
                self.quantization == "modelopt_fp4"
            ), "modelopt_fp4 quantization is required for Flashinfer MOE"
            assert self.ep_size in [
                1,
                self.tp_size,
            ], "The expert parallel size must be 1 or the same as the tensor parallel size"

        if self.moe_runner_backend == "flashinfer_trtllm":
            assert (
                self.quantization == "modelopt_fp4" or self.quantization == "fp8"
            ), "modelopt_fp4 quantization is required for Flashinfer TRTLLM MoE"
            self.disable_shared_experts_fusion = True
            logger.warning(
                "FlashInfer TRTLLM MoE is enabled. --disable-shared-experts-fusion is automatically set."
            )

        # DeepEP MoE
        if self.moe_a2a_backend == "deepep":
            if self.deepep_mode == "normal":
                logger.warning("Cuda graph is disabled because deepep_mode=`normal`")
                self.disable_cuda_graph = True
            self.ep_size = self.tp_size
            logger.warning(
                f"DeepEP MoE is enabled. The expert parallel size is adjusted to be the same as the tensor parallel size[{self.tp_size}]."
            )

        if self.enable_eplb and (self.expert_distribution_recorder_mode is None):
            self.expert_distribution_recorder_mode = "stat"
            logger.warning(
                "EPLB is enabled. The expert_distribution_recorder_mode is automatically set."
            )

        if (self.enable_eplb or (self.init_expert_location is not None)) and (
            self.ep_dispatch_algorithm is None
        ):
            self.ep_dispatch_algorithm = "static"

        if self.enable_eplb:
            assert self.ep_size > 1

        if self.enable_expert_distribution_metrics and (
            self.expert_distribution_recorder_mode is None
        ):
            self.expert_distribution_recorder_mode = "stat"

        if self.expert_distribution_recorder_buffer_size is None:
            if (x := self.eplb_rebalance_num_iterations) is not None:
                self.expert_distribution_recorder_buffer_size = x
            elif self.expert_distribution_recorder_mode is not None:
                self.expert_distribution_recorder_buffer_size = 1000

        # Pipeline parallelism
        if self.pp_size > 1:
            self.disable_overlap_schedule = True
            logger.warning(
                "Pipeline parallelism is incompatible with overlap schedule."
            )

        # Hicache
        if self.hicache_storage_backend == "mooncake":
            # to use mooncake storage backend, the following conditions must be met:
            self.hicache_io_backend = "kernel"
            self.hicache_mem_layout = "page_first"

        if self.hicache_mem_layout == "page_first_direct":
            if self.hicache_io_backend != "direct":
                self.hicache_io_backend = "direct"
                logger.warning(
                    "Page first direct layout only support direct io backend"
                )

        # Speculative Decoding
        if self.speculative_algorithm == "NEXTN":
            # NEXTN shares the same implementation of EAGLE
            self.speculative_algorithm = "EAGLE"

        if self.speculative_algorithm in ("EAGLE", "EAGLE3", "STANDALONE"):
            if self.speculative_algorithm == "STANDALONE" and self.enable_dp_attention:
                # TODO: support dp attention for standalone speculative decoding
                raise ValueError(
                    "Currently standalone speculative decoding does not support dp attention."
                )
            if self.max_running_requests is None:
                self.max_running_requests = 48
            self.disable_overlap_schedule = True
            logger.warning(
                "Overlap scheduler is disabled because of using "
                "eagle speculative decoding."
            )
            if self.enable_mixed_chunk:
                self.enable_mixed_chunk = False
                logger.warning(
                    "Mixed chunked prefill is disabled because of using "
                    "eagle speculative decoding."
                )

            model_arch = self.get_hf_config().architectures[0]
            if model_arch in [
                "DeepseekV3ForCausalLM",
                "Glm4MoeForCausalLM",
                "BailingMoeForCausalLM",
                "BailingMoeV2ForCausalLM",
            ]:
                # Auto set draft_model_path DeepSeek-V3/R1
                if self.speculative_draft_model_path is None:
                    self.speculative_draft_model_path = self.model_path
                else:
                    logger.warning(
                        "DeepSeek MTP does not require setting speculative_draft_model_path."
                    )

            # Auto choose parameters
            if self.speculative_num_steps is None:
                assert (
                    self.speculative_eagle_topk is None
                    and self.speculative_num_draft_tokens is None
                )
                (
                    self.speculative_num_steps,
                    self.speculative_eagle_topk,
                    self.speculative_num_draft_tokens,
                ) = auto_choose_speculative_params(self)

            if (
                self.attention_backend == "trtllm_mha"
                or self.decode_attention_backend == "trtllm_mha"
                or self.prefill_attention_backend == "trtllm_mha"
            ):
                if self.speculative_eagle_topk > 1:
                    raise ValueError(
                        "trtllm_mha backend only supports topk = 1 for speculative decoding."
                    )

            if (
                self.speculative_eagle_topk == 1
                and self.speculative_num_draft_tokens != self.speculative_num_steps + 1
            ):
                logger.warning(
                    "speculative_num_draft_tokens is adjusted to speculative_num_steps + 1 when speculative_eagle_topk == 1"
                )
                self.speculative_num_draft_tokens = self.speculative_num_steps + 1

            if (
                self.speculative_eagle_topk > 1
                and self.page_size > 1
                and self.attention_backend != "flashinfer"
            ):
                raise ValueError(
                    "speculative_eagle_topk > 1 with page_size > 1 is unstable and produces incorrect results for paged attention backends. This combination is only supported for the 'flashinfer' backend."
                )

            # The token generated from the verify step is counted.
            # If sepculative_num_steps >= speculative_num_draft_tokens, the additional tokens will definitely be discarded.
            # assert self.speculative_num_steps < self.speculative_num_draft_tokens

        if self.speculative_algorithm == "LOOKAHEAD":
            if not self.device.startswith("cuda"):
                raise ValueError(
                    "Lookahead speculative decoding only supports CUDA device."
                )
            if self.max_running_requests is None:
                self.max_running_requests = 48
            self.disable_overlap_schedule = True
            self.enable_mixed_chunk = False
            self.speculative_eagle_topk = self.speculative_lookahead_max_bfs_breadth
            if self.speculative_num_draft_tokens is None:
                # TODO: Do better auto choose in the future
                self.speculative_num_draft_tokens = (
                    self.speculative_lookahead_max_match_window_size
                )
            logger.warning(
                "The overlap scheduler and mixed chunked prefill are disabled because of "
                "using lookahead speculative decoding."
            )
            if (
                self.speculative_eagle_topk > 1
                and self.page_size > 1
                and self.attention_backend != "flashinfer"
            ):
                raise ValueError(
                    "speculative_eagle_topk > 1 with page_size > 1 is unstable and produces incorrect results for paged attention backends. This combination is only supported for the 'flashinfer' backend."
                )

            if self.enable_dp_attention:
                # TODO: support dp attention for lookahead speculative decoding
                raise ValueError(
                    "Currently lookahead speculative decoding does not support dp attention."
                )
        # GGUF
        if (
            self.load_format == "auto" or self.load_format == "gguf"
        ) and check_gguf_file(self.model_path):
            self.quantization = self.load_format = "gguf"

        if is_remote_url(self.model_path):
            self.load_format = "remote"
        if self.custom_weight_loader is None:
            self.custom_weight_loader = []

        if self.load_format == "remote_instance":
            if (
                self.remote_instance_weight_loader_seed_instance_ip is None
                or self.remote_instance_weight_loader_seed_instance_service_port is None
                or self.remote_instance_weight_loader_send_weights_group_ports is None
            ):
                self.load_format = "auto"

        # PD disaggregation
        if self.disaggregation_mode == "decode":
            assert (
                self.disaggregation_decode_tp is None
            ), "Cannot set --disaggregation-decode-tp for the decode engine."
            assert (
                self.disaggregation_decode_dp is None
            ), "Cannot set --disaggregation-decode-dp for the decode engine."

            self.disable_radix_cache = True
            logger.warning("KV cache is forced as chunk cache for decode server")

            if self.dp_size > 1 and not is_in_ci():
                assert self.prefill_round_robin_balance, (
                    "Prefill round robin balance is required when dp size > 1. "
                    "Please make sure that the prefill instance is launched with `--load-balance-method round_robin`"
                    " and `--prefill-round-robin-balance` is set for decode server."
                )
        elif self.disaggregation_mode == "prefill":
            if self.disaggregation_decode_tp is None:
                self.disaggregation_decode_tp = self.tp_size
            if self.disaggregation_decode_dp is None:
                self.disaggregation_decode_dp = self.dp_size

            self.disaggregation_prefill_pp = self.pp_size
            self.validate_disagg_tp_size(self.tp_size, self.disaggregation_decode_tp)

            self.disable_cuda_graph = True
            logger.warning("Cuda graph is disabled for prefill server")

        # Validation: prevent both tokenizer batching features from being enabled
        if self.enable_tokenizer_batch_encode and self.enable_dynamic_batch_tokenizer:
            raise ValueError(
                "Cannot enable both --enable-tokenizer-batch-encode and --enable-dynamic-batch-tokenizer. "
                "Please choose one tokenizer batching approach."
            )

        # Propagate env vars
        os.environ["SGLANG_ENABLE_TORCH_COMPILE"] = (
            "1" if self.enable_torch_compile else "0"
        )
        os.environ["SGLANG_MAMBA_SSM_DTYPE"] = self.mamba_ssm_dtype

        # Set env var before grammar backends init
        os.environ["SGLANG_DISABLE_OUTLINES_DISK_CACHE"] = (
            "1" if self.disable_outlines_disk_cache else "0"
        )

        if self.enable_hierarchical_cache and self.disable_radix_cache:
            raise ValueError(
                "The arguments enable-hierarchical-cache and disable-radix-cache are mutually exclusive "
                "and cannot be used at the same time. Please use only one of them."
            )

        if (
            not self.tokenizer_metrics_custom_labels_header
            and self.tokenizer_metrics_allowed_customer_labels
        ):
            raise ValueError(
                "Please set --tokenizer-metrics-custom-labels-header when setting --tokenizer-metrics-allowed-customer-labels."
            )

    @staticmethod
    def add_cli_args(parser: argparse.ArgumentParser):
        # Model and tokenizer
        parser.add_argument(
            "--model-path",
            "--model",
            type=str,
            help="The path of the model weights. This can be a local folder or a Hugging Face repo ID.",
            required=True,
        )
        parser.add_argument(
            "--remote-instance-weight-loader-seed-instance-ip",
            type=str,
            default=ServerArgs.remote_instance_weight_loader_seed_instance_ip,
            help="The ip of the seed instance for loading weights from remote instance.",
        )
        parser.add_argument(
            "--remote-instance-weight-loader-seed-instance-service-port",
            type=int,
            default=ServerArgs.remote_instance_weight_loader_seed_instance_service_port,
            help="The service port of the seed instance for loading weights from remote instance.",
        )
        parser.add_argument(
            "--remote-instance-weight-loader-send-weights-group-ports",
            type=json_list_type,
            default=ServerArgs.remote_instance_weight_loader_send_weights_group_ports,
            help="The communication group ports for loading weights from remote instance.",
        )
        parser.add_argument(
            "--tokenizer-path",
            type=str,
            default=ServerArgs.tokenizer_path,
            help="The path of the tokenizer.",
        )
        parser.add_argument(
            "--tokenizer-mode",
            type=str,
            default=ServerArgs.tokenizer_mode,
            choices=["auto", "slow"],
            help="Tokenizer mode. 'auto' will use the fast "
            "tokenizer if available, and 'slow' will "
            "always use the slow tokenizer.",
        )
        parser.add_argument(
            "--tokenizer-worker-num",
            type=int,
            default=ServerArgs.tokenizer_worker_num,
            help="The worker num of the tokenizer manager.",
        )
        parser.add_argument(
            "--skip-tokenizer-init",
            action="store_true",
            help="If set, skip init tokenizer and pass input_ids in generate request.",
        )
        parser.add_argument(
            "--load-format",
            type=str,
            default=ServerArgs.load_format,
            choices=LOAD_FORMAT_CHOICES,
            help="The format of the model weights to load. "
            '"auto" will try to load the weights in the safetensors format '
            "and fall back to the pytorch bin format if safetensors format "
            "is not available. "
            '"pt" will load the weights in the pytorch bin format. '
            '"safetensors" will load the weights in the safetensors format. '
            '"npcache" will load the weights in pytorch format and store '
            "a numpy cache to speed up the loading. "
            '"dummy" will initialize the weights with random values, '
            "which is mainly for profiling."
            '"gguf" will load the weights in the gguf format. '
            '"bitsandbytes" will load the weights using bitsandbytes '
            "quantization."
            '"layered" loads weights layer by layer so that one can quantize a '
            "layer before loading another to make the peak memory envelope "
            "smaller.",
        )
        parser.add_argument(
            "--model-loader-extra-config",
            type=str,
            help="Extra config for model loader. "
            "This will be passed to the model loader corresponding to the chosen load_format.",
            default=ServerArgs.model_loader_extra_config,
        )
        parser.add_argument(
            "--trust-remote-code",
            action="store_true",
            help="Whether or not to allow for custom models defined on the Hub in their own modeling files.",
        )
        parser.add_argument(
            "--context-length",
            type=int,
            default=ServerArgs.context_length,
            help="The model's maximum context length. Defaults to None (will use the value from the model's config.json instead).",
        )
        parser.add_argument(
            "--is-embedding",
            action="store_true",
            help="Whether to use a CausalLM as an embedding model.",
        )
        parser.add_argument(
            "--enable-multimodal",
            default=ServerArgs.enable_multimodal,
            action="store_true",
            help="Enable the multimodal functionality for the served model. If the model being served is not multimodal, nothing will happen",
        )
        parser.add_argument(
            "--revision",
            type=str,
            default=None,
            help="The specific model version to use. It can be a branch "
            "name, a tag name, or a commit id. If unspecified, will use "
            "the default version.",
        )
        parser.add_argument(
            "--model-impl",
            type=str,
            default=ServerArgs.model_impl,
            help="Which implementation of the model to use.\n\n"
            '* "auto" will try to use the SGLang implementation if it exists '
            "and fall back to the Transformers implementation if no SGLang "
            "implementation is available.\n"
            '* "sglang" will use the SGLang model implementation.\n'
            '* "transformers" will use the Transformers model '
            "implementation.\n",
        )

        # HTTP server
        parser.add_argument(
            "--host",
            type=str,
            default=ServerArgs.host,
            help="The host of the HTTP server.",
        )
        parser.add_argument(
            "--port",
            type=int,
            default=ServerArgs.port,
            help="The port of the HTTP server.",
        )
        parser.add_argument(
            "--skip-server-warmup",
            action="store_true",
            help="If set, skip warmup.",
        )
        parser.add_argument(
            "--warmups",
            type=str,
            required=False,
            help="Specify custom warmup functions (csv) to run before server starts eg. --warmups=warmup_name1,warmup_name2 "
            "will run the functions `warmup_name1` and `warmup_name2` specified in warmup.py before the server starts listening for requests",
        )
        parser.add_argument(
            "--nccl-port",
            type=int,
            default=ServerArgs.nccl_port,
            help="The port for NCCL distributed environment setup. Defaults to a random port.",
        )

        # Quantization and data type
        parser.add_argument(
            "--dtype",
            type=str,
            default=ServerArgs.dtype,
            choices=["auto", "half", "float16", "bfloat16", "float", "float32"],
            help="Data type for model weights and activations.\n\n"
            '* "auto" will use FP16 precision for FP32 and FP16 models, and '
            "BF16 precision for BF16 models.\n"
            '* "half" for FP16. Recommended for AWQ quantization.\n'
            '* "float16" is the same as "half".\n'
            '* "bfloat16" for a balance between precision and range.\n'
            '* "float" is shorthand for FP32 precision.\n'
            '* "float32" for FP32 precision.',
        )
        parser.add_argument(
            "--quantization",
            type=str,
            default=ServerArgs.quantization,
            choices=QUANTIZATION_CHOICES,
            help="The quantization method.",
        )
        parser.add_argument(
            "--quantization-param-path",
            type=nullable_str,
            default=None,
            help="Path to the JSON file containing the KV cache "
            "scaling factors. This should generally be supplied, when "
            "KV cache dtype is FP8. Otherwise, KV cache scaling factors "
            "default to 1.0, which may cause accuracy issues. ",
        )
        parser.add_argument(
            "--kv-cache-dtype",
            type=str,
            default=ServerArgs.kv_cache_dtype,
            choices=["auto", "fp8_e5m2", "fp8_e4m3"],
            help='Data type for kv cache storage. "auto" will use model data type. "fp8_e5m2" and "fp8_e4m3" is supported for CUDA 11.8+.',
        )

        # Memory and scheduling
        parser.add_argument(
            "--mem-fraction-static",
            type=float,
            default=ServerArgs.mem_fraction_static,
            help="The fraction of the memory used for static allocation (model weights and KV cache memory pool). Use a smaller value if you see out-of-memory errors.",
        )
        parser.add_argument(
            "--max-running-requests",
            type=int,
            default=ServerArgs.max_running_requests,
            help="The maximum number of running requests.",
        )
        parser.add_argument(
            "--max-queued-requests",
            type=int,
            default=ServerArgs.max_queued_requests,
            help="The maximum number of queued requests. This option is ignored when using disaggregation-mode.",
        )
        parser.add_argument(
            "--max-total-tokens",
            type=int,
            default=ServerArgs.max_total_tokens,
            help="The maximum number of tokens in the memory pool. If not specified, it will be automatically calculated based on the memory usage fraction. "
            "This option is typically used for development and debugging purposes.",
        )
        parser.add_argument(
            "--chunked-prefill-size",
            type=int,
            default=ServerArgs.chunked_prefill_size,
            help="The maximum number of tokens in a chunk for the chunked prefill. Setting this to -1 means disabling chunked prefill.",
        )
        parser.add_argument(
            "--max-prefill-tokens",
            type=int,
            default=ServerArgs.max_prefill_tokens,
            help="The maximum number of tokens in a prefill batch. The real bound will be the maximum of this value and the model's maximum context length.",
        )
        parser.add_argument(
            "--schedule-policy",
            type=str,
            default=ServerArgs.schedule_policy,
            choices=["lpm", "random", "fcfs", "dfs-weight", "lof", "priority"],
            help="The scheduling policy of the requests.",
        )
        parser.add_argument(
            "--enable-priority-scheduling",
            action="store_true",
            default=ServerArgs.enable_priority_scheduling,
            help="Enable priority scheduling. Requests with higher priority integer values will be scheduled first by default.",
        )
        parser.add_argument(
            "--schedule-low-priority-values-first",
            action="store_true",
            default=ServerArgs.schedule_low_priority_values_first,
            help="If specified with --enable-priority-scheduling, the scheduler will schedule requests with lower priority integer values first.",
        )
        parser.add_argument(
            "--priority-scheduling-preemption-threshold",
            type=int,
            default=ServerArgs.priority_scheduling_preemption_threshold,
            help="Minimum difference in priorities for an incoming request to have to preempt running request(s).",
        )
        parser.add_argument(
            "--schedule-conservativeness",
            type=float,
            default=ServerArgs.schedule_conservativeness,
            help="How conservative the schedule policy is. A larger value means more conservative scheduling. Use a larger value if you see requests being retracted frequently.",
        )
        parser.add_argument(
            "--page-size",
            type=int,
            default=ServerArgs.page_size,
            help="The number of tokens in a page.",
        )
        parser.add_argument(
            "--hybrid-kvcache-ratio",
            nargs="?",
            const=0.5,
            type=float,
            default=ServerArgs.hybrid_kvcache_ratio,
            help=(
                "Mix ratio in [0,1] between uniform and hybrid kv buffers "
                "(0.0 = pure uniform: swa_size / full_size = 1)"
                "(1.0 = pure hybrid: swa_size / full_size = local_attention_size / context_length)"
            ),
        )
        parser.add_argument(
            "--swa-full-tokens-ratio",
            type=float,
            default=ServerArgs.swa_full_tokens_ratio,
            help="The ratio of SWA layer KV tokens / full layer KV tokens, regardless of the number of swa:full layers. It should be between 0 and 1. "
            "E.g. 0.5 means if each swa layer has 50 tokens, then each full layer has 100 tokens.",
        )
        parser.add_argument(
            "--disable-hybrid-swa-memory",
            action="store_true",
            help="Disable the hybrid SWA memory.",
        )

        # Runtime options
        parser.add_argument(
            "--device",
            type=str,
            default=ServerArgs.device,
            help="The device to use ('cuda', 'xpu', 'hpu', 'npu', 'cpu'). Defaults to auto-detection if not specified.",
        )
        parser.add_argument(
            "--tensor-parallel-size",
            "--tp-size",
            type=int,
            default=ServerArgs.tp_size,
            help="The tensor parallelism size.",
        )
        parser.add_argument(
            "--pipeline-parallel-size",
            "--pp-size",
            type=int,
            default=ServerArgs.pp_size,
            help="The pipeline parallelism size.",
        )
        parser.add_argument(
            "--max-micro-batch-size",
            type=int,
            default=ServerArgs.max_micro_batch_size,
            help="The maximum micro batch size in pipeline parallelism.",
        )
        parser.add_argument(
            "--stream-interval",
            type=int,
            default=ServerArgs.stream_interval,
            help="The interval (or buffer size) for streaming in terms of the token length. A smaller value makes streaming smoother, while a larger value makes the throughput higher",
        )
        parser.add_argument(
            "--stream-output",
            action="store_true",
            help="Whether to output as a sequence of disjoint segments.",
        )
        parser.add_argument(
            "--random-seed",
            type=int,
            default=ServerArgs.random_seed,
            help="The random seed.",
        )
        parser.add_argument(
            "--constrained-json-whitespace-pattern",
            type=str,
            default=ServerArgs.constrained_json_whitespace_pattern,
            help="(outlines backend only) Regex pattern for syntactic whitespaces allowed in JSON constrained output. For example, to allow the model generate consecutive whitespaces, set the pattern to [\n\t ]*",
        )
        parser.add_argument(
            "--watchdog-timeout",
            type=float,
            default=ServerArgs.watchdog_timeout,
            help="Set watchdog timeout in seconds. If a forward batch takes longer than this, the server will crash to prevent hanging.",
        )
        parser.add_argument(
            "--dist-timeout",
            type=int,
            default=ServerArgs.dist_timeout,
            help="Set timeout for torch.distributed initialization.",
        )
        parser.add_argument(
            "--download-dir",
            type=str,
            default=ServerArgs.download_dir,
            help="Model download directory for huggingface.",
        )
        parser.add_argument(
            "--base-gpu-id",
            type=int,
            default=ServerArgs.base_gpu_id,
            help="The base GPU ID to start allocating GPUs from. Useful when running multiple instances on the same machine.",
        )
        parser.add_argument(
            "--gpu-id-step",
            type=int,
            default=ServerArgs.gpu_id_step,
            help="The delta between consecutive GPU IDs that are used. For example, setting it to 2 will use GPU 0,2,4,...",
        )
        parser.add_argument(
            "--sleep-on-idle",
            action="store_true",
            help="Reduce CPU usage when sglang is idle.",
        )

        # Logging
        parser.add_argument(
            "--log-level",
            type=str,
            default=ServerArgs.log_level,
            help="The logging level of all loggers.",
        )
        parser.add_argument(
            "--log-level-http",
            type=str,
            default=ServerArgs.log_level_http,
            help="The logging level of HTTP server. If not set, reuse --log-level by default.",
        )
        parser.add_argument(
            "--log-requests",
            action="store_true",
            help="Log metadata, inputs, outputs of all requests. The verbosity is decided by --log-requests-level",
        )
        parser.add_argument(
            "--log-requests-level",
            type=int,
            default=ServerArgs.log_requests_level,
            help="0: Log metadata (no sampling parameters). 1: Log metadata and sampling parameters. 2: Log metadata, sampling parameters and partial input/output. 3: Log every input/output.",
            choices=[0, 1, 2, 3],
        )
        parser.add_argument(
            "--crash-dump-folder",
            type=str,
            default=ServerArgs.crash_dump_folder,
            help="Folder path to dump requests from the last 5 min before a crash (if any). If not specified, crash dumping is disabled.",
        )
        parser.add_argument(
            "--show-time-cost",
            action="store_true",
            help="Show time cost of custom marks.",
        )
        parser.add_argument(
            "--enable-metrics",
            action="store_true",
            help="Enable log prometheus metrics.",
        )
        parser.add_argument(
            "--enable-metrics-for-all-schedulers",
            action="store_true",
            help="Enable --enable-metrics-for-all-schedulers when you want schedulers on all TP ranks (not just TP 0) "
            "to record request metrics separately. This is especially useful when dp_attention is enabled, as "
            "otherwise all metrics appear to come from TP 0.",
        )
        parser.add_argument(
            "--tokenizer-metrics-custom-labels-header",
            type=str,
            default=ServerArgs.tokenizer_metrics_custom_labels_header,
            help="Specify the HTTP header for passing customer labels for tokenizer metrics.",
        )
        parser.add_argument(
            "--tokenizer-metrics-allowed-customer-labels",
            type=str,
            nargs="+",
            default=ServerArgs.tokenizer_metrics_allowed_customer_labels,
            help="The customer labels allowed for tokenizer metrics. The labels are specified via a dict in "
            "'--tokenizer-metrics-custom-labels-header' field in HTTP requests, e.g., {'label1': 'value1', 'label2': "
            "'value2'} is allowed if '--tokenizer-metrics-allowed-labels label1 label2' is set.",
        )
        parser.add_argument(
            "--bucket-time-to-first-token",
            type=float,
            nargs="+",
            default=ServerArgs.bucket_time_to_first_token,
            help="The buckets of time to first token, specified as a list of floats.",
        )
        parser.add_argument(
            "--bucket-inter-token-latency",
            type=float,
            nargs="+",
            default=ServerArgs.bucket_inter_token_latency,
            help="The buckets of inter-token latency, specified as a list of floats.",
        )
        parser.add_argument(
            "--bucket-e2e-request-latency",
            type=float,
            nargs="+",
            default=ServerArgs.bucket_e2e_request_latency,
            help="The buckets of end-to-end request latency, specified as a list of floats.",
        )
        parser.add_argument(
            "--collect-tokens-histogram",
            action="store_true",
            default=ServerArgs.collect_tokens_histogram,
            help="Collect prompt/generation tokens histogram.",
        )
        bucket_rule = (
            "Supports 3 rule types: 'default' uses predefined buckets; 'tse <middle> <base> <count>' "
            "generates two sides exponential distributed buckets (e.g., 'tse 1000 2 8' generates buckets "
            "[984.0, 992.0, 996.0, 998.0, 1000.0, 1002.0, 1004.0, 1008.0, 1016.0]).); 'customer <value1> "
            "<value2> ...' uses custom bucket values (e.g., 'customer 10 50 100 500')."
        )
        parser.add_argument(
            "--prompt-tokens-buckets",
            type=str,
            nargs="+",
            default=ServerArgs.prompt_tokens_buckets,
            help=f"The buckets rule of prompt tokens. {bucket_rule}",
        )
        parser.add_argument(
            "--generation-tokens-buckets",
            type=str,
            nargs="+",
            default=ServerArgs.generation_tokens_buckets,
            help=f"The buckets rule for generation tokens histogram. {bucket_rule}",
        )
        parser.add_argument(
            "--gc-warning-threshold-secs",
            type=float,
            default=ServerArgs.gc_warning_threshold_secs,
            help="The threshold for long GC warning. If a GC takes longer than this, a warning will be logged. Set to 0 to disable.",
        )
        parser.add_argument(
            "--decode-log-interval",
            type=int,
            default=ServerArgs.decode_log_interval,
            help="The log interval of decode batch.",
        )
        parser.add_argument(
            "--enable-request-time-stats-logging",
            action="store_true",
            default=ServerArgs.enable_request_time_stats_logging,
            help="Enable per request time stats logging",
        )
        parser.add_argument(
            "--kv-events-config",
            type=str,
            default=None,
            help="Config in json format for NVIDIA dynamo KV event publishing. Publishing will be enabled if this flag is used.",
        )
        parser.add_argument(
            "--enable-trace",
            action="store_true",
            help="Enable opentelemetry trace",
        )
        parser.add_argument(
            "--oltp-traces-endpoint",
            type=str,
            default="localhost:4317",
            help="Config opentelemetry collector endpoint if --enable-trace is set. format: <ip>:<port>",
        )

        # API related
        parser.add_argument(
            "--api-key",
            type=str,
            default=ServerArgs.api_key,
            help="Set API key of the server. It is also used in the OpenAI API compatible server.",
        )
        parser.add_argument(
            "--served-model-name",
            type=str,
            default=ServerArgs.served_model_name,
            help="Override the model name returned by the v1/models endpoint in OpenAI API server.",
        )
        parser.add_argument(
            "--weight-version",
            type=str,
            default=ServerArgs.weight_version,
            help="Version identifier for the model weights. Defaults to 'default' if not specified.",
        )
        parser.add_argument(
            "--chat-template",
            type=str,
            default=ServerArgs.chat_template,
            help="The buliltin chat template name or the path of the chat template file. This is only used for OpenAI-compatible API server.",
        )
        parser.add_argument(
            "--completion-template",
            type=str,
            default=ServerArgs.completion_template,
            help="The buliltin completion template name or the path of the completion template file. This is only used for OpenAI-compatible API server. only for code completion currently.",
        )
        parser.add_argument(
            "--file-storage-path",
            type=str,
            default=ServerArgs.file_storage_path,
            help="The path of the file storage in backend.",
        )
        parser.add_argument(
            "--enable-cache-report",
            action="store_true",
            help="Return number of cached tokens in usage.prompt_tokens_details for each openai request.",
        )
        parser.add_argument(
            "--reasoning-parser",
            type=str,
            choices=list(ReasoningParser.DetectorMap.keys()),
            default=ServerArgs.reasoning_parser,
            help=f"Specify the parser for reasoning models, supported parsers are: {list(ReasoningParser.DetectorMap.keys())}.",
        )
        tool_call_parser_choices = list(FunctionCallParser.ToolCallParserEnum.keys())
        parser.add_argument(
            "--tool-call-parser",
            type=str,
            choices=tool_call_parser_choices,
            default=ServerArgs.tool_call_parser,
            help=f"Specify the parser for handling tool-call interactions. Options include: {tool_call_parser_choices}.",
        )
        parser.add_argument(
            "--tool-server",
            type=str,
            default=None,
            help="Either 'demo' or a comma-separated list of tool server urls to use for the model. If not specified, no tool server will be used.",
        )

        # Data parallelism
        parser.add_argument(
            "--data-parallel-size",
            "--dp-size",
            type=int,
            default=ServerArgs.dp_size,
            help="The data parallelism size.",
        )
        parser.add_argument(
            "--load-balance-method",
            type=str,
            default=ServerArgs.load_balance_method,
            help="The load balancing strategy for data parallelism.",
            choices=[
                "round_robin",
                "shortest_queue",
                "minimum_tokens",
            ],
        )
        parser.add_argument(
            "--load-watch-interval",
            type=float,
            default=ServerArgs.load_watch_interval,
            help="The interval of load watching in seconds.",
        )
        parser.add_argument(
            "--prefill-round-robin-balance",
            default=ServerArgs.prefill_round_robin_balance,
            action="store_true",
            help="Prefill is round robin balanced. This is used to promise decode server can get the correct dp rank.",
        )

        # Multi-node distributed serving
        parser.add_argument(
            "--dist-init-addr",
            "--nccl-init-addr",  # For backward compatibility. This will be removed in the future.
            type=str,
            help="The host address for initializing distributed backend (e.g., `192.168.0.2:25000`).",
        )
        parser.add_argument(
            "--nnodes", type=int, default=ServerArgs.nnodes, help="The number of nodes."
        )
        parser.add_argument(
            "--node-rank", type=int, default=ServerArgs.node_rank, help="The node rank."
        )

        # Model override args
        parser.add_argument(
            "--json-model-override-args",
            type=str,
            help="A dictionary in JSON string format used to override default model configurations.",
            default=ServerArgs.json_model_override_args,
        )
        parser.add_argument(
            "--preferred-sampling-params",
            type=str,
            help="json-formatted sampling settings that will be returned in /get_model_info",
        )

        # LoRA
        parser.add_argument(
            "--enable-lora",
            default=ServerArgs.enable_lora,
            action="store_true",
            help="Enable LoRA support for the model. This argument is automatically set to True if `--lora-paths` is provided for backward compatibility.",
        )
        parser.add_argument(
            "--max-lora-rank",
            default=ServerArgs.max_lora_rank,
            type=int,
            help="The maximum rank of LoRA adapters. If not specified, it will be automatically inferred from the adapters provided in --lora-paths.",
        )
        parser.add_argument(
            "--lora-target-modules",
            type=str,
            choices=SUPPORTED_LORA_TARGET_MODULES + [LORA_TARGET_ALL_MODULES],
            nargs="*",
            default=None,
            help="The union set of all target modules where LoRA should be applied. If not specified, "
            "it will be automatically inferred from the adapters provided in --lora-paths. If 'all' is specified, "
            "all supported modules will be targeted.",
        )
        parser.add_argument(
            "--lora-paths",
            type=str,
            nargs="*",
            default=None,
            action=LoRAPathAction,
            help='The list of LoRA adapters to load. Each adapter must be specified in one of the following formats: <PATH> | <NAME>=<PATH> | JSON with schema {"lora_name":str,"lora_path":str,"pinned":bool}',
        )
        parser.add_argument(
            "--max-loras-per-batch",
            type=int,
            default=8,
            help="Maximum number of adapters for a running batch, include base-only request.",
        )
        parser.add_argument(
            "--max-loaded-loras",
            type=int,
            default=ServerArgs.max_loaded_loras,
            help="If specified, it limits the maximum number of LoRA adapters loaded in CPU memory at a time. The value must be greater than or equal to `--max-loras-per-batch`.",
        )
        parser.add_argument(
            "--lora-backend",
            type=str,
            choices=LORA_BACKEND_CHOICES,
            default=ServerArgs.lora_backend,
            help="Choose the kernel backend for multi-LoRA serving.",
        )

        # Kernel backend
        parser.add_argument(
            "--attention-backend",
            type=str,
            choices=ATTENTION_BACKEND_CHOICES,
            default=ServerArgs.attention_backend,
            help="Choose the kernels for attention layers.",
        )
        parser.add_argument(
            "--prefill-attention-backend",
            type=str,
            choices=ATTENTION_BACKEND_CHOICES,
            default=ServerArgs.prefill_attention_backend,
            help="Choose the kernels for prefill attention layers (have priority over --attention-backend).",
        )
        parser.add_argument(
            "--decode-attention-backend",
            type=str,
            choices=ATTENTION_BACKEND_CHOICES,
            default=ServerArgs.decode_attention_backend,
            help="Choose the kernels for decode attention layers (have priority over --attention-backend).",
        )
        parser.add_argument(
            "--sampling-backend",
            type=str,
            choices=["flashinfer", "pytorch"],
            default=ServerArgs.sampling_backend,
            help="Choose the kernels for sampling layers.",
        )
        parser.add_argument(
            "--grammar-backend",
            type=str,
            choices=GRAMMAR_BACKEND_CHOICES,
            default=ServerArgs.grammar_backend,
            help="Choose the backend for grammar-guided decoding.",
        )
        parser.add_argument(
            "--mm-attention-backend",
            type=str,
            choices=["sdpa", "fa3", "triton_attn"],
            default=ServerArgs.mm_attention_backend,
            help="Set multimodal attention backend.",
        )

        # Speculative decoding
        parser.add_argument(
            "--speculative-algorithm",
            type=str,
            choices=["EAGLE", "EAGLE3", "NEXTN", "STANDALONE", "LOOKAHEAD"],
            help="Speculative algorithm.",
        )
        parser.add_argument(
            "--speculative-draft-model-path",
            "--speculative-draft-model",
            type=str,
            help="The path of the draft model weights. This can be a local folder or a Hugging Face repo ID.",
        )
        parser.add_argument(
            "--speculative-draft-model-revision",
            type=str,
            default=None,
            help="The specific draft model version to use. It can be a branch "
            "name, a tag name, or a commit id. If unspecified, will use "
            "the default version.",
        )
        parser.add_argument(
            "--speculative-num-steps",
            type=int,
            help="The number of steps sampled from draft model in Speculative Decoding.",
            default=ServerArgs.speculative_num_steps,
        )
        parser.add_argument(
            "--speculative-eagle-topk",
            type=int,
            help="The number of tokens sampled from the draft model in eagle2 each step.",
            default=ServerArgs.speculative_eagle_topk,
        )
        parser.add_argument(
            "--speculative-num-draft-tokens",
            type=int,
            help="The number of tokens sampled from the draft model in Speculative Decoding.",
            default=ServerArgs.speculative_num_draft_tokens,
        )
        parser.add_argument(
            "--speculative-accept-threshold-single",
            type=float,
            help="Accept a draft token if its probability in the target model is greater than this threshold.",
            default=ServerArgs.speculative_accept_threshold_single,
        )
        parser.add_argument(
            "--speculative-accept-threshold-acc",
            type=float,
            help="The accept probability of a draft token is raised from its target probability p to min(1, p / threshold_acc).",
            default=ServerArgs.speculative_accept_threshold_acc,
        )
        parser.add_argument(
            "--speculative-token-map",
            type=str,
            help="The path of the draft model's small vocab table.",
            default=ServerArgs.speculative_token_map,
        )
        parser.add_argument(
            "--speculative-attention-mode",
            type=str,
            choices=["prefill", "decode"],
            help="Attention backend for speculative decoding operations (both target verify and draft extend). Can be one of 'prefill' (default) or 'decode'.",
            default=ServerArgs.speculative_attention_mode,
        )
        # Lookahead speculative decoding
        parser.add_argument(
            "--speculative-lookahead-min-match-window-size",
            type=int,
            default=ServerArgs.speculative_lookahead_min_match_window_size,
            help="The minimum window size for pattern matching in lookahead speculative decoding.",
        )
        parser.add_argument(
            "--speculative-lookahead-max-match-window-size",
            type=int,
            default=ServerArgs.speculative_lookahead_max_match_window_size,
            help="The maximum window size for pattern matching in lookahead speculative decoding.",
        )
        parser.add_argument(
            "--speculative-lookahead-min-bfs-breadth",
            type=int,
            default=ServerArgs.speculative_lookahead_min_bfs_breadth,
            help="The minimum breadth for BFS (Breadth-First Search) in lookahead speculative decoding.",
        )
        parser.add_argument(
            "--speculative-lookahead-max-bfs-breadth",
            type=int,
            default=ServerArgs.speculative_lookahead_max_bfs_breadth,
            help="The maximum breadth for BFS (Breadth-First Search) in lookahead speculative decoding.",
        )
        parser.add_argument(
            "--speculative-lookahead-match-type",
            type=str,
            choices=["BFS", "PROB"],
            default=ServerArgs.speculative_lookahead_match_type,
            help="The match type for cache tree.",
        )
        parser.add_argument(
            "--speculative-lookahead-branch-length",
            type=int,
            default=ServerArgs.speculative_lookahead_branch_length,
            help="The branch length for lookahead speculative decoding.",
        )
        parser.add_argument(
            "--speculative-lookahead-capacity",
            type=int,
            default=ServerArgs.speculative_lookahead_capacity,
            help="The cache capacity for lookahead speculative decoding.",
        )

        # Expert parallelism
        parser.add_argument(
            "--expert-parallel-size",
            "--ep-size",
            "--ep",
            type=int,
            default=ServerArgs.ep_size,
            help="The expert parallelism size.",
        )
        parser.add_argument(
            "--moe-a2a-backend",
            type=str,
            choices=["none", "deepep"],
            default=ServerArgs.moe_a2a_backend,
            help="Choose the backend for MoE A2A.",
        )
        parser.add_argument(
            "--moe-runner-backend",
            type=str,
            choices=[
                "auto",
                "triton",
                "triton_kernel",
                "flashinfer_trtllm",
                "flashinfer_cutlass",
                "flashinfer_mxfp4",
                "flashinfer_cutedsl",
            ],
            default=ServerArgs.moe_runner_backend,
            help="Choose the runner backend for MoE.",
        )
        parser.add_argument(
            "--flashinfer-mxfp4-moe-precision",
            type=str,
            choices=["default", "bf16"],
            default=ServerArgs.flashinfer_mxfp4_moe_precision,
            help="Choose the computation precision of flashinfer mxfp4 moe",
        )
        parser.add_argument(
            "--enable-flashinfer-allreduce-fusion",
            action="store_true",
            help="Enable FlashInfer allreduce fusion with Residual RMSNorm.",
        )
        parser.add_argument(
            "--deepep-mode",
            type=str,
            choices=["normal", "low_latency", "auto"],
            default="auto",
            help="Select the mode when enable DeepEP MoE, could be `normal`, `low_latency` or `auto`. Default is `auto`, which means `low_latency` for decode batch and `normal` for prefill batch.",
        )
        parser.add_argument(
            "--ep-num-redundant-experts",
            type=int,
            default=ServerArgs.ep_num_redundant_experts,
            help="Allocate this number of redundant experts in expert parallel.",
        )
        parser.add_argument(
            "--ep-dispatch-algorithm",
            type=str,
            default=ServerArgs.ep_dispatch_algorithm,
            help="The algorithm to choose ranks for redundant experts in expert parallel.",
        )
        parser.add_argument(
            "--init-expert-location",
            type=str,
            default=ServerArgs.init_expert_location,
            help="Initial location of EP experts.",
        )
        parser.add_argument(
            "--enable-eplb",
            action="store_true",
            help="Enable EPLB algorithm",
        )
        parser.add_argument(
            "--eplb-algorithm",
            type=str,
            default=ServerArgs.eplb_algorithm,
            help="Chosen EPLB algorithm",
        )
        parser.add_argument(
            "--eplb-rebalance-num-iterations",
            type=int,
            default=ServerArgs.eplb_rebalance_num_iterations,
            help="Number of iterations to automatically trigger a EPLB re-balance.",
        )
        parser.add_argument(
            "--eplb-rebalance-layers-per-chunk",
            type=int,
            default=ServerArgs.eplb_rebalance_layers_per_chunk,
            help="Number of layers to rebalance per forward pass.",
        )
        parser.add_argument(
            "--eplb-min-rebalancing-utilization-threshold",
            type=float,
            default=ServerArgs.eplb_min_rebalancing_utilization_threshold,
            help="Minimum threshold for GPU average utilization to trigger EPLB rebalancing. Must be in the range [0.0, 1.0].",
        )
        parser.add_argument(
            "--expert-distribution-recorder-mode",
            type=str,
            default=ServerArgs.expert_distribution_recorder_mode,
            help="Mode of expert distribution recorder.",
        )
        parser.add_argument(
            "--expert-distribution-recorder-buffer-size",
            type=int,
            default=ServerArgs.expert_distribution_recorder_buffer_size,
            help="Circular buffer size of expert distribution recorder. Set to -1 to denote infinite buffer.",
        )
        parser.add_argument(
            "--enable-expert-distribution-metrics",
            action="store_true",
            help="Enable logging metrics for expert balancedness",
        )
        parser.add_argument(
            "--deepep-config",
            type=str,
            default=ServerArgs.deepep_config,
            help="Tuned DeepEP config suitable for your own cluster. It can be either a string with JSON content or a file path.",
        )
        parser.add_argument(
            "--moe-dense-tp-size",
            type=int,
            default=ServerArgs.moe_dense_tp_size,
            help="TP size for MoE dense MLP layers. This flag is useful when, with large TP size, there are errors caused by weights in MLP layers having dimension smaller than the min dimension GEMM supports.",
        )

        # Mamba Cache
        parser.add_argument(
            "--max-mamba-cache-size",
            type=int,
            default=ServerArgs.max_mamba_cache_size,
            help="The maximum size of the mamba cache.",
        )
        parser.add_argument(
            "--mamba-ssm-dtype",
            type=str,
            default=ServerArgs.mamba_ssm_dtype,
            choices=["float32", "bfloat16"],
            help="The data type of the SSM states in mamba cache.",
        )

        # Hierarchical cache
        parser.add_argument(
            "--enable-hierarchical-cache",
            action="store_true",
            help="Enable hierarchical cache",
        )
        parser.add_argument(
            "--hicache-ratio",
            type=float,
            default=ServerArgs.hicache_ratio,
            help="The ratio of the size of host KV cache memory pool to the size of device pool.",
        )
        parser.add_argument(
            "--hicache-size",
            type=int,
            default=ServerArgs.hicache_size,
            help="The size of host KV cache memory pool in gigabytes, which will override the hicache_ratio if set.",
        )
        parser.add_argument(
            "--hicache-write-policy",
            type=str,
            choices=["write_back", "write_through", "write_through_selective"],
            default=ServerArgs.hicache_write_policy,
            help="The write policy of hierarchical cache.",
        )
        parser.add_argument(
            "--radix-eviction-policy",
            type=str,
            choices=["lru", "lfu"],
            default=ServerArgs.radix_eviction_policy,
            help="The eviction policy of radix trees. 'lru' stands for Least Recently Used, 'lfu' stands for Least Frequently Used.",
        )
        parser.add_argument(
            "--hicache-io-backend",
            type=str,
            choices=["direct", "kernel"],
            default=ServerArgs.hicache_io_backend,
            help="The IO backend for KV cache transfer between CPU and GPU",
        )
        parser.add_argument(
            "--hicache-mem-layout",
            type=str,
            choices=["layer_first", "page_first", "page_first_direct"],
            default=ServerArgs.hicache_mem_layout,
            help="The layout of host memory pool for hierarchical cache.",
        )
        parser.add_argument(
            "--hicache-storage-backend",
            type=str,
            choices=["file", "mooncake", "hf3fs", "nixl"],
            default=ServerArgs.hicache_storage_backend,
            help="The storage backend for hierarchical KV cache.",
        )
        parser.add_argument(
            "--hicache-storage-prefetch-policy",
            type=str,
            choices=["best_effort", "wait_complete", "timeout"],
            default=ServerArgs.hicache_storage_prefetch_policy,
            help="Control when prefetching from the storage backend should stop.",
        )
        parser.add_argument(
            "--hicache-storage-backend-extra-config",
            type=str,
            default=ServerArgs.hicache_storage_backend_extra_config,
            help="A dictionary in JSON string format containing extra configuration for the storage backend.",
        )
        # LMCache
        parser.add_argument(
            "--enable-lmcache",
            action="store_true",
            help="Using LMCache as an alternative hierarchical cache solution",
        )

        # Double Sparsity
        parser.add_argument(
            "--enable-double-sparsity",
            action="store_true",
            help="Enable double sparsity attention",
        )
        parser.add_argument(
            "--ds-channel-config-path",
            type=str,
            default=ServerArgs.ds_channel_config_path,
            help="The path of the double sparsity channel config",
        )
        parser.add_argument(
            "--ds-heavy-channel-num",
            type=int,
            default=ServerArgs.ds_heavy_channel_num,
            help="The number of heavy channels in double sparsity attention",
        )
        parser.add_argument(
            "--ds-heavy-token-num",
            type=int,
            default=ServerArgs.ds_heavy_token_num,
            help="The number of heavy tokens in double sparsity attention",
        )
        parser.add_argument(
            "--ds-heavy-channel-type",
            type=str,
            default=ServerArgs.ds_heavy_channel_type,
            help="The type of heavy channels in double sparsity attention",
        )
        parser.add_argument(
            "--ds-sparse-decode-threshold",
            type=int,
            default=ServerArgs.ds_sparse_decode_threshold,
            help="The type of heavy channels in double sparsity attention",
        )

        # Offloading
        parser.add_argument(
            "--cpu-offload-gb",
            type=int,
            default=ServerArgs.cpu_offload_gb,
            help="How many GBs of RAM to reserve for CPU offloading.",
        )
        parser.add_argument(
            "--offload-group-size",
            type=int,
            default=ServerArgs.offload_group_size,
            help="Number of layers per group in offloading.",
        )
        parser.add_argument(
            "--offload-num-in-group",
            type=int,
            default=ServerArgs.offload_num_in_group,
            help="Number of layers to be offloaded within a group.",
        )
        parser.add_argument(
            "--offload-prefetch-step",
            type=int,
            default=ServerArgs.offload_prefetch_step,
            help="Steps to prefetch in offloading.",
        )
        parser.add_argument(
            "--offload-mode",
            type=str,
            default=ServerArgs.offload_mode,
            help="Mode of offloading.",
        )

        # Optimization/debug options
        parser.add_argument(
            "--disable-radix-cache",
            action="store_true",
            help="Disable RadixAttention for prefix caching.",
        )
        parser.add_argument(
            "--cuda-graph-max-bs",
            type=int,
            default=ServerArgs.cuda_graph_max_bs,
            help="Set the maximum batch size for cuda graph. It will extend the cuda graph capture batch size to this value.",
        )
        parser.add_argument(
            "--cuda-graph-bs",
            type=int,
            nargs="+",
            help="Set the list of batch sizes for cuda graph.",
        )
        parser.add_argument(
            "--disable-cuda-graph",
            action="store_true",
            help="Disable cuda graph.",
        )
        parser.add_argument(
            "--disable-cuda-graph-padding",
            action="store_true",
            help="Disable cuda graph when padding is needed. Still uses cuda graph when padding is not needed.",
        )
        parser.add_argument(
            "--enable-profile-cuda-graph",
            action="store_true",
            help="Enable profiling of cuda graph capture.",
        )
        parser.add_argument(
            "--enable-cudagraph-gc",
            action="store_true",
            help="Enable garbage collection during CUDA graph capture. If disabled (default), GC is frozen during capture to speed up the process.",
        )
        parser.add_argument(
            "--enable-nccl-nvls",
            action="store_true",
            help="Enable NCCL NVLS for prefill heavy requests when available.",
        )
        parser.add_argument(
            "--enable-symm-mem",
            action="store_true",
            help="Enable NCCL symmetric memory for fast collectives.",
        )
        parser.add_argument(
            "--disable-flashinfer-cutlass-moe-fp4-allgather",
            action="store_true",
            help="Disables quantize before all-gather for flashinfer cutlass moe.",
        )
        parser.add_argument(
            "--enable-tokenizer-batch-encode",
            action="store_true",
            help="Enable batch tokenization for improved performance when processing multiple text inputs. Do not use with image inputs, pre-tokenized input_ids, or input_embeds.",
        )
        parser.add_argument(
            "--disable-outlines-disk-cache",
            action="store_true",
            help="Disable disk cache of outlines to avoid possible crashes related to file system or high concurrency.",
        )
        parser.add_argument(
            "--disable-custom-all-reduce",
            action="store_true",
            help="Disable the custom all-reduce kernel and fall back to NCCL.",
        )
        parser.add_argument(
            "--enable-mscclpp",
            action="store_true",
            help="Enable using mscclpp for small messages for all-reduce kernel and fall back to NCCL.",
        )
        parser.add_argument(
            "--disable-overlap-schedule",
            action="store_true",
            help="Disable the overlap scheduler, which overlaps the CPU scheduler with GPU model worker.",
        )
        parser.add_argument(
            "--enable-mixed-chunk",
            action="store_true",
            help="Enabling mixing prefill and decode in a batch when using chunked prefill.",
        )
        parser.add_argument(
            "--enable-dp-attention",
            action="store_true",
            help="Enabling data parallelism for attention and tensor parallelism for FFN. The dp size should be equal to the tp size. Currently DeepSeek-V2 and Qwen 2/3 MoE models are supported.",
        )
        parser.add_argument(
            "--enable-dp-lm-head",
            action="store_true",
            help="Enable vocabulary parallel across the attention TP group to avoid all-gather across DP groups, optimizing performance under DP attention.",
        )
        parser.add_argument(
            "--enable-two-batch-overlap",
            action="store_true",
            help="Enabling two micro batches to overlap.",
        )
        parser.add_argument(
            "--tbo-token-distribution-threshold",
            type=float,
            default=ServerArgs.tbo_token_distribution_threshold,
            help="The threshold of token distribution between two batches in micro-batch-overlap, determines whether to two-batch-overlap or two-chunk-overlap. Set to 0 denote disable two-chunk-overlap.",
        )
        parser.add_argument(
            "--enable-torch-compile",
            action="store_true",
            help="Optimize the model with torch.compile. Experimental feature.",
        )
        parser.add_argument(
            "--torch-compile-max-bs",
            type=int,
            default=ServerArgs.torch_compile_max_bs,
            help="Set the maximum batch size when using torch compile.",
        )
        parser.add_argument(
            "--torchao-config",
            type=str,
            default=ServerArgs.torchao_config,
            help="Optimize the model with torchao. Experimental feature. Current choices are: int8dq, int8wo, int4wo-<group_size>, fp8wo, fp8dq-per_tensor, fp8dq-per_row",
        )
        parser.add_argument(
            "--enable-nan-detection",
            action="store_true",
            help="Enable the NaN detection for debugging purposes.",
        )
        parser.add_argument(
            "--enable-p2p-check",
            action="store_true",
            help="Enable P2P check for GPU access, otherwise the p2p access is allowed by default.",
        )
        parser.add_argument(
            "--triton-attention-reduce-in-fp32",
            action="store_true",
            help="Cast the intermediate attention results to fp32 to avoid possible crashes related to fp16."
            "This only affects Triton attention kernels.",
        )
        parser.add_argument(
            "--triton-attention-num-kv-splits",
            type=int,
            default=ServerArgs.triton_attention_num_kv_splits,
            help="The number of KV splits in flash decoding Triton kernel. Larger value is better in longer context scenarios. The default value is 8.",
        )
        parser.add_argument(
            "--triton-attention-split-tile-size",
            type=int,
            default=ServerArgs.triton_attention_split_tile_size,
            help="The size of split KV tile in flash decoding Triton kernel. Used for deterministic inference.",
        )
        parser.add_argument(
            "--num-continuous-decode-steps",
            type=int,
            default=ServerArgs.num_continuous_decode_steps,
            help="Run multiple continuous decoding steps to reduce scheduling overhead. "
            "This can potentially increase throughput but may also increase time-to-first-token latency. "
            "The default value is 1, meaning only run one decoding step at a time.",
        )
        parser.add_argument(
            "--delete-ckpt-after-loading",
            action="store_true",
            help="Delete the model checkpoint after loading the model.",
        )
        parser.add_argument(
            "--enable-memory-saver",
            action="store_true",
            help="Allow saving memory using release_memory_occupation and resume_memory_occupation",
        )
        parser.add_argument(
            "--allow-auto-truncate",
            action="store_true",
            help="Allow automatically truncating requests that exceed the maximum input length instead of returning an error.",
        )
        parser.add_argument(
            "--enable-custom-logit-processor",
            action="store_true",
            help="Enable users to pass custom logit processors to the server (disabled by default for security)",
        )
        parser.add_argument(
            "--flashinfer-mla-disable-ragged",
            action="store_true",
            help="Not using ragged prefill wrapper when running flashinfer mla",
        )
        parser.add_argument(
            "--disable-shared-experts-fusion",
            action="store_true",
            help="Disable shared experts fusion optimization for deepseek v3/r1.",
        )
        parser.add_argument(
            "--disable-chunked-prefix-cache",
            action="store_true",
            help="Disable chunked prefix cache feature for deepseek, which should save overhead for short sequences.",
        )
        parser.add_argument(
            "--disable-fast-image-processor",
            action="store_true",
            help="Adopt base image processor instead of fast image processor.",
        )
        parser.add_argument(
            "--keep-mm-feature-on-device",
            action="store_true",
            help="Keep multimodal feature tensors on device after processing to save D2H copy.",
        )
        parser.add_argument(
            "--enable-return-hidden-states",
            action="store_true",
            help="Enable returning hidden states with responses.",
        )
        parser.add_argument(
            "--scheduler-recv-interval",
            type=int,
            default=ServerArgs.scheduler_recv_interval,
            help="The interval to poll requests in scheduler. Can be set to >1 to reduce the overhead of this.",
        )
        parser.add_argument(
            "--numa-node",
            type=int,
            nargs="+",
            help="Sets the numa node for the subprocesses. i-th element corresponds to i-th subprocess.",
        )

        # Debug tensor dumps
        parser.add_argument(
            "--debug-tensor-dump-output-folder",
            type=str,
            default=ServerArgs.debug_tensor_dump_output_folder,
            help="The output folder for dumping tensors.",
        )
        parser.add_argument(
            "--debug-tensor-dump-input-file",
            type=str,
            default=ServerArgs.debug_tensor_dump_input_file,
            help="The input filename for dumping tensors",
        )
        parser.add_argument(
            "--debug-tensor-dump-inject",
            type=str,
            default=ServerArgs.debug_tensor_dump_inject,
            help="Inject the outputs from jax as the input of every layer.",
        )
        parser.add_argument(
            "--debug-tensor-dump-prefill-only",
            action="store_true",
            help="Only dump the tensors for prefill requests (i.e. batch size > 1).",
        )
        parser.add_argument(
            "--enable-dynamic-batch-tokenizer",
            action="store_true",
            help="Enable async dynamic batch tokenizer for improved performance when multiple requests arrive concurrently.",
        )
        parser.add_argument(
            "--dynamic-batch-tokenizer-batch-size",
            type=int,
            default=ServerArgs.dynamic_batch_tokenizer_batch_size,
            help="[Only used if --enable-dynamic-batch-tokenizer is set] Maximum batch size for dynamic batch tokenizer.",
        )
        parser.add_argument(
            "--dynamic-batch-tokenizer-batch-timeout",
            type=float,
            default=ServerArgs.dynamic_batch_tokenizer_batch_timeout,
            help="[Only used if --enable-dynamic-batch-tokenizer is set] Timeout in seconds for batching tokenization requests.",
        )

        # PD disaggregation
        parser.add_argument(
            "--disaggregation-mode",
            type=str,
            default=ServerArgs.disaggregation_mode,
            choices=["null", "prefill", "decode"],
            help='Only used for PD disaggregation. "prefill" for prefill-only server, and "decode" for decode-only server. If not specified, it is not PD disaggregated',
        )
        parser.add_argument(
            "--disaggregation-transfer-backend",
            type=str,
            default=ServerArgs.disaggregation_transfer_backend,
            choices=DISAGG_TRANSFER_BACKEND_CHOICES,
            help="The backend for disaggregation transfer. Default is mooncake.",
        )
        parser.add_argument(
            "--disaggregation-bootstrap-port",
            type=int,
            default=ServerArgs.disaggregation_bootstrap_port,
            help="Bootstrap server port on the prefill server. Default is 8998.",
        )
        parser.add_argument(
            "--disaggregation-decode-tp",
            type=int,
            default=ServerArgs.disaggregation_decode_tp,
            help="Decode tp size. If not set, it matches the tp size of the current engine. This is only set on the prefill server.",
        )
        parser.add_argument(
            "--disaggregation-decode-dp",
            type=int,
            default=ServerArgs.disaggregation_decode_dp,
            help="Decode dp size. If not set, it matches the dp size of the current engine. This is only set on the prefill server.",
        )
        parser.add_argument(
            "--disaggregation-prefill-pp",
            type=int,
            default=ServerArgs.disaggregation_prefill_pp,
            help="Prefill pp size. If not set, it is default to 1. This is only set on the decode server.",
        )
        parser.add_argument(
            "--disaggregation-ib-device",
            type=str,
            default=ServerArgs.disaggregation_ib_device,
            help="The InfiniBand devices for disaggregation transfer, accepts single device (e.g., --disaggregation-ib-device mlx5_0) "
            "or multiple comma-separated devices (e.g., --disaggregation-ib-device mlx5_0,mlx5_1). "
            "Default is None, which triggers automatic device detection when mooncake backend is enabled.",
        )
        parser.add_argument(
            "--num-reserved-decode-tokens",
            type=int,
            default=ServerArgs.num_reserved_decode_tokens,
            help="Number of decode tokens that will have memory reserved when adding new request to the running batch.",
        )
        parser.add_argument(
            "--disaggregation-decode-polling-interval",
            type=int,
            default=ServerArgs.disaggregation_decode_polling_interval,
            help="The interval to poll requests in decode server. Can be set to >1 to reduce the overhead of this.",
        )

        # Custom weight loader
        parser.add_argument(
            "--custom-weight-loader",
            type=str,
            nargs="*",
            default=None,
            help="The custom dataloader which used to update the model. Should be set with a valid import path, such as my_package.weight_load_func",
        )
        parser.add_argument(
            "--weight-loader-disable-mmap",
            action="store_true",
            help="Disable mmap while loading weight using safetensors.",
        )

        # For PD-Multiplexing
        parser.add_argument(
            "--enable-pdmux",
            action="store_true",
            help="Enable PD-Multiplexing, PD running on greenctx stream.",
        )

        parser.add_argument(
            "--sm-group-num",
            type=int,
            default=ServerArgs.sm_group_num,
            help="Number of sm partition groups.",
        )

        # Deprecated arguments
        parser.add_argument(
            "--enable-ep-moe",
            action="store_true",
            help="(Deprecated) Enabling expert parallelism for moe. The ep size is equal to the tp size.",
        )
        parser.add_argument(
            "--enable-deepep-moe",
            action="store_true",
            help="(Deprecated) Enabling DeepEP MoE implementation for EP MoE.",
        )
        parser.add_argument(
            "--enable-flashinfer-cutlass-moe",
            action="store_true",
            help="(Deprecated) Enable FlashInfer CUTLASS MoE backend for modelopt_fp4 quant on Blackwell. Supports MoE-EP",
        )
        parser.add_argument(
            "--enable-flashinfer-cutedsl-moe",
            action="store_true",
            help="(Deprecated) Enable FlashInfer CuteDSL MoE backend for modelopt_fp4 quant on Blackwell. Supports MoE-EP",
        )
        parser.add_argument(
            "--enable-flashinfer-trtllm-moe",
            action="store_true",
            help="(Deprecated) Enable FlashInfer TRTLLM MoE backend on Blackwell. Supports BlockScale FP8 MoE-EP",
        )
        parser.add_argument(
            "--enable-triton-kernel-moe",
            action="store_true",
            help="(Deprecated) Use triton moe grouped gemm kernel.",
        )
        parser.add_argument(
            "--enable-flashinfer-mxfp4-moe",
            action="store_true",
            help="(Deprecated) Enable FlashInfer MXFP4 MoE backend for modelopt_fp4 quant on Blackwell.",
        )

    @classmethod
    def from_cli_args(cls, args: argparse.Namespace):
        args.tp_size = args.tensor_parallel_size
        args.pp_size = args.pipeline_parallel_size
        args.dp_size = args.data_parallel_size
        args.ep_size = args.expert_parallel_size

        attrs = [attr.name for attr in dataclasses.fields(cls)]
        return cls(**{attr: getattr(args, attr) for attr in attrs})

    def url(self):
        if is_valid_ipv6_address(self.host):
            return f"http://[{self.host}]:{self.port}"
        else:
            return f"http://{self.host}:{self.port}"

    def get_hf_config(self):
        kwargs = {}
        hf_config = get_config(
            self.model_path,
            trust_remote_code=self.trust_remote_code,
            revision=self.revision,
            model_override_args=json.loads(self.json_model_override_args),
            **kwargs,
        )
        return hf_config

    def check_server_args(self):
        # Check parallel size constraints
        assert (
            self.tp_size * self.pp_size
        ) % self.nnodes == 0, "tp_size must be divisible by number of nodes"

        if self.pp_size > 1:
            assert (
                self.disable_overlap_schedule
                and self.speculative_algorithm is None
                and not self.enable_mixed_chunk
            ), "Pipeline parallelism is not compatible with overlap schedule, speculative decoding, mixed chunked prefill."

        assert not (
            self.dp_size > 1 and self.nnodes != 1 and not self.enable_dp_attention
        ), "multi-node data parallel is not supported unless dp attention!"

        assert self.base_gpu_id >= 0, "base_gpu_id must be non-negative"
        assert self.gpu_id_step >= 1, "gpu_id_step must be positive"

        assert self.moe_dense_tp_size in {
            1,
            None,
        }, "moe_dense_tp_size only support 1 and None currently"

        # Check LoRA
        self.check_lora_server_args()

        # Check speculative decoding
        if self.speculative_algorithm is not None:
            assert (
                not self.enable_mixed_chunk
            ), "enable_mixed_chunk is required for speculative decoding"

        # Check chunked prefill
        # Skip validation if chunked prefill is disabled (i.e., size <= 0).
        # Skip validation if disaggregation mode is decode.
        if self.chunked_prefill_size > 0 and self.disaggregation_mode != "decode":
            assert (
                self.chunked_prefill_size % self.page_size == 0
            ), "chunked_prefill_size must be divisible by page_size"

        # Check multi tokenizer
        assert self.tokenizer_worker_num > 0, "Tokenizer worker num must >= 1"
        self.validate_buckets_rule(
            "--prompt-tokens-buckets", self.prompt_tokens_buckets
        )
        self.validate_buckets_rule(
            "--generation-tokens-buckets", self.generation_tokens_buckets
        )

        # Check scheduling policy
        if self.enable_priority_scheduling:
            assert self.schedule_policy in [
                "fcfs",
                "lof",
            ], f"To use priority scheduling, schedule_policy must be 'fcfs' or 'lof'. '{self.schedule_policy}' is not supported."

    def check_lora_server_args(self):
        assert self.max_loras_per_batch > 0, "max_loras_per_batch must be positive"

        # Enable LoRA if any LoRA paths are provided for backward compatibility.
        if self.lora_paths:
            if self.enable_lora is None:
                self.enable_lora = True
                logger.warning(
                    "--enable-lora is set to True because --lora-paths is provided."
                )
            elif self.enable_lora is False:
                logger.warning(
                    "--enable-lora is set to False, any provided lora_paths will be ignored."
                )

        if self.enable_lora:
            if isinstance(self.lora_paths, list):
                lora_paths = self.lora_paths
                self.lora_paths = []
                for lora_path in lora_paths:
                    if isinstance(lora_path, str):
                        if "=" in lora_path:
                            name, path = lora_path.split("=", 1)
                            lora_ref = LoRARef(
                                lora_name=name, lora_path=path, pinned=False
                            )
                        else:
                            lora_ref = LoRARef(
                                lora_name=lora_path, lora_path=lora_path, pinned=False
                            )
                    elif isinstance(lora_path, dict):
                        assert (
                            "lora_name" in lora_path and "lora_path" in lora_path
                        ), f"When providing LoRA paths as a list of dict, each dict should contain 'lora_name' and 'lora_path' keys. Got: {lora_path}"
                        lora_ref = LoRARef(
                            lora_name=lora_path["lora_name"],
                            lora_path=lora_path["lora_path"],
                            pinned=lora_path.get("pinned", False),
                        )
                    else:
                        raise ValueError(
                            f"Invalid type for item in --lora-paths list: {type(lora_path)}. "
                            "Expected a string or a dictionary."
                        )
                    self.lora_paths.append(lora_ref)
            elif isinstance(self.lora_paths, dict):
                self.lora_paths = [
                    LoRARef(lora_name=k, lora_path=v, pinned=False)
                    for k, v in self.lora_paths.items()
                ]
            elif self.lora_paths is None:
                self.lora_paths = []
            else:
                raise ValueError(
                    f"Invalid type for --lora-paths: {type(self.lora_paths)}. "
                    "Expected a list or a dictionary."
                )

            # Expand target modules
            if self.lora_target_modules:
                self.lora_target_modules = set(self.lora_target_modules)
                if "all" in self.lora_target_modules:
                    assert (
                        len(self.lora_target_modules) == 1
                    ), "If 'all' is specified in --lora-target-modules, it should be the only module specified."
                    self.lora_target_modules = set(SUPPORTED_LORA_TARGET_MODULES)

            # Ensure sufficient information is provided for LoRA initialization.
            assert self.lora_paths or (
                self.max_lora_rank and self.lora_target_modules
            ), "When no initial --lora-paths is provided, you need to specify both --max-lora-rank and --lora-target-modules for LoRA initialization."

            # Validate max_loaded_loras
            if self.max_loaded_loras is not None:
                assert self.max_loaded_loras >= self.max_loras_per_batch, (
                    "max_loaded_loras should be greater than or equal to max_loras_per_batch. "
                    f"max_loaded_loras={self.max_loaded_loras}, max_loras_per_batch={self.max_loras_per_batch}"
                )
                assert len(self.lora_paths) <= self.max_loaded_loras, (
                    "The number of LoRA paths should not exceed max_loaded_loras. "
                    f"max_loaded_loras={self.max_loaded_loras}, lora_paths={len(self.lora_paths)}"
                )

    def validate_disagg_tp_size(self, prefill_tp: int, decode_tp: int):
        larger_tp = max(decode_tp, prefill_tp)
        smaller_tp = min(decode_tp, prefill_tp)
        assert larger_tp % smaller_tp == 0, (
            "Different tp size is supported only when one tp is multiple of the other. "
            f"decode_tp={decode_tp}, prefill_tp={prefill_tp}"
        )

    def validate_buckets_rule(self, arg_name: str, buckets_rule: List[str]):
        if not buckets_rule:
            return

        assert len(buckets_rule) > 0, f"{arg_name} cannot be empty list"
        rule = buckets_rule[0]
        assert rule in [
            "tse",
            "default",
            "customer",
        ], f"Unsupported {arg_name} rule type: '{rule}'. Must be one of: 'tse', 'default', 'customer'"

        if rule == "tse":
            assert (
                len(buckets_rule) == 4
            ), f"{arg_name} TSE rule requires exactly 4 parameters: ['tse', middle, base, count], got {len(buckets_rule)}"
            try:
                middle = float(buckets_rule[1])
                base = float(buckets_rule[2])
                count = int(buckets_rule[3])
            except (ValueError, IndexError):
                assert (
                    False
                ), f"{arg_name} TSE rule parameters must be: ['tse', <float:middle>, <float:base>, <int:count>]"
            assert base > 1, f"{arg_name} TSE base must be larger than 1, got: {base}"
            assert count > 0, f"{arg_name} TSE count must be positive, got: {count}"
            assert middle > 0, f"{arg_name} TSE middle must be positive, got: {middle}"

        elif rule == "default":
            assert (
                len(buckets_rule) == 1
            ), f"{arg_name} default rule should only have one parameter: ['default'], got {len(buckets_rule)}"

        elif rule == "customer":
            assert (
                len(buckets_rule) >= 2
            ), f"{arg_name} customer rule requires at least one bucket value: ['customer', value1, ...]"
            try:
                bucket_values = [float(x) for x in buckets_rule[1:]]
            except ValueError:
                assert False, f"{arg_name} customer rule bucket values must be numeric"
            assert len(set(bucket_values)) == len(
                bucket_values
            ), f"{arg_name} customer rule bucket values should not contain duplicates"
            assert all(
                val >= 0 for val in bucket_values
            ), f"{arg_name} customer rule bucket values should be non-negative"

    def model_specific_adjustments(self):
        hf_config = self.get_hf_config()
        model_arch = hf_config.architectures[0]
        if model_arch in ["GptOssForCausalLM"]:
            if self.attention_backend is None:
                if is_cuda() and is_sm100_supported():
                    self.attention_backend = "trtllm_mha"
                elif is_cuda() and is_sm90_supported():
                    self.attention_backend = "fa3"
                else:
                    self.attention_backend = "triton"
            supported_backends = ["triton", "trtllm_mha", "fa3"]
            logger.info(
                f"Use {self.attention_backend} as attention backend for GptOssForCausalLM"
            )
            assert (
                self.attention_backend in supported_backends
            ), f"GptOssForCausalLM requires one of {supported_backends} attention backend, but got '{self.attention_backend}'"

            if is_sm100_supported():
                if not self.enable_dp_attention:
                    self.enable_flashinfer_allreduce_fusion = True
                    logger.info(
                        "Enable FlashInfer AllReduce Fusion on sm100 for GptOssForCausalLM"
                    )
            quantization_config = getattr(hf_config, "quantization_config", None)
            is_mxfp4_quant_format = (
                quantization_config is not None
                and quantization_config.get("quant_method") == "mxfp4"
            )

            if is_sm100_supported() and is_mxfp4_quant_format:
                self.moe_runner_backend = "flashinfer_mxfp4"
                logger.warning(
                    "Detected SM100 and MXFP4 quantization format for GPT-OSS model, enabling FlashInfer MXFP4 MOE kernel."
                )
            else:
                if self.moe_runner_backend == "triton_kernel":
                    assert (
                        self.ep_size == 1
                    ), "Triton kernel MoE is only supported when ep_size == 1"
                if (
                    self.moe_runner_backend == "auto"
                    and self.ep_size == 1
                    and is_triton_kernels_available()
                ):
                    self.moe_runner_backend = "triton_kernel"
                    logger.warning(
                        "Detected GPT-OSS model, enabling triton_kernels MOE kernel."
                    )
            self.disable_hybrid_swa_memory = True
            if is_mxfp4_quant_format:
                # use bf16 for mxfp4 triton kernels
                self.dtype = "bfloat16"

        elif "Llama4" in model_arch and self.device != "cpu":
            assert self.attention_backend in {
                "fa3",
                "aiter",
                "triton",
            }, "fa3, aiter, or triton is required for Llama4 model"
        elif model_arch in [
            "Gemma2ForCausalLM",
            "Gemma3ForCausalLM",
            "Gemma3ForConditionalGeneration",
            "Gemma3nForCausalLM",
            "Gemma3nForConditionalGeneration",
        ]:
            # FIXME: https://github.com/sgl-project/sglang/pull/7367 is not compatible with gemma2 model.
            # It failed at this test: https://github.com/sgl-project/sglang/actions/runs/16255155597/job/45890331952#step:4:736
            logger.warning(
                f"Disable hybrid SWA memory for {model_arch} as it is not yet supported."
            )
            self.disable_hybrid_swa_memory = True

    def adjust_mem_fraction_for_vlm(self, model_config):
        vision_config = getattr(model_config.hf_config, "vision_config", None)
        if vision_config is None:
            return

        # roughly reduce the mem_fraction_static base on params of Vit
        original_server_arg_mem_fraction = self.mem_fraction_static
        # a base mem_fraction_static factor for regular Vit
        base_mem_fraction_reduction_ratio = 0.95

        vit_num_layers = getattr(vision_config, "num_hidden_layers", 24)
        vit_hidden_size = getattr(vision_config, "hidden_size", 1024)

        # baseline ViT params (ViT-L/14)
        baseline_vit_layers = 24
        baseline_vit_hidden_size = 1024

        # weight params count
        current_complexity_score = vit_num_layers * (vit_hidden_size**2)
        baseline_complexity_score = baseline_vit_layers * (baseline_vit_hidden_size**2)
        complexity_ratio = (
            current_complexity_score / baseline_complexity_score
            if baseline_complexity_score > 0
            else 1.0
        )

        # every time the complexity grows 100%, adjust final factor for 10%
        sensitivity_scale = 0.1
        dynamic_adjustment_factor = 1.0 - sensitivity_scale * (complexity_ratio - 1.0)
        dynamic_adjustment_factor = max(0.8, min(1.05, dynamic_adjustment_factor))

        final_overall_factor = (
            base_mem_fraction_reduction_ratio * dynamic_adjustment_factor
        )
        self.mem_fraction_static = (
            original_server_arg_mem_fraction * final_overall_factor
        )

    def _configure_gpu_memory_settings(self, gpu_mem):
        """
        Configure GPU memory-dependent settings including mem_fraction_static,
        chunked_prefill_size, cuda_graph_max_bs, and cuda_graph_bs.
        """
        # Set mem fraction static
        if self.mem_fraction_static is None:
            if gpu_mem is not None:
                # GPU memory capacity = model weights + KV cache pool + activations + cuda graph buffers
                # mem_fraction_static = (model weights + KV cache pool) / GPU memory capacity.

                # We want mem_fraction_static to be as large as possible but still has enough room
                # for activations and cuda graph buffers. We use the following heuristic to
                # compute the needed size for activations and cuda graph buffers:
                # - The size of the activation depends on the chunked_prefill_size and model size.
                # - The size of cuda graph buffers depends on the cuda graph capture range and model size.
                # For GPUs with more memory, we use a larger chunked_prefill_size and
                # capture more cuda graphs, so they need to reserve more memory.
                parallel_size = self.tp_size * self.pp_size

                if gpu_mem < 20 * 1024:
                    # T4, 4080. (chunked_prefill_size 2k, cuda_graph_max_bs 8)
                    reserved_mem = (2.8 + parallel_size / 10) * 1024
                elif gpu_mem < 50 * 1024:
                    # A10, L40, 4090, 5090. (chunked_prefill_size 2k, cuda_graph_max_bs 16)
                    reserved_mem = (2.8 + parallel_size / 10) * 1024
                elif gpu_mem < 90 * 1024:
                    # H100, A100. (chunked_prefill_size 8k, cuda_graph_max_bs -)
                    # if tp >= 4, cuda_graph_max_bs 512, else 256
                    reserved_mem = (9.5 + parallel_size / 2) * 1024
                elif gpu_mem < 100 * 1024:
                    # H20. (chunked_prefill_size 8k, cuda_graph_max_bs 512)
                    reserved_mem = (12 + parallel_size / 2) * 1024
                elif gpu_mem < 160 * 1024:
                    # H200. (chunked_prefill_size 8k, cuda_graph_max_bs 512)
                    reserved_mem = (12 + parallel_size / 2) * 1024
                else:
                    # B200, MI300. (chunked_prefill_size 16k, cuda_graph_max_bs 512)
                    reserved_mem = 32 * 1024

                # draft model and larger cuda graph buffers
                if self.speculative_algorithm is not None:
                    if self.speculative_algorithm == "STANDALONE":
                        # Standalone speculative decoding needs more memory than other speculative
                        # decoding algorithms since the draft model is typically larger.
                        reserved_mem += 6 * 1024
                    else:
                        reserved_mem += 2 * 1024
                if self.enable_dp_attention:
                    reserved_mem += 4 * 1024

                self.mem_fraction_static = round((gpu_mem - reserved_mem) / gpu_mem, 3)
            else:
                self.mem_fraction_static = 0.88

            # Lazy init to avoid circular import
            # Multimodal models need more memory for the image processor
            from sglang.srt.configs.model_config import ModelConfig

            model_config = ModelConfig.from_server_args(self)
            if model_config.is_multimodal:
                self.adjust_mem_fraction_for_vlm(model_config)

        # Set chunked prefill size, which depends on the gpu memory capacity
        if self.chunked_prefill_size is None:
            if gpu_mem is not None:
                if gpu_mem < 50 * 1024:  # T4, 4080, A10, L40, 4090, 5090
                    self.chunked_prefill_size = 2048
                elif gpu_mem < 160 * 1024:  # H100, H200, A100, H20
                    self.chunked_prefill_size = 8192
                else:  # B200, MI300
                    self.chunked_prefill_size = 16384
            else:
                self.chunked_prefill_size = 4096

        # Set cuda graph max batch size and cuda graph batch sizes
        if self.cuda_graph_max_bs is None or self.cuda_graph_bs is None:
            if gpu_mem is not None:
                if gpu_mem < 20 * 1024:
                    # T4, 4080
                    self.cuda_graph_max_bs = 8
                elif gpu_mem < 50 * 1024:
                    # A10, L40, 4090, 5090
                    # Based on detailed statistics, when serving TP1/TP2 models on lower-end GPUs with HBM<25G, you can either disable cuda graph or set `cuda_graph_max_bs` to a very small value to reduce the memory overhead of creating cuda graphs, with almost no impact on performance.
                    # However, when serving models with TP4 or TP8, we need to enable cuda graph to maintain high performance. In this case, we can set `cuda_graph_max_bs` to 80 (half of the default value 160) to reduce the memory overhead of creating cuda graphs. Looking at the logs
                    # from TP4 serving of qwen2-72b, a value of 80 is sufficient and can reduce the memory overhead of creating cuda graphs on lower-end GPUs compared to the original 160, avoiding OOM issues.
                    if self.tp_size < 4:
                        self.cuda_graph_max_bs = 16
                    else:
                        self.cuda_graph_max_bs = 80
                elif gpu_mem < 90 * 1024:
                    # H100, A100
                    if self.tp_size >= 4:
                        self.cuda_graph_max_bs = 512
                    else:
                        self.cuda_graph_max_bs = 256
                else:
                    # H20, H200, B200, MI300
                    self.cuda_graph_max_bs = 512
            else:
                # Default fallback
                self.cuda_graph_max_bs = 160

            if self.cuda_graph_bs is None:
                self.cuda_graph_bs = self._generate_cuda_graph_batch_sizes(gpu_mem)

    def _generate_cuda_graph_batch_sizes(self, gpu_mem):
        """
        Generate the list of batch sizes for CUDA graph capture based on GPU memory and configuration.
        This integrates the logic from cuda_graph_runner.py.
        """
        if self.speculative_algorithm is None:
            if self.disable_cuda_graph_padding:
                capture_bs = list(range(1, 33)) + list(
                    range(48, min(self.cuda_graph_max_bs + 1, 161), 16)
                )
            else:
                capture_bs = [1, 2, 4, 8] + list(
                    range(16, min(self.cuda_graph_max_bs + 1, 161), 8)
                )
        else:
            # Since speculative decoding requires more cuda graph memory, we capture less.
            capture_bs = (
                list(range(1, 9))
                + list(range(10, 33, 2))
                + list(range(40, 64, 8))
                + list(range(80, min(self.cuda_graph_max_bs + 1, 161), 16))
            )

        # Add additional batch sizes based on GPU memory capacity
        if gpu_mem is not None:
            if gpu_mem > 90 * 1024 and self.cuda_graph_max_bs > 160:  # H200, H20
                capture_bs += list(range(160, min(self.cuda_graph_max_bs + 1, 513), 8))
            if gpu_mem > 160 * 1000 and self.cuda_graph_max_bs > 256:  # B200, MI300
                capture_bs += list(range(256, min(self.cuda_graph_max_bs + 1, 513), 16))

        capture_bs = sorted(list(set(capture_bs)))

        capture_bs = [bs for bs in capture_bs if bs <= self.cuda_graph_max_bs]

        return capture_bs


def prepare_server_args(argv: List[str]) -> ServerArgs:
    """
    Prepare the server arguments from the command line arguments.

    Args:
        args: The command line arguments. Typically, it should be `sys.argv[1:]`
            to ensure compatibility with `parse_args` when no arguments are passed.

    Returns:
        The server arguments.
    """
    parser = argparse.ArgumentParser()
    ServerArgs.add_cli_args(parser)
    raw_args = parser.parse_args(argv)
    server_args = ServerArgs.from_cli_args(raw_args)
    return server_args


ZMQ_TCP_PORT_DELTA = 233


@dataclasses.dataclass
class PortArgs:
    # The ipc filename for tokenizer to receive inputs from detokenizer (zmq)
    tokenizer_ipc_name: str
    # The ipc filename for scheduler (rank 0) to receive inputs from tokenizer (zmq)
    scheduler_input_ipc_name: str
    # The ipc filename for detokenizer to receive inputs from scheduler (zmq)
    detokenizer_ipc_name: str

    # The port for nccl initialization (torch.dist)
    nccl_port: int

    # The ipc filename for rpc call between Engine and Scheduler
    rpc_ipc_name: str

    # The ipc filename for Scheduler to send metrics
    metrics_ipc_name: str

    # The ipc filename for Tokenizer and worker tokenizer
    tokenizer_worker_ipc_name: Optional[str]

    @staticmethod
    def init_new(server_args, dp_rank: Optional[int] = None) -> "PortArgs":
        if server_args.nccl_port is None:
            nccl_port = server_args.port + random.randint(100, 1000)
            while True:
                if is_port_available(nccl_port):
                    break
                if nccl_port < 60000:
                    nccl_port += 42
                else:
                    nccl_port -= 43
        else:
            nccl_port = server_args.nccl_port

        if not server_args.enable_dp_attention:
            # Normal case, use IPC within a single node
            return PortArgs(
                tokenizer_ipc_name=f"ipc://{tempfile.NamedTemporaryFile(delete=False).name}",
                scheduler_input_ipc_name=f"ipc://{tempfile.NamedTemporaryFile(delete=False).name}",
                detokenizer_ipc_name=f"ipc://{tempfile.NamedTemporaryFile(delete=False).name}",
                nccl_port=nccl_port,
                rpc_ipc_name=f"ipc://{tempfile.NamedTemporaryFile(delete=False).name}",
                metrics_ipc_name=f"ipc://{tempfile.NamedTemporaryFile(delete=False).name}",
                tokenizer_worker_ipc_name=None,
            )
        else:
            # DP attention. Use TCP + port to handle both single-node and multi-node.
            if server_args.nnodes == 1 and server_args.dist_init_addr is None:
                dist_init_addr = ("127.0.0.1", server_args.port + ZMQ_TCP_PORT_DELTA)
            elif server_args.dist_init_addr.startswith("["):  # ipv6 address
                port_num, host = configure_ipv6(server_args.dist_init_addr)
                dist_init_addr = (host, str(port_num))
            else:
                dist_init_addr = server_args.dist_init_addr.split(":")

            assert (
                len(dist_init_addr) == 2
            ), "please provide --dist-init-addr as host:port of head node"

            dist_init_host, dist_init_port = dist_init_addr
            port_base = int(dist_init_port) + 1
            detokenizer_port = port_base + 1
            rpc_port = port_base + 2
            metrics_ipc_name = port_base + 3
            if dp_rank is None:
                # TokenizerManager to DataParallelController
                scheduler_input_port = port_base + 4
            else:
                scheduler_input_port = port_base + 4 + 1 + dp_rank

            return PortArgs(
                tokenizer_ipc_name=f"tcp://{dist_init_host}:{port_base}",
                scheduler_input_ipc_name=f"tcp://{dist_init_host}:{scheduler_input_port}",
                detokenizer_ipc_name=f"tcp://{dist_init_host}:{detokenizer_port}",
                nccl_port=nccl_port,
                rpc_ipc_name=f"tcp://{dist_init_host}:{rpc_port}",
                metrics_ipc_name=f"tcp://{dist_init_host}:{metrics_ipc_name}",
                tokenizer_worker_ipc_name=None,
            )


class LoRAPathAction(argparse.Action):
    def __call__(self, parser, namespace, values, option_string=None):
        lora_paths = []
        if values:
            assert isinstance(values, list), "Expected a list of LoRA paths."
            for lora_path in values:
                lora_path = lora_path.strip()
                if lora_path.startswith("{") and lora_path.endswith("}"):
                    obj = json.loads(lora_path)
                    assert "lora_path" in obj and "lora_name" in obj, (
                        f"{repr(lora_path)} looks like a JSON str, "
                        "but it does not contain 'lora_name' and 'lora_path' keys."
                    )
                    lora_paths.append(obj)
                else:
                    lora_paths.append(lora_path)

        setattr(namespace, self.dest, lora_paths)


class DeprecatedAction(argparse.Action):
    def __init__(self, option_strings, dest, nargs=0, **kwargs):
        super(DeprecatedAction, self).__init__(
            option_strings, dest, nargs=nargs, **kwargs
        )

    def __call__(self, parser, namespace, values, option_string=None):
        raise ValueError(self.help)


def print_deprecated_warning(message: str):
    logger.warning(f"\033[33m{message}\033[0m")


def auto_choose_speculative_params(self: ServerArgs):
    """
    Automatically choose the parameters for speculative decoding.

    You can tune them on your own models and prompts with scripts/playground/bench_speculative.py
    """
    hf_config = self.get_hf_config()
    arch = hf_config.architectures[0]
    if self.speculative_algorithm == "STANDALONE":
        # The default value for standalone speculative decoding
        return (3, 1, 4)
    if arch in ["LlamaForCausalLM"]:
        # The default value for llama
        return (5, 4, 8)
    elif arch in [
        "DeepseekV3ForCausalLM",
        "DeepseekV2ForCausalLM",
        "GptOssForCausalLM",
        "BailingMoeForCausalLM",
        "BailingMoeV2ForCausalLM",
    ]:
        # The default value for deepseek and gpt-oss
        return (3, 1, 4)
    elif arch in ["Grok1ForCausalLM", "Grok1VForCausalLM"]:
        return (5, 4, 8)
    else:
        # The default value for all other models
        return (5, 4, 8)<|MERGE_RESOLUTION|>--- conflicted
+++ resolved
@@ -497,87 +497,7 @@
 
         gpu_mem = get_device_memory_capacity(self.device)
 
-<<<<<<< HEAD
         self._configure_gpu_memory_settings(gpu_mem)
-=======
-        # Set mem fraction static
-        if self.mem_fraction_static is None:
-            if gpu_mem is not None:
-                # GPU memory capacity = model weights + KV cache pool + activations + cuda graph buffers
-                # mem_fraction_static = (model weights + KV cache pool) / GPU memory capacity.
-
-                # We want mem_fraction_static to be as large as possible but still has enough room
-                # for activations and cuda graph buffers. We use the following heuristic to
-                # compute the needed size for activations and cuda graph buffers:
-                # - The size of the activation depends on the chunked_prefill_size and model size.
-                # - The size of cuda graph buffers depends on the cuda graph capture range and model size.
-                # For GPUs with more memory, we use a larger chunked_prefill_size and
-                # capture more cuda graphs, so they need to reserve more memory.
-                parallel_size = self.tp_size * self.pp_size
-
-                if gpu_mem < 20 * 1024:
-                    # T4, 4080. (chunked_prefill_size 2k, cuda_graph_max_bs 8)
-                    reserved_mem = (2.8 + parallel_size / 10) * 1024
-                elif gpu_mem < 35 * 1024:
-                    # A10, L40, 4090, 5090. (chunked_prefill_size 2k, cuda_graph_max_bs 8)
-                    reserved_mem = (2.8 + parallel_size / 10) * 1024
-                elif gpu_mem < 90 * 1024:
-                    # H100, A100. (chunked_prefill_size 8k, cuda_graph_max_bs 160)
-                    reserved_mem = (9.5 + parallel_size / 2) * 1024
-                elif gpu_mem < 100 * 1024:
-                    # H20. (chunked_prefill_size 8k, cuda_graph_max_bs 256)
-                    reserved_mem = (12 + parallel_size / 2) * 1024
-                elif gpu_mem < 160 * 1024:
-                    # H200. (chunked_prefill_size 8k, cuda_graph_max_bs 256)
-                    reserved_mem = (12 + parallel_size / 2) * 1024
-                else:
-                    # B200, MI300. (chunked_prefill_size 16k, cuda_graph_max_bs 512)
-                    reserved_mem = 32 * 1024
-
-                # draft model and larger cuda graph buffers
-                if self.speculative_algorithm is not None:
-                    if self.speculative_algorithm == "STANDALONE":
-                        # Standalone speculative decoding needs more memory than other speculative
-                        # decoding algorithms since the draft model is typically larger.
-                        reserved_mem += 6 * 1024
-                    elif self.speculative_algorithm != "LOOKAHEAD":
-                        reserved_mem += 2 * 1024
-                if self.enable_dp_attention:
-                    reserved_mem += 4 * 1024
-
-                self.mem_fraction_static = round((gpu_mem - reserved_mem) / gpu_mem, 3)
-            else:
-                self.mem_fraction_static = 0.88
-
-            # Lazy init to avoid circular import
-            # Multimodal models need more memory for the image processor
-            from sglang.srt.configs.model_config import ModelConfig
-
-            model_config = ModelConfig.from_server_args(self)
-            if model_config.is_multimodal:
-                self.adjust_mem_fraction_for_vlm(model_config)
-
-        # Set chunked prefill size, which depends on the gpu memory capacity
-        if self.chunked_prefill_size is None:
-            if gpu_mem is not None:
-                if gpu_mem < 35 * 1024:  # A10, L40, 4090
-                    self.chunked_prefill_size = 2048
-                elif gpu_mem < 160 * 1024:  # H100, H200, A100, H20
-                    self.chunked_prefill_size = 8192
-                else:  # B200, MI300
-                    self.chunked_prefill_size = 16384
-            else:
-                self.chunked_prefill_size = 4096
-
-        # Set cuda graph max batch size
-        if self.cuda_graph_max_bs is None:
-            # Based on detailed statistics, when serving TP1/TP2 models on lower-end GPUs with HBM<25G, you can either disable cuda graph or set `cuda_graph_max_bs` to a very small value to reduce the memory overhead of creating cuda graphs, with almost no impact on performance. However, when serving models with TP4 or TP8, we need to enable cuda graph to maintain high performance. In this case, we can set `cuda_graph_max_bs` to 80 (half of the default value 160) to reduce the memory overhead of creating cuda graphs. Looking at the logs from TP4 serving of qwen2-72b, a value of 80 is sufficient and can reduce the memory overhead of creating cuda graphs on lower-end GPUs compared to the original 160, avoiding OOM issues.
-            if gpu_mem is not None and gpu_mem < 35 * 1024:
-                if self.tp_size < 4:
-                    self.cuda_graph_max_bs = 8
-                else:
-                    self.cuda_graph_max_bs = 80
->>>>>>> 8c52de6f
 
         # Set kernel backends for hpu device
         if self.device == "hpu":
