--- conflicted
+++ resolved
@@ -607,12 +607,9 @@
     mm_max_concurrent_calls: int = 32
     mm_per_request_timeout: float = 10.0
     enable_broadcast_mm_inputs_process: bool = False
-<<<<<<< HEAD
     enable_clear_mm_features_for_decode: bool = False
-=======
     mm_enable_dp_encoder: bool = False
     mm_process_config: Optional[Dict[str, Any]] = None
->>>>>>> 74ea45cc
 
     # For checkpoint decryption
     decrypted_config_file: Optional[str] = None
@@ -4138,6 +4135,13 @@
             default=ServerArgs.enable_broadcast_mm_inputs_process,
             help="Enable broadcast mm-inputs process in scheduler.",
         )
+
+        parser.add_argument(
+            "--enable-clear-mm-features-for-decode",
+            action="store_true",
+            default=ServerArgs.enable_clear_mm_features_for_decode,
+            help="Clear multimodal features before sending to scheduler to reduce transfer overhead.",
+        )
         parser.add_argument(
             "--mm-process-config",
             type=json.loads,
@@ -4149,13 +4153,6 @@
             action="store_true",
             default=ServerArgs.mm_enable_dp_encoder,
             help="Enabling data parallelism for mm encoder. The dp size will be set to the tp size automatically.",
-        )
-
-        parser.add_argument(
-            "--enable-clear-mm-features-for-decode",
-            action="store_true",
-            default=ServerArgs.enable_clear_mm_features_for_decode,
-            help="Clear multimodal features before sending to scheduler to reduce transfer overhead.",
         )
 
         # For checkpoint decryption
