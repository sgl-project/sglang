--- conflicted
+++ resolved
@@ -1476,11 +1476,7 @@
         parser.add_argument(
             "--hicache-storage-backend",
             type=str,
-<<<<<<< HEAD
-            choices=["file", "mooncake"],
-=======
-            choices=["file", "hf3fs"],  # todo, mooncake
->>>>>>> 66a398f4
+            choices=["file", "mooncake", "hf3fs"],
             default=ServerArgs.hicache_storage_backend,
             help="The storage backend for hierarchical KV cache.",
         )
