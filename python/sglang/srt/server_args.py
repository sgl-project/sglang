# Copyright 2023-2024 SGLang Team
# Licensed under the Apache License, Version 2.0 (the "License");
# you may not use this file except in compliance with the License.
# You may obtain a copy of the License at
#
#     http://www.apache.org/licenses/LICENSE-2.0
#
# Unless required by applicable law or agreed to in writing, software
# distributed under the License is distributed on an "AS IS" BASIS,
# WITHOUT WARRANTIES OR CONDITIONS OF ANY KIND, either express or implied.
# See the License for the specific language governing permissions and
# limitations under the License.
# ==============================================================================
"""The arguments of the server."""

import argparse
import dataclasses
import json
import logging
import os
import random
import tempfile
from typing import List, Literal, Optional

from sglang.srt.hf_transformers_utils import check_gguf_file, get_config
from sglang.srt.reasoning_parser import ReasoningParser
from sglang.srt.utils import (
    configure_ipv6,
    get_device,
    get_device_memory_capacity,
    is_cuda,
    is_flashinfer_available,
    is_hip,
    is_port_available,
    is_remote_url,
    is_valid_ipv6_address,
    nullable_str,
)

logger = logging.getLogger(__name__)


@dataclasses.dataclass
class ServerArgs:
    # Model and tokenizer
    model_path: str
    tokenizer_path: Optional[str] = None
    tokenizer_mode: str = "auto"
    skip_tokenizer_init: bool = False
    load_format: str = "auto"
    trust_remote_code: bool = False
    dtype: str = "auto"
    kv_cache_dtype: str = "auto"
    quantization: Optional[str] = None
    quantization_param_path: Optional[str] = None
    context_length: Optional[int] = None
    device: Optional[str] = None
    served_model_name: Optional[str] = None
    chat_template: Optional[str] = None
    completion_template: Optional[str] = None
    is_embedding: bool = False
    enable_multimodal: Optional[bool] = None
    revision: Optional[str] = None
    impl: str = "auto"

    # Port for the HTTP server
    host: str = "127.0.0.1"
    port: int = 30000

    # Memory and scheduling
    mem_fraction_static: Optional[float] = None
    max_running_requests: Optional[int] = None
    max_total_tokens: Optional[int] = None
    chunked_prefill_size: Optional[int] = None
    max_prefill_tokens: int = 16384
    schedule_policy: str = "fcfs"
    schedule_conservativeness: float = 1.0
    cpu_offload_gb: int = 0
    page_size: int = 1

    # Other runtime options
    tp_size: int = 1
    pp_size: int = 1
    max_micro_batch_size: Optional[int] = None
    stream_interval: int = 1
    stream_output: bool = False
    random_seed: Optional[int] = None
    constrained_json_whitespace_pattern: Optional[str] = None
    watchdog_timeout: float = 300
    dist_timeout: Optional[int] = None  # timeout for torch.distributed
    download_dir: Optional[str] = None
    base_gpu_id: int = 0
    gpu_id_step: int = 1

    # Logging
    log_level: str = "info"
    log_level_http: Optional[str] = None
    log_requests: bool = False
    log_requests_level: int = 0
    show_time_cost: bool = False
    enable_metrics: bool = False
    bucket_time_to_first_token: Optional[List[float]] = None
    bucket_e2e_request_latency: Optional[List[float]] = None
    bucket_inter_token_latency: Optional[List[float]] = None
    collect_tokens_histogram: bool = False
    decode_log_interval: int = 40
    enable_request_time_stats_logging: bool = False
    kv_events_config: Optional[str] = None

    # API related
    api_key: Optional[str] = None
    file_storage_path: str = "sglang_storage"
    enable_cache_report: bool = False
    reasoning_parser: Optional[str] = None
    tool_call_parser: Optional[str] = None

    # Data parallelism
    dp_size: int = 1
    load_balance_method: str = "round_robin"

    # Multi-node distributed serving
    dist_init_addr: Optional[str] = None
    nnodes: int = 1
    node_rank: int = 0

    # Model override args in JSON
    json_model_override_args: str = "{}"
    preferred_sampling_params: Optional[str] = None

    # LoRA
    lora_paths: Optional[List[str]] = None
    max_loras_per_batch: int = 8
    lora_backend: str = "triton"

    # Kernel backend
    attention_backend: Optional[str] = None
    sampling_backend: Optional[str] = None
    grammar_backend: Optional[str] = None
    mm_attention_backend: Optional[str] = None

    # Speculative decoding
    speculative_algorithm: Optional[str] = None
    speculative_draft_model_path: Optional[str] = None
    speculative_num_steps: Optional[int] = None
    speculative_eagle_topk: Optional[int] = None
    speculative_num_draft_tokens: Optional[int] = None
    speculative_accept_threshold_single: float = 1.0
    speculative_accept_threshold_acc: float = 1.0
    speculative_token_map: Optional[str] = None

    # Expert parallelism
    ep_size: int = 1
    enable_ep_moe: bool = False
    enable_deepep_moe: bool = False
    deepep_mode: Optional[Literal["auto", "normal", "low_latency"]] = "auto"
    ep_num_redundant_experts: int = 0
    ep_dispatch_algorithm: Optional[Literal["static", "dynamic", "fake"]] = None
    init_expert_location: str = "trivial"
    enable_eplb: bool = False
    eplb_algorithm: str = "auto"
    eplb_rebalance_num_iterations: int = 1000
    eplb_rebalance_layers_per_chunk: Optional[int] = None
    expert_distribution_recorder_mode: Optional[
        Literal["stat", "per_pass", "per_token"]
    ] = None
    expert_distribution_recorder_buffer_size: Optional[int] = None
    enable_expert_distribution_metrics: bool = False
    deepep_config: Optional[str] = None
    moe_dense_tp_size: Optional[int] = None

    # Double Sparsity
    enable_double_sparsity: bool = False
    ds_channel_config_path: Optional[str] = None
    ds_heavy_channel_num: int = 32
    ds_heavy_token_num: int = 256
    ds_heavy_channel_type: str = "qk"
    ds_sparse_decode_threshold: int = 4096

    # Optimization/debug options
    disable_radix_cache: bool = False
    cuda_graph_max_bs: Optional[int] = None
    cuda_graph_bs: Optional[List[int]] = None
    disable_cuda_graph: bool = False
    disable_cuda_graph_padding: bool = False
    enable_profile_cuda_graph: bool = False
    enable_nccl_nvls: bool = False
    enable_tokenizer_batch_encode: bool = False
    disable_outlines_disk_cache: bool = False
    disable_custom_all_reduce: bool = False
    enable_mscclpp: bool = False
    disable_overlap_schedule: bool = False
    disable_overlap_cg_plan: bool = False
    enable_mixed_chunk: bool = False
    enable_dp_attention: bool = False
    enable_dp_lm_head: bool = False
    enable_two_batch_overlap: bool = False
<<<<<<< HEAD
=======
    enable_ep_moe: bool = False
    enable_deepep_moe: bool = False
    deepep_mode: Optional[Literal["auto", "normal", "low_latency"]] = "auto"
    ep_num_redundant_experts: int = 0
    ep_dispatch_algorithm: Optional[Literal["static", "dynamic", "fake"]] = None
    init_expert_location: str = "trivial"
    enable_eplb: bool = False
    eplb_algorithm: str = "auto"
    eplb_rebalance_num_iterations: int = 1000
    eplb_rebalance_layers_per_chunk: Optional[int] = None
    expert_distribution_recorder_mode: Optional[
        Literal["stat", "stat_approx", "per_pass", "per_token"]
    ] = None
    expert_distribution_recorder_buffer_size: Optional[int] = None
    enable_expert_distribution_metrics: bool = False
    deepep_config: Optional[str] = None
>>>>>>> cef6655b
    enable_torch_compile: bool = False
    torch_compile_max_bs: int = 32
    torchao_config: str = ""
    enable_nan_detection: bool = False
    enable_p2p_check: bool = False
    triton_attention_reduce_in_fp32: bool = False
    triton_attention_num_kv_splits: int = 8
    num_continuous_decode_steps: int = 1
    delete_ckpt_after_loading: bool = False
    enable_memory_saver: bool = False
    allow_auto_truncate: bool = False
    enable_custom_logit_processor: bool = False
    enable_hierarchical_cache: bool = False
    hicache_ratio: float = 2.0
    hicache_size: int = 0
    hicache_write_policy: str = "write_through_selective"
    flashinfer_mla_disable_ragged: bool = False
    disable_shared_experts_fusion: bool = False
    disable_chunked_prefix_cache: bool = False
    disable_fast_image_processor: bool = False
    warmups: Optional[str] = None

    # Debug tensor dumps
    debug_tensor_dump_output_folder: Optional[str] = None
    debug_tensor_dump_input_file: Optional[str] = None
    debug_tensor_dump_inject: bool = False
    debug_tensor_dump_prefill_only: bool = False

    # For PD disaggregation: can be "null" (not disaggregated), "prefill" (prefill-only), or "decode" (decode-only)
    disaggregation_mode: str = "null"
    disaggregation_transfer_backend: str = "mooncake"
    disaggregation_bootstrap_port: int = 8998
    disaggregation_ib_device: Optional[str] = None
    num_reserved_decode_tokens: int = 512  # used for decode kv cache offload in PD
    pdlb_url: Optional[str] = None

    def __post_init__(self):
        # Expert parallelism
        if self.enable_ep_moe:
            self.ep_size = self.tp_size
            logger.warning(
                f"EP MoE is enabled. The expert parallel size is adjusted to be the same as the tensor parallel size[{self.tp_size}]."
            )

        # Set missing default values
        if self.tokenizer_path is None:
            self.tokenizer_path = self.model_path

        if self.device is None:
            self.device = get_device()

        if self.served_model_name is None:
            self.served_model_name = self.model_path

        if self.random_seed is None:
            self.random_seed = random.randint(0, 1 << 30)

        gpu_mem = get_device_memory_capacity(self.device)

        # Set mem fraction static, which depends on the tensor parallelism size
        if self.mem_fraction_static is None:
            parallel_size = self.tp_size * self.pp_size
            if gpu_mem is not None and gpu_mem <= 81920:
                if parallel_size >= 16:
                    self.mem_fraction_static = 0.79
                elif parallel_size >= 8:
                    self.mem_fraction_static = 0.81
                elif parallel_size >= 4:
                    self.mem_fraction_static = 0.85
                elif parallel_size >= 2:
                    self.mem_fraction_static = 0.87
                else:
                    self.mem_fraction_static = 0.88
            else:
                self.mem_fraction_static = 0.88
            if gpu_mem is not None and gpu_mem > 180 * 1000 and is_cuda():
                self.mem_fraction_static = 0.79
            elif gpu_mem is not None and gpu_mem > 96 * 1024:
                mem_fraction = self.mem_fraction_static
                # 15 GB + additional 3GB for cuda graph
                reserve_mem = 1024 * 18
                # need reserve more memory for spec cuda graph
                if self.speculative_algorithm is not None:
                    reserve_mem = 1024 * 20
                self.mem_fraction_static = min(
                    mem_fraction + 48 * 1024 * (1 - mem_fraction) / gpu_mem,
                    (gpu_mem - reserve_mem) / gpu_mem,
                )
            else:
                if self.speculative_algorithm is not None:
                    self.mem_fraction_static *= 0.95

        # Set chunked prefill size, which depends on the gpu memory capacity
        if self.chunked_prefill_size is None:
            if gpu_mem is not None and gpu_mem > 180_000:
                self.chunked_prefill_size = 16384
            elif gpu_mem is not None and gpu_mem < 25_000:
                self.chunked_prefill_size = 2048
            elif self.disaggregation_mode != "null":
                self.chunked_prefill_size = 16384
            else:
                self.chunked_prefill_size = 8192
        assert self.chunked_prefill_size % self.page_size == 0

        assert self.moe_dense_tp_size in {
            1,
            None,
        }, "moe_dense_tp_size only support 1 and None currently"

        if self.attention_backend == "flashmla":
            logger.warning(
                "FlashMLA only supports a page_size of 64, change page_size to 64."
            )
            self.page_size = 64

        if self.attention_backend == "cutlass_mla":
            logger.warning(
                "Cutlass MLA only supports a page_size of 128, change page_size to 128."
            )
            self.page_size = 128

        # Set cuda graph max batch size
        if self.cuda_graph_max_bs is None:
            # Based on detailed statistics, when serving TP1/TP2 models on lower-end GPUs with HBM<25G, you can either disable cuda graph or set `cuda_graph_max_bs` to a very small value to reduce the memory overhead of creating cuda graphs, with almost no impact on performance. However, when serving models with TP4 or TP8, we need to enable cuda graph to maintain high performance. In this case, we can set `cuda_graph_max_bs` to 80 (half of the default value 160) to reduce the memory overhead of creating cuda graphs. Looking at the logs from TP4 serving of qwen2-72b, a value of 80 is sufficient and can reduce the memory overhead of creating cuda graphs on lower-end GPUs compared to the original 160, avoiding OOM issues.
            if gpu_mem is not None and gpu_mem < 25_000:
                if self.tp_size < 4:
                    self.cuda_graph_max_bs = 8
                else:
                    self.cuda_graph_max_bs = 80

        # Set kernel backends for hpu device
        if self.device == "hpu":
            self.attention_backend = "torch_native"
            self.sampling_backend = "pytorch"

        # Set kernel backends
        if self.device == "cpu":
            if self.attention_backend is None:
                self.attention_backend = "intel_amx"
            self.sampling_backend = "pytorch"

        if self.sampling_backend is None:
            self.sampling_backend = (
                "flashinfer" if is_flashinfer_available() else "pytorch"
            )

        if self.attention_backend == "torch_native":
            logger.warning(
                "Cuda graph is disabled because of using torch native attention backend"
            )
            self.disable_cuda_graph = True

        # Choose grammar backend
        if self.grammar_backend is None:
            self.grammar_backend = "xgrammar"

        # Data parallelism attention
        if self.enable_dp_attention:
            self.schedule_conservativeness = self.schedule_conservativeness * 0.3
            assert (
                self.dp_size > 1
            ), "Please set a dp-size > 1. You can use 1 < dp-size <= tp-size "
            assert self.tp_size % self.dp_size == 0
            self.chunked_prefill_size = self.chunked_prefill_size // self.dp_size
            logger.warning(
                f"DP attention is enabled. The chunked prefill size is adjusted to {self.chunked_prefill_size} to avoid MoE kernel issues. "
            )

        if self.enable_dp_lm_head:
            assert (
                self.enable_dp_attention
            ), "Please enable dp attention when setting enable_dp_attention. "

        # DeepEP MoE
        self.enable_sp_layernorm = False
        if self.enable_deepep_moe:
            if self.deepep_mode == "auto":
                assert (
                    not self.enable_dp_attention
                ), "DeepEP MoE `auto` mode is not supported with DP Attention."
            if self.deepep_mode == "normal":
                logger.warning("Cuda graph is disabled because deepep_mode=`normal`")
                self.disable_cuda_graph = True
            self.ep_size = self.tp_size
            self.enable_sp_layernorm = (
                self.dp_size < self.tp_size if self.enable_dp_attention else True
            )
            logger.warning(
                f"DeepEP MoE is enabled. The expert parallel size is adjusted to be the same as the tensor parallel size[{self.tp_size}]."
            )

        if self.pp_size > 1:
            self.disable_overlap_schedule = True
            logger.warning(
                "Pipeline parallelism is incompatible with overlap schedule."
            )

        if self.enable_eplb and (self.expert_distribution_recorder_mode is None):
            self.expert_distribution_recorder_mode = "stat"
            logger.info(
                "EPLB is enabled. The expert_distribution_recorder_mode is automatically set."
            )

        if (self.enable_eplb or (self.init_expert_location is not None)) and (
            self.ep_dispatch_algorithm is None
        ):
            self.ep_dispatch_algorithm = "static"
            logger.info(
                "EPLB is enabled or init_expert_location is provided. ep_dispatch_algorithm is configured."
            )

        if self.enable_expert_distribution_metrics and (
            self.expert_distribution_recorder_mode is None
        ):
            self.expert_distribution_recorder_mode = "stat"

        if self.expert_distribution_recorder_buffer_size is None:
            if (x := self.eplb_rebalance_num_iterations) is not None:
                self.expert_distribution_recorder_buffer_size = x
            elif self.expert_distribution_recorder_mode is not None:
                self.expert_distribution_recorder_buffer_size = 1000

        # Speculative Decoding
        if self.speculative_algorithm == "NEXTN":
            # NEXTN shares the same implementation of EAGLE
            self.speculative_algorithm = "EAGLE"

        if self.speculative_algorithm in ("EAGLE", "EAGLE3"):
            if self.max_running_requests is None:
                self.max_running_requests = 48
            self.disable_overlap_schedule = True
            logger.warning(
                "Overlap scheduler is disabled because of using "
                "eagle speculative decoding."
            )
            if self.enable_mixed_chunk:
                self.enable_mixed_chunk = False
                logger.warning(
                    "Mixed chunked prefill is disabled because of using "
                    "eagle speculative decoding."
                )

            model_arch = get_model_arch(self)

            # Auto set draft_model_path DeepSeek-V3/R1
            if model_arch == "DeepseekV3ForCausalLM":
                if self.speculative_draft_model_path is None:
                    self.speculative_draft_model_path = self.model_path
                else:
                    logger.warning(
                        "DeepSeek MTP does not require setting speculative_draft_model_path."
                    )

            # Auto choose parameters
            if self.speculative_num_steps is None:
                assert (
                    self.speculative_eagle_topk is None
                    and self.speculative_num_draft_tokens is None
                )
                (
                    self.speculative_num_steps,
                    self.speculative_eagle_topk,
                    self.speculative_num_draft_tokens,
                ) = auto_choose_speculative_params(self)

            if self.page_size > 1 and self.speculative_eagle_topk > 1:
                self.speculative_eagle_topk = 1
                logger.warning(
                    "speculative_eagle_topk is adjusted to 1 when page_size > 1"
                )

            if (
                self.speculative_eagle_topk == 1
                and self.speculative_num_draft_tokens != self.speculative_num_steps + 1
            ):
                logger.warning(
                    "speculative_num_draft_tokens is adjusted to speculative_num_steps + 1 when speculative_eagle_topk == 1"
                )
                self.speculative_num_draft_tokens = self.speculative_num_steps + 1

            # The token generated from the verify step is counted.
            # If sepculative_num_steps >= speculative_num_draft_tokens, the additional tokens will definitely be discarded.
            # assert self.speculative_num_steps < self.speculative_num_draft_tokens

        # GGUF
        if (
            self.load_format == "auto" or self.load_format == "gguf"
        ) and check_gguf_file(self.model_path):
            self.quantization = self.load_format = "gguf"

        if is_remote_url(self.model_path):
            self.load_format = "remote"

        # AMD-specific Triton attention KV splits default number
        if is_hip():
            self.triton_attention_num_kv_splits = 16

        # PD disaggregation
        if self.disaggregation_mode == "prefill":
            self.disable_cuda_graph = True
            logger.warning("Cuda graph is disabled for prefill server")
        elif self.disaggregation_mode == "decode":
            self.disable_radix_cache = True
            logger.warning("KV cache is forced as chunk cache for decode server")

        os.environ["SGLANG_ENABLE_TORCH_COMPILE"] = (
            "1" if self.enable_torch_compile else "0"
        )
        # Set env var before grammar backends init
        os.environ["SGLANG_DISABLE_OUTLINES_DISK_CACHE"] = (
            "1" if self.disable_outlines_disk_cache else "0"
        )

    @staticmethod
    def add_cli_args(parser: argparse.ArgumentParser):
        # Model and port args
        parser.add_argument(
            "--model-path",
            type=str,
            help="The path of the model weights. This can be a local folder or a Hugging Face repo ID.",
            required=True,
        )
        parser.add_argument(
            "--tokenizer-path",
            type=str,
            default=ServerArgs.tokenizer_path,
            help="The path of the tokenizer.",
        )
        parser.add_argument(
            "--host", type=str, default=ServerArgs.host, help="The host of the server."
        )
        parser.add_argument(
            "--port", type=int, default=ServerArgs.port, help="The port of the server."
        )
        parser.add_argument(
            "--tokenizer-mode",
            type=str,
            default=ServerArgs.tokenizer_mode,
            choices=["auto", "slow"],
            help="Tokenizer mode. 'auto' will use the fast "
            "tokenizer if available, and 'slow' will "
            "always use the slow tokenizer.",
        )
        parser.add_argument(
            "--skip-tokenizer-init",
            action="store_true",
            help="If set, skip init tokenizer and pass input_ids in generate request.",
        )
        parser.add_argument(
            "--load-format",
            type=str,
            default=ServerArgs.load_format,
            choices=[
                "auto",
                "pt",
                "safetensors",
                "npcache",
                "dummy",
                "sharded_state",
                "gguf",
                "bitsandbytes",
                "layered",
                "remote",
            ],
            help="The format of the model weights to load. "
            '"auto" will try to load the weights in the safetensors format '
            "and fall back to the pytorch bin format if safetensors format "
            "is not available. "
            '"pt" will load the weights in the pytorch bin format. '
            '"safetensors" will load the weights in the safetensors format. '
            '"npcache" will load the weights in pytorch format and store '
            "a numpy cache to speed up the loading. "
            '"dummy" will initialize the weights with random values, '
            "which is mainly for profiling."
            '"gguf" will load the weights in the gguf format. '
            '"bitsandbytes" will load the weights using bitsandbytes '
            "quantization."
            '"layered" loads weights layer by layer so that one can quantize a '
            "layer before loading another to make the peak memory envelope "
            "smaller.",
        )
        parser.add_argument(
            "--trust-remote-code",
            action="store_true",
            help="Whether or not to allow for custom models defined on the Hub in their own modeling files.",
        )
        parser.add_argument(
            "--dtype",
            type=str,
            default=ServerArgs.dtype,
            choices=["auto", "half", "float16", "bfloat16", "float", "float32"],
            help="Data type for model weights and activations.\n\n"
            '* "auto" will use FP16 precision for FP32 and FP16 models, and '
            "BF16 precision for BF16 models.\n"
            '* "half" for FP16. Recommended for AWQ quantization.\n'
            '* "float16" is the same as "half".\n'
            '* "bfloat16" for a balance between precision and range.\n'
            '* "float" is shorthand for FP32 precision.\n'
            '* "float32" for FP32 precision.',
        )
        parser.add_argument(
            "--kv-cache-dtype",
            type=str,
            default=ServerArgs.kv_cache_dtype,
            choices=["auto", "fp8_e5m2", "fp8_e4m3"],
            help='Data type for kv cache storage. "auto" will use model data type. "fp8_e5m2" and "fp8_e4m3" is supported for CUDA 11.8+.',
        )
        parser.add_argument(
            "--quantization",
            type=str,
            default=ServerArgs.quantization,
            choices=[
                "awq",
                "fp8",
                "gptq",
                "marlin",
                "gptq_marlin",
                "awq_marlin",
                "bitsandbytes",
                "gguf",
                "modelopt",
                "modelopt_fp4",
                "w8a8_int8",
                "w8a8_fp8",
                "moe_wna16",
                "qoq",
            ],
            help="The quantization method.",
        )
        parser.add_argument(
            "--quantization-param-path",
            type=nullable_str,
            default=None,
            help="Path to the JSON file containing the KV cache "
            "scaling factors. This should generally be supplied, when "
            "KV cache dtype is FP8. Otherwise, KV cache scaling factors "
            "default to 1.0, which may cause accuracy issues. ",
        )
        parser.add_argument(
            "--context-length",
            type=int,
            default=ServerArgs.context_length,
            help="The model's maximum context length. Defaults to None (will use the value from the model's config.json instead).",
        )
        parser.add_argument(
            "--device",
            type=str,
            default=ServerArgs.device,
            help="The device to use ('cuda', 'xpu', 'hpu', 'npu', 'cpu'). Defaults to auto-detection if not specified.",
        )
        parser.add_argument(
            "--served-model-name",
            type=str,
            default=ServerArgs.served_model_name,
            help="Override the model name returned by the v1/models endpoint in OpenAI API server.",
        )
        parser.add_argument(
            "--chat-template",
            type=str,
            default=ServerArgs.chat_template,
            help="The buliltin chat template name or the path of the chat template file. This is only used for OpenAI-compatible API server.",
        )
        parser.add_argument(
            "--completion-template",
            type=str,
            default=ServerArgs.completion_template,
            help="The buliltin completion template name or the path of the completion template file. This is only used for OpenAI-compatible API server. only for code completion currently.",
        )
        parser.add_argument(
            "--is-embedding",
            action="store_true",
            help="Whether to use a CausalLM as an embedding model.",
        )
        parser.add_argument(
            "--enable-multimodal",
            default=ServerArgs.enable_multimodal,
            action="store_true",
            help="Enable the multimodal functionality for the served model. If the model being served is not multimodal, nothing will happen",
        )
        parser.add_argument(
            "--revision",
            type=str,
            default=None,
            help="The specific model version to use. It can be a branch "
            "name, a tag name, or a commit id. If unspecified, will use "
            "the default version.",
        )

        # Memory and scheduling
        parser.add_argument(
            "--mem-fraction-static",
            type=float,
            default=ServerArgs.mem_fraction_static,
            help="The fraction of the memory used for static allocation (model weights and KV cache memory pool). Use a smaller value if you see out-of-memory errors.",
        )
        parser.add_argument(
            "--max-running-requests",
            type=int,
            default=ServerArgs.max_running_requests,
            help="The maximum number of running requests.",
        )
        parser.add_argument(
            "--max-total-tokens",
            type=int,
            default=ServerArgs.max_total_tokens,
            help="The maximum number of tokens in the memory pool. If not specified, it will be automatically calculated based on the memory usage fraction. "
            "This option is typically used for development and debugging purposes.",
        )
        parser.add_argument(
            "--chunked-prefill-size",
            type=int,
            default=ServerArgs.chunked_prefill_size,
            help="The maximum number of tokens in a chunk for the chunked prefill. Setting this to -1 means disabling chunked prefill.",
        )
        parser.add_argument(
            "--max-prefill-tokens",
            type=int,
            default=ServerArgs.max_prefill_tokens,
            help="The maximum number of tokens in a prefill batch. The real bound will be the maximum of this value and the model's maximum context length.",
        )
        parser.add_argument(
            "--schedule-policy",
            type=str,
            default=ServerArgs.schedule_policy,
            choices=["lpm", "random", "fcfs", "dfs-weight"],
            help="The scheduling policy of the requests.",
        )
        parser.add_argument(
            "--schedule-conservativeness",
            type=float,
            default=ServerArgs.schedule_conservativeness,
            help="How conservative the schedule policy is. A larger value means more conservative scheduling. Use a larger value if you see requests being retracted frequently.",
        )
        parser.add_argument(
            "--cpu-offload-gb",
            type=int,
            default=ServerArgs.cpu_offload_gb,
            help="How many GBs of RAM to reserve for CPU offloading.",
        )
        parser.add_argument(
            "--page-size",
            type=int,
            default=ServerArgs.page_size,
            help="The number of tokens in a page.",
        )
        parser.add_argument(
            "--impl",
            type=str,
            default=ServerArgs.impl,
            help="Which implementation of the model to use.\n\n"
            '* "auto" will try to use the SGLang implementation if it exists '
            "and fall back to the Transformers implementation if no SGLang "
            "implementation is available.\n"
            '* "sglang" will use the SGLang model implementation.\n'
            '* "transformers" will use the Transformers model '
            "implementation.\n",
        )

        # Other runtime options
        parser.add_argument(
            "--tensor-parallel-size",
            "--tp-size",
            type=int,
            default=ServerArgs.tp_size,
            help="The tensor parallelism size.",
        )
        parser.add_argument(
            "--pipeline-parallel-size",
            "--pp-size",
            type=int,
            default=ServerArgs.pp_size,
            help="The pipeline parallelism size.",
        )
        parser.add_argument(
            "--max-micro-batch-size",
            type=int,
            default=ServerArgs.max_micro_batch_size,
            help="The maximum micro batch size in pipeline parallelism.",
        )
        parser.add_argument(
            "--stream-interval",
            type=int,
            default=ServerArgs.stream_interval,
            help="The interval (or buffer size) for streaming in terms of the token length. A smaller value makes streaming smoother, while a larger value makes the throughput higher",
        )
        parser.add_argument(
            "--stream-output",
            action="store_true",
            help="Whether to output as a sequence of disjoint segments.",
        )
        parser.add_argument(
            "--random-seed",
            type=int,
            default=ServerArgs.random_seed,
            help="The random seed.",
        )
        parser.add_argument(
            "--constrained-json-whitespace-pattern",
            type=str,
            default=ServerArgs.constrained_json_whitespace_pattern,
            help=r"Regex pattern for syntactic whitespaces allowed in JSON constrained output. For example, to allow the model generate consecutive whitespaces, set the pattern to [\n\t ]*",
        )
        parser.add_argument(
            "--watchdog-timeout",
            type=float,
            default=ServerArgs.watchdog_timeout,
            help="Set watchdog timeout in seconds. If a forward batch takes longer than this, the server will crash to prevent hanging.",
        )
        parser.add_argument(
            "--dist-timeout",
            type=int,
            default=ServerArgs.dist_timeout,
            help="Set timeout for torch.distributed initialization.",
        )
        parser.add_argument(
            "--download-dir",
            type=str,
            default=ServerArgs.download_dir,
            help="Model download directory for huggingface.",
        )
        parser.add_argument(
            "--base-gpu-id",
            type=int,
            default=ServerArgs.base_gpu_id,
            help="The base GPU ID to start allocating GPUs from. Useful when running multiple instances on the same machine.",
        )
        parser.add_argument(
            "--gpu-id-step",
            type=int,
            default=ServerArgs.gpu_id_step,
            help="The delta between consecutive GPU IDs that are used. For example, setting it to 2 will use GPU 0,2,4,...",
        )

        # Logging
        parser.add_argument(
            "--log-level",
            type=str,
            default=ServerArgs.log_level,
            help="The logging level of all loggers.",
        )
        parser.add_argument(
            "--log-level-http",
            type=str,
            default=ServerArgs.log_level_http,
            help="The logging level of HTTP server. If not set, reuse --log-level by default.",
        )
        parser.add_argument(
            "--log-requests",
            action="store_true",
            help="Log metadata, inputs, outputs of all requests. The verbosity is decided by --log-requests-level",
        )
        parser.add_argument(
            "--log-requests-level",
            type=int,
            default=0,
            help="0: Log metadata. 1. Log metadata and partial input/output. 2. Log every input/output.",
            choices=[0, 1, 2],
        )
        parser.add_argument(
            "--show-time-cost",
            action="store_true",
            help="Show time cost of custom marks.",
        )
        parser.add_argument(
            "--enable-metrics",
            action="store_true",
            help="Enable log prometheus metrics.",
        )
        parser.add_argument(
            "--bucket-time-to-first-token",
            type=float,
            nargs="+",
            default=ServerArgs.bucket_time_to_first_token,
            help="The buckets of time to first token, specified as a list of floats.",
        )
        parser.add_argument(
            "--bucket-inter-token-latency",
            type=float,
            nargs="+",
            default=ServerArgs.bucket_inter_token_latency,
            help="The buckets of inter-token latency, specified as a list of floats.",
        )
        parser.add_argument(
            "--bucket-e2e-request-latency",
            type=float,
            nargs="+",
            default=ServerArgs.bucket_e2e_request_latency,
            help="The buckets of end-to-end request latency, specified as a list of floats.",
        )
        parser.add_argument(
            "--collect-tokens-histogram",
            action="store_true",
            default=ServerArgs.collect_tokens_histogram,
            help="Collect prompt/generation tokens histogram.",
        )
        parser.add_argument(
            "--kv-events-config",
            type=str,
            default=None,
            help="Config in json format for NVIDIA dynamo KV event publishing. Publishing will be enabled if this flag is used.",
        )
        parser.add_argument(
            "--decode-log-interval",
            type=int,
            default=ServerArgs.decode_log_interval,
            help="The log interval of decode batch.",
        )
        parser.add_argument(
            "--enable-request-time-stats-logging",
            action="store_true",
            default=ServerArgs.enable_request_time_stats_logging,
            help="Enable per request time stats logging",
        )

        # API related
        parser.add_argument(
            "--api-key",
            type=str,
            default=ServerArgs.api_key,
            help="Set API key of the server. It is also used in the OpenAI API compatible server.",
        )
        parser.add_argument(
            "--file-storage-path",
            type=str,
            default=ServerArgs.file_storage_path,
            help="The path of the file storage in backend.",
        )
        parser.add_argument(
            "--enable-cache-report",
            action="store_true",
            help="Return number of cached tokens in usage.prompt_tokens_details for each openai request.",
        )
        parser.add_argument(
            "--reasoning-parser",
            type=str,
            choices=list(ReasoningParser.DetectorMap.keys()),
            default=ServerArgs.reasoning_parser,
            help=f"Specify the parser for reasoning models, supported parsers are: {list(ReasoningParser.DetectorMap.keys())}.",
        )
        parser.add_argument(
            "--tool-call-parser",
            type=str,
            choices=["qwen25", "mistral", "llama3", "deepseekv3", "pythonic"],
            default=ServerArgs.tool_call_parser,
            help="Specify the parser for handling tool-call interactions. Options include: 'qwen25', 'mistral', 'llama3', 'deepseekv3', and 'pythonic'.",
        )

        # Data parallelism
        parser.add_argument(
            "--data-parallel-size",
            "--dp-size",
            type=int,
            default=ServerArgs.dp_size,
            help="The data parallelism size.",
        )
        parser.add_argument(
            "--load-balance-method",
            type=str,
            default=ServerArgs.load_balance_method,
            help="The load balancing strategy for data parallelism.",
            choices=[
                "round_robin",
                "shortest_queue",
            ],
        )

        # Multi-node distributed serving
        parser.add_argument(
            "--dist-init-addr",
            "--nccl-init-addr",  # For backward compatibility. This will be removed in the future.
            type=str,
            help="The host address for initializing distributed backend (e.g., `192.168.0.2:25000`).",
        )
        parser.add_argument(
            "--nnodes", type=int, default=ServerArgs.nnodes, help="The number of nodes."
        )
        parser.add_argument(
            "--node-rank", type=int, default=ServerArgs.node_rank, help="The node rank."
        )

        # Model override args
        parser.add_argument(
            "--json-model-override-args",
            type=str,
            help="A dictionary in JSON string format used to override default model configurations.",
            default=ServerArgs.json_model_override_args,
        )
        parser.add_argument(
            "--preferred-sampling-params",
            type=str,
            help="json-formatted sampling settings that will be returned in /get_model_info",
        )

        # LoRA
        parser.add_argument(
            "--lora-paths",
            type=str,
            nargs="*",
            default=None,
            action=LoRAPathAction,
            help="The list of LoRA adapters. You can provide a list of either path in str or renamed path in the format {name}={path}.",
        )
        parser.add_argument(
            "--max-loras-per-batch",
            type=int,
            default=8,
            help="Maximum number of adapters for a running batch, include base-only request.",
        )
        parser.add_argument(
            "--lora-backend",
            type=str,
            default="triton",
            help="Choose the kernel backend for multi-LoRA serving.",
        )

        # Kernel backend
        parser.add_argument(
            "--attention-backend",
            type=str,
            choices=[
                "aiter",
                "cutlass_mla",
                "fa3",
                "flashinfer",
                "flashmla",
                "intel_amx",
                "torch_native",
                "triton",
            ],
            default=ServerArgs.attention_backend,
            help="Choose the kernels for attention layers.",
        )
        parser.add_argument(
            "--sampling-backend",
            type=str,
            choices=["flashinfer", "pytorch"],
            default=ServerArgs.sampling_backend,
            help="Choose the kernels for sampling layers.",
        )
        parser.add_argument(
            "--grammar-backend",
            type=str,
            choices=["xgrammar", "outlines", "llguidance", "none"],
            default=ServerArgs.grammar_backend,
            help="Choose the backend for grammar-guided decoding.",
        )

        # Speculative decoding
        parser.add_argument(
            "--speculative-algorithm",
            type=str,
            choices=["EAGLE", "EAGLE3", "NEXTN"],
            help="Speculative algorithm.",
        )
        parser.add_argument(
            "--speculative-draft-model-path",
            type=str,
            help="The path of the draft model weights. This can be a local folder or a Hugging Face repo ID.",
        )
        parser.add_argument(
            "--speculative-num-steps",
            type=int,
            help="The number of steps sampled from draft model in Speculative Decoding.",
            default=ServerArgs.speculative_num_steps,
        )
        parser.add_argument(
            "--speculative-eagle-topk",
            type=int,
            help="The number of tokens sampled from the draft model in eagle2 each step.",
            default=ServerArgs.speculative_eagle_topk,
        )
        parser.add_argument(
            "--speculative-num-draft-tokens",
            type=int,
            help="The number of tokens sampled from the draft model in Speculative Decoding.",
            default=ServerArgs.speculative_num_draft_tokens,
        )
        parser.add_argument(
            "--speculative-accept-threshold-single",
            type=float,
            help="Accept a draft token if its probability in the target model is greater than this threshold.",
            default=ServerArgs.speculative_accept_threshold_single,
        )
        parser.add_argument(
            "--speculative-accept-threshold-acc",
            type=float,
            help="The accept probability of a draft token is raised from its target probability p to min(1, p / threshold_acc).",
            default=ServerArgs.speculative_accept_threshold_acc,
        )
        parser.add_argument(
            "--speculative-token-map",
            type=str,
            help="The path of the draft model's small vocab table.",
            default=ServerArgs.speculative_token_map,
        )
        parser.add_argument(
            "--mm-attention-backend",
            type=str,
            choices=["sdpa", "fa3", "triton_attn"],
            default=ServerArgs.mm_attention_backend,
            help="Set multimodal attention backend.",
        )

        # Expert parallelism
        parser.add_argument(
            "--expert-parallel-size",
            "--ep-size",
            type=int,
            default=ServerArgs.ep_size,
            help="The expert parallelism size.",
        )
        parser.add_argument(
            "--enable-ep-moe",
            action="store_true",
            help="Enabling expert parallelism for moe. The ep size is equal to the tp size.",
        )
        parser.add_argument(
            "--enable-deepep-moe",
            action="store_true",
            help="Enabling DeepEP MoE implementation for EP MoE.",
        )
        parser.add_argument(
            "--deepep-mode",
            type=str,
            choices=["normal", "low_latency", "auto"],
            default="auto",
            help="Select the mode when enable DeepEP MoE, could be `normal`, `low_latency` or `auto`. Default is `auto`, which means `low_latency` for decode batch and `normal` for prefill batch.",
        )
        parser.add_argument(
            "--ep-num-redundant-experts",
            type=int,
            default=ServerArgs.ep_num_redundant_experts,
            help="Allocate this number of redundant experts in expert parallel.",
        )
        parser.add_argument(
            "--ep-dispatch-algorithm",
            type=str,
            default=ServerArgs.ep_dispatch_algorithm,
            help="The algorithm to choose ranks for redundant experts in expert parallel.",
        )
        parser.add_argument(
            "--init-expert-location",
            type=str,
            default=ServerArgs.init_expert_location,
            help="Initial location of EP experts.",
        )
        parser.add_argument(
            "--enable-eplb",
            action="store_true",
            help="Enable EPLB algorithm",
        )
        parser.add_argument(
            "--eplb-algorithm",
            type=str,
            default=ServerArgs.eplb_algorithm,
            help="Chosen EPLB algorithm",
        )
        parser.add_argument(
            "--eplb-rebalance-num-iterations",
            type=int,
            default=ServerArgs.eplb_rebalance_num_iterations,
            help="Number of iterations to automatically trigger a EPLB re-balance.",
        )
        parser.add_argument(
            "--eplb-rebalance-layers-per-chunk",
            type=int,
            default=ServerArgs.eplb_rebalance_layers_per_chunk,
            help="Number of layers to rebalance per forward pass.",
        )
        parser.add_argument(
            "--expert-distribution-recorder-mode",
            type=str,
            default=ServerArgs.expert_distribution_recorder_mode,
            help="Mode of expert distribution recorder.",
        )
        parser.add_argument(
            "--expert-distribution-recorder-buffer-size",
            type=int,
            default=ServerArgs.expert_distribution_recorder_buffer_size,
            help="Circular buffer size of expert distribution recorder. Set to -1 to denote infinite buffer.",
        )
        parser.add_argument(
            "--enable-expert-distribution-metrics",
            action="store_true",
            help="Enable logging metrics for expert balancedness",
        )
        parser.add_argument(
            "--deepep-config",
            type=str,
            default=ServerArgs.deepep_config,
            help="Tuned DeepEP config suitable for your own cluster. It can be either a string with JSON content or a file path.",
        )
        parser.add_argument(
            "--moe-dense-tp-size",
            type=int,
            default=ServerArgs.moe_dense_tp_size,
            help="TP size for MoE dense MLP layers. This flag is useful when, with large TP size, there are errors caused by weights in MLP layers having dimension smaller than the min dimension GEMM supports.",
        )

        # Double Sparsity
        parser.add_argument(
            "--enable-double-sparsity",
            action="store_true",
            help="Enable double sparsity attention",
        )
        parser.add_argument(
            "--ds-channel-config-path",
            type=str,
            default=ServerArgs.ds_channel_config_path,
            help="The path of the double sparsity channel config",
        )
        parser.add_argument(
            "--ds-heavy-channel-num",
            type=int,
            default=ServerArgs.ds_heavy_channel_num,
            help="The number of heavy channels in double sparsity attention",
        )
        parser.add_argument(
            "--ds-heavy-token-num",
            type=int,
            default=ServerArgs.ds_heavy_token_num,
            help="The number of heavy tokens in double sparsity attention",
        )
        parser.add_argument(
            "--ds-heavy-channel-type",
            type=str,
            default=ServerArgs.ds_heavy_channel_type,
            help="The type of heavy channels in double sparsity attention",
        )
        parser.add_argument(
            "--ds-sparse-decode-threshold",
            type=int,
            default=ServerArgs.ds_sparse_decode_threshold,
            help="The type of heavy channels in double sparsity attention",
        )

        # Optimization/debug options
        parser.add_argument(
            "--disable-radix-cache",
            action="store_true",
            help="Disable RadixAttention for prefix caching.",
        )
        parser.add_argument(
            "--cuda-graph-max-bs",
            type=int,
            default=ServerArgs.cuda_graph_max_bs,
            help="Set the maximum batch size for cuda graph. It will extend the cuda graph capture batch size to this value.",
        )
        parser.add_argument(
            "--cuda-graph-bs",
            type=int,
            nargs="+",
            help="Set the list of batch sizes for cuda graph.",
        )
        parser.add_argument(
            "--disable-cuda-graph",
            action="store_true",
            help="Disable cuda graph.",
        )
        parser.add_argument(
            "--disable-cuda-graph-padding",
            action="store_true",
            help="Disable cuda graph when padding is needed. Still uses cuda graph when padding is not needed.",
        )
        parser.add_argument(
            "--enable-profile-cuda-graph",
            action="store_true",
            help="Enable profiling of cuda graph capture.",
        )
        parser.add_argument(
            "--enable-nccl-nvls",
            action="store_true",
            help="Enable NCCL NVLS for prefill heavy requests when available.",
        )
        parser.add_argument(
            "--enable-tokenizer-batch-encode",
            action="store_true",
            help="Enable batch tokenization for improved performance when processing multiple text inputs. Do not use with image inputs, pre-tokenized input_ids, or input_embeds.",
        )
        parser.add_argument(
            "--disable-outlines-disk-cache",
            action="store_true",
            help="Disable disk cache of outlines to avoid possible crashes related to file system or high concurrency.",
        )
        parser.add_argument(
            "--disable-custom-all-reduce",
            action="store_true",
            help="Disable the custom all-reduce kernel and fall back to NCCL.",
        )
        parser.add_argument(
            "--enable-mscclpp",
            action="store_true",
            help="Enable using mscclpp for small messages for all-reduce kernel and fall back to NCCL.",
        )
        parser.add_argument(
            "--disable-overlap-schedule",
            action="store_true",
            help="Disable the overlap scheduler, which overlaps the CPU scheduler with GPU model worker.",
        )
        parser.add_argument(
            "--disable-overlap-cg-plan",
            action="store_true",
            help="Disable the overlap optimization for cudagraph preparation in eagle verify.",
        )
        parser.add_argument(
            "--enable-mixed-chunk",
            action="store_true",
            help="Enabling mixing prefill and decode in a batch when using chunked prefill.",
        )
        parser.add_argument(
            "--enable-dp-attention",
            action="store_true",
            help="Enabling data parallelism for attention and tensor parallelism for FFN. The dp size should be equal to the tp size. Currently DeepSeek-V2 and Qwen 2/3 MoE models are supported.",
        )
        parser.add_argument(
            "--enable-dp-lm-head",
            action="store_true",
            help="Enable vocabulary parallel across the attention TP group to avoid all-gather across DP groups, optimizing performance under DP attention.",
        )
        parser.add_argument(
            "--enable-two-batch-overlap",
            action="store_true",
            help="Enabling two micro batches to overlap.",
        )
        parser.add_argument(
            "--enable-torch-compile",
            action="store_true",
            help="Optimize the model with torch.compile. Experimental feature.",
        )
        parser.add_argument(
            "--torch-compile-max-bs",
            type=int,
            default=ServerArgs.torch_compile_max_bs,
            help="Set the maximum batch size when using torch compile.",
        )
        parser.add_argument(
            "--torchao-config",
            type=str,
            default=ServerArgs.torchao_config,
            help="Optimize the model with torchao. Experimental feature. Current choices are: int8dq, int8wo, int4wo-<group_size>, fp8wo, fp8dq-per_tensor, fp8dq-per_row",
        )
        parser.add_argument(
            "--enable-nan-detection",
            action="store_true",
            help="Enable the NaN detection for debugging purposes.",
        )
        parser.add_argument(
            "--enable-p2p-check",
            action="store_true",
            help="Enable P2P check for GPU access, otherwise the p2p access is allowed by default.",
        )
        parser.add_argument(
            "--triton-attention-reduce-in-fp32",
            action="store_true",
            help="Cast the intermediate attention results to fp32 to avoid possible crashes related to fp16."
            "This only affects Triton attention kernels.",
        )
        parser.add_argument(
            "--triton-attention-num-kv-splits",
            type=int,
            default=ServerArgs.triton_attention_num_kv_splits,
            help="The number of KV splits in flash decoding Triton kernel. Larger value is better in longer context scenarios. The default value is 8.",
        )
        parser.add_argument(
            "--num-continuous-decode-steps",
            type=int,
            default=ServerArgs.num_continuous_decode_steps,
            help="Run multiple continuous decoding steps to reduce scheduling overhead. "
            "This can potentially increase throughput but may also increase time-to-first-token latency. "
            "The default value is 1, meaning only run one decoding step at a time.",
        )
        parser.add_argument(
            "--delete-ckpt-after-loading",
            action="store_true",
            help="Delete the model checkpoint after loading the model.",
        )
        parser.add_argument(
            "--enable-memory-saver",
            action="store_true",
            help="Allow saving memory using release_memory_occupation and resume_memory_occupation",
        )
        parser.add_argument(
            "--allow-auto-truncate",
            action="store_true",
            help="Allow automatically truncating requests that exceed the maximum input length instead of returning an error.",
        )
        parser.add_argument(
            "--enable-custom-logit-processor",
            action="store_true",
            help="Enable users to pass custom logit processors to the server (disabled by default for security)",
        )
        parser.add_argument(
            "--enable-hierarchical-cache",
            action="store_true",
            help="Enable hierarchical cache",
        )
        parser.add_argument(
            "--hicache-ratio",
            type=float,
            default=ServerArgs.hicache_ratio,
            help="The ratio of the size of host KV cache memory pool to the size of device pool.",
        )
        parser.add_argument(
            "--hicache-size",
            type=int,
            default=ServerArgs.hicache_size,
            help="The size of host KV cache memory pool in gigabytes, which will override the hicache_ratio if set.",
        )
        parser.add_argument(
            "--hicache-write-policy",
            type=str,
            choices=["write_back", "write_through", "write_through_selective"],
            default=ServerArgs.hicache_write_policy,
            help="The write policy of hierarchical cache.",
        )
        parser.add_argument(
            "--flashinfer-mla-disable-ragged",
            action="store_true",
            help="Not using ragged prefill wrapper when running flashinfer mla",
        )
        parser.add_argument(
            "--disable-shared-experts-fusion",
            action="store_true",
            help="Disable shared experts fusion optimization for deepseek v3/r1.",
        )
        parser.add_argument(
            "--disable-chunked-prefix-cache",
            action="store_true",
            help="Disable chunked prefix cache feature for deepseek, which should save overhead for short sequences.",
        )
        parser.add_argument(
            "--disable-fast-image-processor",
            action="store_true",
            help="Adopt base image processor instead of fast image processor.",
        )
        parser.add_argument(
            "--warmups",
            type=str,
            required=False,
            help="Specify custom warmup functions (csv) to run before server starts eg. --warmups=warmup_name1,warmup_name2 "
            "will run the functions `warmup_name1` and `warmup_name2` specified in warmup.py before the server starts listening for requests",
        )

        # Debug tensor dumps
        parser.add_argument(
            "--debug-tensor-dump-output-folder",
            type=str,
            default=ServerArgs.debug_tensor_dump_output_folder,
            help="The output folder for dumping tensors.",
        )
        parser.add_argument(
            "--debug-tensor-dump-input-file",
            type=str,
            default=ServerArgs.debug_tensor_dump_input_file,
            help="The input filename for dumping tensors",
        )
        parser.add_argument(
            "--debug-tensor-dump-inject",
            type=str,
            default=ServerArgs.debug_tensor_dump_inject,
            help="Inject the outputs from jax as the input of every layer.",
        )
        parser.add_argument(
            "--debug-tensor-dump-prefill-only",
            action="store_true",
            help="Only dump the tensors for prefill requests (i.e. batch size > 1).",
        )

        # Disaggregation
        parser.add_argument(
            "--disaggregation-mode",
            type=str,
            default="null",
            choices=["null", "prefill", "decode"],
            help='Only used for PD disaggregation. "prefill" for prefill-only server, and "decode" for decode-only server. If not specified, it is not PD disaggregated',
        )
        parser.add_argument(
            "--disaggregation-transfer-backend",
            type=str,
            default=ServerArgs.disaggregation_transfer_backend,
            choices=["mooncake", "nixl"],
            help="The backend for disaggregation transfer. Default is mooncake.",
        )
        parser.add_argument(
            "--disaggregation-bootstrap-port",
            type=int,
            default=ServerArgs.disaggregation_bootstrap_port,
            help="Bootstrap server port on the prefill server. Default is 8998.",
        )
        parser.add_argument(
            "--disaggregation-ib-device",
            type=str,
            default=ServerArgs.disaggregation_ib_device,
            help="The InfiniBand devices for disaggregation transfer, accepts single device (e.g., --disaggregation-ib-device mlx5_0) "
            "or multiple comma-separated devices (e.g., --disaggregation-ib-device mlx5_0,mlx5_1). "
            "Default is None, which triggers automatic device detection when mooncake backend is enabled.",
        )
        parser.add_argument(
            "--num-reserved-decode-tokens",
            type=int,
            default=ServerArgs.num_reserved_decode_tokens,
            help="Number of decode tokens that will have memory reserved when adding new request to the running batch.",
        )
        parser.add_argument(
            "--pdlb-url",
            type=str,
            default=None,
            help="The URL of the PD disaggregation load balancer. If set, the prefill/decode server will register with the load balancer.",
        )

    @classmethod
    def from_cli_args(cls, args: argparse.Namespace):
        args.tp_size = args.tensor_parallel_size
        args.pp_size = args.pipeline_parallel_size
        args.dp_size = args.data_parallel_size
        args.ep_size = args.expert_parallel_size
        attrs = [attr.name for attr in dataclasses.fields(cls)]
        return cls(**{attr: getattr(args, attr) for attr in attrs})

    def url(self):
        if is_valid_ipv6_address(self.host):
            return f"http://[{self.host}]:{self.port}"
        else:
            return f"http://{self.host}:{self.port}"

    def check_server_args(self):
        assert (
            self.tp_size * self.pp_size
        ) % self.nnodes == 0, "tp_size must be divisible by number of nodes"

        # FIXME pp constraints
        if self.pp_size > 1:
            assert (
                self.disable_overlap_schedule
                and self.speculative_algorithm is None
                and not self.enable_mixed_chunk
            ), "Pipeline parallelism is not compatible with overlap schedule, speculative decoding, mixed chunked prefill."

        assert not (
            self.dp_size > 1 and self.nnodes != 1 and not self.enable_dp_attention
        ), "multi-node data parallel is not supported unless dp attention!"
        assert (
            self.max_loras_per_batch > 0
            # FIXME
            and (self.lora_paths is None or self.disable_radix_cache)
        ), "compatibility of lora and radix attention is in progress"
        assert self.base_gpu_id >= 0, "base_gpu_id must be non-negative"
        assert self.gpu_id_step >= 1, "gpu_id_step must be positive"

        if isinstance(self.lora_paths, list):
            lora_paths = self.lora_paths
            self.lora_paths = {}
            for lora_path in lora_paths:
                if "=" in lora_path:
                    name, path = lora_path.split("=", 1)
                    self.lora_paths[name] = path
                else:
                    self.lora_paths[lora_path] = lora_path


def prepare_server_args(argv: List[str]) -> ServerArgs:
    """
    Prepare the server arguments from the command line arguments.

    Args:
        args: The command line arguments. Typically, it should be `sys.argv[1:]`
            to ensure compatibility with `parse_args` when no arguments are passed.

    Returns:
        The server arguments.
    """
    parser = argparse.ArgumentParser()
    ServerArgs.add_cli_args(parser)
    raw_args = parser.parse_args(argv)
    server_args = ServerArgs.from_cli_args(raw_args)
    return server_args


ZMQ_TCP_PORT_DELTA = 233


@dataclasses.dataclass
class PortArgs:
    # The ipc filename for tokenizer to receive inputs from detokenizer (zmq)
    tokenizer_ipc_name: str
    # The ipc filename for scheduler (rank 0) to receive inputs from tokenizer (zmq)
    scheduler_input_ipc_name: str
    # The ipc filename for detokenizer to receive inputs from scheduler (zmq)
    detokenizer_ipc_name: str

    # The port for nccl initialization (torch.dist)
    nccl_port: int

    # The ipc filename for rpc call between Engine and Scheduler
    rpc_ipc_name: str

    @staticmethod
    def init_new(server_args, dp_rank: Optional[int] = None) -> "PortArgs":
        port = server_args.port + random.randint(100, 1000)
        while True:
            if is_port_available(port):
                break
            if port < 60000:
                port += 42
            else:
                port -= 43

        if not server_args.enable_dp_attention:
            # Normal case, use IPC within a single node
            return PortArgs(
                tokenizer_ipc_name=f"ipc://{tempfile.NamedTemporaryFile(delete=False).name}",
                scheduler_input_ipc_name=f"ipc://{tempfile.NamedTemporaryFile(delete=False).name}",
                detokenizer_ipc_name=f"ipc://{tempfile.NamedTemporaryFile(delete=False).name}",
                nccl_port=port,
                rpc_ipc_name=f"ipc://{tempfile.NamedTemporaryFile(delete=False).name}",
            )
        else:
            # DP attention. Use TCP + port to handle both single-node and multi-node.
            if server_args.nnodes == 1 and server_args.dist_init_addr is None:
                dist_init_addr = ("127.0.0.1", server_args.port + ZMQ_TCP_PORT_DELTA)
            elif server_args.dist_init_addr.startswith("["):  # ipv6 address
                port_num, host = configure_ipv6(server_args.dist_init_addr)
                dist_init_addr = (host, str(port_num))
            else:
                dist_init_addr = server_args.dist_init_addr.split(":")

            assert (
                len(dist_init_addr) == 2
            ), "please provide --dist-init-addr as host:port of head node"

            dist_init_host, dist_init_port = dist_init_addr
            port_base = int(dist_init_port) + 1
            if dp_rank is None:
                scheduler_input_port = (
                    port_base + 3
                )  # TokenizerManager to DataParallelController
            else:
                scheduler_input_port = port_base + 3 + 1 + dp_rank

            return PortArgs(
                tokenizer_ipc_name=f"tcp://{dist_init_host}:{port_base}",
                scheduler_input_ipc_name=f"tcp://{dist_init_host}:{scheduler_input_port}",
                detokenizer_ipc_name=f"tcp://{dist_init_host}:{port_base + 1}",
                nccl_port=port,
                rpc_ipc_name=f"tcp://{dist_init_host}:{port_base + 2}",
            )


class LoRAPathAction(argparse.Action):
    def __call__(self, parser, namespace, values, option_string=None):
        setattr(namespace, self.dest, {})
        for lora_path in values:
            if "=" in lora_path:
                name, path = lora_path.split("=", 1)
                getattr(namespace, self.dest)[name] = path
            else:
                getattr(namespace, self.dest)[lora_path] = lora_path


class DeprecatedAction(argparse.Action):
    def __init__(self, option_strings, dest, nargs=0, **kwargs):
        super(DeprecatedAction, self).__init__(
            option_strings, dest, nargs=nargs, **kwargs
        )

    def __call__(self, parser, namespace, values, option_string=None):
        raise ValueError(self.help)


def get_model_arch(args: ServerArgs):
    hf_config = get_config(
        args.model_path,
        trust_remote_code=args.trust_remote_code,
        revision=args.revision,
        model_override_args=json.loads(args.json_model_override_args),
    )
    return hf_config.architectures[0]


def auto_choose_speculative_params(self: ServerArgs):
    """
    Automatically choose the parameters for speculative decoding.

    You can tune them on your own models and prompts with scripts/playground/bench_speculative.py
    """
    kwargs = {}

    hf_config = get_config(
        self.model_path,
        trust_remote_code=self.trust_remote_code,
        revision=self.revision,
        model_override_args=json.loads(self.json_model_override_args),
        **kwargs,
    )
    arch = hf_config.architectures[0]

    if arch in ["LlamaForCausalLM"]:
        # The default value for llama
        return (5, 4, 8)
    elif arch in ["DeepseekV3ForCausalLM", "DeepseekV2ForCausalLM"]:
        # The default value for deepseek
        return (3, 1, 4)
    elif arch in ["Grok1ForCausalLM", "Grok1VForCausalLM"]:
        return (5, 4, 8)
    else:
        # The default value for all other models
        return (5, 4, 8)<|MERGE_RESOLUTION|>--- conflicted
+++ resolved
@@ -161,7 +161,7 @@
     eplb_rebalance_num_iterations: int = 1000
     eplb_rebalance_layers_per_chunk: Optional[int] = None
     expert_distribution_recorder_mode: Optional[
-        Literal["stat", "per_pass", "per_token"]
+        Literal["stat", "stat_approx", "per_pass", "per_token"]
     ] = None
     expert_distribution_recorder_buffer_size: Optional[int] = None
     enable_expert_distribution_metrics: bool = False
@@ -194,25 +194,6 @@
     enable_dp_attention: bool = False
     enable_dp_lm_head: bool = False
     enable_two_batch_overlap: bool = False
-<<<<<<< HEAD
-=======
-    enable_ep_moe: bool = False
-    enable_deepep_moe: bool = False
-    deepep_mode: Optional[Literal["auto", "normal", "low_latency"]] = "auto"
-    ep_num_redundant_experts: int = 0
-    ep_dispatch_algorithm: Optional[Literal["static", "dynamic", "fake"]] = None
-    init_expert_location: str = "trivial"
-    enable_eplb: bool = False
-    eplb_algorithm: str = "auto"
-    eplb_rebalance_num_iterations: int = 1000
-    eplb_rebalance_layers_per_chunk: Optional[int] = None
-    expert_distribution_recorder_mode: Optional[
-        Literal["stat", "stat_approx", "per_pass", "per_token"]
-    ] = None
-    expert_distribution_recorder_buffer_size: Optional[int] = None
-    enable_expert_distribution_metrics: bool = False
-    deepep_config: Optional[str] = None
->>>>>>> cef6655b
     enable_torch_compile: bool = False
     torch_compile_max_bs: int = 32
     torchao_config: str = ""
