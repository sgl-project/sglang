# Copyright 2023-2024 SGLang Team
# Licensed under the Apache License, Version 2.0 (the "License");
# you may not use this file except in compliance with the License.
# You may obtain a copy of the License at
#
#     http://www.apache.org/licenses/LICENSE-2.0
#
# Unless required by applicable law or agreed to in writing, software
# distributed under the License is distributed on an "AS IS" BASIS,
# WITHOUT WARRANTIES OR CONDITIONS OF ANY KIND, either express or implied.
# See the License for the specific language governing permissions and
# limitations under the License.
# ==============================================================================
"""The arguments of the server."""

from __future__ import annotations

import argparse
import dataclasses
import json
import logging
import os
import random
import tempfile
from typing import Any, Dict, List, Literal, Optional, Union

import orjson

from sglang.srt.connector import ConnectorType
from sglang.srt.environ import ToolStrictLevel, envs
from sglang.srt.function_call.function_call_parser import FunctionCallParser
from sglang.srt.lora.lora_registry import LoRARef
from sglang.srt.parser.reasoning_parser import ReasoningParser
from sglang.srt.utils.common import (
    LORA_TARGET_ALL_MODULES,
    SUPPORTED_LORA_TARGET_MODULES,
    configure_ipv6,
    cpu_has_amx_support,
    get_bool_env_var,
    get_device,
    get_device_memory_capacity,
    get_device_sm,
    is_blackwell_supported,
    is_cuda,
    is_fa3_default_architecture,
    is_flashinfer_available,
    is_hip,
    is_hopper_with_cuda_12_3,
    is_no_spec_infer_or_topk_one,
    is_npu,
    is_port_available,
    is_remote_url,
    is_sm90_supported,
    is_sm100_supported,
    is_sm120_supported,
    is_triton_kernels_available,
    is_valid_ipv6_address,
    json_list_type,
    nullable_str,
    parse_connector_type,
    wait_port_available,
    xpu_has_xmx_support,
)
from sglang.srt.utils.hf_transformers_utils import check_gguf_file, get_config
from sglang.utils import is_in_ci

logger = logging.getLogger(__name__)


# Define constants
LOAD_FORMAT_CHOICES = [
    "auto",
    "pt",
    "safetensors",
    "npcache",
    "dummy",
    "sharded_state",
    "gguf",
    "bitsandbytes",
    "layered",
    "remote",
    "remote_instance",
]

QUANTIZATION_CHOICES = [
    "awq",
    "fp8",
    "gptq",
    "marlin",
    "gptq_marlin",
    "awq_marlin",
    "bitsandbytes",
    "gguf",
    "modelopt",
    "modelopt_fp8",
    "modelopt_fp4",
    "petit_nvfp4",
    "w8a8_int8",
    "w8a8_fp8",
    "moe_wna16",
    "qoq",
    "w4afp8",
    "mxfp4",
    "auto-round",
    "compressed-tensors",  # for Ktransformers
]

ATTENTION_BACKEND_CHOICES = [
    # Common
    "triton",
    "torch_native",
    "flex_attention",
    "nsa",
    # NVIDIA specific
    "cutlass_mla",
    "fa3",
    "fa4",
    "flashinfer",
    "flashmla",
    "trtllm_mla",
    "trtllm_mha",
    "dual_chunk_flash_attn",
    # AMD specific
    "aiter",
    "wave",
    # Other platforms
    "intel_amx",
    "ascend",
    "intel_xpu",
]

LORA_BACKEND_CHOICES = ["triton", "csgmv", "ascend"]

DISAGG_TRANSFER_BACKEND_CHOICES = ["mooncake", "nixl", "ascend", "fake"]

GRAMMAR_BACKEND_CHOICES = ["xgrammar", "outlines", "llguidance", "none"]

DETERMINISTIC_ATTENTION_BACKEND_CHOICES = ["flashinfer", "fa3", "triton"]

RADIX_SUPPORTED_DETERMINISTIC_ATTENTION_BACKEND = ["fa3", "triton"]

DEFAULT_LORA_EVICTION_POLICY = "lru"

NSA_CHOICES = [
    "flashmla_sparse",
    "flashmla_kv",
    "flashmla_auto",
    "fa3",
    "tilelang",
    "aiter",
]

RADIX_EVICTION_POLICY_CHOICES = ["lru", "lfu"]

RL_ON_POLICY_TARGET_CHOICES = ["fsdp"]

MOE_RUNNER_BACKEND_CHOICES = [
    "auto",
    "deep_gemm",
    "triton",
    "triton_kernel",
    "flashinfer_trtllm",
    "flashinfer_cutlass",
    "flashinfer_mxfp4",
    "flashinfer_cutedsl",
    "cutlass",
]

MAMBA_SSM_DTYPE_CHOICES = ["float32", "bfloat16"]


# Allow external code to add more choices
def add_load_format_choices(choices):
    LOAD_FORMAT_CHOICES.extend(choices)


def add_quantization_method_choices(choices):
    QUANTIZATION_CHOICES.extend(choices)


def add_attention_backend_choices(choices):
    ATTENTION_BACKEND_CHOICES.extend(choices)


def add_disagg_transfer_backend_choices(choices):
    DISAGG_TRANSFER_BACKEND_CHOICES.extend(choices)


def add_grammar_backend_choices(choices):
    GRAMMAR_BACKEND_CHOICES.extend(choices)


def add_moe_runner_backend_choices(choices):
    MOE_RUNNER_BACKEND_CHOICES.extend(choices)


def add_deterministic_attention_backend_choices(choices):
    DETERMINISTIC_ATTENTION_BACKEND_CHOICES.extend(choices)


def add_radix_supported_deterministic_attention_backend_choices(choices):
    RADIX_SUPPORTED_DETERMINISTIC_ATTENTION_BACKEND.extend(choices)


def add_radix_eviction_policy_choices(choices):
    RADIX_EVICTION_POLICY_CHOICES.extend(choices)


def add_rl_on_policy_target_choices(choices):
    RL_ON_POLICY_TARGET_CHOICES.extend(choices)


def add_mamba_ssm_dtype_choices(choices):
    MAMBA_SSM_DTYPE_CHOICES.extend(choices)


@dataclasses.dataclass
class ServerArgs:
    """
    The arguments of the server.

    NOTE: When you add new arguments, please make sure the order
    in this class definition the same as the order in the the function
    `ServerArgs.add_cli_args`.
    Please follow the existing style to group the new arguments into related groups or create new groups.
    """

    # Model and tokenizer
    model_path: str
    tokenizer_path: Optional[str] = None
    tokenizer_mode: str = "auto"
    tokenizer_worker_num: int = 1
    skip_tokenizer_init: bool = False
    load_format: str = "auto"
    model_loader_extra_config: str = "{}"
    trust_remote_code: bool = False
    context_length: Optional[int] = None
    is_embedding: bool = False
    enable_multimodal: Optional[bool] = None
    revision: Optional[str] = None
    model_impl: str = "auto"

    # HTTP server
    host: str = "127.0.0.1"
    port: int = 30000
    fastapi_root_path: str = ""
    grpc_mode: bool = False
    skip_server_warmup: bool = False
    warmups: Optional[str] = None
    nccl_port: Optional[int] = None
    checkpoint_engine_wait_weights_before_ready: bool = False

    # Quantization and data type
    dtype: str = "auto"
    quantization: Optional[str] = None
    quantization_param_path: Optional[str] = None
    kv_cache_dtype: str = "auto"
    enable_fp32_lm_head: bool = False
    modelopt_quant: Optional[Union[str, Dict]] = None
    modelopt_checkpoint_restore_path: Optional[str] = None
    modelopt_checkpoint_save_path: Optional[str] = None
    modelopt_export_path: Optional[str] = None
    quantize_and_serve: bool = False

    # Memory and scheduling
    mem_fraction_static: Optional[float] = None
    max_running_requests: Optional[int] = None
    max_queued_requests: Optional[int] = None
    max_total_tokens: Optional[int] = None
    chunked_prefill_size: Optional[int] = None
    max_prefill_tokens: int = 16384
    schedule_policy: str = "fcfs"
    enable_priority_scheduling: bool = False
    abort_on_priority_when_disabled: bool = False
    schedule_low_priority_values_first: bool = False
    priority_scheduling_preemption_threshold: int = 10
    schedule_conservativeness: float = 1.0
    page_size: Optional[int] = None
    hybrid_kvcache_ratio: Optional[float] = None
    swa_full_tokens_ratio: float = 0.8
    disable_hybrid_swa_memory: bool = False
    radix_eviction_policy: str = "lru"

    # Runtime options
    device: Optional[str] = None
    tp_size: int = 1
    pp_size: int = 1
    pp_max_micro_batch_size: Optional[int] = None
    stream_interval: int = 1
    stream_output: bool = False
    random_seed: Optional[int] = None
    constrained_json_whitespace_pattern: Optional[str] = None
    constrained_json_disable_any_whitespace: bool = False
    watchdog_timeout: float = 300
    dist_timeout: Optional[int] = None  # timeout for torch.distributed
    download_dir: Optional[str] = None
    base_gpu_id: int = 0
    gpu_id_step: int = 1
    sleep_on_idle: bool = False

    # Logging
    log_level: str = "info"
    log_level_http: Optional[str] = None
    log_requests: bool = False
    log_requests_level: int = 2
    crash_dump_folder: Optional[str] = None
    show_time_cost: bool = False
    enable_metrics: bool = False
    enable_metrics_for_all_schedulers: bool = False
    tokenizer_metrics_custom_labels_header: str = "x-custom-labels"
    tokenizer_metrics_allowed_custom_labels: Optional[List[str]] = None
    bucket_time_to_first_token: Optional[List[float]] = None
    bucket_inter_token_latency: Optional[List[float]] = None
    bucket_e2e_request_latency: Optional[List[float]] = None
    collect_tokens_histogram: bool = False
    prompt_tokens_buckets: Optional[List[str]] = None
    generation_tokens_buckets: Optional[List[str]] = None
    gc_warning_threshold_secs: float = 0.0
    decode_log_interval: int = 40
    enable_request_time_stats_logging: bool = False
    kv_events_config: Optional[str] = None
    enable_trace: bool = False
    otlp_traces_endpoint: str = "localhost:4317"

    # RequestMetricsExporter configuration
    export_metrics_to_file: bool = False
    export_metrics_to_file_dir: Optional[str] = None

    # API related
    api_key: Optional[str] = None
    served_model_name: Optional[str] = None
    weight_version: str = "default"
    chat_template: Optional[str] = None
    completion_template: Optional[str] = None
    file_storage_path: str = "sglang_storage"
    enable_cache_report: bool = False
    reasoning_parser: Optional[str] = None
    tool_call_parser: Optional[str] = None
    tool_server: Optional[str] = None
    sampling_defaults: str = "model"

    # Data parallelism
    dp_size: int = 1
    load_balance_method: str = "round_robin"
    load_watch_interval: float = 0.1
    # FIXME: remove this after dp rank scheduling is fully supported with PD-Disaggregation
    prefill_round_robin_balance: bool = False

    # Multi-node distributed serving
    dist_init_addr: Optional[str] = None
    nnodes: int = 1
    node_rank: int = 0

    # Model override args in JSON
    json_model_override_args: str = "{}"
    preferred_sampling_params: Optional[str] = None

    # LoRA
    enable_lora: Optional[bool] = None
    max_lora_rank: Optional[int] = None
    lora_target_modules: Optional[Union[set[str], List[str]]] = None
    lora_paths: Optional[
        Union[dict[str, str], List[dict[str, str]], List[str], List[LoRARef]]
    ] = None
    max_loaded_loras: Optional[int] = None
    max_loras_per_batch: int = 8
    lora_eviction_policy: str = "lru"
    lora_backend: str = "csgmv"
    max_lora_chunk_size: Optional[int] = 16

    # Kernel backend
    attention_backend: Optional[str] = None
    decode_attention_backend: Optional[str] = None
    prefill_attention_backend: Optional[str] = None
    sampling_backend: Optional[str] = None
    grammar_backend: Optional[str] = None
    mm_attention_backend: Optional[str] = None
    nsa_prefill_backend: str = "flashmla_sparse"
    nsa_decode_backend: str = "fa3"

    # Speculative decoding
    speculative_algorithm: Optional[str] = None
    speculative_draft_model_path: Optional[str] = None
    speculative_draft_model_revision: Optional[str] = None
    speculative_draft_load_format: Optional[str] = None
    speculative_num_steps: Optional[int] = None
    speculative_eagle_topk: Optional[int] = None
    speculative_num_draft_tokens: Optional[int] = None
    speculative_accept_threshold_single: float = 1.0
    speculative_accept_threshold_acc: float = 1.0
    speculative_token_map: Optional[str] = None
    speculative_attention_mode: str = "prefill"
    speculative_moe_runner_backend: Optional[str] = None

    # For ngram only
    speculative_ngram_min_match_window_size: int = 1
    speculative_ngram_max_match_window_size: int = 12
    speculative_ngram_min_bfs_breadth: int = 1
    speculative_ngram_max_bfs_breadth: int = 10
    speculative_ngram_match_type: Literal["BFS", "PROB"] = "BFS"
    speculative_ngram_branch_length: int = 18
    speculative_ngram_capacity: int = 10 * 1000 * 1000

    # Expert parallelism
    ep_size: int = 1
    moe_a2a_backend: Literal["none", "deepep", "mooncake"] = "none"
    moe_runner_backend: str = "auto"
    flashinfer_mxfp4_moe_precision: Literal["default", "bf16"] = "default"
    enable_flashinfer_allreduce_fusion: bool = False
    deepep_mode: Literal["auto", "normal", "low_latency"] = "auto"
    ep_num_redundant_experts: int = 0
    ep_dispatch_algorithm: Optional[Literal["static", "dynamic", "fake"]] = None
    init_expert_location: str = "trivial"
    enable_eplb: bool = False
    eplb_algorithm: str = "auto"
    eplb_rebalance_num_iterations: int = 1000
    eplb_rebalance_layers_per_chunk: Optional[int] = None
    eplb_min_rebalancing_utilization_threshold: float = 1.0
    expert_distribution_recorder_mode: Optional[
        Literal["stat", "stat_approx", "per_pass", "per_token"]
    ] = None
    expert_distribution_recorder_buffer_size: Optional[int] = None
    enable_expert_distribution_metrics: bool = False
    deepep_config: Optional[str] = None
    moe_dense_tp_size: Optional[int] = None
    elastic_ep_backend: Literal[None, "mooncake"] = None
    mooncake_ib_device: Optional[str] = None

    # Mamba cache
    max_mamba_cache_size: Optional[int] = None
    mamba_ssm_dtype: str = "float32"
    mamba_full_memory_ratio: float = 0.9

    # Hierarchical cache
    enable_hierarchical_cache: bool = False
    hicache_ratio: float = 2.0
    hicache_size: int = 0
    hicache_write_policy: str = "write_through"
    hicache_io_backend: str = "kernel"
    hicache_mem_layout: str = "layer_first"
    hicache_storage_backend: Optional[str] = None
    hicache_storage_prefetch_policy: str = "best_effort"
    hicache_storage_backend_extra_config: Optional[str] = None
    # LMCache
    enable_lmcache: bool = False

    # Ktransformers/AMX expert parallelism
    kt_weight_path: Optional[str] = None
    kt_method: Optional[str] = None
    kt_cpuinfer: Optional[int] = None
    kt_threadpool_count: Optional[int] = None
    kt_num_gpu_experts: Optional[int] = None
    kt_max_deferred_experts_per_token: Optional[int] = None

    # Double Sparsity
    enable_double_sparsity: bool = False
    ds_channel_config_path: Optional[str] = None
    ds_heavy_channel_num: int = 32
    ds_heavy_token_num: int = 256
    ds_heavy_channel_type: str = "qk"
    ds_sparse_decode_threshold: int = 4096

    # Offloading
    cpu_offload_gb: int = 0
    offload_group_size: int = -1
    offload_num_in_group: int = 1
    offload_prefetch_step: int = 1
    offload_mode: str = "cpu"

    # Scoring configuration
    # Delimiter token ID used to combine Query and Items into a single sequence for multi-item scoring.
    # Format: Query<delimiter>Item1<delimiter>Item2<delimiter>...
    # This enables efficient batch processing of multiple items against a single query.
    multi_item_scoring_delimiter: Optional[Union[int]] = None

    # Optimization/debug options
    disable_radix_cache: bool = False
    cuda_graph_max_bs: Optional[int] = None
    cuda_graph_bs: Optional[List[int]] = None
    disable_cuda_graph: bool = False
    disable_cuda_graph_padding: bool = False
    enable_profile_cuda_graph: bool = False
    enable_cudagraph_gc: bool = False
    enable_layerwise_nvtx_marker: bool = False
    enable_nccl_nvls: bool = False
    enable_symm_mem: bool = False
    disable_flashinfer_cutlass_moe_fp4_allgather: bool = False
    enable_tokenizer_batch_encode: bool = False
    disable_tokenizer_batch_decode: bool = False
    disable_outlines_disk_cache: bool = False
    disable_custom_all_reduce: bool = False
    enable_mscclpp: bool = False
    enable_torch_symm_mem: bool = False
    disable_overlap_schedule: bool = False
    enable_mixed_chunk: bool = False
    enable_dp_attention: bool = False
    enable_dp_lm_head: bool = False
    enable_two_batch_overlap: bool = False
    enable_single_batch_overlap: bool = False
    tbo_token_distribution_threshold: float = 0.48
    enable_torch_compile: bool = False
    enable_piecewise_cuda_graph: bool = False
    torch_compile_max_bs: int = 32
    piecewise_cuda_graph_max_tokens: int = 4096
    piecewise_cuda_graph_tokens: Optional[List[int]] = None
    piecewise_cuda_graph_compiler: str = "eager"
    torchao_config: str = ""
    enable_nan_detection: bool = False
    enable_p2p_check: bool = False
    triton_attention_reduce_in_fp32: bool = False
    triton_attention_num_kv_splits: int = 8
    triton_attention_split_tile_size: Optional[int] = None
    num_continuous_decode_steps: int = 1
    delete_ckpt_after_loading: bool = False
    enable_memory_saver: bool = False
    enable_weights_cpu_backup: bool = False
    enable_draft_weights_cpu_backup: bool = False
    allow_auto_truncate: bool = False
    enable_custom_logit_processor: bool = False
    flashinfer_mla_disable_ragged: bool = False
    disable_shared_experts_fusion: bool = False
    disable_chunked_prefix_cache: bool = False
    disable_fast_image_processor: bool = False
    keep_mm_feature_on_device: bool = False
    enable_return_hidden_states: bool = False
    scheduler_recv_interval: int = 1
    numa_node: Optional[List[int]] = None
    enable_deterministic_inference: bool = False
    rl_on_policy_target: Optional[str] = None
    enable_attn_tp_input_scattered: bool = False
    # Context parallelism used in the long sequence prefill phase of DeepSeek v3.2
    enable_nsa_prefill_context_parallel: bool = False

    # Dynamic batch tokenizer
    enable_dynamic_batch_tokenizer: bool = False
    dynamic_batch_tokenizer_batch_size: int = 32
    dynamic_batch_tokenizer_batch_timeout: float = 0.002

    # Debug tensor dumps
    debug_tensor_dump_output_folder: Optional[str] = None
    # None means dump all layers.
    debug_tensor_dump_layers: Optional[List[int]] = None
    # TODO(guoyuhong): clean the old dumper code.
    debug_tensor_dump_input_file: Optional[str] = None
    debug_tensor_dump_inject: bool = False

    # PD disaggregation: can be "null" (not disaggregated), "prefill" (prefill-only), or "decode" (decode-only)
    disaggregation_mode: Literal["null", "prefill", "decode"] = "null"
    disaggregation_transfer_backend: str = "mooncake"
    disaggregation_bootstrap_port: int = 8998
    disaggregation_decode_tp: Optional[int] = None
    disaggregation_decode_dp: Optional[int] = None
    disaggregation_prefill_pp: Optional[int] = 1
    disaggregation_ib_device: Optional[str] = None
    disaggregation_decode_enable_offload_kvcache: bool = False
    num_reserved_decode_tokens: int = 512  # used for decode kv cache offload in PD
    # FIXME: hack to reduce ITL when decode bs is small
    disaggregation_decode_polling_interval: int = 1

    # For model weight update and weight loading
    custom_weight_loader: Optional[List[str]] = None
    weight_loader_disable_mmap: bool = False
    remote_instance_weight_loader_seed_instance_ip: Optional[str] = None
    remote_instance_weight_loader_seed_instance_service_port: Optional[int] = None
    remote_instance_weight_loader_send_weights_group_ports: Optional[List[int]] = None

    # For PD-Multiplexing
    enable_pdmux: bool = False
    pdmux_config_path: Optional[str] = None
    sm_group_num: int = 8

    # For Multi-Modal
    mm_max_concurrent_calls: int = 32
    mm_per_request_timeout: float = 10.0
    enable_broadcast_mm_inputs_process: bool = False

    # For checkpoint decryption
    decrypted_config_file: Optional[str] = None
    decrypted_draft_config_file: Optional[str] = None

<<<<<<< HEAD
    # For encoder dp
    mm_enable_dp_encoder: bool = False
=======
    # For forward hooks
    hooks: Optional[List[dict[str, Any]]] = None
>>>>>>> 7119d188

    def __post_init__(self):
        """
        Orchestrates the handling of various server arguments, ensuring proper configuration and validation.
        """

        if self.model_path.lower() in ["none", "dummy"]:
            # Skip for dummy models
            return

        # Handle deprecated arguments.
        self._handle_deprecated_args()

        # Set missing default values.
        self._handle_missing_default_values()

        # Get GPU memory capacity, which is a common dependency for several configuration steps.
        gpu_mem = get_device_memory_capacity(self.device)

        # Handle memory-related, chunked prefill, and CUDA graph batch size configurations.
        self._handle_gpu_memory_settings(gpu_mem)

        # Handle device-specific backends.
        self._handle_hpu_backends()
        self._handle_cpu_backends()

        # Apply model-specific adjustments.
        self._handle_model_specific_adjustments()

        # Handle Hicache settings.
        self._handle_hicache()

        # Set kernel backends.
        self._handle_sampling_backend()
        self._handle_attention_backend_compatibility()
        self._handle_page_size()
        self._handle_amd_specifics()
        self._handle_grammar_backend()

        # Handle data parallelism.
        self._handle_data_parallelism()

        # Handle MoE configurations.
        self._handle_moe_kernel_config()
        self._handle_a2a_moe()
        self._handle_eplb_and_dispatch()
        self._handle_expert_distribution_metrics()

        # Handle pipeline parallelism.
        self._handle_pipeline_parallelism()

        # Handle speculative decoding logic.
        self._handle_speculative_decoding()

        # Handle model loading format.
        self._handle_load_format()

        # Handle PD disaggregation.
        self._handle_disaggregation()

        # Validate tokenizer settings.
        self._handle_tokenizer_batching()

        # Propagate environment variables.
        self._handle_environment_variables()

        # Validate cache settings.
        self._handle_cache_compatibility()

        # Validate metrics labels.
        self._handle_metrics_labels()

        # Handle deterministic inference.
        self._handle_deterministic_inference()

        # Handle exporting request-level metrics.
        self._handle_request_metrics_exporters()

        # Handle any other necessary validations.
        self._handle_other_validations()

        # Handle elastic expert parallelism.
        self._handle_elastic_ep()

    def _handle_deprecated_args(self):
        # handle deprecated tool call parsers
        deprecated_tool_call_parsers = {"qwen25": "qwen", "glm45": "glm"}
        if self.tool_call_parser in deprecated_tool_call_parsers:
            logger.warning(
                f"The tool_call_parser '{self.tool_call_parser}' is deprecated. Please use '{deprecated_tool_call_parsers[self.tool_call_parser]}' instead."
            )
            self.tool_call_parser = deprecated_tool_call_parsers[self.tool_call_parser]

    def _handle_missing_default_values(self):
        if self.tokenizer_path is None:
            self.tokenizer_path = self.model_path
        if self.served_model_name is None:
            self.served_model_name = self.model_path
        if self.device is None:
            self.device = get_device()
        if self.random_seed is None:
            self.random_seed = random.randint(0, 1 << 30)

    def _handle_gpu_memory_settings(self, gpu_mem):
        """
        Configure GPU memory-dependent settings including
        chunked_prefill_size, cuda_graph_max_bs, and mem_fraction_static.

        Here are our heuristics:
        - Set chunked_prefill_size and cuda_graph_max_bs based on the GPU memory capacity.
          This is because GPUs with more memory are generally more powerful, we need to use a larger
          chunked_prefill_size and a larger cuda_graph_max_bs to fully utilize the GPU.
        - Then set mem_fraction_static based on chunked_prefill_size and cuda_graph_max_bs.

          GPU memory capacity = model weights + KV cache pool + activations + cuda graph buffers

          The argument mem_fraction_static is defined as (model weights + KV cache pool) / GPU memory capacity,
          or equivalently, mem_fraction_static = (GPU memory capacity - activations - cuda graph buffers) / GPU memory capacity.

          In order to compute mem_fraction_static, we need to estimate the size of activations and cuda graph buffers.
          The activation memory is proportional to the chunked_prefill_size.
          The cuda graph memory is proportional to the cuda_graph_max_bs.
          We use reserved_mem = chunked_prefill_size * 1.5 + cuda_graph_max_bs * 2 to estimate the size of activations and cuda graph buffers in GB.
          and set mem_fraction_static = (GPU memory capacity - reserved_mem) / GPU memory capacity.

          The coefficient 1.5 is a heuristic value, in the future, we can do better estimation by looking at the model types, hidden sizes or even do a dummy run.
        """
        if gpu_mem is not None:
            if gpu_mem < 20 * 1024:
                # T4, 4080
                # (chunked_prefill_size 2k, cuda_graph_max_bs 8)
                if self.chunked_prefill_size is None:
                    self.chunked_prefill_size = 2048
                if self.cuda_graph_max_bs is None:
                    self.cuda_graph_max_bs = 8
            elif is_npu() and gpu_mem < 32 * 1024:
                # Atlas A2B4
                # (chunked_prefill_size 32k, cuda_graph_max_bs 16 if tp < 4 else 64)
                if self.chunked_prefill_size is None:
                    self.chunked_prefill_size = 32768
                if self.cuda_graph_max_bs is None:
                    if self.tp_size < 4:
                        self.cuda_graph_max_bs = 16
                    else:
                        self.cuda_graph_max_bs = 64
            elif gpu_mem < 35 * 1024:
                # A10, 4090, 5090
                # (chunked_prefill_size 2k, cuda_graph_max_bs 24 if tp < 4 else 80)
                if self.chunked_prefill_size is None:
                    self.chunked_prefill_size = 2048
                if self.cuda_graph_max_bs is None:
                    # Based on detailed statistics, when serving TP1/TP2 models on lower-end GPUs with HBM < 35GB, you can either disable cuda graph or set `cuda_graph_max_bs` to a very small value to reduce the memory overhead of creating cuda graphs, with almost no impact on performance.
                    # However, when serving models with TP4 or TP8, we need to enable cuda graph to maintain high performance. In this case, we can set `cuda_graph_max_bs` to 80 (half of the default value 160) to reduce the memory overhead of creating cuda graphs. Looking at the logs
                    # from TP4 serving of qwen2-72b, a value of 80 is sufficient and can reduce the memory overhead of creating cuda graphs on lower-end GPUs compared to the original 160, avoiding OOM issues.
                    if self.tp_size < 4:
                        self.cuda_graph_max_bs = 24
                    else:
                        self.cuda_graph_max_bs = 80
            elif gpu_mem < 60 * 1024:
                # A100 (40GB), L40,
                # (chunked_prefill_size 4k, cuda_graph_max_bs 32 if tp < 4 else 160)
                if self.chunked_prefill_size is None:
                    self.chunked_prefill_size = 4096
                if self.cuda_graph_max_bs is None:
                    if self.tp_size < 4:
                        self.cuda_graph_max_bs = 32
                    else:
                        self.cuda_graph_max_bs = 160
            elif is_npu() and gpu_mem < 64 * 1024:
                # Atlas A2 and Atlas A3
                # (chunked_prefill_size 32k, cuda_graph_max_bs 64 if tp < 4 else 128)
                if self.chunked_prefill_size is None:
                    self.chunked_prefill_size = 32768
                if self.cuda_graph_max_bs is None:
                    if self.tp_size < 4:
                        self.cuda_graph_max_bs = 64
                    else:
                        self.cuda_graph_max_bs = 128
            elif gpu_mem < 90 * 1024:
                # H100, A100
                # (chunked_prefill_size 8k, cuda_graph_max_bs 256 if tp < 4 else 512)
                if self.chunked_prefill_size is None:
                    self.chunked_prefill_size = 8192
                if self.cuda_graph_max_bs is None:
                    if self.tp_size < 4:
                        self.cuda_graph_max_bs = 256
                    else:
                        self.cuda_graph_max_bs = 512
            elif gpu_mem < 160 * 1024:
                # H20, H200
                # (chunked_prefill_size 8k, cuda_graph_max_bs 256 if tp < 4 else 512)
                if self.chunked_prefill_size is None:
                    self.chunked_prefill_size = 8192
                if self.cuda_graph_max_bs is None:
                    if self.tp_size < 4:
                        self.cuda_graph_max_bs = 256
                    else:
                        self.cuda_graph_max_bs = 512
            else:
                # B200, MI300
                # (chunked_prefill_size 16k, cuda_graph_max_bs 512)
                if self.chunked_prefill_size is None:
                    self.chunked_prefill_size = 16384
                if self.cuda_graph_max_bs is None:
                    self.cuda_graph_max_bs = 512
        else:
            # Fallback defaults when gpu_mem is None
            if self.chunked_prefill_size is None:
                self.chunked_prefill_size = 4096
            if self.cuda_graph_max_bs is None:
                self.cuda_graph_max_bs = 160

        # Set cuda graph batch sizes
        if self.cuda_graph_bs is None:
            self.cuda_graph_bs = self._generate_cuda_graph_batch_sizes()
        else:
            self.cuda_graph_max_bs = max(self.cuda_graph_bs)

        if self.piecewise_cuda_graph_tokens is None:
            self.piecewise_cuda_graph_tokens = (
                self._generate_piecewise_cuda_graph_tokens()
            )

        if self.mem_fraction_static is None:
            # Constant meta data (e.g., from attention backend)
            reserved_mem = 512
            # For activation during large prefill
            if self.chunked_prefill_size > 0:
                reserved_mem += max(self.chunked_prefill_size, 2048) * 1.5
            else:
                reserved_mem += max(self.max_prefill_tokens, 2048) * 1.5
            # For cuda graphs
            reserved_mem += self.cuda_graph_max_bs * 2
            # Some adjustments for large parallel size
            reserved_mem += self.tp_size * self.pp_size / 8 * 1024

            if self.enable_dp_attention:
                # DP attention needs more padding for some operations
                reserved_mem += self.cuda_graph_max_bs * self.dp_size * 3

                # DP attention uses much more memory for large cuda graph max bs,
                # likely due to some inefficiencies in torch allocator or our implementation.
                # So we need to reserve more memory.
                if self.cuda_graph_max_bs > 300:
                    reserved_mem += self.cuda_graph_max_bs * self.dp_size * 1.5

            if gpu_mem is not None and gpu_mem > 60 * 1024:
                reserved_mem = max(reserved_mem, 10 * 1024)

            if self.speculative_algorithm is not None:
                if self.speculative_algorithm == "STANDALONE":
                    # standalonedraft model and cuda graphs
                    reserved_mem += 6 * 1024
                elif self.speculative_algorithm != "NGRAM":
                    # eagle draft models and cuda graphs
                    reserved_mem += 2 * 1024

            # For piecewise cuda graphs
            if self.enable_piecewise_cuda_graph:
                reserved_mem += self.piecewise_cuda_graph_max_tokens // 4

            self.mem_fraction_static = (
                round((gpu_mem - reserved_mem) / gpu_mem, 3)
                if gpu_mem is not None
                else 0.88
            )

            # Multimodal models need more memory for the image processing,
            # so we adjust the mem_fraction_static accordingly.
            model_config = self.get_model_config()
            if model_config.is_multimodal:
                self.adjust_mem_fraction_for_vlm(model_config)

    def _generate_cuda_graph_batch_sizes(self):
        """
        Generate the list of batch sizes for CUDA graph capture based on cuda_graph_max_bs.
        This integrates the logic from cuda_graph_runner.py.
        """
        # Handle disable_cuda_graph_padding as the first condition for both spec and non-spec
        if self.disable_cuda_graph_padding:
            capture_bs = list(range(1, self.cuda_graph_max_bs + 1))
        elif self.speculative_algorithm is None:
            # Normal case: [1, 2, 4, 8, 12] + list(range(16, 257, 8)) + list(range(272, 512, 16)) + list(range(512, cuda_graph_max_bs + 1))
            capture_bs = (
                [1, 2, 4, 8, 12]
                + list(range(16, 257, 8))
                + list(range(272, 512, 16))
                + list(range(512, self.cuda_graph_max_bs + 1, 32))
            )
        else:
            # Spec decoding case: list(range(1, 9, 1)) + list(range(10, 33, 2)) + list(range(40, 64, 4)) + list(range(72, 257, 8))
            capture_bs = (
                list(range(1, 9, 1))
                + list(range(10, 33, 2))
                + list(range(40, 65, 4))
                + list(range(72, 257, 8))
                + list(range(272, self.cuda_graph_max_bs + 1, 16))
            )

        capture_bs = [bs for bs in capture_bs if bs <= self.cuda_graph_max_bs]

        return capture_bs

    def _generate_piecewise_cuda_graph_tokens(self):
        """
        Generate the list of batch sizes for piecewise CUDA graph capture
        based on piecewise_cuda_graph_max_tokens.
        """
        capture_sizes = (
            list(range(4, 33, 4))
            + list(range(48, 257, 16))
            + list(range(288, 513, 32))
            + list(range(640, 4096 + 1, 128))
            + list(range(4352, self.piecewise_cuda_graph_max_tokens + 1, 256))
        )

        capture_sizes = [
            s for s in capture_sizes if s <= self.piecewise_cuda_graph_max_tokens
        ]

        return capture_sizes

    def _handle_hpu_backends(self):
        if self.device == "hpu":
            self.attention_backend = "torch_native"
            self.sampling_backend = "pytorch"

    def _handle_cpu_backends(self):
        if self.device == "cpu":
            if self.attention_backend is None:
                self.attention_backend = "intel_amx"
            self.sampling_backend = "pytorch"

    def _handle_model_specific_adjustments(self):
        from sglang.srt.configs.model_config import is_deepseek_nsa

        if parse_connector_type(self.model_path) == ConnectorType.INSTANCE:
            return

        hf_config = self.get_hf_config()
        model_arch = hf_config.architectures[0]
        if model_arch in ["DeepseekV3ForCausalLM"] and not is_deepseek_nsa(hf_config):
            if self.enable_piecewise_cuda_graph:
                logger.info("Piecewise CUDA graph is enabled, use MLA for prefill.")

            if is_cuda() and is_sm100_supported():
                if (
                    self.attention_backend is None
                    and self.prefill_attention_backend is None
                    and self.decode_attention_backend is None
                ):
                    self.attention_backend = "trtllm_mla"
                    logger.info(
                        "Use trtllm_mla as attention backend on sm100 for DeepseekV3ForCausalLM"
                    )
                # workaround for https://github.com/flashinfer-ai/flashinfer/issues/2006
                if not self.enable_dp_attention and self.nnodes == 1:
                    self.enable_flashinfer_allreduce_fusion = True
                    logger.info(
                        "Enable FlashInfer AllReduce Fusion on sm100 for DeepseekV3ForCausalLM"
                    )
                quantization_config = getattr(hf_config, "quantization_config", None)
                quant_method = (
                    quantization_config.get("quant_method")
                    if quantization_config is not None
                    else None
                )
                if self.quantization is None:
                    # Default DeepSeek V3/R1 native FP8 when not explicitly set,
                    # Because we need this condition for an assertion in
                    # flashinfer_trtllm MoE runner backend.
                    if quant_method is None:
                        self.quantization = "fp8"
                        logger.info(
                            "Quantization not specified, default to fp8 for DeepSeek on sm100"
                        )
                    else:
                        self.quantization = quant_method
                if (
                    self.moe_a2a_backend == "none"
                    and self.moe_runner_backend == "auto"
                    and self.quantization in ["fp8", "modelopt_fp8", "modelopt_fp4"]
                ):
                    self.moe_runner_backend = "flashinfer_trtllm"
                    logger.info(
                        "Use flashinfer_trtllm as MoE runner backend on sm100 for DeepseekV3ForCausalLM"
                    )

        elif model_arch in ["GptOssForCausalLM"]:
            if (
                self.attention_backend is None
                and self.prefill_attention_backend is None
                and self.decode_attention_backend is None
            ):
                if is_cuda() and is_sm100_supported():
                    self.attention_backend = "trtllm_mha"
                elif is_cuda() and is_sm90_supported():
                    self.attention_backend = "fa3"
                else:
                    self.attention_backend = "triton"

            supported_backends = ["triton", "trtllm_mha", "fa3", "fa4"]
            prefill_attn_backend, decode_attn_backend = self.get_attention_backends()
            assert (
                prefill_attn_backend in supported_backends
                and decode_attn_backend in supported_backends
            ), (
                f"GptOssForCausalLM requires one of {supported_backends} attention backend, but got the following backends\n"
                f"- Prefill: {prefill_attn_backend}\n"
                f"- Decode: {decode_attn_backend}\n"
            )

            if is_blackwell_supported():
                # workaround for https://github.com/flashinfer-ai/flashinfer/issues/2006
                if not self.enable_dp_attention and self.nnodes == 1:
                    self.enable_flashinfer_allreduce_fusion = True
                    logger.info(
                        "Enable FlashInfer AllReduce Fusion on sm100 for GptOssForCausalLM"
                    )
            quantization_config = getattr(hf_config, "quantization_config", None)
            is_mxfp4_quant_format = (
                quantization_config is not None
                and quantization_config.get("quant_method") == "mxfp4"
            )
            if is_mxfp4_quant_format:
                # use bf16 for mxfp4 triton kernels
                self.dtype = "bfloat16"

            if self.moe_runner_backend == "auto":
                if self.enable_piecewise_cuda_graph:
                    self.moe_runner_backend = "auto"
                    logger.warning(
                        "Enable piecewise CUDA graph, enabling auto MOE kernel."
                    )
                elif is_blackwell_supported() and is_mxfp4_quant_format:
                    self.moe_runner_backend = "flashinfer_mxfp4"
                    logger.warning(
                        "Detected SM100 and MXFP4 quantization format for GPT-OSS model, enabling FlashInfer MXFP4 MOE kernel."
                    )
                elif self.ep_size == 1 and is_triton_kernels_available():
                    self.moe_runner_backend = "triton_kernel"
                    logger.warning(
                        "Detected GPT-OSS model, enabling triton_kernels MOE kernel."
                    )

            if self.moe_runner_backend == "triton_kernel":
                assert (
                    self.ep_size == 1
                ), "Triton kernel MoE is only supported when ep_size == 1"
            self.disable_hybrid_swa_memory = True

        elif "Llama4" in model_arch and self.device != "cpu":
            assert self.attention_backend in {
                "fa3",
                "aiter",
                "triton",
                "trtllm_mha",
                "intel_xpu",
            }, f"fa3, aiter, triton, trtllm_mha or intel_xpu is required for Llama4 model but got {self.attention_backend}"
            if is_sm100_supported() and self.attention_backend is None:
                self.attention_backend = "trtllm_mha"
                logger.warning(
                    "Use trtllm_mha as attention backend on sm100 for Llama4 model"
                )
            if is_sm100_supported() and self.moe_runner_backend == "auto":
                if self.quantization in {"fp8", "modelopt_fp8"}:
                    self.moe_runner_backend = "flashinfer_trtllm"
                    logger.info(
                        "Use flashinfer_trtllm as MoE runner backend on SM100 for Llama4"
                    )
        elif model_arch in [
            "Gemma2ForCausalLM",
            "Gemma3ForCausalLM",
            "Gemma3ForConditionalGeneration",
            "Gemma3nForCausalLM",
            "Gemma3nForConditionalGeneration",
        ]:
            # FIXME: https://github.com/sgl-project/sglang/pull/7367 is not compatible with gemma2 model.
            # It failed at this test: https://github.com/sgl-project/sglang/actions/runs/16255155597/job/45890331952#step:4:736
            logger.warning(
                f"Disable hybrid SWA memory for {model_arch} as it is not yet supported."
            )
            self.disable_hybrid_swa_memory = True
        elif model_arch in ["Olmo2ForCausalLM"]:
            # FIXME: https://github.com/sgl-project/sglang/pull/7367 is not compatible with Olmo3 model.
            logger.warning(
                f"Disabling hybrid SWA memory for {model_arch} as it is not yet supported."
            )
            self.disable_hybrid_swa_memory = True

            if self.attention_backend is None:
                if is_cuda() and is_sm100_supported():
                    self.attention_backend = "trtllm_mha"
                elif is_cuda() and get_device_sm() >= 80:
                    self.attention_backend = "fa3"
                else:
                    self.attention_backend = "triton"

            # Flashinfer appears to degrade performance when sliding window attention
            # is used for the Olmo2 architecture. Olmo2 does not use sliding window attention
            # but Olmo3 does.
            assert (
                self.attention_backend != "flashinfer"
            ), "FlashInfer backend can significantly degrade the performance of Olmo3 models."

            logger.info(
                f"Using {self.attention_backend} as attention backend for {model_arch}."
            )
        elif model_arch in ["KimiLinearForCausalLM"]:
            logger.warning(
                f"Disabling Radix Cache for {model_arch} as it is not yet supported."
            )
            self.disable_radix_cache = True
        elif model_arch in ["Qwen3NextForCausalLM"]:
            if not self.disable_radix_cache:
                logger.warning(
                    "Disabling overlap schedule since MambaRadixCache is not compatible with "
                    "overlap schedule currently, try to use --disable-radix-cache if overlap schedule is necessary"
                )
                self.disable_overlap_schedule = True

        if is_deepseek_nsa(hf_config):
            if (
                self.attention_backend is None
                and self.prefill_attention_backend is None
                and self.decode_attention_backend is None
            ):
                self.attention_backend = "nsa"
                logger.warning("Set nsa attention backend for DeepSeek NSA.")

            if not is_npu():
                self.enable_dp_attention = True
                logger.warning("DP attention is enabled for DeepSeek NSA.")
                if self.enable_nsa_prefill_context_parallel:
                    # TODO Supports moe_dense_tp_size != 1, kv cache dtype = "fp8",moe_a2a_backend non-deepep and cross-machine operation .
                    self.moe_dense_tp_size = 1
                    self.moe_a2a_backend = "deepep"
                    self.ep_size = self.tp_size
                    self.kv_cache_dtype = "bf16"
                    assert (
                        self.tp_size == 8
                    ), "Current multi-machine CP support suffers from precision issues. So context parallel only support Single machine(tp_size == 8)"

                    logger.warning(
                        f"Enable Context Parallel opt for deeeseekv3.2-DSA, Setting dp_size == {self.dp_size} and moe_dense_tp_size == {self.moe_dense_tp_size}, ep_size == {self.ep_size}, tp_size == {self.tp_size}, kv_cache_dtype == {self.kv_cache_dtype}, moe_a2a_backend {self.moe_a2a_backend} "
                    )
                else:
                    self.dp_size = self.tp_size

                self.page_size = 64
                logger.warning("Setting page size to 64 for DeepSeek NSA.")

                # For Hopper, we support both bf16 and fp8 kv cache; for Blackwell, we support fp8 only currently
                import torch

                major, _ = torch.cuda.get_device_capability()
                if self.kv_cache_dtype == "auto":
                    self.kv_cache_dtype = "fp8_e4m3" if major >= 10 else "bfloat16"
                    logger.warning(
                        f"Setting KV cache dtype to {self.kv_cache_dtype} for DeepSeek NSA."
                    )
                if self.kv_cache_dtype == "bf16":
                    self.kv_cache_dtype = "bfloat16"
                assert self.kv_cache_dtype in [
                    "bfloat16",
                    "fp8_e4m3",
                ], "DeepSeek NSA only supports bf16/bfloat16 or fp8_e4m3 kv_cache_dtype"

                if self.kv_cache_dtype == "fp8_e4m3":
                    # flashmla_auto dispatches to flashmla_sparse/flashmla_kv based on hardware and heuristics
                    self.nsa_prefill_backend = "flashmla_auto"
                    self.nsa_decode_backend = "flashmla_kv"
                    logger.warning(
                        "Setting NSA backend to flashmla_auto for prefill and flashmla_kv for decode for FP8 KV Cache."
                    )
                else:
                    # set prefill/decode backends for Blackwell. The default settings are for Hopper.
                    if major >= 10:
                        self.nsa_prefill_backend = "flashmla_sparse"
                        self.nsa_decode_backend = "flashmla_sparse"

                # Logging env vars for NSA
                from sglang.srt.layers.attention.nsa.utils import (
                    print_nsa_bool_env_vars,
                )

                print_nsa_bool_env_vars()

    def _handle_sampling_backend(self):
        if self.sampling_backend is None:
            self.sampling_backend = (
                "flashinfer" if is_flashinfer_available() else "pytorch"
            )

    def _handle_attention_backend_compatibility(self):
        model_config = self.get_model_config()
        use_mla_backend = self.use_mla_backend()

        if self.prefill_attention_backend is not None and (
            self.prefill_attention_backend == self.decode_attention_backend
        ):  # override the default attention backend
            self.attention_backend = self.prefill_attention_backend

        # Pick the default attention backend if not specified
        if self.attention_backend is None:
            """
            Auto select the fastest attention backend.

            1. Models with MHA Architecture (e.g: Llama, QWen)
                1.1 We will turn on FA3 on hopper unless user use spec decode with topk > 1 or page_size > 1.
                1.2 In other cases, we will use flashinfer if available, otherwise use triton.
            2. Models with MLA Architecture and using FA3
                2.1 We will use FA3 backend on hopper.
                2.2 We will use Flashinfer backend on blackwell.
                2.3 Otherwise, we will use triton backend.
            """

            if not use_mla_backend:
                # MHA architecture
                if (
                    is_hopper_with_cuda_12_3()
                    and is_no_spec_infer_or_topk_one(self)
                    and is_fa3_default_architecture(self.model_config.hf_config)
                ):
                    self.attention_backend = "fa3"
                elif is_hip():
                    self.attention_backend = "aiter"
                elif is_npu():
                    self.attention_backend = "ascend"
                else:
                    self.attention_backend = (
                        "flashinfer" if is_flashinfer_available() else "triton"
                    )
            else:
                # MLA architecture
                if is_hopper_with_cuda_12_3():
                    self.attention_backend = "fa3"
                elif is_sm100_supported():
                    self.attention_backend = "flashinfer"
                elif is_hip():
                    head_num = model_config.get_num_kv_heads(self.tp_size)
                    # TODO current aiter only support head number 16 or 128 head number
                    if head_num == 128 or head_num == 16:
                        self.attention_backend = "aiter"
                    else:
                        self.attention_backend = "triton"
                elif is_npu():
                    self.attention_backend = "ascend"
                else:
                    self.attention_backend = "triton"

            logger.warning(
                f"Attention backend not explicitly specified. Use {self.attention_backend} backend by default."
            )

        # Torch native and flex attention backends
        if self.attention_backend == "torch_native":
            logger.warning(
                "Cuda graph is disabled because of using torch native attention backend"
            )
            self.disable_cuda_graph = True

        if self.attention_backend == "flex_attention":
            logger.warning(
                "Cuda graph is disabled because of using torch Flex Attention backend"
            )
            self.disable_cuda_graph = True
            assert (
                self.speculative_algorithm is None
            ), "Speculative decoding is currently not supported with Flex Attention backend"

        # Major NVIDIA platforms backends
        if (
            self.attention_backend == "flashmla"
            or self.decode_attention_backend == "flashmla"
        ):
            logger.warning(
                "FlashMLA only supports a page_size of 64, change page_size to 64."
            )
            self.page_size = 64

        if (
            self.attention_backend == "cutlass_mla"
            or self.decode_attention_backend == "cutlass_mla"
        ):
            logger.warning(
                "Cutlass MLA only supports a page_size of 128, change page_size to 128."
            )
            self.page_size = 128

        if (
            self.attention_backend == "trtllm_mla"
            or self.decode_attention_backend == "trtllm_mla"
        ):
            if not is_blackwell_supported():
                raise ValueError(
                    "TRTLLM MLA backend is only supported on Blackwell GPUs (SM100). Please use a different backend."
                )

            if self.page_size not in [32, 64]:
                logger.warning(
                    f"TensorRT-LLM MLA only supports page_size of 32 or 64, changing page_size from {self.page_size} to 64."
                )
                self.page_size = 64

            if self.kv_cache_dtype not in ["fp8_e4m3", "fp4_e2m1", "auto"]:
                raise ValueError(
                    "TensorRT-LLM MLA backend only supports kv-cache-dtype of fp8_e4m3, fp4_e2m1, or auto."
                )

        if (
            self.attention_backend == "trtllm_mha"
            or self.decode_attention_backend == "trtllm_mha"
            or self.prefill_attention_backend == "trtllm_mha"
        ):
            if not is_sm100_supported():
                raise ValueError(
                    "TRTLLM MHA backend is only supported on Blackwell GPUs (SM100). Please use a different backend."
                )

            if self.page_size not in [16, 32, 64]:
                logger.warning(
                    f"TensorRT-LLM MHA only supports page_size of 16, 32 or 64, changing page_size from {self.page_size} to 64."
                )
                self.page_size = 64

        if self.attention_backend == "fa3" and self.kv_cache_dtype == "fp8_e5m2":
            logger.warning(
                "FlashAttention3 only supports fp8_e4m3 if using FP8; "
                "Setting attention backend to triton."
            )
            self.attention_backend = "triton"

        if self.attention_backend == "fa4" or self.decode_attention_backend == "fa4":
            raise ValueError(
                "FA4 backend is only supported for prefill. Please use `--prefill-attention-backend fa4` instead."
            )
        if self.prefill_attention_backend == "fa4" and not self.use_mla_backend():
            logger.warning(
                f"FA4 backend only supports page size 128 for non-MLA model architectures, changing page_size from {self.page_size} to 128."
            )
            self.page_size = 128

        # AMD platforms backends
        if self.attention_backend == "aiter":
            if model_config.context_len > 8192:
                self.mem_fraction_static *= 0.85

        # NPU platforms backends
        if is_npu() and self.attention_backend in ["ascend"]:
            logger.warning(
                "At this moment Ascend attention backend only supports a page_size of 128, change page_size to 128."
            )
            self.page_size = 128

        # Other platforms backends
        if (
            self.attention_backend == "intel_amx"
            and self.device == "cpu"
            and not cpu_has_amx_support()
        ):
            logger.warning(
                "The current platform does not support Intel AMX, will fallback to torch_native backend."
            )
            self.attention_backend = "torch_native"

        if (
            self.attention_backend == "intel_xpu"
            and self.device == "xpu"
            and not xpu_has_xmx_support()
        ):
            logger.warning(
                "The current platform does not support Intel XMX, will fallback to triton backend."
            )
            self.attention_backend = "triton"

        if self.attention_backend == "intel_xpu":
            if self.page_size not in [32, 64, 128]:
                logger.warning(
                    f"Intel XPU attention backend only supports page_size of 32, 64 or 128, changing page_size from {self.page_size} to 128."
                )
                self.page_size = 128

        # Dual chunk flash attention backend
        if (
            getattr(model_config.hf_config, "dual_chunk_attention_config", None)
            is not None
        ):
            if self.attention_backend is None:
                self.attention_backend = "dual_chunk_flash_attn"
                logger.info("Dual chunk attention is turned on by default.")
            elif self.attention_backend != "dual_chunk_flash_attn":
                raise ValueError(
                    "Dual chunk attention is enabled, but attention backend is set to "
                    f"{self.attention_backend}. Please set it to 'dual_chunk_flash_attn'."
                )
        if self.attention_backend == "dual_chunk_flash_attn":
            logger.warning(
                "Mixed chunk and radix cache are disabled when using dual-chunk flash attention backend"
            )
            self.enable_mixed_chunk = False
            self.disable_radix_cache = True

    def _handle_page_size(self):
        if self.page_size is None:
            self.page_size = 1

    def _handle_amd_specifics(self):
        if is_hip():
            self.triton_attention_num_kv_splits = 16

    def _handle_grammar_backend(self):
        if self.grammar_backend is None:
            self.grammar_backend = "xgrammar"

    def _handle_data_parallelism(self):
        if self.dp_size == 1:
            self.enable_dp_attention = False
            self.enable_dp_lm_head = False

        if self.enable_dp_attention:
            self.schedule_conservativeness = self.schedule_conservativeness * 0.3
            assert self.tp_size % self.dp_size == 0
            self.chunked_prefill_size = self.chunked_prefill_size // self.dp_size
            logger.warning(
                f"DP attention is enabled. The chunked prefill size is adjusted to {self.chunked_prefill_size} to avoid MoE kernel issues. "
            )

        if self.enable_dp_lm_head:
            assert (
                self.enable_dp_attention
            ), "Please enable dp attention when setting enable_dp_lm_head. "

    def _handle_moe_kernel_config(self):
        if self.moe_runner_backend == "flashinfer_cutlass":
            assert (
                self.quantization == "modelopt_fp4"
            ), "modelopt_fp4 quantization is required for Flashinfer Cutlass MOE"
            assert self.ep_size in [
                1,
                self.tp_size,
            ], "The expert parallel size must be 1 or the same as the tensor parallel size"

        if self.moe_runner_backend == "flashinfer_trtllm":
            assert (
                self.quantization == "modelopt_fp4"
                or self.quantization == "modelopt_fp8"
                or self.quantization == "fp8"
            ), "modelopt_fp4, modelopt_fp8 or fp8 quantization is required for Flashinfer TRTLLM MoE"
            self.disable_shared_experts_fusion = True
            logger.warning(
                "FlashInfer TRTLLM MoE is enabled. --disable-shared-experts-fusion is automatically set."
            )

        if get_bool_env_var("SGLANG_CUTLASS_MOE"):
            logger.warning(
                "SGLANG_CUTLASS_MOE is deprecated, use --moe-runner-backend=cutlass and/or --speculative-moe-runner-backend=cutlass instead"
            )
            assert (
                self.quantization == "fp8"
            ), "cutlass MoE is only supported with fp8 quantization"
            self.moe_runner_backend = "cutlass"
        if self.moe_runner_backend == "cutlass" and self.quantization == "fp8":
            assert (
                self.ep_size == 1
            ), "FP8 Cutlass MoE is only supported with ep_size == 1"

    def _handle_a2a_moe(self):
        if self.moe_a2a_backend == "deepep":
            if self.deepep_mode == "normal":
                logger.warning("Cuda graph is disabled because deepep_mode=`normal`")
                self.disable_cuda_graph = True
            self.ep_size = self.tp_size
            logger.warning(
                f"DeepEP MoE is enabled. The expert parallel size is adjusted to be the same as the tensor parallel size[{self.tp_size}]."
            )

        if self.moe_a2a_backend == "mooncake":
            self.ep_size = self.tp_size
            logger.warning(
                f"Mooncake MoE is enabled. The expert parallel size is adjusted to be the same as the tensor parallel size[{self.tp_size}]."
            )

    def _handle_eplb_and_dispatch(self):
        if self.enable_eplb and (self.expert_distribution_recorder_mode is None):
            self.expert_distribution_recorder_mode = "stat"
            logger.warning(
                "EPLB is enabled. The expert_distribution_recorder_mode is automatically set."
            )

        if (self.enable_eplb or (self.init_expert_location is not None)) and (
            self.ep_dispatch_algorithm is None
        ):
            self.ep_dispatch_algorithm = "static"

        if self.enable_eplb:
            assert self.ep_size > 1

    def _handle_elastic_ep(self):
        if self.elastic_ep_backend is not None:
            if self.enable_eplb:
                if self.eplb_algorithm == "auto":
                    self.eplb_algorithm = "elasticity_aware"
                assert (
                    self.eplb_algorithm == "elasticity_aware"
                ), "Elastic EP requires eplb_algorithm to be set to 'auto' or 'elasticity_aware'."

    def _handle_expert_distribution_metrics(self):
        if self.enable_expert_distribution_metrics and (
            self.expert_distribution_recorder_mode is None
        ):
            self.expert_distribution_recorder_mode = "stat"

        if self.expert_distribution_recorder_buffer_size is None:
            if (x := self.eplb_rebalance_num_iterations) is not None:
                self.expert_distribution_recorder_buffer_size = x
            elif self.expert_distribution_recorder_mode is not None:
                self.expert_distribution_recorder_buffer_size = 1000

    def _handle_pipeline_parallelism(self):
        if self.pp_size > 1:
            self.disable_overlap_schedule = True
            logger.warning(
                "Pipeline parallelism is incompatible with overlap schedule."
            )

    def _handle_hicache(self):
        if self.hicache_storage_backend == "mooncake":
            if self.hicache_mem_layout == "layer_first":
                if self.hicache_io_backend == "direct":
                    self.hicache_mem_layout = "page_first_direct"
                elif self.hicache_io_backend == "kernel":
                    self.hicache_mem_layout = "page_first"
                logger.warning(
                    f"Mooncake storage backend does not support layer_first layout, "
                    f"switching to {self.hicache_mem_layout} layout for {self.hicache_io_backend} io backend"
                )

        if self.hicache_mem_layout == "page_first_direct":
            if self.hicache_io_backend != "direct":
                self.hicache_io_backend = "direct"
                logger.warning(
                    "Page first direct layout only support direct io backend"
                )

        if self.enable_hierarchical_cache and self.hicache_io_backend == "kernel":
            # fix for the compatibility issue with FlashAttention3 decoding and HiCache kernel backend
            if self.decode_attention_backend is None:
                if not self.use_mla_backend():
                    self.decode_attention_backend = (
                        "flashinfer" if is_flashinfer_available() else "triton"
                    )
                else:
                    self.decode_attention_backend = (
                        "flashinfer" if is_sm100_supported() else "triton"
                    )
            elif self.decode_attention_backend == "fa3":
                self.hicache_io_backend = "direct"
                logger.warning(
                    "FlashAttention3 decode backend is not compatible with hierarchical cache. "
                    "Setting hicache_io_backend to vanilla I/O, which may lead to suboptimal performance with small page sizes."
                )

        # Below are the only parameters currently supported on Ascend
        if self.enable_hierarchical_cache and is_npu():
            # FIXME(iforgetmyname) fix decode_attention_backend on ascend
            self.decode_attention_backend = "ascend"
            self.hicache_io_backend = "kernel_ascend"
            if self.use_mla_backend():
                self.hicache_mem_layout = "page_first_kv_split"
            else:
                self.hicache_mem_layout = "page_first_direct"
            logger.warning(
                f"Ascend NPU Platform detected, change `hicache_io_backend` to `kernel_ascend` and "
                f"`hicache_mem_layout` to `{self.hicache_mem_layout}`"
            )

    def _handle_speculative_decoding(self):
        if self.speculative_algorithm == "NEXTN":
            self.speculative_algorithm = "EAGLE"

        if self.speculative_algorithm in ("EAGLE", "EAGLE3", "STANDALONE"):
            if self.speculative_algorithm == "STANDALONE" and self.enable_dp_attention:
                # TODO: support dp attention for standalone speculative decoding
                raise ValueError(
                    "Currently standalone speculative decoding does not support dp attention."
                )

            if self.max_running_requests is None:
                self.max_running_requests = 48
                logger.warning(
                    "Max running requests is reset to 48 for speculative decoding. You can override this by explicitly setting --max-running-requests."
                )

            if (
                self.speculative_algorithm == "EAGLE"
                and envs.SGLANG_ENABLE_SPEC_V2.get()
            ):
                self.disable_overlap_schedule = False
                logger.warning(
                    "Beta spec is enabled for eagle speculative decoding and overlap schedule is turned on."
                )

            if not envs.SGLANG_ENABLE_SPEC_V2.get():
                self.disable_overlap_schedule = True
                logger.warning(
                    "Overlap scheduler is disabled because of using eagle3 or standalone speculative decoding."
                )

            if self.enable_mixed_chunk:
                self.enable_mixed_chunk = False
                logger.warning(
                    "Mixed chunked prefill is disabled because of using "
                    "eagle speculative decoding."
                )

            model_arch = self.get_hf_config().architectures[0]
            if model_arch in [
                "DeepseekV32ForCausalLM",
                "DeepseekV3ForCausalLM",
                "Glm4MoeForCausalLM",
                "BailingMoeForCausalLM",
                "BailingMoeV2ForCausalLM",
            ]:
                if self.speculative_draft_model_path is None:
                    self.speculative_draft_model_path = self.model_path
                else:
                    logger.warning(
                        "DeepSeek MTP does not require setting speculative_draft_model_path."
                    )

            if self.speculative_num_steps is None:
                assert (
                    self.speculative_eagle_topk is None
                    and self.speculative_num_draft_tokens is None
                )
                (
                    self.speculative_num_steps,
                    self.speculative_eagle_topk,
                    self.speculative_num_draft_tokens,
                ) = auto_choose_speculative_params(self)

            if (
                self.attention_backend == "trtllm_mha"
                or self.decode_attention_backend == "trtllm_mha"
                or self.prefill_attention_backend == "trtllm_mha"
            ):
                if self.speculative_eagle_topk > 1:
                    raise ValueError(
                        "trtllm_mha backend only supports topk = 1 for speculative decoding."
                    )

            if (
                self.speculative_eagle_topk == 1
                and self.speculative_num_draft_tokens != self.speculative_num_steps + 1
            ):
                logger.warning(
                    "speculative_num_draft_tokens is adjusted to speculative_num_steps + 1 when speculative_eagle_topk == 1"
                )
                self.speculative_num_draft_tokens = self.speculative_num_steps + 1

            if (
                self.speculative_eagle_topk > 1
                and self.page_size > 1
                and self.attention_backend != "flashinfer"
            ):
                raise ValueError(
                    "speculative_eagle_topk > 1 with page_size > 1 is unstable and produces incorrect results for paged attention backends. This combination is only supported for the 'flashinfer' backend."
                )

        if self.speculative_algorithm == "NGRAM":
            if not self.device.startswith("cuda"):
                raise ValueError(
                    "Ngram speculative decoding only supports CUDA device."
                )

            if self.max_running_requests is None:
                self.max_running_requests = 48
                logger.warning(
                    "Max running requests is reset to 48 for speculative decoding. You can override this by explicitly setting --max-running-requests."
                )

            self.disable_overlap_schedule = True
            self.enable_mixed_chunk = False
            self.speculative_eagle_topk = self.speculative_ngram_max_bfs_breadth
            if self.speculative_num_draft_tokens is None:
                self.speculative_num_draft_tokens = (
                    self.speculative_ngram_max_match_window_size
                )
            logger.warning(
                "The overlap scheduler and mixed chunked prefill are disabled because of "
                "using ngram speculative decoding."
            )

            if (
                self.speculative_eagle_topk > 1
                and self.page_size > 1
                and self.attention_backend != "flashinfer"
            ):
                raise ValueError(
                    f"speculative_eagle_topk({self.speculative_eagle_topk}) > 1 "
                    f"with page_size({self.page_size}) > 1 is unstable "
                    "and produces incorrect results for paged attention backends. "
                    "This combination is only supported for the 'flashinfer' backend."
                )
            if self.enable_dp_attention:
                # TODO: support dp attention for ngram speculative decoding
                raise ValueError(
                    "Currently ngram speculative decoding does not support dp attention."
                )

    def _handle_load_format(self):
        if (
            self.load_format == "auto" or self.load_format == "gguf"
        ) and check_gguf_file(self.model_path):
            self.quantization = self.load_format = "gguf"

        if is_remote_url(self.model_path):
            self.load_format = "remote"

        if self.custom_weight_loader is None:
            self.custom_weight_loader = []

        if self.load_format == "remote_instance":
            if (
                self.remote_instance_weight_loader_seed_instance_ip is None
                or self.remote_instance_weight_loader_seed_instance_service_port is None
                or self.remote_instance_weight_loader_send_weights_group_ports is None
            ):
                self.load_format = "auto"

    def _handle_disaggregation(self):
        if self.disaggregation_mode == "decode":
            assert (
                self.disaggregation_decode_tp is None
            ), "Cannot set --disaggregation-decode-tp for the decode engine."
            assert (
                self.disaggregation_decode_dp is None
            ), "Cannot set --disaggregation-decode-dp for the decode engine."

            self.disable_radix_cache = True
            logger.warning("KV cache is forced as chunk cache for decode server")

            if self.dp_size > 1 and not is_in_ci():
                assert self.prefill_round_robin_balance, (
                    "Prefill round robin balance is required when dp size > 1. "
                    "Please make sure that the prefill instance is launched with `--load-balance-method round_robin`"
                    " and `--prefill-round-robin-balance` is set for decode server."
                )
        elif self.disaggregation_mode == "prefill":
            if self.disaggregation_decode_tp is None:
                self.disaggregation_decode_tp = self.tp_size
            if self.disaggregation_decode_dp is None:
                self.disaggregation_decode_dp = self.dp_size

            self.disaggregation_prefill_pp = self.pp_size
            self.validate_disagg_tp_size(self.tp_size, self.disaggregation_decode_tp)
            self.disable_cuda_graph = True
            logger.warning("Cuda graph is disabled for prefill server")

    def _handle_tokenizer_batching(self):
        if self.enable_tokenizer_batch_encode and self.enable_dynamic_batch_tokenizer:
            raise ValueError(
                "Cannot enable both --enable-tokenizer-batch-encode and --enable-dynamic-batch-tokenizer. "
                "Please choose one tokenizer batching approach."
            )

        if self.skip_tokenizer_init:
            if self.tokenizer_worker_num != 1:
                logger.warning(
                    "skip_tokenizer_init=True disables tokenizer workers; forcing tokenizer_worker_num=1 "
                    f"(requested {self.tokenizer_worker_num})."
                )
                self.tokenizer_worker_num = 1

            if self.enable_tokenizer_batch_encode:
                logger.warning(
                    "skip_tokenizer_init=True ignores --enable-tokenizer-batch-encode; disabling it."
                )
                self.enable_tokenizer_batch_encode = False

            if self.enable_dynamic_batch_tokenizer:
                logger.warning(
                    "skip_tokenizer_init=True ignores --enable-dynamic-batch-tokenizer; disabling it."
                )
                self.enable_dynamic_batch_tokenizer = False

    def _handle_environment_variables(self):
        os.environ["SGLANG_ENABLE_TORCH_COMPILE"] = (
            "1" if self.enable_torch_compile else "0"
        )
        os.environ["SGLANG_MAMBA_SSM_DTYPE"] = self.mamba_ssm_dtype
        os.environ["SGLANG_DISABLE_OUTLINES_DISK_CACHE"] = (
            "1" if self.disable_outlines_disk_cache else "0"
        )
        os.environ["SGLANG_ENABLE_DETERMINISTIC_INFERENCE"] = (
            "1" if self.enable_deterministic_inference else "0"
        )
        # Set the highest strict level for Kimi K2 tool calls
        if (
            self.tool_call_parser == "kimi_k2"
            and not envs.SGLANG_TOOL_STRICT_LEVEL.is_set()
        ):
            envs.SGLANG_TOOL_STRICT_LEVEL.set(ToolStrictLevel.PARAMETER)

    def _handle_cache_compatibility(self):
        if self.enable_hierarchical_cache and self.disable_radix_cache:
            raise ValueError(
                "The arguments enable-hierarchical-cache and disable-radix-cache are mutually exclusive "
                "and cannot be used at the same time. Please use only one of them."
            )

        if self.disaggregation_decode_enable_offload_kvcache:
            if self.disaggregation_mode != "decode":
                raise ValueError(
                    "The argument disaggregation-decode-enable-offload-kvcache is only supported for decode side."
                )
            if (
                self.disaggregation_mode == "decode"
                and envs.SGLANG_ENABLE_SPEC_V2.get()
            ):
                raise ValueError(
                    "Spec v2 and decode offload kv cache are incompatible and cannot be enabled together."
                )

    def _handle_metrics_labels(self):
        if (
            not self.tokenizer_metrics_custom_labels_header
            and self.tokenizer_metrics_allowed_custom_labels
        ):
            raise ValueError(
                "Please set --tokenizer-metrics-custom-labels-header when setting --tokenizer-metrics-allowed-custom-labels."
            )

    def _handle_deterministic_inference(self):
        if self.rl_on_policy_target is not None:
            logger.warning(
                "Enable deterministic inference because of rl_on_policy_target."
            )
            self.enable_deterministic_inference = True
            # TODO remove this environment variable as a whole
            os.environ["SGLANG_ENABLE_DETERMINISTIC_INFERENCE"] = "1"

        if self.enable_deterministic_inference:
            # Check sampling backend
            self.sampling_backend = "pytorch"
            logger.warning(
                "Sampling backend is set to pytorch for deterministic inference."
            )
            is_deepseek_model = False
            if parse_connector_type(self.model_path) != ConnectorType.INSTANCE:
                try:
                    hf_config = self.get_hf_config()
                    model_arch = hf_config.architectures[0]
                    is_deepseek_model = model_arch in [
                        "DeepseekV2ForCausalLM",
                        "DeepseekV3ForCausalLM",
                        "DeepseekV32ForCausalLM",
                    ]
                except Exception:
                    pass

            # Check attention backend
            if self.attention_backend is None:
                # User didn't specify attention backend, fallback based on GPU architecture
                if is_sm100_supported() or is_sm120_supported():
                    # Blackwell and newer architectures
                    if is_deepseek_model:
                        # fallback to triton for DeepSeek models because flashinfer doesn't support deterministic inference for DeepSeek models yet
                        self.attention_backend = "triton"
                    else:
                        # fallback to flashinfer on Blackwell for non-DeepSeek models
                        self.attention_backend = "flashinfer"
                else:
                    # Hopper (SM90) and older architectures
                    self.attention_backend = "fa3"
                logger.warning(
                    f"Attention backend not specified. Falling back to '{self.attention_backend}' for deterministic inference. "
                    f"You can explicitly set --attention-backend to one of {DETERMINISTIC_ATTENTION_BACKEND_CHOICES}."
                )
            elif self.attention_backend not in DETERMINISTIC_ATTENTION_BACKEND_CHOICES:
                # User explicitly specified an incompatible attention backend
                raise ValueError(
                    f"Currently only {DETERMINISTIC_ATTENTION_BACKEND_CHOICES} attention backends are supported for deterministic inference, "
                    f"but you explicitly specified '{self.attention_backend}'."
                )

            if is_deepseek_model:
                if self.attention_backend not in ["fa3", "triton"]:
                    raise ValueError(
                        f"Currently only {RADIX_SUPPORTED_DETERMINISTIC_ATTENTION_BACKEND} attention backends are supported for deterministic inference with DeepSeek models. But you're using {self.attention_backend}."
                    )

            if (
                self.attention_backend
                not in RADIX_SUPPORTED_DETERMINISTIC_ATTENTION_BACKEND
            ):
                # Currently, only certain backends support radix cache. Support for other backends is in progress
                self.disable_radix_cache = True
                logger.warning(
                    f"Currently radix cache is not compatible with {self.attention_backend} attention backend for deterministic inference. It will be supported in the future."
                )

            # Check TP size
            if self.tp_size > 1:
                os.environ["NCCL_ALGO"] = "allreduce:tree"
                self.disable_custom_all_reduce = True
                logger.warning(
                    "NCCL_ALGO is set to 'allreduce:tree' and custom all reduce is disabled for deterministic inference when TP size > 1."
                )

    def _handle_request_metrics_exporters(self):
        """Handle arguments for configuring `RequestMetricsExporter` usage."""
        if self.export_metrics_to_file and self.export_metrics_to_file_dir is None:
            raise ValueError(
                "--export-metrics-to-file-dir is required when --export-metrics-to-file is enabled"
            )

    def _handle_other_validations(self):
        # Handle model inference tensor dump.
        if self.debug_tensor_dump_output_folder is not None:
            logger.warning(
                "Cuda graph and server warmup are disabled because of using tensor dump mode"
            )
            self.disable_cuda_graph = True
            self.skip_server_warmup = True

    @staticmethod
    def add_cli_args(parser: argparse.ArgumentParser):

        # Model and tokenizer
        parser.add_argument(
            "--model-path",
            "--model",
            type=str,
            help="The path of the model weights. This can be a local folder or a Hugging Face repo ID.",
            required=True,
        )
        parser.add_argument(
            "--tokenizer-path",
            type=str,
            default=ServerArgs.tokenizer_path,
            help="The path of the tokenizer.",
        )
        parser.add_argument(
            "--tokenizer-mode",
            type=str,
            default=ServerArgs.tokenizer_mode,
            choices=["auto", "slow"],
            help="Tokenizer mode. 'auto' will use the fast "
            "tokenizer if available, and 'slow' will "
            "always use the slow tokenizer.",
        )
        parser.add_argument(
            "--tokenizer-worker-num",
            type=int,
            default=ServerArgs.tokenizer_worker_num,
            help="The worker num of the tokenizer manager.",
        )
        parser.add_argument(
            "--skip-tokenizer-init",
            action="store_true",
            help="If set, skip init tokenizer and pass input_ids in generate request.",
        )
        parser.add_argument(
            "--load-format",
            type=str,
            default=ServerArgs.load_format,
            choices=LOAD_FORMAT_CHOICES,
            help="The format of the model weights to load. "
            '"auto" will try to load the weights in the safetensors format '
            "and fall back to the pytorch bin format if safetensors format "
            "is not available. "
            '"pt" will load the weights in the pytorch bin format. '
            '"safetensors" will load the weights in the safetensors format. '
            '"npcache" will load the weights in pytorch format and store '
            "a numpy cache to speed up the loading. "
            '"dummy" will initialize the weights with random values, '
            "which is mainly for profiling."
            '"gguf" will load the weights in the gguf format. '
            '"bitsandbytes" will load the weights using bitsandbytes '
            "quantization."
            '"layered" loads weights layer by layer so that one can quantize a '
            "layer before loading another to make the peak memory envelope "
            "smaller.",
        )
        parser.add_argument(
            "--model-loader-extra-config",
            type=str,
            help="Extra config for model loader. "
            "This will be passed to the model loader corresponding to the chosen load_format.",
            default=ServerArgs.model_loader_extra_config,
        )
        parser.add_argument(
            "--trust-remote-code",
            action="store_true",
            help="Whether or not to allow for custom models defined on the Hub in their own modeling files.",
        )
        parser.add_argument(
            "--context-length",
            type=int,
            default=ServerArgs.context_length,
            help="The model's maximum context length. Defaults to None (will use the value from the model's config.json instead).",
        )
        parser.add_argument(
            "--is-embedding",
            action="store_true",
            help="Whether to use a CausalLM as an embedding model.",
        )
        parser.add_argument(
            "--enable-multimodal",
            default=ServerArgs.enable_multimodal,
            action="store_true",
            help="Enable the multimodal functionality for the served model. If the model being served is not multimodal, nothing will happen",
        )
        parser.add_argument(
            "--revision",
            type=str,
            default=None,
            help="The specific model version to use. It can be a branch "
            "name, a tag name, or a commit id. If unspecified, will use "
            "the default version.",
        )
        parser.add_argument(
            "--model-impl",
            type=str,
            default=ServerArgs.model_impl,
            help="Which implementation of the model to use.\n\n"
            '* "auto" will try to use the SGLang implementation if it exists '
            "and fall back to the Transformers implementation if no SGLang "
            "implementation is available.\n"
            '* "sglang" will use the SGLang model implementation.\n'
            '* "transformers" will use the Transformers model '
            "implementation.\n",
        )

        # HTTP server
        parser.add_argument(
            "--host",
            type=str,
            default=ServerArgs.host,
            help="The host of the HTTP server.",
        )
        parser.add_argument(
            "--port",
            type=int,
            default=ServerArgs.port,
            help="The port of the HTTP server.",
        )
        parser.add_argument(
            "--fastapi-root-path",
            type=str,
            default=ServerArgs.fastapi_root_path,
            help="App is behind a path based routing proxy.",
        )
        parser.add_argument(
            "--grpc-mode",
            action="store_true",
            help="If set, use gRPC server instead of HTTP server.",
        )
        parser.add_argument(
            "--skip-server-warmup",
            action="store_true",
            help="If set, skip warmup.",
        )
        parser.add_argument(
            "--warmups",
            type=str,
            required=False,
            help="Specify custom warmup functions (csv) to run before server starts eg. --warmups=warmup_name1,warmup_name2 "
            "will run the functions `warmup_name1` and `warmup_name2` specified in warmup.py before the server starts listening for requests",
        )
        parser.add_argument(
            "--nccl-port",
            type=int,
            default=ServerArgs.nccl_port,
            help="The port for NCCL distributed environment setup. Defaults to a random port.",
        )
        parser.add_argument(
            "--checkpoint-engine-wait-weights-before-ready",
            action="store_true",
            help="If set, the server will wait for initial weights to be loaded via checkpoint-engine or other update methods "
            "before serving inference requests.",
        )

        # Quantization and data type
        parser.add_argument(
            "--dtype",
            type=str,
            default=ServerArgs.dtype,
            choices=["auto", "half", "float16", "bfloat16", "float", "float32"],
            help="Data type for model weights and activations.\n\n"
            '* "auto" will use FP16 precision for FP32 and FP16 models, and '
            "BF16 precision for BF16 models.\n"
            '* "half" for FP16. Recommended for AWQ quantization.\n'
            '* "float16" is the same as "half".\n'
            '* "bfloat16" for a balance between precision and range.\n'
            '* "float" is shorthand for FP32 precision.\n'
            '* "float32" for FP32 precision.',
        )
        parser.add_argument(
            "--quantization",
            type=str,
            default=ServerArgs.quantization,
            choices=QUANTIZATION_CHOICES,
            help="The quantization method.",
        )
        parser.add_argument(
            "--quantization-param-path",
            type=nullable_str,
            default=None,
            help="Path to the JSON file containing the KV cache "
            "scaling factors. This should generally be supplied, when "
            "KV cache dtype is FP8. Otherwise, KV cache scaling factors "
            "default to 1.0, which may cause accuracy issues. ",
        )
        parser.add_argument(
            "--kv-cache-dtype",
            type=str,
            default=ServerArgs.kv_cache_dtype,
            choices=["auto", "fp8_e5m2", "fp8_e4m3", "bf16", "bfloat16", "fp4_e2m1"],
            help='Data type for kv cache storage. "auto" will use model data type. "bf16" or "bfloat16" for BF16 KV cache. "fp8_e5m2" and "fp8_e4m3" are supported for CUDA 11.8+. "fp4_e2m1" (only mxfp4) is supported for CUDA 12.8+ and PyTorch 2.8.0+',
        )
        parser.add_argument(
            "--enable-fp32-lm-head",
            action="store_true",
            help="If set, the LM head outputs (logits) are in FP32.",
        )
        parser.add_argument(
            "--modelopt-quant",
            type=str,
            default=ServerArgs.modelopt_quant,
            help="The ModelOpt quantization configuration. "
            "Supported values: 'fp8', 'int4_awq', 'w4a8_awq', 'nvfp4', 'nvfp4_awq'. "
            "This requires the NVIDIA Model Optimizer library to be installed: pip install nvidia-modelopt",
        )
        parser.add_argument(
            "--modelopt-checkpoint-restore-path",
            type=str,
            default=ServerArgs.modelopt_checkpoint_restore_path,
            help="Path to restore a previously saved ModelOpt quantized checkpoint. "
            "If provided, the quantization process will be skipped and the model "
            "will be loaded from this checkpoint.",
        )
        parser.add_argument(
            "--modelopt-checkpoint-save-path",
            type=str,
            default=ServerArgs.modelopt_checkpoint_save_path,
            help="Path to save the ModelOpt quantized checkpoint after quantization. "
            "This allows reusing the quantized model in future runs.",
        )
        parser.add_argument(
            "--modelopt-export-path",
            type=str,
            default=ServerArgs.modelopt_export_path,
            help="Path to export the quantized model in HuggingFace format after ModelOpt quantization. "
            "The exported model can then be used directly with SGLang for inference. "
            "If not provided, the model will not be exported.",
        )
        parser.add_argument(
            "--quantize-and-serve",
            action="store_true",
            default=ServerArgs.quantize_and_serve,
            help="Quantize the model with ModelOpt and immediately serve it without exporting. "
            "This is useful for development and prototyping. For production, it's recommended "
            "to use separate quantization and deployment steps.",
        )

        # Memory and scheduling
        parser.add_argument(
            "--mem-fraction-static",
            type=float,
            default=ServerArgs.mem_fraction_static,
            help="The fraction of the memory used for static allocation (model weights and KV cache memory pool). Use a smaller value if you see out-of-memory errors.",
        )
        parser.add_argument(
            "--max-running-requests",
            type=int,
            default=ServerArgs.max_running_requests,
            help="The maximum number of running requests.",
        )
        parser.add_argument(
            "--max-queued-requests",
            type=int,
            default=ServerArgs.max_queued_requests,
            help="The maximum number of queued requests. This option is ignored when using disaggregation-mode.",
        )
        parser.add_argument(
            "--max-total-tokens",
            type=int,
            default=ServerArgs.max_total_tokens,
            help="The maximum number of tokens in the memory pool. If not specified, it will be automatically calculated based on the memory usage fraction. "
            "This option is typically used for development and debugging purposes.",
        )
        parser.add_argument(
            "--chunked-prefill-size",
            type=int,
            default=ServerArgs.chunked_prefill_size,
            help="The maximum number of tokens in a chunk for the chunked prefill. Setting this to -1 means disabling chunked prefill.",
        )
        parser.add_argument(
            "--max-prefill-tokens",
            type=int,
            default=ServerArgs.max_prefill_tokens,
            help="The maximum number of tokens in a prefill batch. The real bound will be the maximum of this value and the model's maximum context length.",
        )
        parser.add_argument(
            "--schedule-policy",
            type=str,
            default=ServerArgs.schedule_policy,
            choices=["lpm", "random", "fcfs", "dfs-weight", "lof", "priority"],
            help="The scheduling policy of the requests.",
        )
        parser.add_argument(
            "--enable-priority-scheduling",
            action="store_true",
            default=ServerArgs.enable_priority_scheduling,
            help="Enable priority scheduling. Requests with higher priority integer values will be scheduled first by default.",
        )
        parser.add_argument(
            "--abort-on-priority-when-disabled",
            action="store_true",
            default=ServerArgs.abort_on_priority_when_disabled,
            help="If set, abort requests that specify a priority when priority scheduling is disabled.",
        )
        parser.add_argument(
            "--schedule-low-priority-values-first",
            action="store_true",
            default=ServerArgs.schedule_low_priority_values_first,
            help="If specified with --enable-priority-scheduling, the scheduler will schedule requests with lower priority integer values first.",
        )
        parser.add_argument(
            "--priority-scheduling-preemption-threshold",
            type=int,
            default=ServerArgs.priority_scheduling_preemption_threshold,
            help="Minimum difference in priorities for an incoming request to have to preempt running request(s).",
        )
        parser.add_argument(
            "--schedule-conservativeness",
            type=float,
            default=ServerArgs.schedule_conservativeness,
            help="How conservative the schedule policy is. A larger value means more conservative scheduling. Use a larger value if you see requests being retracted frequently.",
        )
        parser.add_argument(
            "--page-size",
            type=int,
            default=ServerArgs.page_size,
            help="The number of tokens in a page.",
        )
        parser.add_argument(
            "--hybrid-kvcache-ratio",
            nargs="?",
            const=0.5,
            type=float,
            default=ServerArgs.hybrid_kvcache_ratio,
            help=(
                "Mix ratio in [0,1] between uniform and hybrid kv buffers "
                "(0.0 = pure uniform: swa_size / full_size = 1)"
                "(1.0 = pure hybrid: swa_size / full_size = local_attention_size / context_length)"
            ),
        )
        parser.add_argument(
            "--swa-full-tokens-ratio",
            type=float,
            default=ServerArgs.swa_full_tokens_ratio,
            help="The ratio of SWA layer KV tokens / full layer KV tokens, regardless of the number of swa:full layers. It should be between 0 and 1. "
            "E.g. 0.5 means if each swa layer has 50 tokens, then each full layer has 100 tokens.",
        )
        parser.add_argument(
            "--disable-hybrid-swa-memory",
            action="store_true",
            help="Disable the hybrid SWA memory pool.",
        )
        parser.add_argument(
            "--radix-eviction-policy",
            type=str,
            choices=RADIX_EVICTION_POLICY_CHOICES,
            default=ServerArgs.radix_eviction_policy,
            help="The eviction policy of radix trees. 'lru' stands for Least Recently Used, 'lfu' stands for Least Frequently Used.",
        )

        # Runtime options
        parser.add_argument(
            "--device",
            type=str,
            default=ServerArgs.device,
            help="The device to use ('cuda', 'xpu', 'hpu', 'npu', 'cpu'). Defaults to auto-detection if not specified.",
        )
        parser.add_argument(
            "--tensor-parallel-size",
            "--tp-size",
            type=int,
            default=ServerArgs.tp_size,
            help="The tensor parallelism size.",
        )
        parser.add_argument(
            "--pipeline-parallel-size",
            "--pp-size",
            type=int,
            default=ServerArgs.pp_size,
            help="The pipeline parallelism size.",
        )
        parser.add_argument(
            "--pp-max-micro-batch-size",
            type=int,
            default=ServerArgs.pp_max_micro_batch_size,
            help="The maximum micro batch size in pipeline parallelism.",
        )
        parser.add_argument(
            "--stream-interval",
            type=int,
            default=ServerArgs.stream_interval,
            help="The interval (or buffer size) for streaming in terms of the token length. A smaller value makes streaming smoother, while a larger value makes the throughput higher",
        )
        parser.add_argument(
            "--stream-output",
            action="store_true",
            help="Whether to output as a sequence of disjoint segments.",
        )
        parser.add_argument(
            "--random-seed",
            type=int,
            default=ServerArgs.random_seed,
            help="The random seed.",
        )
        parser.add_argument(
            "--constrained-json-whitespace-pattern",
            type=str,
            default=ServerArgs.constrained_json_whitespace_pattern,
            help="(outlines and llguidance backends only) Regex pattern for syntactic whitespaces allowed in JSON constrained output. For example, to allow the model generate consecutive whitespaces, set the pattern to [\n\t ]*",
        )
        parser.add_argument(
            "--constrained-json-disable-any-whitespace",
            action="store_true",
            help="(xgrammar and llguidance backends only) Enforce compact representation in JSON constrained output.",
        )
        parser.add_argument(
            "--watchdog-timeout",
            type=float,
            default=ServerArgs.watchdog_timeout,
            help="Set watchdog timeout in seconds. If a forward batch takes longer than this, the server will crash to prevent hanging.",
        )
        parser.add_argument(
            "--dist-timeout",
            type=int,
            default=ServerArgs.dist_timeout,
            help="Set timeout for torch.distributed initialization.",
        )
        parser.add_argument(
            "--download-dir",
            type=str,
            default=ServerArgs.download_dir,
            help="Model download directory for huggingface.",
        )
        parser.add_argument(
            "--base-gpu-id",
            type=int,
            default=ServerArgs.base_gpu_id,
            help="The base GPU ID to start allocating GPUs from. Useful when running multiple instances on the same machine.",
        )
        parser.add_argument(
            "--gpu-id-step",
            type=int,
            default=ServerArgs.gpu_id_step,
            help="The delta between consecutive GPU IDs that are used. For example, setting it to 2 will use GPU 0,2,4,...",
        )
        parser.add_argument(
            "--sleep-on-idle",
            action="store_true",
            help="Reduce CPU usage when sglang is idle.",
        )

        # Logging
        parser.add_argument(
            "--log-level",
            type=str,
            default=ServerArgs.log_level,
            help="The logging level of all loggers.",
        )
        parser.add_argument(
            "--log-level-http",
            type=str,
            default=ServerArgs.log_level_http,
            help="The logging level of HTTP server. If not set, reuse --log-level by default.",
        )
        parser.add_argument(
            "--log-requests",
            action="store_true",
            help="Log metadata, inputs, outputs of all requests. The verbosity is decided by --log-requests-level",
        )
        parser.add_argument(
            "--log-requests-level",
            type=int,
            default=ServerArgs.log_requests_level,
            help="0: Log metadata (no sampling parameters). 1: Log metadata and sampling parameters. 2: Log metadata, sampling parameters and partial input/output. 3: Log every input/output.",
            choices=[0, 1, 2, 3],
        )
        parser.add_argument(
            "--crash-dump-folder",
            type=str,
            default=ServerArgs.crash_dump_folder,
            help="Folder path to dump requests from the last 5 min before a crash (if any). If not specified, crash dumping is disabled.",
        )
        parser.add_argument(
            "--show-time-cost",
            action="store_true",
            help="Show time cost of custom marks.",
        )
        parser.add_argument(
            "--enable-metrics",
            action="store_true",
            help="Enable log prometheus metrics.",
        )
        parser.add_argument(
            "--enable-metrics-for-all-schedulers",
            action="store_true",
            help="Enable --enable-metrics-for-all-schedulers when you want schedulers on all TP ranks (not just TP 0) "
            "to record request metrics separately. This is especially useful when dp_attention is enabled, as "
            "otherwise all metrics appear to come from TP 0.",
        )
        parser.add_argument(
            "--tokenizer-metrics-custom-labels-header",
            type=str,
            default=ServerArgs.tokenizer_metrics_custom_labels_header,
            help="Specify the HTTP header for passing custom labels for tokenizer metrics.",
        )
        parser.add_argument(
            "--tokenizer-metrics-allowed-custom-labels",
            type=str,
            nargs="+",
            default=ServerArgs.tokenizer_metrics_allowed_custom_labels,
            help="The custom labels allowed for tokenizer metrics. The labels are specified via a dict in "
            "'--tokenizer-metrics-custom-labels-header' field in HTTP requests, e.g., {'label1': 'value1', 'label2': "
            "'value2'} is allowed if '--tokenizer-metrics-allowed-custom-labels label1 label2' is set.",
        )
        parser.add_argument(
            "--bucket-time-to-first-token",
            type=float,
            nargs="+",
            default=ServerArgs.bucket_time_to_first_token,
            help="The buckets of time to first token, specified as a list of floats.",
        )
        parser.add_argument(
            "--bucket-inter-token-latency",
            type=float,
            nargs="+",
            default=ServerArgs.bucket_inter_token_latency,
            help="The buckets of inter-token latency, specified as a list of floats.",
        )
        parser.add_argument(
            "--bucket-e2e-request-latency",
            type=float,
            nargs="+",
            default=ServerArgs.bucket_e2e_request_latency,
            help="The buckets of end-to-end request latency, specified as a list of floats.",
        )
        parser.add_argument(
            "--collect-tokens-histogram",
            action="store_true",
            default=ServerArgs.collect_tokens_histogram,
            help="Collect prompt/generation tokens histogram.",
        )
        bucket_rule = (
            "Supports 3 rule types: 'default' uses predefined buckets; 'tse <middle> <base> <count>' "
            "generates two sides exponential distributed buckets (e.g., 'tse 1000 2 8' generates buckets "
            "[984.0, 992.0, 996.0, 998.0, 1000.0, 1002.0, 1004.0, 1008.0, 1016.0]).); 'custom <value1> "
            "<value2> ...' uses custom bucket values (e.g., 'custom 10 50 100 500')."
        )
        parser.add_argument(
            "--prompt-tokens-buckets",
            type=str,
            nargs="+",
            default=ServerArgs.prompt_tokens_buckets,
            help=f"The buckets rule of prompt tokens. {bucket_rule}",
        )
        parser.add_argument(
            "--generation-tokens-buckets",
            type=str,
            nargs="+",
            default=ServerArgs.generation_tokens_buckets,
            help=f"The buckets rule for generation tokens histogram. {bucket_rule}",
        )
        parser.add_argument(
            "--gc-warning-threshold-secs",
            type=float,
            default=ServerArgs.gc_warning_threshold_secs,
            help="The threshold for long GC warning. If a GC takes longer than this, a warning will be logged. Set to 0 to disable.",
        )
        parser.add_argument(
            "--decode-log-interval",
            type=int,
            default=ServerArgs.decode_log_interval,
            help="The log interval of decode batch.",
        )
        parser.add_argument(
            "--enable-request-time-stats-logging",
            action="store_true",
            default=ServerArgs.enable_request_time_stats_logging,
            help="Enable per request time stats logging",
        )
        parser.add_argument(
            "--kv-events-config",
            type=str,
            default=None,
            help="Config in json format for NVIDIA dynamo KV event publishing. Publishing will be enabled if this flag is used.",
        )
        parser.add_argument(
            "--enable-trace",
            action="store_true",
            help="Enable opentelemetry trace",
        )
        parser.add_argument(
            "--otlp-traces-endpoint",
            type=str,
            default="localhost:4317",
            help="Config opentelemetry collector endpoint if --enable-trace is set. format: <ip>:<port>",
        )

        # RequestMetricsExporter configuration
        parser.add_argument(
            "--export-metrics-to-file",
            action="store_true",
            help="Export performance metrics for each request to local file (e.g. for forwarding to external systems).",
        )
        parser.add_argument(
            "--export-metrics-to-file-dir",
            type=str,
            default=ServerArgs.export_metrics_to_file_dir,
            help="Directory path for writing performance metrics files (required when --export-metrics-to-file is enabled).",
        )

        # API related
        parser.add_argument(
            "--api-key",
            type=str,
            default=ServerArgs.api_key,
            help="Set API key of the server. It is also used in the OpenAI API compatible server.",
        )
        parser.add_argument(
            "--served-model-name",
            type=str,
            default=ServerArgs.served_model_name,
            help="Override the model name returned by the v1/models endpoint in OpenAI API server.",
        )
        parser.add_argument(
            "--weight-version",
            type=str,
            default=ServerArgs.weight_version,
            help="Version identifier for the model weights. Defaults to 'default' if not specified.",
        )
        parser.add_argument(
            "--chat-template",
            type=str,
            default=ServerArgs.chat_template,
            help="The buliltin chat template name or the path of the chat template file. This is only used for OpenAI-compatible API server.",
        )
        parser.add_argument(
            "--completion-template",
            type=str,
            default=ServerArgs.completion_template,
            help="The buliltin completion template name or the path of the completion template file. This is only used for OpenAI-compatible API server. only for code completion currently.",
        )
        parser.add_argument(
            "--file-storage-path",
            type=str,
            default=ServerArgs.file_storage_path,
            help="The path of the file storage in backend.",
        )
        parser.add_argument(
            "--enable-cache-report",
            action="store_true",
            help="Return number of cached tokens in usage.prompt_tokens_details for each openai request.",
        )
        parser.add_argument(
            "--reasoning-parser",
            type=str,
            choices=list(ReasoningParser.DetectorMap.keys()),
            default=ServerArgs.reasoning_parser,
            help=f"Specify the parser for reasoning models, supported parsers are: {list(ReasoningParser.DetectorMap.keys())}.",
        )
        tool_call_parser_choices = list(FunctionCallParser.ToolCallParserEnum.keys())
        parser.add_argument(
            "--tool-call-parser",
            type=str,
            choices=tool_call_parser_choices,
            default=ServerArgs.tool_call_parser,
            help=f"Specify the parser for handling tool-call interactions. Options include: {tool_call_parser_choices}.",
        )
        parser.add_argument(
            "--tool-server",
            type=str,
            default=None,
            help="Either 'demo' or a comma-separated list of tool server urls to use for the model. If not specified, no tool server will be used.",
        )
        parser.add_argument(
            "--sampling-defaults",
            type=str,
            choices=["openai", "model"],
            default=ServerArgs.sampling_defaults,
            help="Where to get default sampling parameters. "
            "'openai' uses SGLang/OpenAI defaults (temperature=1.0, top_p=1.0, etc.). "
            "'model' uses the model's generation_config.json to get the recommended "
            "sampling parameters if available. Default is 'model'.",
        )

        # Data parallelism
        parser.add_argument(
            "--data-parallel-size",
            "--dp-size",
            type=int,
            default=ServerArgs.dp_size,
            help="The data parallelism size.",
        )
        parser.add_argument(
            "--load-balance-method",
            type=str,
            default=ServerArgs.load_balance_method,
            help="The load balancing strategy for data parallelism.",
            choices=[
                "round_robin",
                "shortest_queue",
                "minimum_tokens",
            ],
        )
        parser.add_argument(
            "--load-watch-interval",
            type=float,
            default=ServerArgs.load_watch_interval,
            help="The interval of load watching in seconds.",
        )
        parser.add_argument(
            "--prefill-round-robin-balance",
            default=ServerArgs.prefill_round_robin_balance,
            action="store_true",
            help="Prefill is round robin balanced. This is used to promise decode server can get the correct dp rank.",
        )

        # Multi-node distributed serving
        parser.add_argument(
            "--dist-init-addr",
            "--nccl-init-addr",  # For backward compatibility. This will be removed in the future.
            type=str,
            help="The host address for initializing distributed backend (e.g., `192.168.0.2:25000`).",
        )
        parser.add_argument(
            "--nnodes", type=int, default=ServerArgs.nnodes, help="The number of nodes."
        )
        parser.add_argument(
            "--node-rank", type=int, default=ServerArgs.node_rank, help="The node rank."
        )

        # Model override args
        parser.add_argument(
            "--json-model-override-args",
            type=str,
            help="A dictionary in JSON string format used to override default model configurations.",
            default=ServerArgs.json_model_override_args,
        )
        parser.add_argument(
            "--preferred-sampling-params",
            type=str,
            help="json-formatted sampling settings that will be returned in /get_model_info",
        )

        # LoRA
        parser.add_argument(
            "--enable-lora",
            default=ServerArgs.enable_lora,
            action="store_true",
            help="Enable LoRA support for the model. This argument is automatically set to True if `--lora-paths` is provided for backward compatibility.",
        )
        parser.add_argument(
            "--max-lora-rank",
            default=ServerArgs.max_lora_rank,
            type=int,
            help="The maximum rank of LoRA adapters. If not specified, it will be automatically inferred from the adapters provided in --lora-paths.",
        )
        parser.add_argument(
            "--lora-target-modules",
            type=str,
            choices=SUPPORTED_LORA_TARGET_MODULES + [LORA_TARGET_ALL_MODULES],
            nargs="*",
            default=None,
            help="The union set of all target modules where LoRA should be applied. If not specified, "
            "it will be automatically inferred from the adapters provided in --lora-paths. If 'all' is specified, "
            "all supported modules will be targeted.",
        )
        parser.add_argument(
            "--lora-paths",
            type=str,
            nargs="*",
            default=None,
            action=LoRAPathAction,
            help='The list of LoRA adapters to load. Each adapter must be specified in one of the following formats: <PATH> | <NAME>=<PATH> | JSON with schema {"lora_name":str,"lora_path":str,"pinned":bool}',
        )
        parser.add_argument(
            "--max-loras-per-batch",
            type=int,
            default=8,
            help="Maximum number of adapters for a running batch, include base-only request.",
        )
        parser.add_argument(
            "--max-loaded-loras",
            type=int,
            default=ServerArgs.max_loaded_loras,
            help="If specified, it limits the maximum number of LoRA adapters loaded in CPU memory at a time. The value must be greater than or equal to `--max-loras-per-batch`.",
        )
        parser.add_argument(
            "--lora-eviction-policy",
            type=str,
            default=ServerArgs.lora_eviction_policy,
            choices=["lru", "fifo"],
            help="LoRA adapter eviction policy when memory pool is full. 'lru': Least Recently Used (default, better cache efficiency). 'fifo': First-In-First-Out.",
        )
        parser.add_argument(
            "--lora-backend",
            type=str,
            choices=LORA_BACKEND_CHOICES,
            default=ServerArgs.lora_backend,
            help="Choose the kernel backend for multi-LoRA serving.",
        )
        parser.add_argument(
            "--max-lora-chunk-size",
            type=int,
            default=ServerArgs.max_lora_chunk_size,
            choices=[16, 32, 64, 128],
            help="Maximum chunk size for the ChunkedSGMV LoRA backend. Only used when --lora-backend is 'csgmv'. Choosing a larger value might improve performance.",
        )

        # Kernel backend
        parser.add_argument(
            "--attention-backend",
            type=str,
            choices=ATTENTION_BACKEND_CHOICES,
            default=ServerArgs.attention_backend,
            help="Choose the kernels for attention layers.",
        )
        parser.add_argument(
            "--prefill-attention-backend",
            type=str,
            choices=ATTENTION_BACKEND_CHOICES,
            default=ServerArgs.prefill_attention_backend,
            help="Choose the kernels for prefill attention layers (have priority over --attention-backend).",
        )
        parser.add_argument(
            "--decode-attention-backend",
            type=str,
            choices=ATTENTION_BACKEND_CHOICES,
            default=ServerArgs.decode_attention_backend,
            help="Choose the kernels for decode attention layers (have priority over --attention-backend).",
        )
        parser.add_argument(
            "--sampling-backend",
            type=str,
            choices=["flashinfer", "pytorch", "ascend"],
            default=ServerArgs.sampling_backend,
            help="Choose the kernels for sampling layers.",
        )
        parser.add_argument(
            "--grammar-backend",
            type=str,
            choices=GRAMMAR_BACKEND_CHOICES,
            default=ServerArgs.grammar_backend,
            help="Choose the backend for grammar-guided decoding.",
        )
        parser.add_argument(
            "--mm-attention-backend",
            type=str,
            choices=["sdpa", "fa3", "triton_attn", "ascend_attn", "aiter_attn"],
            default=ServerArgs.mm_attention_backend,
            help="Set multimodal attention backend.",
        )
        parser.add_argument(
            "--nsa-prefill-backend",
            default=ServerArgs.nsa_prefill_backend,
            type=str,
            choices=NSA_CHOICES,
        )
        parser.add_argument(
            "--nsa-decode-backend",
            default=ServerArgs.nsa_decode_backend,
            type=str,
            choices=NSA_CHOICES,
        )

        # Speculative decoding
        parser.add_argument(
            "--speculative-algorithm",
            type=str,
            choices=["EAGLE", "EAGLE3", "NEXTN", "STANDALONE", "NGRAM"],
            help="Speculative algorithm.",
        )
        parser.add_argument(
            "--speculative-draft-model-path",
            "--speculative-draft-model",
            type=str,
            help="The path of the draft model weights. This can be a local folder or a Hugging Face repo ID.",
        )
        parser.add_argument(
            "--speculative-draft-model-revision",
            type=str,
            default=None,
            help="The specific draft model version to use. It can be a branch "
            "name, a tag name, or a commit id. If unspecified, will use "
            "the default version.",
        )
        parser.add_argument(
            "--speculative-draft-load-format",
            type=str,
            default=ServerArgs.speculative_draft_load_format,
            choices=LOAD_FORMAT_CHOICES,
            help="The format of the draft model weights to load. "
            "If not specified, will use the same format as --load-format. "
            "Use 'dummy' to initialize draft model weights with random values for profiling.",
        )
        parser.add_argument(
            "--speculative-num-steps",
            type=int,
            help="The number of steps sampled from draft model in Speculative Decoding.",
            default=ServerArgs.speculative_num_steps,
        )
        parser.add_argument(
            "--speculative-eagle-topk",
            type=int,
            help="The number of tokens sampled from the draft model in eagle2 each step.",
            default=ServerArgs.speculative_eagle_topk,
        )
        parser.add_argument(
            "--speculative-num-draft-tokens",
            type=int,
            help="The number of tokens sampled from the draft model in Speculative Decoding.",
            default=ServerArgs.speculative_num_draft_tokens,
        )
        parser.add_argument(
            "--speculative-accept-threshold-single",
            type=float,
            help="Accept a draft token if its probability in the target model is greater than this threshold.",
            default=ServerArgs.speculative_accept_threshold_single,
        )
        parser.add_argument(
            "--speculative-accept-threshold-acc",
            type=float,
            help="The accept probability of a draft token is raised from its target probability p to min(1, p / threshold_acc).",
            default=ServerArgs.speculative_accept_threshold_acc,
        )
        parser.add_argument(
            "--speculative-token-map",
            type=str,
            help="The path of the draft model's small vocab table.",
            default=ServerArgs.speculative_token_map,
        )
        parser.add_argument(
            "--speculative-attention-mode",
            type=str,
            choices=["prefill", "decode"],
            help="Attention backend for speculative decoding operations (both target verify and draft extend). Can be one of 'prefill' (default) or 'decode'.",
            default=ServerArgs.speculative_attention_mode,
        )
        parser.add_argument(
            "--speculative-moe-runner-backend",
            type=str,
            choices=MOE_RUNNER_BACKEND_CHOICES,
            default=ServerArgs.speculative_moe_runner_backend,
            help="Choose the runner backend for MoE in speculative decoding.",
        )
        # Ngram speculative decoding
        parser.add_argument(
            "--speculative-ngram-min-match-window-size",
            type=int,
            default=ServerArgs.speculative_ngram_min_match_window_size,
            help="The minimum window size for pattern matching in ngram speculative decoding.",
        )
        parser.add_argument(
            "--speculative-ngram-max-match-window-size",
            type=int,
            default=ServerArgs.speculative_ngram_max_match_window_size,
            help="The maximum window size for pattern matching in ngram speculative decoding.",
        )
        parser.add_argument(
            "--speculative-ngram-min-bfs-breadth",
            type=int,
            default=ServerArgs.speculative_ngram_min_bfs_breadth,
            help="The minimum breadth for BFS (Breadth-First Search) in ngram speculative decoding.",
        )
        parser.add_argument(
            "--speculative-ngram-max-bfs-breadth",
            type=int,
            default=ServerArgs.speculative_ngram_max_bfs_breadth,
            help="The maximum breadth for BFS (Breadth-First Search) in ngram speculative decoding.",
        )
        parser.add_argument(
            "--speculative-ngram-match-type",
            type=str,
            choices=["BFS", "PROB"],
            default=ServerArgs.speculative_ngram_match_type,
            help="The match type for cache tree.",
        )
        parser.add_argument(
            "--speculative-ngram-branch-length",
            type=int,
            default=ServerArgs.speculative_ngram_branch_length,
            help="The branch length for ngram speculative decoding.",
        )
        parser.add_argument(
            "--speculative-ngram-capacity",
            type=int,
            default=ServerArgs.speculative_ngram_capacity,
            help="The cache capacity for ngram speculative decoding.",
        )

        # Expert parallelism
        parser.add_argument(
            "--expert-parallel-size",
            "--ep-size",
            "--ep",
            type=int,
            default=ServerArgs.ep_size,
            help="The expert parallelism size.",
        )
        parser.add_argument(
            "--moe-a2a-backend",
            type=str,
            choices=["none", "deepep", "mooncake"],
            default=ServerArgs.moe_a2a_backend,
            help="Choose the backend for MoE A2A.",
        )
        parser.add_argument(
            "--moe-runner-backend",
            type=str,
            choices=MOE_RUNNER_BACKEND_CHOICES,
            default=ServerArgs.moe_runner_backend,
            help="Choose the runner backend for MoE.",
        )
        parser.add_argument(
            "--flashinfer-mxfp4-moe-precision",
            type=str,
            choices=["default", "bf16"],
            default=ServerArgs.flashinfer_mxfp4_moe_precision,
            help="Choose the computation precision of flashinfer mxfp4 moe",
        )
        parser.add_argument(
            "--enable-flashinfer-allreduce-fusion",
            action="store_true",
            help="Enable FlashInfer allreduce fusion with Residual RMSNorm.",
        )
        parser.add_argument(
            "--deepep-mode",
            type=str,
            choices=["normal", "low_latency", "auto"],
            default="auto",
            help="Select the mode when enable DeepEP MoE, could be `normal`, `low_latency` or `auto`. Default is `auto`, which means `low_latency` for decode batch and `normal` for prefill batch.",
        )
        parser.add_argument(
            "--ep-num-redundant-experts",
            type=int,
            default=ServerArgs.ep_num_redundant_experts,
            help="Allocate this number of redundant experts in expert parallel.",
        )
        parser.add_argument(
            "--ep-dispatch-algorithm",
            type=str,
            default=ServerArgs.ep_dispatch_algorithm,
            help="The algorithm to choose ranks for redundant experts in expert parallel.",
        )
        parser.add_argument(
            "--init-expert-location",
            type=str,
            default=ServerArgs.init_expert_location,
            help="Initial location of EP experts.",
        )
        parser.add_argument(
            "--enable-eplb",
            action="store_true",
            help="Enable EPLB algorithm",
        )
        parser.add_argument(
            "--eplb-algorithm",
            type=str,
            default=ServerArgs.eplb_algorithm,
            help="Chosen EPLB algorithm",
        )
        parser.add_argument(
            "--eplb-rebalance-num-iterations",
            type=int,
            default=ServerArgs.eplb_rebalance_num_iterations,
            help="Number of iterations to automatically trigger a EPLB re-balance.",
        )
        parser.add_argument(
            "--eplb-rebalance-layers-per-chunk",
            type=int,
            default=ServerArgs.eplb_rebalance_layers_per_chunk,
            help="Number of layers to rebalance per forward pass.",
        )
        parser.add_argument(
            "--eplb-min-rebalancing-utilization-threshold",
            type=float,
            default=ServerArgs.eplb_min_rebalancing_utilization_threshold,
            help="Minimum threshold for GPU average utilization to trigger EPLB rebalancing. Must be in the range [0.0, 1.0].",
        )
        parser.add_argument(
            "--expert-distribution-recorder-mode",
            type=str,
            default=ServerArgs.expert_distribution_recorder_mode,
            help="Mode of expert distribution recorder.",
        )
        parser.add_argument(
            "--expert-distribution-recorder-buffer-size",
            type=int,
            default=ServerArgs.expert_distribution_recorder_buffer_size,
            help="Circular buffer size of expert distribution recorder. Set to -1 to denote infinite buffer.",
        )
        parser.add_argument(
            "--enable-expert-distribution-metrics",
            action="store_true",
            help="Enable logging metrics for expert balancedness",
        )
        parser.add_argument(
            "--deepep-config",
            type=str,
            default=ServerArgs.deepep_config,
            help="Tuned DeepEP config suitable for your own cluster. It can be either a string with JSON content or a file path.",
        )
        parser.add_argument(
            "--moe-dense-tp-size",
            type=int,
            default=ServerArgs.moe_dense_tp_size,
            help="TP size for MoE dense MLP layers. This flag is useful when, with large TP size, there are errors caused by weights in MLP layers having dimension smaller than the min dimension GEMM supports.",
        )
        parser.add_argument(
            "--elastic-ep-backend",
            type=str,
            default=ServerArgs.elastic_ep_backend,
            choices=["none", "mooncake"],
            help="Specify the collective communication backend for elastic EP. Currently supports 'mooncake'.",
        )
        parser.add_argument(
            "--mooncake-ib-device",
            type=str,
            default=ServerArgs.mooncake_ib_device,
            help="The InfiniBand devices for Mooncake Backend transfer, accepts multiple comma-separated devices "
            "(e.g., --mooncake-ib-device mlx5_0,mlx5_1). "
            "Default is None, which triggers automatic device detection when Mooncake Backend is enabled.",
        )

        # Mamba Cache
        parser.add_argument(
            "--max-mamba-cache-size",
            type=int,
            default=ServerArgs.max_mamba_cache_size,
            help="The maximum size of the mamba cache.",
        )
        parser.add_argument(
            "--mamba-ssm-dtype",
            type=str,
            default=ServerArgs.mamba_ssm_dtype,
            choices=MAMBA_SSM_DTYPE_CHOICES,
            help="The data type of the SSM states in mamba cache.",
        )
        parser.add_argument(
            "--mamba-full-memory-ratio",
            type=float,
            default=ServerArgs.mamba_full_memory_ratio,
            help="The ratio of mamba state memory to full kv cache memory.",
        )

        # Hierarchical cache
        parser.add_argument(
            "--enable-hierarchical-cache",
            action="store_true",
            help="Enable hierarchical cache",
        )
        parser.add_argument(
            "--hicache-ratio",
            type=float,
            default=ServerArgs.hicache_ratio,
            help="The ratio of the size of host KV cache memory pool to the size of device pool.",
        )
        parser.add_argument(
            "--hicache-size",
            type=int,
            default=ServerArgs.hicache_size,
            help="The size of host KV cache memory pool in gigabytes, which will override the hicache_ratio if set.",
        )
        parser.add_argument(
            "--hicache-write-policy",
            type=str,
            choices=["write_back", "write_through", "write_through_selective"],
            default=ServerArgs.hicache_write_policy,
            help="The write policy of hierarchical cache.",
        )
        parser.add_argument(
            "--hicache-io-backend",
            type=str,
            choices=["direct", "kernel", "kernel_ascend"],
            default=ServerArgs.hicache_io_backend,
            help="The IO backend for KV cache transfer between CPU and GPU",
        )
        parser.add_argument(
            "--hicache-mem-layout",
            type=str,
            choices=[
                "layer_first",
                "page_first",
                "page_first_direct",
                "page_first_kv_split",
                "page_head",
            ],
            default=ServerArgs.hicache_mem_layout,
            help="The layout of host memory pool for hierarchical cache.",
        )
        parser.add_argument(
            "--hicache-storage-backend",
            type=str,
            choices=["file", "mooncake", "hf3fs", "nixl", "aibrix", "dynamic", "eic"],
            default=ServerArgs.hicache_storage_backend,
            help="The storage backend for hierarchical KV cache. "
            "Built-in backends: file, mooncake, hf3fs, nixl, aibrix. "
            "For dynamic backend, use --hicache-storage-backend-extra-config to specify: "
            "backend_name (custom name), module_path (Python module path), class_name (backend class name).",
        )
        parser.add_argument(
            "--hicache-storage-prefetch-policy",
            type=str,
            choices=["best_effort", "wait_complete", "timeout"],
            default=ServerArgs.hicache_storage_prefetch_policy,
            help="Control when prefetching from the storage backend should stop.",
        )
        parser.add_argument(
            "--hicache-storage-backend-extra-config",
            type=str,
            default=ServerArgs.hicache_storage_backend_extra_config,
            help="A dictionary in JSON string format containing extra configuration for the storage backend.",
        )
        # LMCache
        parser.add_argument(
            "--enable-lmcache",
            action="store_true",
            help="Using LMCache as an alternative hierarchical cache solution",
        )

        # Ktransformer server args
        parser.add_argument(
            "--kt-weight-path",
            type=str,
            help="[ktransformers parameter] The path of the quantized expert weights for amx kernel. A local folder.",
        )
        parser.add_argument(
            "--kt-method",
            type=str,
            default="AMXINT4",
            help="[ktransformers parameter] Quantization formats for CPU execution.",
        )
        parser.add_argument(
            "--kt-cpuinfer",
            type=int,
            help="[ktransformers parameter] The number of CPUInfer threads.",
        )
        parser.add_argument(
            "--kt-threadpool-count",
            type=int,
            default=2,
            help="[ktransformers parameter] One-to-one with the number of NUMA nodes (one thread pool per NUMA).",
        )
        parser.add_argument(
            "--kt-num-gpu-experts",
            type=int,
            help="[ktransformers parameter] The number of GPU experts.",
        )
        parser.add_argument(
            "--kt-max-deferred-experts-per-token",
            type=int,
            default=ServerArgs.kt_max_deferred_experts_per_token,
            help="[ktransformers parameter] Maximum number of experts deferred to CPU per token. All MoE layers except the final one use this value; the final layer always uses 0.",
        )
        # Double Sparsity
        parser.add_argument(
            "--enable-double-sparsity",
            action="store_true",
            help="Enable double sparsity attention",
        )
        parser.add_argument(
            "--ds-channel-config-path",
            type=str,
            default=ServerArgs.ds_channel_config_path,
            help="The path of the double sparsity channel config",
        )
        parser.add_argument(
            "--ds-heavy-channel-num",
            type=int,
            default=ServerArgs.ds_heavy_channel_num,
            help="The number of heavy channels in double sparsity attention",
        )
        parser.add_argument(
            "--ds-heavy-token-num",
            type=int,
            default=ServerArgs.ds_heavy_token_num,
            help="The number of heavy tokens in double sparsity attention",
        )
        parser.add_argument(
            "--ds-heavy-channel-type",
            type=str,
            default=ServerArgs.ds_heavy_channel_type,
            help="The type of heavy channels in double sparsity attention",
        )
        parser.add_argument(
            "--ds-sparse-decode-threshold",
            type=int,
            default=ServerArgs.ds_sparse_decode_threshold,
            help="The minimum decode sequence length required before the double-sparsity backend switches from the dense fallback to the sparse decode kernel.",
        )

        # Offloading
        parser.add_argument(
            "--cpu-offload-gb",
            type=int,
            default=ServerArgs.cpu_offload_gb,
            help="How many GBs of RAM to reserve for CPU offloading.",
        )
        parser.add_argument(
            "--offload-group-size",
            type=int,
            default=ServerArgs.offload_group_size,
            help="Number of layers per group in offloading.",
        )
        parser.add_argument(
            "--offload-num-in-group",
            type=int,
            default=ServerArgs.offload_num_in_group,
            help="Number of layers to be offloaded within a group.",
        )
        parser.add_argument(
            "--offload-prefetch-step",
            type=int,
            default=ServerArgs.offload_prefetch_step,
            help="Steps to prefetch in offloading.",
        )
        parser.add_argument(
            "--offload-mode",
            type=str,
            default=ServerArgs.offload_mode,
            help="Mode of offloading.",
        )

        # Args for multi-item-scoring
        parser.add_argument(
            "--multi-item-scoring-delimiter",
            type=int,
            default=ServerArgs.multi_item_scoring_delimiter,
            help="Delimiter token ID for multi-item scoring. Used to combine Query and Items into a single sequence: Query<delimiter>Item1<delimiter>Item2<delimiter>... This enables efficient batch processing of multiple items against a single query.",
        )

        # Optimization/debug options
        parser.add_argument(
            "--disable-radix-cache",
            action="store_true",
            help="Disable RadixAttention for prefix caching.",
        )
        parser.add_argument(
            "--cuda-graph-max-bs",
            type=int,
            default=ServerArgs.cuda_graph_max_bs,
            help="Set the maximum batch size for cuda graph. It will extend the cuda graph capture batch size to this value.",
        )
        parser.add_argument(
            "--cuda-graph-bs",
            type=int,
            nargs="+",
            help="Set the list of batch sizes for cuda graph.",
        )
        parser.add_argument(
            "--disable-cuda-graph",
            action="store_true",
            help="Disable cuda graph.",
        )
        parser.add_argument(
            "--disable-cuda-graph-padding",
            action="store_true",
            help="Disable cuda graph when padding is needed. Still uses cuda graph when padding is not needed.",
        )
        parser.add_argument(
            "--enable-profile-cuda-graph",
            action="store_true",
            help="Enable profiling of cuda graph capture.",
        )
        parser.add_argument(
            "--enable-cudagraph-gc",
            action="store_true",
            help="Enable garbage collection during CUDA graph capture. If disabled (default), GC is frozen during capture to speed up the process.",
        )
        parser.add_argument(
            "--enable-layerwise-nvtx-marker",
            action="store_true",
            help="Enable layerwise NVTX profiling annotations for the model.",
        )
        parser.add_argument(
            "--enable-nccl-nvls",
            action="store_true",
            help="Enable NCCL NVLS for prefill heavy requests when available.",
        )
        parser.add_argument(
            "--enable-symm-mem",
            action="store_true",
            help="Enable NCCL symmetric memory for fast collectives.",
        )
        parser.add_argument(
            "--disable-flashinfer-cutlass-moe-fp4-allgather",
            action="store_true",
            help="Disables quantize before all-gather for flashinfer cutlass moe.",
        )
        parser.add_argument(
            "--enable-tokenizer-batch-encode",
            action="store_true",
            help="Enable batch tokenization for improved performance when processing multiple text inputs. Do not use with image inputs, pre-tokenized input_ids, or input_embeds.",
        )
        parser.add_argument(
            "--disable-tokenizer-batch-decode",
            action="store_true",
            help="Disable batch decoding when decoding multiple completions.",
        )
        parser.add_argument(
            "--disable-outlines-disk-cache",
            action="store_true",
            help="Disable disk cache of outlines to avoid possible crashes related to file system or high concurrency.",
        )
        parser.add_argument(
            "--disable-custom-all-reduce",
            action="store_true",
            help="Disable the custom all-reduce kernel and fall back to NCCL.",
        )
        parser.add_argument(
            "--enable-mscclpp",
            action="store_true",
            help="Enable using mscclpp for small messages for all-reduce kernel and fall back to NCCL.",
        )
        parser.add_argument(
            "--enable-torch-symm-mem",
            action="store_true",
            help="Enable using torch symm mem for all-reduce kernel and fall back to NCCL. Only supports CUDA device SM90 and above. SM90 supports world size 4, 6, 8. SM100 supports world size 6, 8.",
        )
        parser.add_argument(
            "--disable-overlap-schedule",
            action="store_true",
            help="Disable the overlap scheduler, which overlaps the CPU scheduler with GPU model worker.",
        )
        parser.add_argument(
            "--enable-mixed-chunk",
            action="store_true",
            help="Enabling mixing prefill and decode in a batch when using chunked prefill.",
        )
        parser.add_argument(
            "--enable-dp-attention",
            action="store_true",
            help="Enabling data parallelism for attention and tensor parallelism for FFN. The dp size should be equal to the tp size. Currently DeepSeek-V2 and Qwen 2/3 MoE models are supported.",
        )
        parser.add_argument(
            "--enable-dp-lm-head",
            action="store_true",
            help="Enable vocabulary parallel across the attention TP group to avoid all-gather across DP groups, optimizing performance under DP attention.",
        )
        parser.add_argument(
            "--enable-two-batch-overlap",
            action="store_true",
            help="Enabling two micro batches to overlap.",
        )
        parser.add_argument(
            "--enable-single-batch-overlap",
            action="store_true",
            help="Let computation and communication overlap within one micro batch.",
        )
        parser.add_argument(
            "--tbo-token-distribution-threshold",
            type=float,
            default=ServerArgs.tbo_token_distribution_threshold,
            help="The threshold of token distribution between two batches in micro-batch-overlap, determines whether to two-batch-overlap or two-chunk-overlap. Set to 0 denote disable two-chunk-overlap.",
        )
        parser.add_argument(
            "--enable-torch-compile",
            action="store_true",
            help="Optimize the model with torch.compile. Experimental feature.",
        )
        parser.add_argument(
            "--enable-piecewise-cuda-graph",
            action="store_true",
            help="Optimize the model with piecewise cuda graph for extend/prefill only. Experimental feature.",
        )
        parser.add_argument(
            "--piecewise-cuda-graph-tokens",
            type=json_list_type,
            default=ServerArgs.piecewise_cuda_graph_tokens,
            help="Set the list of tokens when using piecewise cuda graph.",
        )
        parser.add_argument(
            "--piecewise-cuda-graph-compiler",
            type=str,
            default=ServerArgs.piecewise_cuda_graph_compiler,
            help="Set the compiler for piecewise cuda graph. Choices are: eager, inductor.",
            choices=["eager", "inductor"],
        )
        parser.add_argument(
            "--torch-compile-max-bs",
            type=int,
            default=ServerArgs.torch_compile_max_bs,
            help="Set the maximum batch size when using torch compile.",
        )
        parser.add_argument(
            "--piecewise-cuda-graph-max-tokens",
            type=int,
            default=ServerArgs.piecewise_cuda_graph_max_tokens,
            help="Set the maximum tokens when using piecewise cuda graph.",
        )
        parser.add_argument(
            "--torchao-config",
            type=str,
            default=ServerArgs.torchao_config,
            help="Optimize the model with torchao. Experimental feature. Current choices are: int8dq, int8wo, int4wo-<group_size>, fp8wo, fp8dq-per_tensor, fp8dq-per_row",
        )
        parser.add_argument(
            "--enable-nan-detection",
            action="store_true",
            help="Enable the NaN detection for debugging purposes.",
        )
        parser.add_argument(
            "--enable-p2p-check",
            action="store_true",
            help="Enable P2P check for GPU access, otherwise the p2p access is allowed by default.",
        )
        parser.add_argument(
            "--triton-attention-reduce-in-fp32",
            action="store_true",
            help="Cast the intermediate attention results to fp32 to avoid possible crashes related to fp16."
            "This only affects Triton attention kernels.",
        )
        parser.add_argument(
            "--triton-attention-num-kv-splits",
            type=int,
            default=ServerArgs.triton_attention_num_kv_splits,
            help="The number of KV splits in flash decoding Triton kernel. Larger value is better in longer context scenarios. The default value is 8.",
        )
        parser.add_argument(
            "--triton-attention-split-tile-size",
            type=int,
            default=ServerArgs.triton_attention_split_tile_size,
            help="The size of split KV tile in flash decoding Triton kernel. Used for deterministic inference.",
        )
        parser.add_argument(
            "--num-continuous-decode-steps",
            type=int,
            default=ServerArgs.num_continuous_decode_steps,
            help="Run multiple continuous decoding steps to reduce scheduling overhead. "
            "This can potentially increase throughput but may also increase time-to-first-token latency. "
            "The default value is 1, meaning only run one decoding step at a time.",
        )
        parser.add_argument(
            "--delete-ckpt-after-loading",
            action="store_true",
            help="Delete the model checkpoint after loading the model.",
        )
        parser.add_argument(
            "--enable-memory-saver",
            action="store_true",
            help="Allow saving memory using release_memory_occupation and resume_memory_occupation",
        )
        parser.add_argument(
            "--enable-weights-cpu-backup",
            action="store_true",
            help="Save model weights (both main model and draft model, if any) to CPU memory during release_weights_occupation and resume_weights_occupation",
        )
        parser.add_argument(
            "--enable-draft-weights-cpu-backup",
            action="store_true",
            help="Save draft model weights to CPU memory during release_weights_occupation and resume_weights_occupation",
        )
        parser.add_argument(
            "--allow-auto-truncate",
            action="store_true",
            help="Allow automatically truncating requests that exceed the maximum input length instead of returning an error.",
        )
        parser.add_argument(
            "--enable-custom-logit-processor",
            action="store_true",
            help="Enable users to pass custom logit processors to the server (disabled by default for security)",
        )
        parser.add_argument(
            "--flashinfer-mla-disable-ragged",
            action="store_true",
            help="Not using ragged prefill wrapper when running flashinfer mla",
        )
        parser.add_argument(
            "--disable-shared-experts-fusion",
            action="store_true",
            help="Disable shared experts fusion optimization for deepseek v3/r1.",
        )
        parser.add_argument(
            "--disable-chunked-prefix-cache",
            action="store_true",
            help="Disable chunked prefix cache feature for deepseek, which should save overhead for short sequences.",
        )
        parser.add_argument(
            "--disable-fast-image-processor",
            action="store_true",
            help="Adopt base image processor instead of fast image processor.",
        )
        parser.add_argument(
            "--keep-mm-feature-on-device",
            action="store_true",
            help="Keep multimodal feature tensors on device after processing to save D2H copy.",
        )
        parser.add_argument(
            "--enable-return-hidden-states",
            action="store_true",
            help="Enable returning hidden states with responses.",
        )
        parser.add_argument(
            "--scheduler-recv-interval",
            type=int,
            default=ServerArgs.scheduler_recv_interval,
            help="The interval to poll requests in scheduler. Can be set to >1 to reduce the overhead of this.",
        )
        parser.add_argument(
            "--numa-node",
            type=int,
            nargs="+",
            help="Sets the numa node for the subprocesses. i-th element corresponds to i-th subprocess.",
        )
        parser.add_argument(
            "--enable-deterministic-inference",
            action="store_true",
            help="Enable deterministic inference mode with batch invariant ops.",
        )
        parser.add_argument(
            "--rl-on-policy-target",
            type=str,
            default=ServerArgs.rl_on_policy_target,
            choices=RL_ON_POLICY_TARGET_CHOICES,
            help="The training system that SGLang needs to match for true on-policy.",
        )
        parser.add_argument(
            "--enable-attn-tp-input-scattered",
            action="store_true",
            help="Allow input of attention to be scattered when only using tensor parallelism, to reduce the computational load of operations such as qkv latent.",
        )
        parser.add_argument(
            "--enable-nsa-prefill-context-parallel",
            action="store_true",
            help="Enable context parallelism used in the long sequence prefill phase of DeepSeek v3.2.",
        )

        # Dynamic batch tokenizer
        parser.add_argument(
            "--enable-dynamic-batch-tokenizer",
            action="store_true",
            help="Enable async dynamic batch tokenizer for improved performance when multiple requests arrive concurrently.",
        )
        parser.add_argument(
            "--dynamic-batch-tokenizer-batch-size",
            type=int,
            default=ServerArgs.dynamic_batch_tokenizer_batch_size,
            help="[Only used if --enable-dynamic-batch-tokenizer is set] Maximum batch size for dynamic batch tokenizer.",
        )
        parser.add_argument(
            "--dynamic-batch-tokenizer-batch-timeout",
            type=float,
            default=ServerArgs.dynamic_batch_tokenizer_batch_timeout,
            help="[Only used if --enable-dynamic-batch-tokenizer is set] Timeout in seconds for batching tokenization requests.",
        )

        # Debug tensor dumps
        parser.add_argument(
            "--debug-tensor-dump-output-folder",
            type=str,
            default=ServerArgs.debug_tensor_dump_output_folder,
            help="The output folder for dumping tensors.",
        )
        parser.add_argument(
            "--debug-tensor-dump-layers",
            type=int,
            nargs="+",
            help="The layer ids to dump. Dump all layers if not specified.",
        )
        parser.add_argument(
            "--debug-tensor-dump-input-file",
            type=str,
            default=ServerArgs.debug_tensor_dump_input_file,
            help="The input filename for dumping tensors",
        )
        parser.add_argument(
            "--debug-tensor-dump-inject",
            type=str,
            default=ServerArgs.debug_tensor_dump_inject,
            help="Inject the outputs from jax as the input of every layer.",
        )

        # PD disaggregation
        parser.add_argument(
            "--disaggregation-mode",
            type=str,
            default=ServerArgs.disaggregation_mode,
            choices=["null", "prefill", "decode"],
            help='Only used for PD disaggregation. "prefill" for prefill-only server, and "decode" for decode-only server. If not specified, it is not PD disaggregated',
        )
        parser.add_argument(
            "--disaggregation-transfer-backend",
            type=str,
            default=ServerArgs.disaggregation_transfer_backend,
            choices=DISAGG_TRANSFER_BACKEND_CHOICES,
            help="The backend for disaggregation transfer. Default is mooncake.",
        )
        parser.add_argument(
            "--disaggregation-bootstrap-port",
            type=int,
            default=ServerArgs.disaggregation_bootstrap_port,
            help="Bootstrap server port on the prefill server. Default is 8998.",
        )
        parser.add_argument(
            "--disaggregation-decode-tp",
            type=int,
            default=ServerArgs.disaggregation_decode_tp,
            help="Decode tp size. If not set, it matches the tp size of the current engine. This is only set on the prefill server.",
        )
        parser.add_argument(
            "--disaggregation-decode-dp",
            type=int,
            default=ServerArgs.disaggregation_decode_dp,
            help="Decode dp size. If not set, it matches the dp size of the current engine. This is only set on the prefill server.",
        )
        parser.add_argument(
            "--disaggregation-prefill-pp",
            type=int,
            default=ServerArgs.disaggregation_prefill_pp,
            help="Prefill pp size. If not set, it is default to 1. This is only set on the decode server.",
        )
        parser.add_argument(
            "--disaggregation-ib-device",
            type=str,
            default=ServerArgs.disaggregation_ib_device,
            help="The InfiniBand devices for disaggregation transfer, accepts single device (e.g., --disaggregation-ib-device mlx5_0) "
            "or multiple comma-separated devices (e.g., --disaggregation-ib-device mlx5_0,mlx5_1). "
            "Default is None, which triggers automatic device detection when mooncake backend is enabled.",
        )
        parser.add_argument(
            "--disaggregation-decode-enable-offload-kvcache",
            action="store_true",
            help="Enable async KV cache offloading on decode server (PD mode).",
        )
        parser.add_argument(
            "--num-reserved-decode-tokens",
            type=int,
            default=ServerArgs.num_reserved_decode_tokens,
            help="Number of decode tokens that will have memory reserved when adding new request to the running batch.",
        )
        parser.add_argument(
            "--disaggregation-decode-polling-interval",
            type=int,
            default=ServerArgs.disaggregation_decode_polling_interval,
            help="The interval to poll requests in decode server. Can be set to >1 to reduce the overhead of this.",
        )

        # Custom weight loader
        parser.add_argument(
            "--custom-weight-loader",
            type=str,
            nargs="*",
            default=None,
            help="The custom dataloader which used to update the model. Should be set with a valid import path, such as my_package.weight_load_func",
        )
        parser.add_argument(
            "--weight-loader-disable-mmap",
            action="store_true",
            help="Disable mmap while loading weight using safetensors.",
        )
        parser.add_argument(
            "--remote-instance-weight-loader-seed-instance-ip",
            type=str,
            default=ServerArgs.remote_instance_weight_loader_seed_instance_ip,
            help="The ip of the seed instance for loading weights from remote instance.",
        )
        parser.add_argument(
            "--remote-instance-weight-loader-seed-instance-service-port",
            type=int,
            default=ServerArgs.remote_instance_weight_loader_seed_instance_service_port,
            help="The service port of the seed instance for loading weights from remote instance.",
        )
        parser.add_argument(
            "--remote-instance-weight-loader-send-weights-group-ports",
            type=json_list_type,
            default=ServerArgs.remote_instance_weight_loader_send_weights_group_ports,
            help="The communication group ports for loading weights from remote instance.",
        )

        # For PD-Multiplexing
        parser.add_argument(
            "--enable-pdmux",
            action="store_true",
            help="Enable PD-Multiplexing, PD running on greenctx stream.",
        )
        parser.add_argument(
            "--pdmux-config-path",
            type=str,
            default=None,
            help="The path of the PD-Multiplexing config file.",
        )
        parser.add_argument(
            "--sm-group-num",
            type=int,
            default=ServerArgs.sm_group_num,
            help="Number of sm partition groups.",
        )

        # Configuration file support
        parser.add_argument(
            "--config",
            type=str,
            help="Read CLI options from a config file. Must be a YAML file with configuration options.",
        )

        # For Multi-Modal
        parser.add_argument(
            "--mm-max-concurrent-calls",
            type=int,
            default=ServerArgs.mm_max_concurrent_calls,
            help="The max concurrent calls for async mm data processing.",
        )
        parser.add_argument(
            "--mm-per-request-timeout",
            type=int,
            default=ServerArgs.mm_per_request_timeout,
            help="The timeout for each multi-modal request in seconds.",
        )
        parser.add_argument(
            "--enable-broadcast-mm-inputs-process",
            action="store_true",
            default=ServerArgs.enable_broadcast_mm_inputs_process,
            help="Enable broadcast mm-inputs process in scheduler.",
        )

        # For checkpoint decryption
        parser.add_argument(
            "--decrypted-config-file",
            type=str,
            default=ServerArgs.decrypted_config_file,
            help="The path of the decrypted config file.",
        )
        parser.add_argument(
            "--decrypted-draft-config-file",
            type=str,
            default=ServerArgs.decrypted_draft_config_file,
            help="The path of the decrypted draft config file.",
        )
        parser.add_argument(
            "--mm-enable-dp-encoder",
            action="store_true",
            default=ServerArgs.mm_enable_dp_encoder,
            help="Enabling data parallelism for mm encoder. The dp size will be set to the tp size automatically.",
        )

        # For registering hooks
        parser.add_argument(
            "--hooks",
            type=json_list_type,
            default=None,
            help="The hooks to be attached.",
        )

    @classmethod
    def from_cli_args(cls, args: argparse.Namespace):
        args.tp_size = args.tensor_parallel_size
        args.pp_size = args.pipeline_parallel_size
        args.dp_size = args.data_parallel_size
        args.ep_size = args.expert_parallel_size

        attrs = [attr.name for attr in dataclasses.fields(cls)]
        return cls(**{attr: getattr(args, attr) for attr in attrs})

    def url(self):
        if is_valid_ipv6_address(self.host):
            return f"http://[{self.host}]:{self.port}"
        else:
            return f"http://{self.host}:{self.port}"

    def get_hf_config(self):
        kwargs = {}
        hf_config = get_config(
            self.model_path,
            trust_remote_code=self.trust_remote_code,
            revision=self.revision,
            model_override_args=orjson.loads(self.json_model_override_args),
            **kwargs,
        )
        return hf_config

    def get_model_config(self):
        # Lazy init to avoid circular import
        from sglang.srt.configs.model_config import ModelConfig

        if hasattr(self, "model_config"):
            return self.model_config
        self.model_config = ModelConfig.from_server_args(self)
        return self.model_config

    def get_attention_backends(self):
        prefill_attention_backend_str = (
            self.prefill_attention_backend
            if self.prefill_attention_backend
            else self.attention_backend
        )
        decode_attention_backend_str = (
            self.decode_attention_backend
            if self.decode_attention_backend
            else self.attention_backend
        )
        return prefill_attention_backend_str, decode_attention_backend_str

    def use_mla_backend(self):
        from sglang.srt.configs.model_config import AttentionArch

        model_config = self.get_model_config()
        return model_config.attention_arch == AttentionArch.MLA

    def check_server_args(self):
        # Check parallel size constraints
        assert (
            self.tp_size * self.pp_size
        ) % self.nnodes == 0, "tp_size must be divisible by number of nodes"

        if self.pp_size > 1:
            assert (
                self.disable_overlap_schedule
                and self.speculative_algorithm is None
                and not self.enable_mixed_chunk
            ), "Pipeline parallelism is not compatible with overlap schedule, speculative decoding, mixed chunked prefill."

        assert not (
            self.dp_size > 1 and self.nnodes != 1 and not self.enable_dp_attention
        ), "multi-node data parallel is not supported unless dp attention!"

        assert self.base_gpu_id >= 0, "base_gpu_id must be non-negative"
        assert self.gpu_id_step >= 1, "gpu_id_step must be positive"

        assert self.moe_dense_tp_size in {
            1,
            None,
        }, "moe_dense_tp_size only support 1 and None currently"

        # Check served model name to not have colon as it is reserved for LoRA adapter syntax
        assert ":" not in self.served_model_name, (
            "served_model_name cannot contain a colon (':') character. "
            "The colon is reserved for the 'model:adapter' syntax used in LoRA adapter specification. "
            f"Invalid value: '{self.served_model_name}'"
        )

        # Check LoRA
        self.check_lora_server_args()

        # Check speculative decoding
        if self.speculative_algorithm is not None:
            assert (
                not self.enable_mixed_chunk
            ), "enable_mixed_chunk is required for speculative decoding"

        # Check chunked prefill
        # Skip validation if chunked prefill is disabled (i.e., size <= 0).
        # Skip validation if disaggregation mode is decode.
        if self.chunked_prefill_size > 0 and self.disaggregation_mode != "decode":
            assert (
                self.chunked_prefill_size % self.page_size == 0
            ), "chunked_prefill_size must be divisible by page_size"

        # Check pdmux
        if self.enable_pdmux:
            assert (
                self.pp_size == 1
            ), "PD-Multiplexing is only supported with pipeline parallelism disabled (pp_size=1)."
            assert (
                self.chunked_prefill_size == -1
            ), "PD-Multiplexing is not compatible with chunked prefill."
            assert (
                self.disaggregation_mode == "null"
            ), "PD-Multiplexing is not compatible with disaggregation mode."
            assert (
                self.disable_overlap_schedule
            ), "PD-Multiplexing is not compatible with overlap schedule."

            # NOTE: CUDA Green Context may encounter potential issues with CudaGraph on torch 2.7.x – 2.8.x, leading to performance degradation.
            import torch

            parts = torch.__version__.split("+", 1)[0].split(".")
            major = int(parts[0]) if len(parts) > 0 and parts[0].isdigit() else 0
            minor = int(parts[1]) if len(parts) > 1 and parts[1].isdigit() else 0
            if (major, minor) > (2, 6):
                logger.warning(
                    "WARNING: PD-Multiplexing may experience performance degradation with torch versions > 2.6.x.\n"
                    f"  Current torch version is {torch.__version__}.\n"
                    "  Please manually install torch 2.6.x."
                )

        assert self.tokenizer_worker_num > 0, "Tokenizer worker num must >= 1"
        self.validate_buckets_rule(
            "--prompt-tokens-buckets", self.prompt_tokens_buckets
        )
        self.validate_buckets_rule(
            "--generation-tokens-buckets", self.generation_tokens_buckets
        )

        # Check scheduling policy
        if self.enable_priority_scheduling:
            assert self.schedule_policy in [
                "fcfs",
                "lof",
            ], f"To use priority scheduling, schedule_policy must be 'fcfs' or 'lof'. '{self.schedule_policy}' is not supported."

        # Check multi-item scoring
        if self.multi_item_scoring_delimiter is not None:
            assert self.disable_radix_cache, (
                "Multi-item scoring requires radix cache to be disabled. "
                "Please set --disable-radix-cache when using --multi-item-scoring-delimiter."
            )
            assert self.chunked_prefill_size == -1, (
                "Multi-item scoring requires chunked prefill to be disabled. "
                "Please set --chunked-prefill-size -1 when using --multi-item-scoring-delimiter."
            )

        assert (
            self.schedule_conservativeness >= 0
        ), "schedule_conservativeness must be non-negative"

    def check_lora_server_args(self):
        assert self.max_loras_per_batch > 0, "max_loras_per_batch must be positive"

        # Enable LoRA if any LoRA paths are provided for backward compatibility.
        if self.lora_paths:
            if self.enable_lora is None:
                self.enable_lora = True
                logger.warning(
                    "--enable-lora is set to True because --lora-paths is provided."
                )
            elif self.enable_lora is False:
                logger.warning(
                    "--enable-lora is set to False, any provided lora_paths will be ignored."
                )

        if self.enable_lora:
            # Validate compatibility with speculative decoding
            if self.speculative_algorithm not in ["NGRAM", None]:
                raise ValueError(
                    "Currently LoRA is only compatible with NGRAM speculative decoding."
                )

            # Parse lora_paths
            if isinstance(self.lora_paths, list):
                lora_paths = self.lora_paths
                self.lora_paths = []
                for lora_path in lora_paths:
                    if isinstance(lora_path, str):
                        if "=" in lora_path:
                            name, path = lora_path.split("=", 1)
                            lora_ref = LoRARef(
                                lora_name=name, lora_path=path, pinned=False
                            )
                        else:
                            lora_ref = LoRARef(
                                lora_name=lora_path, lora_path=lora_path, pinned=False
                            )
                    elif isinstance(lora_path, dict):
                        assert (
                            "lora_name" in lora_path and "lora_path" in lora_path
                        ), f"When providing LoRA paths as a list of dict, each dict should contain 'lora_name' and 'lora_path' keys. Got: {lora_path}"
                        lora_ref = LoRARef(
                            lora_name=lora_path["lora_name"],
                            lora_path=lora_path["lora_path"],
                            pinned=lora_path.get("pinned", False),
                        )
                    else:
                        raise ValueError(
                            f"Invalid type for item in --lora-paths list: {type(lora_path)}. "
                            "Expected a string or a dictionary."
                        )
                    self.lora_paths.append(lora_ref)
            elif isinstance(self.lora_paths, dict):
                self.lora_paths = [
                    LoRARef(lora_name=k, lora_path=v, pinned=False)
                    for k, v in self.lora_paths.items()
                ]
            elif self.lora_paths is None:
                self.lora_paths = []
            else:
                raise ValueError(
                    f"Invalid type for --lora-paths: {type(self.lora_paths)}. "
                    "Expected a list or a dictionary."
                )

            # Expand target modules
            if self.lora_target_modules:
                self.lora_target_modules = set(self.lora_target_modules)
                if "all" in self.lora_target_modules:
                    assert (
                        len(self.lora_target_modules) == 1
                    ), "If 'all' is specified in --lora-target-modules, it should be the only module specified."
                    self.lora_target_modules = set(SUPPORTED_LORA_TARGET_MODULES)

            # Ensure sufficient information is provided for LoRA initialization.
            assert self.lora_paths or (
                self.max_lora_rank and self.lora_target_modules
            ), "When no initial --lora-paths is provided, you need to specify both --max-lora-rank and --lora-target-modules for LoRA initialization."

            # Validate max_loaded_loras
            if self.max_loaded_loras is not None:
                assert self.max_loaded_loras >= self.max_loras_per_batch, (
                    "max_loaded_loras should be greater than or equal to max_loras_per_batch. "
                    f"max_loaded_loras={self.max_loaded_loras}, max_loras_per_batch={self.max_loras_per_batch}"
                )
                assert len(self.lora_paths) <= self.max_loaded_loras, (
                    "The number of LoRA paths should not exceed max_loaded_loras. "
                    f"max_loaded_loras={self.max_loaded_loras}, lora_paths={len(self.lora_paths)}"
                )

            if self.max_lora_chunk_size is not None:
                assert (
                    16 <= self.max_lora_chunk_size <= 128
                    and (self.max_lora_chunk_size & (self.max_lora_chunk_size - 1)) == 0
                ), "--max-lora-chunk-size must be a power of 2 between 16 and 128."

    def validate_disagg_tp_size(self, prefill_tp: int, decode_tp: int):
        larger_tp = max(decode_tp, prefill_tp)
        smaller_tp = min(decode_tp, prefill_tp)
        assert larger_tp % smaller_tp == 0, (
            "Different tp size is supported only when one tp is multiple of the other. "
            f"decode_tp={decode_tp}, prefill_tp={prefill_tp}"
        )

    def validate_buckets_rule(self, arg_name: str, buckets_rule: List[str]):
        if not buckets_rule:
            return

        assert len(buckets_rule) > 0, f"{arg_name} cannot be empty list"
        rule = buckets_rule[0]
        assert rule in [
            "tse",
            "default",
            "custom",
        ], f"Unsupported {arg_name} rule type: '{rule}'. Must be one of: 'tse', 'default', 'custom'"

        if rule == "tse":
            assert (
                len(buckets_rule) == 4
            ), f"{arg_name} TSE rule requires exactly 4 parameters: ['tse', middle, base, count], got {len(buckets_rule)}"
            try:
                middle = float(buckets_rule[1])
                base = float(buckets_rule[2])
                count = int(buckets_rule[3])
            except (ValueError, IndexError):
                assert (
                    False
                ), f"{arg_name} TSE rule parameters must be: ['tse', <float:middle>, <float:base>, <int:count>]"
            assert base > 1, f"{arg_name} TSE base must be larger than 1, got: {base}"
            assert count > 0, f"{arg_name} TSE count must be positive, got: {count}"
            assert middle > 0, f"{arg_name} TSE middle must be positive, got: {middle}"

        elif rule == "default":
            assert (
                len(buckets_rule) == 1
            ), f"{arg_name} default rule should only have one parameter: ['default'], got {len(buckets_rule)}"

        elif rule == "custom":
            assert (
                len(buckets_rule) >= 2
            ), f"{arg_name} custom rule requires at least one bucket value: ['custom', value1, ...]"
            try:
                bucket_values = [float(x) for x in buckets_rule[1:]]
            except ValueError:
                assert False, f"{arg_name} custom rule bucket values must be numeric"
            assert len(set(bucket_values)) == len(
                bucket_values
            ), f"{arg_name} custom rule bucket values should not contain duplicates"
            assert all(
                val >= 0 for val in bucket_values
            ), f"{arg_name} custom rule bucket values should be non-negative"

    def adjust_mem_fraction_for_vlm(self, model_config):
        vision_config = getattr(model_config.hf_config, "vision_config", None)
        if vision_config is None:
            return

        # roughly reduce the mem_fraction_static base on params of Vit
        original_server_arg_mem_fraction = self.mem_fraction_static
        # a base mem_fraction_static factor for regular Vit
        base_mem_fraction_reduction_ratio = 0.95

        vit_num_layers = getattr(vision_config, "num_hidden_layers", 24)
        vit_hidden_size = getattr(vision_config, "hidden_size", 1024)

        # baseline ViT params (ViT-L/14)
        baseline_vit_layers = 24
        baseline_vit_hidden_size = 1024

        # weight params count
        current_complexity_score = vit_num_layers * (vit_hidden_size**2)
        baseline_complexity_score = baseline_vit_layers * (baseline_vit_hidden_size**2)
        complexity_ratio = (
            current_complexity_score / baseline_complexity_score
            if baseline_complexity_score > 0
            else 1.0
        )

        # every time the complexity grows 100%, adjust final factor for 10%
        sensitivity_scale = 0.1
        dynamic_adjustment_factor = 1.0 - sensitivity_scale * (complexity_ratio - 1.0)
        dynamic_adjustment_factor = max(0.8, min(1.05, dynamic_adjustment_factor))

        final_overall_factor = (
            base_mem_fraction_reduction_ratio * dynamic_adjustment_factor
        )
        self.mem_fraction_static = (
            original_server_arg_mem_fraction * final_overall_factor
        )


# NOTE: This is a global variable to hold the server args for scheduler.
_global_server_args: Optional[ServerArgs] = None


def set_global_server_args_for_scheduler(server_args: ServerArgs):
    global _global_server_args
    _global_server_args = server_args


set_global_server_args_for_tokenizer = set_global_server_args_for_scheduler


def get_global_server_args() -> ServerArgs:
    if _global_server_args is None:
        raise ValueError("Global server args is not set yet!")

    return _global_server_args


def prepare_server_args(argv: List[str]) -> ServerArgs:
    """
    Prepare the server arguments from the command line arguments.

    Args:
        args: The command line arguments. Typically, it should be `sys.argv[1:]`
            to ensure compatibility with `parse_args` when no arguments are passed.

    Returns:
        The server arguments.
    """
    # Import here to avoid circular imports
    from sglang.srt.server_args_config_parser import ConfigArgumentMerger

    # Check for config file and merge arguments if present
    if "--config" in argv:
        # Extract boolean actions from the parser to handle them correctly
        parser = argparse.ArgumentParser()
        ServerArgs.add_cli_args(parser)

        # Get boolean action destinations
        boolean_actions = []
        for action in parser._actions:
            if hasattr(action, "dest") and hasattr(action, "action"):
                if action.action in ["store_true", "store_false"]:
                    boolean_actions.append(action.dest)

        # Merge config file arguments with CLI arguments
        config_merger = ConfigArgumentMerger(boolean_actions=boolean_actions)
        argv = config_merger.merge_config_with_args(argv)

    parser = argparse.ArgumentParser()
    ServerArgs.add_cli_args(parser)
    raw_args = parser.parse_args(argv)

    return ServerArgs.from_cli_args(raw_args)


ZMQ_TCP_PORT_DELTA = 233
DP_ATTENTION_HANDSHAKE_PORT_DELTA = 13


@dataclasses.dataclass
class PortArgs:
    # The ipc filename for tokenizer to receive inputs from detokenizer (zmq)
    tokenizer_ipc_name: str
    # The ipc filename for scheduler (rank 0) to receive inputs from tokenizer (zmq)
    scheduler_input_ipc_name: str
    # The ipc filename for detokenizer to receive inputs from scheduler (zmq)
    detokenizer_ipc_name: str

    # The port for nccl initialization (torch.dist)
    nccl_port: int

    # The ipc filename for rpc call between Engine and Scheduler
    rpc_ipc_name: str

    # The ipc filename for Scheduler to send metrics
    metrics_ipc_name: str

    # The ipc filename for Tokenizer and worker tokenizer
    tokenizer_worker_ipc_name: Optional[str]

    @staticmethod
    def init_new(
        server_args: ServerArgs,
        dp_rank: Optional[int] = None,
        worker_ports: Optional[List[int]] = None,
    ) -> PortArgs:
        if server_args.nccl_port is None:
            nccl_port = server_args.port + random.randint(100, 1000)
            while True:
                if is_port_available(nccl_port):
                    break
                if nccl_port < 60000:
                    nccl_port += 42
                else:
                    nccl_port -= 43
        else:
            nccl_port = server_args.nccl_port

        if server_args.tokenizer_worker_num > 1:
            tokenizer_worker_ipc_name = (
                f"ipc://{tempfile.NamedTemporaryFile(delete=False).name}"
            )
        else:
            tokenizer_worker_ipc_name = None

        if not server_args.enable_dp_attention:
            # Normal case, use IPC within a single node
            return PortArgs(
                tokenizer_ipc_name=f"ipc://{tempfile.NamedTemporaryFile(delete=False).name}",
                scheduler_input_ipc_name=f"ipc://{tempfile.NamedTemporaryFile(delete=False).name}",
                detokenizer_ipc_name=f"ipc://{tempfile.NamedTemporaryFile(delete=False).name}",
                nccl_port=nccl_port,
                rpc_ipc_name=f"ipc://{tempfile.NamedTemporaryFile(delete=False).name}",
                metrics_ipc_name=f"ipc://{tempfile.NamedTemporaryFile(delete=False).name}",
                tokenizer_worker_ipc_name=tokenizer_worker_ipc_name,
            )
        else:
            # DP attention. Use TCP + port to handle both single-node and multi-node.
            if server_args.nnodes == 1 and server_args.dist_init_addr is None:
                dist_init_addr = ("127.0.0.1", server_args.port + ZMQ_TCP_PORT_DELTA)
            elif server_args.dist_init_addr.startswith("["):  # ipv6 address
                port_num, host = configure_ipv6(server_args.dist_init_addr)
                dist_init_addr = (host, str(port_num))
            else:
                dist_init_addr = server_args.dist_init_addr.split(":")

            assert (
                len(dist_init_addr) == 2
            ), "please provide --dist-init-addr as host:port of head node"

            dist_init_host, dist_init_port = dist_init_addr
            dist_init_port = int(dist_init_port)
            port_base = dist_init_port + 1
            detokenizer_port = port_base + 1
            rpc_port = port_base + 2
            metrics_ipc_name = port_base + 3
            if dp_rank is None:
                # TokenizerManager to DataParallelController
                scheduler_input_port = port_base + 4
            else:
                assert worker_ports is not None
                scheduler_input_port = worker_ports[dp_rank]

            try:
                if dp_rank is None:
                    wait_port_available(dist_init_port, "dist_init_port")
                    wait_port_available(port_base, "port_base")
                    wait_port_available(detokenizer_port, "detokenizer_port")
                    wait_port_available(nccl_port, "nccl_port")
                    wait_port_available(rpc_port, "rpc_port")
                    wait_port_available(metrics_ipc_name, "metrics_ipc_name")
                # Check scheduler_input_port only for dp.
                # Skip check when using worker_ports since the port is already bound by our ZMQ socket
                if dp_rank is None or worker_ports is None:
                    wait_port_available(scheduler_input_port, "scheduler_input_port")
            except ValueError as e:
                logger.exception(
                    f"Port is already in use. {dist_init_port=} {port_base=} {detokenizer_port=} {nccl_port=} {scheduler_input_port=}"
                )
                raise

            return PortArgs(
                tokenizer_ipc_name=f"tcp://{dist_init_host}:{port_base}",
                scheduler_input_ipc_name=f"tcp://{dist_init_host}:{scheduler_input_port}",
                detokenizer_ipc_name=f"tcp://{dist_init_host}:{detokenizer_port}",
                nccl_port=nccl_port,
                rpc_ipc_name=f"tcp://{dist_init_host}:{rpc_port}",
                metrics_ipc_name=f"tcp://{dist_init_host}:{metrics_ipc_name}",
                tokenizer_worker_ipc_name=tokenizer_worker_ipc_name,
            )


class LoRAPathAction(argparse.Action):
    def __call__(self, parser, namespace, values, option_string=None):
        lora_paths = []
        if values:
            assert isinstance(values, list), "Expected a list of LoRA paths."
            for lora_path in values:
                lora_path = lora_path.strip()
                if lora_path.startswith("{") and lora_path.endswith("}"):
                    obj = json.loads(lora_path)
                    assert "lora_path" in obj and "lora_name" in obj, (
                        f"{repr(lora_path)} looks like a JSON str, "
                        "but it does not contain 'lora_name' and 'lora_path' keys."
                    )
                    lora_paths.append(obj)
                else:
                    lora_paths.append(lora_path)

        setattr(namespace, self.dest, lora_paths)


class DeprecatedAction(argparse.Action):
    def __init__(self, option_strings, dest, nargs=0, **kwargs):
        super(DeprecatedAction, self).__init__(
            option_strings, dest, nargs=nargs, **kwargs
        )

    def __call__(self, parser, namespace, values, option_string=None):
        raise ValueError(self.help)


def print_deprecated_warning(message: str):
    logger.warning(f"\033[33m{message}\033[0m")


def auto_choose_speculative_params(self: ServerArgs):
    """
    Automatically choose the parameters for speculative decoding.

    You can tune them on your own models and prompts with scripts/playground/bench_speculative.py
    """
    hf_config = self.get_hf_config()
    arch = hf_config.architectures[0]
    if self.speculative_algorithm == "STANDALONE":
        # The default value for standalone speculative decoding
        return (3, 1, 4)
    if arch in ["LlamaForCausalLM"]:
        # The default value for llama
        return (5, 4, 8)
    elif arch in [
        "DeepseekV32ForCausalLM",
        "DeepseekV3ForCausalLM",
        "DeepseekV2ForCausalLM",
        "GptOssForCausalLM",
        "BailingMoeForCausalLM",
        "BailingMoeV2ForCausalLM",
    ]:
        # The default value for deepseek and gpt-oss
        return (3, 1, 4)
    elif arch in ["Grok1ForCausalLM", "Grok1VForCausalLM"]:
        return (5, 4, 8)
    else:
        # The default value for all other models
        return (5, 4, 8)<|MERGE_RESOLUTION|>--- conflicted
+++ resolved
@@ -578,13 +578,11 @@
     decrypted_config_file: Optional[str] = None
     decrypted_draft_config_file: Optional[str] = None
 
-<<<<<<< HEAD
     # For encoder dp
     mm_enable_dp_encoder: bool = False
-=======
+
     # For forward hooks
     hooks: Optional[List[dict[str, Any]]] = None
->>>>>>> 7119d188
 
     def __post_init__(self):
         """
