# Copyright 2023-2024 SGLang Team
# Licensed under the Apache License, Version 2.0 (the "License");
# you may not use this file except in compliance with the License.
# You may obtain a copy of the License at
#
#     http://www.apache.org/licenses/LICENSE-2.0
#
# Unless required by applicable law or agreed to in writing, software
# distributed under the License is distributed on an "AS IS" BASIS,
# WITHOUT WARRANTIES OR CONDITIONS OF ANY KIND, either express or implied.
# See the License for the specific language governing permissions and
# limitations under the License.
# ==============================================================================
"""The arguments of the server."""

import argparse
import dataclasses
import json
import logging
import os
import random
import tempfile
from typing import List, Literal, Optional

from sglang.srt.hf_transformers_utils import check_gguf_file, get_config
from sglang.srt.reasoning_parser import ReasoningParser
from sglang.srt.utils import (
    configure_ipv6,
    get_device,
    get_device_memory_capacity,
    is_cuda,
    is_flashinfer_available,
    is_hip,
    is_port_available,
    is_remote_url,
    is_valid_ipv6_address,
    nullable_str,
)

logger = logging.getLogger(__name__)


@dataclasses.dataclass
class ServerArgs:
    # Model and tokenizer
    model_path: str
    tokenizer_path: Optional[str] = None
    tokenizer_mode: str = "auto"
    skip_tokenizer_init: bool = False
    load_format: str = "auto"
    trust_remote_code: bool = False
    dtype: str = "auto"
    kv_cache_dtype: str = "auto"
    quantization: Optional[str] = None
    quantization_param_path: Optional[str] = None
    context_length: Optional[int] = None
    device: Optional[str] = None
    served_model_name: Optional[str] = None
    chat_template: Optional[str] = None
    completion_template: Optional[str] = None
    is_embedding: bool = False
    enable_multimodal: Optional[bool] = None
    revision: Optional[str] = None

    # Port for the HTTP server
    host: str = "127.0.0.1"
    port: int = 30000

    # Memory and scheduling
    mem_fraction_static: Optional[float] = None
    max_running_requests: Optional[int] = None
    max_total_tokens: Optional[int] = None
    chunked_prefill_size: Optional[int] = None
    max_prefill_tokens: int = 16384
    schedule_policy: str = "fcfs"
    schedule_conservativeness: float = 1.0
    cpu_offload_gb: int = 0
    page_size: int = 1

    # Other runtime options
    tp_size: int = 1
    pp_size: int = 1
    max_micro_batch_size: Optional[int] = None
    stream_interval: int = 1
    stream_output: bool = False
    random_seed: Optional[int] = None
    constrained_json_whitespace_pattern: Optional[str] = None
    watchdog_timeout: float = 300
    dist_timeout: Optional[int] = None  # timeout for torch.distributed
    download_dir: Optional[str] = None
    base_gpu_id: int = 0
    gpu_id_step: int = 1

    # Logging
    log_level: str = "info"
    log_level_http: Optional[str] = None
    log_requests: bool = False
    log_requests_level: int = 0
    show_time_cost: bool = False
    enable_metrics: bool = False
    bucket_time_to_first_token: Optional[List[float]] = None
    bucket_e2e_request_latency: Optional[List[float]] = None
    bucket_inter_token_latency: Optional[List[float]] = None
    collect_tokens_histogram: bool = False
    decode_log_interval: int = 40
    enable_request_time_stats_logging: bool = False
    kv_events_config: Optional[str] = None

    # API related
    api_key: Optional[str] = None
    file_storage_path: str = "sglang_storage"
    enable_cache_report: bool = False
    reasoning_parser: Optional[str] = None

    # Data parallelism
    dp_size: int = 1
    load_balance_method: str = "round_robin"

    # Expert parallelism
    ep_size: int = 1

    # Multi-node distributed serving
    dist_init_addr: Optional[str] = None
    nnodes: int = 1
    node_rank: int = 0

    # Model override args in JSON
    json_model_override_args: str = "{}"
    preferred_sampling_params: Optional[str] = None

    # LoRA
    lora_paths: Optional[List[str]] = None
    max_loras_per_batch: int = 8
    lora_backend: str = "triton"

    # Kernel backend
    attention_backend: Optional[str] = None
    sampling_backend: Optional[str] = None
    grammar_backend: Optional[str] = None

    # Speculative decoding
    speculative_algorithm: Optional[str] = None
    speculative_draft_model_path: Optional[str] = None
    speculative_num_steps: Optional[int] = None
    speculative_eagle_topk: Optional[int] = None
    speculative_num_draft_tokens: Optional[int] = None
    speculative_accept_threshold_single: float = 1.0
    speculative_accept_threshold_acc: float = 1.0
    speculative_token_map: Optional[str] = None

    # Double Sparsity
    enable_double_sparsity: bool = False
    ds_channel_config_path: Optional[str] = None
    ds_heavy_channel_num: int = 32
    ds_heavy_token_num: int = 256
    ds_heavy_channel_type: str = "qk"
    ds_sparse_decode_threshold: int = 4096

    # Optimization/debug options
    disable_radix_cache: bool = False
    disable_cuda_graph: bool = False
    disable_cuda_graph_padding: bool = False
    enable_nccl_nvls: bool = False
    enable_tokenizer_batch_encode: bool = False
    disable_outlines_disk_cache: bool = False
    disable_custom_all_reduce: bool = False
    disable_overlap_schedule: bool = False
    enable_mixed_chunk: bool = False
    enable_dp_attention: bool = False
    enable_dp_lm_head: bool = False
    enable_two_batch_overlap: bool = False
    enable_ep_moe: bool = False
    enable_deepep_moe: bool = False
    deepep_mode: Optional[Literal["auto", "normal", "low_latency"]] = "auto"
    ep_num_redundant_experts: int = 0
    ep_dispatch_algorithm: Optional[Literal["static", "dynamic", "fake"]] = None
    init_expert_location: str = "trivial"
    enable_eplb: bool = False
    eplb_algorithm: str = "auto"
    eplb_rebalance_num_iterations: int = 1000
    expert_distribution_recorder_mode: Optional[
        Literal["stat", "per_pass", "per_token"]
    ] = None
    expert_distribution_recorder_buffer_size: Optional[int] = None
    enable_expert_distribution_metrics: bool = False
    deepep_config: Optional[str] = None
    enable_torch_compile: bool = False
    torch_compile_max_bs: int = 32
    cuda_graph_max_bs: Optional[int] = None
    cuda_graph_bs: Optional[List[int]] = None
    torchao_config: str = ""
    enable_nan_detection: bool = False
    enable_p2p_check: bool = False
    triton_attention_reduce_in_fp32: bool = False
    triton_attention_num_kv_splits: int = 8
    num_continuous_decode_steps: int = 1
    delete_ckpt_after_loading: bool = False
    enable_memory_saver: bool = False
    allow_auto_truncate: bool = False
    enable_custom_logit_processor: bool = False
    tool_call_parser: Optional[str] = None
    enable_hierarchical_cache: bool = False
    hicache_ratio: float = 2.0
    hicache_size: int = 0
    hicache_write_policy: str = "write_through_selective"
    flashinfer_mla_disable_ragged: bool = False
    warmups: Optional[str] = None
    moe_dense_tp_size: Optional[int] = None
    n_share_experts_fusion: int = 0
    disable_chunked_prefix_cache: bool = False
    disable_fast_image_processor: bool = False
    mm_attention_backend: Optional[str] = None

    # Debug tensor dumps
    debug_tensor_dump_output_folder: Optional[str] = None
    debug_tensor_dump_input_file: Optional[str] = None
    debug_tensor_dump_inject: bool = False

    # For PD disaggregation: can be "null" (not disaggregated), "prefill" (prefill-only), or "decode" (decode-only)
    disaggregation_mode: str = "null"
    disaggregation_bootstrap_port: int = 8998
    disaggregation_transfer_backend: str = "mooncake"
    disaggregation_ib_device: Optional[str] = None
    pdlb_url: Optional[str] = None

    def __post_init__(self):
        # Expert parallelism
        if self.enable_ep_moe:
            self.ep_size = self.tp_size
            logger.warning(
                f"EP MoE is enabled. The expert parallel size is adjusted to be the same as the tensor parallel size[{self.tp_size}]."
            )

        # Set missing default values
        if self.tokenizer_path is None:
            self.tokenizer_path = self.model_path

        if self.device is None:
            self.device = get_device()

        if self.served_model_name is None:
            self.served_model_name = self.model_path

        if self.random_seed is None:
            self.random_seed = random.randint(0, 1 << 30)

        gpu_mem = get_device_memory_capacity(self.device)

        # Set mem fraction static, which depends on the tensor parallelism size
        if self.mem_fraction_static is None:
            parallel_size = self.tp_size * self.pp_size
            if gpu_mem is not None and gpu_mem <= 81920:
                if parallel_size >= 16:
                    self.mem_fraction_static = 0.79
                elif parallel_size >= 8:
                    self.mem_fraction_static = 0.81
                elif parallel_size >= 4:
                    self.mem_fraction_static = 0.85
                elif parallel_size >= 2:
                    self.mem_fraction_static = 0.87
                else:
                    self.mem_fraction_static = 0.88
            else:
                self.mem_fraction_static = 0.88
            if gpu_mem is not None and gpu_mem > 180 * 1000 and is_cuda():
                self.mem_fraction_static = 0.79
            elif gpu_mem is not None and gpu_mem > 96 * 1024:
                mem_fraction = self.mem_fraction_static
                # 15 GB + additional 3GB for cuda graph
                reserve_mem = 1024 * 18
                # need reserve more memory for spec cuda graph
                if self.speculative_algorithm is not None:
                    reserve_mem = 1024 * 20
                self.mem_fraction_static = min(
                    mem_fraction + 48 * 1024 * (1 - mem_fraction) / gpu_mem,
                    (gpu_mem - reserve_mem) / gpu_mem,
                )
            else:
                if self.speculative_algorithm is not None:
                    self.mem_fraction_static *= 0.95

        # Set chunked prefill size, which depends on the gpu memory capacity
        if self.chunked_prefill_size is None:
            if gpu_mem is not None and gpu_mem > 180_000:
                self.chunked_prefill_size = 16384
            elif gpu_mem is not None and gpu_mem < 25_000:
                self.chunked_prefill_size = 2048
            elif self.disaggregation_mode != "null":
                self.chunked_prefill_size = 16384
            else:
                self.chunked_prefill_size = 8192
        assert self.chunked_prefill_size % self.page_size == 0

        assert self.moe_dense_tp_size in {
            1,
            None,
        }, "moe_dense_tp_size only support 1 and None currently"

        if self.attention_backend == "flashmla":
            logger.warning(
                "FlashMLA only supports a page_size of 64, change page_size to 64."
            )
            self.page_size = 64

        if self.attention_backend == "cutlass_mla":
            logger.warning(
                "Cutlass MLA only supports a page_size of 128, change page_size to 128."
            )
            self.page_size = 128

        # Set cuda graph max batch size
        if self.cuda_graph_max_bs is None:
            # Based on detailed statistics, when serving TP1/TP2 models on lower-end GPUs with HBM<25G, you can either disable cuda graph or set `cuda_graph_max_bs` to a very small value to reduce the memory overhead of creating cuda graphs, with almost no impact on performance. However, when serving models with TP4 or TP8, we need to enable cuda graph to maintain high performance. In this case, we can set `cuda_graph_max_bs` to 80 (half of the default value 160) to reduce the memory overhead of creating cuda graphs. Looking at the logs from TP4 serving of qwen2-72b, a value of 80 is sufficient and can reduce the memory overhead of creating cuda graphs on lower-end GPUs compared to the original 160, avoiding OOM issues.
            if gpu_mem is not None and gpu_mem < 25_000:
                if self.tp_size < 4:
                    self.cuda_graph_max_bs = 8
                else:
                    self.cuda_graph_max_bs = 80

        # Set kernel backends for hpu device
        if self.device == "hpu":
            self.attention_backend = "torch_native"
            self.sampling_backend = "pytorch"

        # Set kernel backends
        if self.sampling_backend is None:
            self.sampling_backend = (
                "flashinfer" if is_flashinfer_available() else "pytorch"
            )

        if self.attention_backend == "torch_native":
            logger.warning(
                "Cuda graph is disabled because of using torch native attention backend"
            )
            self.disable_cuda_graph = True

        # Choose grammar backend
        if self.grammar_backend is None:
            self.grammar_backend = "xgrammar"

        # Data parallelism attention
        if self.enable_dp_attention:
            self.schedule_conservativeness = self.schedule_conservativeness * 0.3
            assert (
                self.dp_size > 1
            ), "Please set a dp-size > 1. You can use 1 < dp-size <= tp-size "
            assert self.tp_size % self.dp_size == 0
            self.chunked_prefill_size = self.chunked_prefill_size // self.dp_size
            logger.warning(
                f"DP attention is enabled. The chunked prefill size is adjusted to {self.chunked_prefill_size} to avoid MoE kernel issues. "
            )

        if self.enable_dp_lm_head:
            assert (
                self.enable_dp_attention
            ), "Please enable dp attention when setting enable_dp_attention. "

        # DeepEP MoE
        self.enable_sp_layernorm = False
        if self.enable_deepep_moe:
            if self.deepep_mode == "auto":
                assert (
                    not self.enable_dp_attention
                ), "DeepEP MoE `auto` mode is not supported with DP Attention."
            if self.deepep_mode == "normal":
                logger.warning("Cuda graph is disabled because deepep_mode=`normal`")
                self.disable_cuda_graph = True
            self.ep_size = self.tp_size
            self.enable_sp_layernorm = (
                self.dp_size < self.tp_size if self.enable_dp_attention else True
            )
            logger.warning(
                f"DeepEP MoE is enabled. The expert parallel size is adjusted to be the same as the tensor parallel size[{self.tp_size}]."
            )

        if self.pp_size > 1:
            self.disable_overlap_schedule = True
            logger.warning(
                "Pipeline parallelism is incompatible with overlap schedule."
            )

        if self.enable_eplb and (self.expert_distribution_recorder_mode is None):
            self.expert_distribution_recorder_mode = "stat"
            logger.info(
                f"EPLB is enabled. The expert_distribution_recorder_mode is automatically set."
            )

        if (self.enable_eplb or (self.init_expert_location is not None)) and (
            self.ep_dispatch_algorithm is None
        ):
            self.ep_dispatch_algorithm = "static"
            logger.info(
                f"EPLB is enabled or init_expert_location is provided. ep_dispatch_algorithm is configured."
            )

        if self.enable_expert_distribution_metrics and (
            self.expert_distribution_recorder_mode is None
        ):
            self.expert_distribution_recorder_mode = "stat"

        if self.expert_distribution_recorder_buffer_size is None:
            if (x := self.eplb_rebalance_num_iterations) is not None:
                self.expert_distribution_recorder_buffer_size = x
            elif self.expert_distribution_recorder_mode is not None:
                self.expert_distribution_recorder_buffer_size = 1000

        # Speculative Decoding
        if self.speculative_algorithm == "NEXTN":
            # NEXTN shares the same implementation of EAGLE
            self.speculative_algorithm = "EAGLE"

        if self.speculative_algorithm in ("EAGLE", "EAGLE3"):
            if self.max_running_requests is None:
                self.max_running_requests = 48
            self.disable_overlap_schedule = True
            logger.warning(
                "Overlap scheduler is disabled because of using "
                "eagle speculative decoding."
            )

            model_arch = get_model_arch(self)

            # Auto set draft_model_path DeepSeek-V3/R1
            if model_arch == "DeepseekV3ForCausalLM":
                if self.speculative_draft_model_path is None:
                    self.speculative_draft_model_path = self.model_path
                else:
                    logger.warning(
                        "DeepSeek MTP does not require setting speculative_draft_model_path."
                    )

            # Auto choose parameters
            if self.speculative_num_steps is None:
                assert (
                    self.speculative_eagle_topk is None
                    and self.speculative_num_draft_tokens is None
                )
                (
                    self.speculative_num_steps,
                    self.speculative_eagle_topk,
                    self.speculative_num_draft_tokens,
                ) = auto_choose_speculative_params(model_arch)

            if self.page_size > 1 and self.speculative_eagle_topk > 1:
                self.speculative_eagle_topk = 1
                logger.warning(
                    "speculative_eagle_topk is adjusted to 1 when page_size > 1"
                )

            if (
                self.speculative_eagle_topk == 1
                and self.speculative_num_draft_tokens != self.speculative_num_steps + 1
            ):
                logger.warning(
                    "speculative_num_draft_tokens is adjusted to speculative_num_steps + 1 when speculative_eagle_topk == 1"
                )
                self.speculative_num_draft_tokens = self.speculative_num_steps + 1

            # The token generated from the verify step is counted.
            # If sepculative_num_steps >= speculative_num_draft_tokens, the additional tokens will definitely be discarded.
            # assert self.speculative_num_steps < self.speculative_num_draft_tokens

        # GGUF
        if (
            self.load_format == "auto" or self.load_format == "gguf"
        ) and check_gguf_file(self.model_path):
            self.quantization = self.load_format = "gguf"

        if is_remote_url(self.model_path):
            self.load_format = "remote"

        # AMD-specific Triton attention KV splits default number
        if is_hip():
            self.triton_attention_num_kv_splits = 16

        # PD disaggregation
        if self.disaggregation_mode == "prefill":
            self.disable_cuda_graph = True
            logger.warning("Cuda graph is disabled for prefill server")
        elif self.disaggregation_mode == "decode":
            self.disable_radix_cache = True
            logger.warning("KV cache is forced as chunk cache for decode server")

        os.environ["SGLANG_ENABLE_TORCH_COMPILE"] = (
            "1" if self.enable_torch_compile else "0"
        )
        # Set env var before grammar backends init
        os.environ["SGLANG_DISABLE_OUTLINES_DISK_CACHE"] = (
            "1" if self.disable_outlines_disk_cache else "0"
        )

    @staticmethod
    def add_cli_args(parser: argparse.ArgumentParser):
        # Model and port args
        parser.add_argument(
            "--model-path",
            type=str,
            help="The path of the model weights. This can be a local folder or a Hugging Face repo ID.",
            required=True,
        )
        parser.add_argument(
            "--tokenizer-path",
            type=str,
            default=ServerArgs.tokenizer_path,
            help="The path of the tokenizer.",
        )
        parser.add_argument(
            "--host", type=str, default=ServerArgs.host, help="The host of the server."
        )
        parser.add_argument(
            "--port", type=int, default=ServerArgs.port, help="The port of the server."
        )
        parser.add_argument(
            "--tokenizer-mode",
            type=str,
            default=ServerArgs.tokenizer_mode,
            choices=["auto", "slow"],
            help="Tokenizer mode. 'auto' will use the fast "
            "tokenizer if available, and 'slow' will "
            "always use the slow tokenizer.",
        )
        parser.add_argument(
            "--skip-tokenizer-init",
            action="store_true",
            help="If set, skip init tokenizer and pass input_ids in generate request.",
        )
        parser.add_argument(
            "--load-format",
            type=str,
            default=ServerArgs.load_format,
            choices=[
                "auto",
                "pt",
                "safetensors",
                "npcache",
                "dummy",
                "sharded_state",
                "gguf",
                "bitsandbytes",
                "layered",
                "remote",
            ],
            help="The format of the model weights to load. "
            '"auto" will try to load the weights in the safetensors format '
            "and fall back to the pytorch bin format if safetensors format "
            "is not available. "
            '"pt" will load the weights in the pytorch bin format. '
            '"safetensors" will load the weights in the safetensors format. '
            '"npcache" will load the weights in pytorch format and store '
            "a numpy cache to speed up the loading. "
            '"dummy" will initialize the weights with random values, '
            "which is mainly for profiling."
            '"gguf" will load the weights in the gguf format. '
            '"bitsandbytes" will load the weights using bitsandbytes '
            "quantization."
            '"layered" loads weights layer by layer so that one can quantize a '
            "layer before loading another to make the peak memory envelope "
            "smaller.",
        )
        parser.add_argument(
            "--trust-remote-code",
            action="store_true",
            help="Whether or not to allow for custom models defined on the Hub in their own modeling files.",
        )
        parser.add_argument(
            "--dtype",
            type=str,
            default=ServerArgs.dtype,
            choices=["auto", "half", "float16", "bfloat16", "float", "float32"],
            help="Data type for model weights and activations.\n\n"
            '* "auto" will use FP16 precision for FP32 and FP16 models, and '
            "BF16 precision for BF16 models.\n"
            '* "half" for FP16. Recommended for AWQ quantization.\n'
            '* "float16" is the same as "half".\n'
            '* "bfloat16" for a balance between precision and range.\n'
            '* "float" is shorthand for FP32 precision.\n'
            '* "float32" for FP32 precision.',
        )
        parser.add_argument(
            "--kv-cache-dtype",
            type=str,
            default=ServerArgs.kv_cache_dtype,
            choices=["auto", "fp8_e5m2", "fp8_e4m3"],
            help='Data type for kv cache storage. "auto" will use model data type. "fp8_e5m2" and "fp8_e4m3" is supported for CUDA 11.8+.',
        )
        parser.add_argument(
            "--quantization",
            type=str,
            default=ServerArgs.quantization,
            choices=[
                "awq",
                "fp8",
                "gptq",
                "marlin",
                "gptq_marlin",
                "awq_marlin",
                "bitsandbytes",
                "gguf",
                "modelopt",
                "modelopt_fp4",
                "w8a8_int8",
                "w8a8_fp8",
                "moe_wna16",
<<<<<<< HEAD
                "compressed-tensors",
=======
                "qoq",
>>>>>>> 69dd878b
            ],
            help="The quantization method.",
        )
        parser.add_argument(
            "--quantization-param-path",
            type=nullable_str,
            default=None,
            help="Path to the JSON file containing the KV cache "
            "scaling factors. This should generally be supplied, when "
            "KV cache dtype is FP8. Otherwise, KV cache scaling factors "
            "default to 1.0, which may cause accuracy issues. ",
        )
        parser.add_argument(
            "--context-length",
            type=int,
            default=ServerArgs.context_length,
            help="The model's maximum context length. Defaults to None (will use the value from the model's config.json instead).",
        )
        parser.add_argument(
            "--device",
            type=str,
            default=ServerArgs.device,
            help="The device to use ('cuda', 'xpu', 'hpu', 'npu', 'cpu'). Defaults to auto-detection if not specified.",
        )
        parser.add_argument(
            "--served-model-name",
            type=str,
            default=ServerArgs.served_model_name,
            help="Override the model name returned by the v1/models endpoint in OpenAI API server.",
        )
        parser.add_argument(
            "--chat-template",
            type=str,
            default=ServerArgs.chat_template,
            help="The buliltin chat template name or the path of the chat template file. This is only used for OpenAI-compatible API server.",
        )
        parser.add_argument(
            "--completion-template",
            type=str,
            default=ServerArgs.completion_template,
            help="The buliltin completion template name or the path of the completion template file. This is only used for OpenAI-compatible API server. only for code completion currently.",
        )
        parser.add_argument(
            "--is-embedding",
            action="store_true",
            help="Whether to use a CausalLM as an embedding model.",
        )
        parser.add_argument(
            "--enable-multimodal",
            default=ServerArgs.enable_multimodal,
            action="store_true",
            help="Enable the multimodal functionality for the served model. If the model being served is not multimodal, nothing will happen",
        )
        parser.add_argument(
            "--revision",
            type=str,
            default=None,
            help="The specific model version to use. It can be a branch "
            "name, a tag name, or a commit id. If unspecified, will use "
            "the default version.",
        )

        # Memory and scheduling
        parser.add_argument(
            "--mem-fraction-static",
            type=float,
            default=ServerArgs.mem_fraction_static,
            help="The fraction of the memory used for static allocation (model weights and KV cache memory pool). Use a smaller value if you see out-of-memory errors.",
        )
        parser.add_argument(
            "--max-running-requests",
            type=int,
            default=ServerArgs.max_running_requests,
            help="The maximum number of running requests.",
        )
        parser.add_argument(
            "--max-total-tokens",
            type=int,
            default=ServerArgs.max_total_tokens,
            help="The maximum number of tokens in the memory pool. If not specified, it will be automatically calculated based on the memory usage fraction. "
            "This option is typically used for development and debugging purposes.",
        )
        parser.add_argument(
            "--chunked-prefill-size",
            type=int,
            default=ServerArgs.chunked_prefill_size,
            help="The maximum number of tokens in a chunk for the chunked prefill. Setting this to -1 means disabling chunked prefill.",
        )
        parser.add_argument(
            "--max-prefill-tokens",
            type=int,
            default=ServerArgs.max_prefill_tokens,
            help="The maximum number of tokens in a prefill batch. The real bound will be the maximum of this value and the model's maximum context length.",
        )
        parser.add_argument(
            "--schedule-policy",
            type=str,
            default=ServerArgs.schedule_policy,
            choices=["lpm", "random", "fcfs", "dfs-weight"],
            help="The scheduling policy of the requests.",
        )
        parser.add_argument(
            "--schedule-conservativeness",
            type=float,
            default=ServerArgs.schedule_conservativeness,
            help="How conservative the schedule policy is. A larger value means more conservative scheduling. Use a larger value if you see requests being retracted frequently.",
        )
        parser.add_argument(
            "--cpu-offload-gb",
            type=int,
            default=ServerArgs.cpu_offload_gb,
            help="How many GBs of RAM to reserve for CPU offloading.",
        )
        parser.add_argument(
            "--page-size",
            type=int,
            default=ServerArgs.page_size,
            help="The number of tokens in a page.",
        )

        # Other runtime options
        parser.add_argument(
            "--tensor-parallel-size",
            "--tp-size",
            type=int,
            default=ServerArgs.tp_size,
            help="The tensor parallelism size.",
        )
        parser.add_argument(
            "--pipeline-parallel-size",
            "--pp-size",
            type=int,
            default=ServerArgs.pp_size,
            help="The pipeline parallelism size.",
        )
        parser.add_argument(
            "--max-micro-batch-size",
            type=int,
            default=ServerArgs.max_micro_batch_size,
            help="The maximum micro batch size in pipeline parallelism.",
        )
        parser.add_argument(
            "--stream-interval",
            type=int,
            default=ServerArgs.stream_interval,
            help="The interval (or buffer size) for streaming in terms of the token length. A smaller value makes streaming smoother, while a larger value makes the throughput higher",
        )
        parser.add_argument(
            "--stream-output",
            action="store_true",
            help="Whether to output as a sequence of disjoint segments.",
        )
        parser.add_argument(
            "--random-seed",
            type=int,
            default=ServerArgs.random_seed,
            help="The random seed.",
        )
        parser.add_argument(
            "--constrained-json-whitespace-pattern",
            type=str,
            default=ServerArgs.constrained_json_whitespace_pattern,
            help=r"Regex pattern for syntactic whitespaces allowed in JSON constrained output. For example, to allow the model generate consecutive whitespaces, set the pattern to [\n\t ]*",
        )
        parser.add_argument(
            "--watchdog-timeout",
            type=float,
            default=ServerArgs.watchdog_timeout,
            help="Set watchdog timeout in seconds. If a forward batch takes longer than this, the server will crash to prevent hanging.",
        )
        parser.add_argument(
            "--dist-timeout",
            type=int,
            default=ServerArgs.dist_timeout,
            help="Set timeout for torch.distributed initialization.",
        )
        parser.add_argument(
            "--download-dir",
            type=str,
            default=ServerArgs.download_dir,
            help="Model download directory for huggingface.",
        )
        parser.add_argument(
            "--base-gpu-id",
            type=int,
            default=ServerArgs.base_gpu_id,
            help="The base GPU ID to start allocating GPUs from. Useful when running multiple instances on the same machine.",
        )
        parser.add_argument(
            "--gpu-id-step",
            type=int,
            default=ServerArgs.gpu_id_step,
            help="The delta between consecutive GPU IDs that are used. For example, setting it to 2 will use GPU 0,2,4,...",
        )

        # Logging
        parser.add_argument(
            "--log-level",
            type=str,
            default=ServerArgs.log_level,
            help="The logging level of all loggers.",
        )
        parser.add_argument(
            "--log-level-http",
            type=str,
            default=ServerArgs.log_level_http,
            help="The logging level of HTTP server. If not set, reuse --log-level by default.",
        )
        parser.add_argument(
            "--log-requests",
            action="store_true",
            help="Log metadata, inputs, outputs of all requests. The verbosity is decided by --log-requests-level",
        )
        parser.add_argument(
            "--log-requests-level",
            type=int,
            default=0,
            help="0: Log metadata. 1. Log metadata and partial input/output. 2. Log every input/output.",
            choices=[0, 1, 2],
        )
        parser.add_argument(
            "--show-time-cost",
            action="store_true",
            help="Show time cost of custom marks.",
        )
        parser.add_argument(
            "--enable-metrics",
            action="store_true",
            help="Enable log prometheus metrics.",
        )
        parser.add_argument(
            "--bucket-time-to-first-token",
            type=float,
            nargs="+",
            default=ServerArgs.bucket_time_to_first_token,
            help="The buckets of time to first token, specified as a list of floats.",
        )
        parser.add_argument(
            "--bucket-inter-token-latency",
            type=float,
            nargs="+",
            default=ServerArgs.bucket_inter_token_latency,
            help="The buckets of inter-token latency, specified as a list of floats.",
        )
        parser.add_argument(
            "--bucket-e2e-request-latency",
            type=float,
            nargs="+",
            default=ServerArgs.bucket_e2e_request_latency,
            help="The buckets of end-to-end request latency, specified as a list of floats.",
        )
        parser.add_argument(
            "--collect-tokens-histogram",
            action="store_true",
            default=ServerArgs.collect_tokens_histogram,
            help="Collect prompt/generation tokens histogram.",
        )
        parser.add_argument(
            "--kv-events-config",
            type=str,
            default=None,
            help="Config in json format for NVIDIA dynamo KV event publishing. Publishing will be enabled if this flag is used.",
        )
        parser.add_argument(
            "--decode-log-interval",
            type=int,
            default=ServerArgs.decode_log_interval,
            help="The log interval of decode batch.",
        )
        parser.add_argument(
            "--enable-request-time-stats-logging",
            action="store_true",
            default=ServerArgs.enable_request_time_stats_logging,
            help="Enable per request time stats logging",
        )

        # API related
        parser.add_argument(
            "--api-key",
            type=str,
            default=ServerArgs.api_key,
            help="Set API key of the server. It is also used in the OpenAI API compatible server.",
        )
        parser.add_argument(
            "--file-storage-path",
            type=str,
            default=ServerArgs.file_storage_path,
            help="The path of the file storage in backend.",
        )
        parser.add_argument(
            "--enable-cache-report",
            action="store_true",
            help="Return number of cached tokens in usage.prompt_tokens_details for each openai request.",
        )
        parser.add_argument(
            "--reasoning-parser",
            type=str,
            choices=list(ReasoningParser.DetectorMap.keys()),
            default=ServerArgs.reasoning_parser,
            help=f"Specify the parser for reasoning models, supported parsers are: {list(ReasoningParser.DetectorMap.keys())}.",
        )

        # Data parallelism
        parser.add_argument(
            "--data-parallel-size",
            "--dp-size",
            type=int,
            default=ServerArgs.dp_size,
            help="The data parallelism size.",
        )
        parser.add_argument(
            "--load-balance-method",
            type=str,
            default=ServerArgs.load_balance_method,
            help="The load balancing strategy for data parallelism.",
            choices=[
                "round_robin",
                "shortest_queue",
            ],
        )

        # Expert parallelism
        parser.add_argument(
            "--expert-parallel-size",
            "--ep-size",
            type=int,
            default=ServerArgs.ep_size,
            help="The expert parallelism size.",
        )

        # Multi-node distributed serving
        parser.add_argument(
            "--dist-init-addr",
            "--nccl-init-addr",  # For backward compatibility. This will be removed in the future.
            type=str,
            help="The host address for initializing distributed backend (e.g., `192.168.0.2:25000`).",
        )
        parser.add_argument(
            "--nnodes", type=int, default=ServerArgs.nnodes, help="The number of nodes."
        )
        parser.add_argument(
            "--node-rank", type=int, default=ServerArgs.node_rank, help="The node rank."
        )

        # Model override args
        parser.add_argument(
            "--json-model-override-args",
            type=str,
            help="A dictionary in JSON string format used to override default model configurations.",
            default=ServerArgs.json_model_override_args,
        )
        parser.add_argument(
            "--preferred-sampling-params",
            type=str,
            help="json-formatted sampling settings that will be returned in /get_model_info",
        )

        # LoRA
        parser.add_argument(
            "--lora-paths",
            type=str,
            nargs="*",
            default=None,
            action=LoRAPathAction,
            help="The list of LoRA adapters. You can provide a list of either path in str or renamed path in the format {name}={path}.",
        )
        parser.add_argument(
            "--max-loras-per-batch",
            type=int,
            default=8,
            help="Maximum number of adapters for a running batch, include base-only request.",
        )
        parser.add_argument(
            "--lora-backend",
            type=str,
            default="triton",
            help="Choose the kernel backend for multi-LoRA serving.",
        )

        # Kernel backend
        parser.add_argument(
            "--attention-backend",
            type=str,
            choices=[
                "aiter",
                "flashinfer",
                "triton",
                "torch_native",
                "fa3",
                "flashmla",
                "cutlass_mla",
            ],
            default=ServerArgs.attention_backend,
            help="Choose the kernels for attention layers.",
        )
        parser.add_argument(
            "--sampling-backend",
            type=str,
            choices=["flashinfer", "pytorch"],
            default=ServerArgs.sampling_backend,
            help="Choose the kernels for sampling layers.",
        )
        parser.add_argument(
            "--grammar-backend",
            type=str,
            choices=["xgrammar", "outlines", "llguidance", "none"],
            default=ServerArgs.grammar_backend,
            help="Choose the backend for grammar-guided decoding.",
        )
        parser.add_argument(
            "--enable-flashinfer-mla",
            action=DeprecatedAction,
            help="--enable-flashinfer-mla is deprecated. Please use '--attention-backend flashinfer' instead.",
        )
        parser.add_argument(
            "--enable-flashmla",
            action=DeprecatedAction,
            help="--enable-flashmla is deprecated. Please use '--attention-backend flashmla' instead.",
        )
        parser.add_argument(
            "--flashinfer-mla-disable-ragged",
            action="store_true",
            help="Not using ragged prefill wrapper when running flashinfer mla",
        )

        # Speculative decoding
        parser.add_argument(
            "--speculative-algorithm",
            type=str,
            choices=["EAGLE", "EAGLE3", "NEXTN"],
            help="Speculative algorithm.",
        )
        parser.add_argument(
            "--speculative-draft-model-path",
            type=str,
            help="The path of the draft model weights. This can be a local folder or a Hugging Face repo ID.",
        )
        parser.add_argument(
            "--speculative-num-steps",
            type=int,
            help="The number of steps sampled from draft model in Speculative Decoding.",
            default=ServerArgs.speculative_num_steps,
        )
        parser.add_argument(
            "--speculative-eagle-topk",
            type=int,
            help="The number of tokens sampled from the draft model in eagle2 each step.",
            default=ServerArgs.speculative_eagle_topk,
        )
        parser.add_argument(
            "--speculative-num-draft-tokens",
            type=int,
            help="The number of tokens sampled from the draft model in Speculative Decoding.",
            default=ServerArgs.speculative_num_draft_tokens,
        )
        parser.add_argument(
            "--speculative-accept-threshold-single",
            type=float,
            help="Accept a draft token if its probability in the target model is greater than this threshold.",
            default=ServerArgs.speculative_accept_threshold_single,
        )
        parser.add_argument(
            "--speculative-accept-threshold-acc",
            type=float,
            help="The accept probability of a draft token is raised from its target probability p to min(1, p / threshold_acc).",
            default=ServerArgs.speculative_accept_threshold_acc,
        )
        parser.add_argument(
            "--speculative-token-map",
            type=str,
            help="The path of the draft model's small vocab table.",
            default=ServerArgs.speculative_token_map,
        )

        # Double Sparsity
        parser.add_argument(
            "--enable-double-sparsity",
            action="store_true",
            help="Enable double sparsity attention",
        )
        parser.add_argument(
            "--ds-channel-config-path",
            type=str,
            default=ServerArgs.ds_channel_config_path,
            help="The path of the double sparsity channel config",
        )
        parser.add_argument(
            "--ds-heavy-channel-num",
            type=int,
            default=ServerArgs.ds_heavy_channel_num,
            help="The number of heavy channels in double sparsity attention",
        )
        parser.add_argument(
            "--ds-heavy-token-num",
            type=int,
            default=ServerArgs.ds_heavy_token_num,
            help="The number of heavy tokens in double sparsity attention",
        )
        parser.add_argument(
            "--ds-heavy-channel-type",
            type=str,
            default=ServerArgs.ds_heavy_channel_type,
            help="The type of heavy channels in double sparsity attention",
        )
        parser.add_argument(
            "--ds-sparse-decode-threshold",
            type=int,
            default=ServerArgs.ds_sparse_decode_threshold,
            help="The type of heavy channels in double sparsity attention",
        )

        # Optimization/debug options
        parser.add_argument(
            "--disable-radix-cache",
            action="store_true",
            help="Disable RadixAttention for prefix caching.",
        )
        parser.add_argument(
            "--disable-cuda-graph",
            action="store_true",
            help="Disable cuda graph.",
        )
        parser.add_argument(
            "--disable-cuda-graph-padding",
            action="store_true",
            help="Disable cuda graph when padding is needed. Still uses cuda graph when padding is not needed.",
        )
        parser.add_argument(
            "--enable-nccl-nvls",
            action="store_true",
            help="Enable NCCL NVLS for prefill heavy requests when available.",
        )
        parser.add_argument(
            "--enable-tokenizer-batch-encode",
            action="store_true",
            help="Enable batch tokenization for improved performance when processing multiple text inputs. Do not use with image inputs, pre-tokenized input_ids, or input_embeds.",
        )
        parser.add_argument(
            "--disable-outlines-disk-cache",
            action="store_true",
            help="Disable disk cache of outlines to avoid possible crashes related to file system or high concurrency.",
        )
        parser.add_argument(
            "--disable-custom-all-reduce",
            action="store_true",
            help="Disable the custom all-reduce kernel and fall back to NCCL.",
        )
        parser.add_argument(
            "--disable-overlap-schedule",
            action="store_true",
            help="Disable the overlap scheduler, which overlaps the CPU scheduler with GPU model worker.",
        )
        parser.add_argument(
            "--enable-mixed-chunk",
            action="store_true",
            help="Enabling mixing prefill and decode in a batch when using chunked prefill.",
        )
        parser.add_argument(
            "--enable-dp-attention",
            action="store_true",
            help="Enabling data parallelism for attention and tensor parallelism for FFN. The dp size should be equal to the tp size. Currently DeepSeek-V2 and Qwen 2/3 MoE models are supported.",
        )
        parser.add_argument(
            "--enable-dp-lm-head",
            action="store_true",
            help="Enable vocabulary parallel across the attention TP group to avoid all-gather across DP groups, optimizing performance under DP attention.",
        )
        parser.add_argument(
            "--enable-ep-moe",
            action="store_true",
            help="Enabling expert parallelism for moe. The ep size is equal to the tp size.",
        )
        parser.add_argument(
            "--enable-two-batch-overlap",
            action="store_true",
            help="Enabling two micro batches to overlap.",
        )
        parser.add_argument(
            "--enable-torch-compile",
            action="store_true",
            help="Optimize the model with torch.compile. Experimental feature.",
        )
        parser.add_argument(
            "--torch-compile-max-bs",
            type=int,
            default=ServerArgs.torch_compile_max_bs,
            help="Set the maximum batch size when using torch compile.",
        )
        parser.add_argument(
            "--cuda-graph-max-bs",
            type=int,
            default=ServerArgs.cuda_graph_max_bs,
            help="Set the maximum batch size for cuda graph. It will extend the cuda graph capture batch size to this value.",
        )
        parser.add_argument(
            "--cuda-graph-bs",
            type=int,
            nargs="+",
            help="Set the list of batch sizes for cuda graph.",
        )
        parser.add_argument(
            "--torchao-config",
            type=str,
            default=ServerArgs.torchao_config,
            help="Optimize the model with torchao. Experimental feature. Current choices are: int8dq, int8wo, int4wo-<group_size>, fp8wo, fp8dq-per_tensor, fp8dq-per_row",
        )
        parser.add_argument(
            "--enable-nan-detection",
            action="store_true",
            help="Enable the NaN detection for debugging purposes.",
        )
        parser.add_argument(
            "--enable-p2p-check",
            action="store_true",
            help="Enable P2P check for GPU access, otherwise the p2p access is allowed by default.",
        )
        parser.add_argument(
            "--triton-attention-reduce-in-fp32",
            action="store_true",
            help="Cast the intermediate attention results to fp32 to avoid possible crashes related to fp16."
            "This only affects Triton attention kernels.",
        )
        parser.add_argument(
            "--triton-attention-num-kv-splits",
            type=int,
            default=ServerArgs.triton_attention_num_kv_splits,
            help="The number of KV splits in flash decoding Triton kernel. Larger value is better in longer context scenarios. The default value is 8.",
        )
        parser.add_argument(
            "--num-continuous-decode-steps",
            type=int,
            default=ServerArgs.num_continuous_decode_steps,
            help="Run multiple continuous decoding steps to reduce scheduling overhead. "
            "This can potentially increase throughput but may also increase time-to-first-token latency. "
            "The default value is 1, meaning only run one decoding step at a time.",
        )
        parser.add_argument(
            "--delete-ckpt-after-loading",
            action="store_true",
            help="Delete the model checkpoint after loading the model.",
        )
        parser.add_argument(
            "--enable-memory-saver",
            action="store_true",
            help="Allow saving memory using release_memory_occupation and resume_memory_occupation",
        )
        parser.add_argument(
            "--allow-auto-truncate",
            action="store_true",
            help="Allow automatically truncating requests that exceed the maximum input length instead of returning an error.",
        )
        parser.add_argument(
            "--enable-custom-logit-processor",
            action="store_true",
            help="Enable users to pass custom logit processors to the server (disabled by default for security)",
        )
        parser.add_argument(
            "--tool-call-parser",
            type=str,
            choices=["qwen25", "mistral", "llama3", "deepseekv3", "pythonic"],
            default=ServerArgs.tool_call_parser,
            help="Specify the parser for handling tool-call interactions. Options include: 'qwen25', 'mistral', 'llama3', 'deepseekv3', and 'pythonic'.",
        )
        parser.add_argument(
            "--enable-hierarchical-cache",
            action="store_true",
            help="Enable hierarchical cache",
        )
        parser.add_argument(
            "--hicache-ratio",
            type=float,
            default=ServerArgs.hicache_ratio,
            help="The ratio of the size of host KV cache memory pool to the size of device pool.",
        )
        parser.add_argument(
            "--hicache-size",
            type=int,
            default=ServerArgs.hicache_size,
            help="The size of host KV cache memory pool in gigabytes, which will override the hicache_ratio if set.",
        )
        parser.add_argument(
            "--hicache-write-policy",
            type=str,
            choices=["write_back", "write_through", "write_through_selective"],
            default=ServerArgs.hicache_write_policy,
            help="The write policy of hierarchical cache.",
        )
        parser.add_argument(
            "--enable-deepep-moe",
            action="store_true",
            help="Enabling DeepEP MoE implementation for EP MoE.",
        )
        parser.add_argument(
            "--moe-dense-tp-size",
            type=int,
            default=ServerArgs.moe_dense_tp_size,
            help="TP size for MoE dense MLP layers. This flag is useful when, with large TP size, there are errors caused by weights in MLP layers having dimension smaller than the min dimension GEMM supports.",
        )
        parser.add_argument(
            "--deepep-mode",
            type=str,
            choices=["normal", "low_latency", "auto"],
            default="auto",
            help="Select the mode when enable DeepEP MoE, could be `normal`, `low_latency` or `auto`. Default is `auto`, which means `low_latency` for decode batch and `normal` for prefill batch.",
        )
        parser.add_argument(
            "--ep-num-redundant-experts",
            type=int,
            default=ServerArgs.ep_num_redundant_experts,
            help="Allocate this number of redundant experts in expert parallel.",
        )
        parser.add_argument(
            "--ep-dispatch-algorithm",
            type=str,
            default=ServerArgs.ep_dispatch_algorithm,
            help="The algorithm to choose ranks for redundant experts in expert parallel.",
        )
        parser.add_argument(
            "--init-expert-location",
            type=str,
            default=ServerArgs.init_expert_location,
            help="Initial location of EP experts.",
        )
        parser.add_argument(
            "--enable-eplb",
            action="store_true",
            help="Enable EPLB algorithm",
        )
        parser.add_argument(
            "--eplb-algorithm",
            type=str,
            default=ServerArgs.eplb_algorithm,
            help="Chosen EPLB algorithm",
        )
        parser.add_argument(
            "--eplb-rebalance-num-iterations",
            type=int,
            default=ServerArgs.eplb_rebalance_num_iterations,
            help="Number of iterations to automatically trigger a EPLB re-balance.",
        )
        parser.add_argument(
            "--expert-distribution-recorder-mode",
            type=str,
            default=ServerArgs.expert_distribution_recorder_mode,
            help="Mode of expert distribution recorder.",
        )
        parser.add_argument(
            "--expert-distribution-recorder-buffer-size",
            type=int,
            default=ServerArgs.expert_distribution_recorder_buffer_size,
            help="Circular buffer size of expert distribution recorder. Set to -1 to denote infinite buffer.",
        )
        parser.add_argument(
            "--enable-expert-distribution-metrics",
            action="store_true",
            help="Enable logging metrics for expert balancedness",
        )
        parser.add_argument(
            "--deepep-config",
            type=str,
            default=ServerArgs.deepep_config,
            help="Tuned DeepEP config suitable for your own cluster. It can be either a string with JSON content or a file path.",
        )

        parser.add_argument(
            "--n-share-experts-fusion",
            type=int,
            default=0,
            help="The number of shared_experts need to be replicated to fuse with normal experts in deepseek v3/r1, "
            "set it to tp_size can get best optimized performance. Note that for architectures with SM==90, we have enabled the shared experts fusion optimization by default for DeepSeek V3/R1, with n_share_experts_fusion automatically set to the TP size.",
        )
        parser.add_argument(
            "--disable-chunked-prefix-cache",
            action="store_true",
            help="Disable chunked prefix cache feature for deepseek, which should save overhead for short sequences.",
        )
        parser.add_argument(
            "--disable-fast-image-processor",
            action="store_true",
            help="Adopt base image processor instead of fast image processor.",
        )

        # Server warmups
        parser.add_argument(
            "--warmups",
            type=str,
            required=False,
            help="Specify custom warmup functions (csv) to run before server starts eg. --warmups=warmup_name1,warmup_name2 "
            "will run the functions `warmup_name1` and `warmup_name2` specified in warmup.py before the server starts listening for requests",
        )

        # Debug tensor dumps
        parser.add_argument(
            "--debug-tensor-dump-output-folder",
            type=str,
            default=ServerArgs.debug_tensor_dump_output_folder,
            help="The output folder for dumping tensors.",
        )
        parser.add_argument(
            "--debug-tensor-dump-input-file",
            type=str,
            default=ServerArgs.debug_tensor_dump_input_file,
            help="The input filename for dumping tensors",
        )
        parser.add_argument(
            "--debug-tensor-dump-inject",
            type=str,
            default=ServerArgs.debug_tensor_dump_inject,
            help="Inject the outputs from jax as the input of every layer.",
        )

        # Disaggregation
        parser.add_argument(
            "--disaggregation-mode",
            type=str,
            default="null",
            choices=["null", "prefill", "decode"],
            help='Only used for PD disaggregation. "prefill" for prefill-only server, and "decode" for decode-only server. If not specified, it is not PD disaggregated',
        )
        parser.add_argument(
            "--disaggregation-bootstrap-port",
            type=int,
            default=ServerArgs.disaggregation_bootstrap_port,
            help="Bootstrap server port on the prefill server. Default is 8998.",
        )
        parser.add_argument(
            "--disaggregation-transfer-backend",
            type=str,
            default=ServerArgs.disaggregation_transfer_backend,
            choices=["mooncake", "nixl"],
            help="The backend for disaggregation transfer. Default is mooncake.",
        )
        parser.add_argument(
            "--disaggregation-ib-device",
            type=str,
            default=ServerArgs.disaggregation_ib_device,
            help="The InfiniBand devices for disaggregation transfer, accepts single device (e.g., --disaggregation-ib-device mlx5_0) "
            "or multiple comma-separated devices (e.g., --disaggregation-ib-device mlx5_0,mlx5_1). "
            "Default is None, which triggers automatic device detection when mooncake backend is enabled.",
        )
        parser.add_argument(
            "--pdlb-url",
            type=str,
            default=None,
            help="The URL of the PD disaggregation load balancer. If set, the prefill/decode server will register with the load balancer.",
        )

        parser.add_argument(
            "--mm-attention-backend",
            type=str,
            choices=["sdpa", "fa3", "triton_attn"],
            default=ServerArgs.mm_attention_backend,
            help="Set multimodal attention backend.",
        )

    @classmethod
    def from_cli_args(cls, args: argparse.Namespace):
        args.tp_size = args.tensor_parallel_size
        args.pp_size = args.pipeline_parallel_size
        args.dp_size = args.data_parallel_size
        args.ep_size = args.expert_parallel_size
        attrs = [attr.name for attr in dataclasses.fields(cls)]
        return cls(**{attr: getattr(args, attr) for attr in attrs})

    def url(self):
        if is_valid_ipv6_address(self.host):
            return f"http://[{self.host}]:{self.port}"
        else:
            return f"http://{self.host}:{self.port}"

    def check_server_args(self):
        assert (
            self.tp_size * self.pp_size
        ) % self.nnodes == 0, "tp_size must be divisible by number of nodes"

        # FIXME pp constraints
        if self.pp_size > 1:
            assert (
                self.disable_overlap_schedule
                and self.speculative_algorithm is None
                and not self.enable_mixed_chunk
            ), "Pipeline parallelism is not compatible with overlap schedule, speculative decoding, mixed chunked prefill."

        assert not (
            self.dp_size > 1 and self.nnodes != 1 and not self.enable_dp_attention
        ), "multi-node data parallel is not supported unless dp attention!"
        assert (
            self.max_loras_per_batch > 0
            # FIXME
            and (self.lora_paths is None or self.disable_radix_cache)
        ), "compatibility of lora and radix attention is in progress"
        assert self.base_gpu_id >= 0, "base_gpu_id must be non-negative"
        assert self.gpu_id_step >= 1, "gpu_id_step must be positive"

        if isinstance(self.lora_paths, list):
            lora_paths = self.lora_paths
            self.lora_paths = {}
            for lora_path in lora_paths:
                if "=" in lora_path:
                    name, path = lora_path.split("=", 1)
                    self.lora_paths[name] = path
                else:
                    self.lora_paths[lora_path] = lora_path


def prepare_server_args(argv: List[str]) -> ServerArgs:
    """
    Prepare the server arguments from the command line arguments.

    Args:
        args: The command line arguments. Typically, it should be `sys.argv[1:]`
            to ensure compatibility with `parse_args` when no arguments are passed.

    Returns:
        The server arguments.
    """
    parser = argparse.ArgumentParser()
    ServerArgs.add_cli_args(parser)
    raw_args = parser.parse_args(argv)
    server_args = ServerArgs.from_cli_args(raw_args)
    return server_args


ZMQ_TCP_PORT_DELTA = 233


@dataclasses.dataclass
class PortArgs:
    # The ipc filename for tokenizer to receive inputs from detokenizer (zmq)
    tokenizer_ipc_name: str
    # The ipc filename for scheduler (rank 0) to receive inputs from tokenizer (zmq)
    scheduler_input_ipc_name: str
    # The ipc filename for detokenizer to receive inputs from scheduler (zmq)
    detokenizer_ipc_name: str

    # The port for nccl initialization (torch.dist)
    nccl_port: int

    # The ipc filename for rpc call between Engine and Scheduler
    rpc_ipc_name: str

    @staticmethod
    def init_new(server_args, dp_rank: Optional[int] = None) -> "PortArgs":
        port = server_args.port + random.randint(100, 1000)
        while True:
            if is_port_available(port):
                break
            if port < 60000:
                port += 42
            else:
                port -= 43

        if not server_args.enable_dp_attention:
            # Normal case, use IPC within a single node
            return PortArgs(
                tokenizer_ipc_name=f"ipc://{tempfile.NamedTemporaryFile(delete=False).name}",
                scheduler_input_ipc_name=f"ipc://{tempfile.NamedTemporaryFile(delete=False).name}",
                detokenizer_ipc_name=f"ipc://{tempfile.NamedTemporaryFile(delete=False).name}",
                nccl_port=port,
                rpc_ipc_name=f"ipc://{tempfile.NamedTemporaryFile(delete=False).name}",
            )
        else:
            # DP attention. Use TCP + port to handle both single-node and multi-node.
            if server_args.nnodes == 1 and server_args.dist_init_addr is None:
                dist_init_addr = ("127.0.0.1", server_args.port + ZMQ_TCP_PORT_DELTA)
            elif server_args.dist_init_addr.startswith("["):  # ipv6 address
                port_num, host = configure_ipv6(server_args.dist_init_addr)
                dist_init_addr = (host, str(port_num))
            else:
                dist_init_addr = server_args.dist_init_addr.split(":")

            assert (
                len(dist_init_addr) == 2
            ), "please provide --dist-init-addr as host:port of head node"

            dist_init_host, dist_init_port = dist_init_addr
            port_base = int(dist_init_port) + 1
            if dp_rank is None:
                scheduler_input_port = (
                    port_base + 3
                )  # TokenizerManager to DataParallelController
            else:
                scheduler_input_port = port_base + 3 + 1 + dp_rank

            return PortArgs(
                tokenizer_ipc_name=f"tcp://{dist_init_host}:{port_base}",
                scheduler_input_ipc_name=f"tcp://{dist_init_host}:{scheduler_input_port}",
                detokenizer_ipc_name=f"tcp://{dist_init_host}:{port_base + 1}",
                nccl_port=port,
                rpc_ipc_name=f"tcp://{dist_init_host}:{port_base + 2}",
            )


class LoRAPathAction(argparse.Action):
    def __call__(self, parser, namespace, values, option_string=None):
        setattr(namespace, self.dest, {})
        for lora_path in values:
            if "=" in lora_path:
                name, path = lora_path.split("=", 1)
                getattr(namespace, self.dest)[name] = path
            else:
                getattr(namespace, self.dest)[lora_path] = lora_path


class DeprecatedAction(argparse.Action):
    def __init__(self, option_strings, dest, nargs=0, **kwargs):
        super(DeprecatedAction, self).__init__(
            option_strings, dest, nargs=nargs, **kwargs
        )

    def __call__(self, parser, namespace, values, option_string=None):
        raise ValueError(self.help)


def get_model_arch(args: ServerArgs):
    hf_config = get_config(
        args.model_path,
        trust_remote_code=args.trust_remote_code,
        revision=args.revision,
        model_override_args=json.loads(args.json_model_override_args),
    )
    return hf_config.architectures[0]


def auto_choose_speculative_params(arch: str):
    """
    Automatically choose the parameters for speculative decoding.

    You can tune them on your own models and prompts with scripts/playground/bench_speculative.py
    """
    if arch in ["LlamaForCausalLM"]:
        # The default value for llama
        return (5, 4, 8)
    elif arch in ["DeepseekV3ForCausalLM", "DeepseekV2ForCausalLM"]:
        # The default value for deepseek
        return (5, 4, 8)
    elif arch in ["Grok1ForCausalLM", "Grok1VForCausalLM"]:
        return (5, 4, 8)
    else:
        # The default value for all other models
        return (5, 4, 8)<|MERGE_RESOLUTION|>--- conflicted
+++ resolved
@@ -601,11 +601,8 @@
                 "w8a8_int8",
                 "w8a8_fp8",
                 "moe_wna16",
-<<<<<<< HEAD
                 "compressed-tensors",
-=======
                 "qoq",
->>>>>>> 69dd878b
             ],
             help="The quantization method.",
         )
