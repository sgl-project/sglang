# Copyright 2023-2024 SGLang Team
# Licensed under the Apache License, Version 2.0 (the "License");
# you may not use this file except in compliance with the License.
# You may obtain a copy of the License at
#
#     http://www.apache.org/licenses/LICENSE-2.0
#
# Unless required by applicable law or agreed to in writing, software
# distributed under the License is distributed on an "AS IS" BASIS,
# WITHOUT WARRANTIES OR CONDITIONS OF ANY KIND, either express or implied.
# See the License for the specific language governing permissions and
# limitations under the License.
# ==============================================================================
"""The arguments of the server."""

import argparse
import dataclasses
import json
import logging
import os
import random
import tempfile
from typing import List, Literal, Optional, Union

from sglang.srt.connector import ConnectorType
from sglang.srt.function_call.function_call_parser import FunctionCallParser
from sglang.srt.hf_transformers_utils import check_gguf_file, get_config
from sglang.srt.lora.lora_registry import LoRARef
from sglang.srt.parser.reasoning_parser import ReasoningParser
from sglang.srt.utils import (
    LORA_TARGET_ALL_MODULES,
    SUPPORTED_LORA_TARGET_MODULES,
    configure_ipv6,
    get_device,
    get_device_memory_capacity,
    is_cuda,
    is_flashinfer_available,
    is_hip,
    is_npu,
    is_port_available,
    is_remote_url,
    is_sm90_supported,
    is_sm100_supported,
    is_triton_kernels_available,
    is_valid_ipv6_address,
    json_list_type,
    nullable_str,
    parse_connector_type,
)
from sglang.utils import is_in_ci

logger = logging.getLogger(__name__)

# Define constants
LOAD_FORMAT_CHOICES = [
    "auto",
    "pt",
    "safetensors",
    "npcache",
    "dummy",
    "sharded_state",
    "gguf",
    "bitsandbytes",
    "layered",
    "remote",
    "remote_instance",
]

QUANTIZATION_CHOICES = [
    "awq",
    "fp8",
    "gptq",
    "marlin",
    "gptq_marlin",
    "awq_marlin",
    "bitsandbytes",
    "gguf",
    "modelopt",
    "modelopt_fp4",
    "petit_nvfp4",
    "w8a8_int8",
    "w8a8_fp8",
    "moe_wna16",
    "qoq",
    "w4afp8",
    "mxfp4",
]

ATTENTION_BACKEND_CHOICES = [
    # Common
    "triton",
    "torch_native",
    "flex_attention",
    # NVIDIA specific
    "cutlass_mla",
    "fa3",
    "fa4",
    "flashinfer",
    "flashmla",
    "trtllm_mla",
    "trtllm_mha",
    "dual_chunk_flash_attn",
    # AMD specific
    "aiter",
    "wave",
    # Other platforms
    "intel_amx",
    "ascend",
]

LORA_BACKEND_CHOICES = ["triton", "csgmv"]

DISAGG_TRANSFER_BACKEND_CHOICES = ["mooncake", "nixl", "ascend", "fake"]

GRAMMAR_BACKEND_CHOICES = ["xgrammar", "outlines", "llguidance", "none"]

DETERMINISTIC_ATTENTION_BACKEND_CHOICES = ["flashinfer", "fa3", "triton"]


# Allow external code to add more choices
def add_load_format_choices(choices):
    LOAD_FORMAT_CHOICES.extend(choices)


def add_quantization_method_choices(choices):
    QUANTIZATION_CHOICES.extend(choices)


def add_attention_backend_choices(choices):
    ATTENTION_BACKEND_CHOICES.extend(choices)


def add_disagg_transfer_backend_choices(choices):
    DISAGG_TRANSFER_BACKEND_CHOICES.extend(choices)


def add_grammar_backend_choices(choices):
    GRAMMAR_BACKEND_CHOICES.extend(choices)


@dataclasses.dataclass
class ServerArgs:
    # Model and tokenizer
    model_path: str
    tokenizer_path: Optional[str] = None
    tokenizer_mode: str = "auto"
    tokenizer_worker_num: int = 1
    skip_tokenizer_init: bool = False
    load_format: str = "auto"
    model_loader_extra_config: str = "{}"
    trust_remote_code: bool = False
    context_length: Optional[int] = None
    is_embedding: bool = False
    enable_multimodal: Optional[bool] = None
    revision: Optional[str] = None
    model_impl: str = "auto"

    # HTTP server
    host: str = "127.0.0.1"
    port: int = 30000
    skip_server_warmup: bool = False
    warmups: Optional[str] = None
    nccl_port: Optional[int] = None

    # Quantization and data type
    dtype: str = "auto"
    quantization: Optional[str] = None
    quantization_param_path: Optional[str] = None
    kv_cache_dtype: str = "auto"
    enable_fp32_lm_head: bool = False

    # Memory and scheduling
    mem_fraction_static: Optional[float] = None
    max_running_requests: Optional[int] = None
    max_queued_requests: Optional[int] = None
    max_total_tokens: Optional[int] = None
    chunked_prefill_size: Optional[int] = None
    max_prefill_tokens: int = 16384
    schedule_policy: str = "fcfs"
    enable_priority_scheduling: bool = False
    schedule_low_priority_values_first: bool = False
    priority_scheduling_preemption_threshold: int = 10
    schedule_conservativeness: float = 1.0
    page_size: Optional[int] = None
    hybrid_kvcache_ratio: Optional[float] = None
    swa_full_tokens_ratio: float = 0.8
    disable_hybrid_swa_memory: bool = False
    radix_eviction_policy: str = "lru"

    # Runtime options
    device: Optional[str] = None
    tp_size: int = 1
    pp_size: int = 1
    max_micro_batch_size: Optional[int] = None
    stream_interval: int = 1
    stream_output: bool = False
    random_seed: Optional[int] = None
    constrained_json_whitespace_pattern: Optional[str] = None
    watchdog_timeout: float = 300
    dist_timeout: Optional[int] = None  # timeout for torch.distributed
    download_dir: Optional[str] = None
    base_gpu_id: int = 0
    gpu_id_step: int = 1
    sleep_on_idle: bool = False

    # Logging
    log_level: str = "info"
    log_level_http: Optional[str] = None
    log_requests: bool = False
    log_requests_level: int = 2
    crash_dump_folder: Optional[str] = None
    show_time_cost: bool = False
    enable_metrics: bool = False
    enable_metrics_for_all_schedulers: bool = False
    tokenizer_metrics_custom_labels_header: str = "x-custom-labels"
    tokenizer_metrics_allowed_custom_labels: Optional[List[str]] = None
    bucket_time_to_first_token: Optional[List[float]] = None
    bucket_inter_token_latency: Optional[List[float]] = None
    bucket_e2e_request_latency: Optional[List[float]] = None
    collect_tokens_histogram: bool = False
    prompt_tokens_buckets: Optional[List[str]] = None
    generation_tokens_buckets: Optional[List[str]] = None
    decode_log_interval: int = 40
    enable_request_time_stats_logging: bool = False
    kv_events_config: Optional[str] = None
    gc_warning_threshold_secs: float = 0.0
    enable_trace: bool = False
    oltp_traces_endpoint: str = "localhost:4317"

    # API related
    api_key: Optional[str] = None
    served_model_name: Optional[str] = None
    weight_version: str = "default"
    chat_template: Optional[str] = None
    completion_template: Optional[str] = None
    file_storage_path: str = "sglang_storage"
    enable_cache_report: bool = False
    reasoning_parser: Optional[str] = None
    tool_call_parser: Optional[str] = None
    tool_server: Optional[str] = None

    # Data parallelism
    dp_size: int = 1
    load_balance_method: str = "round_robin"
    load_watch_interval: float = 0.1
    # FIXME: remove this after dp rank scheduling is fully supported with PD-Disaggregation
    prefill_round_robin_balance: bool = False

    # Multi-node distributed serving
    dist_init_addr: Optional[str] = None
    nnodes: int = 1
    node_rank: int = 0

    # Model override args in JSON
    json_model_override_args: str = "{}"
    preferred_sampling_params: Optional[str] = None

    # LoRA
    enable_lora: Optional[bool] = None
    max_lora_rank: Optional[int] = None
    lora_target_modules: Optional[Union[set[str], List[str]]] = None
    lora_paths: Optional[
        Union[dict[str, str], List[dict[str, str]], List[str], List[LoRARef]]
    ] = None
    max_loaded_loras: Optional[int] = None
    max_loras_per_batch: int = 8
    lora_backend: str = "triton"
    max_lora_chunk_size: Optional[int] = 16

    # Kernel backend
    attention_backend: Optional[str] = None
    decode_attention_backend: Optional[str] = None
    prefill_attention_backend: Optional[str] = None
    sampling_backend: Optional[str] = None
    grammar_backend: Optional[str] = None
    mm_attention_backend: Optional[str] = None

    # Speculative decoding
    speculative_algorithm: Optional[str] = None
    speculative_draft_model_path: Optional[str] = None
    speculative_draft_model_revision: Optional[str] = None
    speculative_num_steps: Optional[int] = None
    speculative_eagle_topk: Optional[int] = None
    speculative_num_draft_tokens: Optional[int] = None
    speculative_accept_threshold_single: float = 1.0
    speculative_accept_threshold_acc: float = 1.0
    speculative_token_map: Optional[str] = None
    speculative_attention_mode: str = "prefill"
    # For ngram only
    speculative_ngram_min_match_window_size: int = 1
    speculative_ngram_max_match_window_size: int = 12
    speculative_ngram_min_bfs_breadth: int = 1
    speculative_ngram_max_bfs_breadth: int = 10
    speculative_ngram_match_type: Literal["BFS", "PROB"] = "BFS"
    speculative_ngram_branch_length: int = 18
    speculative_ngram_capacity: int = 10 * 1000 * 1000

    # Expert parallelism
    ep_size: int = 1
    moe_a2a_backend: Literal["none", "deepep"] = "none"
    moe_runner_backend: Literal[
        "auto",
        "triton",
        "triton_kernel",
        "flashinfer_trtllm",
        "flashinfer_cutlass",
        "flashinfer_mxfp4",
    ] = "auto"
    flashinfer_mxfp4_moe_precision: Literal["default", "bf16"] = "default"
    enable_flashinfer_allreduce_fusion: bool = False
    deepep_mode: Literal["auto", "normal", "low_latency"] = "auto"
    ep_num_redundant_experts: int = 0
    ep_dispatch_algorithm: Optional[Literal["static", "dynamic", "fake"]] = None
    init_expert_location: str = "trivial"
    enable_eplb: bool = False
    eplb_algorithm: str = "auto"
    eplb_rebalance_num_iterations: int = 1000
    eplb_rebalance_layers_per_chunk: Optional[int] = None
    eplb_min_rebalancing_utilization_threshold: float = 1.0
    expert_distribution_recorder_mode: Optional[
        Literal["stat", "stat_approx", "per_pass", "per_token"]
    ] = None
    expert_distribution_recorder_buffer_size: Optional[int] = None
    enable_expert_distribution_metrics: bool = False
    deepep_config: Optional[str] = None
    moe_dense_tp_size: Optional[int] = None

    # Mamba cache
    max_mamba_cache_size: Optional[int] = None
    mamba_ssm_dtype: str = "float32"

    # Hierarchical cache
    enable_hierarchical_cache: bool = False
    hicache_ratio: float = 2.0
    hicache_size: int = 0
    hicache_write_policy: str = "write_through"
    hicache_io_backend: str = "kernel"
    hicache_mem_layout: str = "layer_first"
    hicache_storage_backend: Optional[str] = None
    hicache_storage_prefetch_policy: str = "best_effort"
    hicache_storage_backend_extra_config: Optional[str] = None
    # LMCache
    enable_lmcache: bool = False

    # Double Sparsity
    enable_double_sparsity: bool = False
    ds_channel_config_path: Optional[str] = None
    ds_heavy_channel_num: int = 32
    ds_heavy_token_num: int = 256
    ds_heavy_channel_type: str = "qk"
    ds_sparse_decode_threshold: int = 4096

    # Offloading
    cpu_offload_gb: int = 0
    offload_group_size: int = -1
    offload_num_in_group: int = 1
    offload_prefetch_step: int = 1
    offload_mode: str = "cpu"

    # Optimization/debug options
    disable_radix_cache: bool = False
    cuda_graph_max_bs: Optional[int] = None
    cuda_graph_bs: Optional[List[int]] = None
    disable_cuda_graph: bool = False
    disable_cuda_graph_padding: bool = False
    enable_profile_cuda_graph: bool = False
    enable_cudagraph_gc: bool = False
    enable_nccl_nvls: bool = False
    enable_symm_mem: bool = False
    disable_flashinfer_cutlass_moe_fp4_allgather: bool = False
    enable_tokenizer_batch_encode: bool = False
    disable_outlines_disk_cache: bool = False
    disable_custom_all_reduce: bool = False
    enable_mscclpp: bool = False
    disable_overlap_schedule: bool = False
    enable_mixed_chunk: bool = False
    enable_dp_attention: bool = False
    enable_dp_lm_head: bool = False
    enable_two_batch_overlap: bool = False
    tbo_token_distribution_threshold: float = 0.48
    enable_torch_compile: bool = False
    torch_compile_max_bs: int = 32
    torchao_config: str = ""
    enable_nan_detection: bool = False
    enable_p2p_check: bool = False
    triton_attention_reduce_in_fp32: bool = False
    triton_attention_num_kv_splits: int = 8
    triton_attention_split_tile_size: Optional[int] = None
    num_continuous_decode_steps: int = 1
    delete_ckpt_after_loading: bool = False
    enable_memory_saver: bool = False
    allow_auto_truncate: bool = False
    enable_custom_logit_processor: bool = False
    flashinfer_mla_disable_ragged: bool = False
    disable_shared_experts_fusion: bool = False
    disable_chunked_prefix_cache: bool = False
    disable_fast_image_processor: bool = False
    keep_mm_feature_on_device: bool = False
    enable_return_hidden_states: bool = False
    scheduler_recv_interval: int = 1
    numa_node: Optional[List[int]] = None
    enable_deterministic_inference: bool = False

    # Dynamic batch tokenizer
    enable_dynamic_batch_tokenizer: bool = False
    dynamic_batch_tokenizer_batch_size: int = 32
    dynamic_batch_tokenizer_batch_timeout: float = 0.002

    # Debug tensor dumps
    debug_tensor_dump_output_folder: Optional[str] = None
    debug_tensor_dump_input_file: Optional[str] = None
    debug_tensor_dump_inject: bool = False
    debug_tensor_dump_prefill_only: bool = False

    # PD disaggregation: can be "null" (not disaggregated), "prefill" (prefill-only), or "decode" (decode-only)
    disaggregation_mode: Literal["null", "prefill", "decode"] = "null"
    disaggregation_transfer_backend: str = "mooncake"
    disaggregation_bootstrap_port: int = 8998
    disaggregation_decode_tp: Optional[int] = None
    disaggregation_decode_dp: Optional[int] = None
    disaggregation_prefill_pp: Optional[int] = 1
    disaggregation_ib_device: Optional[str] = None
    disaggregation_decode_enable_offload_kvcache: bool = False
    num_reserved_decode_tokens: int = 512  # used for decode kv cache offload in PD
    # FIXME: hack to reduce ITL when decode bs is small
    disaggregation_decode_polling_interval: int = 1

    # For model weight update and weight loading
    custom_weight_loader: Optional[List[str]] = None
    weight_loader_disable_mmap: bool = False
    remote_instance_weight_loader_seed_instance_ip: Optional[str] = None
    remote_instance_weight_loader_seed_instance_service_port: Optional[int] = None
    remote_instance_weight_loader_send_weights_group_ports: Optional[List[int]] = None

    # For PD-Multiplexing
    enable_pdmux: bool = False
    sm_group_num: int = 3

<<<<<<< HEAD
    # Multimodal settings
    max_num_images: Optional[int] = None

    # Deprecated arguments
    enable_ep_moe: bool = False
    enable_deepep_moe: bool = False
    enable_flashinfer_cutlass_moe: bool = False
    enable_flashinfer_trtllm_moe: bool = False
    enable_triton_kernel_moe: bool = False
    enable_flashinfer_mxfp4_moe: bool = False

=======
>>>>>>> 1193f131
    def __post_init__(self):
        """
        Orchestrates the handling of various server arguments, ensuring proper configuration and validation.
        """
        # Handle deprecated arguments.
        self._handle_deprecated_args()

        # Set missing default values.
        self._handle_missing_default_values()

        # Get GPU memory capacity, which is a common dependency for several configuration steps.
        gpu_mem = get_device_memory_capacity(self.device)

        # Handle memory-related, chunked prefill, and CUDA graph batch size configurations.
        self._handle_gpu_memory_settings(gpu_mem)

        # Handle device-specific backends.
        self._handle_hpu_backends()
        self._handle_cpu_backends()

        # Apply model-specific adjustments.
        self._handle_model_specific_adjustments()

        # Set kernel backends.
        self._handle_sampling_backend()
        self._handle_attention_backend_compatibility()
        self._handle_page_size()
        self._handle_amd_specifics()
        self._handle_grammar_backend()

        # Handle data parallelism.
        self._handle_data_parallelism()

        # Handle MoE configurations.
        self._handle_moe_kernel_config()
        self._handle_deepep_moe()
        self._handle_eplb_and_dispatch()
        self._handle_expert_distribution_metrics()

        # Handle pipeline parallelism.
        self._handle_pipeline_parallelism()

        # Handle Hicache settings.
        self._handle_hicache()

        # Handle speculative decoding logic.
        self._handle_speculative_decoding()

        # Handle model loading format.
        self._handle_load_format()

        # Handle PD disaggregation.
        self._handle_disaggregation()

        # Validate tokenizer settings.
        self._handle_tokenizer_batching()

        # Propagate environment variables.
        self._handle_environment_variables()

        # Validate cache settings.
        self._handle_cache_compatibility()

        # Validate metrics labels.
        self._handle_metrics_labels()

        # Handle deterministic inference.
        self._handle_deterministic_inference()

        # Handle any other necessary validations.
        self._handle_other_validations()

    def _handle_deprecated_args(self):
        pass

    def _handle_missing_default_values(self):
        if self.tokenizer_path is None:
            self.tokenizer_path = self.model_path
        if self.served_model_name is None:
            self.served_model_name = self.model_path
        if self.device is None:
            self.device = get_device()
        if self.random_seed is None:
            self.random_seed = random.randint(0, 1 << 30)

    def _handle_gpu_memory_settings(self, gpu_mem):
        """
        Configure GPU memory-dependent settings including
        chunked_prefill_size, cuda_graph_max_bs, and mem_fraction_static.

        Here are our heuristics:
        - Set chunked_prefill_size and cuda_graph_max_bs based on the GPU memory capacity.
          This is because GPUs with more memory are generally more powerful, we need to use a larger
          chunked_prefill_size and a larger cuda_graph_max_bs to fully utilize the GPU.
        - Then set mem_fraction_static based on chunked_prefill_size and cuda_graph_max_bs.

          GPU memory capacity = model weights + KV cache pool + activations + cuda graph buffers

          The argument mem_fraction_static is defined as (model weights + KV cache pool) / GPU memory capacity,
          or equivalently, mem_fraction_static = (GPU memory capacity - activations - cuda graph buffers) / GPU memory capacity.

          In order to compute mem_fraction_static, we need to estimate the size of activations and cuda graph buffers.
          The activation memory is proportional to the chunked_prefill_size.
          The cuda graph memory is proportional to the cuda_graph_max_bs.
          We use reserved_mem = chunked_prefill_size * 1.5 + cuda_graph_max_bs * 2 to estimate the size of activations and cuda graph buffers in GB.
          and set mem_fraction_static = (GPU memory capacity - reserved_mem) / GPU memory capacity.

          The coefficient 1.5 is a heuristic value, in the future, we can do better estimation by looking at the model types, hidden sizes or even do a dummy run.
        """
        if gpu_mem is not None:
            if gpu_mem < 20 * 1024:
                # T4, 4080
                # (chunked_prefill_size 2k, cuda_graph_max_bs 8)
                if self.chunked_prefill_size is None:
                    self.chunked_prefill_size = 2048
                if self.cuda_graph_max_bs is None:
                    self.cuda_graph_max_bs = 8
            elif gpu_mem < 35 * 1024:
                # A10, 4090, 5090
                # (chunked_prefill_size 2k, cuda_graph_max_bs 16 if tp < 4 else 80)
                if self.chunked_prefill_size is None:
                    self.chunked_prefill_size = 2048
                if self.cuda_graph_max_bs is None:
                    # Based on detailed statistics, when serving TP1/TP2 models on lower-end GPUs with HBM < 35GB, you can either disable cuda graph or set `cuda_graph_max_bs` to a very small value to reduce the memory overhead of creating cuda graphs, with almost no impact on performance.
                    # However, when serving models with TP4 or TP8, we need to enable cuda graph to maintain high performance. In this case, we can set `cuda_graph_max_bs` to 80 (half of the default value 160) to reduce the memory overhead of creating cuda graphs. Looking at the logs
                    # from TP4 serving of qwen2-72b, a value of 80 is sufficient and can reduce the memory overhead of creating cuda graphs on lower-end GPUs compared to the original 160, avoiding OOM issues.
                    if self.tp_size < 4:
                        self.cuda_graph_max_bs = 16
                    else:
                        self.cuda_graph_max_bs = 80
            elif gpu_mem < 60 * 1024:
                # A100 (40GB), L40,
                # (chunked_prefill_size 4k, cuda_graph_max_bs 32 if tp < 4 else 160)
                if self.chunked_prefill_size is None:
                    self.chunked_prefill_size = 4096
                if self.cuda_graph_max_bs is None:
                    if self.tp_size < 4:
                        self.cuda_graph_max_bs = 32
                    else:
                        self.cuda_graph_max_bs = 160
            elif gpu_mem < 90 * 1024:
                # H100, A100
                # (chunked_prefill_size 8k, cuda_graph_max_bs 256 if tp < 4 else 512)
                if self.chunked_prefill_size is None:
                    self.chunked_prefill_size = 8192
                if self.cuda_graph_max_bs is None:
                    if self.tp_size < 4:
                        self.cuda_graph_max_bs = 256
                    else:
                        self.cuda_graph_max_bs = 512
            elif gpu_mem < 160 * 1024:
                # H20, H200
                # (chunked_prefill_size 8k, cuda_graph_max_bs 256 if tp < 4 else 512)
                if self.chunked_prefill_size is None:
                    self.chunked_prefill_size = 8192
                if self.cuda_graph_max_bs is None:
                    if self.tp_size < 4:
                        self.cuda_graph_max_bs = 256
                    else:
                        self.cuda_graph_max_bs = 512
            else:
                # B200, MI300
                # (chunked_prefill_size 16k, cuda_graph_max_bs 512)
                if self.chunked_prefill_size is None:
                    self.chunked_prefill_size = 16384
                if self.cuda_graph_max_bs is None:
                    self.cuda_graph_max_bs = 512
        else:
            # Fallback defaults when gpu_mem is None
            if self.chunked_prefill_size is None:
                self.chunked_prefill_size = 4096
            if self.cuda_graph_max_bs is None:
                self.cuda_graph_max_bs = 160

        # Set cuda graph batch sizes
        if self.cuda_graph_bs is None:
            self.cuda_graph_bs = self._generate_cuda_graph_batch_sizes()
        else:
            self.cuda_graph_max_bs = max(self.cuda_graph_bs)

        if self.mem_fraction_static is None:
            # Constant meta data (e.g., from attention backend)
            reserved_mem = 512
            # For activation during large prefill
            if self.chunked_prefill_size > 0:
                reserved_mem += max(self.chunked_prefill_size, 2048) * 1.5
            else:
                reserved_mem += max(self.max_prefill_tokens, 2048) * 1.5
            # For cuda graphs
            reserved_mem += self.cuda_graph_max_bs * 2
            # Some adjustments for large parallel size
            reserved_mem += self.tp_size * self.pp_size / 8 * 1024

            if self.enable_dp_attention:
                # DP attention needs more padding for some operations
                reserved_mem += self.cuda_graph_max_bs * self.dp_size * 3

                # DP attention uses much more memory for large cuda graph max bs,
                # likely due to some inefficiencies in torch allocator or our implementation.
                # So we need to reserve more memory.
                if self.cuda_graph_max_bs > 300:
                    reserved_mem += self.cuda_graph_max_bs * self.dp_size * 1.5

            if gpu_mem is not None and gpu_mem > 60 * 1024:
                reserved_mem = max(reserved_mem, 10 * 1024)

            if self.speculative_algorithm is not None:
                if self.speculative_algorithm == "STANDALONE":
                    # standalonedraft model and cuda graphs
                    reserved_mem += 6 * 1024
                elif self.speculative_algorithm != "NGRAM":
                    # eagle draft models and cuda graphs
                    reserved_mem += 2 * 1024

            self.mem_fraction_static = (
                round((gpu_mem - reserved_mem) / gpu_mem, 3)
                if gpu_mem is not None
                else 0.88
            )

            # Lazy init to avoid circular import
            # Multimodal models need more memory for the image processor
            from sglang.srt.configs.model_config import ModelConfig

            model_config = ModelConfig.from_server_args(self)
            if model_config.is_multimodal:
                self.adjust_mem_fraction_for_vlm(model_config)

    def _generate_cuda_graph_batch_sizes(self):
        """
        Generate the list of batch sizes for CUDA graph capture based on cuda_graph_max_bs.
        This integrates the logic from cuda_graph_runner.py.
        """
        # Handle disable_cuda_graph_padding as the first condition for both spec and non-spec
        if self.disable_cuda_graph_padding:
            capture_bs = list(range(1, self.cuda_graph_max_bs + 1))
        elif self.speculative_algorithm is None:
            # Normal case: [1, 2, 4, 8, 12] + list(range(16, 257, 8)) + list(range(272, 512, 16)) + list(range(512, cuda_graph_max_bs + 1))
            capture_bs = (
                [1, 2, 4, 8, 12]
                + list(range(16, 257, 8))
                + list(range(272, 512, 16))
                + list(range(512, self.cuda_graph_max_bs + 1))
            )
        else:
            # Spec decoding case: list(range(1, 9, 1)) + list(range(10, 33, 2)) + list(range(40, 64, 4)) + list(range(72, 257, 8))
            capture_bs = (
                list(range(1, 9, 1))
                + list(range(10, 33, 2))
                + list(range(40, 64, 4))
                + list(range(72, 257, 8))
                + list(range(272, self.cuda_graph_max_bs + 1, 16))
            )

        capture_bs = [bs for bs in capture_bs if bs <= self.cuda_graph_max_bs]

        return capture_bs

    def _handle_hpu_backends(self):
        if self.device == "hpu":
            self.attention_backend = "torch_native"
            self.sampling_backend = "pytorch"

    def _handle_cpu_backends(self):
        if self.device == "cpu":
            if self.attention_backend is None:
                self.attention_backend = "intel_amx"
            self.sampling_backend = "pytorch"

    def _handle_model_specific_adjustments(self):
        if parse_connector_type(self.model_path) == ConnectorType.INSTANCE:
            return

        hf_config = self.get_hf_config()
        model_arch = hf_config.architectures[0]
        if model_arch in ["GptOssForCausalLM"]:
            if self.attention_backend is None:
                if is_cuda() and is_sm100_supported():
                    self.attention_backend = "trtllm_mha"
                elif is_cuda() and is_sm90_supported():
                    self.attention_backend = "fa3"
                else:
                    self.attention_backend = "triton"
            supported_backends = ["triton", "trtllm_mha", "fa3"]
            logger.info(
                f"Use {self.attention_backend} as attention backend for GptOssForCausalLM"
            )
            assert (
                self.attention_backend in supported_backends
            ), f"GptOssForCausalLM requires one of {supported_backends} attention backend, but got '{self.attention_backend}'"

            if is_sm100_supported():
                if not self.enable_dp_attention:
                    self.enable_flashinfer_allreduce_fusion = True
                    logger.info(
                        "Enable FlashInfer AllReduce Fusion on sm100 for GptOssForCausalLM"
                    )
            quantization_config = getattr(hf_config, "quantization_config", None)
            is_mxfp4_quant_format = (
                quantization_config is not None
                and quantization_config.get("quant_method") == "mxfp4"
            )

            if is_sm100_supported() and is_mxfp4_quant_format:
                self.moe_runner_backend = "flashinfer_mxfp4"
                logger.warning(
                    "Detected SM100 and MXFP4 quantization format for GPT-OSS model, enabling FlashInfer MXFP4 MOE kernel."
                )
            else:
                if self.moe_runner_backend == "triton_kernel":
                    assert (
                        self.ep_size == 1
                    ), "Triton kernel MoE is only supported when ep_size == 1"
                if (
                    self.moe_runner_backend == "auto"
                    and self.ep_size == 1
                    and is_triton_kernels_available()
                ):
                    self.moe_runner_backend = "triton_kernel"
                    logger.warning(
                        "Detected GPT-OSS model, enabling triton_kernels MOE kernel."
                    )
            self.disable_hybrid_swa_memory = True
            if is_mxfp4_quant_format:
                # use bf16 for mxfp4 triton kernels
                self.dtype = "bfloat16"

        elif "Llama4" in model_arch and self.device != "cpu":
            assert self.attention_backend in {
                "fa3",
                "aiter",
                "triton",
            }, "fa3, aiter, or triton is required for Llama4 model"
        elif model_arch in [
            "Gemma2ForCausalLM",
            "Gemma3ForCausalLM",
            "Gemma3ForConditionalGeneration",
            "Gemma3nForCausalLM",
            "Gemma3nForConditionalGeneration",
        ]:
            # FIXME: https://github.com/sgl-project/sglang/pull/7367 is not compatible with gemma2 model.
            # It failed at this test: https://github.com/sgl-project/sglang/actions/runs/16255155597/job/45890331952#step:4:736
            logger.warning(
                f"Disable hybrid SWA memory for {model_arch} as it is not yet supported."
            )
            self.disable_hybrid_swa_memory = True

    def _handle_sampling_backend(self):
        if self.sampling_backend is None:
            self.sampling_backend = (
                "flashinfer" if is_flashinfer_available() else "pytorch"
            )

    def _handle_attention_backend_compatibility(self):
        if self.attention_backend == "torch_native":
            logger.warning(
                "Cuda graph is disabled because of using torch native attention backend"
            )
            self.disable_cuda_graph = True

        if self.attention_backend == "flex_attention":
            logger.warning(
                "Cuda graph is disabled because of using torch Flex Attention backend"
            )
            self.disable_cuda_graph = True
            assert (
                self.speculative_algorithm is None
            ), "Speculative decoding is currently not supported with Flex Attention backend"

        if is_npu() and self.attention_backend in ["ascend"]:
            logger.warning(
                "At this moment Ascend attention backend only supports a page_size of 128, change page_size to 128."
            )
            self.page_size = 128

        if (
            self.attention_backend == "flashmla"
            or self.decode_attention_backend == "flashmla"
        ):
            logger.warning(
                "FlashMLA only supports a page_size of 64, change page_size to 64."
            )
            self.page_size = 64

        if (
            self.attention_backend == "cutlass_mla"
            or self.decode_attention_backend == "cutlass_mla"
        ):
            logger.warning(
                "Cutlass MLA only supports a page_size of 128, change page_size to 128."
            )
            self.page_size = 128

        if (
            self.attention_backend == "trtllm_mla"
            or self.decode_attention_backend == "trtllm_mla"
        ):
            if not is_sm100_supported():
                raise ValueError(
                    "TRTLLM MLA backend is only supported on Blackwell GPUs (SM100). Please use a different backend."
                )

            if self.page_size not in [32, 64]:
                logger.warning(
                    f"TensorRT-LLM MLA only supports page_size of 32 or 64, changing page_size from {self.page_size} to 64."
                )
                self.page_size = 64

            if self.kv_cache_dtype not in ["fp8_e4m3", "auto"]:
                raise ValueError(
                    "TensorRT-LLM MLA backend only supports kv-cache-dtype of fp8_e4m3 or auto."
                )

        if (
            self.attention_backend == "trtllm_mha"
            or self.decode_attention_backend == "trtllm_mha"
            or self.prefill_attention_backend == "trtllm_mha"
        ):
            if not is_sm100_supported():
                raise ValueError(
                    "TRTLLM MHA backend is only supported on Blackwell GPUs (SM100). Please use a different backend."
                )

            if self.page_size not in [16, 32, 64]:
                logger.warning(
                    f"TensorRT-LLM MHA only supports page_size of 16, 32 or 64, changing page_size from {self.page_size} to 64."
                )
                self.page_size = 64

        if self.attention_backend == "dual_chunk_flash_attn":
            logger.warning(
                "Mixed chunk, radix cache, and cuda graphs are disabled because of using dual chunk flash attention backend"
            )
            self.enable_mixed_chunk = False
            self.disable_cuda_graph = True
            self.disable_radix_cache = True

    def _handle_page_size(self):
        if self.page_size is None:
            self.page_size = 1

    def _handle_amd_specifics(self):
        if is_hip():
            self.triton_attention_num_kv_splits = 16

    def _handle_grammar_backend(self):
        if self.grammar_backend is None:
            self.grammar_backend = "xgrammar"

    def _handle_data_parallelism(self):
        if self.dp_size == 1:
            self.enable_dp_attention = False
            self.enable_dp_lm_head = False

        if self.enable_dp_attention:
            self.schedule_conservativeness = self.schedule_conservativeness * 0.3
            assert self.tp_size % self.dp_size == 0
            self.chunked_prefill_size = self.chunked_prefill_size // self.dp_size
            logger.warning(
                f"DP attention is enabled. The chunked prefill size is adjusted to {self.chunked_prefill_size} to avoid MoE kernel issues. "
            )

        if self.enable_dp_lm_head:
            assert (
                self.enable_dp_attention
            ), "Please enable dp attention when setting enable_dp_lm_head. "

    def _handle_moe_kernel_config(self):
        if self.moe_runner_backend == "flashinfer_cutlass":
            assert (
                self.quantization == "modelopt_fp4"
            ), "modelopt_fp4 quantization is required for Flashinfer MOE"
            assert self.ep_size in [
                1,
                self.tp_size,
            ], "The expert parallel size must be 1 or the same as the tensor parallel size"

        if self.moe_runner_backend == "flashinfer_trtllm":
            assert (
                self.quantization == "modelopt_fp4" or self.quantization == "fp8"
            ), "modelopt_fp4 or fp8 quantization is required for Flashinfer TRTLLM MoE"
            self.disable_shared_experts_fusion = True
            logger.warning(
                "FlashInfer TRTLLM MoE is enabled. --disable-shared-experts-fusion is automatically set."
            )

    def _handle_deepep_moe(self):
        if self.moe_a2a_backend == "deepep":
            if self.deepep_mode == "normal":
                logger.warning("Cuda graph is disabled because deepep_mode=`normal`")
                self.disable_cuda_graph = True
            self.ep_size = self.tp_size
            logger.warning(
                f"DeepEP MoE is enabled. The expert parallel size is adjusted to be the same as the tensor parallel size[{self.tp_size}]."
            )

    def _handle_eplb_and_dispatch(self):
        if self.enable_eplb and (self.expert_distribution_recorder_mode is None):
            self.expert_distribution_recorder_mode = "stat"
            logger.warning(
                "EPLB is enabled. The expert_distribution_recorder_mode is automatically set."
            )

        if (self.enable_eplb or (self.init_expert_location is not None)) and (
            self.ep_dispatch_algorithm is None
        ):
            self.ep_dispatch_algorithm = "static"

        if self.enable_eplb:
            assert self.ep_size > 1

    def _handle_expert_distribution_metrics(self):
        if self.enable_expert_distribution_metrics and (
            self.expert_distribution_recorder_mode is None
        ):
            self.expert_distribution_recorder_mode = "stat"

        if self.expert_distribution_recorder_buffer_size is None:
            if (x := self.eplb_rebalance_num_iterations) is not None:
                self.expert_distribution_recorder_buffer_size = x
            elif self.expert_distribution_recorder_mode is not None:
                self.expert_distribution_recorder_buffer_size = 1000

    def _handle_pipeline_parallelism(self):
        if self.pp_size > 1:
            self.disable_overlap_schedule = True
            logger.warning(
                "Pipeline parallelism is incompatible with overlap schedule."
            )

    def _handle_hicache(self):
        if self.hicache_storage_backend == "mooncake":
            if self.hicache_mem_layout == "layer_first":
                if self.hicache_io_backend == "direct":
                    self.hicache_mem_layout = "page_first_direct"
                elif self.hicache_io_backend == "kernel":
                    self.hicache_mem_layout = "page_first"
                logger.warning(
                    f"Mooncake storage backend does not support layer_first layout, "
                    f"switching to {self.hicache_mem_layout} layout for {self.hicache_io_backend} io backend"
                )

        if self.hicache_mem_layout == "page_first_direct":
            if self.hicache_io_backend != "direct":
                self.hicache_io_backend = "direct"
                logger.warning(
                    "Page first direct layout only support direct io backend"
                )

    def _handle_speculative_decoding(self):
        if self.speculative_algorithm == "NEXTN":
            self.speculative_algorithm = "EAGLE"

        if self.speculative_algorithm in ("EAGLE", "EAGLE3", "STANDALONE"):
            if self.speculative_algorithm == "STANDALONE" and self.enable_dp_attention:
                # TODO: support dp attention for standalone speculative decoding
                raise ValueError(
                    "Currently standalone speculative decoding does not support dp attention."
                )
            if self.max_running_requests is None:
                self.max_running_requests = 48
            self.disable_overlap_schedule = True
            logger.warning(
                "Overlap scheduler is disabled because of using "
                "eagle speculative decoding."
            )
            if self.enable_mixed_chunk:
                self.enable_mixed_chunk = False
                logger.warning(
                    "Mixed chunked prefill is disabled because of using "
                    "eagle speculative decoding."
                )

            model_arch = self.get_hf_config().architectures[0]
            if model_arch in [
                "DeepseekV3ForCausalLM",
                "Glm4MoeForCausalLM",
                "BailingMoeForCausalLM",
                "BailingMoeV2ForCausalLM",
            ]:
                if self.speculative_draft_model_path is None:
                    self.speculative_draft_model_path = self.model_path
                else:
                    logger.warning(
                        "DeepSeek MTP does not require setting speculative_draft_model_path."
                    )

            if self.speculative_num_steps is None:
                assert (
                    self.speculative_eagle_topk is None
                    and self.speculative_num_draft_tokens is None
                )
                (
                    self.speculative_num_steps,
                    self.speculative_eagle_topk,
                    self.speculative_num_draft_tokens,
                ) = auto_choose_speculative_params(self)

            if (
                self.attention_backend == "trtllm_mha"
                or self.decode_attention_backend == "trtllm_mha"
                or self.prefill_attention_backend == "trtllm_mha"
            ):
                if self.speculative_eagle_topk > 1:
                    raise ValueError(
                        "trtllm_mha backend only supports topk = 1 for speculative decoding."
                    )

            if (
                self.speculative_eagle_topk == 1
                and self.speculative_num_draft_tokens != self.speculative_num_steps + 1
            ):
                logger.warning(
                    "speculative_num_draft_tokens is adjusted to speculative_num_steps + 1 when speculative_eagle_topk == 1"
                )
                self.speculative_num_draft_tokens = self.speculative_num_steps + 1

            if (
                self.speculative_eagle_topk > 1
                and self.page_size > 1
                and self.attention_backend != "flashinfer"
            ):
                raise ValueError(
                    "speculative_eagle_topk > 1 with page_size > 1 is unstable and produces incorrect results for paged attention backends. This combination is only supported for the 'flashinfer' backend."
                )

        if self.speculative_algorithm == "NGRAM":
            if not self.device.startswith("cuda"):
                raise ValueError(
                    "Ngram speculative decoding only supports CUDA device."
                )
            if self.max_running_requests is None:
                self.max_running_requests = 48
            self.disable_overlap_schedule = True
            self.enable_mixed_chunk = False
            self.speculative_eagle_topk = self.speculative_ngram_max_bfs_breadth
            if self.speculative_num_draft_tokens is None:
                self.speculative_num_draft_tokens = (
                    self.speculative_ngram_max_match_window_size
                )
            logger.warning(
                "The overlap scheduler and mixed chunked prefill are disabled because of "
                "using ngram speculative decoding."
            )

            if (
                self.speculative_eagle_topk > 1
                and self.page_size > 1
                and self.attention_backend != "flashinfer"
            ):
                raise ValueError(
                    "speculative_eagle_topk > 1 with page_size > 1 is unstable and produces incorrect results for paged attention backends. This combination is only supported for the 'flashinfer' backend."
                )
            if self.enable_dp_attention:
                # TODO: support dp attention for ngram speculative decoding
                raise ValueError(
                    "Currently ngram speculative decoding does not support dp attention."
                )

    def _handle_load_format(self):
        if (
            self.load_format == "auto" or self.load_format == "gguf"
        ) and check_gguf_file(self.model_path):
            self.quantization = self.load_format = "gguf"

        if is_remote_url(self.model_path):
            self.load_format = "remote"

        if self.custom_weight_loader is None:
            self.custom_weight_loader = []

        if self.load_format == "remote_instance":
            if (
                self.remote_instance_weight_loader_seed_instance_ip is None
                or self.remote_instance_weight_loader_seed_instance_service_port is None
                or self.remote_instance_weight_loader_send_weights_group_ports is None
            ):
                self.load_format = "auto"

    def _handle_disaggregation(self):
        if self.disaggregation_mode == "decode":
            assert (
                self.disaggregation_decode_tp is None
            ), "Cannot set --disaggregation-decode-tp for the decode engine."
            assert (
                self.disaggregation_decode_dp is None
            ), "Cannot set --disaggregation-decode-dp for the decode engine."

            self.disable_radix_cache = True
            logger.warning("KV cache is forced as chunk cache for decode server")

            if self.dp_size > 1 and not is_in_ci():
                assert self.prefill_round_robin_balance, (
                    "Prefill round robin balance is required when dp size > 1. "
                    "Please make sure that the prefill instance is launched with `--load-balance-method round_robin`"
                    " and `--prefill-round-robin-balance` is set for decode server."
                )
        elif self.disaggregation_mode == "prefill":
            if self.disaggregation_decode_tp is None:
                self.disaggregation_decode_tp = self.tp_size
            if self.disaggregation_decode_dp is None:
                self.disaggregation_decode_dp = self.dp_size

            self.disaggregation_prefill_pp = self.pp_size
            self.validate_disagg_tp_size(self.tp_size, self.disaggregation_decode_tp)
            self.disable_cuda_graph = True
            logger.warning("Cuda graph is disabled for prefill server")

    def _handle_tokenizer_batching(self):
        if self.enable_tokenizer_batch_encode and self.enable_dynamic_batch_tokenizer:
            raise ValueError(
                "Cannot enable both --enable-tokenizer-batch-encode and --enable-dynamic-batch-tokenizer. "
                "Please choose one tokenizer batching approach."
            )

    def _handle_environment_variables(self):
        os.environ["SGLANG_ENABLE_TORCH_COMPILE"] = (
            "1" if self.enable_torch_compile else "0"
        )
        os.environ["SGLANG_MAMBA_SSM_DTYPE"] = self.mamba_ssm_dtype
        os.environ["SGLANG_DISABLE_OUTLINES_DISK_CACHE"] = (
            "1" if self.disable_outlines_disk_cache else "0"
        )
        os.environ["SGLANG_ENABLE_DETERMINISTIC_INFERENCE"] = (
            "1" if self.enable_deterministic_inference else "0"
        )

    def _handle_cache_compatibility(self):
        if self.enable_hierarchical_cache and self.disable_radix_cache:
            raise ValueError(
                "The arguments enable-hierarchical-cache and disable-radix-cache are mutually exclusive "
                "and cannot be used at the same time. Please use only one of them."
            )

        if (
            self.disaggregation_decode_enable_offload_kvcache
            and self.disaggregation_mode != "decode"
        ):
            raise ValueError(
                "The argument disaggregation-decode-enable-offload-kvcache is only supported for decode side."
            )

    def _handle_metrics_labels(self):
        if (
            not self.tokenizer_metrics_custom_labels_header
            and self.tokenizer_metrics_allowed_custom_labels
        ):
            raise ValueError(
                "Please set --tokenizer-metrics-custom-labels-header when setting --tokenizer-metrics-allowed-custom-labels."
            )

    def _handle_deterministic_inference(self):
        if self.enable_deterministic_inference:
            # Check sampling backend
            self.sampling_backend = "pytorch"
            logger.warning(
                "Sampling backend is set to pytorch for deterministic inference."
            )

            # Check attention backend
            if self.attention_backend not in DETERMINISTIC_ATTENTION_BACKEND_CHOICES:
                raise ValueError(
                    f"Currently only {DETERMINISTIC_ATTENTION_BACKEND_CHOICES} attention backends are supported for deterministic inference."
                )

            # Currently, only FA3 supports radix cache. Support for other backends is in progress
            if self.attention_backend != "fa3":
                self.disable_radix_cache = True
                logger.warning(
                    f"Currently radix cache is not compatible with {self.attention_backend} attention backend for deterministic inference. It will be supported in the future."
                )

            # Check TP size
            if self.tp_size > 1:
                os.environ["NCCL_ALGO"] = "allreduce:tree"
                self.disable_custom_all_reduce = True
                logger.warning(
                    "NCCL_ALGO is set to 'allreduce:tree' and custom all reduce is disabled for deterministic inference when TP size > 1."
                )

    def _handle_other_validations(self):
        pass

    @staticmethod
    def add_cli_args(parser: argparse.ArgumentParser):
        # Model and tokenizer
        parser.add_argument(
            "--model-path",
            "--model",
            type=str,
            help="The path of the model weights. This can be a local folder or a Hugging Face repo ID.",
            required=True,
        )
        parser.add_argument(
            "--tokenizer-path",
            type=str,
            default=ServerArgs.tokenizer_path,
            help="The path of the tokenizer.",
        )
        parser.add_argument(
            "--tokenizer-mode",
            type=str,
            default=ServerArgs.tokenizer_mode,
            choices=["auto", "slow"],
            help="Tokenizer mode. 'auto' will use the fast "
            "tokenizer if available, and 'slow' will "
            "always use the slow tokenizer.",
        )
        parser.add_argument(
            "--tokenizer-worker-num",
            type=int,
            default=ServerArgs.tokenizer_worker_num,
            help="The worker num of the tokenizer manager.",
        )
        parser.add_argument(
            "--skip-tokenizer-init",
            action="store_true",
            help="If set, skip init tokenizer and pass input_ids in generate request.",
        )
        parser.add_argument(
            "--load-format",
            type=str,
            default=ServerArgs.load_format,
            choices=LOAD_FORMAT_CHOICES,
            help="The format of the model weights to load. "
            '"auto" will try to load the weights in the safetensors format '
            "and fall back to the pytorch bin format if safetensors format "
            "is not available. "
            '"pt" will load the weights in the pytorch bin format. '
            '"safetensors" will load the weights in the safetensors format. '
            '"npcache" will load the weights in pytorch format and store '
            "a numpy cache to speed up the loading. "
            '"dummy" will initialize the weights with random values, '
            "which is mainly for profiling."
            '"gguf" will load the weights in the gguf format. '
            '"bitsandbytes" will load the weights using bitsandbytes '
            "quantization."
            '"layered" loads weights layer by layer so that one can quantize a '
            "layer before loading another to make the peak memory envelope "
            "smaller.",
        )
        parser.add_argument(
            "--model-loader-extra-config",
            type=str,
            help="Extra config for model loader. "
            "This will be passed to the model loader corresponding to the chosen load_format.",
            default=ServerArgs.model_loader_extra_config,
        )
        parser.add_argument(
            "--trust-remote-code",
            action="store_true",
            help="Whether or not to allow for custom models defined on the Hub in their own modeling files.",
        )
        parser.add_argument(
            "--context-length",
            type=int,
            default=ServerArgs.context_length,
            help="The model's maximum context length. Defaults to None (will use the value from the model's config.json instead).",
        )
        parser.add_argument(
            "--is-embedding",
            action="store_true",
            help="Whether to use a CausalLM as an embedding model.",
        )
        parser.add_argument(
            "--enable-multimodal",
            default=ServerArgs.enable_multimodal,
            action="store_true",
            help="Enable the multimodal functionality for the served model. If the model being served is not multimodal, nothing will happen",
        )
        parser.add_argument(
            "--revision",
            type=str,
            default=None,
            help="The specific model version to use. It can be a branch "
            "name, a tag name, or a commit id. If unspecified, will use "
            "the default version.",
        )
        parser.add_argument(
            "--model-impl",
            type=str,
            default=ServerArgs.model_impl,
            help="Which implementation of the model to use.\n\n"
            '* "auto" will try to use the SGLang implementation if it exists '
            "and fall back to the Transformers implementation if no SGLang "
            "implementation is available.\n"
            '* "sglang" will use the SGLang model implementation.\n'
            '* "transformers" will use the Transformers model '
            "implementation.\n",
        )

        # HTTP server
        parser.add_argument(
            "--host",
            type=str,
            default=ServerArgs.host,
            help="The host of the HTTP server.",
        )
        parser.add_argument(
            "--port",
            type=int,
            default=ServerArgs.port,
            help="The port of the HTTP server.",
        )
        parser.add_argument(
            "--skip-server-warmup",
            action="store_true",
            help="If set, skip warmup.",
        )
        parser.add_argument(
            "--warmups",
            type=str,
            required=False,
            help="Specify custom warmup functions (csv) to run before server starts eg. --warmups=warmup_name1,warmup_name2 "
            "will run the functions `warmup_name1` and `warmup_name2` specified in warmup.py before the server starts listening for requests",
        )
        parser.add_argument(
            "--nccl-port",
            type=int,
            default=ServerArgs.nccl_port,
            help="The port for NCCL distributed environment setup. Defaults to a random port.",
        )

        # Quantization and data type
        parser.add_argument(
            "--dtype",
            type=str,
            default=ServerArgs.dtype,
            choices=["auto", "half", "float16", "bfloat16", "float", "float32"],
            help="Data type for model weights and activations.\n\n"
            '* "auto" will use FP16 precision for FP32 and FP16 models, and '
            "BF16 precision for BF16 models.\n"
            '* "half" for FP16. Recommended for AWQ quantization.\n'
            '* "float16" is the same as "half".\n'
            '* "bfloat16" for a balance between precision and range.\n'
            '* "float" is shorthand for FP32 precision.\n'
            '* "float32" for FP32 precision.',
        )
        parser.add_argument(
            "--quantization",
            type=str,
            default=ServerArgs.quantization,
            choices=QUANTIZATION_CHOICES,
            help="The quantization method.",
        )
        parser.add_argument(
            "--quantization-param-path",
            type=nullable_str,
            default=None,
            help="Path to the JSON file containing the KV cache "
            "scaling factors. This should generally be supplied, when "
            "KV cache dtype is FP8. Otherwise, KV cache scaling factors "
            "default to 1.0, which may cause accuracy issues. ",
        )
        parser.add_argument(
            "--kv-cache-dtype",
            type=str,
            default=ServerArgs.kv_cache_dtype,
            choices=["auto", "fp8_e5m2", "fp8_e4m3"],
            help='Data type for kv cache storage. "auto" will use model data type. "fp8_e5m2" and "fp8_e4m3" is supported for CUDA 11.8+.',
        )
        parser.add_argument(
            "--enable-fp32-lm-head",
            action="store_true",
            help="If set, the LM head outputs (logits) are in FP32.",
        )

        # Memory and scheduling
        parser.add_argument(
            "--mem-fraction-static",
            type=float,
            default=ServerArgs.mem_fraction_static,
            help="The fraction of the memory used for static allocation (model weights and KV cache memory pool). Use a smaller value if you see out-of-memory errors.",
        )
        parser.add_argument(
            "--max-running-requests",
            type=int,
            default=ServerArgs.max_running_requests,
            help="The maximum number of running requests.",
        )
        parser.add_argument(
            "--max-queued-requests",
            type=int,
            default=ServerArgs.max_queued_requests,
            help="The maximum number of queued requests. This option is ignored when using disaggregation-mode.",
        )
        parser.add_argument(
            "--max-total-tokens",
            type=int,
            default=ServerArgs.max_total_tokens,
            help="The maximum number of tokens in the memory pool. If not specified, it will be automatically calculated based on the memory usage fraction. "
            "This option is typically used for development and debugging purposes.",
        )
        parser.add_argument(
            "--chunked-prefill-size",
            type=int,
            default=ServerArgs.chunked_prefill_size,
            help="The maximum number of tokens in a chunk for the chunked prefill. Setting this to -1 means disabling chunked prefill.",
        )
        parser.add_argument(
            "--max-prefill-tokens",
            type=int,
            default=ServerArgs.max_prefill_tokens,
            help="The maximum number of tokens in a prefill batch. The real bound will be the maximum of this value and the model's maximum context length.",
        )
        parser.add_argument(
            "--schedule-policy",
            type=str,
            default=ServerArgs.schedule_policy,
            choices=["lpm", "random", "fcfs", "dfs-weight", "lof", "priority"],
            help="The scheduling policy of the requests.",
        )
        parser.add_argument(
            "--enable-priority-scheduling",
            action="store_true",
            default=ServerArgs.enable_priority_scheduling,
            help="Enable priority scheduling. Requests with higher priority integer values will be scheduled first by default.",
        )
        parser.add_argument(
            "--schedule-low-priority-values-first",
            action="store_true",
            default=ServerArgs.schedule_low_priority_values_first,
            help="If specified with --enable-priority-scheduling, the scheduler will schedule requests with lower priority integer values first.",
        )
        parser.add_argument(
            "--priority-scheduling-preemption-threshold",
            type=int,
            default=ServerArgs.priority_scheduling_preemption_threshold,
            help="Minimum difference in priorities for an incoming request to have to preempt running request(s).",
        )
        parser.add_argument(
            "--schedule-conservativeness",
            type=float,
            default=ServerArgs.schedule_conservativeness,
            help="How conservative the schedule policy is. A larger value means more conservative scheduling. Use a larger value if you see requests being retracted frequently.",
        )
        parser.add_argument(
            "--page-size",
            type=int,
            default=ServerArgs.page_size,
            help="The number of tokens in a page.",
        )
        parser.add_argument(
            "--hybrid-kvcache-ratio",
            nargs="?",
            const=0.5,
            type=float,
            default=ServerArgs.hybrid_kvcache_ratio,
            help=(
                "Mix ratio in [0,1] between uniform and hybrid kv buffers "
                "(0.0 = pure uniform: swa_size / full_size = 1)"
                "(1.0 = pure hybrid: swa_size / full_size = local_attention_size / context_length)"
            ),
        )
        parser.add_argument(
            "--swa-full-tokens-ratio",
            type=float,
            default=ServerArgs.swa_full_tokens_ratio,
            help="The ratio of SWA layer KV tokens / full layer KV tokens, regardless of the number of swa:full layers. It should be between 0 and 1. "
            "E.g. 0.5 means if each swa layer has 50 tokens, then each full layer has 100 tokens.",
        )
        parser.add_argument(
            "--disable-hybrid-swa-memory",
            action="store_true",
            help="Disable the hybrid SWA memory.",
        )

        # Runtime options
        parser.add_argument(
            "--device",
            type=str,
            default=ServerArgs.device,
            help="The device to use ('cuda', 'xpu', 'hpu', 'npu', 'cpu'). Defaults to auto-detection if not specified.",
        )
        parser.add_argument(
            "--tensor-parallel-size",
            "--tp-size",
            type=int,
            default=ServerArgs.tp_size,
            help="The tensor parallelism size.",
        )
        parser.add_argument(
            "--pipeline-parallel-size",
            "--pp-size",
            type=int,
            default=ServerArgs.pp_size,
            help="The pipeline parallelism size.",
        )
        parser.add_argument(
            "--max-micro-batch-size",
            type=int,
            default=ServerArgs.max_micro_batch_size,
            help="The maximum micro batch size in pipeline parallelism.",
        )
        parser.add_argument(
            "--stream-interval",
            type=int,
            default=ServerArgs.stream_interval,
            help="The interval (or buffer size) for streaming in terms of the token length. A smaller value makes streaming smoother, while a larger value makes the throughput higher",
        )
        parser.add_argument(
            "--stream-output",
            action="store_true",
            help="Whether to output as a sequence of disjoint segments.",
        )
        parser.add_argument(
            "--random-seed",
            type=int,
            default=ServerArgs.random_seed,
            help="The random seed.",
        )
        parser.add_argument(
            "--constrained-json-whitespace-pattern",
            type=str,
            default=ServerArgs.constrained_json_whitespace_pattern,
            help="(outlines backend only) Regex pattern for syntactic whitespaces allowed in JSON constrained output. For example, to allow the model generate consecutive whitespaces, set the pattern to [\n\t ]*",
        )
        parser.add_argument(
            "--watchdog-timeout",
            type=float,
            default=ServerArgs.watchdog_timeout,
            help="Set watchdog timeout in seconds. If a forward batch takes longer than this, the server will crash to prevent hanging.",
        )
        parser.add_argument(
            "--dist-timeout",
            type=int,
            default=ServerArgs.dist_timeout,
            help="Set timeout for torch.distributed initialization.",
        )
        parser.add_argument(
            "--download-dir",
            type=str,
            default=ServerArgs.download_dir,
            help="Model download directory for huggingface.",
        )
        parser.add_argument(
            "--base-gpu-id",
            type=int,
            default=ServerArgs.base_gpu_id,
            help="The base GPU ID to start allocating GPUs from. Useful when running multiple instances on the same machine.",
        )
        parser.add_argument(
            "--gpu-id-step",
            type=int,
            default=ServerArgs.gpu_id_step,
            help="The delta between consecutive GPU IDs that are used. For example, setting it to 2 will use GPU 0,2,4,...",
        )
        parser.add_argument(
            "--sleep-on-idle",
            action="store_true",
            help="Reduce CPU usage when sglang is idle.",
        )

        # Logging
        parser.add_argument(
            "--log-level",
            type=str,
            default=ServerArgs.log_level,
            help="The logging level of all loggers.",
        )
        parser.add_argument(
            "--log-level-http",
            type=str,
            default=ServerArgs.log_level_http,
            help="The logging level of HTTP server. If not set, reuse --log-level by default.",
        )
        parser.add_argument(
            "--log-requests",
            action="store_true",
            help="Log metadata, inputs, outputs of all requests. The verbosity is decided by --log-requests-level",
        )
        parser.add_argument(
            "--log-requests-level",
            type=int,
            default=ServerArgs.log_requests_level,
            help="0: Log metadata (no sampling parameters). 1: Log metadata and sampling parameters. 2: Log metadata, sampling parameters and partial input/output. 3: Log every input/output.",
            choices=[0, 1, 2, 3],
        )
        parser.add_argument(
            "--crash-dump-folder",
            type=str,
            default=ServerArgs.crash_dump_folder,
            help="Folder path to dump requests from the last 5 min before a crash (if any). If not specified, crash dumping is disabled.",
        )
        parser.add_argument(
            "--show-time-cost",
            action="store_true",
            help="Show time cost of custom marks.",
        )
        parser.add_argument(
            "--enable-metrics",
            action="store_true",
            help="Enable log prometheus metrics.",
        )
        parser.add_argument(
            "--enable-metrics-for-all-schedulers",
            action="store_true",
            help="Enable --enable-metrics-for-all-schedulers when you want schedulers on all TP ranks (not just TP 0) "
            "to record request metrics separately. This is especially useful when dp_attention is enabled, as "
            "otherwise all metrics appear to come from TP 0.",
        )
        parser.add_argument(
            "--tokenizer-metrics-custom-labels-header",
            type=str,
            default=ServerArgs.tokenizer_metrics_custom_labels_header,
            help="Specify the HTTP header for passing custom labels for tokenizer metrics.",
        )
        parser.add_argument(
            "--tokenizer-metrics-allowed-custom-labels",
            type=str,
            nargs="+",
            default=ServerArgs.tokenizer_metrics_allowed_custom_labels,
            help="The custom labels allowed for tokenizer metrics. The labels are specified via a dict in "
            "'--tokenizer-metrics-custom-labels-header' field in HTTP requests, e.g., {'label1': 'value1', 'label2': "
            "'value2'} is allowed if '--tokenizer-metrics-allowed-custom-labels label1 label2' is set.",
        )
        parser.add_argument(
            "--bucket-time-to-first-token",
            type=float,
            nargs="+",
            default=ServerArgs.bucket_time_to_first_token,
            help="The buckets of time to first token, specified as a list of floats.",
        )
        parser.add_argument(
            "--bucket-inter-token-latency",
            type=float,
            nargs="+",
            default=ServerArgs.bucket_inter_token_latency,
            help="The buckets of inter-token latency, specified as a list of floats.",
        )
        parser.add_argument(
            "--bucket-e2e-request-latency",
            type=float,
            nargs="+",
            default=ServerArgs.bucket_e2e_request_latency,
            help="The buckets of end-to-end request latency, specified as a list of floats.",
        )
        parser.add_argument(
            "--collect-tokens-histogram",
            action="store_true",
            default=ServerArgs.collect_tokens_histogram,
            help="Collect prompt/generation tokens histogram.",
        )
        bucket_rule = (
            "Supports 3 rule types: 'default' uses predefined buckets; 'tse <middle> <base> <count>' "
            "generates two sides exponential distributed buckets (e.g., 'tse 1000 2 8' generates buckets "
            "[984.0, 992.0, 996.0, 998.0, 1000.0, 1002.0, 1004.0, 1008.0, 1016.0]).); 'custom <value1> "
            "<value2> ...' uses custom bucket values (e.g., 'custom 10 50 100 500')."
        )
        parser.add_argument(
            "--prompt-tokens-buckets",
            type=str,
            nargs="+",
            default=ServerArgs.prompt_tokens_buckets,
            help=f"The buckets rule of prompt tokens. {bucket_rule}",
        )
        parser.add_argument(
            "--generation-tokens-buckets",
            type=str,
            nargs="+",
            default=ServerArgs.generation_tokens_buckets,
            help=f"The buckets rule for generation tokens histogram. {bucket_rule}",
        )
        parser.add_argument(
            "--gc-warning-threshold-secs",
            type=float,
            default=ServerArgs.gc_warning_threshold_secs,
            help="The threshold for long GC warning. If a GC takes longer than this, a warning will be logged. Set to 0 to disable.",
        )
        parser.add_argument(
            "--decode-log-interval",
            type=int,
            default=ServerArgs.decode_log_interval,
            help="The log interval of decode batch.",
        )
        parser.add_argument(
            "--enable-request-time-stats-logging",
            action="store_true",
            default=ServerArgs.enable_request_time_stats_logging,
            help="Enable per request time stats logging",
        )
        parser.add_argument(
            "--kv-events-config",
            type=str,
            default=None,
            help="Config in json format for NVIDIA dynamo KV event publishing. Publishing will be enabled if this flag is used.",
        )
        parser.add_argument(
            "--enable-trace",
            action="store_true",
            help="Enable opentelemetry trace",
        )
        parser.add_argument(
            "--oltp-traces-endpoint",
            type=str,
            default="localhost:4317",
            help="Config opentelemetry collector endpoint if --enable-trace is set. format: <ip>:<port>",
        )

        # API related
        parser.add_argument(
            "--api-key",
            type=str,
            default=ServerArgs.api_key,
            help="Set API key of the server. It is also used in the OpenAI API compatible server.",
        )
        parser.add_argument(
            "--served-model-name",
            type=str,
            default=ServerArgs.served_model_name,
            help="Override the model name returned by the v1/models endpoint in OpenAI API server.",
        )
        parser.add_argument(
            "--weight-version",
            type=str,
            default=ServerArgs.weight_version,
            help="Version identifier for the model weights. Defaults to 'default' if not specified.",
        )
        parser.add_argument(
            "--chat-template",
            type=str,
            default=ServerArgs.chat_template,
            help="The buliltin chat template name or the path of the chat template file. This is only used for OpenAI-compatible API server.",
        )
        parser.add_argument(
            "--completion-template",
            type=str,
            default=ServerArgs.completion_template,
            help="The buliltin completion template name or the path of the completion template file. This is only used for OpenAI-compatible API server. only for code completion currently.",
        )
        parser.add_argument(
            "--file-storage-path",
            type=str,
            default=ServerArgs.file_storage_path,
            help="The path of the file storage in backend.",
        )
        parser.add_argument(
            "--enable-cache-report",
            action="store_true",
            help="Return number of cached tokens in usage.prompt_tokens_details for each openai request.",
        )
        parser.add_argument(
            "--reasoning-parser",
            type=str,
            choices=list(ReasoningParser.DetectorMap.keys()),
            default=ServerArgs.reasoning_parser,
            help=f"Specify the parser for reasoning models, supported parsers are: {list(ReasoningParser.DetectorMap.keys())}.",
        )
        tool_call_parser_choices = list(FunctionCallParser.ToolCallParserEnum.keys())
        parser.add_argument(
            "--tool-call-parser",
            type=str,
            choices=tool_call_parser_choices,
            default=ServerArgs.tool_call_parser,
            help=f"Specify the parser for handling tool-call interactions. Options include: {tool_call_parser_choices}.",
        )
        parser.add_argument(
            "--tool-server",
            type=str,
            default=None,
            help="Either 'demo' or a comma-separated list of tool server urls to use for the model. If not specified, no tool server will be used.",
        )

        # Data parallelism
        parser.add_argument(
            "--data-parallel-size",
            "--dp-size",
            type=int,
            default=ServerArgs.dp_size,
            help="The data parallelism size.",
        )
        parser.add_argument(
            "--load-balance-method",
            type=str,
            default=ServerArgs.load_balance_method,
            help="The load balancing strategy for data parallelism.",
            choices=[
                "round_robin",
                "shortest_queue",
                "minimum_tokens",
            ],
        )
        parser.add_argument(
            "--load-watch-interval",
            type=float,
            default=ServerArgs.load_watch_interval,
            help="The interval of load watching in seconds.",
        )
        parser.add_argument(
            "--prefill-round-robin-balance",
            default=ServerArgs.prefill_round_robin_balance,
            action="store_true",
            help="Prefill is round robin balanced. This is used to promise decode server can get the correct dp rank.",
        )

        # Multi-node distributed serving
        parser.add_argument(
            "--dist-init-addr",
            "--nccl-init-addr",  # For backward compatibility. This will be removed in the future.
            type=str,
            help="The host address for initializing distributed backend (e.g., `192.168.0.2:25000`).",
        )
        parser.add_argument(
            "--nnodes", type=int, default=ServerArgs.nnodes, help="The number of nodes."
        )
        parser.add_argument(
            "--node-rank", type=int, default=ServerArgs.node_rank, help="The node rank."
        )

        # Model override args
        parser.add_argument(
            "--json-model-override-args",
            type=str,
            help="A dictionary in JSON string format used to override default model configurations.",
            default=ServerArgs.json_model_override_args,
        )
        parser.add_argument(
            "--preferred-sampling-params",
            type=str,
            help="json-formatted sampling settings that will be returned in /get_model_info",
        )

        # LoRA
        parser.add_argument(
            "--enable-lora",
            default=ServerArgs.enable_lora,
            action="store_true",
            help="Enable LoRA support for the model. This argument is automatically set to True if `--lora-paths` is provided for backward compatibility.",
        )
        parser.add_argument(
            "--max-lora-rank",
            default=ServerArgs.max_lora_rank,
            type=int,
            help="The maximum rank of LoRA adapters. If not specified, it will be automatically inferred from the adapters provided in --lora-paths.",
        )
        parser.add_argument(
            "--lora-target-modules",
            type=str,
            choices=SUPPORTED_LORA_TARGET_MODULES + [LORA_TARGET_ALL_MODULES],
            nargs="*",
            default=None,
            help="The union set of all target modules where LoRA should be applied. If not specified, "
            "it will be automatically inferred from the adapters provided in --lora-paths. If 'all' is specified, "
            "all supported modules will be targeted.",
        )
        parser.add_argument(
            "--lora-paths",
            type=str,
            nargs="*",
            default=None,
            action=LoRAPathAction,
            help='The list of LoRA adapters to load. Each adapter must be specified in one of the following formats: <PATH> | <NAME>=<PATH> | JSON with schema {"lora_name":str,"lora_path":str,"pinned":bool}',
        )
        parser.add_argument(
            "--max-loras-per-batch",
            type=int,
            default=8,
            help="Maximum number of adapters for a running batch, include base-only request.",
        )
        parser.add_argument(
            "--max-loaded-loras",
            type=int,
            default=ServerArgs.max_loaded_loras,
            help="If specified, it limits the maximum number of LoRA adapters loaded in CPU memory at a time. The value must be greater than or equal to `--max-loras-per-batch`.",
        )
        parser.add_argument(
            "--lora-backend",
            type=str,
            choices=LORA_BACKEND_CHOICES,
            default=ServerArgs.lora_backend,
            help="Choose the kernel backend for multi-LoRA serving.",
        )
        parser.add_argument(
            "--max-lora-chunk-size",
            type=int,
            default=ServerArgs.max_lora_chunk_size,
            choices=[16, 32, 64, 128],
            help="Maximum chunk size for the ChunkedSGMV LoRA backend. Only used when --lora-backend is 'csgmv'. Choosing a larger value might improve performance.",
        )

        # Kernel backend
        parser.add_argument(
            "--attention-backend",
            type=str,
            choices=ATTENTION_BACKEND_CHOICES,
            default=ServerArgs.attention_backend,
            help="Choose the kernels for attention layers.",
        )
        parser.add_argument(
            "--prefill-attention-backend",
            type=str,
            choices=ATTENTION_BACKEND_CHOICES,
            default=ServerArgs.prefill_attention_backend,
            help="Choose the kernels for prefill attention layers (have priority over --attention-backend).",
        )
        parser.add_argument(
            "--decode-attention-backend",
            type=str,
            choices=ATTENTION_BACKEND_CHOICES,
            default=ServerArgs.decode_attention_backend,
            help="Choose the kernels for decode attention layers (have priority over --attention-backend).",
        )
        parser.add_argument(
            "--sampling-backend",
            type=str,
            choices=["flashinfer", "pytorch"],
            default=ServerArgs.sampling_backend,
            help="Choose the kernels for sampling layers.",
        )
        parser.add_argument(
            "--grammar-backend",
            type=str,
            choices=GRAMMAR_BACKEND_CHOICES,
            default=ServerArgs.grammar_backend,
            help="Choose the backend for grammar-guided decoding.",
        )
        parser.add_argument(
            "--mm-attention-backend",
            type=str,
            choices=["sdpa", "fa3", "triton_attn", "ascend_attn"],
            default=ServerArgs.mm_attention_backend,
            help="Set multimodal attention backend.",
        )

        # Speculative decoding
        parser.add_argument(
            "--speculative-algorithm",
            type=str,
            choices=["EAGLE", "EAGLE3", "NEXTN", "STANDALONE", "NGRAM"],
            help="Speculative algorithm.",
        )
        parser.add_argument(
            "--speculative-draft-model-path",
            "--speculative-draft-model",
            type=str,
            help="The path of the draft model weights. This can be a local folder or a Hugging Face repo ID.",
        )
        parser.add_argument(
            "--speculative-draft-model-revision",
            type=str,
            default=None,
            help="The specific draft model version to use. It can be a branch "
            "name, a tag name, or a commit id. If unspecified, will use "
            "the default version.",
        )
        parser.add_argument(
            "--speculative-num-steps",
            type=int,
            help="The number of steps sampled from draft model in Speculative Decoding.",
            default=ServerArgs.speculative_num_steps,
        )
        parser.add_argument(
            "--speculative-eagle-topk",
            type=int,
            help="The number of tokens sampled from the draft model in eagle2 each step.",
            default=ServerArgs.speculative_eagle_topk,
        )
        parser.add_argument(
            "--speculative-num-draft-tokens",
            type=int,
            help="The number of tokens sampled from the draft model in Speculative Decoding.",
            default=ServerArgs.speculative_num_draft_tokens,
        )
        parser.add_argument(
            "--speculative-accept-threshold-single",
            type=float,
            help="Accept a draft token if its probability in the target model is greater than this threshold.",
            default=ServerArgs.speculative_accept_threshold_single,
        )
        parser.add_argument(
            "--speculative-accept-threshold-acc",
            type=float,
            help="The accept probability of a draft token is raised from its target probability p to min(1, p / threshold_acc).",
            default=ServerArgs.speculative_accept_threshold_acc,
        )
        parser.add_argument(
            "--speculative-token-map",
            type=str,
            help="The path of the draft model's small vocab table.",
            default=ServerArgs.speculative_token_map,
        )
        parser.add_argument(
            "--speculative-attention-mode",
            type=str,
            choices=["prefill", "decode"],
            help="Attention backend for speculative decoding operations (both target verify and draft extend). Can be one of 'prefill' (default) or 'decode'.",
            default=ServerArgs.speculative_attention_mode,
        )
        # Ngram speculative decoding
        parser.add_argument(
            "--speculative-ngram-min-match-window-size",
            type=int,
            default=ServerArgs.speculative_ngram_min_match_window_size,
            help="The minimum window size for pattern matching in ngram speculative decoding.",
        )
        parser.add_argument(
            "--speculative-ngram-max-match-window-size",
            type=int,
            default=ServerArgs.speculative_ngram_max_match_window_size,
            help="The maximum window size for pattern matching in ngram speculative decoding.",
        )
        parser.add_argument(
            "--speculative-ngram-min-bfs-breadth",
            type=int,
            default=ServerArgs.speculative_ngram_min_bfs_breadth,
            help="The minimum breadth for BFS (Breadth-First Search) in ngram speculative decoding.",
        )
        parser.add_argument(
            "--speculative-ngram-max-bfs-breadth",
            type=int,
            default=ServerArgs.speculative_ngram_max_bfs_breadth,
            help="The maximum breadth for BFS (Breadth-First Search) in ngram speculative decoding.",
        )
        parser.add_argument(
            "--speculative-ngram-match-type",
            type=str,
            choices=["BFS", "PROB"],
            default=ServerArgs.speculative_ngram_match_type,
            help="The match type for cache tree.",
        )
        parser.add_argument(
            "--speculative-ngram-branch-length",
            type=int,
            default=ServerArgs.speculative_ngram_branch_length,
            help="The branch length for ngram speculative decoding.",
        )
        parser.add_argument(
            "--speculative-ngram-capacity",
            type=int,
            default=ServerArgs.speculative_ngram_capacity,
            help="The cache capacity for ngram speculative decoding.",
        )

        # Expert parallelism
        parser.add_argument(
            "--expert-parallel-size",
            "--ep-size",
            "--ep",
            type=int,
            default=ServerArgs.ep_size,
            help="The expert parallelism size.",
        )
        parser.add_argument(
            "--moe-a2a-backend",
            type=str,
            choices=["none", "deepep"],
            default=ServerArgs.moe_a2a_backend,
            help="Choose the backend for MoE A2A.",
        )
        parser.add_argument(
            "--moe-runner-backend",
            type=str,
            choices=[
                "auto",
                "triton",
                "triton_kernel",
                "flashinfer_trtllm",
                "flashinfer_cutlass",
                "flashinfer_mxfp4",
                "flashinfer_cutedsl",
            ],
            default=ServerArgs.moe_runner_backend,
            help="Choose the runner backend for MoE.",
        )
        parser.add_argument(
            "--flashinfer-mxfp4-moe-precision",
            type=str,
            choices=["default", "bf16"],
            default=ServerArgs.flashinfer_mxfp4_moe_precision,
            help="Choose the computation precision of flashinfer mxfp4 moe",
        )
        parser.add_argument(
            "--enable-flashinfer-allreduce-fusion",
            action="store_true",
            help="Enable FlashInfer allreduce fusion with Residual RMSNorm.",
        )
        parser.add_argument(
            "--deepep-mode",
            type=str,
            choices=["normal", "low_latency", "auto"],
            default="auto",
            help="Select the mode when enable DeepEP MoE, could be `normal`, `low_latency` or `auto`. Default is `auto`, which means `low_latency` for decode batch and `normal` for prefill batch.",
        )
        parser.add_argument(
            "--ep-num-redundant-experts",
            type=int,
            default=ServerArgs.ep_num_redundant_experts,
            help="Allocate this number of redundant experts in expert parallel.",
        )
        parser.add_argument(
            "--ep-dispatch-algorithm",
            type=str,
            default=ServerArgs.ep_dispatch_algorithm,
            help="The algorithm to choose ranks for redundant experts in expert parallel.",
        )
        parser.add_argument(
            "--init-expert-location",
            type=str,
            default=ServerArgs.init_expert_location,
            help="Initial location of EP experts.",
        )
        parser.add_argument(
            "--enable-eplb",
            action="store_true",
            help="Enable EPLB algorithm",
        )
        parser.add_argument(
            "--eplb-algorithm",
            type=str,
            default=ServerArgs.eplb_algorithm,
            help="Chosen EPLB algorithm",
        )
        parser.add_argument(
            "--eplb-rebalance-num-iterations",
            type=int,
            default=ServerArgs.eplb_rebalance_num_iterations,
            help="Number of iterations to automatically trigger a EPLB re-balance.",
        )
        parser.add_argument(
            "--eplb-rebalance-layers-per-chunk",
            type=int,
            default=ServerArgs.eplb_rebalance_layers_per_chunk,
            help="Number of layers to rebalance per forward pass.",
        )
        parser.add_argument(
            "--eplb-min-rebalancing-utilization-threshold",
            type=float,
            default=ServerArgs.eplb_min_rebalancing_utilization_threshold,
            help="Minimum threshold for GPU average utilization to trigger EPLB rebalancing. Must be in the range [0.0, 1.0].",
        )
        parser.add_argument(
            "--expert-distribution-recorder-mode",
            type=str,
            default=ServerArgs.expert_distribution_recorder_mode,
            help="Mode of expert distribution recorder.",
        )
        parser.add_argument(
            "--expert-distribution-recorder-buffer-size",
            type=int,
            default=ServerArgs.expert_distribution_recorder_buffer_size,
            help="Circular buffer size of expert distribution recorder. Set to -1 to denote infinite buffer.",
        )
        parser.add_argument(
            "--enable-expert-distribution-metrics",
            action="store_true",
            help="Enable logging metrics for expert balancedness",
        )
        parser.add_argument(
            "--deepep-config",
            type=str,
            default=ServerArgs.deepep_config,
            help="Tuned DeepEP config suitable for your own cluster. It can be either a string with JSON content or a file path.",
        )
        parser.add_argument(
            "--moe-dense-tp-size",
            type=int,
            default=ServerArgs.moe_dense_tp_size,
            help="TP size for MoE dense MLP layers. This flag is useful when, with large TP size, there are errors caused by weights in MLP layers having dimension smaller than the min dimension GEMM supports.",
        )

        # Mamba Cache
        parser.add_argument(
            "--max-mamba-cache-size",
            type=int,
            default=ServerArgs.max_mamba_cache_size,
            help="The maximum size of the mamba cache.",
        )
        parser.add_argument(
            "--mamba-ssm-dtype",
            type=str,
            default=ServerArgs.mamba_ssm_dtype,
            choices=["float32", "bfloat16"],
            help="The data type of the SSM states in mamba cache.",
        )

        # Hierarchical cache
        parser.add_argument(
            "--enable-hierarchical-cache",
            action="store_true",
            help="Enable hierarchical cache",
        )
        parser.add_argument(
            "--hicache-ratio",
            type=float,
            default=ServerArgs.hicache_ratio,
            help="The ratio of the size of host KV cache memory pool to the size of device pool.",
        )
        parser.add_argument(
            "--hicache-size",
            type=int,
            default=ServerArgs.hicache_size,
            help="The size of host KV cache memory pool in gigabytes, which will override the hicache_ratio if set.",
        )
        parser.add_argument(
            "--hicache-write-policy",
            type=str,
            choices=["write_back", "write_through", "write_through_selective"],
            default=ServerArgs.hicache_write_policy,
            help="The write policy of hierarchical cache.",
        )
        parser.add_argument(
            "--radix-eviction-policy",
            type=str,
            choices=["lru", "lfu"],
            default=ServerArgs.radix_eviction_policy,
            help="The eviction policy of radix trees. 'lru' stands for Least Recently Used, 'lfu' stands for Least Frequently Used.",
        )
        parser.add_argument(
            "--hicache-io-backend",
            type=str,
            choices=["direct", "kernel"],
            default=ServerArgs.hicache_io_backend,
            help="The IO backend for KV cache transfer between CPU and GPU",
        )
        parser.add_argument(
            "--hicache-mem-layout",
            type=str,
            choices=["layer_first", "page_first", "page_first_direct"],
            default=ServerArgs.hicache_mem_layout,
            help="The layout of host memory pool for hierarchical cache.",
        )
        parser.add_argument(
            "--hicache-storage-backend",
            type=str,
            choices=["file", "mooncake", "hf3fs", "nixl", "aibrix", "dynamic"],
            default=ServerArgs.hicache_storage_backend,
            help="The storage backend for hierarchical KV cache. "
            "Built-in backends: file, mooncake, hf3fs, nixl, aibrix. "
            "For dynamic backend, use --hicache-storage-backend-extra-config to specify: "
            "backend_name (custom name), module_path (Python module path), class_name (backend class name).",
        )
        parser.add_argument(
            "--hicache-storage-prefetch-policy",
            type=str,
            choices=["best_effort", "wait_complete", "timeout"],
            default=ServerArgs.hicache_storage_prefetch_policy,
            help="Control when prefetching from the storage backend should stop.",
        )
        parser.add_argument(
            "--hicache-storage-backend-extra-config",
            type=str,
            default=ServerArgs.hicache_storage_backend_extra_config,
            help="A dictionary in JSON string format containing extra configuration for the storage backend.",
        )
        # LMCache
        parser.add_argument(
            "--enable-lmcache",
            action="store_true",
            help="Using LMCache as an alternative hierarchical cache solution",
        )

        # Double Sparsity
        parser.add_argument(
            "--enable-double-sparsity",
            action="store_true",
            help="Enable double sparsity attention",
        )
        parser.add_argument(
            "--ds-channel-config-path",
            type=str,
            default=ServerArgs.ds_channel_config_path,
            help="The path of the double sparsity channel config",
        )
        parser.add_argument(
            "--ds-heavy-channel-num",
            type=int,
            default=ServerArgs.ds_heavy_channel_num,
            help="The number of heavy channels in double sparsity attention",
        )
        parser.add_argument(
            "--ds-heavy-token-num",
            type=int,
            default=ServerArgs.ds_heavy_token_num,
            help="The number of heavy tokens in double sparsity attention",
        )
        parser.add_argument(
            "--ds-heavy-channel-type",
            type=str,
            default=ServerArgs.ds_heavy_channel_type,
            help="The type of heavy channels in double sparsity attention",
        )
        parser.add_argument(
            "--ds-sparse-decode-threshold",
            type=int,
            default=ServerArgs.ds_sparse_decode_threshold,
            help="The type of heavy channels in double sparsity attention",
        )

        # Offloading
        parser.add_argument(
            "--cpu-offload-gb",
            type=int,
            default=ServerArgs.cpu_offload_gb,
            help="How many GBs of RAM to reserve for CPU offloading.",
        )
        parser.add_argument(
            "--offload-group-size",
            type=int,
            default=ServerArgs.offload_group_size,
            help="Number of layers per group in offloading.",
        )
        parser.add_argument(
            "--offload-num-in-group",
            type=int,
            default=ServerArgs.offload_num_in_group,
            help="Number of layers to be offloaded within a group.",
        )
        parser.add_argument(
            "--offload-prefetch-step",
            type=int,
            default=ServerArgs.offload_prefetch_step,
            help="Steps to prefetch in offloading.",
        )
        parser.add_argument(
            "--offload-mode",
            type=str,
            default=ServerArgs.offload_mode,
            help="Mode of offloading.",
        )

        # Optimization/debug options
        parser.add_argument(
            "--disable-radix-cache",
            action="store_true",
            help="Disable RadixAttention for prefix caching.",
        )
        parser.add_argument(
            "--cuda-graph-max-bs",
            type=int,
            default=ServerArgs.cuda_graph_max_bs,
            help="Set the maximum batch size for cuda graph. It will extend the cuda graph capture batch size to this value.",
        )
        parser.add_argument(
            "--cuda-graph-bs",
            type=int,
            nargs="+",
            help="Set the list of batch sizes for cuda graph.",
        )
        parser.add_argument(
            "--disable-cuda-graph",
            action="store_true",
            help="Disable cuda graph.",
        )
        parser.add_argument(
            "--disable-cuda-graph-padding",
            action="store_true",
            help="Disable cuda graph when padding is needed. Still uses cuda graph when padding is not needed.",
        )
        parser.add_argument(
            "--enable-profile-cuda-graph",
            action="store_true",
            help="Enable profiling of cuda graph capture.",
        )
        parser.add_argument(
            "--enable-cudagraph-gc",
            action="store_true",
            help="Enable garbage collection during CUDA graph capture. If disabled (default), GC is frozen during capture to speed up the process.",
        )
        parser.add_argument(
            "--enable-nccl-nvls",
            action="store_true",
            help="Enable NCCL NVLS for prefill heavy requests when available.",
        )
        parser.add_argument(
            "--enable-symm-mem",
            action="store_true",
            help="Enable NCCL symmetric memory for fast collectives.",
        )
        parser.add_argument(
            "--disable-flashinfer-cutlass-moe-fp4-allgather",
            action="store_true",
            help="Disables quantize before all-gather for flashinfer cutlass moe.",
        )
        parser.add_argument(
            "--enable-tokenizer-batch-encode",
            action="store_true",
            help="Enable batch tokenization for improved performance when processing multiple text inputs. Do not use with image inputs, pre-tokenized input_ids, or input_embeds.",
        )
        parser.add_argument(
            "--disable-outlines-disk-cache",
            action="store_true",
            help="Disable disk cache of outlines to avoid possible crashes related to file system or high concurrency.",
        )
        parser.add_argument(
            "--disable-custom-all-reduce",
            action="store_true",
            help="Disable the custom all-reduce kernel and fall back to NCCL.",
        )
        parser.add_argument(
            "--enable-mscclpp",
            action="store_true",
            help="Enable using mscclpp for small messages for all-reduce kernel and fall back to NCCL.",
        )
        parser.add_argument(
            "--disable-overlap-schedule",
            action="store_true",
            help="Disable the overlap scheduler, which overlaps the CPU scheduler with GPU model worker.",
        )
        parser.add_argument(
            "--enable-mixed-chunk",
            action="store_true",
            help="Enabling mixing prefill and decode in a batch when using chunked prefill.",
        )
        parser.add_argument(
            "--enable-dp-attention",
            action="store_true",
            help="Enabling data parallelism for attention and tensor parallelism for FFN. The dp size should be equal to the tp size. Currently DeepSeek-V2 and Qwen 2/3 MoE models are supported.",
        )
        parser.add_argument(
            "--enable-dp-lm-head",
            action="store_true",
            help="Enable vocabulary parallel across the attention TP group to avoid all-gather across DP groups, optimizing performance under DP attention.",
        )
        parser.add_argument(
            "--enable-two-batch-overlap",
            action="store_true",
            help="Enabling two micro batches to overlap.",
        )
        parser.add_argument(
            "--tbo-token-distribution-threshold",
            type=float,
            default=ServerArgs.tbo_token_distribution_threshold,
            help="The threshold of token distribution between two batches in micro-batch-overlap, determines whether to two-batch-overlap or two-chunk-overlap. Set to 0 denote disable two-chunk-overlap.",
        )
        parser.add_argument(
            "--enable-torch-compile",
            action="store_true",
            help="Optimize the model with torch.compile. Experimental feature.",
        )
        parser.add_argument(
            "--torch-compile-max-bs",
            type=int,
            default=ServerArgs.torch_compile_max_bs,
            help="Set the maximum batch size when using torch compile.",
        )
        parser.add_argument(
            "--torchao-config",
            type=str,
            default=ServerArgs.torchao_config,
            help="Optimize the model with torchao. Experimental feature. Current choices are: int8dq, int8wo, int4wo-<group_size>, fp8wo, fp8dq-per_tensor, fp8dq-per_row",
        )
        parser.add_argument(
            "--enable-nan-detection",
            action="store_true",
            help="Enable the NaN detection for debugging purposes.",
        )
        parser.add_argument(
            "--enable-p2p-check",
            action="store_true",
            help="Enable P2P check for GPU access, otherwise the p2p access is allowed by default.",
        )
        parser.add_argument(
            "--triton-attention-reduce-in-fp32",
            action="store_true",
            help="Cast the intermediate attention results to fp32 to avoid possible crashes related to fp16."
            "This only affects Triton attention kernels.",
        )
        parser.add_argument(
            "--triton-attention-num-kv-splits",
            type=int,
            default=ServerArgs.triton_attention_num_kv_splits,
            help="The number of KV splits in flash decoding Triton kernel. Larger value is better in longer context scenarios. The default value is 8.",
        )
        parser.add_argument(
            "--triton-attention-split-tile-size",
            type=int,
            default=ServerArgs.triton_attention_split_tile_size,
            help="The size of split KV tile in flash decoding Triton kernel. Used for deterministic inference.",
        )
        parser.add_argument(
            "--num-continuous-decode-steps",
            type=int,
            default=ServerArgs.num_continuous_decode_steps,
            help="Run multiple continuous decoding steps to reduce scheduling overhead. "
            "This can potentially increase throughput but may also increase time-to-first-token latency. "
            "The default value is 1, meaning only run one decoding step at a time.",
        )
        parser.add_argument(
            "--delete-ckpt-after-loading",
            action="store_true",
            help="Delete the model checkpoint after loading the model.",
        )
        parser.add_argument(
            "--enable-memory-saver",
            action="store_true",
            help="Allow saving memory using release_memory_occupation and resume_memory_occupation",
        )
        parser.add_argument(
            "--allow-auto-truncate",
            action="store_true",
            help="Allow automatically truncating requests that exceed the maximum input length instead of returning an error.",
        )
        parser.add_argument(
            "--enable-custom-logit-processor",
            action="store_true",
            help="Enable users to pass custom logit processors to the server (disabled by default for security)",
        )
        parser.add_argument(
            "--flashinfer-mla-disable-ragged",
            action="store_true",
            help="Not using ragged prefill wrapper when running flashinfer mla",
        )
        parser.add_argument(
            "--disable-shared-experts-fusion",
            action="store_true",
            help="Disable shared experts fusion optimization for deepseek v3/r1.",
        )
        parser.add_argument(
            "--disable-chunked-prefix-cache",
            action="store_true",
            help="Disable chunked prefix cache feature for deepseek, which should save overhead for short sequences.",
        )
        parser.add_argument(
            "--disable-fast-image-processor",
            action="store_true",
            help="Adopt base image processor instead of fast image processor.",
        )
        parser.add_argument(
            "--keep-mm-feature-on-device",
            action="store_true",
            help="Keep multimodal feature tensors on device after processing to save D2H copy.",
        )
        parser.add_argument(
            "--enable-return-hidden-states",
            action="store_true",
            help="Enable returning hidden states with responses.",
        )
        parser.add_argument(
            "--scheduler-recv-interval",
            type=int,
            default=ServerArgs.scheduler_recv_interval,
            help="The interval to poll requests in scheduler. Can be set to >1 to reduce the overhead of this.",
        )
        parser.add_argument(
            "--numa-node",
            type=int,
            nargs="+",
            help="Sets the numa node for the subprocesses. i-th element corresponds to i-th subprocess.",
        )

        # Debug tensor dumps
        parser.add_argument(
            "--debug-tensor-dump-output-folder",
            type=str,
            default=ServerArgs.debug_tensor_dump_output_folder,
            help="The output folder for dumping tensors.",
        )
        parser.add_argument(
            "--debug-tensor-dump-input-file",
            type=str,
            default=ServerArgs.debug_tensor_dump_input_file,
            help="The input filename for dumping tensors",
        )
        parser.add_argument(
            "--debug-tensor-dump-inject",
            type=str,
            default=ServerArgs.debug_tensor_dump_inject,
            help="Inject the outputs from jax as the input of every layer.",
        )
        parser.add_argument(
            "--debug-tensor-dump-prefill-only",
            action="store_true",
            help="Only dump the tensors for prefill requests (i.e. batch size > 1).",
        )
        parser.add_argument(
            "--enable-dynamic-batch-tokenizer",
            action="store_true",
            help="Enable async dynamic batch tokenizer for improved performance when multiple requests arrive concurrently.",
        )
        parser.add_argument(
            "--dynamic-batch-tokenizer-batch-size",
            type=int,
            default=ServerArgs.dynamic_batch_tokenizer_batch_size,
            help="[Only used if --enable-dynamic-batch-tokenizer is set] Maximum batch size for dynamic batch tokenizer.",
        )
        parser.add_argument(
            "--dynamic-batch-tokenizer-batch-timeout",
            type=float,
            default=ServerArgs.dynamic_batch_tokenizer_batch_timeout,
            help="[Only used if --enable-dynamic-batch-tokenizer is set] Timeout in seconds for batching tokenization requests.",
        )

        # PD disaggregation
        parser.add_argument(
            "--disaggregation-mode",
            type=str,
            default=ServerArgs.disaggregation_mode,
            choices=["null", "prefill", "decode"],
            help='Only used for PD disaggregation. "prefill" for prefill-only server, and "decode" for decode-only server. If not specified, it is not PD disaggregated',
        )
        parser.add_argument(
            "--disaggregation-transfer-backend",
            type=str,
            default=ServerArgs.disaggregation_transfer_backend,
            choices=DISAGG_TRANSFER_BACKEND_CHOICES,
            help="The backend for disaggregation transfer. Default is mooncake.",
        )
        parser.add_argument(
            "--disaggregation-bootstrap-port",
            type=int,
            default=ServerArgs.disaggregation_bootstrap_port,
            help="Bootstrap server port on the prefill server. Default is 8998.",
        )
        parser.add_argument(
            "--disaggregation-decode-tp",
            type=int,
            default=ServerArgs.disaggregation_decode_tp,
            help="Decode tp size. If not set, it matches the tp size of the current engine. This is only set on the prefill server.",
        )
        parser.add_argument(
            "--disaggregation-decode-dp",
            type=int,
            default=ServerArgs.disaggregation_decode_dp,
            help="Decode dp size. If not set, it matches the dp size of the current engine. This is only set on the prefill server.",
        )
        parser.add_argument(
            "--disaggregation-prefill-pp",
            type=int,
            default=ServerArgs.disaggregation_prefill_pp,
            help="Prefill pp size. If not set, it is default to 1. This is only set on the decode server.",
        )
        parser.add_argument(
            "--disaggregation-ib-device",
            type=str,
            default=ServerArgs.disaggregation_ib_device,
            help="The InfiniBand devices for disaggregation transfer, accepts single device (e.g., --disaggregation-ib-device mlx5_0) "
            "or multiple comma-separated devices (e.g., --disaggregation-ib-device mlx5_0,mlx5_1). "
            "Default is None, which triggers automatic device detection when mooncake backend is enabled.",
        )
        parser.add_argument(
            "--disaggregation-decode-enable-offload-kvcache",
            action="store_true",
            help="Enable async KV cache offloading on decode server (PD mode).",
        )
        parser.add_argument(
            "--num-reserved-decode-tokens",
            type=int,
            default=ServerArgs.num_reserved_decode_tokens,
            help="Number of decode tokens that will have memory reserved when adding new request to the running batch.",
        )
        parser.add_argument(
            "--disaggregation-decode-polling-interval",
            type=int,
            default=ServerArgs.disaggregation_decode_polling_interval,
            help="The interval to poll requests in decode server. Can be set to >1 to reduce the overhead of this.",
        )

        # Custom weight loader
        parser.add_argument(
            "--custom-weight-loader",
            type=str,
            nargs="*",
            default=None,
            help="The custom dataloader which used to update the model. Should be set with a valid import path, such as my_package.weight_load_func",
        )
        parser.add_argument(
            "--weight-loader-disable-mmap",
            action="store_true",
            help="Disable mmap while loading weight using safetensors.",
        )
        parser.add_argument(
            "--remote-instance-weight-loader-seed-instance-ip",
            type=str,
            default=ServerArgs.remote_instance_weight_loader_seed_instance_ip,
            help="The ip of the seed instance for loading weights from remote instance.",
        )
        parser.add_argument(
            "--remote-instance-weight-loader-seed-instance-service-port",
            type=int,
            default=ServerArgs.remote_instance_weight_loader_seed_instance_service_port,
            help="The service port of the seed instance for loading weights from remote instance.",
        )
        parser.add_argument(
            "--remote-instance-weight-loader-send-weights-group-ports",
            type=json_list_type,
            default=ServerArgs.remote_instance_weight_loader_send_weights_group_ports,
            help="The communication group ports for loading weights from remote instance.",
        )

        # For PD-Multiplexing
        parser.add_argument(
            "--enable-pdmux",
            action="store_true",
            help="Enable PD-Multiplexing, PD running on greenctx stream.",
        )

        parser.add_argument(
            "--sm-group-num",
            type=int,
            default=ServerArgs.sm_group_num,
            help="Number of sm partition groups.",
        )

<<<<<<< HEAD
        parser.add_argument(
            "--weight-loader-disable-mmap",
            action="store_true",
            help="Disable mmap while loading weight using safetensors.",
        )
        parser.add_argument(
            "--max-num-images",
            type=int,
            default=None,
            help="The maximum number of images allowed in a single multimodal request to prevent OOM errors.",
=======
        # For deterministic inference
        parser.add_argument(
            "--enable-deterministic-inference",
            action="store_true",
            help="Enable deterministic inference mode with batch invariant ops.",
>>>>>>> 1193f131
        )

        # Deprecated arguments
        parser.add_argument(
            "--enable-ep-moe",
            action=DeprecatedAction,
            help="NOTE: --enable-ep-moe is deprecated. Please set `--ep-size` to the same value as `--tp-size` instead.",
        )
        parser.add_argument(
            "--enable-deepep-moe",
            action=DeprecatedAction,
            help="NOTE: --enable-deepep-moe is deprecated. Please set `--moe-a2a-backend` to 'deepep' instead.",
        )
        parser.add_argument(
            "--enable-flashinfer-cutlass-moe",
            action=DeprecatedAction,
            help="NOTE: --enable-flashinfer-cutlass-moe is deprecated. Please set `--moe-runner-backend` to 'flashinfer_cutlass' instead.",
        )
        parser.add_argument(
            "--enable-flashinfer-cutedsl-moe",
            action=DeprecatedAction,
            help="NOTE: --enable-flashinfer-cutedsl-moe is deprecated. Please set `--moe-runner-backend` to 'flashinfer_cutedsl' instead.",
        )
        parser.add_argument(
            "--enable-flashinfer-trtllm-moe",
            action=DeprecatedAction,
            help="NOTE: --enable-flashinfer-trtllm-moe is deprecated. Please set `--moe-runner-backend` to 'flashinfer_trtllm' instead.",
        )
        parser.add_argument(
            "--enable-triton-kernel-moe",
            action=DeprecatedAction,
            help="NOTE: --enable-triton-kernel-moe is deprecated. Please set `--moe-runner-backend` to 'triton_kernel' instead.",
        )
        parser.add_argument(
            "--enable-flashinfer-mxfp4-moe",
            action=DeprecatedAction,
            help="NOTE: --enable-flashinfer-mxfp4-moe is deprecated. Please set `--moe-runner-backend` to 'flashinfer_mxfp4' instead.",
        )

        # Configuration file support
        parser.add_argument(
            "--config",
            type=str,
            help="Read CLI options from a config file. Must be a YAML file with configuration options.",
        )

    @classmethod
    def from_cli_args(cls, args: argparse.Namespace):
        args.tp_size = args.tensor_parallel_size
        args.pp_size = args.pipeline_parallel_size
        args.dp_size = args.data_parallel_size
        args.ep_size = args.expert_parallel_size

        attrs = [attr.name for attr in dataclasses.fields(cls)]
        return cls(**{attr: getattr(args, attr) for attr in attrs})

    def url(self):
        if is_valid_ipv6_address(self.host):
            return f"http://[{self.host}]:{self.port}"
        else:
            return f"http://{self.host}:{self.port}"

    def get_hf_config(self):
        kwargs = {}
        hf_config = get_config(
            self.model_path,
            trust_remote_code=self.trust_remote_code,
            revision=self.revision,
            model_override_args=json.loads(self.json_model_override_args),
            **kwargs,
        )
        return hf_config

    def check_server_args(self):
        # Check parallel size constraints
        assert (
            self.tp_size * self.pp_size
        ) % self.nnodes == 0, "tp_size must be divisible by number of nodes"

        if self.pp_size > 1:
            assert (
                self.disable_overlap_schedule
                and self.speculative_algorithm is None
                and not self.enable_mixed_chunk
            ), "Pipeline parallelism is not compatible with overlap schedule, speculative decoding, mixed chunked prefill."

        assert not (
            self.dp_size > 1 and self.nnodes != 1 and not self.enable_dp_attention
        ), "multi-node data parallel is not supported unless dp attention!"

        assert self.base_gpu_id >= 0, "base_gpu_id must be non-negative"
        assert self.gpu_id_step >= 1, "gpu_id_step must be positive"

        assert self.moe_dense_tp_size in {
            1,
            None,
        }, "moe_dense_tp_size only support 1 and None currently"

        # Check LoRA
        self.check_lora_server_args()

        # Check speculative decoding
        if self.speculative_algorithm is not None:
            assert (
                not self.enable_mixed_chunk
            ), "enable_mixed_chunk is required for speculative decoding"

        # Check chunked prefill
        # Skip validation if chunked prefill is disabled (i.e., size <= 0).
        # Skip validation if disaggregation mode is decode.
        if self.chunked_prefill_size > 0 and self.disaggregation_mode != "decode":
            assert (
                self.chunked_prefill_size % self.page_size == 0
            ), "chunked_prefill_size must be divisible by page_size"

        # Check multi tokenizer
        assert self.tokenizer_worker_num > 0, "Tokenizer worker num must >= 1"
        self.validate_buckets_rule(
            "--prompt-tokens-buckets", self.prompt_tokens_buckets
        )
        self.validate_buckets_rule(
            "--generation-tokens-buckets", self.generation_tokens_buckets
        )

        # Check scheduling policy
        if self.enable_priority_scheduling:
            assert self.schedule_policy in [
                "fcfs",
                "lof",
            ], f"To use priority scheduling, schedule_policy must be 'fcfs' or 'lof'. '{self.schedule_policy}' is not supported."

    def check_lora_server_args(self):
        assert self.max_loras_per_batch > 0, "max_loras_per_batch must be positive"

        # Enable LoRA if any LoRA paths are provided for backward compatibility.
        if self.lora_paths:
            if self.enable_lora is None:
                self.enable_lora = True
                logger.warning(
                    "--enable-lora is set to True because --lora-paths is provided."
                )
            elif self.enable_lora is False:
                logger.warning(
                    "--enable-lora is set to False, any provided lora_paths will be ignored."
                )

        if self.enable_lora:
            if isinstance(self.lora_paths, list):
                lora_paths = self.lora_paths
                self.lora_paths = []
                for lora_path in lora_paths:
                    if isinstance(lora_path, str):
                        if "=" in lora_path:
                            name, path = lora_path.split("=", 1)
                            lora_ref = LoRARef(
                                lora_name=name, lora_path=path, pinned=False
                            )
                        else:
                            lora_ref = LoRARef(
                                lora_name=lora_path, lora_path=lora_path, pinned=False
                            )
                    elif isinstance(lora_path, dict):
                        assert (
                            "lora_name" in lora_path and "lora_path" in lora_path
                        ), f"When providing LoRA paths as a list of dict, each dict should contain 'lora_name' and 'lora_path' keys. Got: {lora_path}"
                        lora_ref = LoRARef(
                            lora_name=lora_path["lora_name"],
                            lora_path=lora_path["lora_path"],
                            pinned=lora_path.get("pinned", False),
                        )
                    else:
                        raise ValueError(
                            f"Invalid type for item in --lora-paths list: {type(lora_path)}. "
                            "Expected a string or a dictionary."
                        )
                    self.lora_paths.append(lora_ref)
            elif isinstance(self.lora_paths, dict):
                self.lora_paths = [
                    LoRARef(lora_name=k, lora_path=v, pinned=False)
                    for k, v in self.lora_paths.items()
                ]
            elif self.lora_paths is None:
                self.lora_paths = []
            else:
                raise ValueError(
                    f"Invalid type for --lora-paths: {type(self.lora_paths)}. "
                    "Expected a list or a dictionary."
                )

            # Expand target modules
            if self.lora_target_modules:
                self.lora_target_modules = set(self.lora_target_modules)
                if "all" in self.lora_target_modules:
                    assert (
                        len(self.lora_target_modules) == 1
                    ), "If 'all' is specified in --lora-target-modules, it should be the only module specified."
                    self.lora_target_modules = set(SUPPORTED_LORA_TARGET_MODULES)

            # Ensure sufficient information is provided for LoRA initialization.
            assert self.lora_paths or (
                self.max_lora_rank and self.lora_target_modules
            ), "When no initial --lora-paths is provided, you need to specify both --max-lora-rank and --lora-target-modules for LoRA initialization."

            # Validate max_loaded_loras
            if self.max_loaded_loras is not None:
                assert self.max_loaded_loras >= self.max_loras_per_batch, (
                    "max_loaded_loras should be greater than or equal to max_loras_per_batch. "
                    f"max_loaded_loras={self.max_loaded_loras}, max_loras_per_batch={self.max_loras_per_batch}"
                )
                assert len(self.lora_paths) <= self.max_loaded_loras, (
                    "The number of LoRA paths should not exceed max_loaded_loras. "
                    f"max_loaded_loras={self.max_loaded_loras}, lora_paths={len(self.lora_paths)}"
                )

            if self.max_lora_chunk_size is not None:
                assert (
                    16 <= self.max_lora_chunk_size <= 128
                    and (self.max_lora_chunk_size & (self.max_lora_chunk_size - 1)) == 0
                ), "--max-lora-chunk-size must be a power of 2 between 16 and 128."

    def validate_disagg_tp_size(self, prefill_tp: int, decode_tp: int):
        larger_tp = max(decode_tp, prefill_tp)
        smaller_tp = min(decode_tp, prefill_tp)
        assert larger_tp % smaller_tp == 0, (
            "Different tp size is supported only when one tp is multiple of the other. "
            f"decode_tp={decode_tp}, prefill_tp={prefill_tp}"
        )

    def validate_buckets_rule(self, arg_name: str, buckets_rule: List[str]):
        if not buckets_rule:
            return

        assert len(buckets_rule) > 0, f"{arg_name} cannot be empty list"
        rule = buckets_rule[0]
        assert rule in [
            "tse",
            "default",
            "custom",
        ], f"Unsupported {arg_name} rule type: '{rule}'. Must be one of: 'tse', 'default', 'custom'"

        if rule == "tse":
            assert (
                len(buckets_rule) == 4
            ), f"{arg_name} TSE rule requires exactly 4 parameters: ['tse', middle, base, count], got {len(buckets_rule)}"
            try:
                middle = float(buckets_rule[1])
                base = float(buckets_rule[2])
                count = int(buckets_rule[3])
            except (ValueError, IndexError):
                assert (
                    False
                ), f"{arg_name} TSE rule parameters must be: ['tse', <float:middle>, <float:base>, <int:count>]"
            assert base > 1, f"{arg_name} TSE base must be larger than 1, got: {base}"
            assert count > 0, f"{arg_name} TSE count must be positive, got: {count}"
            assert middle > 0, f"{arg_name} TSE middle must be positive, got: {middle}"

        elif rule == "default":
            assert (
                len(buckets_rule) == 1
            ), f"{arg_name} default rule should only have one parameter: ['default'], got {len(buckets_rule)}"

        elif rule == "custom":
            assert (
                len(buckets_rule) >= 2
            ), f"{arg_name} custom rule requires at least one bucket value: ['custom', value1, ...]"
            try:
                bucket_values = [float(x) for x in buckets_rule[1:]]
            except ValueError:
                assert False, f"{arg_name} custom rule bucket values must be numeric"
            assert len(set(bucket_values)) == len(
                bucket_values
            ), f"{arg_name} custom rule bucket values should not contain duplicates"
            assert all(
                val >= 0 for val in bucket_values
            ), f"{arg_name} custom rule bucket values should be non-negative"

    def adjust_mem_fraction_for_vlm(self, model_config):
        vision_config = getattr(model_config.hf_config, "vision_config", None)
        if vision_config is None:
            return

        # roughly reduce the mem_fraction_static base on params of Vit
        original_server_arg_mem_fraction = self.mem_fraction_static
        # a base mem_fraction_static factor for regular Vit
        base_mem_fraction_reduction_ratio = 0.95

        vit_num_layers = getattr(vision_config, "num_hidden_layers", 24)
        vit_hidden_size = getattr(vision_config, "hidden_size", 1024)

        # baseline ViT params (ViT-L/14)
        baseline_vit_layers = 24
        baseline_vit_hidden_size = 1024

        # weight params count
        current_complexity_score = vit_num_layers * (vit_hidden_size**2)
        baseline_complexity_score = baseline_vit_layers * (baseline_vit_hidden_size**2)
        complexity_ratio = (
            current_complexity_score / baseline_complexity_score
            if baseline_complexity_score > 0
            else 1.0
        )

        # every time the complexity grows 100%, adjust final factor for 10%
        sensitivity_scale = 0.1
        dynamic_adjustment_factor = 1.0 - sensitivity_scale * (complexity_ratio - 1.0)
        dynamic_adjustment_factor = max(0.8, min(1.05, dynamic_adjustment_factor))

        final_overall_factor = (
            base_mem_fraction_reduction_ratio * dynamic_adjustment_factor
        )
        self.mem_fraction_static = (
            original_server_arg_mem_fraction * final_overall_factor
        )


def prepare_server_args(argv: List[str]) -> ServerArgs:
    """
    Prepare the server arguments from the command line arguments.

    Args:
        args: The command line arguments. Typically, it should be `sys.argv[1:]`
            to ensure compatibility with `parse_args` when no arguments are passed.

    Returns:
        The server arguments.
    """
    # Import here to avoid circular imports
    from sglang.srt.server_args_config_parser import ConfigArgumentMerger

    # Check for config file and merge arguments if present
    if "--config" in argv:
        # Extract boolean actions from the parser to handle them correctly
        parser = argparse.ArgumentParser()
        ServerArgs.add_cli_args(parser)

        # Get boolean action destinations
        boolean_actions = []
        for action in parser._actions:
            if hasattr(action, "dest") and hasattr(action, "action"):
                if action.action in ["store_true", "store_false"]:
                    boolean_actions.append(action.dest)

        # Merge config file arguments with CLI arguments
        config_merger = ConfigArgumentMerger(boolean_actions=boolean_actions)
        argv = config_merger.merge_config_with_args(argv)

    parser = argparse.ArgumentParser()
    ServerArgs.add_cli_args(parser)
    raw_args = parser.parse_args(argv)
    server_args = ServerArgs.from_cli_args(raw_args)
    return server_args


ZMQ_TCP_PORT_DELTA = 233


@dataclasses.dataclass
class PortArgs:
    # The ipc filename for tokenizer to receive inputs from detokenizer (zmq)
    tokenizer_ipc_name: str
    # The ipc filename for scheduler (rank 0) to receive inputs from tokenizer (zmq)
    scheduler_input_ipc_name: str
    # The ipc filename for detokenizer to receive inputs from scheduler (zmq)
    detokenizer_ipc_name: str

    # The port for nccl initialization (torch.dist)
    nccl_port: int

    # The ipc filename for rpc call between Engine and Scheduler
    rpc_ipc_name: str

    # The ipc filename for Scheduler to send metrics
    metrics_ipc_name: str

    # The ipc filename for Tokenizer and worker tokenizer
    tokenizer_worker_ipc_name: Optional[str]

    @staticmethod
    def init_new(server_args, dp_rank: Optional[int] = None) -> "PortArgs":
        if server_args.nccl_port is None:
            nccl_port = server_args.port + random.randint(100, 1000)
            while True:
                if is_port_available(nccl_port):
                    break
                if nccl_port < 60000:
                    nccl_port += 42
                else:
                    nccl_port -= 43
        else:
            nccl_port = server_args.nccl_port

        if not server_args.enable_dp_attention:
            # Normal case, use IPC within a single node
            return PortArgs(
                tokenizer_ipc_name=f"ipc://{tempfile.NamedTemporaryFile(delete=False).name}",
                scheduler_input_ipc_name=f"ipc://{tempfile.NamedTemporaryFile(delete=False).name}",
                detokenizer_ipc_name=f"ipc://{tempfile.NamedTemporaryFile(delete=False).name}",
                nccl_port=nccl_port,
                rpc_ipc_name=f"ipc://{tempfile.NamedTemporaryFile(delete=False).name}",
                metrics_ipc_name=f"ipc://{tempfile.NamedTemporaryFile(delete=False).name}",
                tokenizer_worker_ipc_name=None,
            )
        else:
            # DP attention. Use TCP + port to handle both single-node and multi-node.
            if server_args.nnodes == 1 and server_args.dist_init_addr is None:
                dist_init_addr = ("127.0.0.1", server_args.port + ZMQ_TCP_PORT_DELTA)
            elif server_args.dist_init_addr.startswith("["):  # ipv6 address
                port_num, host = configure_ipv6(server_args.dist_init_addr)
                dist_init_addr = (host, str(port_num))
            else:
                dist_init_addr = server_args.dist_init_addr.split(":")

            assert (
                len(dist_init_addr) == 2
            ), "please provide --dist-init-addr as host:port of head node"

            dist_init_host, dist_init_port = dist_init_addr
            port_base = int(dist_init_port) + 1
            detokenizer_port = port_base + 1
            rpc_port = port_base + 2
            metrics_ipc_name = port_base + 3
            if dp_rank is None:
                # TokenizerManager to DataParallelController
                scheduler_input_port = port_base + 4
            else:
                scheduler_input_port = port_base + 4 + 1 + dp_rank

            return PortArgs(
                tokenizer_ipc_name=f"tcp://{dist_init_host}:{port_base}",
                scheduler_input_ipc_name=f"tcp://{dist_init_host}:{scheduler_input_port}",
                detokenizer_ipc_name=f"tcp://{dist_init_host}:{detokenizer_port}",
                nccl_port=nccl_port,
                rpc_ipc_name=f"tcp://{dist_init_host}:{rpc_port}",
                metrics_ipc_name=f"tcp://{dist_init_host}:{metrics_ipc_name}",
                tokenizer_worker_ipc_name=None,
            )


class LoRAPathAction(argparse.Action):
    def __call__(self, parser, namespace, values, option_string=None):
        lora_paths = []
        if values:
            assert isinstance(values, list), "Expected a list of LoRA paths."
            for lora_path in values:
                lora_path = lora_path.strip()
                if lora_path.startswith("{") and lora_path.endswith("}"):
                    obj = json.loads(lora_path)
                    assert "lora_path" in obj and "lora_name" in obj, (
                        f"{repr(lora_path)} looks like a JSON str, "
                        "but it does not contain 'lora_name' and 'lora_path' keys."
                    )
                    lora_paths.append(obj)
                else:
                    lora_paths.append(lora_path)

        setattr(namespace, self.dest, lora_paths)


class DeprecatedAction(argparse.Action):
    def __init__(self, option_strings, dest, nargs=0, **kwargs):
        super(DeprecatedAction, self).__init__(
            option_strings, dest, nargs=nargs, **kwargs
        )

    def __call__(self, parser, namespace, values, option_string=None):
        raise ValueError(self.help)


def print_deprecated_warning(message: str):
    logger.warning(f"\033[33m{message}\033[0m")


def auto_choose_speculative_params(self: ServerArgs):
    """
    Automatically choose the parameters for speculative decoding.

    You can tune them on your own models and prompts with scripts/playground/bench_speculative.py
    """
    hf_config = self.get_hf_config()
    arch = hf_config.architectures[0]
    if self.speculative_algorithm == "STANDALONE":
        # The default value for standalone speculative decoding
        return (3, 1, 4)
    if arch in ["LlamaForCausalLM"]:
        # The default value for llama
        return (5, 4, 8)
    elif arch in [
        "DeepseekV3ForCausalLM",
        "DeepseekV2ForCausalLM",
        "GptOssForCausalLM",
        "BailingMoeForCausalLM",
        "BailingMoeV2ForCausalLM",
    ]:
        # The default value for deepseek and gpt-oss
        return (3, 1, 4)
    elif arch in ["Grok1ForCausalLM", "Grok1VForCausalLM"]:
        return (5, 4, 8)
    else:
        # The default value for all other models
        return (5, 4, 8)<|MERGE_RESOLUTION|>--- conflicted
+++ resolved
@@ -436,20 +436,9 @@
     enable_pdmux: bool = False
     sm_group_num: int = 3
 
-<<<<<<< HEAD
     # Multimodal settings
     max_num_images: Optional[int] = None
 
-    # Deprecated arguments
-    enable_ep_moe: bool = False
-    enable_deepep_moe: bool = False
-    enable_flashinfer_cutlass_moe: bool = False
-    enable_flashinfer_trtllm_moe: bool = False
-    enable_triton_kernel_moe: bool = False
-    enable_flashinfer_mxfp4_moe: bool = False
-
-=======
->>>>>>> 1193f131
     def __post_init__(self):
         """
         Orchestrates the handling of various server arguments, ensuring proper configuration and validation.
@@ -2743,24 +2732,17 @@
             help="Number of sm partition groups.",
         )
 
-<<<<<<< HEAD
-        parser.add_argument(
-            "--weight-loader-disable-mmap",
-            action="store_true",
-            help="Disable mmap while loading weight using safetensors.",
-        )
         parser.add_argument(
             "--max-num-images",
             type=int,
             default=None,
             help="The maximum number of images allowed in a single multimodal request to prevent OOM errors.",
-=======
+
         # For deterministic inference
         parser.add_argument(
             "--enable-deterministic-inference",
             action="store_true",
             help="Enable deterministic inference mode with batch invariant ops.",
->>>>>>> 1193f131
         )
 
         # Deprecated arguments
