# Copyright 2023-2024 SGLang Team
# Licensed under the Apache License, Version 2.0 (the "License");
# you may not use this file except in compliance with the License.
# You may obtain a copy of the License at
#
#     http://www.apache.org/licenses/LICENSE-2.0
#
# Unless required by applicable law or agreed to in writing, software
# distributed under the License is distributed on an "AS IS" BASIS,
# WITHOUT WARRANTIES OR CONDITIONS OF ANY KIND, either express or implied.
# See the License for the specific language governing permissions and
# limitations under the License.
# ==============================================================================
"""The arguments of the server."""

from __future__ import annotations

import argparse
import dataclasses
import importlib
import json
import logging
import os
import random
import tempfile
from typing import Any, Callable, Dict, List, Literal, Optional, Union

import orjson

from sglang.srt.connector import ConnectorType
from sglang.srt.environ import ToolStrictLevel, envs
from sglang.srt.function_call.function_call_parser import FunctionCallParser
from sglang.srt.layers.attention.fla.chunk_delta_h import CHUNK_SIZE as FLA_CHUNK_SIZE
from sglang.srt.lora.lora_registry import LoRARef
from sglang.srt.parser.reasoning_parser import ReasoningParser
from sglang.srt.utils.common import (
    LORA_TARGET_ALL_MODULES,
    SUPPORTED_LORA_TARGET_MODULES,
    configure_ipv6,
    cpu_has_amx_support,
    get_bool_env_var,
    get_device,
    get_device_memory_capacity,
    get_device_name,
    get_device_sm,
    is_blackwell_supported,
    is_cuda,
    is_fa3_default_architecture,
    is_flashinfer_available,
    is_hip,
    is_hopper_with_cuda_12_3,
    is_no_spec_infer_or_topk_one,
    is_npu,
    is_port_available,
    is_remote_url,
    is_sm90_supported,
    is_sm100_supported,
    is_sm120_supported,
    is_triton_kernels_available,
    is_valid_ipv6_address,
    json_list_type,
    nullable_str,
    parse_connector_type,
    wait_port_available,
    xpu_has_xmx_support,
)
from sglang.srt.utils.hf_transformers_utils import check_gguf_file, get_config
from sglang.utils import is_in_ci

logger = logging.getLogger(__name__)


# Define constants
LOAD_FORMAT_CHOICES = [
    "auto",
    "pt",
    "safetensors",
    "npcache",
    "dummy",
    "sharded_state",
    "gguf",
    "bitsandbytes",
    "layered",
    "flash_rl",
    "remote",
    "remote_instance",
    "private",
]

QUANTIZATION_CHOICES = [
    "awq",
    "fp8",
    "gptq",
    "marlin",
    "gptq_marlin",
    "awq_marlin",
    "bitsandbytes",
    "gguf",
    "modelopt",
    "modelopt_fp8",
    "modelopt_fp4",
    "petit_nvfp4",
    "w8a8_int8",
    "w8a8_fp8",
    "moe_wna16",
    "qoq",
    "w4afp8",
    "mxfp4",
<<<<<<< HEAD
    "int4fp8_moe",
=======
    "auto-round",
    "compressed-tensors",  # for Ktransformers
    "modelslim",  # for NPU
>>>>>>> 89ad3908
]

ATTENTION_BACKEND_CHOICES = [
    # Common
    "triton",
    "torch_native",
    "flex_attention",
    "nsa",
    # NVIDIA specific
    "cutlass_mla",
    "fa3",
    "fa4",
    "flashinfer",
    "flashmla",
    "trtllm_mla",
    "trtllm_mha",
    "dual_chunk_flash_attn",
    # AMD specific
    "aiter",
    "wave",
    # Other platforms
    "intel_amx",
    "ascend",
    "intel_xpu",
]

LORA_BACKEND_CHOICES = ["triton", "csgmv", "ascend", "torch_native"]

DISAGG_TRANSFER_BACKEND_CHOICES = ["mooncake", "nixl", "ascend", "fake"]

ENCODER_TRANSFER_BACKEND_CHOICES = ["zmq_to_scheduler", "zmq_to_tokenizer", "mooncake"]

GRAMMAR_BACKEND_CHOICES = ["xgrammar", "outlines", "llguidance", "none"]

DETERMINISTIC_ATTENTION_BACKEND_CHOICES = ["flashinfer", "fa3", "triton"]

RADIX_SUPPORTED_DETERMINISTIC_ATTENTION_BACKEND = ["fa3", "triton"]

DEFAULT_LORA_EVICTION_POLICY = "lru"

NSA_CHOICES = [
    "flashmla_sparse",
    "flashmla_kv",
    "flashmla_auto",
    "fa3",
    "tilelang",
    "aiter",
]

RADIX_EVICTION_POLICY_CHOICES = ["lru", "lfu"]

RL_ON_POLICY_TARGET_CHOICES = ["fsdp"]

MOE_RUNNER_BACKEND_CHOICES = [
    "auto",
    "deep_gemm",
    "triton",
    "triton_kernel",
    "flashinfer_trtllm",
    "flashinfer_cutlass",
    "flashinfer_mxfp4",
    "flashinfer_cutedsl",
    "cutlass",
]

MOE_A2A_BACKEND_CHOICES = ["none", "deepep", "mooncake", "ascend_fuseep"]

FP8_GEMM_RUNNER_BACKEND_CHOICES = [
    "auto",
    "deep_gemm",
    "flashinfer_trtllm",
    "cutlass",
    "triton",
    "aiter",
]

MAMBA_SSM_DTYPE_CHOICES = ["float32", "bfloat16"]

mamba_scheduler_strategy_CHOICES = ["auto", "no_buffer", "extra_buffer"]


# Allow external code to add more choices
def add_load_format_choices(choices):
    LOAD_FORMAT_CHOICES.extend(choices)


def add_quantization_method_choices(choices):
    QUANTIZATION_CHOICES.extend(choices)


def add_attention_backend_choices(choices):
    ATTENTION_BACKEND_CHOICES.extend(choices)


def add_disagg_transfer_backend_choices(choices):
    DISAGG_TRANSFER_BACKEND_CHOICES.extend(choices)


def add_grammar_backend_choices(choices):
    GRAMMAR_BACKEND_CHOICES.extend(choices)


def add_moe_runner_backend_choices(choices):
    MOE_RUNNER_BACKEND_CHOICES.extend(choices)


def add_fp8_gemm_runner_backend_choices(choices):
    FP8_GEMM_RUNNER_BACKEND_CHOICES.extend(choices)


def add_deterministic_attention_backend_choices(choices):
    DETERMINISTIC_ATTENTION_BACKEND_CHOICES.extend(choices)


def add_radix_supported_deterministic_attention_backend_choices(choices):
    RADIX_SUPPORTED_DETERMINISTIC_ATTENTION_BACKEND.extend(choices)


def add_radix_eviction_policy_choices(choices):
    RADIX_EVICTION_POLICY_CHOICES.extend(choices)


def add_rl_on_policy_target_choices(choices):
    RL_ON_POLICY_TARGET_CHOICES.extend(choices)


def add_mamba_ssm_dtype_choices(choices):
    MAMBA_SSM_DTYPE_CHOICES.extend(choices)


@dataclasses.dataclass
class ServerArgs:
    """
    The arguments of the server.

    NOTE: When you add new arguments, please make sure the order
    in this class definition the same as the order in the the function
    `ServerArgs.add_cli_args`.
    Please follow the existing style to group the new arguments into related groups or create new groups.
    """

    # Model and tokenizer
    model_path: str
    tokenizer_path: Optional[str] = None
    tokenizer_mode: str = "auto"
    tokenizer_worker_num: int = 1
    skip_tokenizer_init: bool = False
    load_format: str = "auto"
    model_loader_extra_config: str = "{}"
    trust_remote_code: bool = False
    context_length: Optional[int] = None
    is_embedding: bool = False
    enable_multimodal: Optional[bool] = None
    revision: Optional[str] = None
    model_impl: str = "auto"

    # HTTP server
    host: str = "127.0.0.1"
    port: int = 30000
    fastapi_root_path: str = ""
    grpc_mode: bool = False
    skip_server_warmup: bool = False
    warmups: Optional[str] = None
    nccl_port: Optional[int] = None
    checkpoint_engine_wait_weights_before_ready: bool = False

    # Encode prefill disaggregation
    encoder_only: bool = False
    language_only: bool = False
    encoder_transfer_backend: str = ENCODER_TRANSFER_BACKEND_CHOICES[0]
    encoder_urls: List[str] = dataclasses.field(default_factory=list)

    # Quantization and data type
    dtype: str = "auto"
    quantization: Optional[str] = None
    quantization_param_path: Optional[str] = None
    kv_cache_dtype: str = "auto"
    enable_fp32_lm_head: bool = False
    modelopt_quant: Optional[Union[str, Dict]] = None
    modelopt_checkpoint_restore_path: Optional[str] = None
    modelopt_checkpoint_save_path: Optional[str] = None
    modelopt_export_path: Optional[str] = None
    quantize_and_serve: bool = False
    rl_quant_profile: Optional[str] = None  # For flash_rl load format

    # Memory and scheduling
    mem_fraction_static: Optional[float] = None
    max_running_requests: Optional[int] = None
    max_queued_requests: Optional[int] = None
    max_total_tokens: Optional[int] = None
    chunked_prefill_size: Optional[int] = None
    enable_dynamic_chunking: bool = False
    max_prefill_tokens: int = 16384
    prefill_max_requests: Optional[int] = None
    schedule_policy: str = "fcfs"
    enable_priority_scheduling: bool = False
    abort_on_priority_when_disabled: bool = False
    schedule_low_priority_values_first: bool = False
    priority_scheduling_preemption_threshold: int = 10
    schedule_conservativeness: float = 1.0
    page_size: Optional[int] = None
    hybrid_kvcache_ratio: Optional[float] = None
    swa_full_tokens_ratio: float = 0.8
    disable_hybrid_swa_memory: bool = False
    radix_eviction_policy: str = "lru"

    # Runtime options
    device: Optional[str] = None
    tp_size: int = 1
    pp_size: int = 1
    pp_max_micro_batch_size: Optional[int] = None
    pp_async_batch_depth: int = 0
    stream_interval: int = 1
    stream_output: bool = False
    random_seed: Optional[int] = None
    constrained_json_whitespace_pattern: Optional[str] = None
    constrained_json_disable_any_whitespace: bool = False
    watchdog_timeout: float = 300
    soft_watchdog_timeout: Optional[float] = None
    dist_timeout: Optional[int] = None  # timeout for torch.distributed
    download_dir: Optional[str] = None
    base_gpu_id: int = 0
    gpu_id_step: int = 1
    sleep_on_idle: bool = False
    custom_sigquit_handler: Optional[Callable] = None

    # Logging
    log_level: str = "info"
    log_level_http: Optional[str] = None
    log_requests: bool = False
    log_requests_level: int = 2
    crash_dump_folder: Optional[str] = None
    show_time_cost: bool = False
    enable_metrics: bool = False
    enable_metrics_for_all_schedulers: bool = False
    tokenizer_metrics_custom_labels_header: str = "x-custom-labels"
    tokenizer_metrics_allowed_custom_labels: Optional[List[str]] = None
    bucket_time_to_first_token: Optional[List[float]] = None
    bucket_inter_token_latency: Optional[List[float]] = None
    bucket_e2e_request_latency: Optional[List[float]] = None
    collect_tokens_histogram: bool = False
    prompt_tokens_buckets: Optional[List[str]] = None
    generation_tokens_buckets: Optional[List[str]] = None
    gc_warning_threshold_secs: float = 0.0
    decode_log_interval: int = 40
    enable_request_time_stats_logging: bool = False
    kv_events_config: Optional[str] = None
    enable_trace: bool = False
    otlp_traces_endpoint: str = "localhost:4317"

    # RequestMetricsExporter configuration
    export_metrics_to_file: bool = False
    export_metrics_to_file_dir: Optional[str] = None

    # API related
    api_key: Optional[str] = None
    served_model_name: Optional[str] = None
    weight_version: str = "default"
    chat_template: Optional[str] = None
    completion_template: Optional[str] = None
    file_storage_path: str = "sglang_storage"
    enable_cache_report: bool = False
    reasoning_parser: Optional[str] = None
    tool_call_parser: Optional[str] = None
    tool_server: Optional[str] = None
    sampling_defaults: str = "model"

    # Data parallelism
    dp_size: int = 1
    load_balance_method: str = "round_robin"
    load_watch_interval: float = 0.1
    # FIXME: remove this after dp rank scheduling is fully supported with PD-Disaggregation
    prefill_round_robin_balance: bool = False

    # Multi-node distributed serving
    dist_init_addr: Optional[str] = None
    nnodes: int = 1
    node_rank: int = 0

    # Model override args in JSON
    json_model_override_args: str = "{}"
    preferred_sampling_params: Optional[str] = None

    # LoRA
    enable_lora: Optional[bool] = None
    max_lora_rank: Optional[int] = None
    lora_target_modules: Optional[Union[set[str], List[str]]] = None
    lora_paths: Optional[
        Union[dict[str, str], List[dict[str, str]], List[str], List[LoRARef]]
    ] = None
    max_loaded_loras: Optional[int] = None
    max_loras_per_batch: int = 8
    lora_eviction_policy: str = "lru"
    lora_backend: str = "csgmv"
    max_lora_chunk_size: Optional[int] = 16

    # Kernel backend
    attention_backend: Optional[str] = None
    decode_attention_backend: Optional[str] = None
    prefill_attention_backend: Optional[str] = None
    sampling_backend: Optional[str] = None
    grammar_backend: Optional[str] = None
    mm_attention_backend: Optional[str] = None
    fp8_gemm_runner_backend: str = "auto"
    nsa_prefill_backend: str = "flashmla_sparse"
    nsa_decode_backend: str = "fa3"
    enable_flashinfer_autotune: bool = False

    # Speculative decoding
    speculative_algorithm: Optional[str] = None
    speculative_draft_model_path: Optional[str] = None
    speculative_draft_model_revision: Optional[str] = None
    speculative_draft_load_format: Optional[str] = None
    speculative_num_steps: Optional[int] = None
    speculative_eagle_topk: Optional[int] = None
    speculative_num_draft_tokens: Optional[int] = None
    speculative_accept_threshold_single: float = 1.0
    speculative_accept_threshold_acc: float = 1.0
    speculative_token_map: Optional[str] = None
    speculative_attention_mode: str = "prefill"
    speculative_moe_runner_backend: Optional[str] = None
    speculative_moe_a2a_backend: Optional[str] = None

    # Speculative decoding (ngram)
    speculative_ngram_min_match_window_size: int = 1
    speculative_ngram_max_match_window_size: int = 12
    speculative_ngram_min_bfs_breadth: int = 1
    speculative_ngram_max_bfs_breadth: int = 10
    speculative_ngram_match_type: Literal["BFS", "PROB"] = "BFS"
    speculative_ngram_branch_length: int = 18
    speculative_ngram_capacity: int = 10 * 1000 * 1000

    # Expert parallelism
    ep_size: int = 1
    moe_a2a_backend: Literal["none", "deepep", "mooncake", "ascend_fuseep"] = "none"
    moe_runner_backend: str = "auto"
    flashinfer_mxfp4_moe_precision: Literal["default", "bf16"] = "default"
    enable_flashinfer_allreduce_fusion: bool = False
    deepep_mode: Literal["auto", "normal", "low_latency"] = "auto"
    ep_num_redundant_experts: int = 0
    ep_dispatch_algorithm: Optional[Literal["static", "dynamic", "fake"]] = None
    init_expert_location: str = "trivial"
    enable_eplb: bool = False
    eplb_algorithm: str = "auto"
    eplb_rebalance_num_iterations: int = 1000
    eplb_rebalance_layers_per_chunk: Optional[int] = None
    eplb_min_rebalancing_utilization_threshold: float = 1.0
    expert_distribution_recorder_mode: Optional[
        Literal["stat", "stat_approx", "per_pass", "per_token"]
    ] = None
    expert_distribution_recorder_buffer_size: Optional[int] = None
    enable_expert_distribution_metrics: bool = False
    deepep_config: Optional[str] = None
    moe_dense_tp_size: Optional[int] = None
    elastic_ep_backend: Literal[None, "mooncake"] = None
    mooncake_ib_device: Optional[str] = None

    # Mamba cache
    max_mamba_cache_size: Optional[int] = None
    mamba_ssm_dtype: str = "float32"
    mamba_full_memory_ratio: float = 0.9
    mamba_scheduler_strategy: str = "auto"
    mamba_track_interval: int = 256

    # Hierarchical cache
    enable_hierarchical_cache: bool = False
    hicache_ratio: float = 2.0
    hicache_size: int = 0
    hicache_write_policy: str = "write_through"
    hicache_io_backend: str = "kernel"
    hicache_mem_layout: str = "layer_first"
    hicache_storage_backend: Optional[str] = None
    hicache_storage_prefetch_policy: str = "best_effort"
    hicache_storage_backend_extra_config: Optional[str] = None
    # LMCache
    enable_lmcache: bool = False

    # Ktransformers/AMX expert parallelism
    kt_weight_path: Optional[str] = None
    kt_method: Optional[str] = None
    kt_cpuinfer: Optional[int] = None
    kt_threadpool_count: Optional[int] = None
    kt_num_gpu_experts: Optional[int] = None
    kt_max_deferred_experts_per_token: Optional[int] = None

    # Diffusion LLM
    dllm_algorithm: Optional[str] = None
    dllm_algorithm_config: Optional[str] = None

    # Double Sparsity
    enable_double_sparsity: bool = False
    ds_channel_config_path: Optional[str] = None
    ds_heavy_channel_num: int = 32
    ds_heavy_token_num: int = 256
    ds_heavy_channel_type: str = "qk"
    ds_sparse_decode_threshold: int = 4096

    # Offloading
    cpu_offload_gb: int = 0
    offload_group_size: int = -1
    offload_num_in_group: int = 1
    offload_prefetch_step: int = 1
    offload_mode: str = "cpu"

    # Scoring configuration
    # Delimiter token ID used to combine Query and Items into a single sequence for multi-item scoring.
    # Format: Query<delimiter>Item1<delimiter>Item2<delimiter>...
    # This enables efficient batch processing of multiple items against a single query.
    multi_item_scoring_delimiter: Optional[Union[int]] = None

    # Optimization/debug options
    disable_radix_cache: bool = False
    cuda_graph_max_bs: Optional[int] = None
    cuda_graph_bs: Optional[List[int]] = None
    disable_cuda_graph: bool = False
    disable_cuda_graph_padding: bool = False
    enable_profile_cuda_graph: bool = False
    enable_cudagraph_gc: bool = False
    enable_layerwise_nvtx_marker: bool = False
    enable_nccl_nvls: bool = False
    enable_symm_mem: bool = False
    disable_flashinfer_cutlass_moe_fp4_allgather: bool = False
    enable_tokenizer_batch_encode: bool = False
    disable_tokenizer_batch_decode: bool = False
    disable_outlines_disk_cache: bool = False
    disable_custom_all_reduce: bool = False
    enable_mscclpp: bool = False
    enable_torch_symm_mem: bool = False
    disable_overlap_schedule: bool = False
    enable_mixed_chunk: bool = False
    enable_dp_attention: bool = False
    enable_dp_lm_head: bool = False
    enable_two_batch_overlap: bool = False
    enable_single_batch_overlap: bool = False
    tbo_token_distribution_threshold: float = 0.48
    enable_torch_compile: bool = False
    enable_piecewise_cuda_graph: bool = False
    enable_torch_compile_debug_mode: bool = False
    torch_compile_max_bs: int = 32
    piecewise_cuda_graph_max_tokens: int = 4096
    piecewise_cuda_graph_tokens: Optional[List[int]] = None
    piecewise_cuda_graph_compiler: str = "eager"
    torchao_config: str = ""
    enable_nan_detection: bool = False
    enable_p2p_check: bool = False
    triton_attention_reduce_in_fp32: bool = False
    triton_attention_num_kv_splits: int = 8
    triton_attention_split_tile_size: Optional[int] = None
    num_continuous_decode_steps: int = 1
    delete_ckpt_after_loading: bool = False
    enable_memory_saver: bool = False
    enable_weights_cpu_backup: bool = False
    enable_draft_weights_cpu_backup: bool = False
    allow_auto_truncate: bool = False
    enable_custom_logit_processor: bool = False
    flashinfer_mla_disable_ragged: bool = False
    disable_shared_experts_fusion: bool = False
    disable_chunked_prefix_cache: bool = False
    disable_fast_image_processor: bool = False
    keep_mm_feature_on_device: bool = False
    enable_return_hidden_states: bool = False
    scheduler_recv_interval: int = 1
    numa_node: Optional[List[int]] = None
    enable_deterministic_inference: bool = False
    rl_on_policy_target: Optional[str] = None
    enable_attn_tp_input_scattered: bool = False
    # Context parallelism used in the long sequence prefill phase of DeepSeek v3.2
    enable_nsa_prefill_context_parallel: bool = False
    enable_fused_qk_norm_rope: bool = False

    # Dynamic batch tokenizer
    enable_dynamic_batch_tokenizer: bool = False
    dynamic_batch_tokenizer_batch_size: int = 32
    dynamic_batch_tokenizer_batch_timeout: float = 0.002

    # Debug tensor dumps
    debug_tensor_dump_output_folder: Optional[str] = None
    # None means dump all layers.
    debug_tensor_dump_layers: Optional[List[int]] = None
    # TODO(guoyuhong): clean the old dumper code.
    debug_tensor_dump_input_file: Optional[str] = None
    debug_tensor_dump_inject: bool = False

    # PD disaggregation: can be "null" (not disaggregated), "prefill" (prefill-only), or "decode" (decode-only)
    disaggregation_mode: Literal["null", "prefill", "decode"] = "null"
    disaggregation_transfer_backend: str = "mooncake"
    disaggregation_bootstrap_port: int = 8998
    disaggregation_decode_tp: Optional[int] = None
    disaggregation_decode_dp: Optional[int] = None
    disaggregation_prefill_pp: Optional[int] = 1
    disaggregation_ib_device: Optional[str] = None
    disaggregation_decode_enable_offload_kvcache: bool = False
    num_reserved_decode_tokens: int = 512  # used for decode kv cache offload in PD
    # FIXME: hack to reduce ITL when decode bs is small
    disaggregation_decode_polling_interval: int = 1

    # For model weight update and weight loading
    custom_weight_loader: Optional[List[str]] = None
    weight_loader_disable_mmap: bool = False
    remote_instance_weight_loader_seed_instance_ip: Optional[str] = None
    remote_instance_weight_loader_seed_instance_service_port: Optional[int] = None
    remote_instance_weight_loader_send_weights_group_ports: Optional[List[int]] = None

    # For PD-Multiplexing
    enable_pdmux: bool = False
    pdmux_config_path: Optional[str] = None
    sm_group_num: int = 8

    # For Multi-Modal
    mm_max_concurrent_calls: int = 32
    mm_per_request_timeout: float = 10.0
    enable_broadcast_mm_inputs_process: bool = False
    enable_prefix_mm_cache: bool = False
    mm_enable_dp_encoder: bool = False
    mm_process_config: Optional[Dict[str, Any]] = None

    # For checkpoint decryption
    decrypted_config_file: Optional[str] = None
    decrypted_draft_config_file: Optional[str] = None

    # For forward hooks
    forward_hooks: Optional[List[dict[str, Any]]] = None

    def __post_init__(self):
        """
        Orchestrates the handling of various server arguments, ensuring proper configuration and validation.
        """

        if self.model_path.lower() in ["none", "dummy"]:
            # Skip for dummy models
            return

        # Handle deprecated arguments.
        self._handle_deprecated_args()

        # Set missing default values.
        self._handle_missing_default_values()

        # Get GPU memory capacity, which is a common dependency for several configuration steps.
        gpu_mem = get_device_memory_capacity(self.device)

        # Handle memory-related, chunked prefill, and CUDA graph batch size configurations.
        self._handle_gpu_memory_settings(gpu_mem)

        # Handle device-specific backends.
        self._handle_hpu_backends()
        self._handle_cpu_backends()
        self._handle_npu_backends()

        # Apply model-specific adjustments.
        self._handle_model_specific_adjustments()

        # Handle Hicache settings.
        self._handle_hicache()

        # Set kernel backends.
        self._handle_sampling_backend()
        self._handle_attention_backend_compatibility()
        self._handle_kv4_compatibility()
        self._handle_page_size()
        self._handle_amd_specifics()
        self._handle_grammar_backend()

        # Handle data parallelism.
        self._handle_data_parallelism()

        # Handle MoE configurations.
        self._handle_moe_kernel_config()
        self._handle_a2a_moe()
        self._handle_eplb_and_dispatch()
        self._handle_expert_distribution_metrics()

        # Handle pipeline parallelism.
        self._handle_pipeline_parallelism()

        # Handle speculative decoding logic.
        self._handle_speculative_decoding()

        # Handle model loading format.
        self._handle_load_format()

        # Handle PD disaggregation.
        self._handle_pd_disaggregation()

        # Handle Encoder disaggregation.
        self._handle_encoder_disaggregation()

        # Validate tokenizer settings.
        self._handle_tokenizer_batching()

        # Propagate environment variables.
        self._handle_environment_variables()

        # Validate cache settings.
        self._handle_cache_compatibility()

        # Validate metrics labels.
        self._handle_metrics_labels()

        # Handle deterministic inference.
        self._handle_deterministic_inference()

        # Handle exporting request-level metrics.
        self._handle_request_metrics_exporters()

        # Handle diffusion LLM inference.
        self._handle_dllm_inference()

        # Handle any other necessary validations.
        self._handle_other_validations()

        # Handle elastic expert parallelism.
        self._handle_elastic_ep()

    def _handle_deprecated_args(self):
        # Handle deprecated tool call parsers
        deprecated_tool_call_parsers = {"qwen25": "qwen", "glm45": "glm"}
        if self.tool_call_parser in deprecated_tool_call_parsers:
            logger.warning(
                f"The tool_call_parser '{self.tool_call_parser}' is deprecated. Please use '{deprecated_tool_call_parsers[self.tool_call_parser]}' instead."
            )
            self.tool_call_parser = deprecated_tool_call_parsers[self.tool_call_parser]

    def _handle_missing_default_values(self):
        if self.tokenizer_path is None:
            self.tokenizer_path = self.model_path
        if self.served_model_name is None:
            self.served_model_name = self.model_path
        if self.device is None:
            self.device = get_device()
        if self.random_seed is None:
            self.random_seed = random.randint(0, 1 << 30)
        if self.mm_process_config is None:
            self.mm_process_config = {}
        if self.mamba_scheduler_strategy == "auto":
            # TODO: when extra_buffer is more verified, we can set the default path based on
            #       [overlap, non-overlap]
            self.mamba_scheduler_strategy = "no_buffer"

        # Handle ModelScope model downloads
        if get_bool_env_var("SGLANG_USE_MODELSCOPE"):
            if not os.path.exists(self.model_path):
                from modelscope import snapshot_download

                self.model_path = snapshot_download(self.model_path)
                self.tokenizer_path = snapshot_download(
                    self.tokenizer_path, ignore_patterns=["*.bin", "*.safetensors"]
                )

    def _handle_gpu_memory_settings(self, gpu_mem):
        """
        Configure GPU memory-dependent settings including
        chunked_prefill_size, cuda_graph_max_bs, and mem_fraction_static.

        Here are our heuristics:
        - Set chunked_prefill_size and cuda_graph_max_bs based on the GPU memory capacity.
          This is because GPUs with more memory are generally more powerful, we need to use a larger
          chunked_prefill_size and a larger cuda_graph_max_bs to fully utilize the GPU.
        - Then set mem_fraction_static based on chunked_prefill_size and cuda_graph_max_bs.

          GPU memory capacity = model weights + KV cache pool + activations + cuda graph buffers

          The argument mem_fraction_static is defined as (model weights + KV cache pool) / GPU memory capacity,
          or equivalently, mem_fraction_static = (GPU memory capacity - activations - cuda graph buffers) / GPU memory capacity.

          In order to compute mem_fraction_static, we need to estimate the size of activations and cuda graph buffers.
          The activation memory is proportional to the chunked_prefill_size.
          The cuda graph memory is proportional to the cuda_graph_max_bs.
          We use reserved_mem = chunked_prefill_size * 1.5 + cuda_graph_max_bs * 2 to estimate the size of activations and cuda graph buffers in GB.
          and set mem_fraction_static = (GPU memory capacity - reserved_mem) / GPU memory capacity.

          The coefficient 1.5 is a heuristic value, in the future, we can do better estimation by looking at the model types, hidden sizes or even do a dummy run.
        """
        if gpu_mem is not None:
            if gpu_mem < 20 * 1024:
                # T4, 4080
                # (chunked_prefill_size 2k, cuda_graph_max_bs 8)
                if self.chunked_prefill_size is None:
                    self.chunked_prefill_size = 2048
                if self.cuda_graph_max_bs is None:
                    self.cuda_graph_max_bs = 8
            elif is_npu() and gpu_mem < 32 * 1024:
                # Atlas A2B4
                # (chunked_prefill_size 32k, cuda_graph_max_bs 16 if tp < 4 else 64)
                if self.chunked_prefill_size is None:
                    self.chunked_prefill_size = 32768
                if self.cuda_graph_max_bs is None:
                    if self.tp_size < 4:
                        self.cuda_graph_max_bs = 16
                    else:
                        self.cuda_graph_max_bs = 64
            elif gpu_mem < 35 * 1024:
                # A10, 4090, 5090
                # (chunked_prefill_size 2k, cuda_graph_max_bs 24 if tp < 4 else 80)
                if self.chunked_prefill_size is None:
                    self.chunked_prefill_size = 2048
                if self.cuda_graph_max_bs is None:
                    # Based on detailed statistics, when serving TP1/TP2 models on lower-end GPUs with HBM < 35GB, you can either disable cuda graph or set `cuda_graph_max_bs` to a very small value to reduce the memory overhead of creating cuda graphs, with almost no impact on performance.
                    # However, when serving models with TP4 or TP8, we need to enable cuda graph to maintain high performance. In this case, we can set `cuda_graph_max_bs` to 80 (half of the default value 160) to reduce the memory overhead of creating cuda graphs. Looking at the logs
                    # from TP4 serving of qwen2-72b, a value of 80 is sufficient and can reduce the memory overhead of creating cuda graphs on lower-end GPUs compared to the original 160, avoiding OOM issues.
                    if self.tp_size < 4:
                        self.cuda_graph_max_bs = 24
                    else:
                        self.cuda_graph_max_bs = 80
            elif gpu_mem < 60 * 1024:
                # A100 (40GB), L40,
                # (chunked_prefill_size 4k, cuda_graph_max_bs 32 if tp < 4 else 160)
                if self.chunked_prefill_size is None:
                    self.chunked_prefill_size = 4096
                if self.cuda_graph_max_bs is None:
                    if self.tp_size < 4:
                        self.cuda_graph_max_bs = 32
                    else:
                        self.cuda_graph_max_bs = 160
            elif is_npu() and gpu_mem < 64 * 1024:
                # Atlas A2 and Atlas A3
                # (chunked_prefill_size 32k, cuda_graph_max_bs 64 if tp < 4 else 128)
                if self.chunked_prefill_size is None:
                    self.chunked_prefill_size = 32768
                if self.cuda_graph_max_bs is None:
                    if self.tp_size < 4:
                        self.cuda_graph_max_bs = 64
                    else:
                        self.cuda_graph_max_bs = 128
            elif gpu_mem < 90 * 1024:
                # H100, A100
                # (chunked_prefill_size 8k, cuda_graph_max_bs 256 if tp < 4 else 512)
                if self.chunked_prefill_size is None:
                    self.chunked_prefill_size = 8192
                if self.cuda_graph_max_bs is None:
                    if self.tp_size < 4:
                        self.cuda_graph_max_bs = 256
                    else:
                        self.cuda_graph_max_bs = 512
            elif gpu_mem < 160 * 1024:
                # H20, H200
                # (chunked_prefill_size 8k, cuda_graph_max_bs 256 if tp < 4 else 512)
                if self.chunked_prefill_size is None:
                    self.chunked_prefill_size = 8192
                if self.cuda_graph_max_bs is None:
                    if self.tp_size < 4:
                        self.cuda_graph_max_bs = 256
                    else:
                        self.cuda_graph_max_bs = 512
            else:
                # B200, MI300
                # (chunked_prefill_size 16k, cuda_graph_max_bs 512)
                if self.chunked_prefill_size is None:
                    self.chunked_prefill_size = 16384
                if self.cuda_graph_max_bs is None:
                    self.cuda_graph_max_bs = 512
        else:
            # Fallback defaults when gpu_mem is None
            if self.chunked_prefill_size is None:
                self.chunked_prefill_size = 4096
            if self.cuda_graph_max_bs is None:
                self.cuda_graph_max_bs = 160

        # Set cuda graph batch sizes
        if self.cuda_graph_bs is None:
            self.cuda_graph_bs = self._generate_cuda_graph_batch_sizes()
        else:
            self.cuda_graph_max_bs = max(self.cuda_graph_bs)

        if self.piecewise_cuda_graph_tokens is None:
            self.piecewise_cuda_graph_tokens = (
                self._generate_piecewise_cuda_graph_tokens()
            )

        if self.mem_fraction_static is None:
            # Constant meta data (e.g., from attention backend)
            reserved_mem = 512
            # For activation during large prefill
            if self.chunked_prefill_size > 0:
                reserved_mem += max(self.chunked_prefill_size, 2048) * 1.5
            else:
                reserved_mem += max(self.max_prefill_tokens, 2048) * 1.5
            # For cuda graphs
            reserved_mem += self.cuda_graph_max_bs * 2
            # Some adjustments for large parallel size
            reserved_mem += self.tp_size * self.pp_size / 8 * 1024

            if self.enable_dp_attention:
                # DP attention needs more padding for some operations
                reserved_mem += self.cuda_graph_max_bs * self.dp_size * 3

                # DP attention uses much more memory for large cuda graph max bs,
                # likely due to some inefficiencies in torch allocator or our implementation.
                # So we need to reserve more memory.
                if self.cuda_graph_max_bs > 300:
                    reserved_mem += self.cuda_graph_max_bs * self.dp_size * 1.5

            if gpu_mem is not None and gpu_mem > 60 * 1024:
                reserved_mem = max(reserved_mem, 10 * 1024)

            if self.speculative_algorithm is not None:
                if self.speculative_algorithm == "STANDALONE":
                    # standalonedraft model and cuda graphs
                    reserved_mem += 6 * 1024
                elif self.speculative_algorithm != "NGRAM":
                    # eagle draft models and cuda graphs
                    reserved_mem += 2 * 1024

            # For piecewise cuda graphs
            if self.enable_piecewise_cuda_graph:
                reserved_mem += self.piecewise_cuda_graph_max_tokens // 4

            self.mem_fraction_static = (
                round((gpu_mem - reserved_mem) / gpu_mem, 3)
                if gpu_mem is not None
                else 0.88
            )

            # Multimodal models need more memory for the image processing,
            # so we adjust the mem_fraction_static accordingly.
            model_config = self.get_model_config()
            if model_config.is_multimodal:
                self.adjust_mem_fraction_for_vlm(model_config)

    def _generate_cuda_graph_batch_sizes(self):
        """
        Generate the list of batch sizes for CUDA graph capture based on cuda_graph_max_bs.
        This integrates the logic from cuda_graph_runner.py.
        """
        # Handle disable_cuda_graph_padding as the first condition for both spec and non-spec
        if self.disable_cuda_graph_padding:
            capture_bs = list(range(1, self.cuda_graph_max_bs + 1))
        elif self.speculative_algorithm is None:
            # Normal case:
            capture_bs = (
                [1, 2, 4, 8, 12]
                + list(range(16, 257, 8))
                + list(range(272, 512, 16))
                + list(range(512, self.cuda_graph_max_bs + 1, 32))
            )
        else:
            # Spec decoding case: less padding for smaller batch sizes
            capture_bs = (
                list(range(1, 9, 1))
                + list(range(10, 33, 2))
                + list(range(40, 65, 4))
                + list(range(72, 257, 8))
                + list(range(272, self.cuda_graph_max_bs + 1, 16))
            )

        capture_bs = [bs for bs in capture_bs if bs <= self.cuda_graph_max_bs]

        return capture_bs

    def _generate_piecewise_cuda_graph_tokens(self):
        """
        Generate the list of batch sizes for piecewise CUDA graph capture
        based on piecewise_cuda_graph_max_tokens.
        """
        capture_sizes = (
            list(range(4, 33, 4))
            + list(range(48, 257, 16))
            + list(range(288, 513, 32))
            + list(range(640, 4096 + 1, 128))
            + list(range(4352, self.piecewise_cuda_graph_max_tokens + 1, 256))
        )

        capture_sizes = [
            s for s in capture_sizes if s <= self.piecewise_cuda_graph_max_tokens
        ]

        return capture_sizes

    def _handle_hpu_backends(self):
        if self.device == "hpu":
            self.attention_backend = "torch_native"
            self.sampling_backend = "pytorch"

    def _handle_cpu_backends(self):
        if self.device == "cpu":
            if self.attention_backend is None:
                self.attention_backend = "intel_amx"
            self.sampling_backend = "pytorch"

    def _handle_npu_backends(self):
        if self.device == "npu":
            from sglang.srt.hardware_backend.npu.utils import set_default_server_args

            set_default_server_args(self)

            if self.piecewise_cuda_graph_compiler != "eager":
                logger.warning(
                    "At this moment Ascend platform only support prefill graph compilation with "
                    "piecewise_cuda_graph_compiler='eager', change piecewise_cuda_graph_compiler to 'eager'."
                )
                self.piecewise_cuda_graph_compiler = "eager"

    def _handle_model_specific_adjustments(self):
        from sglang.srt.configs.model_config import is_deepseek_nsa

        if parse_connector_type(self.model_path) == ConnectorType.INSTANCE:
            return

        hf_config = self.get_hf_config()
        model_arch = hf_config.architectures[0]

        if model_arch in [
            "MistralLarge3ForCausalLM",
            "PixtralForConditionalGeneration",
        ]:
            self.dtype = "bfloat16"

        if model_arch in [
            "DeepseekV3ForCausalLM",
            "MistralLarge3ForCausalLM",
            "PixtralForConditionalGeneration",
        ]:
            if is_deepseek_nsa(hf_config):
                if (
                    self.attention_backend is None
                    and self.prefill_attention_backend is None
                    and self.decode_attention_backend is None
                ):
                    self.attention_backend = "nsa"
                    logger.warning("Set nsa attention backend for DeepSeek NSA.")

                if not is_npu():
                    self.enable_dp_attention = True
                    logger.warning("DP attention is enabled for DeepSeek NSA.")
                    if self.enable_nsa_prefill_context_parallel:
                        # TODO Supports moe_dense_tp_size != 1, kv cache dtype = "fp8",moe_a2a_backend non-deepep and cross-machine operation .
                        self.moe_dense_tp_size = 1
                        self.moe_a2a_backend = "deepep"
                        self.ep_size = self.tp_size
                        self.kv_cache_dtype = "bf16"
                        assert (
                            self.tp_size == 8
                        ), "Current multi-machine CP support suffers from precision issues. So context parallel only support Single machine(tp_size == 8)"

                        logger.warning(
                            f"Enable Context Parallel opt for deeeseekv3.2-DSA, Setting dp_size == {self.dp_size} and moe_dense_tp_size == {self.moe_dense_tp_size}, ep_size == {self.ep_size}, tp_size == {self.tp_size}, kv_cache_dtype == {self.kv_cache_dtype}, moe_a2a_backend {self.moe_a2a_backend} "
                        )
                    else:
                        # Pure TP and partial DP Attention mode is active for NSA, logging a warning
                        if self.dp_size < self.tp_size:
                            logger.warning(
                                f"NSA with TP mode is active, dp_size={self.dp_size}, tp_size={self.tp_size}, "
                                f"attn_tp_size={self.tp_size}, attention weights will be sharded across {self.tp_size} ranks."
                            )

                    self.page_size = 64
                    logger.warning("Setting page size to 64 for DeepSeek NSA.")

                    # For Hopper, we support both bf16 and fp8 kv cache; for Blackwell, we support fp8 only currently
                    import torch

                    major, _ = torch.cuda.get_device_capability()
                    if self.kv_cache_dtype == "auto":
                        self.kv_cache_dtype = "fp8_e4m3" if major >= 10 else "bfloat16"
                        logger.warning(
                            f"Setting KV cache dtype to {self.kv_cache_dtype} for DeepSeek NSA."
                        )
                    if self.kv_cache_dtype == "bf16":
                        self.kv_cache_dtype = "bfloat16"
                    assert self.kv_cache_dtype in [
                        "bfloat16",
                        "fp8_e4m3",
                    ], "DeepSeek NSA only supports bf16/bfloat16 or fp8_e4m3 kv_cache_dtype"

                    if self.kv_cache_dtype == "fp8_e4m3":
                        # flashmla_auto dispatches to flashmla_sparse/flashmla_kv based on hardware and heuristics
                        self.nsa_prefill_backend = "flashmla_auto"
                        self.nsa_decode_backend = "flashmla_kv"
                        logger.warning(
                            "Setting NSA backend to flashmla_auto for prefill and flashmla_kv for decode for FP8 KV Cache."
                        )
                    else:
                        # set prefill/decode backends for Blackwell. The default settings are for Hopper.
                        if major >= 10:
                            self.nsa_prefill_backend = "flashmla_sparse"
                            self.nsa_decode_backend = "flashmla_sparse"

                    # Logging env vars for NSA
                    from sglang.srt.layers.attention.nsa.utils import (
                        print_nsa_bool_env_vars,
                    )

                    print_nsa_bool_env_vars()

            else:
                if self.enable_piecewise_cuda_graph:
                    logger.info("Piecewise CUDA graph is enabled, use MLA for prefill.")

                if is_cuda() and is_sm100_supported():
                    if (
                        self.attention_backend is None
                        and self.prefill_attention_backend is None
                        and self.decode_attention_backend is None
                    ):
                        self.attention_backend = "trtllm_mla"
                        logger.info(
                            "Use trtllm_mla as attention backend on sm100 for DeepseekV3ForCausalLM"
                        )

            # common to all Deepseek MoE models
            if is_cuda() and is_sm100_supported():
                quantization_config = getattr(hf_config, "quantization_config", None)
                quant_method = (
                    quantization_config.get("quant_method")
                    if quantization_config is not None
                    else None
                )
                if self.quantization is None:
                    # Default DeepSeek V3/R1 native FP8 when not explicitly set,
                    # Because we need this condition for an assertion in
                    # flashinfer_trtllm MoE runner backend.
                    if quant_method is None and model_arch == "DeepseekV3ForCausalLM":
                        self.quantization = "fp8"
                        logger.info(
                            "Quantization not specified, default to fp8 for DeepSeek on sm100"
                        )
                    else:
                        self.quantization = quant_method
                if (
                    self.moe_a2a_backend == "none"
                    and self.moe_runner_backend == "auto"
                    and self.quantization in ["fp8", "modelopt_fp8", "modelopt_fp4"]
                ):
                    self.moe_runner_backend = "flashinfer_trtllm"
                    logger.info(
                        "Use flashinfer_trtllm as MoE runner backend on sm100 for DeepseekV3ForCausalLM"
                    )

        elif model_arch in ["GptOssForCausalLM"]:
            if (
                self.attention_backend is None
                and self.prefill_attention_backend is None
                and self.decode_attention_backend is None
            ):
                if is_cuda() and is_sm100_supported():
                    self.attention_backend = "trtllm_mha"
                elif is_cuda() and is_sm90_supported():
                    self.attention_backend = "fa3"
                else:
                    self.attention_backend = "triton"

            supported_backends = ["triton", "trtllm_mha", "fa3", "fa4"]
            prefill_attn_backend, decode_attn_backend = self.get_attention_backends()
            assert (
                prefill_attn_backend in supported_backends
                and decode_attn_backend in supported_backends
            ), (
                f"GptOssForCausalLM requires one of {supported_backends} attention backend, but got the following backends\n"
                f"- Prefill: {prefill_attn_backend}\n"
                f"- Decode: {decode_attn_backend}\n"
            )

            quantization_config = getattr(hf_config, "quantization_config", None)
            is_mxfp4_quant_format = (
                quantization_config is not None
                and quantization_config.get("quant_method") == "mxfp4"
            )
            if is_mxfp4_quant_format:
                # use bf16 for mxfp4 triton kernels
                self.dtype = "bfloat16"

            if self.moe_runner_backend == "auto":
                if self.enable_piecewise_cuda_graph:
                    self.moe_runner_backend = "auto"
                    logger.warning(
                        "Enable piecewise CUDA graph, enabling auto MOE kernel."
                    )
                elif is_blackwell_supported() and is_mxfp4_quant_format:
                    self.moe_runner_backend = "flashinfer_mxfp4"
                    logger.warning(
                        "Detected SM100 and MXFP4 quantization format for GPT-OSS model, enabling FlashInfer MXFP4 MOE kernel."
                    )
                elif self.ep_size == 1 and is_triton_kernels_available():
                    self.moe_runner_backend = "triton_kernel"
                    logger.warning(
                        "Detected GPT-OSS model, enabling triton_kernels MOE kernel."
                    )

            if self.moe_runner_backend == "triton_kernel":
                assert (
                    self.ep_size == 1
                ), "Triton kernel MoE is only supported when ep_size == 1"
            self.disable_hybrid_swa_memory = True

        elif "Llama4" in model_arch and self.device != "cpu":
            # Auto-select attention backend for Llama4 if not specified
            if self.attention_backend is None:
                if is_sm100_supported():
                    self.attention_backend, platform = "trtllm_mha", "sm100"
                elif is_sm90_supported():
                    self.attention_backend, platform = "fa3", "sm90"
                elif is_hip():
                    self.attention_backend, platform = "aiter", "hip"
                elif self.device == "xpu":
                    self.attention_backend, platform = "intel_xpu", "xpu"
                else:
                    self.attention_backend, platform = "triton", "other platforms"
                logger.warning(
                    f"Use {self.attention_backend} as attention backend on {platform} for Llama4 model"
                )
            assert self.attention_backend in {
                "fa3",
                "aiter",
                "triton",
                "trtllm_mha",
                "intel_xpu",
            }, f"fa3, aiter, triton, trtllm_mha or intel_xpu is required for Llama4 model but got {self.attention_backend}"
            if is_sm100_supported() and self.moe_runner_backend == "auto":
                if self.quantization in {"fp8", "modelopt_fp8"}:
                    self.moe_runner_backend = "flashinfer_trtllm"
                    logger.info(
                        "Use flashinfer_trtllm as MoE runner backend on SM100 for Llama4"
                    )
        elif model_arch in [
            "Gemma2ForCausalLM",
            "Gemma3ForCausalLM",
            "Gemma3ForConditionalGeneration",
            "Gemma3nForCausalLM",
            "Gemma3nForConditionalGeneration",
        ]:
            # FIXME: https://github.com/sgl-project/sglang/pull/7367 is not compatible with gemma2 model.
            # It failed at this test: https://github.com/sgl-project/sglang/actions/runs/16255155597/job/45890331952#step:4:736
            logger.warning(
                f"Disable hybrid SWA memory for {model_arch} as it is not yet supported."
            )
            self.disable_hybrid_swa_memory = True
        elif model_arch in ["Olmo2ForCausalLM"]:
            # FIXME: https://github.com/sgl-project/sglang/pull/7367 is not compatible with Olmo3 model.
            logger.warning(
                f"Disabling hybrid SWA memory for {model_arch} as it is not yet supported."
            )
            self.disable_hybrid_swa_memory = True

            if self.attention_backend is None:
                if is_cuda() and is_sm100_supported():
                    self.attention_backend = "trtllm_mha"
                elif is_cuda() and get_device_sm() >= 80:
                    self.attention_backend = "fa3"
                else:
                    self.attention_backend = "triton"

            # Flashinfer appears to degrade performance when sliding window attention
            # is used for the Olmo2 architecture. Olmo2 does not use sliding window attention
            # but Olmo3 does.
            assert (
                self.attention_backend != "flashinfer"
            ), "FlashInfer backend can significantly degrade the performance of Olmo3 models."

            logger.info(
                f"Using {self.attention_backend} as attention backend for {model_arch}."
            )
        elif model_arch in ["KimiLinearForCausalLM"]:
            logger.warning(
                f"Disabling Radix Cache for {model_arch} as it is not yet supported."
            )
            self.disable_radix_cache = True
        elif model_arch in ["NemotronHForCausalLM"]:
            model_config = self.get_model_config()
            if model_config.quantization in [
                "modelopt",
                "modelopt_fp8",
                "modelopt_fp4",
            ]:
                assert model_config.hf_config.mlp_hidden_act == "relu2"
                if model_config.quantization == "modelopt":
                    self.quantization = (
                        "modelopt_fp4"
                        if model_config.hf_config.quantization_config["quant_algo"]
                        == "NVFP4"
                        else "modelopt_fp8"
                    )
                else:
                    self.quantization = model_config.quantization
                self.moe_runner_backend = "flashinfer_cutlass"
            if not self.disable_radix_cache:
                logger.warning(
                    "Disabling overlap schedule since MambaRadixCache is not compatible with "
                    "overlap schedule currently, try to use --disable-radix-cache if overlap schedule is necessary"
                )
                self.disable_overlap_schedule = True
                if is_sm100_supported():
                    if self.attention_backend is None:
                        self.attention_backend = "flashinfer"
                        logger.info(
                            "Use flashinfer as attention backend on sm100 for NemotronHForCausalLM"
                        )
                    if self.attention_backend == "trtllm_mha":
                        logger.warning(
                            "Disabling radix cache since trtllm_mha does not support page_size = 1, which is required by MambaRadixCache. "
                            "Try to use --attention-backend triton if radix cache is necessary."
                        )
                        self.disable_radix_cache = True
                        self.disable_overlap_schedule = False
            assert self.attention_backend != "triton", (
                "NemotronHForCausalLM does not support triton attention backend,"
                "as the first layer might not be an attention layer"
            )
        elif model_arch in [
            "Qwen3MoeForCausalLM",
            "Qwen3VLMoeForConditionalGeneration",
        ]:
            if is_sm100_supported():
                quantization_config = getattr(hf_config, "quantization_config", None)
                quant_method = (
                    quantization_config.get("quant_method")
                    if quantization_config is not None
                    else None
                )
                if self.quantization is None and quant_method is not None:
                    self.quantization = quant_method
                if (
                    self.quantization in ("fp8", "modelopt_fp4")
                    and self.moe_a2a_backend == "none"
                    and self.moe_runner_backend == "auto"
                ):
                    self.moe_runner_backend = "flashinfer_trtllm"
                    logger.info(
                        "Use flashinfer_trtllm as MoE runner backend on sm100 for "
                        f"{model_arch}"
                    )
        elif model_arch in ["Qwen3NextForCausalLM"]:
            if is_sm100_supported():
                quantization_config = getattr(hf_config, "quantization_config", None)
                quant_method = (
                    quantization_config.get("quant_method")
                    if quantization_config is not None
                    else None
                )
                if self.quantization is None and quant_method is not None:
                    self.quantization = quant_method
                if (
                    (self.quantization == "fp8" or self.quantization == "modelopt_fp4")
                    and self.moe_a2a_backend == "none"
                    and self.moe_runner_backend == "auto"
                ):
                    self.moe_runner_backend = "flashinfer_trtllm"
                    logger.info(
                        "Use flashinfer_trtllm as MoE runner backend on sm100 for Qwen3NextForCausalLM"
                    )
                if self.attention_backend is None:
                    self.attention_backend = "triton"
                    logger.info(
                        "Use triton as attention backend on sm100 for Qwen3NextForCausalLM"
                    )
                if (
                    not self.disable_radix_cache
                    and self.attention_backend == "trtllm_mha"
                ):
                    logger.warning(
                        "Disabling radix cache since trtllm_mha does not support page_size = 1, which is required by MambaRadixCache. "
                        "Try to use --attention-backend triton if radix cache is necessary."
                    )
                    self.disable_radix_cache = True
                    self.disable_overlap_schedule = False

            # Mamba radix cache v2
            if self.enable_mamba_extra_buffer():
                assert (
                    is_cuda()
                ), "Mamba extra_buffer is only supported on CUDA devices with FLA backend"
                assert (
                    self.disaggregation_mode == "null"
                ), "Mamba extra_buffer is not compatible with disaggregation mode yet."
                if self.speculative_num_draft_tokens is not None:
                    assert (
                        self.mamba_track_interval >= self.speculative_num_draft_tokens
                    ), f"mamba_track_interval {self.mamba_track_interval} must be greater than or equal to speculative_num_draft_tokens {self.speculative_num_draft_tokens}"

                if self.page_size is not None:
                    assert (
                        self.mamba_track_interval % self.page_size == 0
                    ), f"mamba_track_interval {self.mamba_track_interval} must be divisible by page_size {self.page_size}"
                    assert (
                        FLA_CHUNK_SIZE % self.page_size == 0
                    ), f"Page size for hybrid GDN model must be divisible by {FLA_CHUNK_SIZE}, got {self.page_size}"

                if self.speculative_algorithm is not None:
                    logger.info(
                        f"Disable overlap schedule for {model_arch} model speculative decoding."
                    )
                    self.disable_overlap_schedule = True
            elif not self.disable_radix_cache:
                logger.warning(
                    "Disabling overlap schedule since MambaRadixCache no_buffer is not compatible with "
                    "overlap schedule currently, try to use --mamba-scheduler-strategy extra_buffer to enable overlap schedule"
                )
                self.disable_overlap_schedule = True

        elif model_arch in [
            "FalconH1ForCausalLM",
            "JetNemotronForCausalLM",
            "JetVLMForConditionalGeneration",
        ]:
            assert (
                not self.enable_mamba_extra_buffer()
            ), f"mamba extra_buffer is not supported for {model_arch} model"
            if not self.disable_radix_cache:
                logger.warning(
                    "Disabling overlap schedule since mamba no_buffer is not compatible with "
                    "overlap schedule, try to use --disable-radix-cache if overlap schedule is necessary"
                )
                self.disable_overlap_schedule = True
                if is_sm100_supported():
                    if self.attention_backend is None:
                        self.attention_backend = "triton"
                        logger.info(
                            f"Use triton as attention backend on sm100 for {model_arch}"
                        )
                    if self.attention_backend == "trtllm_mha":
                        logger.warning(
                            "Disabling radix cache since trtllm_mha does not support page_size = 1, which is required by MambaRadixCache. "
                            "Try to use --attention-backend triton if radix cache is necessary."
                        )
                        self.disable_radix_cache = True
                        self.disable_overlap_schedule = False

        # TRTLLM AllReduce Fusion supports SM90/100/120, enable it by default
        # for models with explicit support (DeepseekV3, GptOss, Glm4Moe, Qwen3Moe)
        # TODO: currently, it is only supported in the single node scenario. https://github.com/flashinfer-ai/flashinfer/issues/2006
        # TODO: there is currently a bug on H20 device specifically, https://github.com/flashinfer-ai/flashinfer/issues/2204
        device_name = get_device_name()
        is_h20_device = "H20" in device_name and "H200" not in device_name
        if (
            not self.enable_flashinfer_allreduce_fusion
            and model_arch
            in [
                "DeepseekV3ForCausalLM",
                "GptOssForCausalLM",
                "Glm4MoeForCausalLM",
                "Qwen3MoeForCausalLM",
            ]
            and (is_sm90_supported() or is_blackwell_supported())
            and not self.enable_dp_attention
            and self.nnodes == 1
            and not is_h20_device
            and self.moe_a2a_backend == "none"
        ):
            self.enable_flashinfer_allreduce_fusion = True
            logger.info(
                f"Enable FlashInfer AllReduce Fusion by default for {model_arch}"
            )

    def _handle_sampling_backend(self):
        if self.sampling_backend is None:
            self.sampling_backend = (
                "flashinfer" if is_flashinfer_available() else "pytorch"
            )

    def _handle_attention_backend_compatibility(self):
        model_config = self.get_model_config()
        use_mla_backend = self.use_mla_backend()

        if self.prefill_attention_backend is not None and (
            self.prefill_attention_backend == self.decode_attention_backend
        ):  # override the default attention backend
            self.attention_backend = self.prefill_attention_backend

        # Pick the default attention backend if not specified
        if self.attention_backend is None:
            """
            Auto select the fastest attention backend.

            1. Models with MHA Architecture (e.g: Llama, QWen)
                1.1 We will turn on FA3 on hopper unless user use spec decode with topk > 1 or page_size > 1.
                1.2 Use trtllm_mha for SM100/SM103 (Blackwell B200/GB200/B300) excluding spec with topk > 1.
                   Note: trtllm_mha does not support SM120, which will fall back to flashinfer.
                1.3 In other cases, we will use flashinfer if available, otherwise use triton.
            2. Models with MLA Architecture and using FA3
                2.1 We will use FA3 backend on hopper.
                2.2 We will use Flashinfer backend on blackwell.
                2.3 Otherwise, we will use triton backend.
            """

            if not use_mla_backend:
                # MHA architecture
                if (
                    is_hopper_with_cuda_12_3()
                    and is_no_spec_infer_or_topk_one(self)
                    and is_fa3_default_architecture(self.model_config.hf_config)
                ):
                    self.attention_backend = "fa3"
                elif is_sm100_supported() and is_no_spec_infer_or_topk_one(self):
                    self.attention_backend = "trtllm_mha"
                elif is_hip():
                    self.attention_backend = "aiter"
                else:
                    self.attention_backend = (
                        "flashinfer" if is_flashinfer_available() else "triton"
                    )
            else:
                # MLA architecture
                if is_hopper_with_cuda_12_3():
                    self.attention_backend = "fa3"
                elif is_sm100_supported():
                    self.attention_backend = "flashinfer"
                elif is_hip():
                    head_num = model_config.get_num_kv_heads(self.tp_size)
                    # TODO current aiter only support head number 16 or 128 head number
                    if head_num == 128 or head_num == 16:
                        self.attention_backend = "aiter"
                    else:
                        self.attention_backend = "triton"
                else:
                    self.attention_backend = "triton"

            logger.warning(
                f"Attention backend not explicitly specified. Use {self.attention_backend} backend by default."
            )

        # Torch native and flex attention backends
        if self.attention_backend == "torch_native":
            logger.warning(
                "Cuda graph is disabled because of using torch native attention backend"
            )
            self.disable_cuda_graph = True

        if self.attention_backend == "flex_attention":
            logger.warning(
                "Cuda graph is disabled because of using torch Flex Attention backend"
            )
            self.disable_cuda_graph = True
            assert (
                self.speculative_algorithm is None
            ), "Speculative decoding is currently not supported with Flex Attention backend"

        # Major NVIDIA platforms backends
        if (
            self.attention_backend == "flashmla"
            or self.decode_attention_backend == "flashmla"
        ):
            logger.warning(
                "FlashMLA only supports a page_size of 64, change page_size to 64."
            )
            self.page_size = 64

        if (
            self.attention_backend == "cutlass_mla"
            or self.decode_attention_backend == "cutlass_mla"
        ):
            logger.warning(
                "Cutlass MLA only supports a page_size of 128, change page_size to 128."
            )
            self.page_size = 128

        if (
            self.attention_backend == "trtllm_mla"
            or self.decode_attention_backend == "trtllm_mla"
        ):
            if not is_blackwell_supported():
                raise ValueError(
                    "TRTLLM MLA backend is only supported on Blackwell GPUs (SM100). Please use a different backend."
                )

            if self.page_size not in [32, 64]:
                logger.warning(
                    f"TensorRT-LLM MLA only supports page_size of 32 or 64, changing page_size from {self.page_size} to 64."
                )
                self.page_size = 64

            if self.kv_cache_dtype not in ["fp8_e4m3", "fp4_e2m1", "auto"]:
                raise ValueError(
                    "TensorRT-LLM MLA backend only supports kv-cache-dtype of fp8_e4m3, fp4_e2m1, or auto."
                )

        if (
            self.attention_backend == "trtllm_mha"
            or self.decode_attention_backend == "trtllm_mha"
            or self.prefill_attention_backend == "trtllm_mha"
        ):
            if not is_sm100_supported():
                raise ValueError(
                    "TRTLLM MHA backend is only supported on Blackwell GPUs (SM100). Please use a different backend."
                )

            if self.page_size not in [16, 32, 64]:
                logger.warning(
                    f"TensorRT-LLM MHA only supports page_size of 16, 32 or 64, changing page_size from {self.page_size} to 64."
                )
                self.page_size = 64

        if self.attention_backend == "fa3" and self.kv_cache_dtype == "fp8_e5m2":
            logger.warning(
                "FlashAttention3 only supports fp8_e4m3 if using FP8; "
                "Setting attention backend to triton."
            )
            self.attention_backend = "triton"

        if self.attention_backend == "fa4" or self.decode_attention_backend == "fa4":
            raise ValueError(
                "FA4 backend is only supported for prefill. Please use `--prefill-attention-backend fa4` instead."
            )
        if self.prefill_attention_backend == "fa4" and not self.use_mla_backend():
            logger.warning(
                f"FA4 backend only supports page size 128 for non-MLA model architectures, changing page_size from {self.page_size} to 128."
            )
            self.page_size = 128

        # AMD platforms backends
        if self.attention_backend == "aiter":
            if model_config.context_len > 8192:
                self.mem_fraction_static *= 0.85

        # Other platforms backends
        if (
            self.attention_backend == "intel_amx"
            and self.device == "cpu"
            and not cpu_has_amx_support()
        ):
            logger.warning(
                "The current platform does not support Intel AMX, will fallback to torch_native backend."
            )
            self.attention_backend = "torch_native"

        if (
            self.attention_backend == "intel_xpu"
            and self.device == "xpu"
            and not xpu_has_xmx_support()
        ):
            logger.warning(
                "The current platform does not support Intel XMX, will fallback to triton backend."
            )
            self.attention_backend = "triton"

        if self.attention_backend == "intel_xpu":
            if self.page_size not in [32, 64, 128]:
                logger.warning(
                    f"Intel XPU attention backend only supports page_size of 32, 64 or 128, changing page_size from {self.page_size} to 128."
                )
                self.page_size = 128

        # Dual chunk flash attention backend
        if (
            getattr(model_config.hf_config, "dual_chunk_attention_config", None)
            is not None
        ):
            if self.attention_backend is None:
                self.attention_backend = "dual_chunk_flash_attn"
                logger.info("Dual chunk attention is turned on by default.")
            elif self.attention_backend != "dual_chunk_flash_attn":
                raise ValueError(
                    "Dual chunk attention is enabled, but attention backend is set to "
                    f"{self.attention_backend}. Please set it to 'dual_chunk_flash_attn'."
                )
        if self.attention_backend == "dual_chunk_flash_attn":
            logger.warning(
                "Mixed chunk and radix cache are disabled when using dual-chunk flash attention backend"
            )
            self.enable_mixed_chunk = False
            self.disable_radix_cache = True

    def _handle_kv4_compatibility(self):
        """Check FP4 KV cache compatibility with the attention backend"""
        if self.kv_cache_dtype != "fp4_e2m1":
            return

        use_mla_backend = self.use_mla_backend()
        # self.attention_backend didn't overwrite self.prefill/decode_attention_backend yet
        self.prefill_attention_backend_str, self.decode_attention_backend_str = (
            self.get_attention_backends()
        )

        if is_cuda():
            if (
                self.prefill_attention_backend_str != self.decode_attention_backend_str
                and self.prefill_attention_backend_str != "fa4"
            ):  # Take care of prefill=fa4 later
                logger.warning(
                    f"Attention: Using KV4 with PREFILL = {self.prefill_attention_backend_str} "
                    f"and DECODE = {self.decode_attention_backend_str}. "
                    f"Compatibility issues are unlikely, but may occur in rare edge cases."
                )
            else:
                if self.prefill_attention_backend_str == "fa4":
                    if use_mla_backend:  # FA4 + MLA
                        KV4_FA4_MLA_BACKEND_CHOICES = [
                            "cutlass_mla",
                            "flashinfer",
                            "trtllm_mla",
                        ]
                        assert (
                            self.decode_attention_backend_str
                            in KV4_FA4_MLA_BACKEND_CHOICES
                        ), (
                            f"KV4 FA4 MLA expects decode_attention_backend to be one of "
                            f"{KV4_FA4_MLA_BACKEND_CHOICES}, but got {self.decode_attention_backend_str}"
                        )
                    else:  # FA4 + MHA
                        KV4_FA4_MHA_BACKEND_CHOICES = [
                            "triton",
                            "torch_native",
                            "flex_attention",
                        ]
                        assert (
                            self.decode_attention_backend_str
                            in KV4_FA4_MHA_BACKEND_CHOICES
                        ), (
                            f"KV4 FA4 MHA expects decode_attention_backend to be one of "
                            f"{KV4_FA4_MHA_BACKEND_CHOICES}, but got {self.decode_attention_backend_str}"
                        )
                else:
                    if use_mla_backend:  # !FA4 + MLA
                        KV4_ATTENTION_MLA_BACKEND_CHOICES = [
                            "cutlass_mla",
                            "flashinfer",
                            "trtllm_mla",
                            "flashmla",
                        ]
                        assert (
                            self.attention_backend in KV4_ATTENTION_MLA_BACKEND_CHOICES
                        ), (
                            f"KV4 MLA expects attention_backend to be one of "
                            f"{KV4_ATTENTION_MLA_BACKEND_CHOICES}, but got {self.attention_backend}"
                        )
                    else:  # !FA4 + MHA
                        KV4_ATTENTION_MHA_BACKEND_CHOICES = [
                            "triton",
                            "torch_native",
                            "flex_attention",
                            "trtllm_mha",
                        ]
                        assert (
                            self.attention_backend in KV4_ATTENTION_MHA_BACKEND_CHOICES
                        ), (
                            f"KV4 MHA expects attention_backend to be one of "
                            f"{KV4_ATTENTION_MHA_BACKEND_CHOICES}, but got {self.attention_backend}"
                        )
        else:
            raise RuntimeError("KV4 is not tested on non-CUDA platforms.")

    def _handle_page_size(self):
        if self.page_size is None:
            self.page_size = 1

    def _handle_amd_specifics(self):
        if is_hip():
            self.triton_attention_num_kv_splits = 16

    def _handle_grammar_backend(self):
        if self.grammar_backend is None:
            self.grammar_backend = "xgrammar"

    def _handle_data_parallelism(self):
        if self.dp_size == 1:
            self.enable_dp_attention = False
            self.enable_dp_lm_head = False

        if self.enable_dp_attention:
            self.schedule_conservativeness = self.schedule_conservativeness * 0.3
            assert self.tp_size % self.dp_size == 0
            self.chunked_prefill_size = self.chunked_prefill_size // self.dp_size
            logger.warning(
                f"DP attention is enabled. The chunked prefill size is adjusted to {self.chunked_prefill_size} to avoid MoE kernel issues. "
            )

        if self.enable_dp_lm_head:
            assert (
                self.enable_dp_attention
            ), "Please enable dp attention when setting enable_dp_lm_head. "

    def _handle_moe_kernel_config(self):
        if self.moe_runner_backend == "flashinfer_cutlass":
            assert self.quantization in [
                "modelopt_fp4",
                "modelopt_fp8",
                None,
            ], f"Invalid quantization '{self.quantization}'. \nFlashInfer Cutlass MOE supports only: 'modelopt_fp4', 'modelopt_fp8', or bfloat16 (None)."
            assert self.ep_size in [
                1,
                self.tp_size,
            ], "The expert parallel size must be 1 or the same as the tensor parallel size"

        if self.moe_runner_backend == "flashinfer_trtllm":
            assert self.quantization in [
                "modelopt_fp4",
                "fp8",
                "modelopt_fp8",
                None,
            ], f"Invalid quantization '{self.quantization}'. \nFlashInfer TRTLLM MOE supports only: 'modelopt_fp4', 'fp8', 'modelopt_fp8', or bfloat16 (None)."
            self.disable_shared_experts_fusion = True
            logger.warning(
                "FlashInfer TRTLLM MoE is enabled. --disable-shared-experts-fusion is automatically set."
            )

        if get_bool_env_var("SGLANG_CUTLASS_MOE"):
            logger.warning(
                "SGLANG_CUTLASS_MOE is deprecated, use --moe-runner-backend=cutlass and/or --speculative-moe-runner-backend=cutlass instead"
            )
            assert (
                self.quantization == "fp8"
            ), "cutlass MoE is only supported with fp8 quantization"
            self.moe_runner_backend = "cutlass"
        if self.moe_runner_backend == "cutlass" and self.quantization == "fp8":
            assert (
                self.ep_size == 1
            ), "FP8 Cutlass MoE is only supported with ep_size == 1"

    def _handle_a2a_moe(self):
        if self.moe_a2a_backend == "deepep":
            if self.deepep_mode == "normal":
                logger.warning("Cuda graph is disabled because deepep_mode=`normal`")
                self.disable_cuda_graph = True
            self.ep_size = self.tp_size
            logger.warning(
                f"DeepEP MoE is enabled. The expert parallel size is adjusted to be the same as the tensor parallel size[{self.tp_size}]."
            )

        if self.moe_a2a_backend == "mooncake":
            self.ep_size = self.tp_size
            logger.warning(
                f"Mooncake MoE is enabled. The expert parallel size is adjusted to be the same as the tensor parallel size[{self.tp_size}]."
            )

        if self.moe_a2a_backend == "ascend_fuseep":
            self.ep_size = self.tp_size
            logger.warning(
                f"Ascend fused EP MoE is enabled. The expert parallel size is adjusted to be the same as the tensor parallel size[{self.tp_size}]."
            )

    def _handle_eplb_and_dispatch(self):
        if self.enable_eplb and (self.expert_distribution_recorder_mode is None):
            self.expert_distribution_recorder_mode = "stat"
            logger.warning(
                "EPLB is enabled. The expert_distribution_recorder_mode is automatically set."
            )

        if (self.enable_eplb or (self.init_expert_location != "trivial")) and (
            self.ep_dispatch_algorithm is None
        ):
            self.ep_dispatch_algorithm = "static"

        if self.enable_eplb:
            assert self.ep_size > 1

    def _handle_elastic_ep(self):
        if self.elastic_ep_backend is not None:
            if self.enable_eplb:
                if self.eplb_algorithm == "auto":
                    self.eplb_algorithm = "elasticity_aware"
                assert (
                    self.eplb_algorithm == "elasticity_aware"
                ), "Elastic EP requires eplb_algorithm to be set to 'auto' or 'elasticity_aware'."

    def _handle_expert_distribution_metrics(self):
        if self.enable_expert_distribution_metrics and (
            self.expert_distribution_recorder_mode is None
        ):
            self.expert_distribution_recorder_mode = "stat"

        if self.expert_distribution_recorder_buffer_size is None:
            if (x := self.eplb_rebalance_num_iterations) is not None:
                self.expert_distribution_recorder_buffer_size = x
            elif self.expert_distribution_recorder_mode is not None:
                self.expert_distribution_recorder_buffer_size = 1000

    def _handle_pipeline_parallelism(self):
        if self.pp_size > 1:
            self.disable_overlap_schedule = True
            logger.warning(
                "Pipeline parallelism is incompatible with overlap schedule."
            )

    def _handle_hicache(self):
        if self.hicache_storage_backend == "mooncake":
            if self.hicache_mem_layout == "layer_first":
                if self.hicache_io_backend == "direct":
                    self.hicache_mem_layout = "page_first_direct"
                elif self.hicache_io_backend == "kernel":
                    self.hicache_mem_layout = "page_first"
                logger.warning(
                    f"Mooncake storage backend does not support layer_first layout, "
                    f"switching to {self.hicache_mem_layout} layout for {self.hicache_io_backend} io backend"
                )

        if self.hicache_mem_layout == "page_first_direct":
            if self.hicache_io_backend not in ["direct", "kernel_ascend"]:
                self.hicache_io_backend = "direct"
                logger.warning(
                    "Page first direct layout only support direct io backend"
                )

        if (
            self.enable_hierarchical_cache
            or self.disaggregation_decode_enable_offload_kvcache
        ) and self.hicache_io_backend == "kernel":
            # fix for the compatibility issue with FlashAttention3 decoding and HiCache kernel backend
            if self.decode_attention_backend is None:
                if not self.use_mla_backend():
                    self.decode_attention_backend = (
                        "flashinfer" if is_flashinfer_available() else "triton"
                    )
                else:
                    self.decode_attention_backend = (
                        "flashinfer" if is_sm100_supported() else "triton"
                    )
            elif self.decode_attention_backend == "fa3":
                self.hicache_io_backend = "direct"
                logger.warning(
                    "FlashAttention3 decode backend is not compatible with hierarchical cache. "
                    "Setting hicache_io_backend to vanilla I/O, which may lead to suboptimal performance with small page sizes."
                )

    def _handle_speculative_decoding(self):
        if (
            self.speculative_draft_model_path is not None
            and self.speculative_draft_model_revision is None
        ):
            self.speculative_draft_model_revision = "main"

        # Avoid using flashinfer_trtllm for speculative MoE runner backend by default
        # TODO: Remove this block after verifying no accuracy regression with flashinfer_trtllm speculative backend
        from sglang.srt.layers.moe.utils import MoeRunnerBackend

        if self.speculative_moe_runner_backend is None:
            self.speculative_moe_runner_backend = (
                "auto"
                if self.moe_runner_backend == "flashinfer_trtllm"
                else self.moe_runner_backend
            )
        else:
            assert not MoeRunnerBackend(
                self.speculative_moe_runner_backend
            ).is_flashinfer_trtllm(), "Currently speculative MoE runner backend cannot be flashinfer_trtllm for risk in some draft models."

        if self.speculative_algorithm == "NEXTN":
            self.speculative_algorithm = "EAGLE"

        if self.speculative_algorithm in ("EAGLE", "EAGLE3", "STANDALONE"):
            if self.speculative_algorithm == "STANDALONE" and self.enable_dp_attention:
                # TODO: support dp attention for standalone speculative decoding
                raise ValueError(
                    "Currently standalone speculative decoding does not support dp attention."
                )

            if self.max_running_requests is None:
                self.max_running_requests = 48
                logger.warning(
                    "Max running requests is reset to 48 for speculative decoding. You can override this by explicitly setting --max-running-requests."
                )

            if (
                self.speculative_algorithm == "EAGLE"
                and envs.SGLANG_ENABLE_SPEC_V2.get()
            ):
                self.disable_overlap_schedule = False
                logger.warning(
                    "Beta spec is enabled for eagle speculative decoding and overlap schedule is turned on."
                )

            if not envs.SGLANG_ENABLE_SPEC_V2.get():
                self.disable_overlap_schedule = True
                logger.warning(
                    "Overlap scheduler is disabled because of using eagle3 or standalone speculative decoding."
                )

            if self.enable_mixed_chunk:
                self.enable_mixed_chunk = False
                logger.warning(
                    "Mixed chunked prefill is disabled because of using "
                    "eagle speculative decoding."
                )

            model_arch = self.get_hf_config().architectures[0]
            if model_arch in [
                "DeepseekV32ForCausalLM",
                "DeepseekV3ForCausalLM",
                "Glm4MoeForCausalLM",
                "BailingMoeForCausalLM",
                "BailingMoeV2ForCausalLM",
                "MistralLarge3ForCausalLM",
                "PixtralForConditionalGeneration",
            ]:
                if self.speculative_draft_model_path is None:
                    self.speculative_draft_model_path = self.model_path
                    self.speculative_draft_model_revision = self.revision
                else:
                    if model_arch not in [
                        "MistralLarge3ForCausalLM",
                        "PixtralForConditionalGeneration",
                    ]:
                        logger.warning(
                            "DeepSeek MTP does not require setting speculative_draft_model_path."
                        )

            if self.speculative_num_steps is None:
                assert (
                    self.speculative_eagle_topk is None
                    and self.speculative_num_draft_tokens is None
                )
                (
                    self.speculative_num_steps,
                    self.speculative_eagle_topk,
                    self.speculative_num_draft_tokens,
                ) = auto_choose_speculative_params(self)

            if (
                self.attention_backend == "trtllm_mha"
                or self.decode_attention_backend == "trtllm_mha"
                or self.prefill_attention_backend == "trtllm_mha"
            ):
                if self.speculative_eagle_topk > 1:
                    raise ValueError(
                        "trtllm_mha backend only supports topk = 1 for speculative decoding."
                    )

            if (
                self.speculative_eagle_topk == 1
                and self.speculative_num_draft_tokens != self.speculative_num_steps + 1
            ):
                logger.warning(
                    "speculative_num_draft_tokens is adjusted to speculative_num_steps + 1 when speculative_eagle_topk == 1"
                )
                self.speculative_num_draft_tokens = self.speculative_num_steps + 1

            if (
                self.speculative_eagle_topk > 1
                and self.page_size > 1
                and self.attention_backend not in ["flashinfer", "fa3"]
            ):
                raise ValueError(
                    "speculative_eagle_topk > 1 with page_size > 1 is unstable and produces incorrect results for paged attention backends. This combination is only supported for the 'flashinfer' backend."
                )

        if self.speculative_algorithm == "NGRAM":
            if not self.device.startswith("cuda"):
                raise ValueError(
                    "Ngram speculative decoding only supports CUDA device."
                )

            if self.max_running_requests is None:
                self.max_running_requests = 48
                logger.warning(
                    "Max running requests is reset to 48 for speculative decoding. You can override this by explicitly setting --max-running-requests."
                )

            self.disable_overlap_schedule = True
            self.enable_mixed_chunk = False
            self.speculative_eagle_topk = self.speculative_ngram_max_bfs_breadth
            if self.speculative_num_draft_tokens is None:
                self.speculative_num_draft_tokens = (
                    self.speculative_ngram_max_match_window_size
                )
            logger.warning(
                "The overlap scheduler and mixed chunked prefill are disabled because of "
                "using ngram speculative decoding."
            )

            if (
                self.speculative_eagle_topk > 1
                and self.page_size > 1
                and self.attention_backend != "flashinfer"
            ):
                raise ValueError(
                    f"speculative_eagle_topk({self.speculative_eagle_topk}) > 1 "
                    f"with page_size({self.page_size}) > 1 is unstable "
                    "and produces incorrect results for paged attention backends. "
                    "This combination is only supported for the 'flashinfer' backend."
                )
            if self.enable_dp_attention:
                # TODO: support dp attention for ngram speculative decoding
                raise ValueError(
                    "Currently ngram speculative decoding does not support dp attention."
                )

    def _handle_load_format(self):
        if (
            self.load_format == "auto" or self.load_format == "gguf"
        ) and check_gguf_file(self.model_path):
            self.quantization = self.load_format = "gguf"

        if is_remote_url(self.model_path):
            self.load_format = "remote"

        if self.custom_weight_loader is None:
            self.custom_weight_loader = []

        if self.load_format == "remote_instance":
            if (
                self.remote_instance_weight_loader_seed_instance_ip is None
                or self.remote_instance_weight_loader_seed_instance_service_port is None
                or self.remote_instance_weight_loader_send_weights_group_ports is None
            ):
                self.load_format = "auto"

    def _handle_encoder_disaggregation(self):
        if self.enable_prefix_mm_cache and not self.encoder_only:
            raise ValueError(
                "--enable-prefix-mm-cache requires --encoder-only to be enabled"
            )
        if self.encoder_only and self.language_only:
            raise ValueError("Cannot set --encoder-only and --language-only together")
        if self.encoder_only and not self.disaggregation_mode == "null":
            raise ValueError(
                "Cannot set --encoder-only and --disaggregation-mode prefill/decode together"
            )
        if (
            self.language_only
            and self.encoder_transfer_backend == "zmq_to_scheduler"
            and self.pp_size > 1
        ):
            raise ValueError("zmq_to_scheduler not support pp_size > 1")

        if self.language_only and len(self.encoder_urls) == 0:
            raise ValueError(
                "requires at least one encoder urls to be set via --encoder-urls"
            )

    def _handle_pd_disaggregation(self):
        if self.disaggregation_mode == "decode":
            assert (
                self.disaggregation_decode_tp is None
            ), "Cannot set --disaggregation-decode-tp for the decode engine."
            assert (
                self.disaggregation_decode_dp is None
            ), "Cannot set --disaggregation-decode-dp for the decode engine."

            self.disable_radix_cache = True
            logger.warning("KV cache is forced as chunk cache for decode server")

            if self.dp_size > 1 and not is_in_ci():
                assert self.prefill_round_robin_balance, (
                    "Prefill round robin balance is required when dp size > 1. "
                    "Please make sure that the prefill instance is launched with `--load-balance-method round_robin`"
                    " and `--prefill-round-robin-balance` is set for decode server."
                )
        elif self.disaggregation_mode == "prefill":
            if self.disaggregation_decode_tp is None:
                self.disaggregation_decode_tp = self.tp_size
            if self.disaggregation_decode_dp is None:
                self.disaggregation_decode_dp = self.dp_size

            self.disaggregation_prefill_pp = self.pp_size
            self.validate_disagg_tp_size(self.tp_size, self.disaggregation_decode_tp)

            if not self.enable_piecewise_cuda_graph:
                self.disable_cuda_graph = True
                logger.warning(
                    "Cuda graph is disabled for prefill server when piecewise cuda graph is not enabled."
                )

    def _handle_tokenizer_batching(self):
        if self.enable_tokenizer_batch_encode and self.enable_dynamic_batch_tokenizer:
            raise ValueError(
                "Cannot enable both --enable-tokenizer-batch-encode and --enable-dynamic-batch-tokenizer. "
                "Please choose one tokenizer batching approach."
            )

        if self.skip_tokenizer_init:
            if self.tokenizer_worker_num != 1:
                logger.warning(
                    "skip_tokenizer_init=True disables tokenizer workers; forcing tokenizer_worker_num=1 "
                    f"(requested {self.tokenizer_worker_num})."
                )
                self.tokenizer_worker_num = 1

            if self.enable_tokenizer_batch_encode:
                logger.warning(
                    "skip_tokenizer_init=True ignores --enable-tokenizer-batch-encode; disabling it."
                )
                self.enable_tokenizer_batch_encode = False

            if self.enable_dynamic_batch_tokenizer:
                logger.warning(
                    "skip_tokenizer_init=True ignores --enable-dynamic-batch-tokenizer; disabling it."
                )
                self.enable_dynamic_batch_tokenizer = False

    def _handle_environment_variables(self):
        os.environ["SGLANG_ENABLE_TORCH_COMPILE"] = (
            "1" if self.enable_torch_compile else "0"
        )
        os.environ["SGLANG_MAMBA_SSM_DTYPE"] = self.mamba_ssm_dtype
        os.environ["SGLANG_DISABLE_OUTLINES_DISK_CACHE"] = (
            "1" if self.disable_outlines_disk_cache else "0"
        )
        os.environ["SGLANG_ENABLE_DETERMINISTIC_INFERENCE"] = (
            "1" if self.enable_deterministic_inference else "0"
        )
        # Set the highest strict level for Kimi K2 tool calls
        if (
            self.tool_call_parser == "kimi_k2"
            and not envs.SGLANG_TOOL_STRICT_LEVEL.is_set()
        ):
            envs.SGLANG_TOOL_STRICT_LEVEL.set(ToolStrictLevel.PARAMETER)

    def _handle_cache_compatibility(self):
        if self.enable_hierarchical_cache and self.disable_radix_cache:
            raise ValueError(
                "The arguments enable-hierarchical-cache and disable-radix-cache are mutually exclusive "
                "and cannot be used at the same time. Please use only one of them."
            )

        if self.disaggregation_decode_enable_offload_kvcache:
            if self.disaggregation_mode != "decode":
                raise ValueError(
                    "The argument disaggregation-decode-enable-offload-kvcache is only supported for decode side."
                )
            if (
                self.disaggregation_mode == "decode"
                and envs.SGLANG_ENABLE_SPEC_V2.get()
            ):
                raise ValueError(
                    "Spec v2 and decode offload kv cache are incompatible and cannot be enabled together."
                )

    def _handle_metrics_labels(self):
        if (
            not self.tokenizer_metrics_custom_labels_header
            and self.tokenizer_metrics_allowed_custom_labels
        ):
            raise ValueError(
                "Please set --tokenizer-metrics-custom-labels-header when setting --tokenizer-metrics-allowed-custom-labels."
            )

    def _handle_deterministic_inference(self):
        if self.rl_on_policy_target is not None:
            logger.warning(
                "Enable deterministic inference because of rl_on_policy_target."
            )
            self.enable_deterministic_inference = True
            # TODO remove this environment variable as a whole
            os.environ["SGLANG_ENABLE_DETERMINISTIC_INFERENCE"] = "1"

        if self.enable_deterministic_inference:
            # Check sampling backend
            self.sampling_backend = "pytorch"
            logger.warning(
                "Sampling backend is set to pytorch for deterministic inference."
            )
            is_deepseek_model = False
            if parse_connector_type(self.model_path) != ConnectorType.INSTANCE:
                try:
                    hf_config = self.get_hf_config()
                    model_arch = hf_config.architectures[0]
                    is_deepseek_model = model_arch in [
                        "DeepseekV2ForCausalLM",
                        "DeepseekV3ForCausalLM",
                        "DeepseekV32ForCausalLM",
                        "MistralLarge3ForCausalLM",
                        "PixtralForConditionalGeneration",
                    ]
                except Exception:
                    pass

            # Check attention backend
            if self.attention_backend is None:
                # User didn't specify attention backend, fallback based on GPU architecture
                if is_sm100_supported() or is_sm120_supported():
                    # Blackwell and newer architectures
                    if is_deepseek_model:
                        # fallback to triton for DeepSeek models because flashinfer doesn't support deterministic inference for DeepSeek models yet
                        self.attention_backend = "triton"
                    else:
                        # fallback to flashinfer on Blackwell for non-DeepSeek models
                        self.attention_backend = "flashinfer"
                else:
                    # Hopper (SM90) and older architectures
                    self.attention_backend = "fa3"
                logger.warning(
                    f"Attention backend not specified. Falling back to '{self.attention_backend}' for deterministic inference. "
                    f"You can explicitly set --attention-backend to one of {DETERMINISTIC_ATTENTION_BACKEND_CHOICES}."
                )
            elif self.attention_backend not in DETERMINISTIC_ATTENTION_BACKEND_CHOICES:
                # User explicitly specified an incompatible attention backend
                raise ValueError(
                    f"Currently only {DETERMINISTIC_ATTENTION_BACKEND_CHOICES} attention backends are supported for deterministic inference, "
                    f"but you explicitly specified '{self.attention_backend}'."
                )

            if is_deepseek_model:
                if self.attention_backend not in ["fa3", "triton"]:
                    raise ValueError(
                        f"Currently only {RADIX_SUPPORTED_DETERMINISTIC_ATTENTION_BACKEND} attention backends are supported for deterministic inference with DeepSeek models. But you're using {self.attention_backend}."
                    )

            if (
                self.attention_backend
                not in RADIX_SUPPORTED_DETERMINISTIC_ATTENTION_BACKEND
            ):
                # Currently, only certain backends support radix cache. Support for other backends is in progress
                self.disable_radix_cache = True
                logger.warning(
                    f"Currently radix cache is not compatible with {self.attention_backend} attention backend for deterministic inference. It will be supported in the future."
                )

            # Check TP size
            if self.tp_size > 1:
                os.environ["NCCL_ALGO"] = "allreduce:tree"
                self.disable_custom_all_reduce = True
                logger.warning(
                    "NCCL_ALGO is set to 'allreduce:tree' and custom all reduce is disabled for deterministic inference when TP size > 1."
                )

    def _handle_request_metrics_exporters(self):
        """Handle arguments for configuring `RequestMetricsExporter` usage."""
        if self.export_metrics_to_file and self.export_metrics_to_file_dir is None:
            raise ValueError(
                "--export-metrics-to-file-dir is required when --export-metrics-to-file is enabled"
            )

    def _handle_dllm_inference(self):
        if self.dllm_algorithm is None:
            return
        if not self.disable_cuda_graph:
            if self.cuda_graph_bs != [1]:
                logger.warning(
                    "Cuda graph bs is set to [1] because of using diffusion LLM inference"
                )
                self.cuda_graph_bs = [1]
            if self.attention_backend != "flashinfer":
                logger.warning(
                    "Attention backend is set to flashinfer because of enabling cuda graph in diffusion LLM inference"
                )
                self.attention_backend = "flashinfer"
        if not self.disable_overlap_schedule:
            logger.warning(
                "Overlap schedule is disabled because of using diffusion LLM inference"
            )
            self.disable_overlap_schedule = True
        if not self.disable_radix_cache:
            logger.warning(
                "Radix cache is disabled because of using diffusion LLM inference"
            )
            self.disable_radix_cache = True
        if not self.pp_size > 1:
            logger.warning(
                "Pipeline parallelism is disabled because of using diffusion LLM inference"
            )
            self.pp_size = 1

    def _handle_other_validations(self):
        # Handle model inference tensor dump.
        if self.debug_tensor_dump_output_folder is not None:
            logger.warning(
                "Cuda graph and server warmup are disabled because of using tensor dump mode"
            )
            self.disable_cuda_graph = True
            self.skip_server_warmup = True

    def _handle_remote_instance_weight_loader_support_transfer_engine(self):
        if importlib.util.find_spec("mooncake.engine") is None:
            logger.warning(
                f"Failed to import mooncake.engine. Does not support using TransferEngine as remote instance weight loader backend."
            )
            self.remote_instance_weight_loader_support_transfer_engine = False
        elif self.enable_memory_saver:
            logger.warning(
                "Memory saver is enabled, which is not compatible with TransferEngine. Does not support using TransferEngine as remote instance weight loader backend."
            )
            self.remote_instance_weight_loader_support_transfer_engine = False
        else:
            self.remote_instance_weight_loader_support_transfer_engine = True

    @staticmethod
    def add_cli_args(parser: argparse.ArgumentParser):

        # Model and tokenizer
        parser.add_argument(
            "--model-path",
            "--model",
            type=str,
            help="The path of the model weights. This can be a local folder or a Hugging Face repo ID.",
            required=True,
        )
        parser.add_argument(
            "--tokenizer-path",
            type=str,
            default=ServerArgs.tokenizer_path,
            help="The path of the tokenizer.",
        )
        parser.add_argument(
            "--tokenizer-mode",
            type=str,
            default=ServerArgs.tokenizer_mode,
            choices=["auto", "slow"],
            help="Tokenizer mode. 'auto' will use the fast "
            "tokenizer if available, and 'slow' will "
            "always use the slow tokenizer.",
        )
        parser.add_argument(
            "--tokenizer-worker-num",
            type=int,
            default=ServerArgs.tokenizer_worker_num,
            help="The worker num of the tokenizer manager.",
        )
        parser.add_argument(
            "--skip-tokenizer-init",
            action="store_true",
            help="If set, skip init tokenizer and pass input_ids in generate request.",
        )
        parser.add_argument(
            "--load-format",
            type=str,
            default=ServerArgs.load_format,
            choices=LOAD_FORMAT_CHOICES,
            help="The format of the model weights to load. "
            '"auto" will try to load the weights in the safetensors format '
            "and fall back to the pytorch bin format if safetensors format "
            "is not available. "
            '"pt" will load the weights in the pytorch bin format. '
            '"safetensors" will load the weights in the safetensors format. '
            '"npcache" will load the weights in pytorch format and store '
            "a numpy cache to speed up the loading. "
            '"dummy" will initialize the weights with random values, '
            "which is mainly for profiling."
            '"gguf" will load the weights in the gguf format. '
            '"bitsandbytes" will load the weights using bitsandbytes '
            "quantization."
            '"layered" loads weights layer by layer so that one can quantize a '
            "layer before loading another to make the peak memory envelope "
            "smaller.",
        )
        parser.add_argument(
            "--model-loader-extra-config",
            type=str,
            help="Extra config for model loader. "
            "This will be passed to the model loader corresponding to the chosen load_format.",
            default=ServerArgs.model_loader_extra_config,
        )
        parser.add_argument(
            "--trust-remote-code",
            action="store_true",
            help="Whether or not to allow for custom models defined on the Hub in their own modeling files.",
        )
        parser.add_argument(
            "--context-length",
            type=int,
            default=ServerArgs.context_length,
            help="The model's maximum context length. Defaults to None (will use the value from the model's config.json instead).",
        )
        parser.add_argument(
            "--is-embedding",
            action="store_true",
            help="Whether to use a CausalLM as an embedding model.",
        )
        parser.add_argument(
            "--enable-multimodal",
            default=ServerArgs.enable_multimodal,
            action="store_true",
            help="Enable the multimodal functionality for the served model. If the model being served is not multimodal, nothing will happen",
        )
        parser.add_argument(
            "--revision",
            type=str,
            default=None,
            help="The specific model version to use. It can be a branch "
            "name, a tag name, or a commit id. If unspecified, will use "
            "the default version.",
        )
        parser.add_argument(
            "--model-impl",
            type=str,
            default=ServerArgs.model_impl,
            help="Which implementation of the model to use.\n\n"
            '* "auto" will try to use the SGLang implementation if it exists '
            "and fall back to the Transformers implementation if no SGLang "
            "implementation is available.\n"
            '* "sglang" will use the SGLang model implementation.\n'
            '* "transformers" will use the Transformers model '
            '* "mindspore" will use the MindSpore model '
            "implementation.\n",
        )

        # HTTP server
        parser.add_argument(
            "--host",
            type=str,
            default=ServerArgs.host,
            help="The host of the HTTP server.",
        )
        parser.add_argument(
            "--port",
            type=int,
            default=ServerArgs.port,
            help="The port of the HTTP server.",
        )
        parser.add_argument(
            "--fastapi-root-path",
            type=str,
            default=ServerArgs.fastapi_root_path,
            help="App is behind a path based routing proxy.",
        )
        parser.add_argument(
            "--grpc-mode",
            action="store_true",
            help="If set, use gRPC server instead of HTTP server.",
        )
        parser.add_argument(
            "--skip-server-warmup",
            action="store_true",
            help="If set, skip warmup.",
        )
        parser.add_argument(
            "--warmups",
            type=str,
            required=False,
            help="Specify custom warmup functions (csv) to run before server starts eg. --warmups=warmup_name1,warmup_name2 "
            "will run the functions `warmup_name1` and `warmup_name2` specified in warmup.py before the server starts listening for requests",
        )
        parser.add_argument(
            "--nccl-port",
            type=int,
            default=ServerArgs.nccl_port,
            help="The port for NCCL distributed environment setup. Defaults to a random port.",
        )
        parser.add_argument(
            "--checkpoint-engine-wait-weights-before-ready",
            action="store_true",
            help="If set, the server will wait for initial weights to be loaded via checkpoint-engine or other update methods "
            "before serving inference requests.",
        )

        # Encode prefill disaggregation
        parser.add_argument(
            "--encoder-only",
            action="store_true",
            help="For MLLM with an encoder, launch an encoder-only server",
        )
        parser.add_argument(
            "--language-only",
            action="store_true",
            help="For VLM, load weights for the language model only.",
        )
        parser.add_argument(
            "--encoder-transfer-backend",
            type=str,
            default=ServerArgs.encoder_transfer_backend,
            choices=ENCODER_TRANSFER_BACKEND_CHOICES,
            help="The backend for encoder disaggregation transfer. Default is zmq_to_scheduler.",
        )
        parser.add_argument(
            "--encoder-urls",
            nargs="+",
            type=str,
            default=[],
            help="List of encoder server urls.",
        )

        # Quantization and data type
        parser.add_argument(
            "--dtype",
            type=str,
            default=ServerArgs.dtype,
            choices=["auto", "half", "float16", "bfloat16", "float", "float32"],
            help="Data type for model weights and activations.\n\n"
            '* "auto" will use FP16 precision for FP32 and FP16 models, and '
            "BF16 precision for BF16 models.\n"
            '* "half" for FP16. Recommended for AWQ quantization.\n'
            '* "float16" is the same as "half".\n'
            '* "bfloat16" for a balance between precision and range.\n'
            '* "float" is shorthand for FP32 precision.\n'
            '* "float32" for FP32 precision.',
        )
        parser.add_argument(
            "--quantization",
            type=str,
            default=ServerArgs.quantization,
            choices=QUANTIZATION_CHOICES,
            help="The quantization method.",
        )
        parser.add_argument(
            "--quantization-param-path",
            type=nullable_str,
            default=None,
            help="Path to the JSON file containing the KV cache "
            "scaling factors. This should generally be supplied, when "
            "KV cache dtype is FP8. Otherwise, KV cache scaling factors "
            "default to 1.0, which may cause accuracy issues. ",
        )
        parser.add_argument(
            "--kv-cache-dtype",
            type=str,
            default=ServerArgs.kv_cache_dtype,
            choices=["auto", "fp8_e5m2", "fp8_e4m3", "bf16", "bfloat16", "fp4_e2m1"],
            help='Data type for kv cache storage. "auto" will use model data type. "bf16" or "bfloat16" for BF16 KV cache. "fp8_e5m2" and "fp8_e4m3" are supported for CUDA 11.8+. "fp4_e2m1" (only mxfp4) is supported for CUDA 12.8+ and PyTorch 2.8.0+',
        )
        parser.add_argument(
            "--enable-fp32-lm-head",
            action="store_true",
            help="If set, the LM head outputs (logits) are in FP32.",
        )
        parser.add_argument(
            "--modelopt-quant",
            type=str,
            default=ServerArgs.modelopt_quant,
            help="The ModelOpt quantization configuration. "
            "Supported values: 'fp8', 'int4_awq', 'w4a8_awq', 'nvfp4', 'nvfp4_awq'. "
            "This requires the NVIDIA Model Optimizer library to be installed: pip install nvidia-modelopt",
        )
        parser.add_argument(
            "--modelopt-checkpoint-restore-path",
            type=str,
            default=ServerArgs.modelopt_checkpoint_restore_path,
            help="Path to restore a previously saved ModelOpt quantized checkpoint. "
            "If provided, the quantization process will be skipped and the model "
            "will be loaded from this checkpoint.",
        )
        parser.add_argument(
            "--modelopt-checkpoint-save-path",
            type=str,
            default=ServerArgs.modelopt_checkpoint_save_path,
            help="Path to save the ModelOpt quantized checkpoint after quantization. "
            "This allows reusing the quantized model in future runs.",
        )
        parser.add_argument(
            "--modelopt-export-path",
            type=str,
            default=ServerArgs.modelopt_export_path,
            help="Path to export the quantized model in HuggingFace format after ModelOpt quantization. "
            "The exported model can then be used directly with SGLang for inference. "
            "If not provided, the model will not be exported.",
        )
        parser.add_argument(
            "--quantize-and-serve",
            action="store_true",
            default=ServerArgs.quantize_and_serve,
            help="Quantize the model with ModelOpt and immediately serve it without exporting. "
            "This is useful for development and prototyping. For production, it's recommended "
            "to use separate quantization and deployment steps.",
        )
        parser.add_argument(
            "--rl-quant-profile",
            type=str,
            default=ServerArgs.rl_quant_profile,
            help="Path to the FlashRL quantization profile. Required when using --load-format flash_rl.",
        )

        # Memory and scheduling
        parser.add_argument(
            "--mem-fraction-static",
            type=float,
            default=ServerArgs.mem_fraction_static,
            help="The fraction of the memory used for static allocation (model weights and KV cache memory pool). Use a smaller value if you see out-of-memory errors.",
        )
        parser.add_argument(
            "--max-running-requests",
            type=int,
            default=ServerArgs.max_running_requests,
            help="The maximum number of running requests.",
        )
        parser.add_argument(
            "--max-queued-requests",
            type=int,
            default=ServerArgs.max_queued_requests,
            help="The maximum number of queued requests. This option is ignored when using disaggregation-mode.",
        )
        parser.add_argument(
            "--max-total-tokens",
            type=int,
            default=ServerArgs.max_total_tokens,
            help="The maximum number of tokens in the memory pool. If not specified, it will be automatically calculated based on the memory usage fraction. "
            "This option is typically used for development and debugging purposes.",
        )
        parser.add_argument(
            "--chunked-prefill-size",
            type=int,
            default=ServerArgs.chunked_prefill_size,
            help="The maximum number of tokens in a chunk for the chunked prefill. Setting this to -1 means disabling chunked prefill.",
        )
        parser.add_argument(
            "--prefill-max-requests",
            type=int,
            default=ServerArgs.prefill_max_requests,
            help="The maximum number of requests in a prefill batch. If not specified, there is no limit.",
        )
        parser.add_argument(
            "--enable-dynamic-chunking",
            action="store_true",
            default=ServerArgs.enable_dynamic_chunking,
            help="Enable dynamic chunk size adjustment for pipeline parallelism. When enabled, chunk sizes are dynamically calculated based on fitted function to maintain consistent execution time across chunks.",
        )
        parser.add_argument(
            "--max-prefill-tokens",
            type=int,
            default=ServerArgs.max_prefill_tokens,
            help="The maximum number of tokens in a prefill batch. The real bound will be the maximum of this value and the model's maximum context length.",
        )
        parser.add_argument(
            "--schedule-policy",
            type=str,
            default=ServerArgs.schedule_policy,
            choices=["lpm", "random", "fcfs", "dfs-weight", "lof", "priority"],
            help="The scheduling policy of the requests.",
        )
        parser.add_argument(
            "--enable-priority-scheduling",
            action="store_true",
            default=ServerArgs.enable_priority_scheduling,
            help="Enable priority scheduling. Requests with higher priority integer values will be scheduled first by default.",
        )
        parser.add_argument(
            "--abort-on-priority-when-disabled",
            action="store_true",
            default=ServerArgs.abort_on_priority_when_disabled,
            help="If set, abort requests that specify a priority when priority scheduling is disabled.",
        )
        parser.add_argument(
            "--schedule-low-priority-values-first",
            action="store_true",
            default=ServerArgs.schedule_low_priority_values_first,
            help="If specified with --enable-priority-scheduling, the scheduler will schedule requests with lower priority integer values first.",
        )
        parser.add_argument(
            "--priority-scheduling-preemption-threshold",
            type=int,
            default=ServerArgs.priority_scheduling_preemption_threshold,
            help="Minimum difference in priorities for an incoming request to have to preempt running request(s).",
        )
        parser.add_argument(
            "--schedule-conservativeness",
            type=float,
            default=ServerArgs.schedule_conservativeness,
            help="How conservative the schedule policy is. A larger value means more conservative scheduling. Use a larger value if you see requests being retracted frequently.",
        )
        parser.add_argument(
            "--page-size",
            type=int,
            default=ServerArgs.page_size,
            help="The number of tokens in a page.",
        )
        parser.add_argument(
            "--hybrid-kvcache-ratio",
            nargs="?",
            const=0.5,
            type=float,
            default=ServerArgs.hybrid_kvcache_ratio,
            help=(
                "Mix ratio in [0,1] between uniform and hybrid kv buffers "
                "(0.0 = pure uniform: swa_size / full_size = 1)"
                "(1.0 = pure hybrid: swa_size / full_size = local_attention_size / context_length)"
            ),
        )
        parser.add_argument(
            "--swa-full-tokens-ratio",
            type=float,
            default=ServerArgs.swa_full_tokens_ratio,
            help="The ratio of SWA layer KV tokens / full layer KV tokens, regardless of the number of swa:full layers. It should be between 0 and 1. "
            "E.g. 0.5 means if each swa layer has 50 tokens, then each full layer has 100 tokens.",
        )
        parser.add_argument(
            "--disable-hybrid-swa-memory",
            action="store_true",
            help="Disable the hybrid SWA memory pool.",
        )
        parser.add_argument(
            "--radix-eviction-policy",
            type=str,
            choices=RADIX_EVICTION_POLICY_CHOICES,
            default=ServerArgs.radix_eviction_policy,
            help="The eviction policy of radix trees. 'lru' stands for Least Recently Used, 'lfu' stands for Least Frequently Used.",
        )

        # Runtime options
        parser.add_argument(
            "--device",
            type=str,
            default=ServerArgs.device,
            help="The device to use ('cuda', 'xpu', 'hpu', 'npu', 'cpu'). Defaults to auto-detection if not specified.",
        )
        parser.add_argument(
            "--tensor-parallel-size",
            "--tp-size",
            type=int,
            default=ServerArgs.tp_size,
            help="The tensor parallelism size.",
        )
        parser.add_argument(
            "--pipeline-parallel-size",
            "--pp-size",
            type=int,
            default=ServerArgs.pp_size,
            help="The pipeline parallelism size.",
        )
        parser.add_argument(
            "--pp-max-micro-batch-size",
            type=int,
            default=ServerArgs.pp_max_micro_batch_size,
            help="The maximum micro batch size in pipeline parallelism.",
        )
        parser.add_argument(
            "--pp-async-batch-depth",
            type=int,
            default=ServerArgs.pp_async_batch_depth,
            help="The async batch depth of pipeline parallelism.",
        )
        parser.add_argument(
            "--stream-interval",
            type=int,
            default=ServerArgs.stream_interval,
            help="The interval (or buffer size) for streaming in terms of the token length. A smaller value makes streaming smoother, while a larger value makes the throughput higher",
        )
        parser.add_argument(
            "--stream-output",
            action="store_true",
            help="Whether to output as a sequence of disjoint segments.",
        )
        parser.add_argument(
            "--random-seed",
            type=int,
            default=ServerArgs.random_seed,
            help="The random seed.",
        )
        parser.add_argument(
            "--constrained-json-whitespace-pattern",
            type=str,
            default=ServerArgs.constrained_json_whitespace_pattern,
            help="(outlines and llguidance backends only) Regex pattern for syntactic whitespaces allowed in JSON constrained output. For example, to allow the model generate consecutive whitespaces, set the pattern to [\n\t ]*",
        )
        parser.add_argument(
            "--constrained-json-disable-any-whitespace",
            action="store_true",
            help="(xgrammar and llguidance backends only) Enforce compact representation in JSON constrained output.",
        )
        parser.add_argument(
            "--watchdog-timeout",
            type=float,
            default=ServerArgs.watchdog_timeout,
            help="Set watchdog timeout in seconds. If a forward batch takes longer than this, the server will crash to prevent hanging.",
        )
        parser.add_argument(
            "--soft-watchdog-timeout",
            type=float,
            default=ServerArgs.soft_watchdog_timeout,
            help="Set soft watchdog timeout in seconds. If a forward batch takes longer than this, the server will dump information for debugging.",
        )
        parser.add_argument(
            "--dist-timeout",
            type=int,
            default=ServerArgs.dist_timeout,
            help="Set timeout for torch.distributed initialization.",
        )
        parser.add_argument(
            "--download-dir",
            type=str,
            default=ServerArgs.download_dir,
            help="Model download directory for huggingface.",
        )
        parser.add_argument(
            "--base-gpu-id",
            type=int,
            default=ServerArgs.base_gpu_id,
            help="The base GPU ID to start allocating GPUs from. Useful when running multiple instances on the same machine.",
        )
        parser.add_argument(
            "--gpu-id-step",
            type=int,
            default=ServerArgs.gpu_id_step,
            help="The delta between consecutive GPU IDs that are used. For example, setting it to 2 will use GPU 0,2,4,...",
        )
        parser.add_argument(
            "--sleep-on-idle",
            action="store_true",
            help="Reduce CPU usage when sglang is idle.",
        )
        parser.add_argument(
            "--custom-sigquit-handler",
            help="Register a custom sigquit handler so you can do additional cleanup after the server is shutdown. This is only available for Engine, not for CLI.",
        )

        # Logging
        parser.add_argument(
            "--log-level",
            type=str,
            default=ServerArgs.log_level,
            help="The logging level of all loggers.",
        )
        parser.add_argument(
            "--log-level-http",
            type=str,
            default=ServerArgs.log_level_http,
            help="The logging level of HTTP server. If not set, reuse --log-level by default.",
        )
        parser.add_argument(
            "--log-requests",
            action="store_true",
            help="Log metadata, inputs, outputs of all requests. The verbosity is decided by --log-requests-level",
        )
        parser.add_argument(
            "--log-requests-level",
            type=int,
            default=ServerArgs.log_requests_level,
            help="0: Log metadata (no sampling parameters). 1: Log metadata and sampling parameters. 2: Log metadata, sampling parameters and partial input/output. 3: Log every input/output.",
            choices=[0, 1, 2, 3],
        )
        parser.add_argument(
            "--crash-dump-folder",
            type=str,
            default=ServerArgs.crash_dump_folder,
            help="Folder path to dump requests from the last 5 min before a crash (if any). If not specified, crash dumping is disabled.",
        )
        parser.add_argument(
            "--show-time-cost",
            action="store_true",
            help="Show time cost of custom marks.",
        )
        parser.add_argument(
            "--enable-metrics",
            action="store_true",
            help="Enable log prometheus metrics.",
        )
        parser.add_argument(
            "--enable-metrics-for-all-schedulers",
            action="store_true",
            help="Enable --enable-metrics-for-all-schedulers when you want schedulers on all TP ranks (not just TP 0) "
            "to record request metrics separately. This is especially useful when dp_attention is enabled, as "
            "otherwise all metrics appear to come from TP 0.",
        )
        parser.add_argument(
            "--tokenizer-metrics-custom-labels-header",
            type=str,
            default=ServerArgs.tokenizer_metrics_custom_labels_header,
            help="Specify the HTTP header for passing custom labels for tokenizer metrics.",
        )
        parser.add_argument(
            "--tokenizer-metrics-allowed-custom-labels",
            type=str,
            nargs="+",
            default=ServerArgs.tokenizer_metrics_allowed_custom_labels,
            help="The custom labels allowed for tokenizer metrics. The labels are specified via a dict in "
            "'--tokenizer-metrics-custom-labels-header' field in HTTP requests, e.g., {'label1': 'value1', 'label2': "
            "'value2'} is allowed if '--tokenizer-metrics-allowed-custom-labels label1 label2' is set.",
        )
        parser.add_argument(
            "--bucket-time-to-first-token",
            type=float,
            nargs="+",
            default=ServerArgs.bucket_time_to_first_token,
            help="The buckets of time to first token, specified as a list of floats.",
        )
        parser.add_argument(
            "--bucket-inter-token-latency",
            type=float,
            nargs="+",
            default=ServerArgs.bucket_inter_token_latency,
            help="The buckets of inter-token latency, specified as a list of floats.",
        )
        parser.add_argument(
            "--bucket-e2e-request-latency",
            type=float,
            nargs="+",
            default=ServerArgs.bucket_e2e_request_latency,
            help="The buckets of end-to-end request latency, specified as a list of floats.",
        )
        parser.add_argument(
            "--collect-tokens-histogram",
            action="store_true",
            default=ServerArgs.collect_tokens_histogram,
            help="Collect prompt/generation tokens histogram.",
        )
        bucket_rule = (
            "Supports 3 rule types: 'default' uses predefined buckets; 'tse <middle> <base> <count>' "
            "generates two sides exponential distributed buckets (e.g., 'tse 1000 2 8' generates buckets "
            "[984.0, 992.0, 996.0, 998.0, 1000.0, 1002.0, 1004.0, 1008.0, 1016.0]).); 'custom <value1> "
            "<value2> ...' uses custom bucket values (e.g., 'custom 10 50 100 500')."
        )
        parser.add_argument(
            "--prompt-tokens-buckets",
            type=str,
            nargs="+",
            default=ServerArgs.prompt_tokens_buckets,
            help=f"The buckets rule of prompt tokens. {bucket_rule}",
        )
        parser.add_argument(
            "--generation-tokens-buckets",
            type=str,
            nargs="+",
            default=ServerArgs.generation_tokens_buckets,
            help=f"The buckets rule for generation tokens histogram. {bucket_rule}",
        )
        parser.add_argument(
            "--gc-warning-threshold-secs",
            type=float,
            default=ServerArgs.gc_warning_threshold_secs,
            help="The threshold for long GC warning. If a GC takes longer than this, a warning will be logged. Set to 0 to disable.",
        )
        parser.add_argument(
            "--decode-log-interval",
            type=int,
            default=ServerArgs.decode_log_interval,
            help="The log interval of decode batch.",
        )
        parser.add_argument(
            "--enable-request-time-stats-logging",
            action="store_true",
            default=ServerArgs.enable_request_time_stats_logging,
            help="Enable per request time stats logging",
        )
        parser.add_argument(
            "--kv-events-config",
            type=str,
            default=None,
            help="Config in json format for NVIDIA dynamo KV event publishing. Publishing will be enabled if this flag is used.",
        )
        parser.add_argument(
            "--enable-trace",
            action="store_true",
            help="Enable opentelemetry trace",
        )
        parser.add_argument(
            "--otlp-traces-endpoint",
            type=str,
            default="localhost:4317",
            help="Config opentelemetry collector endpoint if --enable-trace is set. format: <ip>:<port>",
        )

        # RequestMetricsExporter configuration
        parser.add_argument(
            "--export-metrics-to-file",
            action="store_true",
            help="Export performance metrics for each request to local file (e.g. for forwarding to external systems).",
        )
        parser.add_argument(
            "--export-metrics-to-file-dir",
            type=str,
            default=ServerArgs.export_metrics_to_file_dir,
            help="Directory path for writing performance metrics files (required when --export-metrics-to-file is enabled).",
        )

        # API related
        parser.add_argument(
            "--api-key",
            type=str,
            default=ServerArgs.api_key,
            help="Set API key of the server. It is also used in the OpenAI API compatible server.",
        )
        parser.add_argument(
            "--served-model-name",
            type=str,
            default=ServerArgs.served_model_name,
            help="Override the model name returned by the v1/models endpoint in OpenAI API server.",
        )
        parser.add_argument(
            "--weight-version",
            type=str,
            default=ServerArgs.weight_version,
            help="Version identifier for the model weights. Defaults to 'default' if not specified.",
        )
        parser.add_argument(
            "--chat-template",
            type=str,
            default=ServerArgs.chat_template,
            help="The buliltin chat template name or the path of the chat template file. This is only used for OpenAI-compatible API server.",
        )
        parser.add_argument(
            "--completion-template",
            type=str,
            default=ServerArgs.completion_template,
            help="The buliltin completion template name or the path of the completion template file. This is only used for OpenAI-compatible API server. only for code completion currently.",
        )
        parser.add_argument(
            "--file-storage-path",
            type=str,
            default=ServerArgs.file_storage_path,
            help="The path of the file storage in backend.",
        )
        parser.add_argument(
            "--enable-cache-report",
            action="store_true",
            help="Return number of cached tokens in usage.prompt_tokens_details for each openai request.",
        )
        parser.add_argument(
            "--reasoning-parser",
            type=str,
            choices=list(ReasoningParser.DetectorMap.keys()),
            default=ServerArgs.reasoning_parser,
            help=f"Specify the parser for reasoning models, supported parsers are: {list(ReasoningParser.DetectorMap.keys())}.",
        )
        tool_call_parser_choices = list(FunctionCallParser.ToolCallParserEnum.keys())
        parser.add_argument(
            "--tool-call-parser",
            type=str,
            choices=tool_call_parser_choices,
            default=ServerArgs.tool_call_parser,
            help=f"Specify the parser for handling tool-call interactions. Options include: {tool_call_parser_choices}.",
        )
        parser.add_argument(
            "--tool-server",
            type=str,
            default=None,
            help="Either 'demo' or a comma-separated list of tool server urls to use for the model. If not specified, no tool server will be used.",
        )
        parser.add_argument(
            "--sampling-defaults",
            type=str,
            choices=["openai", "model"],
            default=ServerArgs.sampling_defaults,
            help="Where to get default sampling parameters. "
            "'openai' uses SGLang/OpenAI defaults (temperature=1.0, top_p=1.0, etc.). "
            "'model' uses the model's generation_config.json to get the recommended "
            "sampling parameters if available. Default is 'model'.",
        )

        # Data parallelism
        parser.add_argument(
            "--data-parallel-size",
            "--dp-size",
            type=int,
            default=ServerArgs.dp_size,
            help="The data parallelism size.",
        )
        parser.add_argument(
            "--load-balance-method",
            type=str,
            default=ServerArgs.load_balance_method,
            help="The load balancing strategy for data parallelism.",
            choices=[
                "round_robin",
                "shortest_queue",
                "minimum_tokens",
            ],
        )
        parser.add_argument(
            "--load-watch-interval",
            type=float,
            default=ServerArgs.load_watch_interval,
            help="The interval of load watching in seconds.",
        )
        parser.add_argument(
            "--prefill-round-robin-balance",
            default=ServerArgs.prefill_round_robin_balance,
            action="store_true",
            help="Prefill is round robin balanced. This is used to promise decode server can get the correct dp rank.",
        )

        # Multi-node distributed serving
        parser.add_argument(
            "--dist-init-addr",
            "--nccl-init-addr",  # For backward compatibility. This will be removed in the future.
            type=str,
            help="The host address for initializing distributed backend (e.g., `192.168.0.2:25000`).",
        )
        parser.add_argument(
            "--nnodes", type=int, default=ServerArgs.nnodes, help="The number of nodes."
        )
        parser.add_argument(
            "--node-rank", type=int, default=ServerArgs.node_rank, help="The node rank."
        )

        # Model override args
        parser.add_argument(
            "--json-model-override-args",
            type=str,
            help="A dictionary in JSON string format used to override default model configurations.",
            default=ServerArgs.json_model_override_args,
        )
        parser.add_argument(
            "--preferred-sampling-params",
            type=str,
            help="json-formatted sampling settings that will be returned in /get_model_info",
        )

        # LoRA
        parser.add_argument(
            "--enable-lora",
            default=ServerArgs.enable_lora,
            action="store_true",
            help="Enable LoRA support for the model. This argument is automatically set to True if `--lora-paths` is provided for backward compatibility.",
        )
        parser.add_argument(
            "--max-lora-rank",
            default=ServerArgs.max_lora_rank,
            type=int,
            help="The maximum rank of LoRA adapters. If not specified, it will be automatically inferred from the adapters provided in --lora-paths.",
        )
        parser.add_argument(
            "--lora-target-modules",
            type=str,
            choices=SUPPORTED_LORA_TARGET_MODULES + [LORA_TARGET_ALL_MODULES],
            nargs="*",
            default=None,
            help="The union set of all target modules where LoRA should be applied. If not specified, "
            "it will be automatically inferred from the adapters provided in --lora-paths. If 'all' is specified, "
            "all supported modules will be targeted.",
        )
        parser.add_argument(
            "--lora-paths",
            type=str,
            nargs="*",
            default=None,
            action=LoRAPathAction,
            help='The list of LoRA adapters to load. Each adapter must be specified in one of the following formats: <PATH> | <NAME>=<PATH> | JSON with schema {"lora_name":str,"lora_path":str,"pinned":bool}',
        )
        parser.add_argument(
            "--max-loras-per-batch",
            type=int,
            default=8,
            help="Maximum number of adapters for a running batch, include base-only request.",
        )
        parser.add_argument(
            "--max-loaded-loras",
            type=int,
            default=ServerArgs.max_loaded_loras,
            help="If specified, it limits the maximum number of LoRA adapters loaded in CPU memory at a time. The value must be greater than or equal to `--max-loras-per-batch`.",
        )
        parser.add_argument(
            "--lora-eviction-policy",
            type=str,
            default=ServerArgs.lora_eviction_policy,
            choices=["lru", "fifo"],
            help="LoRA adapter eviction policy when memory pool is full. 'lru': Least Recently Used (default, better cache efficiency). 'fifo': First-In-First-Out.",
        )
        parser.add_argument(
            "--lora-backend",
            type=str,
            choices=LORA_BACKEND_CHOICES,
            default=ServerArgs.lora_backend,
            help="Choose the kernel backend for multi-LoRA serving.",
        )
        parser.add_argument(
            "--max-lora-chunk-size",
            type=int,
            default=ServerArgs.max_lora_chunk_size,
            choices=[16, 32, 64, 128],
            help="Maximum chunk size for the ChunkedSGMV LoRA backend. Only used when --lora-backend is 'csgmv'. Choosing a larger value might improve performance.",
        )

        # Kernel backend
        parser.add_argument(
            "--attention-backend",
            type=str,
            choices=ATTENTION_BACKEND_CHOICES,
            default=ServerArgs.attention_backend,
            help="Choose the kernels for attention layers.",
        )
        parser.add_argument(
            "--prefill-attention-backend",
            type=str,
            choices=ATTENTION_BACKEND_CHOICES,
            default=ServerArgs.prefill_attention_backend,
            help="Choose the kernels for prefill attention layers (have priority over --attention-backend).",
        )
        parser.add_argument(
            "--decode-attention-backend",
            type=str,
            choices=ATTENTION_BACKEND_CHOICES,
            default=ServerArgs.decode_attention_backend,
            help="Choose the kernels for decode attention layers (have priority over --attention-backend).",
        )
        parser.add_argument(
            "--sampling-backend",
            type=str,
            choices=["flashinfer", "pytorch", "ascend"],
            default=ServerArgs.sampling_backend,
            help="Choose the kernels for sampling layers.",
        )
        parser.add_argument(
            "--grammar-backend",
            type=str,
            choices=GRAMMAR_BACKEND_CHOICES,
            default=ServerArgs.grammar_backend,
            help="Choose the backend for grammar-guided decoding.",
        )
        parser.add_argument(
            "--mm-attention-backend",
            type=str,
            choices=["sdpa", "fa3", "triton_attn", "ascend_attn", "aiter_attn"],
            default=ServerArgs.mm_attention_backend,
            help="Set multimodal attention backend.",
        )
        parser.add_argument(
            "--nsa-prefill-backend",
            default=ServerArgs.nsa_prefill_backend,
            type=str,
            choices=NSA_CHOICES,
        )
        parser.add_argument(
            "--nsa-decode-backend",
            default=ServerArgs.nsa_decode_backend,
            type=str,
            choices=NSA_CHOICES,
        )
        parser.add_argument(
            "--fp8-gemm-backend",
            type=str,
            choices=FP8_GEMM_RUNNER_BACKEND_CHOICES,
            default=ServerArgs.fp8_gemm_runner_backend,
            dest="fp8_gemm_runner_backend",
            help="Choose the runner backend for Blockwise FP8 GEMM operations. "
            "Options: 'auto' (default, auto-selects based on hardware), "
            "'deep_gemm' (JIT-compiled; enabled by default on NVIDIA Hopper (SM90) and Blackwell (SM100) when DeepGEMM is installed), "
            "'flashinfer_trtllm' (optimal for Blackwell and low-latency), "
            "'cutlass' (optimal for Hopper/Blackwell GPUs and high-throughput), "
            "'triton' (fallback, widely compatible), "
            "'aiter' (ROCm only). "
            "NOTE: This replaces the deprecated environment variables "
            "SGLANG_ENABLE_FLASHINFER_FP8_GEMM and SGLANG_SUPPORT_CUTLASS_BLOCK_FP8.",
        )
        parser.add_argument(
            "--enable-flashinfer-autotune",
            default=ServerArgs.enable_flashinfer_autotune,
            action="store_true",
            help="Enable FlashInfer autotuning for optimal kernel selection.",
        )

        # Speculative decoding
        parser.add_argument(
            "--speculative-algorithm",
            type=str,
            choices=["EAGLE", "EAGLE3", "NEXTN", "STANDALONE", "NGRAM"],
            help="Speculative algorithm.",
        )
        parser.add_argument(
            "--speculative-draft-model-path",
            "--speculative-draft-model",
            type=str,
            help="The path of the draft model weights. This can be a local folder or a Hugging Face repo ID.",
        )
        parser.add_argument(
            "--speculative-draft-model-revision",
            type=str,
            default=None,
            help="The specific draft model version to use. It can be a branch "
            "name, a tag name, or a commit id. If unspecified, will use "
            "the default version.",
        )
        parser.add_argument(
            "--speculative-draft-load-format",
            type=str,
            default=ServerArgs.speculative_draft_load_format,
            choices=LOAD_FORMAT_CHOICES,
            help="The format of the draft model weights to load. "
            "If not specified, will use the same format as --load-format. "
            "Use 'dummy' to initialize draft model weights with random values for profiling.",
        )
        parser.add_argument(
            "--speculative-num-steps",
            type=int,
            help="The number of steps sampled from draft model in Speculative Decoding.",
            default=ServerArgs.speculative_num_steps,
        )
        parser.add_argument(
            "--speculative-eagle-topk",
            type=int,
            help="The number of tokens sampled from the draft model in eagle2 each step.",
            default=ServerArgs.speculative_eagle_topk,
        )
        parser.add_argument(
            "--speculative-num-draft-tokens",
            type=int,
            help="The number of tokens sampled from the draft model in Speculative Decoding.",
            default=ServerArgs.speculative_num_draft_tokens,
        )
        parser.add_argument(
            "--speculative-accept-threshold-single",
            type=float,
            help="Accept a draft token if its probability in the target model is greater than this threshold.",
            default=ServerArgs.speculative_accept_threshold_single,
        )
        parser.add_argument(
            "--speculative-accept-threshold-acc",
            type=float,
            help="The accept probability of a draft token is raised from its target probability p to min(1, p / threshold_acc).",
            default=ServerArgs.speculative_accept_threshold_acc,
        )
        parser.add_argument(
            "--speculative-token-map",
            type=str,
            help="The path of the draft model's small vocab table.",
            default=ServerArgs.speculative_token_map,
        )
        parser.add_argument(
            "--speculative-attention-mode",
            type=str,
            choices=["prefill", "decode"],
            help="Attention backend for speculative decoding operations (both target verify and draft extend). Can be one of 'prefill' (default) or 'decode'.",
            default=ServerArgs.speculative_attention_mode,
        )
        parser.add_argument(
            "--speculative-moe-runner-backend",
            type=str,
            choices=MOE_RUNNER_BACKEND_CHOICES,
            default=ServerArgs.speculative_moe_runner_backend,
            help="Choose the runner backend for MoE in speculative decoding.",
        )
        parser.add_argument(
            "--speculative-moe-a2a-backend",
            type=str,
            choices=MOE_A2A_BACKEND_CHOICES,
            default=ServerArgs.speculative_moe_a2a_backend,
            help="Choose the backend for MoE A2A in speculative decoding",
        )

        # Speculative decoding (ngram)
        parser.add_argument(
            "--speculative-ngram-min-match-window-size",
            type=int,
            default=ServerArgs.speculative_ngram_min_match_window_size,
            help="The minimum window size for pattern matching in ngram speculative decoding.",
        )
        parser.add_argument(
            "--speculative-ngram-max-match-window-size",
            type=int,
            default=ServerArgs.speculative_ngram_max_match_window_size,
            help="The maximum window size for pattern matching in ngram speculative decoding.",
        )
        parser.add_argument(
            "--speculative-ngram-min-bfs-breadth",
            type=int,
            default=ServerArgs.speculative_ngram_min_bfs_breadth,
            help="The minimum breadth for BFS (Breadth-First Search) in ngram speculative decoding.",
        )
        parser.add_argument(
            "--speculative-ngram-max-bfs-breadth",
            type=int,
            default=ServerArgs.speculative_ngram_max_bfs_breadth,
            help="The maximum breadth for BFS (Breadth-First Search) in ngram speculative decoding.",
        )
        parser.add_argument(
            "--speculative-ngram-match-type",
            type=str,
            choices=["BFS", "PROB"],
            default=ServerArgs.speculative_ngram_match_type,
            help="The match type for cache tree.",
        )
        parser.add_argument(
            "--speculative-ngram-branch-length",
            type=int,
            default=ServerArgs.speculative_ngram_branch_length,
            help="The branch length for ngram speculative decoding.",
        )
        parser.add_argument(
            "--speculative-ngram-capacity",
            type=int,
            default=ServerArgs.speculative_ngram_capacity,
            help="The cache capacity for ngram speculative decoding.",
        )

        # Expert parallelism
        parser.add_argument(
            "--expert-parallel-size",
            "--ep-size",
            "--ep",
            type=int,
            default=ServerArgs.ep_size,
            help="The expert parallelism size.",
        )
        parser.add_argument(
            "--moe-a2a-backend",
            type=str,
            choices=MOE_A2A_BACKEND_CHOICES,
            default=ServerArgs.moe_a2a_backend,
            help="Choose the backend for MoE A2A.",
        )
        parser.add_argument(
            "--moe-runner-backend",
            type=str,
            choices=MOE_RUNNER_BACKEND_CHOICES,
            default=ServerArgs.moe_runner_backend,
            help="Choose the runner backend for MoE.",
        )
        parser.add_argument(
            "--flashinfer-mxfp4-moe-precision",
            type=str,
            choices=["default", "bf16"],
            default=ServerArgs.flashinfer_mxfp4_moe_precision,
            help="Choose the computation precision of flashinfer mxfp4 moe",
        )
        parser.add_argument(
            "--enable-flashinfer-allreduce-fusion",
            action="store_true",
            help="Enable FlashInfer allreduce fusion with Residual RMSNorm.",
        )
        parser.add_argument(
            "--deepep-mode",
            type=str,
            choices=["normal", "low_latency", "auto"],
            default="auto",
            help="Select the mode when enable DeepEP MoE, could be `normal`, `low_latency` or `auto`. Default is `auto`, which means `low_latency` for decode batch and `normal` for prefill batch.",
        )
        parser.add_argument(
            "--ep-num-redundant-experts",
            type=int,
            default=ServerArgs.ep_num_redundant_experts,
            help="Allocate this number of redundant experts in expert parallel.",
        )
        parser.add_argument(
            "--ep-dispatch-algorithm",
            type=str,
            default=ServerArgs.ep_dispatch_algorithm,
            help="The algorithm to choose ranks for redundant experts in expert parallel.",
        )
        parser.add_argument(
            "--init-expert-location",
            type=str,
            default=ServerArgs.init_expert_location,
            help="Initial location of EP experts.",
        )
        parser.add_argument(
            "--enable-eplb",
            action="store_true",
            help="Enable EPLB algorithm",
        )
        parser.add_argument(
            "--eplb-algorithm",
            type=str,
            default=ServerArgs.eplb_algorithm,
            help="Chosen EPLB algorithm",
        )
        parser.add_argument(
            "--eplb-rebalance-num-iterations",
            type=int,
            default=ServerArgs.eplb_rebalance_num_iterations,
            help="Number of iterations to automatically trigger a EPLB re-balance.",
        )
        parser.add_argument(
            "--eplb-rebalance-layers-per-chunk",
            type=int,
            default=ServerArgs.eplb_rebalance_layers_per_chunk,
            help="Number of layers to rebalance per forward pass.",
        )
        parser.add_argument(
            "--eplb-min-rebalancing-utilization-threshold",
            type=float,
            default=ServerArgs.eplb_min_rebalancing_utilization_threshold,
            help="Minimum threshold for GPU average utilization to trigger EPLB rebalancing. Must be in the range [0.0, 1.0].",
        )
        parser.add_argument(
            "--expert-distribution-recorder-mode",
            type=str,
            default=ServerArgs.expert_distribution_recorder_mode,
            help="Mode of expert distribution recorder.",
        )
        parser.add_argument(
            "--expert-distribution-recorder-buffer-size",
            type=int,
            default=ServerArgs.expert_distribution_recorder_buffer_size,
            help="Circular buffer size of expert distribution recorder. Set to -1 to denote infinite buffer.",
        )
        parser.add_argument(
            "--enable-expert-distribution-metrics",
            action="store_true",
            help="Enable logging metrics for expert balancedness",
        )
        parser.add_argument(
            "--deepep-config",
            type=str,
            default=ServerArgs.deepep_config,
            help="Tuned DeepEP config suitable for your own cluster. It can be either a string with JSON content or a file path.",
        )
        parser.add_argument(
            "--moe-dense-tp-size",
            type=int,
            default=ServerArgs.moe_dense_tp_size,
            help="TP size for MoE dense MLP layers. This flag is useful when, with large TP size, there are errors caused by weights in MLP layers having dimension smaller than the min dimension GEMM supports.",
        )
        parser.add_argument(
            "--elastic-ep-backend",
            type=str,
            default=ServerArgs.elastic_ep_backend,
            choices=["none", "mooncake"],
            help="Specify the collective communication backend for elastic EP. Currently supports 'mooncake'.",
        )
        parser.add_argument(
            "--mooncake-ib-device",
            type=str,
            default=ServerArgs.mooncake_ib_device,
            help="The InfiniBand devices for Mooncake Backend transfer, accepts multiple comma-separated devices "
            "(e.g., --mooncake-ib-device mlx5_0,mlx5_1). "
            "Default is None, which triggers automatic device detection when Mooncake Backend is enabled.",
        )

        # Mamba Cache
        parser.add_argument(
            "--max-mamba-cache-size",
            type=int,
            default=ServerArgs.max_mamba_cache_size,
            help="The maximum size of the mamba cache.",
        )
        parser.add_argument(
            "--mamba-ssm-dtype",
            type=str,
            default=ServerArgs.mamba_ssm_dtype,
            choices=MAMBA_SSM_DTYPE_CHOICES,
            help="The data type of the SSM states in mamba cache.",
        )
        parser.add_argument(
            "--mamba-full-memory-ratio",
            type=float,
            default=ServerArgs.mamba_full_memory_ratio,
            help="The ratio of mamba state memory to full kv cache memory.",
        )
        parser.add_argument(
            "--mamba-scheduler-strategy",
            type=str,
            choices=mamba_scheduler_strategy_CHOICES,
            default=ServerArgs.mamba_scheduler_strategy,
            help="The strategy to use for mamba radix cache.",
        )
        parser.add_argument(
            "--mamba-track-interval",
            type=int,
            default=ServerArgs.mamba_track_interval,
            help="The interval to track the mamba state during decode.",
        )

        # Hierarchical cache
        parser.add_argument(
            "--enable-hierarchical-cache",
            action="store_true",
            help="Enable hierarchical cache",
        )
        parser.add_argument(
            "--hicache-ratio",
            type=float,
            default=ServerArgs.hicache_ratio,
            help="The ratio of the size of host KV cache memory pool to the size of device pool.",
        )
        parser.add_argument(
            "--hicache-size",
            type=int,
            default=ServerArgs.hicache_size,
            help="The size of host KV cache memory pool in gigabytes, which will override the hicache_ratio if set.",
        )
        parser.add_argument(
            "--hicache-write-policy",
            type=str,
            choices=["write_back", "write_through", "write_through_selective"],
            default=ServerArgs.hicache_write_policy,
            help="The write policy of hierarchical cache.",
        )
        parser.add_argument(
            "--hicache-io-backend",
            type=str,
            choices=["direct", "kernel", "kernel_ascend"],
            default=ServerArgs.hicache_io_backend,
            help="The IO backend for KV cache transfer between CPU and GPU",
        )
        parser.add_argument(
            "--hicache-mem-layout",
            type=str,
            choices=[
                "layer_first",
                "page_first",
                "page_first_direct",
                "page_first_kv_split",
                "page_head",
            ],
            default=ServerArgs.hicache_mem_layout,
            help="The layout of host memory pool for hierarchical cache.",
        )
        parser.add_argument(
            "--hicache-storage-backend",
            type=str,
            choices=["file", "mooncake", "hf3fs", "nixl", "aibrix", "dynamic", "eic"],
            default=ServerArgs.hicache_storage_backend,
            help="The storage backend for hierarchical KV cache. "
            "Built-in backends: file, mooncake, hf3fs, nixl, aibrix. "
            "For dynamic backend, use --hicache-storage-backend-extra-config to specify: "
            "backend_name (custom name), module_path (Python module path), class_name (backend class name).",
        )
        parser.add_argument(
            "--hicache-storage-prefetch-policy",
            type=str,
            choices=["best_effort", "wait_complete", "timeout"],
            default=ServerArgs.hicache_storage_prefetch_policy,
            help="Control when prefetching from the storage backend should stop.",
        )
        parser.add_argument(
            "--hicache-storage-backend-extra-config",
            type=str,
            default=ServerArgs.hicache_storage_backend_extra_config,
            help="A dictionary in JSON string format containing extra configuration for the storage backend.",
        )
        # LMCache
        parser.add_argument(
            "--enable-lmcache",
            action="store_true",
            help="Using LMCache as an alternative hierarchical cache solution",
        )

        # Ktransformer server args
        parser.add_argument(
            "--kt-weight-path",
            type=str,
            help="[ktransformers parameter] The path of the quantized expert weights for amx kernel. A local folder.",
        )
        parser.add_argument(
            "--kt-method",
            type=str,
            default="AMXINT4",
            help="[ktransformers parameter] Quantization formats for CPU execution.",
        )
        parser.add_argument(
            "--kt-cpuinfer",
            type=int,
            help="[ktransformers parameter] The number of CPUInfer threads.",
        )
        parser.add_argument(
            "--kt-threadpool-count",
            type=int,
            default=2,
            help="[ktransformers parameter] One-to-one with the number of NUMA nodes (one thread pool per NUMA).",
        )
        parser.add_argument(
            "--kt-num-gpu-experts",
            type=int,
            help="[ktransformers parameter] The number of GPU experts.",
        )
        parser.add_argument(
            "--kt-max-deferred-experts-per-token",
            type=int,
            default=ServerArgs.kt_max_deferred_experts_per_token,
            help="[ktransformers parameter] Maximum number of experts deferred to CPU per token. All MoE layers except the final one use this value; the final layer always uses 0.",
        )

        # Diffusion LLM
        parser.add_argument(
            "--dllm-algorithm",
            type=str,
            default=ServerArgs.dllm_algorithm,
            help="The diffusion LLM algorithm, such as LowConfidence.",
        )
        parser.add_argument(
            "--dllm-algorithm-config",
            type=str,
            default=ServerArgs.dllm_algorithm_config,
            help="The diffusion LLM algorithm configurations. Must be a YAML file.",
        )

        # Double Sparsity
        parser.add_argument(
            "--enable-double-sparsity",
            action="store_true",
            help="Enable double sparsity attention",
        )
        parser.add_argument(
            "--ds-channel-config-path",
            type=str,
            default=ServerArgs.ds_channel_config_path,
            help="The path of the double sparsity channel config",
        )
        parser.add_argument(
            "--ds-heavy-channel-num",
            type=int,
            default=ServerArgs.ds_heavy_channel_num,
            help="The number of heavy channels in double sparsity attention",
        )
        parser.add_argument(
            "--ds-heavy-token-num",
            type=int,
            default=ServerArgs.ds_heavy_token_num,
            help="The number of heavy tokens in double sparsity attention",
        )
        parser.add_argument(
            "--ds-heavy-channel-type",
            type=str,
            default=ServerArgs.ds_heavy_channel_type,
            help="The type of heavy channels in double sparsity attention",
        )
        parser.add_argument(
            "--ds-sparse-decode-threshold",
            type=int,
            default=ServerArgs.ds_sparse_decode_threshold,
            help="The minimum decode sequence length required before the double-sparsity backend switches from the dense fallback to the sparse decode kernel.",
        )

        # Offloading
        parser.add_argument(
            "--cpu-offload-gb",
            type=int,
            default=ServerArgs.cpu_offload_gb,
            help="How many GBs of RAM to reserve for CPU offloading.",
        )
        parser.add_argument(
            "--offload-group-size",
            type=int,
            default=ServerArgs.offload_group_size,
            help="Number of layers per group in offloading.",
        )
        parser.add_argument(
            "--offload-num-in-group",
            type=int,
            default=ServerArgs.offload_num_in_group,
            help="Number of layers to be offloaded within a group.",
        )
        parser.add_argument(
            "--offload-prefetch-step",
            type=int,
            default=ServerArgs.offload_prefetch_step,
            help="Steps to prefetch in offloading.",
        )
        parser.add_argument(
            "--offload-mode",
            type=str,
            default=ServerArgs.offload_mode,
            help="Mode of offloading.",
        )

        # Args for multi-item-scoring
        parser.add_argument(
            "--multi-item-scoring-delimiter",
            type=int,
            default=ServerArgs.multi_item_scoring_delimiter,
            help="Delimiter token ID for multi-item scoring. Used to combine Query and Items into a single sequence: Query<delimiter>Item1<delimiter>Item2<delimiter>... This enables efficient batch processing of multiple items against a single query.",
        )

        # Optimization/debug options
        parser.add_argument(
            "--disable-radix-cache",
            action="store_true",
            help="Disable RadixAttention for prefix caching.",
        )
        parser.add_argument(
            "--cuda-graph-max-bs",
            type=int,
            default=ServerArgs.cuda_graph_max_bs,
            help="Set the maximum batch size for cuda graph. It will extend the cuda graph capture batch size to this value.",
        )
        parser.add_argument(
            "--cuda-graph-bs",
            type=int,
            nargs="+",
            help="Set the list of batch sizes for cuda graph.",
        )
        parser.add_argument(
            "--disable-cuda-graph",
            action="store_true",
            help="Disable cuda graph.",
        )
        parser.add_argument(
            "--disable-cuda-graph-padding",
            action="store_true",
            help="Disable cuda graph when padding is needed. Still uses cuda graph when padding is not needed.",
        )
        parser.add_argument(
            "--enable-profile-cuda-graph",
            action="store_true",
            help="Enable profiling of cuda graph capture.",
        )
        parser.add_argument(
            "--enable-cudagraph-gc",
            action="store_true",
            help="Enable garbage collection during CUDA graph capture. If disabled (default), GC is frozen during capture to speed up the process.",
        )
        parser.add_argument(
            "--enable-layerwise-nvtx-marker",
            action="store_true",
            help="Enable layerwise NVTX profiling annotations for the model.",
        )
        parser.add_argument(
            "--enable-nccl-nvls",
            action="store_true",
            help="Enable NCCL NVLS for prefill heavy requests when available.",
        )
        parser.add_argument(
            "--enable-symm-mem",
            action="store_true",
            help="Enable NCCL symmetric memory for fast collectives.",
        )
        parser.add_argument(
            "--disable-flashinfer-cutlass-moe-fp4-allgather",
            action="store_true",
            help="Disables quantize before all-gather for flashinfer cutlass moe.",
        )
        parser.add_argument(
            "--enable-tokenizer-batch-encode",
            action="store_true",
            help="Enable batch tokenization for improved performance when processing multiple text inputs. Do not use with image inputs, pre-tokenized input_ids, or input_embeds.",
        )
        parser.add_argument(
            "--disable-tokenizer-batch-decode",
            action="store_true",
            help="Disable batch decoding when decoding multiple completions.",
        )
        parser.add_argument(
            "--disable-outlines-disk-cache",
            action="store_true",
            help="Disable disk cache of outlines to avoid possible crashes related to file system or high concurrency.",
        )
        parser.add_argument(
            "--disable-custom-all-reduce",
            action="store_true",
            help="Disable the custom all-reduce kernel and fall back to NCCL.",
        )
        parser.add_argument(
            "--enable-mscclpp",
            action="store_true",
            help="Enable using mscclpp for small messages for all-reduce kernel and fall back to NCCL.",
        )
        parser.add_argument(
            "--enable-torch-symm-mem",
            action="store_true",
            help="Enable using torch symm mem for all-reduce kernel and fall back to NCCL. Only supports CUDA device SM90 and above. SM90 supports world size 4, 6, 8. SM100 supports world size 6, 8.",
        )
        parser.add_argument(
            "--disable-overlap-schedule",
            action="store_true",
            help="Disable the overlap scheduler, which overlaps the CPU scheduler with GPU model worker.",
        )
        parser.add_argument(
            "--enable-mixed-chunk",
            action="store_true",
            help="Enabling mixing prefill and decode in a batch when using chunked prefill.",
        )
        parser.add_argument(
            "--enable-dp-attention",
            action="store_true",
            help="Enabling data parallelism for attention and tensor parallelism for FFN. The dp size should be equal to the tp size. Currently DeepSeek-V2 and Qwen 2/3 MoE models are supported.",
        )
        parser.add_argument(
            "--enable-dp-lm-head",
            action="store_true",
            help="Enable vocabulary parallel across the attention TP group to avoid all-gather across DP groups, optimizing performance under DP attention.",
        )
        parser.add_argument(
            "--enable-two-batch-overlap",
            action="store_true",
            help="Enabling two micro batches to overlap.",
        )
        parser.add_argument(
            "--enable-single-batch-overlap",
            action="store_true",
            help="Let computation and communication overlap within one micro batch.",
        )
        parser.add_argument(
            "--tbo-token-distribution-threshold",
            type=float,
            default=ServerArgs.tbo_token_distribution_threshold,
            help="The threshold of token distribution between two batches in micro-batch-overlap, determines whether to two-batch-overlap or two-chunk-overlap. Set to 0 denote disable two-chunk-overlap.",
        )
        parser.add_argument(
            "--enable-torch-compile",
            action="store_true",
            help="Optimize the model with torch.compile. Experimental feature.",
        )
        parser.add_argument(
            "--enable-torch-compile-debug-mode",
            action="store_true",
            help="Enable debug mode for torch compile",
        )
        parser.add_argument(
            "--enable-piecewise-cuda-graph",
            action="store_true",
            help="Optimize the model with piecewise cuda graph for extend/prefill only. Experimental feature.",
        )
        parser.add_argument(
            "--piecewise-cuda-graph-tokens",
            type=json_list_type,
            default=ServerArgs.piecewise_cuda_graph_tokens,
            help="Set the list of tokens when using piecewise cuda graph.",
        )
        parser.add_argument(
            "--piecewise-cuda-graph-compiler",
            type=str,
            default=ServerArgs.piecewise_cuda_graph_compiler,
            help="Set the compiler for piecewise cuda graph. Choices are: eager, inductor.",
            choices=["eager", "inductor"],
        )
        parser.add_argument(
            "--torch-compile-max-bs",
            type=int,
            default=ServerArgs.torch_compile_max_bs,
            help="Set the maximum batch size when using torch compile.",
        )
        parser.add_argument(
            "--piecewise-cuda-graph-max-tokens",
            type=int,
            default=ServerArgs.piecewise_cuda_graph_max_tokens,
            help="Set the maximum tokens when using piecewise cuda graph.",
        )
        parser.add_argument(
            "--torchao-config",
            type=str,
            default=ServerArgs.torchao_config,
            help="Optimize the model with torchao. Experimental feature. Current choices are: int8dq, int8wo, int4wo-<group_size>, fp8wo, fp8dq-per_tensor, fp8dq-per_row",
        )
        parser.add_argument(
            "--enable-nan-detection",
            action="store_true",
            help="Enable the NaN detection for debugging purposes.",
        )
        parser.add_argument(
            "--enable-p2p-check",
            action="store_true",
            help="Enable P2P check for GPU access, otherwise the p2p access is allowed by default.",
        )
        parser.add_argument(
            "--triton-attention-reduce-in-fp32",
            action="store_true",
            help="Cast the intermediate attention results to fp32 to avoid possible crashes related to fp16."
            "This only affects Triton attention kernels.",
        )
        parser.add_argument(
            "--triton-attention-num-kv-splits",
            type=int,
            default=ServerArgs.triton_attention_num_kv_splits,
            help="The number of KV splits in flash decoding Triton kernel. Larger value is better in longer context scenarios. The default value is 8.",
        )
        parser.add_argument(
            "--triton-attention-split-tile-size",
            type=int,
            default=ServerArgs.triton_attention_split_tile_size,
            help="The size of split KV tile in flash decoding Triton kernel. Used for deterministic inference.",
        )
        parser.add_argument(
            "--num-continuous-decode-steps",
            type=int,
            default=ServerArgs.num_continuous_decode_steps,
            help="Run multiple continuous decoding steps to reduce scheduling overhead. "
            "This can potentially increase throughput but may also increase time-to-first-token latency. "
            "The default value is 1, meaning only run one decoding step at a time.",
        )
        parser.add_argument(
            "--delete-ckpt-after-loading",
            action="store_true",
            help="Delete the model checkpoint after loading the model.",
        )
        parser.add_argument(
            "--enable-memory-saver",
            action="store_true",
            help="Allow saving memory using release_memory_occupation and resume_memory_occupation",
        )
        parser.add_argument(
            "--enable-weights-cpu-backup",
            action="store_true",
            help="Save model weights (both main model and draft model, if any) to CPU memory during release_weights_occupation and resume_weights_occupation",
        )
        parser.add_argument(
            "--enable-draft-weights-cpu-backup",
            action="store_true",
            help="Save draft model weights to CPU memory during release_weights_occupation and resume_weights_occupation",
        )
        parser.add_argument(
            "--allow-auto-truncate",
            action="store_true",
            help="Allow automatically truncating requests that exceed the maximum input length instead of returning an error.",
        )
        parser.add_argument(
            "--enable-custom-logit-processor",
            action="store_true",
            help="Enable users to pass custom logit processors to the server (disabled by default for security)",
        )
        parser.add_argument(
            "--flashinfer-mla-disable-ragged",
            action="store_true",
            help="Not using ragged prefill wrapper when running flashinfer mla",
        )
        parser.add_argument(
            "--disable-shared-experts-fusion",
            action="store_true",
            help="Disable shared experts fusion optimization for deepseek v3/r1.",
        )
        parser.add_argument(
            "--disable-chunked-prefix-cache",
            action="store_true",
            help="Disable chunked prefix cache feature for deepseek, which should save overhead for short sequences.",
        )
        parser.add_argument(
            "--disable-fast-image-processor",
            action="store_true",
            help="Adopt base image processor instead of fast image processor.",
        )
        parser.add_argument(
            "--keep-mm-feature-on-device",
            action="store_true",
            help="Keep multimodal feature tensors on device after processing to save D2H copy.",
        )
        parser.add_argument(
            "--enable-return-hidden-states",
            action="store_true",
            help="Enable returning hidden states with responses.",
        )
        parser.add_argument(
            "--scheduler-recv-interval",
            type=int,
            default=ServerArgs.scheduler_recv_interval,
            help="The interval to poll requests in scheduler. Can be set to >1 to reduce the overhead of this.",
        )
        parser.add_argument(
            "--numa-node",
            type=int,
            nargs="+",
            help="Sets the numa node for the subprocesses. i-th element corresponds to i-th subprocess.",
        )
        parser.add_argument(
            "--enable-deterministic-inference",
            action="store_true",
            help="Enable deterministic inference mode with batch invariant ops.",
        )
        parser.add_argument(
            "--rl-on-policy-target",
            type=str,
            default=ServerArgs.rl_on_policy_target,
            choices=RL_ON_POLICY_TARGET_CHOICES,
            help="The training system that SGLang needs to match for true on-policy.",
        )
        parser.add_argument(
            "--enable-attn-tp-input-scattered",
            action="store_true",
            help="Allow input of attention to be scattered when only using tensor parallelism, to reduce the computational load of operations such as qkv latent.",
        )
        parser.add_argument(
            "--enable-nsa-prefill-context-parallel",
            action="store_true",
            help="Enable context parallelism used in the long sequence prefill phase of DeepSeek v3.2.",
        )
        parser.add_argument(
            "--enable-fused-qk-norm-rope",
            action="store_true",
            help="Enable fused qk normalization and rope rotary embedding.",
        )

        # Dynamic batch tokenizer
        parser.add_argument(
            "--enable-dynamic-batch-tokenizer",
            action="store_true",
            help="Enable async dynamic batch tokenizer for improved performance when multiple requests arrive concurrently.",
        )
        parser.add_argument(
            "--dynamic-batch-tokenizer-batch-size",
            type=int,
            default=ServerArgs.dynamic_batch_tokenizer_batch_size,
            help="[Only used if --enable-dynamic-batch-tokenizer is set] Maximum batch size for dynamic batch tokenizer.",
        )
        parser.add_argument(
            "--dynamic-batch-tokenizer-batch-timeout",
            type=float,
            default=ServerArgs.dynamic_batch_tokenizer_batch_timeout,
            help="[Only used if --enable-dynamic-batch-tokenizer is set] Timeout in seconds for batching tokenization requests.",
        )

        # Debug tensor dumps
        parser.add_argument(
            "--debug-tensor-dump-output-folder",
            type=str,
            default=ServerArgs.debug_tensor_dump_output_folder,
            help="The output folder for dumping tensors.",
        )
        parser.add_argument(
            "--debug-tensor-dump-layers",
            type=int,
            nargs="+",
            help="The layer ids to dump. Dump all layers if not specified.",
        )
        parser.add_argument(
            "--debug-tensor-dump-input-file",
            type=str,
            default=ServerArgs.debug_tensor_dump_input_file,
            help="The input filename for dumping tensors",
        )
        parser.add_argument(
            "--debug-tensor-dump-inject",
            type=str,
            default=ServerArgs.debug_tensor_dump_inject,
            help="Inject the outputs from jax as the input of every layer.",
        )

        # PD disaggregation
        parser.add_argument(
            "--disaggregation-mode",
            type=str,
            default=ServerArgs.disaggregation_mode,
            choices=["null", "prefill", "decode"],
            help='Only used for PD disaggregation. "prefill" for prefill-only server, and "decode" for decode-only server. If not specified, it is not PD disaggregated',
        )
        parser.add_argument(
            "--disaggregation-transfer-backend",
            type=str,
            default=ServerArgs.disaggregation_transfer_backend,
            choices=DISAGG_TRANSFER_BACKEND_CHOICES,
            help="The backend for disaggregation transfer. Default is mooncake.",
        )
        parser.add_argument(
            "--disaggregation-bootstrap-port",
            type=int,
            default=ServerArgs.disaggregation_bootstrap_port,
            help="Bootstrap server port on the prefill server. Default is 8998.",
        )
        parser.add_argument(
            "--disaggregation-decode-tp",
            type=int,
            default=ServerArgs.disaggregation_decode_tp,
            help="Decode tp size. If not set, it matches the tp size of the current engine. This is only set on the prefill server.",
        )
        parser.add_argument(
            "--disaggregation-decode-dp",
            type=int,
            default=ServerArgs.disaggregation_decode_dp,
            help="Decode dp size. If not set, it matches the dp size of the current engine. This is only set on the prefill server.",
        )
        parser.add_argument(
            "--disaggregation-prefill-pp",
            type=int,
            default=ServerArgs.disaggregation_prefill_pp,
            help="Prefill pp size. If not set, it is default to 1. This is only set on the decode server.",
        )
        parser.add_argument(
            "--disaggregation-ib-device",
            type=str,
            default=ServerArgs.disaggregation_ib_device,
            help="The InfiniBand devices for disaggregation transfer, accepts single device (e.g., --disaggregation-ib-device mlx5_0) "
            "or multiple comma-separated devices (e.g., --disaggregation-ib-device mlx5_0,mlx5_1). "
            "Default is None, which triggers automatic device detection when mooncake backend is enabled.",
        )
        parser.add_argument(
            "--disaggregation-decode-enable-offload-kvcache",
            action="store_true",
            help="Enable async KV cache offloading on decode server (PD mode).",
        )
        parser.add_argument(
            "--num-reserved-decode-tokens",
            type=int,
            default=ServerArgs.num_reserved_decode_tokens,
            help="Number of decode tokens that will have memory reserved when adding new request to the running batch.",
        )
        parser.add_argument(
            "--disaggregation-decode-polling-interval",
            type=int,
            default=ServerArgs.disaggregation_decode_polling_interval,
            help="The interval to poll requests in decode server. Can be set to >1 to reduce the overhead of this.",
        )

        # Custom weight loader
        parser.add_argument(
            "--custom-weight-loader",
            type=str,
            nargs="*",
            default=None,
            help="The custom dataloader which used to update the model. Should be set with a valid import path, such as my_package.weight_load_func",
        )
        parser.add_argument(
            "--weight-loader-disable-mmap",
            action="store_true",
            help="Disable mmap while loading weight using safetensors.",
        )
        parser.add_argument(
            "--remote-instance-weight-loader-seed-instance-ip",
            type=str,
            default=ServerArgs.remote_instance_weight_loader_seed_instance_ip,
            help="The ip of the seed instance for loading weights from remote instance.",
        )
        parser.add_argument(
            "--remote-instance-weight-loader-seed-instance-service-port",
            type=int,
            default=ServerArgs.remote_instance_weight_loader_seed_instance_service_port,
            help="The service port of the seed instance for loading weights from remote instance.",
        )
        parser.add_argument(
            "--remote-instance-weight-loader-send-weights-group-ports",
            type=json_list_type,
            default=ServerArgs.remote_instance_weight_loader_send_weights_group_ports,
            help="The communication group ports for loading weights from remote instance.",
        )

        # For PD-Multiplexing
        parser.add_argument(
            "--enable-pdmux",
            action="store_true",
            help="Enable PD-Multiplexing, PD running on greenctx stream.",
        )
        parser.add_argument(
            "--pdmux-config-path",
            type=str,
            default=None,
            help="The path of the PD-Multiplexing config file.",
        )
        parser.add_argument(
            "--sm-group-num",
            type=int,
            default=ServerArgs.sm_group_num,
            help="Number of sm partition groups.",
        )

        # Configuration file support
        parser.add_argument(
            "--config",
            type=str,
            help="Read CLI options from a config file. Must be a YAML file with configuration options.",
        )

        # For Multi-Modal
        parser.add_argument(
            "--mm-max-concurrent-calls",
            type=int,
            default=ServerArgs.mm_max_concurrent_calls,
            help="The max concurrent calls for async mm data processing.",
        )
        parser.add_argument(
            "--mm-per-request-timeout",
            type=int,
            default=ServerArgs.mm_per_request_timeout,
            help="The timeout for each multi-modal request in seconds.",
        )
        parser.add_argument(
            "--enable-broadcast-mm-inputs-process",
            action="store_true",
            default=ServerArgs.enable_broadcast_mm_inputs_process,
            help="Enable broadcast mm-inputs process in scheduler.",
        )
        parser.add_argument(
            "--mm-process-config",
            type=json.loads,
            default=ServerArgs.mm_process_config,
            help="Multimodal preprocessing config, a json config contains keys: `image`, `video`, `audio`",
        )
        parser.add_argument(
            "--mm-enable-dp-encoder",
            action="store_true",
            default=ServerArgs.mm_enable_dp_encoder,
            help="Enabling data parallelism for mm encoder. The dp size will be set to the tp size automatically.",
        )

        # For checkpoint decryption
        parser.add_argument(
            "--decrypted-config-file",
            type=str,
            default=ServerArgs.decrypted_config_file,
            help="The path of the decrypted config file.",
        )
        parser.add_argument(
            "--decrypted-draft-config-file",
            type=str,
            default=ServerArgs.decrypted_draft_config_file,
            help="The path of the decrypted draft config file.",
        )
        parser.add_argument(
            "--enable-prefix-mm-cache",
            action="store_true",
            default=ServerArgs.enable_prefix_mm_cache,
            help="Enable prefix multimodal cache. Currently only supports mm-only.",
        )

        # For registering hooks
        parser.add_argument(
            "--forward-hooks",
            type=json_list_type,
            default=ServerArgs.forward_hooks,
            help="JSON-formatted forward hook specifications to attach to the model.",
        )

    @classmethod
    def from_cli_args(cls, args: argparse.Namespace):
        args.tp_size = args.tensor_parallel_size
        args.pp_size = args.pipeline_parallel_size
        args.dp_size = args.data_parallel_size
        args.ep_size = args.expert_parallel_size

        attrs = [attr.name for attr in dataclasses.fields(cls)]
        return cls(**{attr: getattr(args, attr) for attr in attrs})

    def url(self):
        if is_valid_ipv6_address(self.host):
            return f"http://[{self.host}]:{self.port}"
        else:
            return f"http://{self.host}:{self.port}"

    def get_hf_config(self):
        kwargs = {}
        hf_config = get_config(
            self.model_path,
            trust_remote_code=self.trust_remote_code,
            revision=self.revision,
            model_override_args=orjson.loads(self.json_model_override_args),
            **kwargs,
        )
        return hf_config

    def get_model_config(self):
        # Lazy init to avoid circular import
        from sglang.srt.configs.model_config import ModelConfig

        if hasattr(self, "model_config"):
            return self.model_config
        self.model_config = ModelConfig.from_server_args(self)
        return self.model_config

    def get_attention_backends(self):
        prefill_attention_backend_str = (
            self.prefill_attention_backend
            if self.prefill_attention_backend
            else self.attention_backend
        )
        decode_attention_backend_str = (
            self.decode_attention_backend
            if self.decode_attention_backend
            else self.attention_backend
        )
        return prefill_attention_backend_str, decode_attention_backend_str

    def use_mla_backend(self):
        from sglang.srt.configs.model_config import AttentionArch

        model_config = self.get_model_config()
        return model_config.attention_arch == AttentionArch.MLA

    def enable_mamba_extra_buffer(self) -> bool:
        return self.mamba_scheduler_strategy == "extra_buffer"

    def check_server_args(self):
        # Check parallel size constraints
        assert (
            self.tp_size * self.pp_size
        ) % self.nnodes == 0, "tp_size must be divisible by number of nodes"

        if self.pp_size > 1:
            assert (
                self.disable_overlap_schedule
                and self.speculative_algorithm is None
                and not self.enable_mixed_chunk
            ), "Pipeline parallelism is not compatible with overlap schedule, speculative decoding, mixed chunked prefill."

        assert not (
            self.dp_size > 1 and self.nnodes != 1 and not self.enable_dp_attention
        ), "multi-node data parallel is not supported unless dp attention!"

        assert self.base_gpu_id >= 0, "base_gpu_id must be non-negative"
        assert self.gpu_id_step >= 1, "gpu_id_step must be positive"

        assert self.moe_dense_tp_size in {
            1,
            None,
        }, "moe_dense_tp_size only support 1 and None currently"

        # Check served model name to not have colon as it is reserved for LoRA adapter syntax
        assert ":" not in self.served_model_name, (
            "served_model_name cannot contain a colon (':') character. "
            "The colon is reserved for the 'model:adapter' syntax used in LoRA adapter specification. "
            f"Invalid value: '{self.served_model_name}'"
        )

        # Check LoRA
        self.check_lora_server_args()

        # torch 2.9.1 has compatibility issues with cuDNN 9.14 and below,
        # causing extremely slow nn.Conv3d performance.
        # TODO(yhyang201): Remove this check when sglang no longer uses torch 2.9.1.
        self.check_torch_2_9_1_cudnn_compatibility()

        # Check speculative decoding
        if self.speculative_algorithm is not None:
            assert (
                not self.enable_mixed_chunk
            ), "enable_mixed_chunk is required for speculative decoding"

        # Check chunked prefill
        # Skip validation if chunked prefill is disabled (i.e., size <= 0).
        # Skip validation if disaggregation mode is decode.
        if self.chunked_prefill_size > 0 and self.disaggregation_mode != "decode":
            assert (
                self.chunked_prefill_size % self.page_size == 0
            ), "chunked_prefill_size must be divisible by page_size"

        # Check pdmux
        if self.enable_pdmux:
            assert (
                self.pp_size == 1
            ), "PD-Multiplexing is only supported with pipeline parallelism disabled (pp_size=1)."
            assert (
                self.chunked_prefill_size == -1
            ), "PD-Multiplexing is not compatible with chunked prefill."
            assert (
                self.disaggregation_mode == "null"
            ), "PD-Multiplexing is not compatible with disaggregation mode."
            assert (
                self.disable_overlap_schedule
            ), "PD-Multiplexing is not compatible with overlap schedule."

            # NOTE: CUDA Green Context may encounter potential issues with CudaGraph on torch 2.7.x – 2.8.x, leading to performance degradation.
            import torch

            parts = torch.__version__.split("+", 1)[0].split(".")
            major = int(parts[0]) if len(parts) > 0 and parts[0].isdigit() else 0
            minor = int(parts[1]) if len(parts) > 1 and parts[1].isdigit() else 0
            if (major, minor) > (2, 6):
                logger.warning(
                    "WARNING: PD-Multiplexing may experience performance degradation with torch versions > 2.6.x.\n"
                    f"  Current torch version is {torch.__version__}.\n"
                    "  Please manually install torch 2.6.x."
                )

        assert self.tokenizer_worker_num > 0, "Tokenizer worker num must >= 1"
        self.validate_buckets_rule(
            "--prompt-tokens-buckets", self.prompt_tokens_buckets
        )
        self.validate_buckets_rule(
            "--generation-tokens-buckets", self.generation_tokens_buckets
        )

        # Check scheduling policy
        if self.enable_priority_scheduling:
            assert self.schedule_policy in [
                "fcfs",
                "lof",
            ], f"To use priority scheduling, schedule_policy must be 'fcfs' or 'lof'. '{self.schedule_policy}' is not supported."

        # Check multi-item scoring
        if self.multi_item_scoring_delimiter is not None:
            assert self.disable_radix_cache, (
                "Multi-item scoring requires radix cache to be disabled. "
                "Please set --disable-radix-cache when using --multi-item-scoring-delimiter."
            )
            assert self.chunked_prefill_size == -1, (
                "Multi-item scoring requires chunked prefill to be disabled. "
                "Please set --chunked-prefill-size -1 when using --multi-item-scoring-delimiter."
            )

        assert (
            self.schedule_conservativeness >= 0
        ), "schedule_conservativeness must be non-negative"

        if self.model_impl == "mindspore":
            assert is_npu(), "MindSpore model impl is only supported on Ascend npu."

    def check_torch_2_9_1_cudnn_compatibility(self):
        if get_bool_env_var("SGLANG_DISABLE_CUDNN_CHECK"):
            return

        if self.get_model_config().is_multimodal:
            import torch

            torch_version = torch.__version__.split("+", 1)[0]
            if torch_version == "2.9.1":
                cudnn_version = None
                try:
                    cudnn_version = torch.backends.cudnn.version()
                except Exception:
                    cudnn_version = None
                if cudnn_version is not None:
                    version_float = float(str(cudnn_version)[:3]) / 100
                    if version_float < 9.15:
                        RED = "\033[91m"
                        BOLD = "\033[1m"
                        RESET = "\033[0m"
                        msg = (
                            f"{RED}{BOLD}"
                            "CRITICAL WARNING: PyTorch 2.9.1 & CuDNN Compatibility Issue Detected\n"
                            "--------------------------------------------------------------------------------\n"
                            f"Current Environment: PyTorch {torch.__version__} | CuDNN {version_float:.2f}\n\n"
                            "Issue:     There is a KNOWN BUG in PyTorch 2.9.1's `nn.Conv3d` implementation\n"
                            "           when used with CuDNN versions older than 9.15. This can cause\n"
                            "           SEVERE PERFORMANCE DEGRADATION and EXCESSIVE MEMORY USAGE.\n\n"
                            "Reference: https://github.com/pytorch/pytorch/issues/168167\n\n"
                            "Solution:  You MUST upgrade CuDNN to version 9.15+ to ensure correctness.\n\n"
                            "Run the following command immediately to fix:\n"
                            "    pip install nvidia-cudnn-cu12==9.16.0.29\n\n"
                            "Or you can disable this check by setting env var SGLANG_DISABLE_CUDNN_CHECK=1\n"
                            "--------------------------------------------------------------------------------\n"
                            f"{RESET}"
                        )
                        raise RuntimeError(msg)
                else:
                    RED = "\033[91m"
                    RESET = "\033[0m"
                    logger.warning(
                        f"{RED}WARNING: Could not determine CuDNN version for torch==2.9.1. Please ensure CuDNN >= 9.15 to avoid nn.Conv3d bugs.{RESET}"
                    )

    def check_lora_server_args(self):
        assert self.max_loras_per_batch > 0, "max_loras_per_batch must be positive"

        # Enable LoRA if any LoRA paths are provided for backward compatibility.
        if self.lora_paths:
            if self.enable_lora is None:
                self.enable_lora = True
                logger.warning(
                    "--enable-lora is set to True because --lora-paths is provided."
                )
            elif self.enable_lora is False:
                logger.warning(
                    "--enable-lora is set to False, any provided lora_paths will be ignored."
                )

        if self.enable_lora:
            # Validate compatibility with speculative decoding
            if self.speculative_algorithm not in ["NGRAM", None]:
                raise ValueError(
                    "Currently LoRA is only compatible with NGRAM speculative decoding."
                )

            # Parse lora_paths
            if isinstance(self.lora_paths, list):
                lora_paths = self.lora_paths
                self.lora_paths = []
                for lora_path in lora_paths:
                    if isinstance(lora_path, str):
                        if "=" in lora_path:
                            name, path = lora_path.split("=", 1)
                            lora_ref = LoRARef(
                                lora_name=name, lora_path=path, pinned=False
                            )
                        else:
                            lora_ref = LoRARef(
                                lora_name=lora_path, lora_path=lora_path, pinned=False
                            )
                    elif isinstance(lora_path, dict):
                        assert (
                            "lora_name" in lora_path and "lora_path" in lora_path
                        ), f"When providing LoRA paths as a list of dict, each dict should contain 'lora_name' and 'lora_path' keys. Got: {lora_path}"
                        lora_ref = LoRARef(
                            lora_name=lora_path["lora_name"],
                            lora_path=lora_path["lora_path"],
                            pinned=lora_path.get("pinned", False),
                        )
                    else:
                        raise ValueError(
                            f"Invalid type for item in --lora-paths list: {type(lora_path)}. "
                            "Expected a string or a dictionary."
                        )
                    self.lora_paths.append(lora_ref)
            elif isinstance(self.lora_paths, dict):
                self.lora_paths = [
                    LoRARef(lora_name=k, lora_path=v, pinned=False)
                    for k, v in self.lora_paths.items()
                ]
            elif self.lora_paths is None:
                self.lora_paths = []
            else:
                raise ValueError(
                    f"Invalid type for --lora-paths: {type(self.lora_paths)}. "
                    "Expected a list or a dictionary."
                )

            # Expand target modules
            if self.lora_target_modules:
                self.lora_target_modules = set(self.lora_target_modules)
                if "all" in self.lora_target_modules:
                    assert (
                        len(self.lora_target_modules) == 1
                    ), "If 'all' is specified in --lora-target-modules, it should be the only module specified."
                    self.lora_target_modules = set(SUPPORTED_LORA_TARGET_MODULES)

                    # When using the chunked SGMV backend, skip embedding / lm_head layers for now,
                    # since it does not support these yet (TODO: implement embedding / lm_head support)
                    if self.lora_backend == "csgmv":
                        logger.warning(
                            "LoRA backend 'csgmv' does not yet support embedding or lm_head layers; "
                            "dropping 'embed_tokens' and 'lm_head' from --lora-target-modules=all. "
                            "To apply LoRA to these, use --lora-backend triton."
                        )
                        self.lora_target_modules.discard("embed_tokens")
                        self.lora_target_modules.discard("lm_head")

            # Ensure sufficient information is provided for LoRA initialization.
            assert self.lora_paths or (
                self.max_lora_rank and self.lora_target_modules
            ), "When no initial --lora-paths is provided, you need to specify both --max-lora-rank and --lora-target-modules for LoRA initialization."

            # Validate max_loaded_loras
            if self.max_loaded_loras is not None:
                assert self.max_loaded_loras >= self.max_loras_per_batch, (
                    "max_loaded_loras should be greater than or equal to max_loras_per_batch. "
                    f"max_loaded_loras={self.max_loaded_loras}, max_loras_per_batch={self.max_loras_per_batch}"
                )
                assert len(self.lora_paths) <= self.max_loaded_loras, (
                    "The number of LoRA paths should not exceed max_loaded_loras. "
                    f"max_loaded_loras={self.max_loaded_loras}, lora_paths={len(self.lora_paths)}"
                )

            if self.max_lora_chunk_size is not None:
                assert (
                    16 <= self.max_lora_chunk_size <= 128
                    and (self.max_lora_chunk_size & (self.max_lora_chunk_size - 1)) == 0
                ), "--max-lora-chunk-size must be a power of 2 between 16 and 128."

    def validate_disagg_tp_size(self, prefill_tp: int, decode_tp: int):
        larger_tp = max(decode_tp, prefill_tp)
        smaller_tp = min(decode_tp, prefill_tp)
        assert larger_tp % smaller_tp == 0, (
            "Different tp size is supported only when one tp is multiple of the other. "
            f"decode_tp={decode_tp}, prefill_tp={prefill_tp}"
        )

    def validate_buckets_rule(self, arg_name: str, buckets_rule: List[str]):
        if not buckets_rule:
            return

        assert len(buckets_rule) > 0, f"{arg_name} cannot be empty list"
        rule = buckets_rule[0]
        assert rule in [
            "tse",
            "default",
            "custom",
        ], f"Unsupported {arg_name} rule type: '{rule}'. Must be one of: 'tse', 'default', 'custom'"

        if rule == "tse":
            assert (
                len(buckets_rule) == 4
            ), f"{arg_name} TSE rule requires exactly 4 parameters: ['tse', middle, base, count], got {len(buckets_rule)}"
            try:
                middle = float(buckets_rule[1])
                base = float(buckets_rule[2])
                count = int(buckets_rule[3])
            except (ValueError, IndexError):
                assert (
                    False
                ), f"{arg_name} TSE rule parameters must be: ['tse', <float:middle>, <float:base>, <int:count>]"
            assert base > 1, f"{arg_name} TSE base must be larger than 1, got: {base}"
            assert count > 0, f"{arg_name} TSE count must be positive, got: {count}"
            assert middle > 0, f"{arg_name} TSE middle must be positive, got: {middle}"

        elif rule == "default":
            assert (
                len(buckets_rule) == 1
            ), f"{arg_name} default rule should only have one parameter: ['default'], got {len(buckets_rule)}"

        elif rule == "custom":
            assert (
                len(buckets_rule) >= 2
            ), f"{arg_name} custom rule requires at least one bucket value: ['custom', value1, ...]"
            try:
                bucket_values = [float(x) for x in buckets_rule[1:]]
            except ValueError:
                assert False, f"{arg_name} custom rule bucket values must be numeric"
            assert len(set(bucket_values)) == len(
                bucket_values
            ), f"{arg_name} custom rule bucket values should not contain duplicates"
            assert all(
                val >= 0 for val in bucket_values
            ), f"{arg_name} custom rule bucket values should be non-negative"

    def adjust_mem_fraction_for_vlm(self, model_config):
        vision_config = getattr(model_config.hf_config, "vision_config", None)
        if vision_config is None:
            return

        # roughly reduce the mem_fraction_static base on params of Vit
        original_server_arg_mem_fraction = self.mem_fraction_static
        # a base mem_fraction_static factor for regular Vit
        base_mem_fraction_reduction_ratio = 0.95

        vit_num_layers = getattr(vision_config, "num_hidden_layers", 24)
        vit_hidden_size = getattr(vision_config, "hidden_size", 1024)

        # baseline ViT params (ViT-L/14)
        baseline_vit_layers = 24
        baseline_vit_hidden_size = 1024

        # weight params count
        current_complexity_score = vit_num_layers * (vit_hidden_size**2)
        baseline_complexity_score = baseline_vit_layers * (baseline_vit_hidden_size**2)
        complexity_ratio = (
            current_complexity_score / baseline_complexity_score
            if baseline_complexity_score > 0
            else 1.0
        )

        # every time the complexity grows 100%, adjust final factor for 10%
        sensitivity_scale = 0.1
        dynamic_adjustment_factor = 1.0 - sensitivity_scale * (complexity_ratio - 1.0)
        dynamic_adjustment_factor = max(0.8, min(1.05, dynamic_adjustment_factor))

        final_overall_factor = (
            base_mem_fraction_reduction_ratio * dynamic_adjustment_factor
        )
        self.mem_fraction_static = (
            original_server_arg_mem_fraction * final_overall_factor
        )


# NOTE: This is a global variable to hold the server args for scheduler.
_global_server_args: Optional[ServerArgs] = None


def set_global_server_args_for_scheduler(server_args: ServerArgs):
    global _global_server_args
    _global_server_args = server_args


set_global_server_args_for_tokenizer = set_global_server_args_for_scheduler


def get_global_server_args() -> ServerArgs:
    if _global_server_args is None:
        raise ValueError("Global server args is not set yet!")

    return _global_server_args


def prepare_server_args(argv: List[str]) -> ServerArgs:
    """
    Prepare the server arguments from the command line arguments.

    Args:
        args: The command line arguments. Typically, it should be `sys.argv[1:]`
            to ensure compatibility with `parse_args` when no arguments are passed.

    Returns:
        The server arguments.
    """
    # Import here to avoid circular imports
    from sglang.srt.server_args_config_parser import ConfigArgumentMerger

    # Check for config file and merge arguments if present
    if "--config" in argv:
        # Extract boolean actions from the parser to handle them correctly
        parser = argparse.ArgumentParser()
        ServerArgs.add_cli_args(parser)

        # Get boolean action destinations
        boolean_actions = []
        for action in parser._actions:
            if hasattr(action, "dest") and hasattr(action, "action"):
                if action.action in ["store_true", "store_false"]:
                    boolean_actions.append(action.dest)

        # Merge config file arguments with CLI arguments
        config_merger = ConfigArgumentMerger(boolean_actions=boolean_actions)
        argv = config_merger.merge_config_with_args(argv)

    parser = argparse.ArgumentParser()
    ServerArgs.add_cli_args(parser)
    raw_args = parser.parse_args(argv)

    return ServerArgs.from_cli_args(raw_args)


ZMQ_TCP_PORT_DELTA = 233
DP_ATTENTION_HANDSHAKE_PORT_DELTA = 13


@dataclasses.dataclass
class PortArgs:
    # The ipc filename for tokenizer to receive inputs from detokenizer (zmq)
    tokenizer_ipc_name: str
    # The ipc filename for scheduler (rank 0) to receive inputs from tokenizer (zmq)
    scheduler_input_ipc_name: str
    # The ipc filename for detokenizer to receive inputs from scheduler (zmq)
    detokenizer_ipc_name: str

    # The port for nccl initialization (torch.dist)
    nccl_port: int

    # The ipc filename for rpc call between Engine and Scheduler
    rpc_ipc_name: str

    # The ipc filename for Scheduler to send metrics
    metrics_ipc_name: str

    # The ipc filename for Tokenizer and worker tokenizer
    tokenizer_worker_ipc_name: Optional[str]

    @staticmethod
    def init_new(
        server_args: ServerArgs,
        dp_rank: Optional[int] = None,
        worker_ports: Optional[List[int]] = None,
    ) -> PortArgs:
        if server_args.nccl_port is None:
            nccl_port = server_args.port + random.randint(100, 1000)
            while True:
                if is_port_available(nccl_port):
                    break
                if nccl_port < 60000:
                    nccl_port += 42
                else:
                    nccl_port -= 43
        else:
            nccl_port = server_args.nccl_port

        if server_args.tokenizer_worker_num > 1:
            tokenizer_worker_ipc_name = (
                f"ipc://{tempfile.NamedTemporaryFile(delete=False).name}"
            )
        else:
            tokenizer_worker_ipc_name = None

        if not server_args.enable_dp_attention:
            # Normal case, use IPC within a single node
            return PortArgs(
                tokenizer_ipc_name=f"ipc://{tempfile.NamedTemporaryFile(delete=False).name}",
                scheduler_input_ipc_name=f"ipc://{tempfile.NamedTemporaryFile(delete=False).name}",
                detokenizer_ipc_name=f"ipc://{tempfile.NamedTemporaryFile(delete=False).name}",
                nccl_port=nccl_port,
                rpc_ipc_name=f"ipc://{tempfile.NamedTemporaryFile(delete=False).name}",
                metrics_ipc_name=f"ipc://{tempfile.NamedTemporaryFile(delete=False).name}",
                tokenizer_worker_ipc_name=tokenizer_worker_ipc_name,
            )
        else:
            # DP attention. Use TCP + port to handle both single-node and multi-node.
            if server_args.nnodes == 1 and server_args.dist_init_addr is None:
                dist_init_addr = ("127.0.0.1", server_args.port + ZMQ_TCP_PORT_DELTA)
            elif server_args.dist_init_addr.startswith("["):  # ipv6 address
                port_num, host = configure_ipv6(server_args.dist_init_addr)
                dist_init_addr = (host, str(port_num))
            else:
                dist_init_addr = server_args.dist_init_addr.split(":")

            assert (
                len(dist_init_addr) == 2
            ), "please provide --dist-init-addr as host:port of head node"

            dist_init_host, dist_init_port = dist_init_addr
            dist_init_port = int(dist_init_port)
            port_base = dist_init_port + 1
            detokenizer_port = port_base + 1
            rpc_port = port_base + 2
            metrics_ipc_name = port_base + 3
            if dp_rank is None:
                # TokenizerManager to DataParallelController
                scheduler_input_port = port_base + 4
            else:
                assert worker_ports is not None
                scheduler_input_port = worker_ports[dp_rank]

            try:
                if dp_rank is None:
                    wait_port_available(dist_init_port, "dist_init_port")
                    wait_port_available(port_base, "port_base")
                    wait_port_available(detokenizer_port, "detokenizer_port")
                    wait_port_available(nccl_port, "nccl_port")
                    wait_port_available(rpc_port, "rpc_port")
                    wait_port_available(metrics_ipc_name, "metrics_ipc_name")
                # Check scheduler_input_port only for dp.
                # Skip check when using worker_ports since the port is already bound by our ZMQ socket
                if dp_rank is None or worker_ports is None:
                    wait_port_available(scheduler_input_port, "scheduler_input_port")
            except ValueError as e:
                logger.exception(
                    f"Port is already in use. {dist_init_port=} {port_base=} {detokenizer_port=} {nccl_port=} {scheduler_input_port=}"
                )
                raise

            return PortArgs(
                tokenizer_ipc_name=f"tcp://{dist_init_host}:{port_base}",
                scheduler_input_ipc_name=f"tcp://{dist_init_host}:{scheduler_input_port}",
                detokenizer_ipc_name=f"tcp://{dist_init_host}:{detokenizer_port}",
                nccl_port=nccl_port,
                rpc_ipc_name=f"tcp://{dist_init_host}:{rpc_port}",
                metrics_ipc_name=f"tcp://{dist_init_host}:{metrics_ipc_name}",
                tokenizer_worker_ipc_name=tokenizer_worker_ipc_name,
            )


class LoRAPathAction(argparse.Action):
    def __call__(self, parser, namespace, values, option_string=None):
        lora_paths = []
        if values:
            assert isinstance(values, list), "Expected a list of LoRA paths."
            for lora_path in values:
                lora_path = lora_path.strip()
                if lora_path.startswith("{") and lora_path.endswith("}"):
                    obj = json.loads(lora_path)
                    assert "lora_path" in obj and "lora_name" in obj, (
                        f"{repr(lora_path)} looks like a JSON str, "
                        "but it does not contain 'lora_name' and 'lora_path' keys."
                    )
                    lora_paths.append(obj)
                else:
                    lora_paths.append(lora_path)

        setattr(namespace, self.dest, lora_paths)


class DeprecatedAction(argparse.Action):
    def __init__(self, option_strings, dest, nargs=0, **kwargs):
        super(DeprecatedAction, self).__init__(
            option_strings, dest, nargs=nargs, **kwargs
        )

    def __call__(self, parser, namespace, values, option_string=None):
        raise ValueError(self.help)


def print_deprecated_warning(message: str):
    logger.warning(f"\033[33m{message}\033[0m")


def auto_choose_speculative_params(self: ServerArgs):
    """
    Automatically choose the parameters for speculative decoding.

    You can tune them on your own models and prompts with scripts/playground/bench_speculative.py
    """
    hf_config = self.get_hf_config()
    arch = hf_config.architectures[0]
    if self.speculative_algorithm == "STANDALONE":
        # The default value for standalone speculative decoding
        return (3, 1, 4)
    if arch in ["LlamaForCausalLM"]:
        # The default value for llama
        return (5, 4, 8)
    elif arch in [
        "DeepseekV32ForCausalLM",
        "DeepseekV3ForCausalLM",
        "DeepseekV2ForCausalLM",
        "GptOssForCausalLM",
        "Glm4MoeForCausalLM",
        "BailingMoeForCausalLM",
        "BailingMoeV2ForCausalLM",
        "MistralLarge3ForCausalLM",
        "PixtralForConditionalGeneration",
    ]:
        # The default value for deepseek and gpt-oss
        return (3, 1, 4)
    elif arch in ["Grok1ForCausalLM", "Grok1VForCausalLM"]:
        return (5, 4, 8)
    else:
        # The default value for all other models
        return (5, 4, 8)<|MERGE_RESOLUTION|>--- conflicted
+++ resolved
@@ -106,13 +106,10 @@
     "qoq",
     "w4afp8",
     "mxfp4",
-<<<<<<< HEAD
-    "int4fp8_moe",
-=======
     "auto-round",
     "compressed-tensors",  # for Ktransformers
     "modelslim",  # for NPU
->>>>>>> 89ad3908
+    "int4fp8_moe",
 ]
 
 ATTENTION_BACKEND_CHOICES = [
