# Copyright 2023-2024 SGLang Team
# Licensed under the Apache License, Version 2.0 (the "License");
# you may not use this file except in compliance with the License.
# You may obtain a copy of the License at
#
#     http://www.apache.org/licenses/LICENSE-2.0
#
# Unless required by applicable law or agreed to in writing, software
# distributed under the License is distributed on an "AS IS" BASIS,
# WITHOUT WARRANTIES OR CONDITIONS OF ANY KIND, either express or implied.
# See the License for the specific language governing permissions and
# limitations under the License.
# ==============================================================================
"""The arguments of the server."""

from __future__ import annotations

import argparse
import dataclasses
import importlib
import importlib.util
import json
import logging
import os
import random
import tempfile
from typing import Any, Callable, Dict, List, Literal, Optional, Union

from sglang.srt.connector import ConnectorType
from sglang.srt.environ import ToolStrictLevel, envs
from sglang.srt.function_call.function_call_parser import FunctionCallParser
from sglang.srt.layers.attention.fla.chunk_delta_h import CHUNK_SIZE as FLA_CHUNK_SIZE
from sglang.srt.lora.lora_registry import LoRARef
from sglang.srt.parser.reasoning_parser import ReasoningParser
from sglang.srt.utils.common import (
    LORA_TARGET_ALL_MODULES,
    SUPPORTED_LORA_TARGET_MODULES,
    configure_ipv6,
    cpu_has_amx_support,
    get_bool_env_var,
    get_device,
    get_device_memory_capacity,
    get_device_name,
    get_device_sm,
    is_blackwell_supported,
    is_cuda,
    is_fa3_default_architecture,
    is_flashinfer_available,
    is_hip,
    is_hopper_with_cuda_12_3,
    is_no_spec_infer_or_topk_one,
    is_npu,
    is_port_available,
    is_remote_url,
    is_sm90_supported,
    is_sm100_supported,
    is_sm120_supported,
    is_triton_kernels_available,
    is_valid_ipv6_address,
    json_list_type,
    nullable_str,
    parse_connector_type,
    wait_port_available,
    xpu_has_xmx_support,
)
from sglang.srt.utils.hf_transformers_utils import check_gguf_file
from sglang.utils import is_in_ci

logger = logging.getLogger(__name__)


# Define constants
SAMPLING_BACKEND_CHOICES = {"flashinfer", "pytorch", "ascend"}
LOAD_FORMAT_CHOICES = [
    "auto",
    "pt",
    "safetensors",
    "npcache",
    "dummy",
    "sharded_state",
    "gguf",
    "bitsandbytes",
    "layered",
    "flash_rl",
    "remote",
    "remote_instance",
    "private",
]

QUANTIZATION_CHOICES = [
    "awq",
    "fp8",
    "gptq",
    "marlin",
    "gptq_marlin",
    "awq_marlin",
    "bitsandbytes",
    "gguf",
    "modelopt",
    "modelopt_fp8",
    "modelopt_fp4",
    "petit_nvfp4",
    "w8a8_int8",
    "w8a8_fp8",
    "moe_wna16",
    "qoq",
    "w4afp8",
    "mxfp4",
    "auto-round",
    "compressed-tensors",  # for Ktransformers
    "modelslim",  # for NPU
]

SPECULATIVE_DRAFT_MODEL_QUANTIZATION_CHOICES = [*QUANTIZATION_CHOICES, "unquant"]

ATTENTION_BACKEND_CHOICES = [
    # Common
    "triton",
    "torch_native",
    "flex_attention",
    "nsa",
    # NVIDIA specific
    "cutlass_mla",
    "fa3",
    "fa4",
    "flashinfer",
    "flashmla",
    "trtllm_mla",
    "trtllm_mha",
    "dual_chunk_flash_attn",
    # AMD specific
    "aiter",
    "wave",
    # Other platforms
    "intel_amx",
    "ascend",
    "intel_xpu",
]

LORA_BACKEND_CHOICES = ["triton", "csgmv", "ascend", "torch_native"]

DISAGG_TRANSFER_BACKEND_CHOICES = ["mooncake", "nixl", "ascend", "fake"]

ENCODER_TRANSFER_BACKEND_CHOICES = ["zmq_to_scheduler", "zmq_to_tokenizer", "mooncake"]

GRAMMAR_BACKEND_CHOICES = ["xgrammar", "outlines", "llguidance", "none"]

DETERMINISTIC_ATTENTION_BACKEND_CHOICES = ["flashinfer", "fa3", "triton"]

RADIX_SUPPORTED_DETERMINISTIC_ATTENTION_BACKEND = ["fa3", "triton"]

DEFAULT_LORA_EVICTION_POLICY = "lru"

NSA_CHOICES = [
    "flashmla_sparse",
    "flashmla_kv",
    "flashmla_auto",
    "fa3",
    "tilelang",
    "aiter",
]

RADIX_EVICTION_POLICY_CHOICES = ["lru", "lfu"]

RL_ON_POLICY_TARGET_CHOICES = ["fsdp"]

MOE_RUNNER_BACKEND_CHOICES = [
    "auto",
    "deep_gemm",
    "triton",
    "triton_kernel",
    "flashinfer_trtllm",
    "flashinfer_cutlass",
    "flashinfer_mxfp4",
    "flashinfer_cutedsl",
    "cutlass",
]

MOE_A2A_BACKEND_CHOICES = ["none", "deepep", "mooncake", "ascend_fuseep"]

FP8_GEMM_RUNNER_BACKEND_CHOICES = [
    "auto",
    "deep_gemm",
    "flashinfer_trtllm",
    "cutlass",
    "triton",
    "aiter",
]

MAMBA_SSM_DTYPE_CHOICES = ["float32", "bfloat16"]

MAMBA_SCHEDULER_STRATEGY_CHOICES = ["auto", "no_buffer", "extra_buffer"]


# Allow external code to add more choices
def add_load_format_choices(choices):
    LOAD_FORMAT_CHOICES.extend(choices)


def add_quantization_method_choices(choices):
    QUANTIZATION_CHOICES.extend(choices)


def add_attention_backend_choices(choices):
    ATTENTION_BACKEND_CHOICES.extend(choices)


def add_disagg_transfer_backend_choices(choices):
    DISAGG_TRANSFER_BACKEND_CHOICES.extend(choices)


def add_grammar_backend_choices(choices):
    GRAMMAR_BACKEND_CHOICES.extend(choices)


def add_moe_runner_backend_choices(choices):
    MOE_RUNNER_BACKEND_CHOICES.extend(choices)


def add_fp8_gemm_runner_backend_choices(choices):
    FP8_GEMM_RUNNER_BACKEND_CHOICES.extend(choices)


def add_deterministic_attention_backend_choices(choices):
    DETERMINISTIC_ATTENTION_BACKEND_CHOICES.extend(choices)


def add_radix_supported_deterministic_attention_backend_choices(choices):
    RADIX_SUPPORTED_DETERMINISTIC_ATTENTION_BACKEND.extend(choices)


def add_radix_eviction_policy_choices(choices):
    RADIX_EVICTION_POLICY_CHOICES.extend(choices)


def add_rl_on_policy_target_choices(choices):
    RL_ON_POLICY_TARGET_CHOICES.extend(choices)


def add_mamba_ssm_dtype_choices(choices):
    MAMBA_SSM_DTYPE_CHOICES.extend(choices)


@dataclasses.dataclass
class ServerArgs:
    """
    The arguments of the server.

    NOTE: When you add new arguments, please make sure the order
    in this class definition the same as the order in the the function
    `ServerArgs.add_cli_args`.
    Please follow the existing style to group the new arguments into related groups or create new groups.
    """

    # Model and tokenizer
    model_path: str
    tokenizer_path: Optional[str] = None
    tokenizer_mode: str = "auto"
    tokenizer_worker_num: int = 1
    skip_tokenizer_init: bool = False
    load_format: str = "auto"
    model_loader_extra_config: str = "{}"
    trust_remote_code: bool = False
    context_length: Optional[int] = None
    is_embedding: bool = False
    enable_multimodal: Optional[bool] = None
    limit_mm_data_per_request: Optional[Union[str, Dict[str, int]]] = None
    revision: Optional[str] = None
    model_impl: str = "auto"

    # HTTP server
    host: str = "127.0.0.1"
    port: int = 30000
    fastapi_root_path: str = ""
    grpc_mode: bool = False
    skip_server_warmup: bool = False
    warmups: Optional[str] = None
    nccl_port: Optional[int] = None
    checkpoint_engine_wait_weights_before_ready: bool = False

    # Quantization and data type
    dtype: str = "auto"
    quantization: Optional[str] = None
    quantization_param_path: Optional[str] = None
    kv_cache_dtype: str = "auto"
    enable_fp32_lm_head: bool = False
    modelopt_quant: Optional[Union[str, Dict]] = None
    modelopt_checkpoint_restore_path: Optional[str] = None
    modelopt_checkpoint_save_path: Optional[str] = None
    modelopt_export_path: Optional[str] = None
    quantize_and_serve: bool = False
    rl_quant_profile: Optional[str] = None  # For flash_rl load format

    # Memory and scheduling
    mem_fraction_static: Optional[float] = None
    max_running_requests: Optional[int] = None
    max_queued_requests: Optional[int] = None
    max_total_tokens: Optional[int] = None
    chunked_prefill_size: Optional[int] = None
    enable_dynamic_chunking: bool = False
    max_prefill_tokens: int = 16384
    prefill_max_requests: Optional[int] = None
    schedule_policy: str = "fcfs"
    enable_priority_scheduling: bool = False
    abort_on_priority_when_disabled: bool = False
    schedule_low_priority_values_first: bool = False
    priority_scheduling_preemption_threshold: int = 10
    schedule_conservativeness: float = 1.0
    page_size: Optional[int] = None
    hybrid_kvcache_ratio: Optional[float] = None
    swa_full_tokens_ratio: float = 0.8
    disable_hybrid_swa_memory: bool = False
    radix_eviction_policy: str = "lru"

    # Runtime options
    device: Optional[str] = None
    tp_size: int = 1
    pp_size: int = 1
    pp_max_micro_batch_size: Optional[int] = None
    pp_async_batch_depth: int = 0
    stream_interval: int = 1
    stream_output: bool = False
    random_seed: Optional[int] = None
    constrained_json_whitespace_pattern: Optional[str] = None
    constrained_json_disable_any_whitespace: bool = False
    watchdog_timeout: float = 300
    soft_watchdog_timeout: Optional[float] = None
    dist_timeout: Optional[int] = None  # timeout for torch.distributed
    download_dir: Optional[str] = None
    base_gpu_id: int = 0
    gpu_id_step: int = 1
    sleep_on_idle: bool = False
    custom_sigquit_handler: Optional[Callable] = None

    # Logging
    log_level: str = "info"
    log_level_http: Optional[str] = None
    log_requests: bool = False
    log_requests_level: int = 2
    crash_dump_folder: Optional[str] = None
    show_time_cost: bool = False
    enable_metrics: bool = False
    enable_metrics_for_all_schedulers: bool = False
    tokenizer_metrics_custom_labels_header: str = "x-custom-labels"
    tokenizer_metrics_allowed_custom_labels: Optional[List[str]] = None
    bucket_time_to_first_token: Optional[List[float]] = None
    bucket_inter_token_latency: Optional[List[float]] = None
    bucket_e2e_request_latency: Optional[List[float]] = None
    collect_tokens_histogram: bool = False
    prompt_tokens_buckets: Optional[List[str]] = None
    generation_tokens_buckets: Optional[List[str]] = None
    gc_warning_threshold_secs: float = 0.0
    decode_log_interval: int = 40
    enable_request_time_stats_logging: bool = False
    kv_events_config: Optional[str] = None
    enable_trace: bool = False
    otlp_traces_endpoint: str = "localhost:4317"

    # RequestMetricsExporter configuration
    export_metrics_to_file: bool = False
    export_metrics_to_file_dir: Optional[str] = None

    # API related
    api_key: Optional[str] = None
    served_model_name: Optional[str] = None
    weight_version: str = "default"
    chat_template: Optional[str] = None
    completion_template: Optional[str] = None
    file_storage_path: str = "sglang_storage"
    enable_cache_report: bool = False
    reasoning_parser: Optional[str] = None
    tool_call_parser: Optional[str] = None
    tool_server: Optional[str] = None
    sampling_defaults: str = "model"

    # Data parallelism
    dp_size: int = 1
    load_balance_method: str = "round_robin"
    load_watch_interval: float = 0.1
    # FIXME: remove this after dp rank scheduling is fully supported with PD-Disaggregation
    prefill_round_robin_balance: bool = False

    # Multi-node distributed serving
    dist_init_addr: Optional[str] = None
    nnodes: int = 1
    node_rank: int = 0

    # Model override args in JSON
    json_model_override_args: str = "{}"
    preferred_sampling_params: Optional[str] = None

    # LoRA
    enable_lora: Optional[bool] = None
    max_lora_rank: Optional[int] = None
    lora_target_modules: Optional[Union[set[str], List[str]]] = None
    lora_paths: Optional[
        Union[dict[str, str], List[dict[str, str]], List[str], List[LoRARef]]
    ] = None
    max_loaded_loras: Optional[int] = None
    max_loras_per_batch: int = 8
    lora_eviction_policy: str = "lru"
    lora_backend: str = "csgmv"
    max_lora_chunk_size: Optional[int] = 16

    # Kernel backend
    attention_backend: Optional[str] = None
    decode_attention_backend: Optional[str] = None
    prefill_attention_backend: Optional[str] = None
    sampling_backend: Optional[str] = None
    grammar_backend: Optional[str] = None
    mm_attention_backend: Optional[str] = None
    fp8_gemm_runner_backend: str = "auto"
    nsa_prefill_backend: str = "flashmla_sparse"
    nsa_decode_backend: str = "fa3"
    disable_flashinfer_autotune: bool = False

    # Speculative decoding
    speculative_algorithm: Optional[str] = None
    speculative_draft_model_path: Optional[str] = None
    speculative_draft_model_revision: Optional[str] = None
    speculative_draft_load_format: Optional[str] = None
    speculative_num_steps: Optional[int] = None
    speculative_eagle_topk: Optional[int] = None
    speculative_num_draft_tokens: Optional[int] = None
    speculative_accept_threshold_single: float = 1.0
    speculative_accept_threshold_acc: float = 1.0
    speculative_token_map: Optional[str] = None
    speculative_attention_mode: str = "prefill"
    speculative_draft_attention_backend: Optional[str] = None
    speculative_moe_runner_backend: Optional[str] = None
    speculative_moe_a2a_backend: Optional[str] = None
    speculative_draft_model_quantization: Optional[str] = None

    # Speculative decoding (ngram)
    speculative_ngram_min_match_window_size: int = 1
    speculative_ngram_max_match_window_size: int = 12
    speculative_ngram_min_bfs_breadth: int = 1
    speculative_ngram_max_bfs_breadth: int = 10
    speculative_ngram_match_type: Literal["BFS", "PROB"] = "BFS"
    speculative_ngram_branch_length: int = 18
    speculative_ngram_capacity: int = 10 * 1000 * 1000

    # For Multi-Layer MTP
    # FIXME: rename -> enable_multi_layer_mtp
    enable_mtp: bool = False

    # Expert parallelism
    ep_size: int = 1
    moe_a2a_backend: Literal["none", "deepep", "mooncake", "ascend_fuseep"] = "none"
    moe_runner_backend: str = "auto"
    flashinfer_mxfp4_moe_precision: Literal["default", "bf16"] = "default"
    enable_flashinfer_allreduce_fusion: bool = False
    deepep_mode: Literal["auto", "normal", "low_latency"] = "auto"
    ep_num_redundant_experts: int = 0
    ep_dispatch_algorithm: Optional[Literal["static", "dynamic", "fake"]] = None
    init_expert_location: str = "trivial"
    enable_eplb: bool = False
    eplb_algorithm: str = "auto"
    eplb_rebalance_num_iterations: int = 1000
    eplb_rebalance_layers_per_chunk: Optional[int] = None
    eplb_min_rebalancing_utilization_threshold: float = 1.0
    expert_distribution_recorder_mode: Optional[
        Literal["stat", "stat_approx", "per_pass", "per_token"]
    ] = None
    expert_distribution_recorder_buffer_size: Optional[int] = None
    enable_expert_distribution_metrics: bool = False
    deepep_config: Optional[str] = None
    moe_dense_tp_size: Optional[int] = None
    elastic_ep_backend: Literal[None, "mooncake"] = None
    mooncake_ib_device: Optional[str] = None

    # Mamba cache
    max_mamba_cache_size: Optional[int] = None
    mamba_ssm_dtype: str = "float32"
    mamba_full_memory_ratio: float = 0.9
    mamba_scheduler_strategy: str = "auto"
    mamba_track_interval: int = 256

    # Hierarchical cache
    enable_hierarchical_cache: bool = False
    hicache_ratio: float = 2.0
    hicache_size: int = 0
    hicache_write_policy: str = "write_through"
    hicache_io_backend: str = "kernel"
    hicache_mem_layout: str = "layer_first"
    hicache_storage_backend: Optional[str] = None
    hicache_storage_prefetch_policy: str = "best_effort"
    hicache_storage_backend_extra_config: Optional[str] = None
    # LMCache
    enable_lmcache: bool = False

    # Ktransformers/AMX expert parallelism
    kt_weight_path: Optional[str] = None
    kt_method: Optional[str] = None
    kt_cpuinfer: Optional[int] = None
    kt_threadpool_count: Optional[int] = None
    kt_num_gpu_experts: Optional[int] = None
    kt_max_deferred_experts_per_token: Optional[int] = None

    # Diffusion LLM
    dllm_algorithm: Optional[str] = None
    dllm_algorithm_config: Optional[str] = None

    # Double Sparsity
    enable_double_sparsity: bool = False
    ds_channel_config_path: Optional[str] = None
    ds_heavy_channel_num: int = 32
    ds_heavy_token_num: int = 256
    ds_heavy_channel_type: str = "qk"
    ds_sparse_decode_threshold: int = 4096

    # Offloading
    cpu_offload_gb: int = 0
    offload_group_size: int = -1
    offload_num_in_group: int = 1
    offload_prefetch_step: int = 1
    offload_mode: str = "cpu"

    # Scoring configuration
    # Delimiter token ID used to combine Query and Items into a single sequence for multi-item scoring.
    # Format: Query<delimiter>Item1<delimiter>Item2<delimiter>...
    # This enables efficient batch processing of multiple items against a single query.
    multi_item_scoring_delimiter: Optional[Union[int]] = None

    # Optimization/debug options
    disable_radix_cache: bool = False
    cuda_graph_max_bs: Optional[int] = None
    cuda_graph_bs: Optional[List[int]] = None
    disable_cuda_graph: bool = False
    disable_cuda_graph_padding: bool = False
    enable_profile_cuda_graph: bool = False
    enable_cudagraph_gc: bool = False
    enable_layerwise_nvtx_marker: bool = False
    enable_nccl_nvls: bool = False
    enable_symm_mem: bool = False
    disable_flashinfer_cutlass_moe_fp4_allgather: bool = False
    enable_tokenizer_batch_encode: bool = False
    disable_tokenizer_batch_decode: bool = False
    disable_outlines_disk_cache: bool = False
    disable_custom_all_reduce: bool = False
    enable_mscclpp: bool = False
    enable_torch_symm_mem: bool = False
    disable_overlap_schedule: bool = False
    enable_mixed_chunk: bool = False
    enable_dp_attention: bool = False
    enable_dp_lm_head: bool = False
    enable_two_batch_overlap: bool = False
    enable_single_batch_overlap: bool = False
    tbo_token_distribution_threshold: float = 0.48
    enable_torch_compile: bool = False
    enable_piecewise_cuda_graph: bool = False
    enable_torch_compile_debug_mode: bool = False
    torch_compile_max_bs: int = 32
    piecewise_cuda_graph_max_tokens: int = 4096
    piecewise_cuda_graph_tokens: Optional[List[int]] = None
    piecewise_cuda_graph_compiler: str = "eager"
    torchao_config: str = ""
    enable_nan_detection: bool = False
    enable_p2p_check: bool = False
    triton_attention_reduce_in_fp32: bool = False
    triton_attention_num_kv_splits: int = 8
    triton_attention_split_tile_size: Optional[int] = None
    num_continuous_decode_steps: int = 1
    delete_ckpt_after_loading: bool = False
    enable_memory_saver: bool = False
    enable_weights_cpu_backup: bool = False
    enable_draft_weights_cpu_backup: bool = False
    allow_auto_truncate: bool = False
    enable_custom_logit_processor: bool = False
    flashinfer_mla_disable_ragged: bool = False
    disable_shared_experts_fusion: bool = False
    disable_chunked_prefix_cache: bool = False
    disable_fast_image_processor: bool = False
    keep_mm_feature_on_device: bool = False
    enable_return_hidden_states: bool = False
    enable_return_routed_experts: bool = False
    scheduler_recv_interval: int = 1
    numa_node: Optional[List[int]] = None
    enable_deterministic_inference: bool = False
    rl_on_policy_target: Optional[str] = None
    enable_attn_tp_input_scattered: bool = False
    # Context parallelism used in the long sequence prefill phase of DeepSeek v3.2
    enable_nsa_prefill_context_parallel: bool = False
    enable_fused_qk_norm_rope: bool = False

    # Dynamic batch tokenizer
    enable_dynamic_batch_tokenizer: bool = False
    dynamic_batch_tokenizer_batch_size: int = 32
    dynamic_batch_tokenizer_batch_timeout: float = 0.002

    # Debug tensor dumps
    debug_tensor_dump_output_folder: Optional[str] = None
    # None means dump all layers.
    debug_tensor_dump_layers: Optional[List[int]] = None
    # TODO(guoyuhong): clean the old dumper code.
    debug_tensor_dump_input_file: Optional[str] = None
    debug_tensor_dump_inject: bool = False

    # PD disaggregation: can be "null" (not disaggregated), "prefill" (prefill-only), or "decode" (decode-only)
    disaggregation_mode: Literal["null", "prefill", "decode"] = "null"
    disaggregation_transfer_backend: str = "mooncake"
    disaggregation_bootstrap_port: int = 8998
    disaggregation_decode_tp: Optional[int] = None
    disaggregation_decode_dp: Optional[int] = None
    disaggregation_prefill_pp: Optional[int] = 1
    disaggregation_ib_device: Optional[str] = None
    disaggregation_decode_enable_offload_kvcache: bool = False
    num_reserved_decode_tokens: int = 512  # used for decode kv cache offload in PD
    # FIXME: hack to reduce ITL when decode bs is small
    disaggregation_decode_polling_interval: int = 1
    disaggregation_async_transfer: bool = False

    # Encode prefill disaggregation
    encoder_only: bool = False
    language_only: bool = False
    encoder_transfer_backend: str = ENCODER_TRANSFER_BACKEND_CHOICES[0]
    encoder_urls: List[str] = dataclasses.field(default_factory=list)

    # For model weight update and weight loading
    custom_weight_loader: Optional[List[str]] = None
    weight_loader_disable_mmap: bool = False
    remote_instance_weight_loader_seed_instance_ip: Optional[str] = None
    remote_instance_weight_loader_seed_instance_service_port: Optional[int] = None
    remote_instance_weight_loader_send_weights_group_ports: Optional[List[int]] = None
    remote_instance_weight_loader_backend: Literal["transfer_engine", "nccl"] = "nccl"
    remote_instance_weight_loader_start_seed_via_transfer_engine: bool = False

    # For PD-Multiplexing
    enable_pdmux: bool = False
    pdmux_config_path: Optional[str] = None
    sm_group_num: int = 8

    # For Multi-Modal
    mm_max_concurrent_calls: int = 32
    mm_per_request_timeout: float = 10.0
    enable_broadcast_mm_inputs_process: bool = False
    enable_prefix_mm_cache: bool = False
    mm_enable_dp_encoder: bool = False
    mm_process_config: Optional[Dict[str, Any]] = None

    # For checkpoint decryption
    decrypted_config_file: Optional[str] = None
    decrypted_draft_config_file: Optional[str] = None

    # For forward hooks
    forward_hooks: Optional[List[dict[str, Any]]] = None

    def __post_init__(self):
        """
        Orchestrates the handling of various server arguments, ensuring proper configuration and validation.
        """

        if self.model_path.lower() in ["none", "dummy"]:
            # Skip for dummy models
            return

        # Handle deprecated arguments.
        self._handle_deprecated_args()

        # Set missing default values.
        self._handle_missing_default_values()

        # Handle device-specific backends.
        self._handle_hpu_backends()
        self._handle_cpu_backends()
        self._handle_npu_backends()

        # Get GPU memory capacity, which is a common dependency for several configuration steps.
        gpu_mem = get_device_memory_capacity(self.device)

        # Handle memory-related, chunked prefill, and CUDA graph batch size configurations.
        self._handle_gpu_memory_settings(gpu_mem)

        # Apply model-specific adjustments.
        self._handle_model_specific_adjustments()

        # Handle Hicache settings.
        self._handle_hicache()

        # Set kernel backends.
        self._handle_sampling_backend()
        self._handle_attention_backend_compatibility()
        self._handle_kv4_compatibility()
        self._handle_page_size()
        self._handle_amd_specifics()
        self._handle_grammar_backend()

        # Handle data parallelism.
        self._handle_data_parallelism()

        # Handle MoE configurations.
        self._handle_moe_kernel_config()
        self._handle_a2a_moe()
        self._handle_eplb_and_dispatch()
        self._handle_expert_distribution_metrics()
        self._handle_elastic_ep()

        # Handle pipeline parallelism.
        self._handle_pipeline_parallelism()

        # Handle speculative decoding logic.
        self._handle_speculative_decoding()

        # Handle model loading format.
        self._handle_load_format()

        # Handle PD disaggregation.
        self._handle_pd_disaggregation()

        # Handle Encoder disaggregation.
        self._handle_encoder_disaggregation()

        # Validate tokenizer settings.
        self._handle_tokenizer_batching()

        # Propagate environment variables.
        self._handle_environment_variables()

        # Validate cache settings.
        self._handle_cache_compatibility()

        # Handle deterministic inference.
        self._handle_deterministic_inference()

        # Handle diffusion LLM inference.
        self._handle_dllm_inference()

        # Handle any other necessary validations.
        self._handle_other_validations()

        # Handle two-batch overlap settings.
        self._handle_two_batch_overlap()

        # Handle debug utilities.
        self._handle_debug_utils()

    def _handle_deprecated_args(self):
        # Handle deprecated tool call parsers
        deprecated_tool_call_parsers = {"qwen25": "qwen", "glm45": "glm"}
        if self.tool_call_parser in deprecated_tool_call_parsers:
            logger.warning(
                f"The tool_call_parser '{self.tool_call_parser}' is deprecated. Please use '{deprecated_tool_call_parsers[self.tool_call_parser]}' instead."
            )
            self.tool_call_parser = deprecated_tool_call_parsers[self.tool_call_parser]

    def _handle_missing_default_values(self):
        if self.tokenizer_path is None:
            self.tokenizer_path = self.model_path
        if self.served_model_name is None:
            self.served_model_name = self.model_path
        if self.device is None:
            self.device = get_device()
        if self.random_seed is None:
            self.random_seed = random.randint(0, 1 << 30)
        if self.mm_process_config is None:
            self.mm_process_config = {}

        # Handle ModelScope model downloads
        if get_bool_env_var("SGLANG_USE_MODELSCOPE"):
            if not os.path.exists(self.model_path):
                from modelscope import snapshot_download

                self.model_path = snapshot_download(self.model_path)
                self.tokenizer_path = snapshot_download(
                    self.tokenizer_path, ignore_patterns=["*.bin", "*.safetensors"]
                )

        # Mamba scheduler strategy
        if self.mamba_scheduler_strategy == "auto":
            # TODO: when extra_buffer is more verified, we can set the default path based on
            #       [overlap, non-overlap]
            self.mamba_scheduler_strategy = "no_buffer"

        # In speculative scenario:
        # - If `speculative_draft_model_quantization` is specified, the draft model uses this quantization method.
        # - Otherwise, the draft model defaults to the same quantization as the target model.
        if self.speculative_draft_model_quantization is None:
            self.speculative_draft_model_quantization = self.quantization
        elif self.speculative_draft_model_quantization == "unquant":
            self.speculative_draft_model_quantization = None

    def _handle_hpu_backends(self):
        if self.device == "hpu":
            self.attention_backend = "torch_native"
            self.sampling_backend = "pytorch"

    def _handle_cpu_backends(self):
        if self.device == "cpu":
            if self.attention_backend is None:
                self.attention_backend = "intel_amx"
            self.sampling_backend = "pytorch"

    def _handle_npu_backends(self):
        if self.device == "npu":
            from sglang.srt.hardware_backend.npu.utils import set_default_server_args

            set_default_server_args(self)

            if self.piecewise_cuda_graph_compiler != "eager":
                logger.warning(
                    "At this moment Ascend platform only support prefill graph compilation with "
                    "piecewise_cuda_graph_compiler='eager', change piecewise_cuda_graph_compiler to 'eager'."
                )
                self.piecewise_cuda_graph_compiler = "eager"

    def _handle_gpu_memory_settings(self, gpu_mem):
        """
        Configure GPU memory-dependent settings including
        chunked_prefill_size, cuda_graph_max_bs, and mem_fraction_static.

        Here are our heuristics:
        - Set chunked_prefill_size and cuda_graph_max_bs based on the GPU memory capacity.
          This is because GPUs with more memory are generally more powerful, we need to use a larger
          chunked_prefill_size and a larger cuda_graph_max_bs to fully utilize the GPU.
        - Then set mem_fraction_static based on chunked_prefill_size and cuda_graph_max_bs.

          GPU memory capacity = model weights + KV cache pool + activations + cuda graph buffers

          The argument mem_fraction_static is defined as (model weights + KV cache pool) / GPU memory capacity,
          or equivalently, mem_fraction_static = (GPU memory capacity - activations - cuda graph buffers) / GPU memory capacity.

          In order to compute mem_fraction_static, we need to estimate the size of activations and cuda graph buffers.
          The activation memory is proportional to the chunked_prefill_size.
          The cuda graph memory is proportional to the cuda_graph_max_bs.
          We use reserved_mem = chunked_prefill_size * 1.5 + cuda_graph_max_bs * 2 to estimate the size of activations and cuda graph buffers in GB.
          and set mem_fraction_static = (GPU memory capacity - reserved_mem) / GPU memory capacity.

          The coefficient 1.5 is a heuristic value, in the future, we can do better estimation by looking at the model types, hidden sizes or even do a dummy run.
        """
        if gpu_mem is not None:
            if gpu_mem < 20 * 1024:
                # T4, 4080
                # (chunked_prefill_size 2k, cuda_graph_max_bs 8)
                if self.chunked_prefill_size is None:
                    self.chunked_prefill_size = 2048
                if self.cuda_graph_max_bs is None:
                    self.cuda_graph_max_bs = 8
            elif gpu_mem < 35 * 1024:
                # A10, 4090, 5090
                # (chunked_prefill_size 2k, cuda_graph_max_bs 24 if tp < 4 else 80)
                if self.chunked_prefill_size is None:
                    self.chunked_prefill_size = 2048
                if self.cuda_graph_max_bs is None:
                    # Based on detailed statistics, when serving TP1/TP2 models on lower-end GPUs with HBM < 35GB, you can either disable cuda graph or set `cuda_graph_max_bs` to a very small value to reduce the memory overhead of creating cuda graphs, with almost no impact on performance.
                    # However, when serving models with TP4 or TP8, we need to enable cuda graph to maintain high performance. In this case, we can set `cuda_graph_max_bs` to 80 (half of the default value 160) to reduce the memory overhead of creating cuda graphs. Looking at the logs
                    # from TP4 serving of qwen2-72b, a value of 80 is sufficient and can reduce the memory overhead of creating cuda graphs on lower-end GPUs compared to the original 160, avoiding OOM issues.
                    if self.tp_size < 4:
                        self.cuda_graph_max_bs = 24
                    else:
                        self.cuda_graph_max_bs = 80
            elif gpu_mem < 60 * 1024:
                # A100 (40GB), L40,
                # (chunked_prefill_size 4k, cuda_graph_max_bs 32 if tp < 4 else 160)
                if self.chunked_prefill_size is None:
                    self.chunked_prefill_size = 4096
                if self.cuda_graph_max_bs is None:
                    if self.tp_size < 4:
                        self.cuda_graph_max_bs = 32
                    else:
                        self.cuda_graph_max_bs = 160
            elif gpu_mem < 90 * 1024:
                # H100, A100
                # (chunked_prefill_size 8k, cuda_graph_max_bs 256 if tp < 4 else 512)
                if self.chunked_prefill_size is None:
                    self.chunked_prefill_size = 8192
                if self.cuda_graph_max_bs is None:
                    if self.tp_size < 4:
                        self.cuda_graph_max_bs = 256
                    else:
                        self.cuda_graph_max_bs = 512
            elif gpu_mem < 160 * 1024:
                # H20, H200
                # (chunked_prefill_size 8k, cuda_graph_max_bs 256 if tp < 4 else 512)
                if self.chunked_prefill_size is None:
                    self.chunked_prefill_size = 8192
                if self.cuda_graph_max_bs is None:
                    if self.tp_size < 4:
                        self.cuda_graph_max_bs = 256
                    else:
                        self.cuda_graph_max_bs = 512
            else:
                # B200, MI300
                # (chunked_prefill_size 16k, cuda_graph_max_bs 512)
                if self.chunked_prefill_size is None:
                    self.chunked_prefill_size = 16384
                if self.cuda_graph_max_bs is None:
                    self.cuda_graph_max_bs = 512
        else:
            # Fallback defaults when gpu_mem is None
            if self.chunked_prefill_size is None:
                self.chunked_prefill_size = 4096
            if self.cuda_graph_max_bs is None:
                self.cuda_graph_max_bs = 160

        # Set cuda graph batch sizes
        if self.cuda_graph_bs is None:
            self.cuda_graph_bs = self._generate_cuda_graph_batch_sizes()
        else:
            self.cuda_graph_max_bs = max(self.cuda_graph_bs)

        if self.piecewise_cuda_graph_tokens is None:
            self.piecewise_cuda_graph_tokens = (
                self._generate_piecewise_cuda_graph_tokens()
            )

        if self.mem_fraction_static is None:
            # Constant meta data (e.g., from attention backend)
            reserved_mem = 512
            # For activation during large prefill
            if self.chunked_prefill_size > 0:
                reserved_mem += max(self.chunked_prefill_size, 2048) * 1.5
            else:
                reserved_mem += max(self.max_prefill_tokens, 2048) * 1.5
            # For cuda graphs
            reserved_mem += self.cuda_graph_max_bs * 2
            # Some adjustments for large parallel size
            reserved_mem += self.tp_size * self.pp_size / 8 * 1024

            if self.enable_dp_attention:
                # DP attention needs more padding for some operations
                reserved_mem += self.cuda_graph_max_bs * self.dp_size * 3

                # DP attention uses much more memory for large cuda graph max bs,
                # likely due to some inefficiencies in torch allocator or our implementation.
                # So we need to reserve more memory.
                if self.cuda_graph_max_bs > 300:
                    reserved_mem += self.cuda_graph_max_bs * self.dp_size * 1.5

            if gpu_mem is not None and gpu_mem > 60 * 1024:
                reserved_mem = max(reserved_mem, 10 * 1024)

            if self.speculative_algorithm is not None:
                if self.speculative_algorithm == "STANDALONE":
                    # standalonedraft model and cuda graphs
                    reserved_mem += 6 * 1024
                elif self.speculative_algorithm != "NGRAM":
                    # eagle draft models and cuda graphs
                    reserved_mem += 2 * 1024

            # For piecewise cuda graphs
            if self.enable_piecewise_cuda_graph:
                reserved_mem += self.piecewise_cuda_graph_max_tokens // 4

            self.mem_fraction_static = (
                round((gpu_mem - reserved_mem) / gpu_mem, 3)
                if gpu_mem is not None
                else 0.88
            )

            # Multimodal models need more memory for the image processing,
            # so we adjust the mem_fraction_static accordingly.
            model_config = self.get_model_config()
            if model_config.is_multimodal:
                self.adjust_mem_fraction_for_vlm(model_config)

    def _generate_cuda_graph_batch_sizes(self):
        """
        Generate the list of batch sizes for CUDA graph capture based on cuda_graph_max_bs.
        This integrates the logic from cuda_graph_runner.py.
        """
        # Handle disable_cuda_graph_padding as the first condition for both spec and non-spec
        if self.disable_cuda_graph_padding:
            capture_bs = list(range(1, self.cuda_graph_max_bs + 1))
        elif self.speculative_algorithm is None:
            # Normal case:
            capture_bs = (
                [1, 2, 4, 8, 12]
                + list(range(16, 257, 8))
                + list(range(272, 512, 16))
                + list(range(512, self.cuda_graph_max_bs + 1, 32))
            )
        else:
            # Spec decoding case: less padding for smaller batch sizes
            capture_bs = (
                list(range(1, 9, 1))
                + list(range(10, 33, 2))
                + list(range(40, 65, 4))
                + list(range(72, 257, 8))
                + list(range(272, self.cuda_graph_max_bs + 1, 16))
            )

        capture_bs = [bs for bs in capture_bs if bs <= self.cuda_graph_max_bs]

        return capture_bs

    def _generate_piecewise_cuda_graph_tokens(self):
        """
        Generate the list of batch sizes for piecewise CUDA graph capture
        based on piecewise_cuda_graph_max_tokens.
        """
        capture_sizes = (
            list(range(4, 33, 4))
            + list(range(48, 257, 16))
            + list(range(288, 513, 32))
            + list(range(640, 4096 + 1, 128))
            + list(range(4352, self.piecewise_cuda_graph_max_tokens + 1, 256))
        )

        capture_sizes = [
            s for s in capture_sizes if s <= self.piecewise_cuda_graph_max_tokens
        ]

        return capture_sizes

    def _handle_model_specific_adjustments(self):
        from sglang.srt.configs.model_config import is_deepseek_nsa

        if parse_connector_type(self.model_path) == ConnectorType.INSTANCE:
            return

        hf_config = self.get_model_config().hf_config
        model_arch = hf_config.architectures[0]

        if model_arch in [
            "MistralLarge3ForCausalLM",
            "PixtralForConditionalGeneration",
        ]:
            self.dtype = "bfloat16"

        if model_arch in [
            "DeepseekV3ForCausalLM",
            "MistralLarge3ForCausalLM",
            "PixtralForConditionalGeneration",
        ]:
            # Set attention backend for DeepSeek
            if is_deepseek_nsa(hf_config):  # DeepSeek 3.2
                if self.is_attention_backend_not_set():
                    self.attention_backend = "nsa"
                    logger.info("Use nsa attention backend for DeepSeek NSA.")

                if not is_npu():  # CUDA GPU
                    self.enable_dp_attention = True
                    logger.warning("DP attention is enabled for DeepSeek NSA.")
                    if self.enable_nsa_prefill_context_parallel:
                        # TODO Supports moe_dense_tp_size != 1, kv cache dtype = "fp8",moe_a2a_backend non-deepep and cross-machine operation .
                        self.moe_dense_tp_size = 1
                        self.moe_a2a_backend = "deepep"
                        self.ep_size = self.tp_size
                        self.kv_cache_dtype = "bf16"
                        assert (
                            self.tp_size == 8
                        ), "Current multi-machine CP support suffers from precision issues. So context parallel only support Single machine(tp_size == 8)"

                        logger.warning(
                            f"Enable Context Parallel opt for deeeseekv3.2-DSA, Setting dp_size == {self.dp_size} and moe_dense_tp_size == {self.moe_dense_tp_size}, ep_size == {self.ep_size}, tp_size == {self.tp_size}, kv_cache_dtype == {self.kv_cache_dtype}, moe_a2a_backend {self.moe_a2a_backend} "
                        )
                    else:
                        # Pure TP and partial DP Attention mode is active for NSA, logging a warning
                        if self.dp_size < self.tp_size:
                            logger.warning(
                                f"NSA with TP mode is active, dp_size={self.dp_size}, tp_size={self.tp_size}, "
                                f"attn_tp_size={self.tp_size}, attention weights will be sharded across {self.tp_size} ranks."
                            )

                    self.page_size = 64
                    logger.warning("Setting page size to 64 for DeepSeek NSA.")

                    # For Hopper, we support both bf16 and fp8 kv cache; for Blackwell, we support fp8 only currently
                    import torch

                    major, _ = torch.cuda.get_device_capability()
                    if self.kv_cache_dtype == "auto":
                        self.kv_cache_dtype = "fp8_e4m3" if major >= 10 else "bfloat16"
                        logger.warning(
                            f"Setting KV cache dtype to {self.kv_cache_dtype} for DeepSeek NSA."
                        )
                    if self.kv_cache_dtype == "bf16":
                        self.kv_cache_dtype = "bfloat16"
                    assert self.kv_cache_dtype in [
                        "bfloat16",
                        "fp8_e4m3",
                    ], "DeepSeek NSA only supports bf16/bfloat16 or fp8_e4m3 kv_cache_dtype"

                    if self.kv_cache_dtype == "fp8_e4m3":
                        # flashmla_auto dispatches to flashmla_sparse/flashmla_kv based on hardware and heuristics
                        self.nsa_prefill_backend = "flashmla_auto"
                        self.nsa_decode_backend = "flashmla_kv"
                        logger.warning(
                            "Setting NSA backend to flashmla_auto for prefill and flashmla_kv for decode for FP8 KV Cache."
                        )
                    else:
                        # set prefill/decode backends for Blackwell. The default settings are for Hopper.
                        if major >= 10:
                            self.nsa_prefill_backend = "flashmla_sparse"
                            self.nsa_decode_backend = "flashmla_sparse"

                    # Logging env vars for NSA
                    from sglang.srt.layers.attention.nsa.utils import (
                        print_nsa_bool_env_vars,
                    )

                    print_nsa_bool_env_vars()

            else:
                # DeepSeek V3/R1/V3.1
                if self.enable_piecewise_cuda_graph:
                    logger.info("Piecewise CUDA graph is enabled, use MLA for prefill.")

                if is_sm100_supported():
                    if (
                        self.attention_backend is None
                        and self.prefill_attention_backend is None
                        and self.decode_attention_backend is None
                    ):
                        self.attention_backend = "trtllm_mla"
                        logger.info(
                            "Use trtllm_mla as attention backend on sm100 for DeepseekV3ForCausalLM"
                        )

            # Set moe backend for DeepSeek
            if is_sm100_supported():
                quantization_config = getattr(hf_config, "quantization_config", None)
                quant_method = (
                    quantization_config.get("quant_method")
                    if quantization_config is not None
                    else None
                )
                if self.quantization is None:
                    # Default DeepSeek V3/R1 native FP8 when not explicitly set,
                    # Because we need this condition for an assertion in
                    # flashinfer_trtllm MoE runner backend.
                    if quant_method is None and model_arch in ["DeepseekV3ForCausalLM"]:
                        self.quantization = "fp8"
                        logger.info(
                            "Quantization not specified, default to fp8 for DeepSeek on sm100"
                        )
                    else:
                        self.quantization = quant_method
                if (
                    self.moe_a2a_backend == "none"
                    and self.moe_runner_backend == "auto"
                    and self.quantization in ["fp8", "modelopt_fp8", "modelopt_fp4"]
                ):
                    self.moe_runner_backend = "flashinfer_trtllm"
                    logger.info(
                        "Use flashinfer_trtllm as MoE runner backend on sm100 for DeepseekV3ForCausalLM"
                    )

        elif model_arch in ["GptOssForCausalLM"]:
            # Set attention backend for GPT-OSS
            if self.is_attention_backend_not_set():
                if is_sm100_supported():
                    self.attention_backend = "trtllm_mha"
                elif is_sm90_supported():
                    self.attention_backend = "fa3"
                else:
                    self.attention_backend = "triton"

            supported_backends = ["triton", "trtllm_mha", "fa3", "fa4"]
            prefill_attn_backend, decode_attn_backend = self.get_attention_backends()
            assert (
                prefill_attn_backend in supported_backends
                and decode_attn_backend in supported_backends
            ), (
                f"GptOssForCausalLM requires one of {supported_backends} attention backend, but got the following backends\n"
                f"- Prefill: {prefill_attn_backend}\n"
                f"- Decode: {decode_attn_backend}\n"
            )

            quantization_config = getattr(hf_config, "quantization_config", None)
            is_mxfp4_quant_format = (
                quantization_config is not None
                and quantization_config.get("quant_method") == "mxfp4"
            )
            if is_mxfp4_quant_format:
                # use bf16 for mxfp4 triton kernels
                self.dtype = "bfloat16"

            if self.moe_runner_backend == "auto":
                if self.enable_piecewise_cuda_graph:
                    self.moe_runner_backend = "auto"
                    logger.warning(
                        "Enable piecewise CUDA graph, enabling auto MOE kernel."
                    )
                elif is_blackwell_supported() and is_mxfp4_quant_format:
                    self.moe_runner_backend = "flashinfer_mxfp4"
                    logger.warning(
                        "Detected SM100 and MXFP4 quantization format for GPT-OSS model, enabling FlashInfer MXFP4 MOE kernel."
                    )
                elif self.ep_size == 1 and is_triton_kernels_available():
                    self.moe_runner_backend = "triton_kernel"
                    logger.warning(
                        "Detected GPT-OSS model, enabling triton_kernels MOE kernel."
                    )

            if self.moe_runner_backend == "triton_kernel":
                assert (
                    self.ep_size == 1
                ), "Triton kernel MoE is only supported when ep_size == 1"
            self.disable_hybrid_swa_memory = True

        elif "MiMoV2FlashForCausalLM" in model_arch:
            self.swa_full_tokens_ratio = 1.0
            logger.warning(
                "Reset swa_full_tokens_ratio to 1.0 for MiMoV2FlashForCausalLM model"
            )
            if self.enable_hierarchical_cache:
                self.disable_hybrid_swa_memory = True
                logger.warning(
                    "Disable hybrid SWA memory for MiMoV2FlashForCausalLM model with hierarchical cache"
                )
        elif "Llama4" in model_arch and self.device != "cpu":
            # Auto-select attention backend for Llama4 if not specified
            if self.attention_backend is None:
                if is_sm100_supported():
                    self.attention_backend, platform = "trtllm_mha", "sm100"
                elif is_sm90_supported():
                    self.attention_backend, platform = "fa3", "sm90"
                elif is_hip():
                    self.attention_backend, platform = "aiter", "hip"
                elif self.device == "xpu":
                    self.attention_backend, platform = "intel_xpu", "xpu"
                else:
                    self.attention_backend, platform = "triton", "other platforms"
                logger.warning(
                    f"Use {self.attention_backend} as attention backend on {platform} for Llama4 model"
                )
            assert self.attention_backend in {
                "fa3",
                "aiter",
                "triton",
                "trtllm_mha",
                "intel_xpu",
            }, f"fa3, aiter, triton, trtllm_mha or intel_xpu is required for Llama4 model but got {self.attention_backend}"
            if is_sm100_supported() and self.moe_runner_backend == "auto":
                if self.quantization in {"fp8", "modelopt_fp8"}:
                    self.moe_runner_backend = "flashinfer_trtllm"
                    logger.info(
                        "Use flashinfer_trtllm as MoE runner backend on SM100 for Llama4"
                    )
        elif model_arch in [
            "Gemma2ForCausalLM",
            "Gemma3ForCausalLM",
            "Gemma3ForConditionalGeneration",
            "Gemma3nForCausalLM",
            "Gemma3nForConditionalGeneration",
        ]:
            # FIXME: https://github.com/sgl-project/sglang/pull/7367 is not compatible with gemma2 model.
            # It failed at this test: https://github.com/sgl-project/sglang/actions/runs/16255155597/job/45890331952#step:4:736
            logger.warning(
                f"Disable hybrid SWA memory for {model_arch} as it is not yet supported."
            )
            self.disable_hybrid_swa_memory = True
        elif model_arch in ["Olmo2ForCausalLM"]:
            # FIXME: https://github.com/sgl-project/sglang/pull/7367 is not compatible with Olmo3 model.
            logger.warning(
                f"Disabling hybrid SWA memory for {model_arch} as it is not yet supported."
            )
            self.disable_hybrid_swa_memory = True

            if self.attention_backend is None:
                if is_cuda() and is_sm100_supported():
                    self.attention_backend = "trtllm_mha"
                elif is_cuda() and get_device_sm() >= 80:
                    self.attention_backend = "fa3"
                else:
                    self.attention_backend = "triton"

            # Flashinfer appears to degrade performance when sliding window attention
            # is used for the Olmo2 architecture. Olmo2 does not use sliding window attention
            # but Olmo3 does.
            assert (
                self.attention_backend != "flashinfer"
            ), "FlashInfer backend can significantly degrade the performance of Olmo3 models."

            logger.info(
                f"Using {self.attention_backend} as attention backend for {model_arch}."
            )
        elif model_arch in ["KimiLinearForCausalLM"]:
            logger.warning(
                f"Disabling Radix Cache for {model_arch} as it is not yet supported."
            )
            self.disable_radix_cache = True
        elif model_arch in ["NemotronHForCausalLM"]:
            assert (
                not self.enable_mamba_extra_buffer()
            ), f"mamba extra_buffer is not supported for {model_arch} model"
            model_config = self.get_model_config()
            if model_config.quantization in [
                "modelopt",
                "modelopt_fp8",
                "modelopt_fp4",
            ]:
                assert model_config.hf_config.mlp_hidden_act == "relu2"
                if model_config.quantization == "modelopt":
                    self.quantization = (
                        "modelopt_fp4"
                        if model_config.hf_config.quantization_config["quant_algo"]
                        == "NVFP4"
                        else "modelopt_fp8"
                    )
                else:
                    self.quantization = model_config.quantization
                self.moe_runner_backend = "flashinfer_cutlass"
            if not self.disable_radix_cache:
                logger.warning(
                    "Disabling overlap schedule since MambaRadixCache is not compatible with "
                    "overlap schedule currently, try to use --disable-radix-cache if overlap schedule is necessary"
                )
                self.disable_overlap_schedule = True
                if is_sm100_supported():
                    if self.attention_backend is None:
                        self.attention_backend = "flashinfer"
                        logger.info(
                            "Use flashinfer as attention backend on sm100 for NemotronHForCausalLM"
                        )
                    if self.attention_backend == "trtllm_mha":
                        logger.warning(
                            "Disabling radix cache since trtllm_mha does not support page_size = 1, which is required by MambaRadixCache. "
                            "Try to use --attention-backend triton if radix cache is necessary."
                        )
                        self.disable_radix_cache = True
                        self.disable_overlap_schedule = False
            assert self.attention_backend != "triton", (
                "NemotronHForCausalLM does not support triton attention backend,"
                "as the first layer might not be an attention layer"
            )
        elif model_arch in [
            "Qwen3MoeForCausalLM",
            "Qwen3VLMoeForConditionalGeneration",
        ]:
            if is_sm100_supported():
                quantization_config = getattr(hf_config, "quantization_config", None)
                quant_method = (
                    quantization_config.get("quant_method")
                    if quantization_config is not None
                    else None
                )
                if self.quantization is None and quant_method is not None:
                    self.quantization = quant_method
                if (
                    self.quantization in ("fp8", "modelopt_fp4")
                    and self.moe_a2a_backend == "none"
                    and self.moe_runner_backend == "auto"
                ):
                    self.moe_runner_backend = "flashinfer_trtllm"
                    logger.info(
                        "Use flashinfer_trtllm as MoE runner backend on sm100 for "
                        f"{model_arch}"
                    )
        elif model_arch in ["Qwen3NextForCausalLM"]:
            if is_sm100_supported():
                quantization_config = getattr(hf_config, "quantization_config", None)
                quant_method = (
                    quantization_config.get("quant_method")
                    if quantization_config is not None
                    else None
                )
                if self.quantization is None and quant_method is not None:
                    self.quantization = quant_method
                if (
                    (self.quantization == "fp8" or self.quantization == "modelopt_fp4")
                    and self.moe_a2a_backend == "none"
                    and self.moe_runner_backend == "auto"
                ):
                    self.moe_runner_backend = "flashinfer_trtllm"
                    logger.info(
                        "Use flashinfer_trtllm as MoE runner backend on sm100 for Qwen3NextForCausalLM"
                    )
                if self.attention_backend is None:
                    self.attention_backend = "triton"
                    logger.info(
                        "Use triton as attention backend on sm100 for Qwen3NextForCausalLM"
                    )
                if (
                    not self.disable_radix_cache
                    and self.attention_backend == "trtllm_mha"
                ):
                    logger.warning(
                        "Disabling radix cache since trtllm_mha does not support page_size = 1, which is required by MambaRadixCache. "
                        "Try to use --attention-backend triton if radix cache is necessary."
                    )
                    self.disable_radix_cache = True
                    self.disable_overlap_schedule = False

            # Mamba radix cache v2
            if self.enable_mamba_extra_buffer():
                assert (
                    is_cuda()
                ), "Mamba extra_buffer is only supported on CUDA devices with FLA backend"
                if self.speculative_num_draft_tokens is not None:
                    assert (
                        self.mamba_track_interval >= self.speculative_num_draft_tokens
                    ), f"mamba_track_interval {self.mamba_track_interval} must be greater than or equal to speculative_num_draft_tokens {self.speculative_num_draft_tokens}"

                if self.page_size is not None:
                    assert (
                        self.mamba_track_interval % self.page_size == 0
                    ), f"mamba_track_interval {self.mamba_track_interval} must be divisible by page_size {self.page_size}"
                    assert (
                        FLA_CHUNK_SIZE % self.page_size == 0
                    ), f"Page size for hybrid GDN model must be divisible by {FLA_CHUNK_SIZE}, got {self.page_size}"

            elif not self.disable_radix_cache:
                logger.warning(
                    "Disabling overlap schedule since MambaRadixCache no_buffer is not compatible with "
                    "overlap schedule currently, try to use --mamba-scheduler-strategy extra_buffer to enable overlap schedule"
                )
                self.disable_overlap_schedule = True

        elif model_arch in [
            "FalconH1ForCausalLM",
            "JetNemotronForCausalLM",
            "JetVLMForConditionalGeneration",
        ]:
            assert (
                not self.enable_mamba_extra_buffer()
            ), f"mamba extra_buffer is not supported for {model_arch} model"
            if not self.disable_radix_cache:
                logger.warning(
                    "Disabling overlap schedule since mamba no_buffer is not compatible with "
                    "overlap schedule, try to use --disable-radix-cache if overlap schedule is necessary"
                )
                self.disable_overlap_schedule = True
                if is_sm100_supported():
                    if self.attention_backend is None:
                        self.attention_backend = "triton"
                        logger.info(
                            f"Use triton as attention backend on sm100 for {model_arch}"
                        )
                    if self.attention_backend == "trtllm_mha":
                        logger.warning(
                            "Disabling radix cache since trtllm_mha does not support page_size = 1, which is required by MambaRadixCache. "
                            "Try to use --attention-backend triton if radix cache is necessary."
                        )
                        self.disable_radix_cache = True
                        self.disable_overlap_schedule = False

        if not self.get_model_config().is_generation:
            self.disable_overlap_schedule = True
            logger.warning("Overlap scheduler is disabled for embedding models.")

        # TRTLLM AllReduce Fusion supports SM90/100/120, enable it by default
        # for models with explicit support (DeepseekV3, GptOss, Glm4Moe, Qwen3Moe)
        # TODO: currently, it is only supported in the single node scenario. https://github.com/flashinfer-ai/flashinfer/issues/2006
        # TODO: there is currently a bug on H20 device specifically, https://github.com/flashinfer-ai/flashinfer/issues/2204
        device_name = get_device_name()
        is_h20_device = (
            device_name and "H20" in device_name and "H200" not in device_name
        )
        if (
            not self.enable_flashinfer_allreduce_fusion
            and model_arch
            in [
                "DeepseekV3ForCausalLM",
                "GptOssForCausalLM",
                "Glm4MoeForCausalLM",
                "Qwen3MoeForCausalLM",
            ]
            and (is_sm90_supported() or is_blackwell_supported())
            and not self.enable_dp_attention
            and self.nnodes == 1
            and not is_h20_device
            and self.moe_a2a_backend == "none"
        ):
            self.enable_flashinfer_allreduce_fusion = True

    def _handle_sampling_backend(self):
        if self.sampling_backend is None:
            self.sampling_backend = (
                "flashinfer" if is_flashinfer_available() else "pytorch"
            )

    def _handle_attention_backend_compatibility(self):
        model_config = self.get_model_config()
        use_mla_backend = self.use_mla_backend()

        if self.prefill_attention_backend is not None and (
            self.prefill_attention_backend == self.decode_attention_backend
        ):  # override the default attention backend
            self.attention_backend = self.prefill_attention_backend

        # Pick the default attention backend if not specified
        if self.attention_backend is None:
            """
            Auto select the fastest attention backend.

            1. Models with MHA Architecture (e.g: Llama, QWen)
                1.1 We will turn on FA3 on hopper unless user use spec decode with topk > 1 or page_size > 1.
                1.2 Use trtllm_mha for SM100/SM103 (Blackwell B200/GB200/B300) excluding spec with topk > 1.
                   Note: trtllm_mha does not support SM120, which will fall back to flashinfer.
                1.3 In other cases, we will use flashinfer if available, otherwise use triton.
            2. Models with MLA Architecture and using FA3
                2.1 We will use FA3 backend on hopper.
                2.2 We will use Flashinfer backend on blackwell.
                2.3 Otherwise, we will use triton backend.
            """

            if not use_mla_backend:
                # MHA architecture
                if (
                    is_hopper_with_cuda_12_3()
                    and is_no_spec_infer_or_topk_one(self)
                    and is_fa3_default_architecture(self.model_config.hf_config)
                ):
                    self.attention_backend = "fa3"
                elif (
                    is_sm100_supported()
                    and is_no_spec_infer_or_topk_one(self)
                    and (
                        self.speculative_algorithm is None
                        or self.speculative_eagle_topk is not None
                    )
                ):
                    self.attention_backend = "trtllm_mha"
                elif is_hip():
                    self.attention_backend = "aiter"
                else:
                    self.attention_backend = (
                        "flashinfer" if is_flashinfer_available() else "triton"
                    )
            else:
                # MLA architecture
                if is_hopper_with_cuda_12_3():
                    self.attention_backend = "fa3"
                elif is_sm100_supported():
                    self.attention_backend = "flashinfer"
                elif is_hip():
                    head_num = model_config.get_num_kv_heads(self.tp_size)
                    # TODO current aiter only support head number 16 or 128 head number
                    if head_num == 128 or head_num == 16:
                        self.attention_backend = "aiter"
                    else:
                        self.attention_backend = "triton"
                else:
                    self.attention_backend = "triton"

            logger.warning(
                f"Attention backend not specified. Use {self.attention_backend} backend by default."
            )

        # Torch native and flex attention backends
        if self.attention_backend == "torch_native":
            logger.warning(
                "Cuda graph is disabled because of using torch native attention backend"
            )
            self.disable_cuda_graph = True

        if self.attention_backend == "flex_attention":
            logger.warning(
                "Cuda graph is disabled because of using torch Flex Attention backend"
            )
            self.disable_cuda_graph = True
            assert (
                self.speculative_algorithm is None
            ), "Speculative decoding is currently not supported with Flex Attention backend"

        # Major NVIDIA platforms backends
        if (
            self.attention_backend == "flashmla"
            or self.decode_attention_backend == "flashmla"
        ):
            logger.warning(
                "FlashMLA only supports a page_size of 64, change page_size to 64."
            )
            self.page_size = 64

        if (
            self.attention_backend == "cutlass_mla"
            or self.decode_attention_backend == "cutlass_mla"
        ):
            logger.warning(
                "Cutlass MLA only supports a page_size of 128, change page_size to 128."
            )
            self.page_size = 128

        if (
            self.attention_backend == "trtllm_mla"
            or self.decode_attention_backend == "trtllm_mla"
        ):
            if not is_blackwell_supported():
                raise ValueError(
                    "TRTLLM MLA backend is only supported on Blackwell GPUs (SM100). Please use a different backend."
                )

            if self.page_size not in [32, 64]:
                logger.warning(
                    f"TensorRT-LLM MLA only supports page_size of 32 or 64, changing page_size from {self.page_size} to 64."
                )
                self.page_size = 64

            if self.kv_cache_dtype not in ["fp8_e4m3", "fp4_e2m1", "auto"]:
                raise ValueError(
                    "TensorRT-LLM MLA backend only supports kv-cache-dtype of fp8_e4m3, fp4_e2m1, or auto."
                )

        if (
            self.attention_backend == "trtllm_mha"
            or self.decode_attention_backend == "trtllm_mha"
            or self.prefill_attention_backend == "trtllm_mha"
        ):
            if not is_sm100_supported():
                raise ValueError(
                    "TRTLLM MHA backend is only supported on Blackwell GPUs (SM100). Please use a different backend."
                )

            if self.page_size not in [16, 32, 64]:
                logger.warning(
                    f"TensorRT-LLM MHA only supports page_size of 16, 32 or 64, changing page_size from {self.page_size} to 64."
                )
                self.page_size = 64

        if self.attention_backend == "fa3" and self.kv_cache_dtype == "fp8_e5m2":
            logger.warning(
                "FlashAttention3 only supports fp8_e4m3 if using FP8; "
                "Setting attention backend to triton."
            )
            self.attention_backend = "triton"

        if self.attention_backend == "fa4" or self.decode_attention_backend == "fa4":
            raise ValueError(
                "FA4 backend is only supported for prefill. Please use `--prefill-attention-backend fa4` instead."
            )
        if self.prefill_attention_backend == "fa4" and not self.use_mla_backend():
            logger.warning(
                f"FA4 backend only supports page size 128 for non-MLA model architectures, changing page_size from {self.page_size} to 128."
            )
            self.page_size = 128

        # AMD platforms backends
        if self.attention_backend == "aiter":
            if model_config.context_len > 8192:
                self.mem_fraction_static *= 0.85

        # Other platforms backends
        if (
            self.attention_backend == "intel_amx"
            and self.device == "cpu"
            and not cpu_has_amx_support()
        ):
            logger.warning(
                "The current platform does not support Intel AMX, will fallback to torch_native backend."
            )
            self.attention_backend = "torch_native"

        if (
            self.attention_backend == "intel_xpu"
            and self.device == "xpu"
            and not xpu_has_xmx_support()
        ):
            logger.warning(
                "The current platform does not support Intel XMX, will fallback to triton backend."
            )
            self.attention_backend = "triton"

        if self.attention_backend == "intel_xpu":
            if self.page_size not in [32, 64, 128]:
                logger.warning(
                    f"Intel XPU attention backend only supports page_size of 32, 64 or 128, changing page_size from {self.page_size} to 128."
                )
                self.page_size = 128

        # Dual chunk flash attention backend
        if (
            getattr(model_config.hf_config, "dual_chunk_attention_config", None)
            is not None
        ):
            if self.attention_backend is None:
                self.attention_backend = "dual_chunk_flash_attn"
                logger.info("Dual chunk attention is turned on by default.")
            elif self.attention_backend != "dual_chunk_flash_attn":
                raise ValueError(
                    "Dual chunk attention is enabled, but attention backend is set to "
                    f"{self.attention_backend}. Please set it to 'dual_chunk_flash_attn'."
                )
        if self.attention_backend == "dual_chunk_flash_attn":
            logger.warning(
                "Mixed chunk and radix cache are disabled when using dual-chunk flash attention backend"
            )
            self.enable_mixed_chunk = False
            self.disable_radix_cache = True

    def _handle_kv4_compatibility(self):
        """Check FP4 KV cache compatibility with the attention backend"""
        if self.kv_cache_dtype != "fp4_e2m1":
            return

        use_mla_backend = self.use_mla_backend()
        # self.attention_backend didn't overwrite self.prefill/decode_attention_backend yet
        self.prefill_attention_backend_str, self.decode_attention_backend_str = (
            self.get_attention_backends()
        )

        if is_cuda():
            if (
                self.prefill_attention_backend_str != self.decode_attention_backend_str
                and self.prefill_attention_backend_str != "fa4"
            ):  # Take care of prefill=fa4 later
                logger.warning(
                    f"Attention: Using KV4 with PREFILL = {self.prefill_attention_backend_str} "
                    f"and DECODE = {self.decode_attention_backend_str}. "
                    f"Compatibility issues are unlikely, but may occur in rare edge cases."
                )
            else:
                if self.prefill_attention_backend_str == "fa4":
                    if use_mla_backend:  # FA4 + MLA
                        KV4_FA4_MLA_BACKEND_CHOICES = [
                            "cutlass_mla",
                            "flashinfer",
                            "trtllm_mla",
                        ]
                        assert (
                            self.decode_attention_backend_str
                            in KV4_FA4_MLA_BACKEND_CHOICES
                        ), (
                            f"KV4 FA4 MLA expects decode_attention_backend to be one of "
                            f"{KV4_FA4_MLA_BACKEND_CHOICES}, but got {self.decode_attention_backend_str}"
                        )
                    else:  # FA4 + MHA
                        KV4_FA4_MHA_BACKEND_CHOICES = [
                            "triton",
                            "torch_native",
                            "flex_attention",
                        ]
                        assert (
                            self.decode_attention_backend_str
                            in KV4_FA4_MHA_BACKEND_CHOICES
                        ), (
                            f"KV4 FA4 MHA expects decode_attention_backend to be one of "
                            f"{KV4_FA4_MHA_BACKEND_CHOICES}, but got {self.decode_attention_backend_str}"
                        )
                else:
                    if use_mla_backend:  # !FA4 + MLA
                        KV4_ATTENTION_MLA_BACKEND_CHOICES = [
                            "cutlass_mla",
                            "flashinfer",
                            "trtllm_mla",
                            "flashmla",
                        ]
                        assert (
                            self.attention_backend in KV4_ATTENTION_MLA_BACKEND_CHOICES
                        ), (
                            f"KV4 MLA expects attention_backend to be one of "
                            f"{KV4_ATTENTION_MLA_BACKEND_CHOICES}, but got {self.attention_backend}"
                        )
                    else:  # !FA4 + MHA
                        KV4_ATTENTION_MHA_BACKEND_CHOICES = [
                            "triton",
                            "torch_native",
                            "flex_attention",
                            "trtllm_mha",
                        ]
                        assert (
                            self.attention_backend in KV4_ATTENTION_MHA_BACKEND_CHOICES
                        ), (
                            f"KV4 MHA expects attention_backend to be one of "
                            f"{KV4_ATTENTION_MHA_BACKEND_CHOICES}, but got {self.attention_backend}"
                        )
        else:
            raise RuntimeError("KV4 is not tested on non-CUDA platforms.")

    def _handle_page_size(self):
        if self.page_size is None:
            self.page_size = 1

    def _handle_amd_specifics(self):
        if is_hip():
            self.triton_attention_num_kv_splits = 16

    def _handle_grammar_backend(self):
        if self.grammar_backend is None:
            self.grammar_backend = "xgrammar"

    def _handle_data_parallelism(self):
        if self.dp_size == 1:
            self.enable_dp_attention = False
            self.enable_dp_lm_head = False

        if self.enable_dp_attention:
            self.schedule_conservativeness = self.schedule_conservativeness * 0.3
            assert self.tp_size % self.dp_size == 0
            self.chunked_prefill_size = self.chunked_prefill_size // self.dp_size
            logger.warning(
                f"DP attention is enabled. The chunked prefill size is adjusted to {self.chunked_prefill_size} to avoid MoE kernel issues. "
            )

        if self.enable_dp_lm_head:
            assert (
                self.enable_dp_attention
            ), "Please enable dp attention when setting enable_dp_lm_head. "

    def _handle_moe_kernel_config(self):
        if self.moe_runner_backend == "flashinfer_cutlass":
            assert self.quantization in [
                "modelopt_fp4",
                "modelopt_fp8",
                None,
            ], f"Invalid quantization '{self.quantization}'. \nFlashInfer Cutlass MOE supports only: 'modelopt_fp4', 'modelopt_fp8', or bfloat16 (None)."
            assert self.ep_size in [
                1,
                self.tp_size,
            ], "The expert parallel size must be 1 or the same as the tensor parallel size"

        if self.moe_runner_backend == "flashinfer_trtllm":
            assert self.quantization in [
                "modelopt_fp4",
                "fp8",
                "modelopt_fp8",
                "compressed-tensors",
                None,
            ], f"Invalid quantization '{self.quantization}'. \nFlashInfer TRTLLM MOE supports only: 'modelopt_fp4', 'fp8', 'modelopt_fp8', 'compressed-tensors', or bfloat16 (None)."
            self.disable_shared_experts_fusion = True
            logger.warning(
                "FlashInfer TRTLLM MoE is enabled. --disable-shared-experts-fusion is automatically set."
            )

        if get_bool_env_var("SGLANG_CUTLASS_MOE"):
            logger.warning(
                "SGLANG_CUTLASS_MOE is deprecated, use --moe-runner-backend=cutlass and/or --speculative-moe-runner-backend=cutlass instead"
            )
            assert (
                self.quantization == "fp8"
            ), "cutlass MoE is only supported with fp8 quantization"
            self.moe_runner_backend = "cutlass"
        if self.moe_runner_backend == "cutlass" and self.quantization == "fp8":
            assert (
                self.ep_size == 1
            ), "FP8 Cutlass MoE is only supported with ep_size == 1"

    def _handle_a2a_moe(self):
        if self.moe_a2a_backend == "deepep":
            if self.deepep_mode == "normal":
                logger.warning("Cuda graph is disabled because deepep_mode=`normal`")
                self.disable_cuda_graph = True
            self.ep_size = self.tp_size
            logger.warning(
                f"DeepEP MoE is enabled. The expert parallel size is adjusted to be the same as the tensor parallel size[{self.tp_size}]."
            )

        if self.moe_a2a_backend == "mooncake":
            self.ep_size = self.tp_size
            logger.warning(
                f"Mooncake MoE is enabled. The expert parallel size is adjusted to be the same as the tensor parallel size[{self.tp_size}]."
            )

        if self.moe_a2a_backend == "ascend_fuseep":
            self.ep_size = self.tp_size
            logger.warning(
                f"Ascend fused EP MoE is enabled. The expert parallel size is adjusted to be the same as the tensor parallel size[{self.tp_size}]."
            )

    def _handle_eplb_and_dispatch(self):
        if self.enable_eplb and (self.expert_distribution_recorder_mode is None):
            self.expert_distribution_recorder_mode = "stat"
            logger.warning(
                "EPLB is enabled. The expert_distribution_recorder_mode is automatically set."
            )

        if (self.enable_eplb or (self.init_expert_location != "trivial")) and (
            self.ep_dispatch_algorithm is None
        ):
            self.ep_dispatch_algorithm = "static"

        if self.enable_eplb:
            assert self.ep_size > 1

    def _handle_elastic_ep(self):
        if self.elastic_ep_backend is not None:
            if self.enable_eplb:
                if self.eplb_algorithm == "auto":
                    self.eplb_algorithm = "elasticity_aware"
                assert (
                    self.eplb_algorithm == "elasticity_aware"
                ), "Elastic EP requires eplb_algorithm to be set to 'auto' or 'elasticity_aware'."

    def _handle_expert_distribution_metrics(self):
        if self.enable_expert_distribution_metrics and (
            self.expert_distribution_recorder_mode is None
        ):
            self.expert_distribution_recorder_mode = "stat"

        if self.expert_distribution_recorder_buffer_size is None:
            if (x := self.eplb_rebalance_num_iterations) is not None:
                self.expert_distribution_recorder_buffer_size = x
            elif self.expert_distribution_recorder_mode is not None:
                self.expert_distribution_recorder_buffer_size = 1000

    def _handle_pipeline_parallelism(self):
        if self.pp_size > 1:
            self.disable_overlap_schedule = True
            logger.warning(
                "Pipeline parallelism is incompatible with overlap schedule."
            )

    def _handle_hicache(self):
        if self.hicache_storage_backend == "mooncake":
            if self.hicache_mem_layout == "layer_first":
                if self.hicache_io_backend == "direct":
                    self.hicache_mem_layout = "page_first_direct"
                elif self.hicache_io_backend == "kernel":
                    self.hicache_mem_layout = "page_first"
                logger.warning(
                    f"Mooncake storage backend does not support layer_first layout, "
                    f"switching to {self.hicache_mem_layout} layout for {self.hicache_io_backend} io backend"
                )

        if self.hicache_mem_layout == "page_first_direct":
            if self.hicache_io_backend not in ["direct", "kernel_ascend"]:
                self.hicache_io_backend = "direct"
                logger.warning(
                    "Page first direct layout only support direct io backend"
                )

        if (
            self.enable_hierarchical_cache
            or self.disaggregation_decode_enable_offload_kvcache
        ) and self.hicache_io_backend == "kernel":
            # fix for the compatibility issue with FlashAttention3 decoding and HiCache kernel backend
            if self.decode_attention_backend is None:
                if not self.use_mla_backend():
                    self.decode_attention_backend = (
                        "flashinfer" if is_flashinfer_available() else "triton"
                    )
                else:
                    self.decode_attention_backend = (
                        "flashinfer" if is_sm100_supported() else "triton"
                    )
            elif self.decode_attention_backend == "fa3":
                self.hicache_io_backend = "direct"
                logger.warning(
                    "FlashAttention3 decode backend is not compatible with hierarchical cache. "
                    "Setting hicache_io_backend to vanilla I/O, which may lead to suboptimal performance with small page sizes."
                )

    def _handle_speculative_decoding(self):
        if (
            self.speculative_draft_model_path is not None
            and self.speculative_draft_model_revision is None
        ):
            self.speculative_draft_model_revision = "main"

        # Avoid using flashinfer_trtllm for speculative MoE runner backend by default
        # TODO: Remove this block after verifying no accuracy regression with flashinfer_trtllm speculative backend
        from sglang.srt.layers.moe.utils import MoeRunnerBackend

        if self.speculative_moe_runner_backend is None:
            self.speculative_moe_runner_backend = (
                "auto"
                if self.moe_runner_backend == "flashinfer_trtllm"
                else self.moe_runner_backend
            )
        else:
            assert not MoeRunnerBackend(
                self.speculative_moe_runner_backend
            ).is_flashinfer_trtllm(), "Currently speculative MoE runner backend cannot be flashinfer_trtllm for risk in some draft models."

        if self.speculative_algorithm == "NEXTN":
            self.speculative_algorithm = "EAGLE"

        if self.speculative_algorithm in ("EAGLE", "EAGLE3", "STANDALONE"):
            if self.speculative_algorithm == "STANDALONE" and self.enable_dp_attention:
                # TODO: support dp attention for standalone speculative decoding
                raise ValueError(
                    "Currently standalone speculative decoding does not support dp attention."
                )

            if self.max_running_requests is None:
                self.max_running_requests = 48
                logger.warning(
                    "Max running requests is reset to 48 for speculative decoding. You can override this by explicitly setting --max-running-requests."
                )

            if (
                self.speculative_algorithm == "EAGLE"
                and envs.SGLANG_ENABLE_SPEC_V2.get()
            ):
                self.disable_overlap_schedule = False
                logger.warning(
                    "Beta spec is enabled for eagle speculative decoding and overlap schedule is turned on."
                )

            if not envs.SGLANG_ENABLE_SPEC_V2.get():
                self.disable_overlap_schedule = True
                logger.warning(
                    "Overlap scheduler is disabled because of using eagle3 or standalone speculative decoding."
                    "You can set env SGLANG_ENABLE_SPEC_V2=True to enable the experimental overlap scheduler."
                )

            if self.enable_mixed_chunk:
                self.enable_mixed_chunk = False
                logger.warning(
                    "Mixed chunked prefill is disabled because of using "
                    "eagle speculative decoding."
                )

            model_arch = self.get_model_config().hf_config.architectures[0]
            if model_arch in [
                "DeepseekV32ForCausalLM",
                "DeepseekV3ForCausalLM",
                "Glm4MoeForCausalLM",
                "BailingMoeForCausalLM",
                "BailingMoeV2ForCausalLM",
                "MistralLarge3ForCausalLM",
                "PixtralForConditionalGeneration",
            ]:
                if self.speculative_draft_model_path is None:
                    self.speculative_draft_model_path = self.model_path
                    self.speculative_draft_model_revision = self.revision
                else:
                    if model_arch not in [
                        "MistralLarge3ForCausalLM",
                        "PixtralForConditionalGeneration",
                    ]:
                        logger.warning(
                            "DeepSeek MTP does not require setting speculative_draft_model_path."
                        )

            if self.speculative_num_steps is None:
                assert (
                    self.speculative_eagle_topk is None
                    and self.speculative_num_draft_tokens is None
                )
                (
                    self.speculative_num_steps,
                    self.speculative_eagle_topk,
                    self.speculative_num_draft_tokens,
                ) = auto_choose_speculative_params(self)

            if (
                self.attention_backend == "trtllm_mha"
                or self.decode_attention_backend == "trtllm_mha"
                or self.prefill_attention_backend == "trtllm_mha"
            ):
                if self.speculative_eagle_topk > 1:
                    raise ValueError(
                        "trtllm_mha backend only supports topk = 1 for speculative decoding."
                    )

            if (
                self.speculative_eagle_topk == 1
                and self.speculative_num_draft_tokens != self.speculative_num_steps + 1
            ):
                logger.warning(
                    "speculative_num_draft_tokens is adjusted to speculative_num_steps + 1 when speculative_eagle_topk == 1"
                )
                self.speculative_num_draft_tokens = self.speculative_num_steps + 1

            if (
                self.speculative_eagle_topk > 1
                and self.page_size > 1
                and self.attention_backend not in ["flashinfer", "fa3"]
            ):
                raise ValueError(
                    "speculative_eagle_topk > 1 with page_size > 1 is unstable and produces incorrect results for paged attention backends. This combination is only supported for the 'flashinfer' backend."
                )

        if self.speculative_algorithm == "NGRAM":
            if not self.device.startswith("cuda"):
                raise ValueError(
                    "Ngram speculative decoding only supports CUDA device."
                )

            if self.max_running_requests is None:
                self.max_running_requests = 48
                logger.warning(
                    "Max running requests is reset to 48 for speculative decoding. You can override this by explicitly setting --max-running-requests."
                )

            self.disable_overlap_schedule = True
            self.enable_mixed_chunk = False
            self.speculative_eagle_topk = self.speculative_ngram_max_bfs_breadth
            if self.speculative_num_draft_tokens is None:
                self.speculative_num_draft_tokens = (
                    self.speculative_ngram_max_match_window_size
                )
            logger.warning(
                "The overlap scheduler and mixed chunked prefill are disabled because of "
                "using ngram speculative decoding."
            )

            if (
                self.speculative_eagle_topk > 1
                and self.page_size > 1
                and self.attention_backend != "flashinfer"
            ):
                raise ValueError(
                    f"speculative_eagle_topk({self.speculative_eagle_topk}) > 1 "
                    f"with page_size({self.page_size}) > 1 is unstable "
                    "and produces incorrect results for paged attention backends. "
                    "This combination is only supported for the 'flashinfer' backend."
                )
            if self.enable_dp_attention:
                # TODO: support dp attention for ngram speculative decoding
                raise ValueError(
                    "Currently ngram speculative decoding does not support dp attention."
                )

    def _handle_load_format(self):
        if (
            self.load_format == "auto" or self.load_format == "gguf"
        ) and check_gguf_file(self.model_path):
            self.quantization = self.load_format = "gguf"

        if is_remote_url(self.model_path):
            self.load_format = "remote"

        if self.custom_weight_loader is None:
            self.custom_weight_loader = []

        if self.load_format == "remote_instance":
            if (
                self.remote_instance_weight_loader_seed_instance_ip is None
                or self.remote_instance_weight_loader_seed_instance_service_port is None
            ):
                logger.warning(
                    "Fallback load_format to 'auto' due to incomplete remote instance weight loader settings."
                )
                self.load_format = "auto"
            elif (
                self.remote_instance_weight_loader_send_weights_group_ports is None
                and self.remote_instance_weight_loader_backend == "nccl"
            ):
                logger.warning(
                    "Fallback load_format to 'auto' due to incomplete remote instance weight loader NCCL group ports settings."
                )
                self.load_format = "auto"
            elif (
                not self.validate_transfer_engine()
                and self.remote_instance_weight_loader_backend == "transfer_engine"
            ):
                logger.warning(
                    "Fallback load_format to 'auto' due to 'transfer_engine' backend is not supported."
                )
                self.load_format = "auto"

        # Check whether TransferEngine can be used when users want to start seed service that supports TransferEngine backend.
        if self.remote_instance_weight_loader_start_seed_via_transfer_engine:
            self.remote_instance_weight_loader_start_seed_via_transfer_engine = (
                self.validate_transfer_engine()
            )

    def _handle_pd_disaggregation(self):
        if self.disaggregation_mode == "decode":
            assert (
                self.disaggregation_decode_tp is None
            ), "Cannot set --disaggregation-decode-tp for the decode engine."
            assert (
                self.disaggregation_decode_dp is None
            ), "Cannot set --disaggregation-decode-dp for the decode engine."

            self.disable_radix_cache = True
            logger.warning("KV cache is forced as chunk cache for decode server")

            if self.dp_size > 1 and not is_in_ci():
                assert self.prefill_round_robin_balance, (
                    "Prefill round robin balance is required when dp size > 1. "
                    "Please make sure that the prefill instance is launched with `--load-balance-method round_robin`"
                    " and `--prefill-round-robin-balance` is set for decode server."
                )
        elif self.disaggregation_mode == "prefill":
            if self.disaggregation_decode_tp is None:
                self.disaggregation_decode_tp = self.tp_size
            if self.disaggregation_decode_dp is None:
                self.disaggregation_decode_dp = self.dp_size

            self.disaggregation_prefill_pp = self.pp_size
            self.validate_disagg_tp_size(self.tp_size, self.disaggregation_decode_tp)

            if not self.enable_piecewise_cuda_graph:
                self.disable_cuda_graph = True
                logger.warning(
                    "Cuda graph is disabled for prefill server when piecewise cuda graph is not enabled."
                )

<<<<<<< HEAD
            if self.disaggregation_async_transfer:
                assert (
                    self.disaggregation_transfer_backend == "mooncake"
                ), "Async KV transfer mode is only supported for mooncake backend."
                assert (
                    not self.disable_overlap_schedule
                ), "Async KV transfer mode requires overlap mode to be enabled."
                logger.info(
                    "Async KV transfer mode is enabled for disaggregation prefill."
                )
            else:
                logger.info(
                    "Async KV transfer mode is disabled for disaggregation prefill."
                )
=======
    def _handle_encoder_disaggregation(self):
        if self.enable_prefix_mm_cache and not self.encoder_only:
            raise ValueError(
                "--enable-prefix-mm-cache requires --encoder-only to be enabled"
            )
        if self.encoder_only and self.language_only:
            raise ValueError("Cannot set --encoder-only and --language-only together")
        if self.encoder_only and not self.disaggregation_mode == "null":
            raise ValueError(
                "Cannot set --encoder-only and --disaggregation-mode prefill/decode together"
            )
        if (
            self.language_only
            and self.encoder_transfer_backend == "zmq_to_scheduler"
            and self.pp_size > 1
        ):
            raise ValueError("zmq_to_scheduler not support pp_size > 1")

        if self.language_only and len(self.encoder_urls) == 0:
            raise ValueError(
                "requires at least one encoder urls to be set via --encoder-urls"
            )
>>>>>>> 828dec1c

    def _handle_tokenizer_batching(self):
        if self.enable_tokenizer_batch_encode and self.enable_dynamic_batch_tokenizer:
            raise ValueError(
                "Cannot enable both --enable-tokenizer-batch-encode and --enable-dynamic-batch-tokenizer. "
                "Please choose one tokenizer batching approach."
            )

        if self.skip_tokenizer_init:
            if self.tokenizer_worker_num != 1:
                logger.warning(
                    "skip_tokenizer_init=True disables tokenizer workers; forcing tokenizer_worker_num=1 "
                    f"(requested {self.tokenizer_worker_num})."
                )
                self.tokenizer_worker_num = 1

            if self.enable_tokenizer_batch_encode:
                logger.warning(
                    "skip_tokenizer_init=True ignores --enable-tokenizer-batch-encode; disabling it."
                )
                self.enable_tokenizer_batch_encode = False

            if self.enable_dynamic_batch_tokenizer:
                logger.warning(
                    "skip_tokenizer_init=True ignores --enable-dynamic-batch-tokenizer; disabling it."
                )
                self.enable_dynamic_batch_tokenizer = False

    def _handle_environment_variables(self):
        os.environ["SGLANG_ENABLE_TORCH_COMPILE"] = (
            "1" if self.enable_torch_compile else "0"
        )
        os.environ["SGLANG_MAMBA_SSM_DTYPE"] = self.mamba_ssm_dtype
        os.environ["SGLANG_DISABLE_OUTLINES_DISK_CACHE"] = (
            "1" if self.disable_outlines_disk_cache else "0"
        )
        os.environ["SGLANG_ENABLE_DETERMINISTIC_INFERENCE"] = (
            "1" if self.enable_deterministic_inference else "0"
        )
        # Set the highest strict level for Kimi K2 tool calls
        if (
            self.tool_call_parser == "kimi_k2"
            and not envs.SGLANG_TOOL_STRICT_LEVEL.is_set()
        ):
            envs.SGLANG_TOOL_STRICT_LEVEL.set(ToolStrictLevel.PARAMETER)

    def _handle_cache_compatibility(self):
        if self.enable_hierarchical_cache and self.disable_radix_cache:
            raise ValueError(
                "The arguments enable-hierarchical-cache and disable-radix-cache are mutually exclusive "
                "and cannot be used at the same time. Please use only one of them."
            )

        if self.disaggregation_decode_enable_offload_kvcache:
            if self.disaggregation_mode != "decode":
                raise ValueError(
                    "The argument disaggregation-decode-enable-offload-kvcache is only supported for decode side."
                )
            if (
                self.disaggregation_mode == "decode"
                and envs.SGLANG_ENABLE_SPEC_V2.get()
            ):
                raise ValueError(
                    "Spec v2 and decode offload kv cache are incompatible and cannot be enabled together."
                )

    def _handle_deterministic_inference(self):
        if self.rl_on_policy_target is not None:
            logger.warning(
                "Enable deterministic inference because of rl_on_policy_target."
            )
            self.enable_deterministic_inference = True
            # TODO remove this environment variable as a whole
            os.environ["SGLANG_ENABLE_DETERMINISTIC_INFERENCE"] = "1"

        if self.enable_deterministic_inference:
            # Check sampling backend
            self.sampling_backend = "pytorch"
            logger.warning(
                "Sampling backend is set to pytorch for deterministic inference."
            )
            is_deepseek_model = False
            if parse_connector_type(self.model_path) != ConnectorType.INSTANCE:
                try:
                    hf_config = self.get_model_config().hf_config
                    model_arch = hf_config.architectures[0]
                    is_deepseek_model = model_arch in [
                        "DeepseekV2ForCausalLM",
                        "DeepseekV3ForCausalLM",
                        "DeepseekV32ForCausalLM",
                        "MistralLarge3ForCausalLM",
                        "PixtralForConditionalGeneration",
                    ]
                except Exception:
                    pass

            # Check attention backend
            if self.attention_backend is None:
                # User didn't specify attention backend, fallback based on GPU architecture
                if is_sm100_supported() or is_sm120_supported():
                    # Blackwell and newer architectures
                    if is_deepseek_model:
                        # fallback to triton for DeepSeek models because flashinfer doesn't support deterministic inference for DeepSeek models yet
                        self.attention_backend = "triton"
                    else:
                        # fallback to flashinfer on Blackwell for non-DeepSeek models
                        self.attention_backend = "flashinfer"
                else:
                    # Hopper (SM90) and older architectures
                    self.attention_backend = "fa3"
                logger.warning(
                    f"Attention backend not specified. Falling back to '{self.attention_backend}' for deterministic inference. "
                    f"You can explicitly set --attention-backend to one of {DETERMINISTIC_ATTENTION_BACKEND_CHOICES}."
                )
            elif self.attention_backend not in DETERMINISTIC_ATTENTION_BACKEND_CHOICES:
                # User explicitly specified an incompatible attention backend
                raise ValueError(
                    f"Currently only {DETERMINISTIC_ATTENTION_BACKEND_CHOICES} attention backends are supported for deterministic inference, "
                    f"but you explicitly specified '{self.attention_backend}'."
                )

            if is_deepseek_model:
                if self.attention_backend not in ["fa3", "triton"]:
                    raise ValueError(
                        f"Currently only {RADIX_SUPPORTED_DETERMINISTIC_ATTENTION_BACKEND} attention backends are supported for deterministic inference with DeepSeek models. But you're using {self.attention_backend}."
                    )

            if (
                self.attention_backend
                not in RADIX_SUPPORTED_DETERMINISTIC_ATTENTION_BACKEND
            ):
                # Currently, only certain backends support radix cache. Support for other backends is in progress
                self.disable_radix_cache = True
                logger.warning(
                    f"Currently radix cache is not compatible with {self.attention_backend} attention backend for deterministic inference. It will be supported in the future."
                )

            # Check TP size
            if self.tp_size > 1:
                if is_hip():
                    # AMD: use 1-stage all-reduce kernel which is inherently deterministic
                    # (each GPU reads all data from all GPUs, reduces locally in fixed order)
                    logger.info(
                        "AMD/ROCm: Using 1-stage all-reduce kernel (deterministic)"
                    )
                else:
                    # CUDA: use NCCL tree algorithm
                    os.environ["NCCL_ALGO"] = "allreduce:tree"
                    self.disable_custom_all_reduce = True
                    logger.warning(
                        "NCCL_ALGO is set to 'allreduce:tree' and custom all reduce is disabled for deterministic inference when TP size > 1."
                    )

    def _handle_dllm_inference(self):
        if self.dllm_algorithm is None:
            return
        if not self.disable_cuda_graph:
            if self.cuda_graph_bs != [1]:
                logger.warning(
                    "Cuda graph bs is set to [1] because of using diffusion LLM inference"
                )
                self.cuda_graph_bs = [1]
            if self.attention_backend != "flashinfer":
                logger.warning(
                    "Attention backend is set to flashinfer because of enabling cuda graph in diffusion LLM inference"
                )
                self.attention_backend = "flashinfer"
        if not self.disable_overlap_schedule:
            logger.warning(
                "Overlap schedule is disabled because of using diffusion LLM inference"
            )
            self.disable_overlap_schedule = True
        if not self.disable_radix_cache:
            logger.warning(
                "Radix cache is disabled because of using diffusion LLM inference"
            )
            self.disable_radix_cache = True
        if not self.pp_size > 1:
            logger.warning(
                "Pipeline parallelism is disabled because of using diffusion LLM inference"
            )
            self.pp_size = 1

    def _handle_other_validations(self):
        # Handle model inference tensor dump.
        if self.debug_tensor_dump_output_folder is not None:
            logger.warning(
                "Cuda graph and server warmup are disabled because of using tensor dump mode"
            )
            self.disable_cuda_graph = True
            self.skip_server_warmup = True

        # Validate limit_mm_per_prompt modalities
        if self.limit_mm_data_per_request:
            if isinstance(self.limit_mm_data_per_request, str):
                self.limit_mm_data_per_request = json.loads(
                    self.limit_mm_data_per_request
                )

            if isinstance(self.limit_mm_data_per_request, dict):
                allowed_modalities = {"image", "video", "audio"}
                for modality in self.limit_mm_data_per_request.keys():
                    if modality not in allowed_modalities:
                        raise ValueError(
                            f"Invalid modality '{modality}' in --limit-mm-data-per-request."
                            f"Allowed modalities are: {list(allowed_modalities)}"
                        )

        # Validate preferred_sampling_params
        if self.preferred_sampling_params:
            if isinstance(self.preferred_sampling_params, str):
                self.preferred_sampling_params = json.loads(
                    self.preferred_sampling_params
                )

    def _handle_two_batch_overlap(self):
        if self.enable_two_batch_overlap and self.moe_a2a_backend == "none":
            raise ValueError(
                "When enabling two batch overlap, moe_a2a_backend cannot be 'none'."
            )

    def _handle_debug_utils(self):
        if is_in_ci() and self.soft_watchdog_timeout is None:
            logger.info("Set soft_watchdog_timeout since in CI")
            self.soft_watchdog_timeout = 300

    @staticmethod
    def add_cli_args(parser: argparse.ArgumentParser):

        # Model and tokenizer
        parser.add_argument(
            "--model-path",
            "--model",
            type=str,
            help="The path of the model weights. This can be a local folder or a Hugging Face repo ID.",
            required=True,
        )
        parser.add_argument(
            "--tokenizer-path",
            type=str,
            default=ServerArgs.tokenizer_path,
            help="The path of the tokenizer.",
        )
        parser.add_argument(
            "--tokenizer-mode",
            type=str,
            default=ServerArgs.tokenizer_mode,
            choices=["auto", "slow"],
            help="Tokenizer mode. 'auto' will use the fast "
            "tokenizer if available, and 'slow' will "
            "always use the slow tokenizer.",
        )
        parser.add_argument(
            "--tokenizer-worker-num",
            type=int,
            default=ServerArgs.tokenizer_worker_num,
            help="The worker num of the tokenizer manager.",
        )
        parser.add_argument(
            "--skip-tokenizer-init",
            action="store_true",
            help="If set, skip init tokenizer and pass input_ids in generate request.",
        )
        parser.add_argument(
            "--load-format",
            type=str,
            default=ServerArgs.load_format,
            choices=LOAD_FORMAT_CHOICES,
            help="The format of the model weights to load. "
            '"auto" will try to load the weights in the safetensors format '
            "and fall back to the pytorch bin format if safetensors format "
            "is not available. "
            '"pt" will load the weights in the pytorch bin format. '
            '"safetensors" will load the weights in the safetensors format. '
            '"npcache" will load the weights in pytorch format and store '
            "a numpy cache to speed up the loading. "
            '"dummy" will initialize the weights with random values, '
            "which is mainly for profiling."
            '"gguf" will load the weights in the gguf format. '
            '"bitsandbytes" will load the weights using bitsandbytes '
            "quantization."
            '"layered" loads weights layer by layer so that one can quantize a '
            "layer before loading another to make the peak memory envelope "
            "smaller.",
        )
        parser.add_argument(
            "--model-loader-extra-config",
            type=str,
            help="Extra config for model loader. "
            "This will be passed to the model loader corresponding to the chosen load_format.",
            default=ServerArgs.model_loader_extra_config,
        )
        parser.add_argument(
            "--trust-remote-code",
            action="store_true",
            help="Whether or not to allow for custom models defined on the Hub in their own modeling files.",
        )
        parser.add_argument(
            "--context-length",
            type=int,
            default=ServerArgs.context_length,
            help="The model's maximum context length. Defaults to None (will use the value from the model's config.json instead).",
        )
        parser.add_argument(
            "--is-embedding",
            action="store_true",
            help="Whether to use a CausalLM as an embedding model.",
        )
        parser.add_argument(
            "--enable-multimodal",
            default=ServerArgs.enable_multimodal,
            action="store_true",
            help="Enable the multimodal functionality for the served model. If the model being served is not multimodal, nothing will happen",
        )
        parser.add_argument(
            "--limit-mm-data-per-request",
            type=json.loads,
            default=ServerArgs.limit_mm_data_per_request,
            help="Limit the number of multimodal inputs per request. "
            'e.g. \'{"image": 1, "video": 1, "audio": 1}\'',
        )
        parser.add_argument(
            "--revision",
            type=str,
            default=None,
            help="The specific model version to use. It can be a branch "
            "name, a tag name, or a commit id. If unspecified, will use "
            "the default version.",
        )
        parser.add_argument(
            "--model-impl",
            type=str,
            default=ServerArgs.model_impl,
            help="Which implementation of the model to use.\n\n"
            '* "auto" will try to use the SGLang implementation if it exists '
            "and fall back to the Transformers implementation if no SGLang "
            "implementation is available.\n"
            '* "sglang" will use the SGLang model implementation.\n'
            '* "transformers" will use the Transformers model '
            '* "mindspore" will use the MindSpore model '
            "implementation.\n",
        )

        # HTTP server
        parser.add_argument(
            "--host",
            type=str,
            default=ServerArgs.host,
            help="The host of the HTTP server.",
        )
        parser.add_argument(
            "--port",
            type=int,
            default=ServerArgs.port,
            help="The port of the HTTP server.",
        )
        parser.add_argument(
            "--fastapi-root-path",
            type=str,
            default=ServerArgs.fastapi_root_path,
            help="App is behind a path based routing proxy.",
        )
        parser.add_argument(
            "--grpc-mode",
            action="store_true",
            help="If set, use gRPC server instead of HTTP server.",
        )
        parser.add_argument(
            "--skip-server-warmup",
            action="store_true",
            help="If set, skip warmup.",
        )
        parser.add_argument(
            "--warmups",
            type=str,
            required=False,
            help="Specify custom warmup functions (csv) to run before server starts eg. --warmups=warmup_name1,warmup_name2 "
            "will run the functions `warmup_name1` and `warmup_name2` specified in warmup.py before the server starts listening for requests",
        )
        parser.add_argument(
            "--nccl-port",
            type=int,
            default=ServerArgs.nccl_port,
            help="The port for NCCL distributed environment setup. Defaults to a random port.",
        )
        parser.add_argument(
            "--checkpoint-engine-wait-weights-before-ready",
            action="store_true",
            help="If set, the server will wait for initial weights to be loaded via checkpoint-engine or other update methods "
            "before serving inference requests.",
        )

        # Quantization and data type
        parser.add_argument(
            "--dtype",
            type=str,
            default=ServerArgs.dtype,
            choices=["auto", "half", "float16", "bfloat16", "float", "float32"],
            help="Data type for model weights and activations.\n\n"
            '* "auto" will use FP16 precision for FP32 and FP16 models, and '
            "BF16 precision for BF16 models.\n"
            '* "half" for FP16. Recommended for AWQ quantization.\n'
            '* "float16" is the same as "half".\n'
            '* "bfloat16" for a balance between precision and range.\n'
            '* "float" is shorthand for FP32 precision.\n'
            '* "float32" for FP32 precision.',
        )
        parser.add_argument(
            "--quantization",
            type=str,
            default=ServerArgs.quantization,
            choices=QUANTIZATION_CHOICES,
            help="The quantization method.",
        )
        parser.add_argument(
            "--quantization-param-path",
            type=nullable_str,
            default=None,
            help="Path to the JSON file containing the KV cache "
            "scaling factors. This should generally be supplied, when "
            "KV cache dtype is FP8. Otherwise, KV cache scaling factors "
            "default to 1.0, which may cause accuracy issues. ",
        )
        parser.add_argument(
            "--kv-cache-dtype",
            type=str,
            default=ServerArgs.kv_cache_dtype,
            choices=["auto", "fp8_e5m2", "fp8_e4m3", "bf16", "bfloat16", "fp4_e2m1"],
            help='Data type for kv cache storage. "auto" will use model data type. "bf16" or "bfloat16" for BF16 KV cache. "fp8_e5m2" and "fp8_e4m3" are supported for CUDA 11.8+. "fp4_e2m1" (only mxfp4) is supported for CUDA 12.8+ and PyTorch 2.8.0+',
        )
        parser.add_argument(
            "--enable-fp32-lm-head",
            action="store_true",
            help="If set, the LM head outputs (logits) are in FP32.",
        )
        parser.add_argument(
            "--modelopt-quant",
            type=str,
            default=ServerArgs.modelopt_quant,
            help="The ModelOpt quantization configuration. "
            "Supported values: 'fp8', 'int4_awq', 'w4a8_awq', 'nvfp4', 'nvfp4_awq'. "
            "This requires the NVIDIA Model Optimizer library to be installed: pip install nvidia-modelopt",
        )
        parser.add_argument(
            "--modelopt-checkpoint-restore-path",
            type=str,
            default=ServerArgs.modelopt_checkpoint_restore_path,
            help="Path to restore a previously saved ModelOpt quantized checkpoint. "
            "If provided, the quantization process will be skipped and the model "
            "will be loaded from this checkpoint.",
        )
        parser.add_argument(
            "--modelopt-checkpoint-save-path",
            type=str,
            default=ServerArgs.modelopt_checkpoint_save_path,
            help="Path to save the ModelOpt quantized checkpoint after quantization. "
            "This allows reusing the quantized model in future runs.",
        )
        parser.add_argument(
            "--modelopt-export-path",
            type=str,
            default=ServerArgs.modelopt_export_path,
            help="Path to export the quantized model in HuggingFace format after ModelOpt quantization. "
            "The exported model can then be used directly with SGLang for inference. "
            "If not provided, the model will not be exported.",
        )
        parser.add_argument(
            "--quantize-and-serve",
            action="store_true",
            default=ServerArgs.quantize_and_serve,
            help="Quantize the model with ModelOpt and immediately serve it without exporting. "
            "This is useful for development and prototyping. For production, it's recommended "
            "to use separate quantization and deployment steps.",
        )
        parser.add_argument(
            "--rl-quant-profile",
            type=str,
            default=ServerArgs.rl_quant_profile,
            help="Path to the FlashRL quantization profile. Required when using --load-format flash_rl.",
        )

        # Memory and scheduling
        parser.add_argument(
            "--mem-fraction-static",
            type=float,
            default=ServerArgs.mem_fraction_static,
            help="The fraction of the memory used for static allocation (model weights and KV cache memory pool). Use a smaller value if you see out-of-memory errors.",
        )
        parser.add_argument(
            "--max-running-requests",
            type=int,
            default=ServerArgs.max_running_requests,
            help="The maximum number of running requests.",
        )
        parser.add_argument(
            "--max-queued-requests",
            type=int,
            default=ServerArgs.max_queued_requests,
            help="The maximum number of queued requests. This option is ignored when using disaggregation-mode.",
        )
        parser.add_argument(
            "--max-total-tokens",
            type=int,
            default=ServerArgs.max_total_tokens,
            help="The maximum number of tokens in the memory pool. If not specified, it will be automatically calculated based on the memory usage fraction. "
            "This option is typically used for development and debugging purposes.",
        )
        parser.add_argument(
            "--chunked-prefill-size",
            type=int,
            default=ServerArgs.chunked_prefill_size,
            help="The maximum number of tokens in a chunk for the chunked prefill. Setting this to -1 means disabling chunked prefill.",
        )
        parser.add_argument(
            "--prefill-max-requests",
            type=int,
            default=ServerArgs.prefill_max_requests,
            help="The maximum number of requests in a prefill batch. If not specified, there is no limit.",
        )
        parser.add_argument(
            "--enable-dynamic-chunking",
            action="store_true",
            default=ServerArgs.enable_dynamic_chunking,
            help="Enable dynamic chunk size adjustment for pipeline parallelism. When enabled, chunk sizes are dynamically calculated based on fitted function to maintain consistent execution time across chunks.",
        )
        parser.add_argument(
            "--max-prefill-tokens",
            type=int,
            default=ServerArgs.max_prefill_tokens,
            help="The maximum number of tokens in a prefill batch. The real bound will be the maximum of this value and the model's maximum context length.",
        )
        parser.add_argument(
            "--schedule-policy",
            type=str,
            default=ServerArgs.schedule_policy,
            choices=["lpm", "random", "fcfs", "dfs-weight", "lof", "priority"],
            help="The scheduling policy of the requests.",
        )
        parser.add_argument(
            "--enable-priority-scheduling",
            action="store_true",
            default=ServerArgs.enable_priority_scheduling,
            help="Enable priority scheduling. Requests with higher priority integer values will be scheduled first by default.",
        )
        parser.add_argument(
            "--abort-on-priority-when-disabled",
            action="store_true",
            default=ServerArgs.abort_on_priority_when_disabled,
            help="If set, abort requests that specify a priority when priority scheduling is disabled.",
        )
        parser.add_argument(
            "--schedule-low-priority-values-first",
            action="store_true",
            default=ServerArgs.schedule_low_priority_values_first,
            help="If specified with --enable-priority-scheduling, the scheduler will schedule requests with lower priority integer values first.",
        )
        parser.add_argument(
            "--priority-scheduling-preemption-threshold",
            type=int,
            default=ServerArgs.priority_scheduling_preemption_threshold,
            help="Minimum difference in priorities for an incoming request to have to preempt running request(s).",
        )
        parser.add_argument(
            "--schedule-conservativeness",
            type=float,
            default=ServerArgs.schedule_conservativeness,
            help="How conservative the schedule policy is. A larger value means more conservative scheduling. Use a larger value if you see requests being retracted frequently.",
        )
        parser.add_argument(
            "--page-size",
            type=int,
            default=ServerArgs.page_size,
            help="The number of tokens in a page.",
        )
        parser.add_argument(
            "--hybrid-kvcache-ratio",
            nargs="?",
            const=0.5,
            type=float,
            default=ServerArgs.hybrid_kvcache_ratio,
            help=(
                "Mix ratio in [0,1] between uniform and hybrid kv buffers "
                "(0.0 = pure uniform: swa_size / full_size = 1)"
                "(1.0 = pure hybrid: swa_size / full_size = local_attention_size / context_length)"
            ),
        )
        parser.add_argument(
            "--swa-full-tokens-ratio",
            type=float,
            default=ServerArgs.swa_full_tokens_ratio,
            help="The ratio of SWA layer KV tokens / full layer KV tokens, regardless of the number of swa:full layers. It should be between 0 and 1. "
            "E.g. 0.5 means if each swa layer has 50 tokens, then each full layer has 100 tokens.",
        )
        parser.add_argument(
            "--disable-hybrid-swa-memory",
            action="store_true",
            help="Disable the hybrid SWA memory pool.",
        )
        parser.add_argument(
            "--radix-eviction-policy",
            type=str,
            choices=RADIX_EVICTION_POLICY_CHOICES,
            default=ServerArgs.radix_eviction_policy,
            help="The eviction policy of radix trees. 'lru' stands for Least Recently Used, 'lfu' stands for Least Frequently Used.",
        )

        # Runtime options
        parser.add_argument(
            "--device",
            type=str,
            default=ServerArgs.device,
            help="The device to use ('cuda', 'xpu', 'hpu', 'npu', 'cpu'). Defaults to auto-detection if not specified.",
        )
        parser.add_argument(
            "--tensor-parallel-size",
            "--tp-size",
            type=int,
            default=ServerArgs.tp_size,
            help="The tensor parallelism size.",
        )
        parser.add_argument(
            "--pipeline-parallel-size",
            "--pp-size",
            type=int,
            default=ServerArgs.pp_size,
            help="The pipeline parallelism size.",
        )
        parser.add_argument(
            "--pp-max-micro-batch-size",
            type=int,
            default=ServerArgs.pp_max_micro_batch_size,
            help="The maximum micro batch size in pipeline parallelism.",
        )
        parser.add_argument(
            "--pp-async-batch-depth",
            type=int,
            default=ServerArgs.pp_async_batch_depth,
            help="The async batch depth of pipeline parallelism.",
        )
        parser.add_argument(
            "--stream-interval",
            type=int,
            default=ServerArgs.stream_interval,
            help="The interval (or buffer size) for streaming in terms of the token length. A smaller value makes streaming smoother, while a larger value makes the throughput higher",
        )
        parser.add_argument(
            "--stream-output",
            action="store_true",
            help="Whether to output as a sequence of disjoint segments.",
        )
        parser.add_argument(
            "--random-seed",
            type=int,
            default=ServerArgs.random_seed,
            help="The random seed.",
        )
        parser.add_argument(
            "--constrained-json-whitespace-pattern",
            type=str,
            default=ServerArgs.constrained_json_whitespace_pattern,
            help="(outlines and llguidance backends only) Regex pattern for syntactic whitespaces allowed in JSON constrained output. For example, to allow the model generate consecutive whitespaces, set the pattern to [\n\t ]*",
        )
        parser.add_argument(
            "--constrained-json-disable-any-whitespace",
            action="store_true",
            help="(xgrammar and llguidance backends only) Enforce compact representation in JSON constrained output.",
        )
        parser.add_argument(
            "--watchdog-timeout",
            type=float,
            default=ServerArgs.watchdog_timeout,
            help="Set watchdog timeout in seconds. If a forward batch takes longer than this, the server will crash to prevent hanging.",
        )
        parser.add_argument(
            "--soft-watchdog-timeout",
            type=float,
            default=ServerArgs.soft_watchdog_timeout,
            help="Set soft watchdog timeout in seconds. If a forward batch takes longer than this, the server will dump information for debugging.",
        )
        parser.add_argument(
            "--dist-timeout",
            type=int,
            default=ServerArgs.dist_timeout,
            help="Set timeout for torch.distributed initialization.",
        )
        parser.add_argument(
            "--download-dir",
            type=str,
            default=ServerArgs.download_dir,
            help="Model download directory for huggingface.",
        )
        parser.add_argument(
            "--base-gpu-id",
            type=int,
            default=ServerArgs.base_gpu_id,
            help="The base GPU ID to start allocating GPUs from. Useful when running multiple instances on the same machine.",
        )
        parser.add_argument(
            "--gpu-id-step",
            type=int,
            default=ServerArgs.gpu_id_step,
            help="The delta between consecutive GPU IDs that are used. For example, setting it to 2 will use GPU 0,2,4,...",
        )
        parser.add_argument(
            "--sleep-on-idle",
            action="store_true",
            help="Reduce CPU usage when sglang is idle.",
        )
        parser.add_argument(
            "--custom-sigquit-handler",
            help="Register a custom sigquit handler so you can do additional cleanup after the server is shutdown. This is only available for Engine, not for CLI.",
        )

        # Logging
        parser.add_argument(
            "--log-level",
            type=str,
            default=ServerArgs.log_level,
            help="The logging level of all loggers.",
        )
        parser.add_argument(
            "--log-level-http",
            type=str,
            default=ServerArgs.log_level_http,
            help="The logging level of HTTP server. If not set, reuse --log-level by default.",
        )
        parser.add_argument(
            "--log-requests",
            action="store_true",
            help="Log metadata, inputs, outputs of all requests. The verbosity is decided by --log-requests-level",
        )
        parser.add_argument(
            "--log-requests-level",
            type=int,
            default=ServerArgs.log_requests_level,
            help="0: Log metadata (no sampling parameters). 1: Log metadata and sampling parameters. 2: Log metadata, sampling parameters and partial input/output. 3: Log every input/output.",
            choices=[0, 1, 2, 3],
        )
        parser.add_argument(
            "--crash-dump-folder",
            type=str,
            default=ServerArgs.crash_dump_folder,
            help="Folder path to dump requests from the last 5 min before a crash (if any). If not specified, crash dumping is disabled.",
        )
        parser.add_argument(
            "--show-time-cost",
            action="store_true",
            help="Show time cost of custom marks.",
        )
        parser.add_argument(
            "--enable-metrics",
            action="store_true",
            help="Enable log prometheus metrics.",
        )
        parser.add_argument(
            "--enable-metrics-for-all-schedulers",
            action="store_true",
            help="Enable --enable-metrics-for-all-schedulers when you want schedulers on all TP ranks (not just TP 0) "
            "to record request metrics separately. This is especially useful when dp_attention is enabled, as "
            "otherwise all metrics appear to come from TP 0.",
        )
        parser.add_argument(
            "--tokenizer-metrics-custom-labels-header",
            type=str,
            default=ServerArgs.tokenizer_metrics_custom_labels_header,
            help="Specify the HTTP header for passing custom labels for tokenizer metrics.",
        )
        parser.add_argument(
            "--tokenizer-metrics-allowed-custom-labels",
            type=str,
            nargs="+",
            default=ServerArgs.tokenizer_metrics_allowed_custom_labels,
            help="The custom labels allowed for tokenizer metrics. The labels are specified via a dict in "
            "'--tokenizer-metrics-custom-labels-header' field in HTTP requests, e.g., {'label1': 'value1', 'label2': "
            "'value2'} is allowed if '--tokenizer-metrics-allowed-custom-labels label1 label2' is set.",
        )
        parser.add_argument(
            "--bucket-time-to-first-token",
            type=float,
            nargs="+",
            default=ServerArgs.bucket_time_to_first_token,
            help="The buckets of time to first token, specified as a list of floats.",
        )
        parser.add_argument(
            "--bucket-inter-token-latency",
            type=float,
            nargs="+",
            default=ServerArgs.bucket_inter_token_latency,
            help="The buckets of inter-token latency, specified as a list of floats.",
        )
        parser.add_argument(
            "--bucket-e2e-request-latency",
            type=float,
            nargs="+",
            default=ServerArgs.bucket_e2e_request_latency,
            help="The buckets of end-to-end request latency, specified as a list of floats.",
        )
        parser.add_argument(
            "--collect-tokens-histogram",
            action="store_true",
            default=ServerArgs.collect_tokens_histogram,
            help="Collect prompt/generation tokens histogram.",
        )
        bucket_rule = (
            "Supports 3 rule types: 'default' uses predefined buckets; 'tse <middle> <base> <count>' "
            "generates two sides exponential distributed buckets (e.g., 'tse 1000 2 8' generates buckets "
            "[984.0, 992.0, 996.0, 998.0, 1000.0, 1002.0, 1004.0, 1008.0, 1016.0]).); 'custom <value1> "
            "<value2> ...' uses custom bucket values (e.g., 'custom 10 50 100 500')."
        )
        parser.add_argument(
            "--prompt-tokens-buckets",
            type=str,
            nargs="+",
            default=ServerArgs.prompt_tokens_buckets,
            help=f"The buckets rule of prompt tokens. {bucket_rule}",
        )
        parser.add_argument(
            "--generation-tokens-buckets",
            type=str,
            nargs="+",
            default=ServerArgs.generation_tokens_buckets,
            help=f"The buckets rule for generation tokens histogram. {bucket_rule}",
        )
        parser.add_argument(
            "--gc-warning-threshold-secs",
            type=float,
            default=ServerArgs.gc_warning_threshold_secs,
            help="The threshold for long GC warning. If a GC takes longer than this, a warning will be logged. Set to 0 to disable.",
        )
        parser.add_argument(
            "--decode-log-interval",
            type=int,
            default=ServerArgs.decode_log_interval,
            help="The log interval of decode batch.",
        )
        parser.add_argument(
            "--enable-request-time-stats-logging",
            action="store_true",
            default=ServerArgs.enable_request_time_stats_logging,
            help="Enable per request time stats logging",
        )
        parser.add_argument(
            "--kv-events-config",
            type=str,
            default=None,
            help="Config in json format for NVIDIA dynamo KV event publishing. Publishing will be enabled if this flag is used.",
        )
        parser.add_argument(
            "--enable-trace",
            action="store_true",
            help="Enable opentelemetry trace",
        )
        parser.add_argument(
            "--otlp-traces-endpoint",
            type=str,
            default="localhost:4317",
            help="Config opentelemetry collector endpoint if --enable-trace is set. format: <ip>:<port>",
        )

        # RequestMetricsExporter configuration
        parser.add_argument(
            "--export-metrics-to-file",
            action="store_true",
            help="Export performance metrics for each request to local file (e.g. for forwarding to external systems).",
        )
        parser.add_argument(
            "--export-metrics-to-file-dir",
            type=str,
            default=ServerArgs.export_metrics_to_file_dir,
            help="Directory path for writing performance metrics files (required when --export-metrics-to-file is enabled).",
        )

        # API related
        parser.add_argument(
            "--api-key",
            type=str,
            default=ServerArgs.api_key,
            help="Set API key of the server. It is also used in the OpenAI API compatible server.",
        )
        parser.add_argument(
            "--served-model-name",
            type=str,
            default=ServerArgs.served_model_name,
            help="Override the model name returned by the v1/models endpoint in OpenAI API server.",
        )
        parser.add_argument(
            "--weight-version",
            type=str,
            default=ServerArgs.weight_version,
            help="Version identifier for the model weights. Defaults to 'default' if not specified.",
        )
        parser.add_argument(
            "--chat-template",
            type=str,
            default=ServerArgs.chat_template,
            help="The buliltin chat template name or the path of the chat template file. This is only used for OpenAI-compatible API server.",
        )
        parser.add_argument(
            "--completion-template",
            type=str,
            default=ServerArgs.completion_template,
            help="The buliltin completion template name or the path of the completion template file. This is only used for OpenAI-compatible API server. only for code completion currently.",
        )
        parser.add_argument(
            "--file-storage-path",
            type=str,
            default=ServerArgs.file_storage_path,
            help="The path of the file storage in backend.",
        )
        parser.add_argument(
            "--enable-cache-report",
            action="store_true",
            help="Return number of cached tokens in usage.prompt_tokens_details for each openai request.",
        )
        parser.add_argument(
            "--reasoning-parser",
            type=str,
            choices=list(ReasoningParser.DetectorMap.keys()),
            default=ServerArgs.reasoning_parser,
            help=f"Specify the parser for reasoning models, supported parsers are: {list(ReasoningParser.DetectorMap.keys())}.",
        )
        tool_call_parser_choices = list(FunctionCallParser.ToolCallParserEnum.keys())
        parser.add_argument(
            "--tool-call-parser",
            type=str,
            choices=tool_call_parser_choices,
            default=ServerArgs.tool_call_parser,
            help=f"Specify the parser for handling tool-call interactions. Options include: {tool_call_parser_choices}.",
        )
        parser.add_argument(
            "--tool-server",
            type=str,
            default=None,
            help="Either 'demo' or a comma-separated list of tool server urls to use for the model. If not specified, no tool server will be used.",
        )
        parser.add_argument(
            "--sampling-defaults",
            type=str,
            choices=["openai", "model"],
            default=ServerArgs.sampling_defaults,
            help="Where to get default sampling parameters. "
            "'openai' uses SGLang/OpenAI defaults (temperature=1.0, top_p=1.0, etc.). "
            "'model' uses the model's generation_config.json to get the recommended "
            "sampling parameters if available. Default is 'model'.",
        )

        # Data parallelism
        parser.add_argument(
            "--data-parallel-size",
            "--dp-size",
            type=int,
            default=ServerArgs.dp_size,
            help="The data parallelism size.",
        )
        parser.add_argument(
            "--load-balance-method",
            type=str,
            default=ServerArgs.load_balance_method,
            help="The load balancing strategy for data parallelism.",
            choices=[
                "round_robin",
                "decode_round_robin",
                "shortest_queue",
                "minimum_tokens",
            ],
        )
        parser.add_argument(
            "--load-watch-interval",
            type=float,
            default=ServerArgs.load_watch_interval,
            help="The interval of load watching in seconds.",
        )
        parser.add_argument(
            "--prefill-round-robin-balance",
            default=ServerArgs.prefill_round_robin_balance,
            action="store_true",
            help="Prefill is round robin balanced. This is used to promise decode server can get the correct dp rank.",
        )

        # Multi-node distributed serving
        parser.add_argument(
            "--dist-init-addr",
            "--nccl-init-addr",  # For backward compatibility. This will be removed in the future.
            type=str,
            help="The host address for initializing distributed backend (e.g., `192.168.0.2:25000`).",
        )
        parser.add_argument(
            "--nnodes", type=int, default=ServerArgs.nnodes, help="The number of nodes."
        )
        parser.add_argument(
            "--node-rank", type=int, default=ServerArgs.node_rank, help="The node rank."
        )

        # Model override args
        parser.add_argument(
            "--json-model-override-args",
            type=str,
            help="A dictionary in JSON string format used to override default model configurations.",
            default=ServerArgs.json_model_override_args,
        )
        parser.add_argument(
            "--preferred-sampling-params",
            type=json.loads,
            help="json-formatted sampling settings that will be returned in /get_model_info",
        )

        # LoRA
        parser.add_argument(
            "--enable-lora",
            default=ServerArgs.enable_lora,
            action="store_true",
            help="Enable LoRA support for the model. This argument is automatically set to True if `--lora-paths` is provided for backward compatibility.",
        )
        parser.add_argument(
            "--max-lora-rank",
            default=ServerArgs.max_lora_rank,
            type=int,
            help="The maximum rank of LoRA adapters. If not specified, it will be automatically inferred from the adapters provided in --lora-paths.",
        )
        parser.add_argument(
            "--lora-target-modules",
            type=str,
            choices=SUPPORTED_LORA_TARGET_MODULES + [LORA_TARGET_ALL_MODULES],
            nargs="*",
            default=None,
            help="The union set of all target modules where LoRA should be applied. If not specified, "
            "it will be automatically inferred from the adapters provided in --lora-paths. If 'all' is specified, "
            "all supported modules will be targeted.",
        )
        parser.add_argument(
            "--lora-paths",
            type=str,
            nargs="*",
            default=None,
            action=LoRAPathAction,
            help='The list of LoRA adapters to load. Each adapter must be specified in one of the following formats: <PATH> | <NAME>=<PATH> | JSON with schema {"lora_name":str,"lora_path":str,"pinned":bool}',
        )
        parser.add_argument(
            "--max-loras-per-batch",
            type=int,
            default=8,
            help="Maximum number of adapters for a running batch, include base-only request.",
        )
        parser.add_argument(
            "--max-loaded-loras",
            type=int,
            default=ServerArgs.max_loaded_loras,
            help="If specified, it limits the maximum number of LoRA adapters loaded in CPU memory at a time. The value must be greater than or equal to `--max-loras-per-batch`.",
        )
        parser.add_argument(
            "--lora-eviction-policy",
            type=str,
            default=ServerArgs.lora_eviction_policy,
            choices=["lru", "fifo"],
            help="LoRA adapter eviction policy when memory pool is full. 'lru': Least Recently Used (default, better cache efficiency). 'fifo': First-In-First-Out.",
        )
        parser.add_argument(
            "--lora-backend",
            type=str,
            choices=LORA_BACKEND_CHOICES,
            default=ServerArgs.lora_backend,
            help="Choose the kernel backend for multi-LoRA serving.",
        )
        parser.add_argument(
            "--max-lora-chunk-size",
            type=int,
            default=ServerArgs.max_lora_chunk_size,
            choices=[16, 32, 64, 128],
            help="Maximum chunk size for the ChunkedSGMV LoRA backend. Only used when --lora-backend is 'csgmv'. Choosing a larger value might improve performance.",
        )

        # Kernel backend
        parser.add_argument(
            "--attention-backend",
            type=str,
            choices=ATTENTION_BACKEND_CHOICES,
            default=ServerArgs.attention_backend,
            help="Choose the kernels for attention layers.",
        )
        parser.add_argument(
            "--prefill-attention-backend",
            type=str,
            choices=ATTENTION_BACKEND_CHOICES,
            default=ServerArgs.prefill_attention_backend,
            help="Choose the kernels for prefill attention layers (have priority over --attention-backend).",
        )
        parser.add_argument(
            "--decode-attention-backend",
            type=str,
            choices=ATTENTION_BACKEND_CHOICES,
            default=ServerArgs.decode_attention_backend,
            help="Choose the kernels for decode attention layers (have priority over --attention-backend).",
        )
        parser.add_argument(
            "--sampling-backend",
            type=str,
            choices=SAMPLING_BACKEND_CHOICES,
            default=ServerArgs.sampling_backend,
            help="Choose the kernels for sampling layers.",
        )
        parser.add_argument(
            "--grammar-backend",
            type=str,
            choices=GRAMMAR_BACKEND_CHOICES,
            default=ServerArgs.grammar_backend,
            help="Choose the backend for grammar-guided decoding.",
        )
        parser.add_argument(
            "--mm-attention-backend",
            type=str,
            choices=["sdpa", "fa3", "triton_attn", "ascend_attn", "aiter_attn"],
            default=ServerArgs.mm_attention_backend,
            help="Set multimodal attention backend.",
        )
        parser.add_argument(
            "--nsa-prefill-backend",
            default=ServerArgs.nsa_prefill_backend,
            type=str,
            choices=NSA_CHOICES,
        )
        parser.add_argument(
            "--nsa-decode-backend",
            default=ServerArgs.nsa_decode_backend,
            type=str,
            choices=NSA_CHOICES,
        )
        parser.add_argument(
            "--fp8-gemm-backend",
            type=str,
            choices=FP8_GEMM_RUNNER_BACKEND_CHOICES,
            default=ServerArgs.fp8_gemm_runner_backend,
            dest="fp8_gemm_runner_backend",
            help="Choose the runner backend for Blockwise FP8 GEMM operations. "
            "Options: 'auto' (default, auto-selects based on hardware), "
            "'deep_gemm' (JIT-compiled; enabled by default on NVIDIA Hopper (SM90) and Blackwell (SM100) when DeepGEMM is installed), "
            "'flashinfer_trtllm' (optimal for Blackwell and low-latency), "
            "'cutlass' (optimal for Hopper/Blackwell GPUs and high-throughput), "
            "'triton' (fallback, widely compatible), "
            "'aiter' (ROCm only). "
            "NOTE: This replaces the deprecated environment variables "
            "SGLANG_ENABLE_FLASHINFER_FP8_GEMM and SGLANG_SUPPORT_CUTLASS_BLOCK_FP8.",
        )
        parser.add_argument(
            "--disable-flashinfer-autotune",
            default=ServerArgs.disable_flashinfer_autotune,
            action="store_true",
            help="Disable FlashInfer autotuning.",
        )

        # Speculative decoding
        parser.add_argument(
            "--speculative-algorithm",
            type=str,
            choices=["EAGLE", "EAGLE3", "NEXTN", "STANDALONE", "NGRAM"],
            help="Speculative algorithm.",
        )
        parser.add_argument(
            "--speculative-draft-model-path",
            "--speculative-draft-model",
            type=str,
            help="The path of the draft model weights. This can be a local folder or a Hugging Face repo ID.",
        )
        parser.add_argument(
            "--speculative-draft-model-revision",
            type=str,
            default=None,
            help="The specific draft model version to use. It can be a branch "
            "name, a tag name, or a commit id. If unspecified, will use "
            "the default version.",
        )
        parser.add_argument(
            "--speculative-draft-load-format",
            type=str,
            default=ServerArgs.speculative_draft_load_format,
            choices=LOAD_FORMAT_CHOICES,
            help="The format of the draft model weights to load. "
            "If not specified, will use the same format as --load-format. "
            "Use 'dummy' to initialize draft model weights with random values for profiling.",
        )
        parser.add_argument(
            "--speculative-num-steps",
            type=int,
            help="The number of steps sampled from draft model in Speculative Decoding.",
            default=ServerArgs.speculative_num_steps,
        )
        parser.add_argument(
            "--speculative-eagle-topk",
            type=int,
            help="The number of tokens sampled from the draft model in eagle2 each step.",
            default=ServerArgs.speculative_eagle_topk,
        )
        parser.add_argument(
            "--speculative-num-draft-tokens",
            type=int,
            help="The number of tokens sampled from the draft model in Speculative Decoding.",
            default=ServerArgs.speculative_num_draft_tokens,
        )
        parser.add_argument(
            "--speculative-accept-threshold-single",
            type=float,
            help="Accept a draft token if its probability in the target model is greater than this threshold.",
            default=ServerArgs.speculative_accept_threshold_single,
        )
        parser.add_argument(
            "--speculative-accept-threshold-acc",
            type=float,
            help="The accept probability of a draft token is raised from its target probability p to min(1, p / threshold_acc).",
            default=ServerArgs.speculative_accept_threshold_acc,
        )
        parser.add_argument(
            "--speculative-token-map",
            type=str,
            help="The path of the draft model's small vocab table.",
            default=ServerArgs.speculative_token_map,
        )
        parser.add_argument(
            "--speculative-attention-mode",
            type=str,
            choices=["prefill", "decode"],
            help="Attention backend for speculative decoding operations (both target verify and draft extend). Can be one of 'prefill' (default) or 'decode'.",
            default=ServerArgs.speculative_attention_mode,
        )
        parser.add_argument(
            "--speculative-draft-attention-backend",
            type=str,
            help="Attention backend for speculative decoding drafting.",
            default=ServerArgs.speculative_draft_attention_backend,
        )
        parser.add_argument(
            "--speculative-moe-runner-backend",
            type=str,
            choices=MOE_RUNNER_BACKEND_CHOICES,
            default=ServerArgs.speculative_moe_runner_backend,
            help="Choose the runner backend for MoE in speculative decoding.",
        )
        parser.add_argument(
            "--speculative-moe-a2a-backend",
            type=str,
            choices=MOE_A2A_BACKEND_CHOICES,
            default=ServerArgs.speculative_moe_a2a_backend,
            help="Choose the backend for MoE A2A in speculative decoding",
        )
        parser.add_argument(
            "--speculative-draft-model-quantization",
            type=str,
            choices=SPECULATIVE_DRAFT_MODEL_QUANTIZATION_CHOICES,
            default=ServerArgs.speculative_draft_model_quantization,
            help="The quantization method for speculative model.",
        )

        # Speculative decoding (ngram)
        parser.add_argument(
            "--speculative-ngram-min-match-window-size",
            type=int,
            default=ServerArgs.speculative_ngram_min_match_window_size,
            help="The minimum window size for pattern matching in ngram speculative decoding.",
        )
        parser.add_argument(
            "--speculative-ngram-max-match-window-size",
            type=int,
            default=ServerArgs.speculative_ngram_max_match_window_size,
            help="The maximum window size for pattern matching in ngram speculative decoding.",
        )
        parser.add_argument(
            "--speculative-ngram-min-bfs-breadth",
            type=int,
            default=ServerArgs.speculative_ngram_min_bfs_breadth,
            help="The minimum breadth for BFS (Breadth-First Search) in ngram speculative decoding.",
        )
        parser.add_argument(
            "--speculative-ngram-max-bfs-breadth",
            type=int,
            default=ServerArgs.speculative_ngram_max_bfs_breadth,
            help="The maximum breadth for BFS (Breadth-First Search) in ngram speculative decoding.",
        )
        parser.add_argument(
            "--speculative-ngram-match-type",
            type=str,
            choices=["BFS", "PROB"],
            default=ServerArgs.speculative_ngram_match_type,
            help="The match type for cache tree.",
        )
        parser.add_argument(
            "--speculative-ngram-branch-length",
            type=int,
            default=ServerArgs.speculative_ngram_branch_length,
            help="The branch length for ngram speculative decoding.",
        )
        parser.add_argument(
            "--speculative-ngram-capacity",
            type=int,
            default=ServerArgs.speculative_ngram_capacity,
            help="The cache capacity for ngram speculative decoding.",
        )

        # Speculative decoding (MTP)
        parser.add_argument(
            "--enable-mtp",
            action="store_true",
            help="Enable multi-layer MTP speculative decoding.",
        )

        # Expert parallelism
        parser.add_argument(
            "--expert-parallel-size",
            "--ep-size",
            "--ep",
            type=int,
            default=ServerArgs.ep_size,
            help="The expert parallelism size.",
        )
        parser.add_argument(
            "--moe-a2a-backend",
            type=str,
            choices=MOE_A2A_BACKEND_CHOICES,
            default=ServerArgs.moe_a2a_backend,
            help="Choose the backend for MoE A2A.",
        )
        parser.add_argument(
            "--moe-runner-backend",
            type=str,
            choices=MOE_RUNNER_BACKEND_CHOICES,
            default=ServerArgs.moe_runner_backend,
            help="Choose the runner backend for MoE.",
        )
        parser.add_argument(
            "--flashinfer-mxfp4-moe-precision",
            type=str,
            choices=["default", "bf16"],
            default=ServerArgs.flashinfer_mxfp4_moe_precision,
            help="Choose the computation precision of flashinfer mxfp4 moe",
        )
        parser.add_argument(
            "--enable-flashinfer-allreduce-fusion",
            action="store_true",
            help="Enable FlashInfer allreduce fusion with Residual RMSNorm.",
        )
        parser.add_argument(
            "--deepep-mode",
            type=str,
            choices=["normal", "low_latency", "auto"],
            default="auto",
            help="Select the mode when enable DeepEP MoE, could be `normal`, `low_latency` or `auto`. Default is `auto`, which means `low_latency` for decode batch and `normal` for prefill batch.",
        )
        parser.add_argument(
            "--ep-num-redundant-experts",
            type=int,
            default=ServerArgs.ep_num_redundant_experts,
            help="Allocate this number of redundant experts in expert parallel.",
        )
        parser.add_argument(
            "--ep-dispatch-algorithm",
            type=str,
            default=ServerArgs.ep_dispatch_algorithm,
            help="The algorithm to choose ranks for redundant experts in expert parallel.",
        )
        parser.add_argument(
            "--init-expert-location",
            type=str,
            default=ServerArgs.init_expert_location,
            help="Initial location of EP experts.",
        )
        parser.add_argument(
            "--enable-eplb",
            action="store_true",
            help="Enable EPLB algorithm",
        )
        parser.add_argument(
            "--eplb-algorithm",
            type=str,
            default=ServerArgs.eplb_algorithm,
            help="Chosen EPLB algorithm",
        )
        parser.add_argument(
            "--eplb-rebalance-num-iterations",
            type=int,
            default=ServerArgs.eplb_rebalance_num_iterations,
            help="Number of iterations to automatically trigger a EPLB re-balance.",
        )
        parser.add_argument(
            "--eplb-rebalance-layers-per-chunk",
            type=int,
            default=ServerArgs.eplb_rebalance_layers_per_chunk,
            help="Number of layers to rebalance per forward pass.",
        )
        parser.add_argument(
            "--eplb-min-rebalancing-utilization-threshold",
            type=float,
            default=ServerArgs.eplb_min_rebalancing_utilization_threshold,
            help="Minimum threshold for GPU average utilization to trigger EPLB rebalancing. Must be in the range [0.0, 1.0].",
        )
        parser.add_argument(
            "--expert-distribution-recorder-mode",
            type=str,
            default=ServerArgs.expert_distribution_recorder_mode,
            help="Mode of expert distribution recorder.",
        )
        parser.add_argument(
            "--expert-distribution-recorder-buffer-size",
            type=int,
            default=ServerArgs.expert_distribution_recorder_buffer_size,
            help="Circular buffer size of expert distribution recorder. Set to -1 to denote infinite buffer.",
        )
        parser.add_argument(
            "--enable-expert-distribution-metrics",
            action="store_true",
            help="Enable logging metrics for expert balancedness",
        )
        parser.add_argument(
            "--deepep-config",
            type=str,
            default=ServerArgs.deepep_config,
            help="Tuned DeepEP config suitable for your own cluster. It can be either a string with JSON content or a file path.",
        )
        parser.add_argument(
            "--moe-dense-tp-size",
            type=int,
            default=ServerArgs.moe_dense_tp_size,
            help="TP size for MoE dense MLP layers. This flag is useful when, with large TP size, there are errors caused by weights in MLP layers having dimension smaller than the min dimension GEMM supports.",
        )
        parser.add_argument(
            "--elastic-ep-backend",
            type=str,
            default=ServerArgs.elastic_ep_backend,
            choices=["none", "mooncake"],
            help="Specify the collective communication backend for elastic EP. Currently supports 'mooncake'.",
        )
        parser.add_argument(
            "--mooncake-ib-device",
            type=str,
            default=ServerArgs.mooncake_ib_device,
            help="The InfiniBand devices for Mooncake Backend transfer, accepts multiple comma-separated devices "
            "(e.g., --mooncake-ib-device mlx5_0,mlx5_1). "
            "Default is None, which triggers automatic device detection when Mooncake Backend is enabled.",
        )

        # Mamba Cache
        parser.add_argument(
            "--max-mamba-cache-size",
            type=int,
            default=ServerArgs.max_mamba_cache_size,
            help="The maximum size of the mamba cache.",
        )
        parser.add_argument(
            "--mamba-ssm-dtype",
            type=str,
            default=ServerArgs.mamba_ssm_dtype,
            choices=MAMBA_SSM_DTYPE_CHOICES,
            help="The data type of the SSM states in mamba cache.",
        )
        parser.add_argument(
            "--mamba-full-memory-ratio",
            type=float,
            default=ServerArgs.mamba_full_memory_ratio,
            help="The ratio of mamba state memory to full kv cache memory.",
        )
        parser.add_argument(
            "--mamba-scheduler-strategy",
            type=str,
            choices=MAMBA_SCHEDULER_STRATEGY_CHOICES,
            default=ServerArgs.mamba_scheduler_strategy,
            help="The strategy to use for mamba radix cache.",
        )
        parser.add_argument(
            "--mamba-track-interval",
            type=int,
            default=ServerArgs.mamba_track_interval,
            help="The interval to track the mamba state during decode.",
        )

        # Hierarchical cache
        parser.add_argument(
            "--enable-hierarchical-cache",
            action="store_true",
            help="Enable hierarchical cache",
        )
        parser.add_argument(
            "--hicache-ratio",
            type=float,
            default=ServerArgs.hicache_ratio,
            help="The ratio of the size of host KV cache memory pool to the size of device pool.",
        )
        parser.add_argument(
            "--hicache-size",
            type=int,
            default=ServerArgs.hicache_size,
            help="The size of host KV cache memory pool in gigabytes, which will override the hicache_ratio if set.",
        )
        parser.add_argument(
            "--hicache-write-policy",
            type=str,
            choices=["write_back", "write_through", "write_through_selective"],
            default=ServerArgs.hicache_write_policy,
            help="The write policy of hierarchical cache.",
        )
        parser.add_argument(
            "--hicache-io-backend",
            type=str,
            choices=["direct", "kernel", "kernel_ascend"],
            default=ServerArgs.hicache_io_backend,
            help="The IO backend for KV cache transfer between CPU and GPU",
        )
        parser.add_argument(
            "--hicache-mem-layout",
            type=str,
            choices=[
                "layer_first",
                "page_first",
                "page_first_direct",
                "page_first_kv_split",
                "page_head",
            ],
            default=ServerArgs.hicache_mem_layout,
            help="The layout of host memory pool for hierarchical cache.",
        )
        parser.add_argument(
            "--hicache-storage-backend",
            type=str,
            choices=["file", "mooncake", "hf3fs", "nixl", "aibrix", "dynamic", "eic"],
            default=ServerArgs.hicache_storage_backend,
            help="The storage backend for hierarchical KV cache. "
            "Built-in backends: file, mooncake, hf3fs, nixl, aibrix. "
            "For dynamic backend, use --hicache-storage-backend-extra-config to specify: "
            "backend_name (custom name), module_path (Python module path), class_name (backend class name).",
        )
        parser.add_argument(
            "--hicache-storage-prefetch-policy",
            type=str,
            choices=["best_effort", "wait_complete", "timeout"],
            default=ServerArgs.hicache_storage_prefetch_policy,
            help="Control when prefetching from the storage backend should stop.",
        )
        parser.add_argument(
            "--hicache-storage-backend-extra-config",
            type=str,
            default=ServerArgs.hicache_storage_backend_extra_config,
            help="A dictionary in JSON string format containing extra configuration for the storage backend.",
        )
        # LMCache
        parser.add_argument(
            "--enable-lmcache",
            action="store_true",
            help="Using LMCache as an alternative hierarchical cache solution",
        )

        # Ktransformer server args
        parser.add_argument(
            "--kt-weight-path",
            type=str,
            help="[ktransformers parameter] The path of the quantized expert weights for amx kernel. A local folder.",
        )
        parser.add_argument(
            "--kt-method",
            type=str,
            default="AMXINT4",
            help="[ktransformers parameter] Quantization formats for CPU execution.",
        )
        parser.add_argument(
            "--kt-cpuinfer",
            type=int,
            help="[ktransformers parameter] The number of CPUInfer threads.",
        )
        parser.add_argument(
            "--kt-threadpool-count",
            type=int,
            default=2,
            help="[ktransformers parameter] One-to-one with the number of NUMA nodes (one thread pool per NUMA).",
        )
        parser.add_argument(
            "--kt-num-gpu-experts",
            type=int,
            help="[ktransformers parameter] The number of GPU experts.",
        )
        parser.add_argument(
            "--kt-max-deferred-experts-per-token",
            type=int,
            default=ServerArgs.kt_max_deferred_experts_per_token,
            help="[ktransformers parameter] Maximum number of experts deferred to CPU per token. All MoE layers except the final one use this value; the final layer always uses 0.",
        )

        # Diffusion LLM
        parser.add_argument(
            "--dllm-algorithm",
            type=str,
            default=ServerArgs.dllm_algorithm,
            help="The diffusion LLM algorithm, such as LowConfidence.",
        )
        parser.add_argument(
            "--dllm-algorithm-config",
            type=str,
            default=ServerArgs.dllm_algorithm_config,
            help="The diffusion LLM algorithm configurations. Must be a YAML file.",
        )

        # Double Sparsity
        parser.add_argument(
            "--enable-double-sparsity",
            action="store_true",
            help="Enable double sparsity attention",
        )
        parser.add_argument(
            "--ds-channel-config-path",
            type=str,
            default=ServerArgs.ds_channel_config_path,
            help="The path of the double sparsity channel config",
        )
        parser.add_argument(
            "--ds-heavy-channel-num",
            type=int,
            default=ServerArgs.ds_heavy_channel_num,
            help="The number of heavy channels in double sparsity attention",
        )
        parser.add_argument(
            "--ds-heavy-token-num",
            type=int,
            default=ServerArgs.ds_heavy_token_num,
            help="The number of heavy tokens in double sparsity attention",
        )
        parser.add_argument(
            "--ds-heavy-channel-type",
            type=str,
            default=ServerArgs.ds_heavy_channel_type,
            help="The type of heavy channels in double sparsity attention",
        )
        parser.add_argument(
            "--ds-sparse-decode-threshold",
            type=int,
            default=ServerArgs.ds_sparse_decode_threshold,
            help="The minimum decode sequence length required before the double-sparsity backend switches from the dense fallback to the sparse decode kernel.",
        )

        # Offloading
        parser.add_argument(
            "--cpu-offload-gb",
            type=int,
            default=ServerArgs.cpu_offload_gb,
            help="How many GBs of RAM to reserve for CPU offloading.",
        )
        parser.add_argument(
            "--offload-group-size",
            type=int,
            default=ServerArgs.offload_group_size,
            help="Number of layers per group in offloading.",
        )
        parser.add_argument(
            "--offload-num-in-group",
            type=int,
            default=ServerArgs.offload_num_in_group,
            help="Number of layers to be offloaded within a group.",
        )
        parser.add_argument(
            "--offload-prefetch-step",
            type=int,
            default=ServerArgs.offload_prefetch_step,
            help="Steps to prefetch in offloading.",
        )
        parser.add_argument(
            "--offload-mode",
            type=str,
            default=ServerArgs.offload_mode,
            help="Mode of offloading.",
        )

        # Args for multi-item-scoring
        parser.add_argument(
            "--multi-item-scoring-delimiter",
            type=int,
            default=ServerArgs.multi_item_scoring_delimiter,
            help="Delimiter token ID for multi-item scoring. Used to combine Query and Items into a single sequence: Query<delimiter>Item1<delimiter>Item2<delimiter>... This enables efficient batch processing of multiple items against a single query.",
        )

        # Optimization/debug options
        parser.add_argument(
            "--disable-radix-cache",
            action="store_true",
            help="Disable RadixAttention for prefix caching.",
        )
        parser.add_argument(
            "--cuda-graph-max-bs",
            type=int,
            default=ServerArgs.cuda_graph_max_bs,
            help="Set the maximum batch size for cuda graph. It will extend the cuda graph capture batch size to this value.",
        )
        parser.add_argument(
            "--cuda-graph-bs",
            type=int,
            nargs="+",
            help="Set the list of batch sizes for cuda graph.",
        )
        parser.add_argument(
            "--disable-cuda-graph",
            action="store_true",
            help="Disable cuda graph.",
        )
        parser.add_argument(
            "--disable-cuda-graph-padding",
            action="store_true",
            help="Disable cuda graph when padding is needed. Still uses cuda graph when padding is not needed.",
        )
        parser.add_argument(
            "--enable-profile-cuda-graph",
            action="store_true",
            help="Enable profiling of cuda graph capture.",
        )
        parser.add_argument(
            "--enable-cudagraph-gc",
            action="store_true",
            help="Enable garbage collection during CUDA graph capture. If disabled (default), GC is frozen during capture to speed up the process.",
        )
        parser.add_argument(
            "--enable-layerwise-nvtx-marker",
            action="store_true",
            help="Enable layerwise NVTX profiling annotations for the model.",
        )
        parser.add_argument(
            "--enable-nccl-nvls",
            action="store_true",
            help="Enable NCCL NVLS for prefill heavy requests when available.",
        )
        parser.add_argument(
            "--enable-symm-mem",
            action="store_true",
            help="Enable NCCL symmetric memory for fast collectives.",
        )
        parser.add_argument(
            "--disable-flashinfer-cutlass-moe-fp4-allgather",
            action="store_true",
            help="Disables quantize before all-gather for flashinfer cutlass moe.",
        )
        parser.add_argument(
            "--enable-tokenizer-batch-encode",
            action="store_true",
            help="Enable batch tokenization for improved performance when processing multiple text inputs. Do not use with image inputs, pre-tokenized input_ids, or input_embeds.",
        )
        parser.add_argument(
            "--disable-tokenizer-batch-decode",
            action="store_true",
            help="Disable batch decoding when decoding multiple completions.",
        )
        parser.add_argument(
            "--disable-outlines-disk-cache",
            action="store_true",
            help="Disable disk cache of outlines to avoid possible crashes related to file system or high concurrency.",
        )
        parser.add_argument(
            "--disable-custom-all-reduce",
            action="store_true",
            help="Disable the custom all-reduce kernel and fall back to NCCL.",
        )
        parser.add_argument(
            "--enable-mscclpp",
            action="store_true",
            help="Enable using mscclpp for small messages for all-reduce kernel and fall back to NCCL.",
        )
        parser.add_argument(
            "--enable-torch-symm-mem",
            action="store_true",
            help="Enable using torch symm mem for all-reduce kernel and fall back to NCCL. Only supports CUDA device SM90 and above. SM90 supports world size 4, 6, 8. SM100 supports world size 6, 8.",
        )
        parser.add_argument(
            "--disable-overlap-schedule",
            action="store_true",
            help="Disable the overlap scheduler, which overlaps the CPU scheduler with GPU model worker.",
        )
        parser.add_argument(
            "--enable-mixed-chunk",
            action="store_true",
            help="Enabling mixing prefill and decode in a batch when using chunked prefill.",
        )
        parser.add_argument(
            "--enable-dp-attention",
            action="store_true",
            help="Enabling data parallelism for attention and tensor parallelism for FFN. The dp size should be equal to the tp size. Currently DeepSeek-V2 and Qwen 2/3 MoE models are supported.",
        )
        parser.add_argument(
            "--enable-dp-lm-head",
            action="store_true",
            help="Enable vocabulary parallel across the attention TP group to avoid all-gather across DP groups, optimizing performance under DP attention.",
        )
        parser.add_argument(
            "--enable-two-batch-overlap",
            action="store_true",
            help="Enabling two micro batches to overlap.",
        )
        parser.add_argument(
            "--enable-single-batch-overlap",
            action="store_true",
            help="Let computation and communication overlap within one micro batch.",
        )
        parser.add_argument(
            "--tbo-token-distribution-threshold",
            type=float,
            default=ServerArgs.tbo_token_distribution_threshold,
            help="The threshold of token distribution between two batches in micro-batch-overlap, determines whether to two-batch-overlap or two-chunk-overlap. Set to 0 denote disable two-chunk-overlap.",
        )
        parser.add_argument(
            "--enable-torch-compile",
            action="store_true",
            help="Optimize the model with torch.compile. Experimental feature.",
        )
        parser.add_argument(
            "--enable-torch-compile-debug-mode",
            action="store_true",
            help="Enable debug mode for torch compile",
        )
        parser.add_argument(
            "--enable-piecewise-cuda-graph",
            action="store_true",
            help="Optimize the model with piecewise cuda graph for extend/prefill only. Experimental feature.",
        )
        parser.add_argument(
            "--piecewise-cuda-graph-tokens",
            type=json_list_type,
            default=ServerArgs.piecewise_cuda_graph_tokens,
            help="Set the list of tokens when using piecewise cuda graph.",
        )
        parser.add_argument(
            "--piecewise-cuda-graph-compiler",
            type=str,
            default=ServerArgs.piecewise_cuda_graph_compiler,
            help="Set the compiler for piecewise cuda graph. Choices are: eager, inductor.",
            choices=["eager", "inductor"],
        )
        parser.add_argument(
            "--torch-compile-max-bs",
            type=int,
            default=ServerArgs.torch_compile_max_bs,
            help="Set the maximum batch size when using torch compile.",
        )
        parser.add_argument(
            "--piecewise-cuda-graph-max-tokens",
            type=int,
            default=ServerArgs.piecewise_cuda_graph_max_tokens,
            help="Set the maximum tokens when using piecewise cuda graph.",
        )
        parser.add_argument(
            "--torchao-config",
            type=str,
            default=ServerArgs.torchao_config,
            help="Optimize the model with torchao. Experimental feature. Current choices are: int8dq, int8wo, int4wo-<group_size>, fp8wo, fp8dq-per_tensor, fp8dq-per_row",
        )
        parser.add_argument(
            "--enable-nan-detection",
            action="store_true",
            help="Enable the NaN detection for debugging purposes.",
        )
        parser.add_argument(
            "--enable-p2p-check",
            action="store_true",
            help="Enable P2P check for GPU access, otherwise the p2p access is allowed by default.",
        )
        parser.add_argument(
            "--triton-attention-reduce-in-fp32",
            action="store_true",
            help="Cast the intermediate attention results to fp32 to avoid possible crashes related to fp16."
            "This only affects Triton attention kernels.",
        )
        parser.add_argument(
            "--triton-attention-num-kv-splits",
            type=int,
            default=ServerArgs.triton_attention_num_kv_splits,
            help="The number of KV splits in flash decoding Triton kernel. Larger value is better in longer context scenarios. The default value is 8.",
        )
        parser.add_argument(
            "--triton-attention-split-tile-size",
            type=int,
            default=ServerArgs.triton_attention_split_tile_size,
            help="The size of split KV tile in flash decoding Triton kernel. Used for deterministic inference.",
        )
        parser.add_argument(
            "--num-continuous-decode-steps",
            type=int,
            default=ServerArgs.num_continuous_decode_steps,
            help="Run multiple continuous decoding steps to reduce scheduling overhead. "
            "This can potentially increase throughput but may also increase time-to-first-token latency. "
            "The default value is 1, meaning only run one decoding step at a time.",
        )
        parser.add_argument(
            "--delete-ckpt-after-loading",
            action="store_true",
            help="Delete the model checkpoint after loading the model.",
        )
        parser.add_argument(
            "--enable-memory-saver",
            action="store_true",
            help="Allow saving memory using release_memory_occupation and resume_memory_occupation",
        )
        parser.add_argument(
            "--enable-weights-cpu-backup",
            action="store_true",
            help="Save model weights (both main model and draft model, if any) to CPU memory during release_weights_occupation and resume_weights_occupation",
        )
        parser.add_argument(
            "--enable-draft-weights-cpu-backup",
            action="store_true",
            help="Save draft model weights to CPU memory during release_weights_occupation and resume_weights_occupation",
        )
        parser.add_argument(
            "--allow-auto-truncate",
            action="store_true",
            help="Allow automatically truncating requests that exceed the maximum input length instead of returning an error.",
        )
        parser.add_argument(
            "--enable-custom-logit-processor",
            action="store_true",
            help="Enable users to pass custom logit processors to the server (disabled by default for security)",
        )
        parser.add_argument(
            "--flashinfer-mla-disable-ragged",
            action="store_true",
            help="Not using ragged prefill wrapper when running flashinfer mla",
        )
        parser.add_argument(
            "--disable-shared-experts-fusion",
            action="store_true",
            help="Disable shared experts fusion optimization for deepseek v3/r1.",
        )
        parser.add_argument(
            "--disable-chunked-prefix-cache",
            action="store_true",
            help="Disable chunked prefix cache feature for deepseek, which should save overhead for short sequences.",
        )
        parser.add_argument(
            "--disable-fast-image-processor",
            action="store_true",
            help="Adopt base image processor instead of fast image processor.",
        )
        parser.add_argument(
            "--keep-mm-feature-on-device",
            action="store_true",
            help="Keep multimodal feature tensors on device after processing to save D2H copy.",
        )
        parser.add_argument(
            "--enable-return-hidden-states",
            action="store_true",
            help="Enable returning hidden states with responses.",
        )
        parser.add_argument(
            "--enable-return-routed-experts",
            action="store_true",
            help="Enable returning routed experts of each layer with responses.",
        )
        parser.add_argument(
            "--scheduler-recv-interval",
            type=int,
            default=ServerArgs.scheduler_recv_interval,
            help="The interval to poll requests in scheduler. Can be set to >1 to reduce the overhead of this.",
        )
        parser.add_argument(
            "--numa-node",
            type=int,
            nargs="+",
            help="Sets the numa node for the subprocesses. i-th element corresponds to i-th subprocess.",
        )
        parser.add_argument(
            "--enable-deterministic-inference",
            action="store_true",
            help="Enable deterministic inference mode with batch invariant ops.",
        )
        parser.add_argument(
            "--rl-on-policy-target",
            type=str,
            default=ServerArgs.rl_on_policy_target,
            choices=RL_ON_POLICY_TARGET_CHOICES,
            help="The training system that SGLang needs to match for true on-policy.",
        )
        parser.add_argument(
            "--enable-attn-tp-input-scattered",
            action="store_true",
            help="Allow input of attention to be scattered when only using tensor parallelism, to reduce the computational load of operations such as qkv latent.",
        )
        parser.add_argument(
            "--enable-nsa-prefill-context-parallel",
            action="store_true",
            help="Enable context parallelism used in the long sequence prefill phase of DeepSeek v3.2.",
        )
        parser.add_argument(
            "--enable-fused-qk-norm-rope",
            action="store_true",
            help="Enable fused qk normalization and rope rotary embedding.",
        )

        # Dynamic batch tokenizer
        parser.add_argument(
            "--enable-dynamic-batch-tokenizer",
            action="store_true",
            help="Enable async dynamic batch tokenizer for improved performance when multiple requests arrive concurrently.",
        )
        parser.add_argument(
            "--dynamic-batch-tokenizer-batch-size",
            type=int,
            default=ServerArgs.dynamic_batch_tokenizer_batch_size,
            help="[Only used if --enable-dynamic-batch-tokenizer is set] Maximum batch size for dynamic batch tokenizer.",
        )
        parser.add_argument(
            "--dynamic-batch-tokenizer-batch-timeout",
            type=float,
            default=ServerArgs.dynamic_batch_tokenizer_batch_timeout,
            help="[Only used if --enable-dynamic-batch-tokenizer is set] Timeout in seconds for batching tokenization requests.",
        )

        # Debug tensor dumps
        parser.add_argument(
            "--debug-tensor-dump-output-folder",
            type=str,
            default=ServerArgs.debug_tensor_dump_output_folder,
            help="The output folder for dumping tensors.",
        )
        parser.add_argument(
            "--debug-tensor-dump-layers",
            type=int,
            nargs="+",
            help="The layer ids to dump. Dump all layers if not specified.",
        )
        parser.add_argument(
            "--debug-tensor-dump-input-file",
            type=str,
            default=ServerArgs.debug_tensor_dump_input_file,
            help="The input filename for dumping tensors",
        )
        parser.add_argument(
            "--debug-tensor-dump-inject",
            type=str,
            default=ServerArgs.debug_tensor_dump_inject,
            help="Inject the outputs from jax as the input of every layer.",
        )

        # PD disaggregation
        parser.add_argument(
            "--disaggregation-mode",
            type=str,
            default=ServerArgs.disaggregation_mode,
            choices=["null", "prefill", "decode"],
            help='Only used for PD disaggregation. "prefill" for prefill-only server, and "decode" for decode-only server. If not specified, it is not PD disaggregated',
        )
        parser.add_argument(
            "--disaggregation-transfer-backend",
            type=str,
            default=ServerArgs.disaggregation_transfer_backend,
            choices=DISAGG_TRANSFER_BACKEND_CHOICES,
            help="The backend for disaggregation transfer. Default is mooncake.",
        )
        parser.add_argument(
            "--disaggregation-bootstrap-port",
            type=int,
            default=ServerArgs.disaggregation_bootstrap_port,
            help="Bootstrap server port on the prefill server. Default is 8998.",
        )
        parser.add_argument(
            "--disaggregation-decode-tp",
            type=int,
            default=ServerArgs.disaggregation_decode_tp,
            help="Decode tp size. If not set, it matches the tp size of the current engine. This is only set on the prefill server.",
        )
        parser.add_argument(
            "--disaggregation-decode-dp",
            type=int,
            default=ServerArgs.disaggregation_decode_dp,
            help="Decode dp size. If not set, it matches the dp size of the current engine. This is only set on the prefill server.",
        )
        parser.add_argument(
            "--disaggregation-prefill-pp",
            type=int,
            default=ServerArgs.disaggregation_prefill_pp,
            help="Prefill pp size. If not set, it is default to 1. This is only set on the decode server.",
        )
        parser.add_argument(
            "--disaggregation-ib-device",
            type=str,
            default=ServerArgs.disaggregation_ib_device,
            help="The InfiniBand devices for disaggregation transfer, accepts single device (e.g., --disaggregation-ib-device mlx5_0) "
            "or multiple comma-separated devices (e.g., --disaggregation-ib-device mlx5_0,mlx5_1). "
            "Default is None, which triggers automatic device detection when mooncake backend is enabled.",
        )
        parser.add_argument(
            "--disaggregation-decode-enable-offload-kvcache",
            action="store_true",
            help="Enable async KV cache offloading on decode server (PD mode).",
        )
        parser.add_argument(
            "--num-reserved-decode-tokens",
            type=int,
            default=ServerArgs.num_reserved_decode_tokens,
            help="Number of decode tokens that will have memory reserved when adding new request to the running batch.",
        )
        parser.add_argument(
            "--disaggregation-decode-polling-interval",
            type=int,
            default=ServerArgs.disaggregation_decode_polling_interval,
            help="The interval to poll requests in decode server. Can be set to >1 to reduce the overhead of this.",
        )
        parser.add_argument(
            "--disaggregation-async-transfer",
            action="store_true",
            default=ServerArgs.disaggregation_async_transfer,
            help="Enable async KV transfer mode for disaggregation prefill. "
            "When enabled, KV transfer is triggered immediately after forward "
            "and metadata buffer population is done asynchronously by transfer workers.",
        )

        # Encode prefill disaggregation
        parser.add_argument(
            "--encoder-only",
            action="store_true",
            help="For MLLM with an encoder, launch an encoder-only server",
        )
        parser.add_argument(
            "--language-only",
            action="store_true",
            help="For VLM, load weights for the language model only.",
        )
        parser.add_argument(
            "--encoder-transfer-backend",
            type=str,
            default=ServerArgs.encoder_transfer_backend,
            choices=ENCODER_TRANSFER_BACKEND_CHOICES,
            help="The backend for encoder disaggregation transfer. Default is zmq_to_scheduler.",
        )
        parser.add_argument(
            "--encoder-urls",
            nargs="+",
            type=str,
            default=[],
            help="List of encoder server urls.",
        )

        # Custom weight loader
        parser.add_argument(
            "--custom-weight-loader",
            type=str,
            nargs="*",
            default=None,
            help="The custom dataloader which used to update the model. Should be set with a valid import path, such as my_package.weight_load_func",
        )
        parser.add_argument(
            "--weight-loader-disable-mmap",
            action="store_true",
            help="Disable mmap while loading weight using safetensors.",
        )
        parser.add_argument(
            "--remote-instance-weight-loader-seed-instance-ip",
            type=str,
            default=ServerArgs.remote_instance_weight_loader_seed_instance_ip,
            help="The ip of the seed instance for loading weights from remote instance.",
        )
        parser.add_argument(
            "--remote-instance-weight-loader-seed-instance-service-port",
            type=int,
            default=ServerArgs.remote_instance_weight_loader_seed_instance_service_port,
            help="The service port of the seed instance for loading weights from remote instance.",
        )
        parser.add_argument(
            "--remote-instance-weight-loader-send-weights-group-ports",
            type=json_list_type,
            default=ServerArgs.remote_instance_weight_loader_send_weights_group_ports,
            help="The communication group ports for loading weights from remote instance.",
        )
        parser.add_argument(
            "--remote-instance-weight-loader-backend",
            type=str,
            choices=["transfer_engine", "nccl"],
            default=ServerArgs.remote_instance_weight_loader_backend,
            help="The backend for loading weights from remote instance. Can be 'transfer_engine' or 'nccl'. Default is 'nccl'.",
        )
        parser.add_argument(
            "--remote-instance-weight-loader-start-seed-via-transfer-engine",
            action="store_true",
            help="Start seed server via transfer engine backend for remote instance weight loader.",
        )

        # For PD-Multiplexing
        parser.add_argument(
            "--enable-pdmux",
            action="store_true",
            help="Enable PD-Multiplexing, PD running on greenctx stream.",
        )
        parser.add_argument(
            "--pdmux-config-path",
            type=str,
            default=None,
            help="The path of the PD-Multiplexing config file.",
        )
        parser.add_argument(
            "--sm-group-num",
            type=int,
            default=ServerArgs.sm_group_num,
            help="Number of sm partition groups.",
        )

        # Configuration file support
        parser.add_argument(
            "--config",
            type=str,
            help="Read CLI options from a config file. Must be a YAML file with configuration options.",
        )

        # For Multi-Modal
        parser.add_argument(
            "--mm-max-concurrent-calls",
            type=int,
            default=ServerArgs.mm_max_concurrent_calls,
            help="The max concurrent calls for async mm data processing.",
        )
        parser.add_argument(
            "--mm-per-request-timeout",
            type=int,
            default=ServerArgs.mm_per_request_timeout,
            help="The timeout for each multi-modal request in seconds.",
        )
        parser.add_argument(
            "--enable-broadcast-mm-inputs-process",
            action="store_true",
            default=ServerArgs.enable_broadcast_mm_inputs_process,
            help="Enable broadcast mm-inputs process in scheduler.",
        )
        parser.add_argument(
            "--mm-process-config",
            type=json.loads,
            default=ServerArgs.mm_process_config,
            help="Multimodal preprocessing config, a json config contains keys: `image`, `video`, `audio`",
        )
        parser.add_argument(
            "--mm-enable-dp-encoder",
            action="store_true",
            default=ServerArgs.mm_enable_dp_encoder,
            help="Enabling data parallelism for mm encoder. The dp size will be set to the tp size automatically.",
        )

        # For checkpoint decryption
        parser.add_argument(
            "--decrypted-config-file",
            type=str,
            default=ServerArgs.decrypted_config_file,
            help="The path of the decrypted config file.",
        )
        parser.add_argument(
            "--decrypted-draft-config-file",
            type=str,
            default=ServerArgs.decrypted_draft_config_file,
            help="The path of the decrypted draft config file.",
        )
        parser.add_argument(
            "--enable-prefix-mm-cache",
            action="store_true",
            default=ServerArgs.enable_prefix_mm_cache,
            help="Enable prefix multimodal cache. Currently only supports mm-only.",
        )

        # For registering hooks
        parser.add_argument(
            "--forward-hooks",
            type=json_list_type,
            default=ServerArgs.forward_hooks,
            help="JSON-formatted forward hook specifications to attach to the model.",
        )

    @classmethod
    def from_cli_args(cls, args: argparse.Namespace):
        args.tp_size = args.tensor_parallel_size
        args.pp_size = args.pipeline_parallel_size
        args.dp_size = args.data_parallel_size
        args.ep_size = args.expert_parallel_size

        attrs = [attr.name for attr in dataclasses.fields(cls)]
        return cls(**{attr: getattr(args, attr) for attr in attrs})

    def url(self):
        if is_valid_ipv6_address(self.host):
            return f"http://[{self.host}]:{self.port}"
        else:
            return f"http://{self.host}:{self.port}"

    def get_model_config(self):
        # Lazy init to avoid circular import
        from sglang.srt.configs.model_config import ModelConfig

        if hasattr(self, "model_config"):
            return self.model_config
        self.model_config = ModelConfig.from_server_args(self)
        return self.model_config

    def get_attention_backends(self):
        prefill_attention_backend_str = (
            self.prefill_attention_backend
            if self.prefill_attention_backend
            else self.attention_backend
        )
        decode_attention_backend_str = (
            self.decode_attention_backend
            if self.decode_attention_backend
            else self.attention_backend
        )
        return prefill_attention_backend_str, decode_attention_backend_str

    def use_mla_backend(self):
        from sglang.srt.configs.model_config import AttentionArch

        model_config = self.get_model_config()
        return model_config.attention_arch == AttentionArch.MLA

    def is_attention_backend_not_set(self):
        return (
            self.attention_backend is None
            and self.prefill_attention_backend is None
            and self.decode_attention_backend is None
        )

    def enable_mamba_extra_buffer(self) -> bool:
        return self.mamba_scheduler_strategy == "extra_buffer"

    def check_server_args(self):
        # Check parallel size constraints
        assert (
            self.tp_size * self.pp_size
        ) % self.nnodes == 0, "tp_size must be divisible by number of nodes"

        if self.pp_size > 1:
            assert (
                self.disable_overlap_schedule
                and self.speculative_algorithm is None
                and not self.enable_mixed_chunk
            ), "Pipeline parallelism is not compatible with overlap schedule, speculative decoding, mixed chunked prefill."

        assert not (
            self.dp_size > 1 and self.nnodes != 1 and not self.enable_dp_attention
        ), "multi-node data parallel is not supported unless dp attention!"

        assert self.base_gpu_id >= 0, "base_gpu_id must be non-negative"
        assert self.gpu_id_step >= 1, "gpu_id_step must be positive"

        assert self.moe_dense_tp_size in {
            1,
            None,
        }, "moe_dense_tp_size only support 1 and None currently"

        # Check served model name to not have colon as it is reserved for LoRA adapter syntax
        assert ":" not in self.served_model_name, (
            "served_model_name cannot contain a colon (':') character. "
            "The colon is reserved for the 'model:adapter' syntax used in LoRA adapter specification. "
            f"Invalid value: '{self.served_model_name}'"
        )

        # Check LoRA
        self.check_lora_server_args()

        # torch 2.9.1 has compatibility issues with cuDNN 9.14 and below,
        # causing extremely slow nn.Conv3d performance.
        # TODO(yhyang201): Remove this check when sglang no longer uses torch 2.9.1.
        self.check_torch_2_9_1_cudnn_compatibility()

        # Check speculative decoding
        if self.speculative_algorithm is not None:
            assert (
                not self.enable_mixed_chunk
            ), "enable_mixed_chunk is required for speculative decoding"

        # Check chunked prefill
        # Skip validation if chunked prefill is disabled (i.e., size <= 0).
        # Skip validation if disaggregation mode is decode.
        if self.chunked_prefill_size > 0 and self.disaggregation_mode != "decode":
            assert (
                self.chunked_prefill_size % self.page_size == 0
            ), "chunked_prefill_size must be divisible by page_size"

        # Check pdmux
        if self.enable_pdmux:
            assert (
                self.pp_size == 1
            ), "PD-Multiplexing is only supported with pipeline parallelism disabled (pp_size=1)."
            assert (
                self.chunked_prefill_size == -1
            ), "PD-Multiplexing is not compatible with chunked prefill."
            assert (
                self.disaggregation_mode == "null"
            ), "PD-Multiplexing is not compatible with disaggregation mode."
            assert (
                self.disable_overlap_schedule
            ), "PD-Multiplexing is not compatible with overlap schedule."

            # NOTE: CUDA Green Context may encounter potential issues with CudaGraph on torch 2.7.x – 2.8.x, leading to performance degradation.
            import torch

            parts = torch.__version__.split("+", 1)[0].split(".")
            major = int(parts[0]) if len(parts) > 0 and parts[0].isdigit() else 0
            minor = int(parts[1]) if len(parts) > 1 and parts[1].isdigit() else 0
            if (major, minor) > (2, 6):
                logger.warning(
                    "WARNING: PD-Multiplexing may experience performance degradation with torch versions > 2.6.x.\n"
                    f"  Current torch version is {torch.__version__}.\n"
                    "  Please manually install torch 2.6.x."
                )

        assert self.tokenizer_worker_num > 0, "Tokenizer worker num must >= 1"
        self.validate_buckets_rule(
            "--prompt-tokens-buckets", self.prompt_tokens_buckets
        )
        self.validate_buckets_rule(
            "--generation-tokens-buckets", self.generation_tokens_buckets
        )

        # Check scheduling policy
        if self.enable_priority_scheduling:
            assert self.schedule_policy in [
                "fcfs",
                "lof",
            ], f"To use priority scheduling, schedule_policy must be 'fcfs' or 'lof'. '{self.schedule_policy}' is not supported."

        # Check multi-item scoring
        if self.multi_item_scoring_delimiter is not None:
            assert self.disable_radix_cache, (
                "Multi-item scoring requires radix cache to be disabled. "
                "Please set --disable-radix-cache when using --multi-item-scoring-delimiter."
            )
            assert self.chunked_prefill_size == -1, (
                "Multi-item scoring requires chunked prefill to be disabled. "
                "Please set --chunked-prefill-size -1 when using --multi-item-scoring-delimiter."
            )

        assert (
            self.schedule_conservativeness >= 0
        ), "schedule_conservativeness must be non-negative"

        if self.model_impl == "mindspore":
            assert is_npu(), "MindSpore model impl is only supported on Ascend npu."

        # Check metrics labels
        if (
            not self.tokenizer_metrics_custom_labels_header
            and self.tokenizer_metrics_allowed_custom_labels
        ):
            raise ValueError(
                "Please set --tokenizer-metrics-custom-labels-header when setting --tokenizer-metrics-allowed-custom-labels."
            )

        # Check metrics exporters
        if self.export_metrics_to_file and self.export_metrics_to_file_dir is None:
            raise ValueError(
                "--export-metrics-to-file-dir is required when --export-metrics-to-file is enabled"
            )

    def check_torch_2_9_1_cudnn_compatibility(self):
        if get_bool_env_var("SGLANG_DISABLE_CUDNN_CHECK"):
            return

        if self.get_model_config().is_multimodal:
            import torch

            torch_version = torch.__version__.split("+", 1)[0]
            if torch_version == "2.9.1":
                cudnn_version = None
                try:
                    cudnn_version = torch.backends.cudnn.version()
                except Exception:
                    cudnn_version = None
                if cudnn_version is not None:
                    version_float = float(str(cudnn_version)[:3]) / 100
                    if version_float < 9.15:
                        RED = "\033[91m"
                        BOLD = "\033[1m"
                        RESET = "\033[0m"
                        msg = (
                            f"{RED}{BOLD}"
                            "CRITICAL WARNING: PyTorch 2.9.1 & CuDNN Compatibility Issue Detected\n"
                            "--------------------------------------------------------------------------------\n"
                            f"Current Environment: PyTorch {torch.__version__} | CuDNN {version_float:.2f}\n\n"
                            "Issue:     There is a KNOWN BUG in PyTorch 2.9.1's `nn.Conv3d` implementation\n"
                            "           when used with CuDNN versions older than 9.15. This can cause\n"
                            "           SEVERE PERFORMANCE DEGRADATION and EXCESSIVE MEMORY USAGE.\n\n"
                            "Reference: https://github.com/pytorch/pytorch/issues/168167\n\n"
                            "Solution:  You MUST upgrade CuDNN to version 9.15+ to ensure correctness.\n\n"
                            "Run the following command immediately to fix:\n"
                            "    pip install nvidia-cudnn-cu12==9.16.0.29\n\n"
                            "Or you can disable this check by setting env var SGLANG_DISABLE_CUDNN_CHECK=1\n"
                            "--------------------------------------------------------------------------------\n"
                            f"{RESET}"
                        )
                        raise RuntimeError(msg)
                else:
                    RED = "\033[91m"
                    RESET = "\033[0m"
                    logger.warning(
                        f"{RED}WARNING: Could not determine CuDNN version for torch==2.9.1. Please ensure CuDNN >= 9.15 to avoid nn.Conv3d bugs.{RESET}"
                    )

    def check_lora_server_args(self):
        assert self.max_loras_per_batch > 0, "max_loras_per_batch must be positive"

        # Enable LoRA if any LoRA paths are provided for backward compatibility.
        if self.lora_paths:
            if self.enable_lora is None:
                self.enable_lora = True
                logger.warning(
                    "--enable-lora is set to True because --lora-paths is provided."
                )
            elif self.enable_lora is False:
                logger.warning(
                    "--enable-lora is set to False, any provided lora_paths will be ignored."
                )

        if self.enable_lora:
            # Validate compatibility with speculative decoding
            if self.speculative_algorithm not in ["NGRAM", None]:
                raise ValueError(
                    "Currently LoRA is only compatible with NGRAM speculative decoding."
                )

            # Parse lora_paths
            if isinstance(self.lora_paths, list):
                lora_paths = self.lora_paths
                self.lora_paths = []
                for lora_path in lora_paths:
                    if isinstance(lora_path, str):
                        if "=" in lora_path:
                            name, path = lora_path.split("=", 1)
                            lora_ref = LoRARef(
                                lora_name=name, lora_path=path, pinned=False
                            )
                        else:
                            lora_ref = LoRARef(
                                lora_name=lora_path, lora_path=lora_path, pinned=False
                            )
                    elif isinstance(lora_path, dict):
                        assert (
                            "lora_name" in lora_path and "lora_path" in lora_path
                        ), f"When providing LoRA paths as a list of dict, each dict should contain 'lora_name' and 'lora_path' keys. Got: {lora_path}"
                        lora_ref = LoRARef(
                            lora_name=lora_path["lora_name"],
                            lora_path=lora_path["lora_path"],
                            pinned=lora_path.get("pinned", False),
                        )
                    else:
                        raise ValueError(
                            f"Invalid type for item in --lora-paths list: {type(lora_path)}. "
                            "Expected a string or a dictionary."
                        )
                    self.lora_paths.append(lora_ref)
            elif isinstance(self.lora_paths, dict):
                self.lora_paths = [
                    LoRARef(lora_name=k, lora_path=v, pinned=False)
                    for k, v in self.lora_paths.items()
                ]
            elif self.lora_paths is None:
                self.lora_paths = []
            else:
                raise ValueError(
                    f"Invalid type for --lora-paths: {type(self.lora_paths)}. "
                    "Expected a list or a dictionary."
                )

            # Expand target modules
            if self.lora_target_modules:
                self.lora_target_modules = set(self.lora_target_modules)
                if "all" in self.lora_target_modules:
                    assert (
                        len(self.lora_target_modules) == 1
                    ), "If 'all' is specified in --lora-target-modules, it should be the only module specified."
                    self.lora_target_modules = set(SUPPORTED_LORA_TARGET_MODULES)

                    # When using the chunked SGMV backend, skip embedding / lm_head layers for now,
                    # since it does not support these yet (TODO: implement embedding / lm_head support)
                    if self.lora_backend == "csgmv":
                        logger.warning(
                            "LoRA backend 'csgmv' does not yet support embedding or lm_head layers; "
                            "dropping 'embed_tokens' and 'lm_head' from --lora-target-modules=all. "
                            "To apply LoRA to these, use --lora-backend triton."
                        )
                        self.lora_target_modules.discard("embed_tokens")
                        self.lora_target_modules.discard("lm_head")

            # Ensure sufficient information is provided for LoRA initialization.
            assert self.lora_paths or (
                self.max_lora_rank and self.lora_target_modules
            ), "When no initial --lora-paths is provided, you need to specify both --max-lora-rank and --lora-target-modules for LoRA initialization."

            # Validate max_loaded_loras
            if self.max_loaded_loras is not None:
                assert self.max_loaded_loras >= self.max_loras_per_batch, (
                    "max_loaded_loras should be greater than or equal to max_loras_per_batch. "
                    f"max_loaded_loras={self.max_loaded_loras}, max_loras_per_batch={self.max_loras_per_batch}"
                )
                assert len(self.lora_paths) <= self.max_loaded_loras, (
                    "The number of LoRA paths should not exceed max_loaded_loras. "
                    f"max_loaded_loras={self.max_loaded_loras}, lora_paths={len(self.lora_paths)}"
                )

            if self.max_lora_chunk_size is not None:
                assert (
                    16 <= self.max_lora_chunk_size <= 128
                    and (self.max_lora_chunk_size & (self.max_lora_chunk_size - 1)) == 0
                ), "--max-lora-chunk-size must be a power of 2 between 16 and 128."

    def validate_disagg_tp_size(self, prefill_tp: int, decode_tp: int):
        larger_tp = max(decode_tp, prefill_tp)
        smaller_tp = min(decode_tp, prefill_tp)
        assert larger_tp % smaller_tp == 0, (
            "Different tp size is supported only when one tp is multiple of the other. "
            f"decode_tp={decode_tp}, prefill_tp={prefill_tp}"
        )

    def validate_buckets_rule(self, arg_name: str, buckets_rule: List[str]):
        if not buckets_rule:
            return

        assert len(buckets_rule) > 0, f"{arg_name} cannot be empty list"
        rule = buckets_rule[0]
        assert rule in [
            "tse",
            "default",
            "custom",
        ], f"Unsupported {arg_name} rule type: '{rule}'. Must be one of: 'tse', 'default', 'custom'"

        if rule == "tse":
            assert (
                len(buckets_rule) == 4
            ), f"{arg_name} TSE rule requires exactly 4 parameters: ['tse', middle, base, count], got {len(buckets_rule)}"
            try:
                middle = float(buckets_rule[1])
                base = float(buckets_rule[2])
                count = int(buckets_rule[3])
            except (ValueError, IndexError):
                assert (
                    False
                ), f"{arg_name} TSE rule parameters must be: ['tse', <float:middle>, <float:base>, <int:count>]"
            assert base > 1, f"{arg_name} TSE base must be larger than 1, got: {base}"
            assert count > 0, f"{arg_name} TSE count must be positive, got: {count}"
            assert middle > 0, f"{arg_name} TSE middle must be positive, got: {middle}"

        elif rule == "default":
            assert (
                len(buckets_rule) == 1
            ), f"{arg_name} default rule should only have one parameter: ['default'], got {len(buckets_rule)}"

        elif rule == "custom":
            assert (
                len(buckets_rule) >= 2
            ), f"{arg_name} custom rule requires at least one bucket value: ['custom', value1, ...]"
            try:
                bucket_values = [float(x) for x in buckets_rule[1:]]
            except ValueError:
                assert False, f"{arg_name} custom rule bucket values must be numeric"
            assert len(set(bucket_values)) == len(
                bucket_values
            ), f"{arg_name} custom rule bucket values should not contain duplicates"
            assert all(
                val >= 0 for val in bucket_values
            ), f"{arg_name} custom rule bucket values should be non-negative"

    def adjust_mem_fraction_for_vlm(self, model_config):
        vision_config = getattr(model_config.hf_config, "vision_config", None)
        if vision_config is None:
            return

        # roughly reduce the mem_fraction_static base on params of Vit
        original_server_arg_mem_fraction = self.mem_fraction_static
        # a base mem_fraction_static factor for regular Vit
        base_mem_fraction_reduction_ratio = 0.95

        vit_num_layers = getattr(vision_config, "num_hidden_layers", 24)
        vit_hidden_size = getattr(vision_config, "hidden_size", 1024)

        # baseline ViT params (ViT-L/14)
        baseline_vit_layers = 24
        baseline_vit_hidden_size = 1024

        # weight params count
        current_complexity_score = vit_num_layers * (vit_hidden_size**2)
        baseline_complexity_score = baseline_vit_layers * (baseline_vit_hidden_size**2)
        complexity_ratio = (
            current_complexity_score / baseline_complexity_score
            if baseline_complexity_score > 0
            else 1.0
        )

        # every time the complexity grows 100%, adjust final factor for 10%
        sensitivity_scale = 0.1
        dynamic_adjustment_factor = 1.0 - sensitivity_scale * (complexity_ratio - 1.0)
        dynamic_adjustment_factor = max(0.8, min(1.05, dynamic_adjustment_factor))

        final_overall_factor = (
            base_mem_fraction_reduction_ratio * dynamic_adjustment_factor
        )
        self.mem_fraction_static = (
            original_server_arg_mem_fraction * final_overall_factor
        )

    def validate_transfer_engine(self):
        if importlib.util.find_spec("mooncake.engine") is None:
            logger.warning(
                f"Failed to import mooncake.engine. Does not support using TransferEngine as remote instance weight loader backend."
            )
            return False
        elif self.enable_memory_saver:
            logger.warning(
                "Memory saver is enabled, which is not compatible with TransferEngine. Does not support using TransferEngine as remote instance weight loader backend."
            )
            return False
        else:
            return True

    def remote_instance_weight_loader_use_transfer_engine(self):
        # Use TransferEngine as seed backend.
        if self.remote_instance_weight_loader_start_seed_via_transfer_engine:
            return True
        # Use TransferEngine as client backend.
        elif (
            self.load_format == "remote_instance"
            and self.remote_instance_weight_loader_backend == "transfer_engine"
        ):
            return True
        else:
            return False


# NOTE: This is a global variable to hold the server args for scheduler.
_global_server_args: Optional[ServerArgs] = None


def set_global_server_args_for_scheduler(server_args: ServerArgs):
    global _global_server_args
    _global_server_args = server_args


set_global_server_args_for_tokenizer = set_global_server_args_for_scheduler


def get_global_server_args() -> ServerArgs:
    if _global_server_args is None:
        raise ValueError("Global server args is not set yet!")

    return _global_server_args


def prepare_server_args(argv: List[str]) -> ServerArgs:
    """
    Prepare the server arguments from the command line arguments.

    Args:
        args: The command line arguments. Typically, it should be `sys.argv[1:]`
            to ensure compatibility with `parse_args` when no arguments are passed.

    Returns:
        The server arguments.
    """
    # Import here to avoid circular imports
    from sglang.srt.server_args_config_parser import ConfigArgumentMerger

    # Check for config file and merge arguments if present
    if "--config" in argv:
        # Extract boolean actions from the parser to handle them correctly
        parser = argparse.ArgumentParser()
        ServerArgs.add_cli_args(parser)

        # Get boolean action destinations
        boolean_actions = []
        for action in parser._actions:
            if hasattr(action, "dest") and hasattr(action, "action"):
                if action.action in ["store_true", "store_false"]:
                    boolean_actions.append(action.dest)

        # Merge config file arguments with CLI arguments
        config_merger = ConfigArgumentMerger(boolean_actions=boolean_actions)
        argv = config_merger.merge_config_with_args(argv)

    parser = argparse.ArgumentParser()
    ServerArgs.add_cli_args(parser)
    raw_args = parser.parse_args(argv)

    return ServerArgs.from_cli_args(raw_args)


ZMQ_TCP_PORT_DELTA = 233
DP_ATTENTION_HANDSHAKE_PORT_DELTA = 13


@dataclasses.dataclass
class PortArgs:
    # The ipc filename for tokenizer to receive inputs from detokenizer (zmq)
    tokenizer_ipc_name: str
    # The ipc filename for scheduler (rank 0) to receive inputs from tokenizer (zmq)
    scheduler_input_ipc_name: str
    # The ipc filename for detokenizer to receive inputs from scheduler (zmq)
    detokenizer_ipc_name: str

    # The port for nccl initialization (torch.dist)
    nccl_port: int

    # The ipc filename for rpc call between Engine and Scheduler
    rpc_ipc_name: str

    # The ipc filename for Scheduler to send metrics
    metrics_ipc_name: str

    # The ipc filename for Tokenizer and worker tokenizer
    tokenizer_worker_ipc_name: Optional[str]

    @staticmethod
    def init_new(
        server_args: ServerArgs,
        dp_rank: Optional[int] = None,
        worker_ports: Optional[List[int]] = None,
    ) -> PortArgs:
        if server_args.nccl_port is None:
            nccl_port = server_args.port + random.randint(100, 1000)
            while True:
                if is_port_available(nccl_port):
                    break
                if nccl_port < 60000:
                    nccl_port += 42
                else:
                    nccl_port -= 43
        else:
            nccl_port = server_args.nccl_port

        if server_args.tokenizer_worker_num > 1:
            tokenizer_worker_ipc_name = (
                f"ipc://{tempfile.NamedTemporaryFile(delete=False).name}"
            )
        else:
            tokenizer_worker_ipc_name = None

        if not server_args.enable_dp_attention:
            # Normal case, use IPC within a single node
            return PortArgs(
                tokenizer_ipc_name=f"ipc://{tempfile.NamedTemporaryFile(delete=False).name}",
                scheduler_input_ipc_name=f"ipc://{tempfile.NamedTemporaryFile(delete=False).name}",
                detokenizer_ipc_name=f"ipc://{tempfile.NamedTemporaryFile(delete=False).name}",
                nccl_port=nccl_port,
                rpc_ipc_name=f"ipc://{tempfile.NamedTemporaryFile(delete=False).name}",
                metrics_ipc_name=f"ipc://{tempfile.NamedTemporaryFile(delete=False).name}",
                tokenizer_worker_ipc_name=tokenizer_worker_ipc_name,
            )
        else:
            # DP attention. Use TCP + port to handle both single-node and multi-node.
            if server_args.nnodes == 1 and server_args.dist_init_addr is None:
                dist_init_addr = ("127.0.0.1", server_args.port + ZMQ_TCP_PORT_DELTA)
            elif server_args.dist_init_addr.startswith("["):  # ipv6 address
                port_num, host = configure_ipv6(server_args.dist_init_addr)
                dist_init_addr = (host, str(port_num))
            else:
                dist_init_addr = server_args.dist_init_addr.split(":")

            assert (
                len(dist_init_addr) == 2
            ), "please provide --dist-init-addr as host:port of head node"

            dist_init_host, dist_init_port = dist_init_addr
            dist_init_port = int(dist_init_port)
            port_base = dist_init_port + 1
            detokenizer_port = port_base + 1
            rpc_port = port_base + 2
            metrics_ipc_name = port_base + 3
            if dp_rank is None:
                # TokenizerManager to DataParallelController
                scheduler_input_port = port_base + 4
            else:
                assert worker_ports is not None
                scheduler_input_port = worker_ports[dp_rank]

            try:
                if dp_rank is None:
                    wait_port_available(dist_init_port, "dist_init_port")
                    wait_port_available(port_base, "port_base")
                    wait_port_available(detokenizer_port, "detokenizer_port")
                    wait_port_available(nccl_port, "nccl_port")
                    wait_port_available(rpc_port, "rpc_port")
                    wait_port_available(metrics_ipc_name, "metrics_ipc_name")
                # Check scheduler_input_port only for dp.
                # Skip check when using worker_ports since the port is already bound by our ZMQ socket
                if dp_rank is None or worker_ports is None:
                    wait_port_available(scheduler_input_port, "scheduler_input_port")
            except ValueError as e:
                logger.exception(
                    f"Port is already in use. {dist_init_port=} {port_base=} {detokenizer_port=} {nccl_port=} {scheduler_input_port=}"
                )
                raise

            return PortArgs(
                tokenizer_ipc_name=f"tcp://{dist_init_host}:{port_base}",
                scheduler_input_ipc_name=f"tcp://{dist_init_host}:{scheduler_input_port}",
                detokenizer_ipc_name=f"tcp://{dist_init_host}:{detokenizer_port}",
                nccl_port=nccl_port,
                rpc_ipc_name=f"tcp://{dist_init_host}:{rpc_port}",
                metrics_ipc_name=f"tcp://{dist_init_host}:{metrics_ipc_name}",
                tokenizer_worker_ipc_name=tokenizer_worker_ipc_name,
            )


class LoRAPathAction(argparse.Action):
    def __call__(self, parser, namespace, values, option_string=None):
        lora_paths = []
        if values:
            assert isinstance(values, list), "Expected a list of LoRA paths."
            for lora_path in values:
                lora_path = lora_path.strip()
                if lora_path.startswith("{") and lora_path.endswith("}"):
                    obj = json.loads(lora_path)
                    assert "lora_path" in obj and "lora_name" in obj, (
                        f"{repr(lora_path)} looks like a JSON str, "
                        "but it does not contain 'lora_name' and 'lora_path' keys."
                    )
                    lora_paths.append(obj)
                else:
                    lora_paths.append(lora_path)

        setattr(namespace, self.dest, lora_paths)


class DeprecatedAction(argparse.Action):
    def __init__(self, option_strings, dest, nargs=0, **kwargs):
        super(DeprecatedAction, self).__init__(
            option_strings, dest, nargs=nargs, **kwargs
        )

    def __call__(self, parser, namespace, values, option_string=None):
        raise ValueError(self.help)


def print_deprecated_warning(message: str):
    logger.warning(f"\033[33m{message}\033[0m")


def auto_choose_speculative_params(self: ServerArgs):
    """
    Automatically choose the parameters for speculative decoding.

    You can tune them on your own models and prompts with scripts/playground/bench_speculative.py
    """
    hf_config = self.get_model_config().hf_config
    arch = hf_config.architectures[0]
    if self.speculative_algorithm == "STANDALONE":
        # The default value for standalone speculative decoding
        return (3, 1, 4)
    if arch in ["LlamaForCausalLM"]:
        # The default value for llama
        return (5, 4, 8)
    elif arch in [
        "DeepseekV32ForCausalLM",
        "DeepseekV3ForCausalLM",
        "DeepseekV2ForCausalLM",
        "GptOssForCausalLM",
        "Glm4MoeForCausalLM",
        "BailingMoeForCausalLM",
        "BailingMoeV2ForCausalLM",
        "MistralLarge3ForCausalLM",
        "PixtralForConditionalGeneration",
    ]:
        # The default value for deepseek and gpt-oss
        return (3, 1, 4)
    elif arch in ["Grok1ForCausalLM", "Grok1VForCausalLM"]:
        return (5, 4, 8)
    else:
        # The default value for all other models
        return (5, 4, 8)<|MERGE_RESOLUTION|>--- conflicted
+++ resolved
@@ -2162,7 +2162,6 @@
                     "Cuda graph is disabled for prefill server when piecewise cuda graph is not enabled."
                 )
 
-<<<<<<< HEAD
             if self.disaggregation_async_transfer:
                 assert (
                     self.disaggregation_transfer_backend == "mooncake"
@@ -2177,7 +2176,7 @@
                 logger.info(
                     "Async KV transfer mode is disabled for disaggregation prefill."
                 )
-=======
+
     def _handle_encoder_disaggregation(self):
         if self.enable_prefix_mm_cache and not self.encoder_only:
             raise ValueError(
@@ -2200,7 +2199,6 @@
             raise ValueError(
                 "requires at least one encoder urls to be set via --encoder-urls"
             )
->>>>>>> 828dec1c
 
     def _handle_tokenizer_batching(self):
         if self.enable_tokenizer_batch_encode and self.enable_dynamic_batch_tokenizer:
