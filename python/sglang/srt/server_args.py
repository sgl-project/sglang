# Copyright 2023-2024 SGLang Team
# Licensed under the Apache License, Version 2.0 (the "License");
# you may not use this file except in compliance with the License.
# You may obtain a copy of the License at
#
#     http://www.apache.org/licenses/LICENSE-2.0
#
# Unless required by applicable law or agreed to in writing, software
# distributed under the License is distributed on an "AS IS" BASIS,
# WITHOUT WARRANTIES OR CONDITIONS OF ANY KIND, either express or implied.
# See the License for the specific language governing permissions and
# limitations under the License.
# ==============================================================================
"""The arguments of the server."""

from __future__ import annotations

import argparse
import dataclasses
import json
import logging
import os
import random
import tempfile
from typing import Any, Dict, List, Literal, Optional, Union

import orjson

from sglang.srt.connector import ConnectorType
from sglang.srt.environ import ToolStrictLevel, envs
from sglang.srt.function_call.function_call_parser import FunctionCallParser
from sglang.srt.lora.lora_registry import LoRARef
from sglang.srt.parser.reasoning_parser import ReasoningParser
from sglang.srt.utils.common import (
    LORA_TARGET_ALL_MODULES,
    SUPPORTED_LORA_TARGET_MODULES,
    configure_ipv6,
    cpu_has_amx_support,
    get_bool_env_var,
    get_device,
    get_device_memory_capacity,
    get_device_sm,
    is_blackwell,
    is_blackwell_supported,
    is_cuda,
    is_fa3_default_architecture,
    is_flashinfer_available,
    is_hip,
    is_hopper_with_cuda_12_3,
    is_no_spec_infer_or_topk_one,
    is_npu,
    is_port_available,
    is_remote_url,
    is_sm90_supported,
    is_sm100_supported,
    is_sm120_supported,
    is_triton_kernels_available,
    is_valid_ipv6_address,
    json_list_type,
    nullable_str,
    parse_connector_type,
    wait_port_available,
    xpu_has_xmx_support,
)
from sglang.srt.utils.hf_transformers_utils import check_gguf_file, get_config
from sglang.utils import is_in_ci

logger = logging.getLogger(__name__)


# Define constants
LOAD_FORMAT_CHOICES = [
    "auto",
    "pt",
    "safetensors",
    "npcache",
    "dummy",
    "sharded_state",
    "gguf",
    "bitsandbytes",
    "layered",
    "flash_rl",
    "remote",
    "remote_instance",
]

QUANTIZATION_CHOICES = [
    "awq",
    "fp8",
    "gptq",
    "marlin",
    "gptq_marlin",
    "awq_marlin",
    "bitsandbytes",
    "gguf",
    "modelopt",
    "modelopt_fp8",
    "modelopt_fp4",
    "petit_nvfp4",
    "w8a8_int8",
    "w8a8_fp8",
    "moe_wna16",
    "qoq",
    "w4afp8",
    "mxfp4",
    "auto-round",
    "compressed-tensors",  # for Ktransformers
    "modelslim",  # for NPU
]

ATTENTION_BACKEND_CHOICES = [
    # Common
    "triton",
    "torch_native",
    "flex_attention",
    "nsa",
    # NVIDIA specific
    "cutlass_mla",
    "fa3",
    "fa4",
    "flashinfer",
    "flashmla",
    "trtllm_mla",
    "trtllm_mha",
    "dual_chunk_flash_attn",
    # AMD specific
    "aiter",
    "wave",
    # Other platforms
    "intel_amx",
    "ascend",
    "intel_xpu",
]

LORA_BACKEND_CHOICES = ["triton", "csgmv", "ascend", "torch_native"]

DISAGG_TRANSFER_BACKEND_CHOICES = ["mooncake", "nixl", "ascend", "fake"]

GRAMMAR_BACKEND_CHOICES = ["xgrammar", "outlines", "llguidance", "none"]

DETERMINISTIC_ATTENTION_BACKEND_CHOICES = ["flashinfer", "fa3", "triton"]

RADIX_SUPPORTED_DETERMINISTIC_ATTENTION_BACKEND = ["fa3", "triton"]

DEFAULT_LORA_EVICTION_POLICY = "lru"

NSA_CHOICES = [
    "flashmla_sparse",
    "flashmla_kv",
    "flashmla_auto",
    "fa3",
    "tilelang",
    "aiter",
]

RADIX_EVICTION_POLICY_CHOICES = ["lru", "lfu"]

RL_ON_POLICY_TARGET_CHOICES = ["fsdp"]

MOE_RUNNER_BACKEND_CHOICES = [
    "auto",
    "deep_gemm",
    "triton",
    "triton_kernel",
    "flashinfer_trtllm",
    "flashinfer_cutlass",
    "flashinfer_mxfp4",
    "flashinfer_cutedsl",
    "cutlass",
]

MOE_A2A_BACKEND_CHOICES = ["none", "deepep", "mooncake", "ascend_fuseep"]

FP8_GEMM_RUNNER_BACKEND_CHOICES = [
    "auto",
    "deep_gemm",
    "flashinfer_trtllm",
    "cutlass",
    "triton",
    "aiter",
]

MAMBA_SSM_DTYPE_CHOICES = ["float32", "bfloat16"]


# Allow external code to add more choices
def add_load_format_choices(choices):
    LOAD_FORMAT_CHOICES.extend(choices)


def add_quantization_method_choices(choices):
    QUANTIZATION_CHOICES.extend(choices)


def add_attention_backend_choices(choices):
    ATTENTION_BACKEND_CHOICES.extend(choices)


def add_disagg_transfer_backend_choices(choices):
    DISAGG_TRANSFER_BACKEND_CHOICES.extend(choices)


def add_grammar_backend_choices(choices):
    GRAMMAR_BACKEND_CHOICES.extend(choices)


def add_moe_runner_backend_choices(choices):
    MOE_RUNNER_BACKEND_CHOICES.extend(choices)


def add_fp8_gemm_runner_backend_choices(choices):
    FP8_GEMM_RUNNER_BACKEND_CHOICES.extend(choices)


def add_deterministic_attention_backend_choices(choices):
    DETERMINISTIC_ATTENTION_BACKEND_CHOICES.extend(choices)


def add_radix_supported_deterministic_attention_backend_choices(choices):
    RADIX_SUPPORTED_DETERMINISTIC_ATTENTION_BACKEND.extend(choices)


def add_radix_eviction_policy_choices(choices):
    RADIX_EVICTION_POLICY_CHOICES.extend(choices)


def add_rl_on_policy_target_choices(choices):
    RL_ON_POLICY_TARGET_CHOICES.extend(choices)


def add_mamba_ssm_dtype_choices(choices):
    MAMBA_SSM_DTYPE_CHOICES.extend(choices)


@dataclasses.dataclass
class ServerArgs:
    """
    The arguments of the server.

    NOTE: When you add new arguments, please make sure the order
    in this class definition the same as the order in the the function
    `ServerArgs.add_cli_args`.
    Please follow the existing style to group the new arguments into related groups or create new groups.
    """

    # Model and tokenizer
    model_path: str
    tokenizer_path: Optional[str] = None
    tokenizer_mode: str = "auto"
    tokenizer_worker_num: int = 1
    skip_tokenizer_init: bool = False
    load_format: str = "auto"
    model_loader_extra_config: str = "{}"
    rl_quant_profile: Optional[str] = None  # For flash_rl load format
    trust_remote_code: bool = False
    context_length: Optional[int] = None
    is_embedding: bool = False
    enable_multimodal: Optional[bool] = None
    revision: Optional[str] = None
    model_impl: str = "auto"

    # HTTP server
    host: str = "127.0.0.1"
    port: int = 30000
    fastapi_root_path: str = ""
    grpc_mode: bool = False
    skip_server_warmup: bool = False
    warmups: Optional[str] = None
    nccl_port: Optional[int] = None
    checkpoint_engine_wait_weights_before_ready: bool = False

    # Quantization and data type
    dtype: str = "auto"
    quantization: Optional[str] = None
    quantization_param_path: Optional[str] = None
    kv_cache_dtype: str = "auto"
    enable_fp32_lm_head: bool = False
    modelopt_quant: Optional[Union[str, Dict]] = None
    modelopt_checkpoint_restore_path: Optional[str] = None
    modelopt_checkpoint_save_path: Optional[str] = None
    modelopt_export_path: Optional[str] = None
    quantize_and_serve: bool = False

    # Memory and scheduling
    mem_fraction_static: Optional[float] = None
    max_running_requests: Optional[int] = None
    max_queued_requests: Optional[int] = None
    max_total_tokens: Optional[int] = None
    chunked_prefill_size: Optional[int] = None
    max_prefill_tokens: int = 16384
    schedule_policy: str = "fcfs"
    enable_priority_scheduling: bool = False
    abort_on_priority_when_disabled: bool = False
    schedule_low_priority_values_first: bool = False
    priority_scheduling_preemption_threshold: int = 10
    schedule_conservativeness: float = 1.0
    page_size: Optional[int] = None
    hybrid_kvcache_ratio: Optional[float] = None
    swa_full_tokens_ratio: float = 0.8
    disable_hybrid_swa_memory: bool = False
    radix_eviction_policy: str = "lru"

    # Runtime options
    device: Optional[str] = None
    tp_size: int = 1
    pp_size: int = 1
    pp_max_micro_batch_size: Optional[int] = None
    stream_interval: int = 1
    stream_output: bool = False
    random_seed: Optional[int] = None
    constrained_json_whitespace_pattern: Optional[str] = None
    constrained_json_disable_any_whitespace: bool = False
    watchdog_timeout: float = 300
    dist_timeout: Optional[int] = None  # timeout for torch.distributed
    download_dir: Optional[str] = None
    base_gpu_id: int = 0
    gpu_id_step: int = 1
    sleep_on_idle: bool = False
    mm_process_config: Optional[Dict[str, Any]] = None

    # Logging
    log_level: str = "info"
    log_level_http: Optional[str] = None
    log_requests: bool = False
    log_requests_level: int = 2
    crash_dump_folder: Optional[str] = None
    show_time_cost: bool = False
    enable_metrics: bool = False
    enable_metrics_for_all_schedulers: bool = False
    tokenizer_metrics_custom_labels_header: str = "x-custom-labels"
    tokenizer_metrics_allowed_custom_labels: Optional[List[str]] = None
    bucket_time_to_first_token: Optional[List[float]] = None
    bucket_inter_token_latency: Optional[List[float]] = None
    bucket_e2e_request_latency: Optional[List[float]] = None
    collect_tokens_histogram: bool = False
    prompt_tokens_buckets: Optional[List[str]] = None
    generation_tokens_buckets: Optional[List[str]] = None
    gc_warning_threshold_secs: float = 0.0
    decode_log_interval: int = 40
    enable_request_time_stats_logging: bool = False
    kv_events_config: Optional[str] = None
    enable_trace: bool = False
    otlp_traces_endpoint: str = "localhost:4317"

    # RequestMetricsExporter configuration
    export_metrics_to_file: bool = False
    export_metrics_to_file_dir: Optional[str] = None

    # API related
    api_key: Optional[str] = None
    served_model_name: Optional[str] = None
    weight_version: str = "default"
    chat_template: Optional[str] = None
    completion_template: Optional[str] = None
    file_storage_path: str = "sglang_storage"
    enable_cache_report: bool = False
    reasoning_parser: Optional[str] = None
    tool_call_parser: Optional[str] = None
    tool_server: Optional[str] = None
    sampling_defaults: str = "model"

    # Data parallelism
    dp_size: int = 1
    load_balance_method: str = "round_robin"
    load_watch_interval: float = 0.1
    # FIXME: remove this after dp rank scheduling is fully supported with PD-Disaggregation
    prefill_round_robin_balance: bool = False

    # Multi-node distributed serving
    dist_init_addr: Optional[str] = None
    nnodes: int = 1
    node_rank: int = 0

    # Model override args in JSON
    json_model_override_args: str = "{}"
    preferred_sampling_params: Optional[str] = None

    # LoRA
    enable_lora: Optional[bool] = None
    max_lora_rank: Optional[int] = None
    lora_target_modules: Optional[Union[set[str], List[str]]] = None
    lora_paths: Optional[
        Union[dict[str, str], List[dict[str, str]], List[str], List[LoRARef]]
    ] = None
    max_loaded_loras: Optional[int] = None
    max_loras_per_batch: int = 8
    lora_eviction_policy: str = "lru"
    lora_backend: str = "csgmv"
    max_lora_chunk_size: Optional[int] = 16

    # Kernel backend
    attention_backend: Optional[str] = None
    decode_attention_backend: Optional[str] = None
    prefill_attention_backend: Optional[str] = None
    sampling_backend: Optional[str] = None
    grammar_backend: Optional[str] = None
    mm_attention_backend: Optional[str] = None
    fp8_gemm_runner_backend: str = "auto"
    nsa_prefill_backend: str = "flashmla_sparse"
    nsa_decode_backend: str = "fa3"
    enable_flashinfer_autotune: bool = False

    # Speculative decoding
    speculative_algorithm: Optional[str] = None
    speculative_draft_model_path: Optional[str] = None
    speculative_draft_model_revision: Optional[str] = None
    speculative_draft_load_format: Optional[str] = None
    speculative_num_steps: Optional[int] = None
    speculative_eagle_topk: Optional[int] = None
    speculative_num_draft_tokens: Optional[int] = None
    speculative_accept_threshold_single: float = 1.0
    speculative_accept_threshold_acc: float = 1.0
    speculative_token_map: Optional[str] = None
    speculative_attention_mode: str = "prefill"
    speculative_moe_runner_backend: Optional[str] = None
    speculative_moe_a2a_backend: Optional[str] = None

    # Speculative decoding (ngram)
    speculative_ngram_min_match_window_size: int = 1
    speculative_ngram_max_match_window_size: int = 12
    speculative_ngram_min_bfs_breadth: int = 1
    speculative_ngram_max_bfs_breadth: int = 10
    speculative_ngram_match_type: Literal["BFS", "PROB"] = "BFS"
    speculative_ngram_branch_length: int = 18
    speculative_ngram_capacity: int = 10 * 1000 * 1000

    # Expert parallelism
    ep_size: int = 1
    moe_a2a_backend: Literal["none", "deepep", "mooncake", "ascend_fuseep"] = "none"
    moe_runner_backend: str = "auto"
    flashinfer_mxfp4_moe_precision: Literal["default", "bf16"] = "default"
    enable_flashinfer_allreduce_fusion: bool = False
    deepep_mode: Literal["auto", "normal", "low_latency"] = "auto"
    ep_num_redundant_experts: int = 0
    ep_dispatch_algorithm: Optional[Literal["static", "dynamic", "fake"]] = None
    init_expert_location: str = "trivial"
    enable_eplb: bool = False
    eplb_algorithm: str = "auto"
    eplb_rebalance_num_iterations: int = 1000
    eplb_rebalance_layers_per_chunk: Optional[int] = None
    eplb_min_rebalancing_utilization_threshold: float = 1.0
    expert_distribution_recorder_mode: Optional[
        Literal["stat", "stat_approx", "per_pass", "per_token"]
    ] = None
    expert_distribution_recorder_buffer_size: Optional[int] = None
    enable_expert_distribution_metrics: bool = False
    deepep_config: Optional[str] = None
    moe_dense_tp_size: Optional[int] = None
    elastic_ep_backend: Literal[None, "mooncake"] = None
    mooncake_ib_device: Optional[str] = None

    # Mamba cache
    max_mamba_cache_size: Optional[int] = None
    mamba_ssm_dtype: str = "float32"
    mamba_full_memory_ratio: float = 0.9

    # Hierarchical cache
    enable_hierarchical_cache: bool = False
    hicache_ratio: float = 2.0
    hicache_size: int = 0
    hicache_write_policy: str = "write_through"
    hicache_io_backend: str = "kernel"
    hicache_mem_layout: str = "layer_first"
    hicache_storage_backend: Optional[str] = None
    hicache_storage_prefetch_policy: str = "best_effort"
    hicache_storage_backend_extra_config: Optional[str] = None
    # LMCache
    enable_lmcache: bool = False

    # Ktransformers/AMX expert parallelism
    kt_weight_path: Optional[str] = None
    kt_method: Optional[str] = None
    kt_cpuinfer: Optional[int] = None
    kt_threadpool_count: Optional[int] = None
    kt_num_gpu_experts: Optional[int] = None
    kt_max_deferred_experts_per_token: Optional[int] = None

    # Diffusion LLM
    dllm_algorithm: Optional[str] = None
    dllm_algorithm_config: Optional[str] = None

    # Double Sparsity
    enable_double_sparsity: bool = False
    ds_channel_config_path: Optional[str] = None
    ds_heavy_channel_num: int = 32
    ds_heavy_token_num: int = 256
    ds_heavy_channel_type: str = "qk"
    ds_sparse_decode_threshold: int = 4096

    # Offloading
    cpu_offload_gb: int = 0
    offload_group_size: int = -1
    offload_num_in_group: int = 1
    offload_prefetch_step: int = 1
    offload_mode: str = "cpu"

    # Scoring configuration
    # Delimiter token ID used to combine Query and Items into a single sequence for multi-item scoring.
    # Format: Query<delimiter>Item1<delimiter>Item2<delimiter>...
    # This enables efficient batch processing of multiple items against a single query.
    multi_item_scoring_delimiter: Optional[Union[int]] = None

    # Optimization/debug options
    disable_radix_cache: bool = False
    cuda_graph_max_bs: Optional[int] = None
    cuda_graph_bs: Optional[List[int]] = None
    disable_cuda_graph: bool = False
    disable_cuda_graph_padding: bool = False
    enable_profile_cuda_graph: bool = False
    enable_cudagraph_gc: bool = False
    enable_layerwise_nvtx_marker: bool = False
    enable_nccl_nvls: bool = False
    enable_symm_mem: bool = False
    disable_flashinfer_cutlass_moe_fp4_allgather: bool = False
    enable_tokenizer_batch_encode: bool = False
    disable_tokenizer_batch_decode: bool = False
    disable_outlines_disk_cache: bool = False
    disable_custom_all_reduce: bool = False
    enable_mscclpp: bool = False
    enable_torch_symm_mem: bool = False
    disable_overlap_schedule: bool = False
    enable_mixed_chunk: bool = False
    enable_dp_attention: bool = False
    enable_dp_lm_head: bool = False
    enable_two_batch_overlap: bool = False
    enable_single_batch_overlap: bool = False
    tbo_token_distribution_threshold: float = 0.48
    enable_torch_compile: bool = False
    enable_piecewise_cuda_graph: bool = False
    enable_torch_compile_debug_mode: bool = False
    torch_compile_max_bs: int = 32
    piecewise_cuda_graph_max_tokens: int = 4096
    piecewise_cuda_graph_tokens: Optional[List[int]] = None
    piecewise_cuda_graph_compiler: str = "eager"
    torchao_config: str = ""
    enable_nan_detection: bool = False
    enable_p2p_check: bool = False
    triton_attention_reduce_in_fp32: bool = False
    triton_attention_num_kv_splits: int = 8
    triton_attention_split_tile_size: Optional[int] = None
    num_continuous_decode_steps: int = 1
    delete_ckpt_after_loading: bool = False
    enable_memory_saver: bool = False
    enable_weights_cpu_backup: bool = False
    enable_draft_weights_cpu_backup: bool = False
    allow_auto_truncate: bool = False
    enable_custom_logit_processor: bool = False
    flashinfer_mla_disable_ragged: bool = False
    disable_shared_experts_fusion: bool = False
    disable_chunked_prefix_cache: bool = False
    disable_fast_image_processor: bool = False
    keep_mm_feature_on_device: bool = False
    enable_return_hidden_states: bool = False
    scheduler_recv_interval: int = 1
    numa_node: Optional[List[int]] = None
    enable_deterministic_inference: bool = False
    rl_on_policy_target: Optional[str] = None
    enable_attn_tp_input_scattered: bool = False
    # Context parallelism used in the long sequence prefill phase of DeepSeek v3.2
    enable_nsa_prefill_context_parallel: bool = False
    enable_fused_qk_norm_rope: bool = False

    # Dynamic batch tokenizer
    enable_dynamic_batch_tokenizer: bool = False
    dynamic_batch_tokenizer_batch_size: int = 32
    dynamic_batch_tokenizer_batch_timeout: float = 0.002

    # Debug tensor dumps
    debug_tensor_dump_output_folder: Optional[str] = None
    # None means dump all layers.
    debug_tensor_dump_layers: Optional[List[int]] = None
    # TODO(guoyuhong): clean the old dumper code.
    debug_tensor_dump_input_file: Optional[str] = None
    debug_tensor_dump_inject: bool = False

    # PD disaggregation: can be "null" (not disaggregated), "prefill" (prefill-only), or "decode" (decode-only)
    disaggregation_mode: Literal["null", "prefill", "decode"] = "null"
    disaggregation_transfer_backend: str = "mooncake"
    disaggregation_bootstrap_port: int = 8998
    disaggregation_decode_tp: Optional[int] = None
    disaggregation_decode_dp: Optional[int] = None
    disaggregation_prefill_pp: Optional[int] = 1
    disaggregation_ib_device: Optional[str] = None
    disaggregation_decode_enable_offload_kvcache: bool = False
    num_reserved_decode_tokens: int = 512  # used for decode kv cache offload in PD
    # FIXME: hack to reduce ITL when decode bs is small
    disaggregation_decode_polling_interval: int = 1

    # For model weight update and weight loading
    custom_weight_loader: Optional[List[str]] = None
    weight_loader_disable_mmap: bool = False
    remote_instance_weight_loader_seed_instance_ip: Optional[str] = None
    remote_instance_weight_loader_seed_instance_service_port: Optional[int] = None
    remote_instance_weight_loader_send_weights_group_ports: Optional[List[int]] = None

    # For PD-Multiplexing
    enable_pdmux: bool = False
    pdmux_config_path: Optional[str] = None
    sm_group_num: int = 8

    # For Multi-Modal
    mm_max_concurrent_calls: int = 32
    mm_per_request_timeout: float = 10.0
    enable_broadcast_mm_inputs_process: bool = False

    # For checkpoint decryption
    decrypted_config_file: Optional[str] = None
    decrypted_draft_config_file: Optional[str] = None

    # For encoder dp
    mm_enable_dp_encoder: bool = False

    # For forward hooks
    forward_hooks: Optional[List[dict[str, Any]]] = None

    def __post_init__(self):
        """
        Orchestrates the handling of various server arguments, ensuring proper configuration and validation.
        """

        if self.model_path.lower() in ["none", "dummy"]:
            # Skip for dummy models
            return

        # Handle deprecated arguments.
        self._handle_deprecated_args()

        # Set missing default values.
        self._handle_missing_default_values()

        # Get GPU memory capacity, which is a common dependency for several configuration steps.
        gpu_mem = get_device_memory_capacity(self.device)

        # Handle memory-related, chunked prefill, and CUDA graph batch size configurations.
        self._handle_gpu_memory_settings(gpu_mem)

        # Handle device-specific backends.
        self._handle_hpu_backends()
        self._handle_cpu_backends()
        self._handle_npu_backends()

        # Apply model-specific adjustments.
        self._handle_model_specific_adjustments()

        # Handle Hicache settings.
        self._handle_hicache()

        # Set kernel backends.
        self._handle_sampling_backend()
        self._handle_attention_backend_compatibility()
        self._handle_page_size()
        self._handle_amd_specifics()
        self._handle_grammar_backend()

        # Handle data parallelism.
        self._handle_data_parallelism()

        # Handle MoE configurations.
        self._handle_moe_kernel_config()
        self._handle_a2a_moe()
        self._handle_eplb_and_dispatch()
        self._handle_expert_distribution_metrics()

        # Handle pipeline parallelism.
        self._handle_pipeline_parallelism()

        # Handle speculative decoding logic.
        self._handle_speculative_decoding()

        # Handle model loading format.
        self._handle_load_format()

        # Handle PD disaggregation.
        self._handle_disaggregation()

        # Validate tokenizer settings.
        self._handle_tokenizer_batching()

        # Propagate environment variables.
        self._handle_environment_variables()

        # Validate cache settings.
        self._handle_cache_compatibility()

        # Validate metrics labels.
        self._handle_metrics_labels()

        # Handle deterministic inference.
        self._handle_deterministic_inference()

        # Handle exporting request-level metrics.
        self._handle_request_metrics_exporters()

        # Handle diffusion LLM inference.
        self._handle_dllm_inference()

        # Handle any other necessary validations.
        self._handle_other_validations()

        # Handle elastic expert parallelism.
        self._handle_elastic_ep()

    def _handle_deprecated_args(self):
        # handle deprecated tool call parsers
        deprecated_tool_call_parsers = {"qwen25": "qwen", "glm45": "glm"}
        if self.tool_call_parser in deprecated_tool_call_parsers:
            logger.warning(
                f"The tool_call_parser '{self.tool_call_parser}' is deprecated. Please use '{deprecated_tool_call_parsers[self.tool_call_parser]}' instead."
            )
            self.tool_call_parser = deprecated_tool_call_parsers[self.tool_call_parser]

    def _handle_missing_default_values(self):
        if self.tokenizer_path is None:
            self.tokenizer_path = self.model_path
        if self.served_model_name is None:
            self.served_model_name = self.model_path
        if self.device is None:
            self.device = get_device()
        if self.random_seed is None:
            self.random_seed = random.randint(0, 1 << 30)
        if self.mm_process_config is None:
            self.mm_process_config = {}

    def _handle_gpu_memory_settings(self, gpu_mem):
        """
        Configure GPU memory-dependent settings including
        chunked_prefill_size, cuda_graph_max_bs, and mem_fraction_static.

        Here are our heuristics:
        - Set chunked_prefill_size and cuda_graph_max_bs based on the GPU memory capacity.
          This is because GPUs with more memory are generally more powerful, we need to use a larger
          chunked_prefill_size and a larger cuda_graph_max_bs to fully utilize the GPU.
        - Then set mem_fraction_static based on chunked_prefill_size and cuda_graph_max_bs.

          GPU memory capacity = model weights + KV cache pool + activations + cuda graph buffers

          The argument mem_fraction_static is defined as (model weights + KV cache pool) / GPU memory capacity,
          or equivalently, mem_fraction_static = (GPU memory capacity - activations - cuda graph buffers) / GPU memory capacity.

          In order to compute mem_fraction_static, we need to estimate the size of activations and cuda graph buffers.
          The activation memory is proportional to the chunked_prefill_size.
          The cuda graph memory is proportional to the cuda_graph_max_bs.
          We use reserved_mem = chunked_prefill_size * 1.5 + cuda_graph_max_bs * 2 to estimate the size of activations and cuda graph buffers in GB.
          and set mem_fraction_static = (GPU memory capacity - reserved_mem) / GPU memory capacity.

          The coefficient 1.5 is a heuristic value, in the future, we can do better estimation by looking at the model types, hidden sizes or even do a dummy run.
        """
        if gpu_mem is not None:
            if gpu_mem < 20 * 1024:
                # T4, 4080
                # (chunked_prefill_size 2k, cuda_graph_max_bs 8)
                if self.chunked_prefill_size is None:
                    self.chunked_prefill_size = 2048
                if self.cuda_graph_max_bs is None:
                    self.cuda_graph_max_bs = 8
            elif is_npu() and gpu_mem < 32 * 1024:
                # Atlas A2B4
                # (chunked_prefill_size 32k, cuda_graph_max_bs 16 if tp < 4 else 64)
                if self.chunked_prefill_size is None:
                    self.chunked_prefill_size = 32768
                if self.cuda_graph_max_bs is None:
                    if self.tp_size < 4:
                        self.cuda_graph_max_bs = 16
                    else:
                        self.cuda_graph_max_bs = 64
            elif gpu_mem < 35 * 1024:
                # A10, 4090, 5090
                # (chunked_prefill_size 2k, cuda_graph_max_bs 24 if tp < 4 else 80)
                if self.chunked_prefill_size is None:
                    self.chunked_prefill_size = 2048
                if self.cuda_graph_max_bs is None:
                    # Based on detailed statistics, when serving TP1/TP2 models on lower-end GPUs with HBM < 35GB, you can either disable cuda graph or set `cuda_graph_max_bs` to a very small value to reduce the memory overhead of creating cuda graphs, with almost no impact on performance.
                    # However, when serving models with TP4 or TP8, we need to enable cuda graph to maintain high performance. In this case, we can set `cuda_graph_max_bs` to 80 (half of the default value 160) to reduce the memory overhead of creating cuda graphs. Looking at the logs
                    # from TP4 serving of qwen2-72b, a value of 80 is sufficient and can reduce the memory overhead of creating cuda graphs on lower-end GPUs compared to the original 160, avoiding OOM issues.
                    if self.tp_size < 4:
                        self.cuda_graph_max_bs = 24
                    else:
                        self.cuda_graph_max_bs = 80
            elif gpu_mem < 60 * 1024:
                # A100 (40GB), L40,
                # (chunked_prefill_size 4k, cuda_graph_max_bs 32 if tp < 4 else 160)
                if self.chunked_prefill_size is None:
                    self.chunked_prefill_size = 4096
                if self.cuda_graph_max_bs is None:
                    if self.tp_size < 4:
                        self.cuda_graph_max_bs = 32
                    else:
                        self.cuda_graph_max_bs = 160
            elif is_npu() and gpu_mem < 64 * 1024:
                # Atlas A2 and Atlas A3
                # (chunked_prefill_size 32k, cuda_graph_max_bs 64 if tp < 4 else 128)
                if self.chunked_prefill_size is None:
                    self.chunked_prefill_size = 32768
                if self.cuda_graph_max_bs is None:
                    if self.tp_size < 4:
                        self.cuda_graph_max_bs = 64
                    else:
                        self.cuda_graph_max_bs = 128
            elif gpu_mem < 90 * 1024:
                # H100, A100
                # (chunked_prefill_size 8k, cuda_graph_max_bs 256 if tp < 4 else 512)
                if self.chunked_prefill_size is None:
                    self.chunked_prefill_size = 8192
                if self.cuda_graph_max_bs is None:
                    if self.tp_size < 4:
                        self.cuda_graph_max_bs = 256
                    else:
                        self.cuda_graph_max_bs = 512
            elif gpu_mem < 160 * 1024:
                # H20, H200
                # (chunked_prefill_size 8k, cuda_graph_max_bs 256 if tp < 4 else 512)
                if self.chunked_prefill_size is None:
                    self.chunked_prefill_size = 8192
                if self.cuda_graph_max_bs is None:
                    if self.tp_size < 4:
                        self.cuda_graph_max_bs = 256
                    else:
                        self.cuda_graph_max_bs = 512
            else:
                # B200, MI300
                # (chunked_prefill_size 16k, cuda_graph_max_bs 512)
                if self.chunked_prefill_size is None:
                    self.chunked_prefill_size = 16384
                if self.cuda_graph_max_bs is None:
                    self.cuda_graph_max_bs = 512
        else:
            # Fallback defaults when gpu_mem is None
            if self.chunked_prefill_size is None:
                self.chunked_prefill_size = 4096
            if self.cuda_graph_max_bs is None:
                self.cuda_graph_max_bs = 160

        # Set cuda graph batch sizes
        if self.cuda_graph_bs is None:
            self.cuda_graph_bs = self._generate_cuda_graph_batch_sizes()
        else:
            self.cuda_graph_max_bs = max(self.cuda_graph_bs)

        if self.piecewise_cuda_graph_tokens is None:
            self.piecewise_cuda_graph_tokens = (
                self._generate_piecewise_cuda_graph_tokens()
            )

        if self.mem_fraction_static is None:
            # Constant meta data (e.g., from attention backend)
            reserved_mem = 512
            # For activation during large prefill
            if self.chunked_prefill_size > 0:
                reserved_mem += max(self.chunked_prefill_size, 2048) * 1.5
            else:
                reserved_mem += max(self.max_prefill_tokens, 2048) * 1.5
            # For cuda graphs
            reserved_mem += self.cuda_graph_max_bs * 2
            # Some adjustments for large parallel size
            reserved_mem += self.tp_size * self.pp_size / 8 * 1024

            if self.enable_dp_attention:
                # DP attention needs more padding for some operations
                reserved_mem += self.cuda_graph_max_bs * self.dp_size * 3

                # DP attention uses much more memory for large cuda graph max bs,
                # likely due to some inefficiencies in torch allocator or our implementation.
                # So we need to reserve more memory.
                if self.cuda_graph_max_bs > 300:
                    reserved_mem += self.cuda_graph_max_bs * self.dp_size * 1.5

            if gpu_mem is not None and gpu_mem > 60 * 1024:
                reserved_mem = max(reserved_mem, 10 * 1024)

            if self.speculative_algorithm is not None:
                if self.speculative_algorithm == "STANDALONE":
                    # standalonedraft model and cuda graphs
                    reserved_mem += 6 * 1024
                elif self.speculative_algorithm != "NGRAM":
                    # eagle draft models and cuda graphs
                    reserved_mem += 2 * 1024

            # For piecewise cuda graphs
            if self.enable_piecewise_cuda_graph:
                reserved_mem += self.piecewise_cuda_graph_max_tokens // 4

            self.mem_fraction_static = (
                round((gpu_mem - reserved_mem) / gpu_mem, 3)
                if gpu_mem is not None
                else 0.88
            )

            # Multimodal models need more memory for the image processing,
            # so we adjust the mem_fraction_static accordingly.
            model_config = self.get_model_config()
            if model_config.is_multimodal:
                self.adjust_mem_fraction_for_vlm(model_config)

    def _generate_cuda_graph_batch_sizes(self):
        """
        Generate the list of batch sizes for CUDA graph capture based on cuda_graph_max_bs.
        This integrates the logic from cuda_graph_runner.py.
        """
        # Handle disable_cuda_graph_padding as the first condition for both spec and non-spec
        if self.disable_cuda_graph_padding:
            capture_bs = list(range(1, self.cuda_graph_max_bs + 1))
        elif self.speculative_algorithm is None:
            # Normal case: [1, 2, 4, 8, 12] + list(range(16, 257, 8)) + list(range(272, 512, 16)) + list(range(512, cuda_graph_max_bs + 1))
            capture_bs = (
                [1, 2, 4, 8, 12]
                + list(range(16, 257, 8))
                + list(range(272, 512, 16))
                + list(range(512, self.cuda_graph_max_bs + 1, 32))
            )
        else:
            # Spec decoding case: list(range(1, 9, 1)) + list(range(10, 33, 2)) + list(range(40, 64, 4)) + list(range(72, 257, 8))
            capture_bs = (
                list(range(1, 9, 1))
                + list(range(10, 33, 2))
                + list(range(40, 65, 4))
                + list(range(72, 257, 8))
                + list(range(272, self.cuda_graph_max_bs + 1, 16))
            )

        capture_bs = [bs for bs in capture_bs if bs <= self.cuda_graph_max_bs]

        return capture_bs

    def _generate_piecewise_cuda_graph_tokens(self):
        """
        Generate the list of batch sizes for piecewise CUDA graph capture
        based on piecewise_cuda_graph_max_tokens.
        """
        capture_sizes = (
            list(range(4, 33, 4))
            + list(range(48, 257, 16))
            + list(range(288, 513, 32))
            + list(range(640, 4096 + 1, 128))
            + list(range(4352, self.piecewise_cuda_graph_max_tokens + 1, 256))
        )

        capture_sizes = [
            s for s in capture_sizes if s <= self.piecewise_cuda_graph_max_tokens
        ]

        return capture_sizes

    def _handle_hpu_backends(self):
        if self.device == "hpu":
            self.attention_backend = "torch_native"
            self.sampling_backend = "pytorch"

    def _handle_cpu_backends(self):
        if self.device == "cpu":
            if self.attention_backend is None:
                self.attention_backend = "intel_amx"
            self.sampling_backend = "pytorch"

    def _handle_npu_backends(self):
        if self.device == "npu":
            from sglang.srt.hardware_backend.npu.utils import set_default_server_args

            set_default_server_args(self)

    def _handle_model_specific_adjustments(self):
        from sglang.srt.configs.model_config import is_deepseek_nsa

        if parse_connector_type(self.model_path) == ConnectorType.INSTANCE:
            return

        hf_config = self.get_hf_config()
        model_arch = hf_config.architectures[0]

        if model_arch in [
            "MistralLarge3ForCausalLM",
            "PixtralForConditionalGeneration",
        ]:
            self.dtype = "bfloat16"

        if model_arch in [
            "DeepseekV3ForCausalLM",
            "MistralLarge3ForCausalLM",
            "PixtralForConditionalGeneration",
        ]:
            if is_deepseek_nsa(hf_config):
                if (
                    self.attention_backend is None
                    and self.prefill_attention_backend is None
                    and self.decode_attention_backend is None
                ):
                    self.attention_backend = "nsa"
                    logger.warning("Set nsa attention backend for DeepSeek NSA.")

                if not is_npu():
                    self.enable_dp_attention = True
                    logger.warning("DP attention is enabled for DeepSeek NSA.")
                    if self.enable_nsa_prefill_context_parallel:
                        # TODO Supports moe_dense_tp_size != 1, kv cache dtype = "fp8",moe_a2a_backend non-deepep and cross-machine operation .
                        self.moe_dense_tp_size = 1
                        self.moe_a2a_backend = "deepep"
                        self.ep_size = self.tp_size
                        self.kv_cache_dtype = "bf16"
                        assert (
                            self.tp_size == 8
                        ), "Current multi-machine CP support suffers from precision issues. So context parallel only support Single machine(tp_size == 8)"

                        logger.warning(
                            f"Enable Context Parallel opt for deeeseekv3.2-DSA, Setting dp_size == {self.dp_size} and moe_dense_tp_size == {self.moe_dense_tp_size}, ep_size == {self.ep_size}, tp_size == {self.tp_size}, kv_cache_dtype == {self.kv_cache_dtype}, moe_a2a_backend {self.moe_a2a_backend} "
                        )
                    else:
                        # Pure TP and partial DP Attention mode is active for NSA, logging a warning
                        if self.dp_size < self.tp_size:
                            logger.warning(
                                f"NSA with TP mode is active, dp_size={self.dp_size}, tp_size={self.tp_size}, "
                                f"attn_tp_size={self.tp_size}, attention weights will be sharded across {self.tp_size} ranks."
                            )

                    self.page_size = 64
                    logger.warning("Setting page size to 64 for DeepSeek NSA.")

                    # For Hopper, we support both bf16 and fp8 kv cache; for Blackwell, we support fp8 only currently
                    import torch

                    major, _ = torch.cuda.get_device_capability()
                    if self.kv_cache_dtype == "auto":
                        self.kv_cache_dtype = "fp8_e4m3" if major >= 10 else "bfloat16"
                        logger.warning(
                            f"Setting KV cache dtype to {self.kv_cache_dtype} for DeepSeek NSA."
                        )
                    if self.kv_cache_dtype == "bf16":
                        self.kv_cache_dtype = "bfloat16"
                    assert self.kv_cache_dtype in [
                        "bfloat16",
                        "fp8_e4m3",
                    ], "DeepSeek NSA only supports bf16/bfloat16 or fp8_e4m3 kv_cache_dtype"

                    if self.kv_cache_dtype == "fp8_e4m3":
                        # flashmla_auto dispatches to flashmla_sparse/flashmla_kv based on hardware and heuristics
                        self.nsa_prefill_backend = "flashmla_auto"
                        self.nsa_decode_backend = "flashmla_kv"
                        logger.warning(
                            "Setting NSA backend to flashmla_auto for prefill and flashmla_kv for decode for FP8 KV Cache."
                        )
                    else:
                        # set prefill/decode backends for Blackwell. The default settings are for Hopper.
                        if major >= 10:
                            self.nsa_prefill_backend = "flashmla_sparse"
                            self.nsa_decode_backend = "flashmla_sparse"

                    # Logging env vars for NSA
                    from sglang.srt.layers.attention.nsa.utils import (
                        print_nsa_bool_env_vars,
                    )

                    print_nsa_bool_env_vars()

            else:
                if self.enable_piecewise_cuda_graph:
                    logger.info("Piecewise CUDA graph is enabled, use MLA for prefill.")

                if is_cuda() and is_sm100_supported():
                    if (
                        self.attention_backend is None
                        and self.prefill_attention_backend is None
                        and self.decode_attention_backend is None
                    ):
                        self.attention_backend = "trtllm_mla"
                        logger.info(
                            "Use trtllm_mla as attention backend on sm100 for DeepseekV3ForCausalLM"
                        )

            # common to all Deepseek MoE models
            if is_cuda() and is_sm100_supported():
                # workaround for https://github.com/flashinfer-ai/flashinfer/issues/2006
                if not self.enable_dp_attention and self.nnodes == 1:
                    self.enable_flashinfer_allreduce_fusion = True
                    logger.info(
                        "Enable FlashInfer AllReduce Fusion on sm100 for DeepseekV3ForCausalLM"
                    )
                quantization_config = getattr(hf_config, "quantization_config", None)
                quant_method = (
                    quantization_config.get("quant_method")
                    if quantization_config is not None
                    else None
                )
                if self.quantization is None:
                    # Default DeepSeek V3/R1 native FP8 when not explicitly set,
                    # Because we need this condition for an assertion in
                    # flashinfer_trtllm MoE runner backend.
                    if quant_method is None and model_arch == "DeepseekV3ForCausalLM":
                        self.quantization = "fp8"
                        logger.info(
                            "Quantization not specified, default to fp8 for DeepSeek on sm100"
                        )
                    else:
                        self.quantization = quant_method
                if (
                    self.moe_a2a_backend == "none"
                    and self.moe_runner_backend == "auto"
                    and self.quantization in ["fp8", "modelopt_fp8", "modelopt_fp4"]
                ):
                    self.moe_runner_backend = "flashinfer_trtllm"
                    logger.info(
                        "Use flashinfer_trtllm as MoE runner backend on sm100 for DeepseekV3ForCausalLM"
                    )

        elif model_arch in ["GptOssForCausalLM"]:
            if (
                self.attention_backend is None
                and self.prefill_attention_backend is None
                and self.decode_attention_backend is None
            ):
                if is_cuda() and is_sm100_supported():
                    self.attention_backend = "trtllm_mha"
                elif is_cuda() and is_sm90_supported():
                    self.attention_backend = "fa3"
                else:
                    self.attention_backend = "triton"

            supported_backends = ["triton", "trtllm_mha", "fa3", "fa4"]
            prefill_attn_backend, decode_attn_backend = self.get_attention_backends()
            assert (
                prefill_attn_backend in supported_backends
                and decode_attn_backend in supported_backends
            ), (
                f"GptOssForCausalLM requires one of {supported_backends} attention backend, but got the following backends\n"
                f"- Prefill: {prefill_attn_backend}\n"
                f"- Decode: {decode_attn_backend}\n"
            )

            if is_blackwell_supported():
                # workaround for https://github.com/flashinfer-ai/flashinfer/issues/2006
                if not self.enable_dp_attention and self.nnodes == 1:
                    self.enable_flashinfer_allreduce_fusion = True
                    logger.info(
                        "Enable FlashInfer AllReduce Fusion on sm100 for GptOssForCausalLM"
                    )
            quantization_config = getattr(hf_config, "quantization_config", None)
            is_mxfp4_quant_format = (
                quantization_config is not None
                and quantization_config.get("quant_method") == "mxfp4"
            )
            if is_mxfp4_quant_format:
                # use bf16 for mxfp4 triton kernels
                self.dtype = "bfloat16"

            if self.moe_runner_backend == "auto":
                if self.enable_piecewise_cuda_graph:
                    self.moe_runner_backend = "auto"
                    logger.warning(
                        "Enable piecewise CUDA graph, enabling auto MOE kernel."
                    )
                elif is_blackwell_supported() and is_mxfp4_quant_format:
                    self.moe_runner_backend = "flashinfer_mxfp4"
                    logger.warning(
                        "Detected SM100 and MXFP4 quantization format for GPT-OSS model, enabling FlashInfer MXFP4 MOE kernel."
                    )
                elif self.ep_size == 1 and is_triton_kernels_available():
                    self.moe_runner_backend = "triton_kernel"
                    logger.warning(
                        "Detected GPT-OSS model, enabling triton_kernels MOE kernel."
                    )

            if self.moe_runner_backend == "triton_kernel":
                assert (
                    self.ep_size == 1
                ), "Triton kernel MoE is only supported when ep_size == 1"
            self.disable_hybrid_swa_memory = True

        elif "Llama4" in model_arch and self.device != "cpu":
            # Auto-select attention backend for Llama4 if not specified
            if self.attention_backend is None:
                if is_sm100_supported():
                    self.attention_backend, platform = "trtllm_mha", "sm100"
                elif is_sm90_supported():
                    self.attention_backend, platform = "fa3", "sm90"
                elif is_hip():
                    self.attention_backend, platform = "aiter", "hip"
                elif self.device == "xpu":
                    self.attention_backend, platform = "intel_xpu", "xpu"
                else:
                    self.attention_backend, platform = "triton", "other platforms"
                logger.warning(
                    f"Use {self.attention_backend} as attention backend on {platform} for Llama4 model"
                )
            assert self.attention_backend in {
                "fa3",
                "aiter",
                "triton",
                "trtllm_mha",
                "intel_xpu",
            }, f"fa3, aiter, triton, trtllm_mha or intel_xpu is required for Llama4 model but got {self.attention_backend}"
            if is_sm100_supported() and self.moe_runner_backend == "auto":
                if self.quantization in {"fp8", "modelopt_fp8"}:
                    self.moe_runner_backend = "flashinfer_trtllm"
                    logger.info(
                        "Use flashinfer_trtllm as MoE runner backend on SM100 for Llama4"
                    )
        elif model_arch in [
            "Gemma2ForCausalLM",
            "Gemma3ForCausalLM",
            "Gemma3ForConditionalGeneration",
            "Gemma3nForCausalLM",
            "Gemma3nForConditionalGeneration",
        ]:
            # FIXME: https://github.com/sgl-project/sglang/pull/7367 is not compatible with gemma2 model.
            # It failed at this test: https://github.com/sgl-project/sglang/actions/runs/16255155597/job/45890331952#step:4:736
            logger.warning(
                f"Disable hybrid SWA memory for {model_arch} as it is not yet supported."
            )
            self.disable_hybrid_swa_memory = True
        elif model_arch in ["Olmo2ForCausalLM"]:
            # FIXME: https://github.com/sgl-project/sglang/pull/7367 is not compatible with Olmo3 model.
            logger.warning(
                f"Disabling hybrid SWA memory for {model_arch} as it is not yet supported."
            )
            self.disable_hybrid_swa_memory = True

            if self.attention_backend is None:
                if is_cuda() and is_sm100_supported():
                    self.attention_backend = "trtllm_mha"
                elif is_cuda() and get_device_sm() >= 80:
                    self.attention_backend = "fa3"
                else:
                    self.attention_backend = "triton"

            # Flashinfer appears to degrade performance when sliding window attention
            # is used for the Olmo2 architecture. Olmo2 does not use sliding window attention
            # but Olmo3 does.
            assert (
                self.attention_backend != "flashinfer"
            ), "FlashInfer backend can significantly degrade the performance of Olmo3 models."

            logger.info(
                f"Using {self.attention_backend} as attention backend for {model_arch}."
            )
        elif model_arch in ["KimiLinearForCausalLM"]:
            logger.warning(
                f"Disabling Radix Cache for {model_arch} as it is not yet supported."
            )
            self.disable_radix_cache = True
        elif model_arch in ["NemotronHForCausalLM"]:
            model_config = self.get_model_config()
            if model_config.quantization in [
                "modelopt",
                "modelopt_fp8",
                "modelopt_fp4",
            ]:
                assert model_config.hf_config.mlp_hidden_act == "relu2"
                if model_config.quantization == "modelopt":
                    self.quantization = (
                        "modelopt_fp4"
                        if model_config.hf_config.quantization_config["quant_algo"]
                        == "NVFP4"
                        else "modelopt_fp8"
                    )
                else:
                    self.quantization = model_config.quantization
                self.moe_runner_backend = "flashinfer_cutlass"
        elif model_arch in [
            "Qwen3MoeForCausalLM",
            "Qwen3VLMoeForConditionalGeneration",
        ]:
            if is_sm100_supported():
                quantization_config = getattr(hf_config, "quantization_config", None)
                quant_method = (
                    quantization_config.get("quant_method")
                    if quantization_config is not None
                    else None
                )
                if self.quantization is None and quant_method is not None:
                    self.quantization = quant_method
                if (
                    self.quantization in ("fp8", "modelopt_fp4")
                    and self.moe_a2a_backend == "none"
                    and self.moe_runner_backend == "auto"
                ):
                    self.moe_runner_backend = "flashinfer_trtllm"
                    logger.info(
                        "Use flashinfer_trtllm as MoE runner backend on sm100 for "
                        f"{model_arch}"
                    )
        elif model_arch in ["Qwen3NextForCausalLM"]:
            if not self.disable_radix_cache:
                logger.warning(
                    "Disabling overlap schedule since MambaRadixCache is not compatible with "
                    "overlap schedule currently, try to use --disable-radix-cache if overlap schedule is necessary"
                )
                self.disable_overlap_schedule = True
            if is_sm100_supported():
                quantization_config = getattr(hf_config, "quantization_config", None)
                quant_method = (
                    quantization_config.get("quant_method")
                    if quantization_config is not None
                    else None
                )
                if self.quantization is None and quant_method is not None:
                    self.quantization = quant_method
                if (
                    (self.quantization == "fp8" or self.quantization == "modelopt_fp4")
                    and self.moe_a2a_backend == "none"
                    and self.moe_runner_backend == "auto"
                ):
                    self.moe_runner_backend = "flashinfer_trtllm"
                    logger.info(
                        "Use flashinfer_trtllm as MoE runner backend on sm100 for Qwen3NextForCausalLM"
                    )
                if self.attention_backend is None:
                    self.attention_backend = "triton"
                    logger.info(
                        "Use triton as attention backend on sm100 for Qwen3NextForCausalLM"
                    )
                if (
                    not self.disable_radix_cache
                    and self.attention_backend == "trtllm_mha"
                ):
                    logger.warning(
                        "Disabling radix cache since trtllm_mha does not support page_size = 1, which is required by MambaRadixCache. "
                        "Try to use --attention-backend triton if radix cache is necessary."
                    )
                    self.disable_radix_cache = True
                    self.disable_overlap_schedule = False
        elif model_arch in [
            "NemotronHForCausalLM",
            "FalconH1ForCausalLM",
            "JetNemotronForCausalLM",
            "JetVLMForConditionalGeneration",
        ]:
            if not self.disable_radix_cache:
                logger.warning(
                    "Disabling overlap schedule since MambaRadixCache is not compatible with "
                    "overlap schedule currently, try to use --disable-radix-cache if overlap schedule is necessary"
                )
                self.disable_overlap_schedule = True

    def _handle_sampling_backend(self):
        if self.sampling_backend is None:
            self.sampling_backend = (
                "flashinfer" if is_flashinfer_available() else "pytorch"
            )

    def _handle_attention_backend_compatibility(self):
        model_config = self.get_model_config()
        use_mla_backend = self.use_mla_backend()

        if self.prefill_attention_backend is not None and (
            self.prefill_attention_backend == self.decode_attention_backend
        ):  # override the default attention backend
            self.attention_backend = self.prefill_attention_backend

        # Pick the default attention backend if not specified
        if self.attention_backend is None:
            """
            Auto select the fastest attention backend.

            1. Models with MHA Architecture (e.g: Llama, QWen)
                1.1 We will turn on FA3 on hopper unless user use spec decode with topk > 1 or page_size > 1.
                1.2 Use trtllm_mha for Blackwell excluding spec with topk > 1.
                1.3 In other cases, we will use flashinfer if available, otherwise use triton.
            2. Models with MLA Architecture and using FA3
                2.1 We will use FA3 backend on hopper.
                2.2 We will use Flashinfer backend on blackwell.
                2.3 Otherwise, we will use triton backend.
            """

            if not use_mla_backend:
                # MHA architecture
                if (
                    is_hopper_with_cuda_12_3()
                    and is_no_spec_infer_or_topk_one(self)
                    and is_fa3_default_architecture(self.model_config.hf_config)
                ):
                    self.attention_backend = "fa3"
                elif is_blackwell() and is_no_spec_infer_or_topk_one(self):
                    self.attention_backend = "trtllm_mha"
                elif is_hip():
                    self.attention_backend = "aiter"
                else:
                    self.attention_backend = (
                        "flashinfer" if is_flashinfer_available() else "triton"
                    )
            else:
                # MLA architecture
                if is_hopper_with_cuda_12_3():
                    self.attention_backend = "fa3"
                elif is_sm100_supported():
                    self.attention_backend = "flashinfer"
                elif is_hip():
                    head_num = model_config.get_num_kv_heads(self.tp_size)
                    # TODO current aiter only support head number 16 or 128 head number
                    if head_num == 128 or head_num == 16:
                        self.attention_backend = "aiter"
                    else:
                        self.attention_backend = "triton"
                else:
                    self.attention_backend = "triton"

            logger.warning(
                f"Attention backend not explicitly specified. Use {self.attention_backend} backend by default."
            )

        # Torch native and flex attention backends
        if self.attention_backend == "torch_native":
            logger.warning(
                "Cuda graph is disabled because of using torch native attention backend"
            )
            self.disable_cuda_graph = True

        if self.attention_backend == "flex_attention":
            logger.warning(
                "Cuda graph is disabled because of using torch Flex Attention backend"
            )
            self.disable_cuda_graph = True
            assert (
                self.speculative_algorithm is None
            ), "Speculative decoding is currently not supported with Flex Attention backend"

        # Major NVIDIA platforms backends
        if (
            self.attention_backend == "flashmla"
            or self.decode_attention_backend == "flashmla"
        ):
            logger.warning(
                "FlashMLA only supports a page_size of 64, change page_size to 64."
            )
            self.page_size = 64

        if (
            self.attention_backend == "cutlass_mla"
            or self.decode_attention_backend == "cutlass_mla"
        ):
            logger.warning(
                "Cutlass MLA only supports a page_size of 128, change page_size to 128."
            )
            self.page_size = 128

        if (
            self.attention_backend == "trtllm_mla"
            or self.decode_attention_backend == "trtllm_mla"
        ):
            if not is_blackwell_supported():
                raise ValueError(
                    "TRTLLM MLA backend is only supported on Blackwell GPUs (SM100). Please use a different backend."
                )

            if self.page_size not in [32, 64]:
                logger.warning(
                    f"TensorRT-LLM MLA only supports page_size of 32 or 64, changing page_size from {self.page_size} to 64."
                )
                self.page_size = 64

            if self.kv_cache_dtype not in ["fp8_e4m3", "fp4_e2m1", "auto"]:
                raise ValueError(
                    "TensorRT-LLM MLA backend only supports kv-cache-dtype of fp8_e4m3, fp4_e2m1, or auto."
                )

        if (
            self.attention_backend == "trtllm_mha"
            or self.decode_attention_backend == "trtllm_mha"
            or self.prefill_attention_backend == "trtllm_mha"
        ):
            if not is_sm100_supported():
                raise ValueError(
                    "TRTLLM MHA backend is only supported on Blackwell GPUs (SM100). Please use a different backend."
                )

            if self.page_size not in [16, 32, 64]:
                logger.warning(
                    f"TensorRT-LLM MHA only supports page_size of 16, 32 or 64, changing page_size from {self.page_size} to 64."
                )
                self.page_size = 64

        if self.attention_backend == "fa3" and self.kv_cache_dtype == "fp8_e5m2":
            logger.warning(
                "FlashAttention3 only supports fp8_e4m3 if using FP8; "
                "Setting attention backend to triton."
            )
            self.attention_backend = "triton"

        if self.attention_backend == "fa4" or self.decode_attention_backend == "fa4":
            raise ValueError(
                "FA4 backend is only supported for prefill. Please use `--prefill-attention-backend fa4` instead."
            )
        if self.prefill_attention_backend == "fa4" and not self.use_mla_backend():
            logger.warning(
                f"FA4 backend only supports page size 128 for non-MLA model architectures, changing page_size from {self.page_size} to 128."
            )
            self.page_size = 128

        # AMD platforms backends
        if self.attention_backend == "aiter":
            if model_config.context_len > 8192:
                self.mem_fraction_static *= 0.85

        # Other platforms backends
        if (
            self.attention_backend == "intel_amx"
            and self.device == "cpu"
            and not cpu_has_amx_support()
        ):
            logger.warning(
                "The current platform does not support Intel AMX, will fallback to torch_native backend."
            )
            self.attention_backend = "torch_native"

        if (
            self.attention_backend == "intel_xpu"
            and self.device == "xpu"
            and not xpu_has_xmx_support()
        ):
            logger.warning(
                "The current platform does not support Intel XMX, will fallback to triton backend."
            )
            self.attention_backend = "triton"

        if self.attention_backend == "intel_xpu":
            if self.page_size not in [32, 64, 128]:
                logger.warning(
                    f"Intel XPU attention backend only supports page_size of 32, 64 or 128, changing page_size from {self.page_size} to 128."
                )
                self.page_size = 128

        # Dual chunk flash attention backend
        if (
            getattr(model_config.hf_config, "dual_chunk_attention_config", None)
            is not None
        ):
            if self.attention_backend is None:
                self.attention_backend = "dual_chunk_flash_attn"
                logger.info("Dual chunk attention is turned on by default.")
            elif self.attention_backend != "dual_chunk_flash_attn":
                raise ValueError(
                    "Dual chunk attention is enabled, but attention backend is set to "
                    f"{self.attention_backend}. Please set it to 'dual_chunk_flash_attn'."
                )
        if self.attention_backend == "dual_chunk_flash_attn":
            logger.warning(
                "Mixed chunk and radix cache are disabled when using dual-chunk flash attention backend"
            )
            self.enable_mixed_chunk = False
            self.disable_radix_cache = True

    def _handle_page_size(self):
        if self.page_size is None:
            self.page_size = 1

    def _handle_amd_specifics(self):
        if is_hip():
            self.triton_attention_num_kv_splits = 16

    def _handle_grammar_backend(self):
        if self.grammar_backend is None:
            self.grammar_backend = "xgrammar"

    def _handle_data_parallelism(self):
        if self.dp_size == 1:
            self.enable_dp_attention = False
            self.enable_dp_lm_head = False

        if self.enable_dp_attention:
            self.schedule_conservativeness = self.schedule_conservativeness * 0.3
            assert self.tp_size % self.dp_size == 0
            self.chunked_prefill_size = self.chunked_prefill_size // self.dp_size
            logger.warning(
                f"DP attention is enabled. The chunked prefill size is adjusted to {self.chunked_prefill_size} to avoid MoE kernel issues. "
            )

        if self.enable_dp_lm_head:
            assert (
                self.enable_dp_attention
            ), "Please enable dp attention when setting enable_dp_lm_head. "

    def _handle_moe_kernel_config(self):
        if self.moe_runner_backend == "flashinfer_cutlass":
            assert self.quantization in [
                "modelopt_fp4",
                "modelopt_fp8",
                None,
            ], f"Invalid quantization '{self.quantization}'. \nFlashInfer Cutlass MOE supports only: 'modelopt_fp4', 'modelopt_fp8', or bfloat16 (None)."
            assert self.ep_size in [
                1,
                self.tp_size,
            ], "The expert parallel size must be 1 or the same as the tensor parallel size"

        if self.moe_runner_backend == "flashinfer_trtllm":
            assert (
                self.quantization == "modelopt_fp4"
                or self.quantization == "modelopt_fp8"
                or self.quantization == "fp8"
            ), "modelopt_fp4, modelopt_fp8 or fp8 quantization is required for Flashinfer TRTLLM MoE"
            self.disable_shared_experts_fusion = True
            logger.warning(
                "FlashInfer TRTLLM MoE is enabled. --disable-shared-experts-fusion is automatically set."
            )

        if get_bool_env_var("SGLANG_CUTLASS_MOE"):
            logger.warning(
                "SGLANG_CUTLASS_MOE is deprecated, use --moe-runner-backend=cutlass and/or --speculative-moe-runner-backend=cutlass instead"
            )
            assert (
                self.quantization == "fp8"
            ), "cutlass MoE is only supported with fp8 quantization"
            self.moe_runner_backend = "cutlass"
        if self.moe_runner_backend == "cutlass" and self.quantization == "fp8":
            assert (
                self.ep_size == 1
            ), "FP8 Cutlass MoE is only supported with ep_size == 1"

    def _handle_a2a_moe(self):
        if self.moe_a2a_backend == "deepep":
            if self.deepep_mode == "normal":
                logger.warning("Cuda graph is disabled because deepep_mode=`normal`")
                self.disable_cuda_graph = True
            self.ep_size = self.tp_size
            logger.warning(
                f"DeepEP MoE is enabled. The expert parallel size is adjusted to be the same as the tensor parallel size[{self.tp_size}]."
            )

        if self.moe_a2a_backend == "mooncake":
            self.ep_size = self.tp_size
            logger.warning(
                f"Mooncake MoE is enabled. The expert parallel size is adjusted to be the same as the tensor parallel size[{self.tp_size}]."
            )

        if self.moe_a2a_backend == "ascend_fuseep":
            self.ep_size = self.tp_size
            logger.warning(
                f"Ascend fused EP MoE is enabled. The expert parallel size is adjusted to be the same as the tensor parallel size[{self.tp_size}]."
            )

    def _handle_eplb_and_dispatch(self):
        if self.enable_eplb and (self.expert_distribution_recorder_mode is None):
            self.expert_distribution_recorder_mode = "stat"
            logger.warning(
                "EPLB is enabled. The expert_distribution_recorder_mode is automatically set."
            )

        if (self.enable_eplb or (self.init_expert_location != "trivial")) and (
            self.ep_dispatch_algorithm is None
        ):
            self.ep_dispatch_algorithm = "static"

        if self.enable_eplb:
            assert self.ep_size > 1

    def _handle_elastic_ep(self):
        if self.elastic_ep_backend is not None:
            if self.enable_eplb:
                if self.eplb_algorithm == "auto":
                    self.eplb_algorithm = "elasticity_aware"
                assert (
                    self.eplb_algorithm == "elasticity_aware"
                ), "Elastic EP requires eplb_algorithm to be set to 'auto' or 'elasticity_aware'."

    def _handle_expert_distribution_metrics(self):
        if self.enable_expert_distribution_metrics and (
            self.expert_distribution_recorder_mode is None
        ):
            self.expert_distribution_recorder_mode = "stat"

        if self.expert_distribution_recorder_buffer_size is None:
            if (x := self.eplb_rebalance_num_iterations) is not None:
                self.expert_distribution_recorder_buffer_size = x
            elif self.expert_distribution_recorder_mode is not None:
                self.expert_distribution_recorder_buffer_size = 1000

    def _handle_pipeline_parallelism(self):
        if self.pp_size > 1:
            self.disable_overlap_schedule = True
            logger.warning(
                "Pipeline parallelism is incompatible with overlap schedule."
            )

    def _handle_hicache(self):
        if self.hicache_storage_backend == "mooncake":
            if self.hicache_mem_layout == "layer_first":
                if self.hicache_io_backend == "direct":
                    self.hicache_mem_layout = "page_first_direct"
                elif self.hicache_io_backend == "kernel":
                    self.hicache_mem_layout = "page_first"
                logger.warning(
                    f"Mooncake storage backend does not support layer_first layout, "
                    f"switching to {self.hicache_mem_layout} layout for {self.hicache_io_backend} io backend"
                )

        if self.hicache_mem_layout == "page_first_direct":
            if self.hicache_io_backend not in ["direct", "kernel_ascend"]:
                self.hicache_io_backend = "direct"
                logger.warning(
                    "Page first direct layout only support direct io backend"
                )

        if (
            self.enable_hierarchical_cache
            or self.disaggregation_decode_enable_offload_kvcache
        ) and self.hicache_io_backend == "kernel":
            # fix for the compatibility issue with FlashAttention3 decoding and HiCache kernel backend
            if self.decode_attention_backend is None:
                if not self.use_mla_backend():
                    self.decode_attention_backend = (
                        "flashinfer" if is_flashinfer_available() else "triton"
                    )
                else:
                    self.decode_attention_backend = (
                        "flashinfer" if is_sm100_supported() else "triton"
                    )
            elif self.decode_attention_backend == "fa3":
                self.hicache_io_backend = "direct"
                logger.warning(
                    "FlashAttention3 decode backend is not compatible with hierarchical cache. "
                    "Setting hicache_io_backend to vanilla I/O, which may lead to suboptimal performance with small page sizes."
                )

    def _handle_speculative_decoding(self):
        if (
            self.speculative_draft_model_path is not None
            and self.speculative_draft_model_revision is None
        ):
            self.speculative_draft_model_revision = "main"

        if self.speculative_algorithm == "NEXTN":
            self.speculative_algorithm = "EAGLE"

        if self.speculative_algorithm in ("EAGLE", "EAGLE3", "STANDALONE"):
            if self.speculative_algorithm == "STANDALONE" and self.enable_dp_attention:
                # TODO: support dp attention for standalone speculative decoding
                raise ValueError(
                    "Currently standalone speculative decoding does not support dp attention."
                )

            if self.max_running_requests is None:
                self.max_running_requests = 48
                logger.warning(
                    "Max running requests is reset to 48 for speculative decoding. You can override this by explicitly setting --max-running-requests."
                )

            if (
                self.speculative_algorithm == "EAGLE"
                and envs.SGLANG_ENABLE_SPEC_V2.get()
            ):
                self.disable_overlap_schedule = False
                logger.warning(
                    "Beta spec is enabled for eagle speculative decoding and overlap schedule is turned on."
                )

            if not envs.SGLANG_ENABLE_SPEC_V2.get():
                self.disable_overlap_schedule = True
                logger.warning(
                    "Overlap scheduler is disabled because of using eagle3 or standalone speculative decoding."
                )

            if self.enable_mixed_chunk:
                self.enable_mixed_chunk = False
                logger.warning(
                    "Mixed chunked prefill is disabled because of using "
                    "eagle speculative decoding."
                )

            model_arch = self.get_hf_config().architectures[0]
            if model_arch in [
                "DeepseekV32ForCausalLM",
                "DeepseekV3ForCausalLM",
                "Glm4MoeForCausalLM",
                "BailingMoeForCausalLM",
                "BailingMoeV2ForCausalLM",
                "MistralLarge3ForCausalLM",
                "PixtralForConditionalGeneration",
            ]:
                if self.speculative_draft_model_path is None:
                    self.speculative_draft_model_path = self.model_path
                    self.speculative_draft_model_revision = self.revision
                else:
                    if model_arch not in [
                        "MistralLarge3ForCausalLM",
                        "PixtralForConditionalGeneration",
                    ]:
                        logger.warning(
                            "DeepSeek MTP does not require setting speculative_draft_model_path."
                        )

            if self.speculative_num_steps is None:
                assert (
                    self.speculative_eagle_topk is None
                    and self.speculative_num_draft_tokens is None
                )
                (
                    self.speculative_num_steps,
                    self.speculative_eagle_topk,
                    self.speculative_num_draft_tokens,
                ) = auto_choose_speculative_params(self)

            if (
                self.attention_backend == "trtllm_mha"
                or self.decode_attention_backend == "trtllm_mha"
                or self.prefill_attention_backend == "trtllm_mha"
            ):
                if self.speculative_eagle_topk > 1:
                    raise ValueError(
                        "trtllm_mha backend only supports topk = 1 for speculative decoding."
                    )

            if (
                self.speculative_eagle_topk == 1
                and self.speculative_num_draft_tokens != self.speculative_num_steps + 1
            ):
                logger.warning(
                    "speculative_num_draft_tokens is adjusted to speculative_num_steps + 1 when speculative_eagle_topk == 1"
                )
                self.speculative_num_draft_tokens = self.speculative_num_steps + 1

            if (
                self.speculative_eagle_topk > 1
                and self.page_size > 1
                and self.attention_backend not in ["flashinfer", "fa3"]
            ):
                raise ValueError(
                    "speculative_eagle_topk > 1 with page_size > 1 is unstable and produces incorrect results for paged attention backends. This combination is only supported for the 'flashinfer' backend."
                )

        if self.speculative_algorithm == "NGRAM":
            if not self.device.startswith("cuda"):
                raise ValueError(
                    "Ngram speculative decoding only supports CUDA device."
                )

            if self.max_running_requests is None:
                self.max_running_requests = 48
                logger.warning(
                    "Max running requests is reset to 48 for speculative decoding. You can override this by explicitly setting --max-running-requests."
                )

            self.disable_overlap_schedule = True
            self.enable_mixed_chunk = False
            self.speculative_eagle_topk = self.speculative_ngram_max_bfs_breadth
            if self.speculative_num_draft_tokens is None:
                self.speculative_num_draft_tokens = (
                    self.speculative_ngram_max_match_window_size
                )
            logger.warning(
                "The overlap scheduler and mixed chunked prefill are disabled because of "
                "using ngram speculative decoding."
            )

            if (
                self.speculative_eagle_topk > 1
                and self.page_size > 1
                and self.attention_backend != "flashinfer"
            ):
                raise ValueError(
                    f"speculative_eagle_topk({self.speculative_eagle_topk}) > 1 "
                    f"with page_size({self.page_size}) > 1 is unstable "
                    "and produces incorrect results for paged attention backends. "
                    "This combination is only supported for the 'flashinfer' backend."
                )
            if self.enable_dp_attention:
                # TODO: support dp attention for ngram speculative decoding
                raise ValueError(
                    "Currently ngram speculative decoding does not support dp attention."
                )

    def _handle_load_format(self):
        if (
            self.load_format == "auto" or self.load_format == "gguf"
        ) and check_gguf_file(self.model_path):
            self.quantization = self.load_format = "gguf"

        if is_remote_url(self.model_path):
            self.load_format = "remote"

        if self.custom_weight_loader is None:
            self.custom_weight_loader = []

        if self.load_format == "remote_instance":
            if (
                self.remote_instance_weight_loader_seed_instance_ip is None
                or self.remote_instance_weight_loader_seed_instance_service_port is None
                or self.remote_instance_weight_loader_send_weights_group_ports is None
            ):
                self.load_format = "auto"

    def _handle_disaggregation(self):
        if self.disaggregation_mode == "decode":
            assert (
                self.disaggregation_decode_tp is None
            ), "Cannot set --disaggregation-decode-tp for the decode engine."
            assert (
                self.disaggregation_decode_dp is None
            ), "Cannot set --disaggregation-decode-dp for the decode engine."

            self.disable_radix_cache = True
            logger.warning("KV cache is forced as chunk cache for decode server")

            if self.dp_size > 1 and not is_in_ci():
                assert self.prefill_round_robin_balance, (
                    "Prefill round robin balance is required when dp size > 1. "
                    "Please make sure that the prefill instance is launched with `--load-balance-method round_robin`"
                    " and `--prefill-round-robin-balance` is set for decode server."
                )
        elif self.disaggregation_mode == "prefill":
            if self.disaggregation_decode_tp is None:
                self.disaggregation_decode_tp = self.tp_size
            if self.disaggregation_decode_dp is None:
                self.disaggregation_decode_dp = self.dp_size

            self.disaggregation_prefill_pp = self.pp_size
            self.validate_disagg_tp_size(self.tp_size, self.disaggregation_decode_tp)

            if not self.enable_piecewise_cuda_graph:
                self.disable_cuda_graph = True
                logger.warning(
                    "Cuda graph is disabled for prefill server when piecewise cuda graph is not enabled."
                )

    def _handle_tokenizer_batching(self):
        if self.enable_tokenizer_batch_encode and self.enable_dynamic_batch_tokenizer:
            raise ValueError(
                "Cannot enable both --enable-tokenizer-batch-encode and --enable-dynamic-batch-tokenizer. "
                "Please choose one tokenizer batching approach."
            )

        if self.skip_tokenizer_init:
            if self.tokenizer_worker_num != 1:
                logger.warning(
                    "skip_tokenizer_init=True disables tokenizer workers; forcing tokenizer_worker_num=1 "
                    f"(requested {self.tokenizer_worker_num})."
                )
                self.tokenizer_worker_num = 1

            if self.enable_tokenizer_batch_encode:
                logger.warning(
                    "skip_tokenizer_init=True ignores --enable-tokenizer-batch-encode; disabling it."
                )
                self.enable_tokenizer_batch_encode = False

            if self.enable_dynamic_batch_tokenizer:
                logger.warning(
                    "skip_tokenizer_init=True ignores --enable-dynamic-batch-tokenizer; disabling it."
                )
                self.enable_dynamic_batch_tokenizer = False

    def _handle_environment_variables(self):
        os.environ["SGLANG_ENABLE_TORCH_COMPILE"] = (
            "1" if self.enable_torch_compile else "0"
        )
        os.environ["SGLANG_MAMBA_SSM_DTYPE"] = self.mamba_ssm_dtype
        os.environ["SGLANG_DISABLE_OUTLINES_DISK_CACHE"] = (
            "1" if self.disable_outlines_disk_cache else "0"
        )
        os.environ["SGLANG_ENABLE_DETERMINISTIC_INFERENCE"] = (
            "1" if self.enable_deterministic_inference else "0"
        )
        # Set the highest strict level for Kimi K2 tool calls
        if (
            self.tool_call_parser == "kimi_k2"
            and not envs.SGLANG_TOOL_STRICT_LEVEL.is_set()
        ):
            envs.SGLANG_TOOL_STRICT_LEVEL.set(ToolStrictLevel.PARAMETER)

    def _handle_cache_compatibility(self):
        if self.enable_hierarchical_cache and self.disable_radix_cache:
            raise ValueError(
                "The arguments enable-hierarchical-cache and disable-radix-cache are mutually exclusive "
                "and cannot be used at the same time. Please use only one of them."
            )

        if self.disaggregation_decode_enable_offload_kvcache:
            if self.disaggregation_mode != "decode":
                raise ValueError(
                    "The argument disaggregation-decode-enable-offload-kvcache is only supported for decode side."
                )
            if (
                self.disaggregation_mode == "decode"
                and envs.SGLANG_ENABLE_SPEC_V2.get()
            ):
                raise ValueError(
                    "Spec v2 and decode offload kv cache are incompatible and cannot be enabled together."
                )

    def _handle_metrics_labels(self):
        if (
            not self.tokenizer_metrics_custom_labels_header
            and self.tokenizer_metrics_allowed_custom_labels
        ):
            raise ValueError(
                "Please set --tokenizer-metrics-custom-labels-header when setting --tokenizer-metrics-allowed-custom-labels."
            )

    def _handle_deterministic_inference(self):
        if self.rl_on_policy_target is not None:
            logger.warning(
                "Enable deterministic inference because of rl_on_policy_target."
            )
            self.enable_deterministic_inference = True
            # TODO remove this environment variable as a whole
            os.environ["SGLANG_ENABLE_DETERMINISTIC_INFERENCE"] = "1"

        if self.enable_deterministic_inference:
            # Check sampling backend
            self.sampling_backend = "pytorch"
            logger.warning(
                "Sampling backend is set to pytorch for deterministic inference."
            )
            is_deepseek_model = False
            if parse_connector_type(self.model_path) != ConnectorType.INSTANCE:
                try:
                    hf_config = self.get_hf_config()
                    model_arch = hf_config.architectures[0]
                    is_deepseek_model = model_arch in [
                        "DeepseekV2ForCausalLM",
                        "DeepseekV3ForCausalLM",
                        "DeepseekV32ForCausalLM",
                        "MistralLarge3ForCausalLM",
                        "PixtralForConditionalGeneration",
                    ]
                except Exception:
                    pass

            # Check attention backend
            if self.attention_backend is None:
                # User didn't specify attention backend, fallback based on GPU architecture
                if is_sm100_supported() or is_sm120_supported():
                    # Blackwell and newer architectures
                    if is_deepseek_model:
                        # fallback to triton for DeepSeek models because flashinfer doesn't support deterministic inference for DeepSeek models yet
                        self.attention_backend = "triton"
                    else:
                        # fallback to flashinfer on Blackwell for non-DeepSeek models
                        self.attention_backend = "flashinfer"
                else:
                    # Hopper (SM90) and older architectures
                    self.attention_backend = "fa3"
                logger.warning(
                    f"Attention backend not specified. Falling back to '{self.attention_backend}' for deterministic inference. "
                    f"You can explicitly set --attention-backend to one of {DETERMINISTIC_ATTENTION_BACKEND_CHOICES}."
                )
            elif self.attention_backend not in DETERMINISTIC_ATTENTION_BACKEND_CHOICES:
                # User explicitly specified an incompatible attention backend
                raise ValueError(
                    f"Currently only {DETERMINISTIC_ATTENTION_BACKEND_CHOICES} attention backends are supported for deterministic inference, "
                    f"but you explicitly specified '{self.attention_backend}'."
                )

            if is_deepseek_model:
                if self.attention_backend not in ["fa3", "triton"]:
                    raise ValueError(
                        f"Currently only {RADIX_SUPPORTED_DETERMINISTIC_ATTENTION_BACKEND} attention backends are supported for deterministic inference with DeepSeek models. But you're using {self.attention_backend}."
                    )

            if (
                self.attention_backend
                not in RADIX_SUPPORTED_DETERMINISTIC_ATTENTION_BACKEND
            ):
                # Currently, only certain backends support radix cache. Support for other backends is in progress
                self.disable_radix_cache = True
                logger.warning(
                    f"Currently radix cache is not compatible with {self.attention_backend} attention backend for deterministic inference. It will be supported in the future."
                )

            # Check TP size
            if self.tp_size > 1:
                os.environ["NCCL_ALGO"] = "allreduce:tree"
                self.disable_custom_all_reduce = True
                logger.warning(
                    "NCCL_ALGO is set to 'allreduce:tree' and custom all reduce is disabled for deterministic inference when TP size > 1."
                )

    def _handle_request_metrics_exporters(self):
        """Handle arguments for configuring `RequestMetricsExporter` usage."""
        if self.export_metrics_to_file and self.export_metrics_to_file_dir is None:
            raise ValueError(
                "--export-metrics-to-file-dir is required when --export-metrics-to-file is enabled"
            )

    def _handle_dllm_inference(self):
        if self.dllm_algorithm is None:
            return
        if not self.disable_cuda_graph:
            if self.cuda_graph_bs != [1]:
                logger.warning(
                    "Cuda graph bs is set to [1] because of using diffusion LLM inference"
                )
                self.cuda_graph_bs = [1]
            if self.attention_backend != "flashinfer":
                logger.warning(
                    "Attention backend is set to flashinfer because of enabling cuda graph in diffusion LLM inference"
                )
                self.attention_backend = "flashinfer"
        if not self.disable_overlap_schedule:
            logger.warning(
                "Overlap schedule is disabled because of using diffusion LLM inference"
            )
            self.disable_overlap_schedule = True
        if not self.disable_radix_cache:
            logger.warning(
                "Radix cache is disabled because of using diffusion LLM inference"
            )
            self.disable_radix_cache = True
        if not self.pp_size > 1:
            logger.warning(
                "Pipeline parallelism is disabled because of using diffusion LLM inference"
            )
            self.pp_size = 1

    def _handle_other_validations(self):
        # Handle model inference tensor dump.
        if self.debug_tensor_dump_output_folder is not None:
            logger.warning(
                "Cuda graph and server warmup are disabled because of using tensor dump mode"
            )
            self.disable_cuda_graph = True
            self.skip_server_warmup = True

    @staticmethod
    def add_cli_args(parser: argparse.ArgumentParser):

        # Model and tokenizer
        parser.add_argument(
            "--model-path",
            "--model",
            type=str,
            help="The path of the model weights. This can be a local folder or a Hugging Face repo ID.",
            required=True,
        )
        parser.add_argument(
            "--tokenizer-path",
            type=str,
            default=ServerArgs.tokenizer_path,
            help="The path of the tokenizer.",
        )
        parser.add_argument(
            "--tokenizer-mode",
            type=str,
            default=ServerArgs.tokenizer_mode,
            choices=["auto", "slow"],
            help="Tokenizer mode. 'auto' will use the fast "
            "tokenizer if available, and 'slow' will "
            "always use the slow tokenizer.",
        )
        parser.add_argument(
            "--tokenizer-worker-num",
            type=int,
            default=ServerArgs.tokenizer_worker_num,
            help="The worker num of the tokenizer manager.",
        )
        parser.add_argument(
            "--skip-tokenizer-init",
            action="store_true",
            help="If set, skip init tokenizer and pass input_ids in generate request.",
        )
        parser.add_argument(
            "--load-format",
            type=str,
            default=ServerArgs.load_format,
            choices=LOAD_FORMAT_CHOICES,
            help="The format of the model weights to load. "
            '"auto" will try to load the weights in the safetensors format '
            "and fall back to the pytorch bin format if safetensors format "
            "is not available. "
            '"pt" will load the weights in the pytorch bin format. '
            '"safetensors" will load the weights in the safetensors format. '
            '"npcache" will load the weights in pytorch format and store '
            "a numpy cache to speed up the loading. "
            '"dummy" will initialize the weights with random values, '
            "which is mainly for profiling."
            '"gguf" will load the weights in the gguf format. '
            '"bitsandbytes" will load the weights using bitsandbytes '
            "quantization."
            '"layered" loads weights layer by layer so that one can quantize a '
            "layer before loading another to make the peak memory envelope "
            "smaller.",
        )
        parser.add_argument(
            "--model-loader-extra-config",
            type=str,
            help="Extra config for model loader. "
            "This will be passed to the model loader corresponding to the chosen load_format.",
            default=ServerArgs.model_loader_extra_config,
        )
        parser.add_argument(
            "--rl-quant-profile",
            type=str,
            default=ServerArgs.rl_quant_profile,
            help="Path to the FlashRL quantization profile. Required when using --load-format flash_rl.",
        )
        parser.add_argument(
            "--trust-remote-code",
            action="store_true",
            help="Whether or not to allow for custom models defined on the Hub in their own modeling files.",
        )
        parser.add_argument(
            "--context-length",
            type=int,
            default=ServerArgs.context_length,
            help="The model's maximum context length. Defaults to None (will use the value from the model's config.json instead).",
        )
        parser.add_argument(
            "--is-embedding",
            action="store_true",
            help="Whether to use a CausalLM as an embedding model.",
        )
        parser.add_argument(
            "--enable-multimodal",
            default=ServerArgs.enable_multimodal,
            action="store_true",
            help="Enable the multimodal functionality for the served model. If the model being served is not multimodal, nothing will happen",
        )
        parser.add_argument(
            "--revision",
            type=str,
            default=None,
            help="The specific model version to use. It can be a branch "
            "name, a tag name, or a commit id. If unspecified, will use "
            "the default version.",
        )
        parser.add_argument(
            "--model-impl",
            type=str,
            default=ServerArgs.model_impl,
            help="Which implementation of the model to use.\n\n"
            '* "auto" will try to use the SGLang implementation if it exists '
            "and fall back to the Transformers implementation if no SGLang "
            "implementation is available.\n"
            '* "sglang" will use the SGLang model implementation.\n'
            '* "transformers" will use the Transformers model '
            '* "mindspore" will use the MindSpore model '
            "implementation.\n",
        )

        # HTTP server
        parser.add_argument(
            "--host",
            type=str,
            default=ServerArgs.host,
            help="The host of the HTTP server.",
        )
        parser.add_argument(
            "--port",
            type=int,
            default=ServerArgs.port,
            help="The port of the HTTP server.",
        )
        parser.add_argument(
            "--fastapi-root-path",
            type=str,
            default=ServerArgs.fastapi_root_path,
            help="App is behind a path based routing proxy.",
        )
        parser.add_argument(
            "--grpc-mode",
            action="store_true",
            help="If set, use gRPC server instead of HTTP server.",
        )
        parser.add_argument(
            "--skip-server-warmup",
            action="store_true",
            help="If set, skip warmup.",
        )
        parser.add_argument(
            "--warmups",
            type=str,
            required=False,
            help="Specify custom warmup functions (csv) to run before server starts eg. --warmups=warmup_name1,warmup_name2 "
            "will run the functions `warmup_name1` and `warmup_name2` specified in warmup.py before the server starts listening for requests",
        )
        parser.add_argument(
            "--nccl-port",
            type=int,
            default=ServerArgs.nccl_port,
            help="The port for NCCL distributed environment setup. Defaults to a random port.",
        )
        parser.add_argument(
            "--checkpoint-engine-wait-weights-before-ready",
            action="store_true",
            help="If set, the server will wait for initial weights to be loaded via checkpoint-engine or other update methods "
            "before serving inference requests.",
        )

        # Quantization and data type
        parser.add_argument(
            "--dtype",
            type=str,
            default=ServerArgs.dtype,
            choices=["auto", "half", "float16", "bfloat16", "float", "float32"],
            help="Data type for model weights and activations.\n\n"
            '* "auto" will use FP16 precision for FP32 and FP16 models, and '
            "BF16 precision for BF16 models.\n"
            '* "half" for FP16. Recommended for AWQ quantization.\n'
            '* "float16" is the same as "half".\n'
            '* "bfloat16" for a balance between precision and range.\n'
            '* "float" is shorthand for FP32 precision.\n'
            '* "float32" for FP32 precision.',
        )
        parser.add_argument(
            "--quantization",
            type=str,
            default=ServerArgs.quantization,
            choices=QUANTIZATION_CHOICES,
            help="The quantization method.",
        )
        parser.add_argument(
            "--quantization-param-path",
            type=nullable_str,
            default=None,
            help="Path to the JSON file containing the KV cache "
            "scaling factors. This should generally be supplied, when "
            "KV cache dtype is FP8. Otherwise, KV cache scaling factors "
            "default to 1.0, which may cause accuracy issues. ",
        )
        parser.add_argument(
            "--kv-cache-dtype",
            type=str,
            default=ServerArgs.kv_cache_dtype,
            choices=["auto", "fp8_e5m2", "fp8_e4m3", "bf16", "bfloat16", "fp4_e2m1"],
            help='Data type for kv cache storage. "auto" will use model data type. "bf16" or "bfloat16" for BF16 KV cache. "fp8_e5m2" and "fp8_e4m3" are supported for CUDA 11.8+. "fp4_e2m1" (only mxfp4) is supported for CUDA 12.8+ and PyTorch 2.8.0+',
        )
        parser.add_argument(
            "--enable-fp32-lm-head",
            action="store_true",
            help="If set, the LM head outputs (logits) are in FP32.",
        )
        parser.add_argument(
            "--modelopt-quant",
            type=str,
            default=ServerArgs.modelopt_quant,
            help="The ModelOpt quantization configuration. "
            "Supported values: 'fp8', 'int4_awq', 'w4a8_awq', 'nvfp4', 'nvfp4_awq'. "
            "This requires the NVIDIA Model Optimizer library to be installed: pip install nvidia-modelopt",
        )
        parser.add_argument(
            "--modelopt-checkpoint-restore-path",
            type=str,
            default=ServerArgs.modelopt_checkpoint_restore_path,
            help="Path to restore a previously saved ModelOpt quantized checkpoint. "
            "If provided, the quantization process will be skipped and the model "
            "will be loaded from this checkpoint.",
        )
        parser.add_argument(
            "--modelopt-checkpoint-save-path",
            type=str,
            default=ServerArgs.modelopt_checkpoint_save_path,
            help="Path to save the ModelOpt quantized checkpoint after quantization. "
            "This allows reusing the quantized model in future runs.",
        )
        parser.add_argument(
            "--modelopt-export-path",
            type=str,
            default=ServerArgs.modelopt_export_path,
            help="Path to export the quantized model in HuggingFace format after ModelOpt quantization. "
            "The exported model can then be used directly with SGLang for inference. "
            "If not provided, the model will not be exported.",
        )
        parser.add_argument(
            "--quantize-and-serve",
            action="store_true",
            default=ServerArgs.quantize_and_serve,
            help="Quantize the model with ModelOpt and immediately serve it without exporting. "
            "This is useful for development and prototyping. For production, it's recommended "
            "to use separate quantization and deployment steps.",
        )

        # Memory and scheduling
        parser.add_argument(
            "--mem-fraction-static",
            type=float,
            default=ServerArgs.mem_fraction_static,
            help="The fraction of the memory used for static allocation (model weights and KV cache memory pool). Use a smaller value if you see out-of-memory errors.",
        )
        parser.add_argument(
            "--max-running-requests",
            type=int,
            default=ServerArgs.max_running_requests,
            help="The maximum number of running requests.",
        )
        parser.add_argument(
            "--max-queued-requests",
            type=int,
            default=ServerArgs.max_queued_requests,
            help="The maximum number of queued requests. This option is ignored when using disaggregation-mode.",
        )
        parser.add_argument(
            "--max-total-tokens",
            type=int,
            default=ServerArgs.max_total_tokens,
            help="The maximum number of tokens in the memory pool. If not specified, it will be automatically calculated based on the memory usage fraction. "
            "This option is typically used for development and debugging purposes.",
        )
        parser.add_argument(
            "--chunked-prefill-size",
            type=int,
            default=ServerArgs.chunked_prefill_size,
            help="The maximum number of tokens in a chunk for the chunked prefill. Setting this to -1 means disabling chunked prefill.",
        )
        parser.add_argument(
            "--max-prefill-tokens",
            type=int,
            default=ServerArgs.max_prefill_tokens,
            help="The maximum number of tokens in a prefill batch. The real bound will be the maximum of this value and the model's maximum context length.",
        )
        parser.add_argument(
            "--schedule-policy",
            type=str,
            default=ServerArgs.schedule_policy,
            choices=["lpm", "random", "fcfs", "dfs-weight", "lof", "priority"],
            help="The scheduling policy of the requests.",
        )
        parser.add_argument(
            "--enable-priority-scheduling",
            action="store_true",
            default=ServerArgs.enable_priority_scheduling,
            help="Enable priority scheduling. Requests with higher priority integer values will be scheduled first by default.",
        )
        parser.add_argument(
            "--abort-on-priority-when-disabled",
            action="store_true",
            default=ServerArgs.abort_on_priority_when_disabled,
            help="If set, abort requests that specify a priority when priority scheduling is disabled.",
        )
        parser.add_argument(
            "--schedule-low-priority-values-first",
            action="store_true",
            default=ServerArgs.schedule_low_priority_values_first,
            help="If specified with --enable-priority-scheduling, the scheduler will schedule requests with lower priority integer values first.",
        )
        parser.add_argument(
            "--priority-scheduling-preemption-threshold",
            type=int,
            default=ServerArgs.priority_scheduling_preemption_threshold,
            help="Minimum difference in priorities for an incoming request to have to preempt running request(s).",
        )
        parser.add_argument(
            "--schedule-conservativeness",
            type=float,
            default=ServerArgs.schedule_conservativeness,
            help="How conservative the schedule policy is. A larger value means more conservative scheduling. Use a larger value if you see requests being retracted frequently.",
        )
        parser.add_argument(
            "--page-size",
            type=int,
            default=ServerArgs.page_size,
            help="The number of tokens in a page.",
        )
        parser.add_argument(
            "--hybrid-kvcache-ratio",
            nargs="?",
            const=0.5,
            type=float,
            default=ServerArgs.hybrid_kvcache_ratio,
            help=(
                "Mix ratio in [0,1] between uniform and hybrid kv buffers "
                "(0.0 = pure uniform: swa_size / full_size = 1)"
                "(1.0 = pure hybrid: swa_size / full_size = local_attention_size / context_length)"
            ),
        )
        parser.add_argument(
            "--swa-full-tokens-ratio",
            type=float,
            default=ServerArgs.swa_full_tokens_ratio,
            help="The ratio of SWA layer KV tokens / full layer KV tokens, regardless of the number of swa:full layers. It should be between 0 and 1. "
            "E.g. 0.5 means if each swa layer has 50 tokens, then each full layer has 100 tokens.",
        )
        parser.add_argument(
            "--disable-hybrid-swa-memory",
            action="store_true",
            help="Disable the hybrid SWA memory pool.",
        )
        parser.add_argument(
            "--radix-eviction-policy",
            type=str,
            choices=RADIX_EVICTION_POLICY_CHOICES,
            default=ServerArgs.radix_eviction_policy,
            help="The eviction policy of radix trees. 'lru' stands for Least Recently Used, 'lfu' stands for Least Frequently Used.",
        )

        # Runtime options
        parser.add_argument(
            "--device",
            type=str,
            default=ServerArgs.device,
            help="The device to use ('cuda', 'xpu', 'hpu', 'npu', 'cpu'). Defaults to auto-detection if not specified.",
        )
        parser.add_argument(
            "--tensor-parallel-size",
            "--tp-size",
            type=int,
            default=ServerArgs.tp_size,
            help="The tensor parallelism size.",
        )
        parser.add_argument(
            "--pipeline-parallel-size",
            "--pp-size",
            type=int,
            default=ServerArgs.pp_size,
            help="The pipeline parallelism size.",
        )
        parser.add_argument(
            "--pp-max-micro-batch-size",
            type=int,
            default=ServerArgs.pp_max_micro_batch_size,
            help="The maximum micro batch size in pipeline parallelism.",
        )
        parser.add_argument(
            "--stream-interval",
            type=int,
            default=ServerArgs.stream_interval,
            help="The interval (or buffer size) for streaming in terms of the token length. A smaller value makes streaming smoother, while a larger value makes the throughput higher",
        )
        parser.add_argument(
            "--stream-output",
            action="store_true",
            help="Whether to output as a sequence of disjoint segments.",
        )
        parser.add_argument(
            "--random-seed",
            type=int,
            default=ServerArgs.random_seed,
            help="The random seed.",
        )
        parser.add_argument(
            "--constrained-json-whitespace-pattern",
            type=str,
            default=ServerArgs.constrained_json_whitespace_pattern,
            help="(outlines and llguidance backends only) Regex pattern for syntactic whitespaces allowed in JSON constrained output. For example, to allow the model generate consecutive whitespaces, set the pattern to [\n\t ]*",
        )
        parser.add_argument(
            "--constrained-json-disable-any-whitespace",
            action="store_true",
            help="(xgrammar and llguidance backends only) Enforce compact representation in JSON constrained output.",
        )
        parser.add_argument(
            "--watchdog-timeout",
            type=float,
            default=ServerArgs.watchdog_timeout,
            help="Set watchdog timeout in seconds. If a forward batch takes longer than this, the server will crash to prevent hanging.",
        )
        parser.add_argument(
            "--dist-timeout",
            type=int,
            default=ServerArgs.dist_timeout,
            help="Set timeout for torch.distributed initialization.",
        )
        parser.add_argument(
            "--download-dir",
            type=str,
            default=ServerArgs.download_dir,
            help="Model download directory for huggingface.",
        )
        parser.add_argument(
            "--base-gpu-id",
            type=int,
            default=ServerArgs.base_gpu_id,
            help="The base GPU ID to start allocating GPUs from. Useful when running multiple instances on the same machine.",
        )
        parser.add_argument(
            "--gpu-id-step",
            type=int,
            default=ServerArgs.gpu_id_step,
            help="The delta between consecutive GPU IDs that are used. For example, setting it to 2 will use GPU 0,2,4,...",
        )
        parser.add_argument(
            "--sleep-on-idle",
            action="store_true",
            help="Reduce CPU usage when sglang is idle.",
        )
        parser.add_argument(
            "--mm-process-config",
            type=json.loads,
            default=ServerArgs.mm_process_config,
            help="Multimodal preprocessing config, a json config contains keys: `image`, `video`, `audio`",
        )

        # Logging
        parser.add_argument(
            "--log-level",
            type=str,
            default=ServerArgs.log_level,
            help="The logging level of all loggers.",
        )
        parser.add_argument(
            "--log-level-http",
            type=str,
            default=ServerArgs.log_level_http,
            help="The logging level of HTTP server. If not set, reuse --log-level by default.",
        )
        parser.add_argument(
            "--log-requests",
            action="store_true",
            help="Log metadata, inputs, outputs of all requests. The verbosity is decided by --log-requests-level",
        )
        parser.add_argument(
            "--log-requests-level",
            type=int,
            default=ServerArgs.log_requests_level,
            help="0: Log metadata (no sampling parameters). 1: Log metadata and sampling parameters. 2: Log metadata, sampling parameters and partial input/output. 3: Log every input/output.",
            choices=[0, 1, 2, 3],
        )
        parser.add_argument(
            "--crash-dump-folder",
            type=str,
            default=ServerArgs.crash_dump_folder,
            help="Folder path to dump requests from the last 5 min before a crash (if any). If not specified, crash dumping is disabled.",
        )
        parser.add_argument(
            "--show-time-cost",
            action="store_true",
            help="Show time cost of custom marks.",
        )
        parser.add_argument(
            "--enable-metrics",
            action="store_true",
            help="Enable log prometheus metrics.",
        )
        parser.add_argument(
            "--enable-metrics-for-all-schedulers",
            action="store_true",
            help="Enable --enable-metrics-for-all-schedulers when you want schedulers on all TP ranks (not just TP 0) "
            "to record request metrics separately. This is especially useful when dp_attention is enabled, as "
            "otherwise all metrics appear to come from TP 0.",
        )
        parser.add_argument(
            "--tokenizer-metrics-custom-labels-header",
            type=str,
            default=ServerArgs.tokenizer_metrics_custom_labels_header,
            help="Specify the HTTP header for passing custom labels for tokenizer metrics.",
        )
        parser.add_argument(
            "--tokenizer-metrics-allowed-custom-labels",
            type=str,
            nargs="+",
            default=ServerArgs.tokenizer_metrics_allowed_custom_labels,
            help="The custom labels allowed for tokenizer metrics. The labels are specified via a dict in "
            "'--tokenizer-metrics-custom-labels-header' field in HTTP requests, e.g., {'label1': 'value1', 'label2': "
            "'value2'} is allowed if '--tokenizer-metrics-allowed-custom-labels label1 label2' is set.",
        )
        parser.add_argument(
            "--bucket-time-to-first-token",
            type=float,
            nargs="+",
            default=ServerArgs.bucket_time_to_first_token,
            help="The buckets of time to first token, specified as a list of floats.",
        )
        parser.add_argument(
            "--bucket-inter-token-latency",
            type=float,
            nargs="+",
            default=ServerArgs.bucket_inter_token_latency,
            help="The buckets of inter-token latency, specified as a list of floats.",
        )
        parser.add_argument(
            "--bucket-e2e-request-latency",
            type=float,
            nargs="+",
            default=ServerArgs.bucket_e2e_request_latency,
            help="The buckets of end-to-end request latency, specified as a list of floats.",
        )
        parser.add_argument(
            "--collect-tokens-histogram",
            action="store_true",
            default=ServerArgs.collect_tokens_histogram,
            help="Collect prompt/generation tokens histogram.",
        )
        bucket_rule = (
            "Supports 3 rule types: 'default' uses predefined buckets; 'tse <middle> <base> <count>' "
            "generates two sides exponential distributed buckets (e.g., 'tse 1000 2 8' generates buckets "
            "[984.0, 992.0, 996.0, 998.0, 1000.0, 1002.0, 1004.0, 1008.0, 1016.0]).); 'custom <value1> "
            "<value2> ...' uses custom bucket values (e.g., 'custom 10 50 100 500')."
        )
        parser.add_argument(
            "--prompt-tokens-buckets",
            type=str,
            nargs="+",
            default=ServerArgs.prompt_tokens_buckets,
            help=f"The buckets rule of prompt tokens. {bucket_rule}",
        )
        parser.add_argument(
            "--generation-tokens-buckets",
            type=str,
            nargs="+",
            default=ServerArgs.generation_tokens_buckets,
            help=f"The buckets rule for generation tokens histogram. {bucket_rule}",
        )
        parser.add_argument(
            "--gc-warning-threshold-secs",
            type=float,
            default=ServerArgs.gc_warning_threshold_secs,
            help="The threshold for long GC warning. If a GC takes longer than this, a warning will be logged. Set to 0 to disable.",
        )
        parser.add_argument(
            "--decode-log-interval",
            type=int,
            default=ServerArgs.decode_log_interval,
            help="The log interval of decode batch.",
        )
        parser.add_argument(
            "--enable-request-time-stats-logging",
            action="store_true",
            default=ServerArgs.enable_request_time_stats_logging,
            help="Enable per request time stats logging",
        )
        parser.add_argument(
            "--kv-events-config",
            type=str,
            default=None,
            help="Config in json format for NVIDIA dynamo KV event publishing. Publishing will be enabled if this flag is used.",
        )
        parser.add_argument(
            "--enable-trace",
            action="store_true",
            help="Enable opentelemetry trace",
        )
        parser.add_argument(
            "--otlp-traces-endpoint",
            type=str,
            default="localhost:4317",
            help="Config opentelemetry collector endpoint if --enable-trace is set. format: <ip>:<port>",
        )

        # RequestMetricsExporter configuration
        parser.add_argument(
            "--export-metrics-to-file",
            action="store_true",
            help="Export performance metrics for each request to local file (e.g. for forwarding to external systems).",
        )
        parser.add_argument(
            "--export-metrics-to-file-dir",
            type=str,
            default=ServerArgs.export_metrics_to_file_dir,
            help="Directory path for writing performance metrics files (required when --export-metrics-to-file is enabled).",
        )

        # API related
        parser.add_argument(
            "--api-key",
            type=str,
            default=ServerArgs.api_key,
            help="Set API key of the server. It is also used in the OpenAI API compatible server.",
        )
        parser.add_argument(
            "--served-model-name",
            type=str,
            default=ServerArgs.served_model_name,
            help="Override the model name returned by the v1/models endpoint in OpenAI API server.",
        )
        parser.add_argument(
            "--weight-version",
            type=str,
            default=ServerArgs.weight_version,
            help="Version identifier for the model weights. Defaults to 'default' if not specified.",
        )
        parser.add_argument(
            "--chat-template",
            type=str,
            default=ServerArgs.chat_template,
            help="The buliltin chat template name or the path of the chat template file. This is only used for OpenAI-compatible API server.",
        )
        parser.add_argument(
            "--completion-template",
            type=str,
            default=ServerArgs.completion_template,
            help="The buliltin completion template name or the path of the completion template file. This is only used for OpenAI-compatible API server. only for code completion currently.",
        )
        parser.add_argument(
            "--file-storage-path",
            type=str,
            default=ServerArgs.file_storage_path,
            help="The path of the file storage in backend.",
        )
        parser.add_argument(
            "--enable-cache-report",
            action="store_true",
            help="Return number of cached tokens in usage.prompt_tokens_details for each openai request.",
        )
        parser.add_argument(
            "--reasoning-parser",
            type=str,
            choices=list(ReasoningParser.DetectorMap.keys()),
            default=ServerArgs.reasoning_parser,
            help=f"Specify the parser for reasoning models, supported parsers are: {list(ReasoningParser.DetectorMap.keys())}.",
        )
        tool_call_parser_choices = list(FunctionCallParser.ToolCallParserEnum.keys())
        parser.add_argument(
            "--tool-call-parser",
            type=str,
            choices=tool_call_parser_choices,
            default=ServerArgs.tool_call_parser,
            help=f"Specify the parser for handling tool-call interactions. Options include: {tool_call_parser_choices}.",
        )
        parser.add_argument(
            "--tool-server",
            type=str,
            default=None,
            help="Either 'demo' or a comma-separated list of tool server urls to use for the model. If not specified, no tool server will be used.",
        )
        parser.add_argument(
            "--sampling-defaults",
            type=str,
            choices=["openai", "model"],
            default=ServerArgs.sampling_defaults,
            help="Where to get default sampling parameters. "
            "'openai' uses SGLang/OpenAI defaults (temperature=1.0, top_p=1.0, etc.). "
            "'model' uses the model's generation_config.json to get the recommended "
            "sampling parameters if available. Default is 'model'.",
        )

        # Data parallelism
        parser.add_argument(
            "--data-parallel-size",
            "--dp-size",
            type=int,
            default=ServerArgs.dp_size,
            help="The data parallelism size.",
        )
        parser.add_argument(
            "--load-balance-method",
            type=str,
            default=ServerArgs.load_balance_method,
            help="The load balancing strategy for data parallelism.",
            choices=[
                "round_robin",
                "shortest_queue",
                "minimum_tokens",
            ],
        )
        parser.add_argument(
            "--load-watch-interval",
            type=float,
            default=ServerArgs.load_watch_interval,
            help="The interval of load watching in seconds.",
        )
        parser.add_argument(
            "--prefill-round-robin-balance",
            default=ServerArgs.prefill_round_robin_balance,
            action="store_true",
            help="Prefill is round robin balanced. This is used to promise decode server can get the correct dp rank.",
        )

        # Multi-node distributed serving
        parser.add_argument(
            "--dist-init-addr",
            "--nccl-init-addr",  # For backward compatibility. This will be removed in the future.
            type=str,
            help="The host address for initializing distributed backend (e.g., `192.168.0.2:25000`).",
        )
        parser.add_argument(
            "--nnodes", type=int, default=ServerArgs.nnodes, help="The number of nodes."
        )
        parser.add_argument(
            "--node-rank", type=int, default=ServerArgs.node_rank, help="The node rank."
        )

        # Model override args
        parser.add_argument(
            "--json-model-override-args",
            type=str,
            help="A dictionary in JSON string format used to override default model configurations.",
            default=ServerArgs.json_model_override_args,
        )
        parser.add_argument(
            "--preferred-sampling-params",
            type=str,
            help="json-formatted sampling settings that will be returned in /get_model_info",
        )

        # LoRA
        parser.add_argument(
            "--enable-lora",
            default=ServerArgs.enable_lora,
            action="store_true",
            help="Enable LoRA support for the model. This argument is automatically set to True if `--lora-paths` is provided for backward compatibility.",
        )
        parser.add_argument(
            "--max-lora-rank",
            default=ServerArgs.max_lora_rank,
            type=int,
            help="The maximum rank of LoRA adapters. If not specified, it will be automatically inferred from the adapters provided in --lora-paths.",
        )
        parser.add_argument(
            "--lora-target-modules",
            type=str,
            choices=SUPPORTED_LORA_TARGET_MODULES + [LORA_TARGET_ALL_MODULES],
            nargs="*",
            default=None,
            help="The union set of all target modules where LoRA should be applied. If not specified, "
            "it will be automatically inferred from the adapters provided in --lora-paths. If 'all' is specified, "
            "all supported modules will be targeted.",
        )
        parser.add_argument(
            "--lora-paths",
            type=str,
            nargs="*",
            default=None,
            action=LoRAPathAction,
            help='The list of LoRA adapters to load. Each adapter must be specified in one of the following formats: <PATH> | <NAME>=<PATH> | JSON with schema {"lora_name":str,"lora_path":str,"pinned":bool}',
        )
        parser.add_argument(
            "--max-loras-per-batch",
            type=int,
            default=8,
            help="Maximum number of adapters for a running batch, include base-only request.",
        )
        parser.add_argument(
            "--max-loaded-loras",
            type=int,
            default=ServerArgs.max_loaded_loras,
            help="If specified, it limits the maximum number of LoRA adapters loaded in CPU memory at a time. The value must be greater than or equal to `--max-loras-per-batch`.",
        )
        parser.add_argument(
            "--lora-eviction-policy",
            type=str,
            default=ServerArgs.lora_eviction_policy,
            choices=["lru", "fifo"],
            help="LoRA adapter eviction policy when memory pool is full. 'lru': Least Recently Used (default, better cache efficiency). 'fifo': First-In-First-Out.",
        )
        parser.add_argument(
            "--lora-backend",
            type=str,
            choices=LORA_BACKEND_CHOICES,
            default=ServerArgs.lora_backend,
            help="Choose the kernel backend for multi-LoRA serving.",
        )
        parser.add_argument(
            "--max-lora-chunk-size",
            type=int,
            default=ServerArgs.max_lora_chunk_size,
            choices=[16, 32, 64, 128],
            help="Maximum chunk size for the ChunkedSGMV LoRA backend. Only used when --lora-backend is 'csgmv'. Choosing a larger value might improve performance.",
        )

        # Kernel backend
        parser.add_argument(
            "--attention-backend",
            type=str,
            choices=ATTENTION_BACKEND_CHOICES,
            default=ServerArgs.attention_backend,
            help="Choose the kernels for attention layers.",
        )
        parser.add_argument(
            "--prefill-attention-backend",
            type=str,
            choices=ATTENTION_BACKEND_CHOICES,
            default=ServerArgs.prefill_attention_backend,
            help="Choose the kernels for prefill attention layers (have priority over --attention-backend).",
        )
        parser.add_argument(
            "--decode-attention-backend",
            type=str,
            choices=ATTENTION_BACKEND_CHOICES,
            default=ServerArgs.decode_attention_backend,
            help="Choose the kernels for decode attention layers (have priority over --attention-backend).",
        )
        parser.add_argument(
            "--sampling-backend",
            type=str,
            choices=["flashinfer", "pytorch", "ascend"],
            default=ServerArgs.sampling_backend,
            help="Choose the kernels for sampling layers.",
        )
        parser.add_argument(
            "--grammar-backend",
            type=str,
            choices=GRAMMAR_BACKEND_CHOICES,
            default=ServerArgs.grammar_backend,
            help="Choose the backend for grammar-guided decoding.",
        )
        parser.add_argument(
            "--mm-attention-backend",
            type=str,
            choices=["sdpa", "fa3", "triton_attn", "ascend_attn", "aiter_attn"],
            default=ServerArgs.mm_attention_backend,
            help="Set multimodal attention backend.",
        )
        parser.add_argument(
            "--nsa-prefill-backend",
            default=ServerArgs.nsa_prefill_backend,
            type=str,
            choices=NSA_CHOICES,
        )
        parser.add_argument(
            "--nsa-decode-backend",
            default=ServerArgs.nsa_decode_backend,
            type=str,
            choices=NSA_CHOICES,
        )
        parser.add_argument(
            "--fp8-gemm-backend",
            type=str,
            choices=FP8_GEMM_RUNNER_BACKEND_CHOICES,
            default=ServerArgs.fp8_gemm_runner_backend,
            dest="fp8_gemm_runner_backend",
            help="Choose the runner backend for Blockwise FP8 GEMM operations. "
            "Options: 'auto' (default, auto-selects based on hardware), "
            "'deep_gemm' (JIT-compiled; enabled by default on NVIDIA Hopper (SM90) and Blackwell (SM100) when DeepGEMM is installed), "
            "'flashinfer_trtllm' (optimal for Blackwell and low-latency), "
            "'cutlass' (optimal for Hopper/Blackwell GPUs and high-throughput), "
            "'triton' (fallback, widely compatible), "
            "'aiter' (ROCm only). "
            "NOTE: This replaces the deprecated environment variables "
            "SGLANG_ENABLE_FLASHINFER_FP8_GEMM and SGLANG_SUPPORT_CUTLASS_BLOCK_FP8.",
        )
        parser.add_argument(
            "--enable-flashinfer-autotune",
            default=ServerArgs.enable_flashinfer_autotune,
            action="store_true",
            help="Enable FlashInfer autotuning for optimal kernel selection.",
        )

        # Speculative decoding
        parser.add_argument(
            "--speculative-algorithm",
            type=str,
            choices=["EAGLE", "EAGLE3", "NEXTN", "STANDALONE", "NGRAM"],
            help="Speculative algorithm.",
        )
        parser.add_argument(
            "--speculative-draft-model-path",
            "--speculative-draft-model",
            type=str,
            help="The path of the draft model weights. This can be a local folder or a Hugging Face repo ID.",
        )
        parser.add_argument(
            "--speculative-draft-model-revision",
            type=str,
            default=None,
            help="The specific draft model version to use. It can be a branch "
            "name, a tag name, or a commit id. If unspecified, will use "
            "the default version.",
        )
        parser.add_argument(
            "--speculative-draft-load-format",
            type=str,
            default=ServerArgs.speculative_draft_load_format,
            choices=LOAD_FORMAT_CHOICES,
            help="The format of the draft model weights to load. "
            "If not specified, will use the same format as --load-format. "
            "Use 'dummy' to initialize draft model weights with random values for profiling.",
        )
        parser.add_argument(
            "--speculative-num-steps",
            type=int,
            help="The number of steps sampled from draft model in Speculative Decoding.",
            default=ServerArgs.speculative_num_steps,
        )
        parser.add_argument(
            "--speculative-eagle-topk",
            type=int,
            help="The number of tokens sampled from the draft model in eagle2 each step.",
            default=ServerArgs.speculative_eagle_topk,
        )
        parser.add_argument(
            "--speculative-num-draft-tokens",
            type=int,
            help="The number of tokens sampled from the draft model in Speculative Decoding.",
            default=ServerArgs.speculative_num_draft_tokens,
        )
        parser.add_argument(
            "--speculative-accept-threshold-single",
            type=float,
            help="Accept a draft token if its probability in the target model is greater than this threshold.",
            default=ServerArgs.speculative_accept_threshold_single,
        )
        parser.add_argument(
            "--speculative-accept-threshold-acc",
            type=float,
            help="The accept probability of a draft token is raised from its target probability p to min(1, p / threshold_acc).",
            default=ServerArgs.speculative_accept_threshold_acc,
        )
        parser.add_argument(
            "--speculative-token-map",
            type=str,
            help="The path of the draft model's small vocab table.",
            default=ServerArgs.speculative_token_map,
        )
        parser.add_argument(
            "--speculative-attention-mode",
            type=str,
            choices=["prefill", "decode"],
            help="Attention backend for speculative decoding operations (both target verify and draft extend). Can be one of 'prefill' (default) or 'decode'.",
            default=ServerArgs.speculative_attention_mode,
        )
        parser.add_argument(
            "--speculative-moe-runner-backend",
            type=str,
            choices=MOE_RUNNER_BACKEND_CHOICES,
            default=ServerArgs.speculative_moe_runner_backend,
            help="Choose the runner backend for MoE in speculative decoding.",
        )
        parser.add_argument(
            "--speculative-moe-a2a-backend",
            type=str,
            choices=MOE_A2A_BACKEND_CHOICES,
            default=ServerArgs.speculative_moe_a2a_backend,
            help="Choose the backend for MoE A2A in speculative decoding",
        )

        # Speculative decoding (ngram)
        parser.add_argument(
            "--speculative-ngram-min-match-window-size",
            type=int,
            default=ServerArgs.speculative_ngram_min_match_window_size,
            help="The minimum window size for pattern matching in ngram speculative decoding.",
        )
        parser.add_argument(
            "--speculative-ngram-max-match-window-size",
            type=int,
            default=ServerArgs.speculative_ngram_max_match_window_size,
            help="The maximum window size for pattern matching in ngram speculative decoding.",
        )
        parser.add_argument(
            "--speculative-ngram-min-bfs-breadth",
            type=int,
            default=ServerArgs.speculative_ngram_min_bfs_breadth,
            help="The minimum breadth for BFS (Breadth-First Search) in ngram speculative decoding.",
        )
        parser.add_argument(
            "--speculative-ngram-max-bfs-breadth",
            type=int,
            default=ServerArgs.speculative_ngram_max_bfs_breadth,
            help="The maximum breadth for BFS (Breadth-First Search) in ngram speculative decoding.",
        )
        parser.add_argument(
            "--speculative-ngram-match-type",
            type=str,
            choices=["BFS", "PROB"],
            default=ServerArgs.speculative_ngram_match_type,
            help="The match type for cache tree.",
        )
        parser.add_argument(
            "--speculative-ngram-branch-length",
            type=int,
            default=ServerArgs.speculative_ngram_branch_length,
            help="The branch length for ngram speculative decoding.",
        )
        parser.add_argument(
            "--speculative-ngram-capacity",
            type=int,
            default=ServerArgs.speculative_ngram_capacity,
            help="The cache capacity for ngram speculative decoding.",
        )

        # Expert parallelism
        parser.add_argument(
            "--expert-parallel-size",
            "--ep-size",
            "--ep",
            type=int,
            default=ServerArgs.ep_size,
            help="The expert parallelism size.",
        )
        parser.add_argument(
            "--moe-a2a-backend",
            type=str,
            choices=MOE_A2A_BACKEND_CHOICES,
            default=ServerArgs.moe_a2a_backend,
            help="Choose the backend for MoE A2A.",
        )
        parser.add_argument(
            "--moe-runner-backend",
            type=str,
            choices=MOE_RUNNER_BACKEND_CHOICES,
            default=ServerArgs.moe_runner_backend,
            help="Choose the runner backend for MoE.",
        )
        parser.add_argument(
            "--flashinfer-mxfp4-moe-precision",
            type=str,
            choices=["default", "bf16"],
            default=ServerArgs.flashinfer_mxfp4_moe_precision,
            help="Choose the computation precision of flashinfer mxfp4 moe",
        )
        parser.add_argument(
            "--enable-flashinfer-allreduce-fusion",
            action="store_true",
            help="Enable FlashInfer allreduce fusion with Residual RMSNorm.",
        )
        parser.add_argument(
            "--deepep-mode",
            type=str,
            choices=["normal", "low_latency", "auto"],
            default="auto",
            help="Select the mode when enable DeepEP MoE, could be `normal`, `low_latency` or `auto`. Default is `auto`, which means `low_latency` for decode batch and `normal` for prefill batch.",
        )
        parser.add_argument(
            "--ep-num-redundant-experts",
            type=int,
            default=ServerArgs.ep_num_redundant_experts,
            help="Allocate this number of redundant experts in expert parallel.",
        )
        parser.add_argument(
            "--ep-dispatch-algorithm",
            type=str,
            default=ServerArgs.ep_dispatch_algorithm,
            help="The algorithm to choose ranks for redundant experts in expert parallel.",
        )
        parser.add_argument(
            "--init-expert-location",
            type=str,
            default=ServerArgs.init_expert_location,
            help="Initial location of EP experts.",
        )
        parser.add_argument(
            "--enable-eplb",
            action="store_true",
            help="Enable EPLB algorithm",
        )
        parser.add_argument(
            "--eplb-algorithm",
            type=str,
            default=ServerArgs.eplb_algorithm,
            help="Chosen EPLB algorithm",
        )
        parser.add_argument(
            "--eplb-rebalance-num-iterations",
            type=int,
            default=ServerArgs.eplb_rebalance_num_iterations,
            help="Number of iterations to automatically trigger a EPLB re-balance.",
        )
        parser.add_argument(
            "--eplb-rebalance-layers-per-chunk",
            type=int,
            default=ServerArgs.eplb_rebalance_layers_per_chunk,
            help="Number of layers to rebalance per forward pass.",
        )
        parser.add_argument(
            "--eplb-min-rebalancing-utilization-threshold",
            type=float,
            default=ServerArgs.eplb_min_rebalancing_utilization_threshold,
            help="Minimum threshold for GPU average utilization to trigger EPLB rebalancing. Must be in the range [0.0, 1.0].",
        )
        parser.add_argument(
            "--expert-distribution-recorder-mode",
            type=str,
            default=ServerArgs.expert_distribution_recorder_mode,
            help="Mode of expert distribution recorder.",
        )
        parser.add_argument(
            "--expert-distribution-recorder-buffer-size",
            type=int,
            default=ServerArgs.expert_distribution_recorder_buffer_size,
            help="Circular buffer size of expert distribution recorder. Set to -1 to denote infinite buffer.",
        )
        parser.add_argument(
            "--enable-expert-distribution-metrics",
            action="store_true",
            help="Enable logging metrics for expert balancedness",
        )
        parser.add_argument(
            "--deepep-config",
            type=str,
            default=ServerArgs.deepep_config,
            help="Tuned DeepEP config suitable for your own cluster. It can be either a string with JSON content or a file path.",
        )
        parser.add_argument(
            "--moe-dense-tp-size",
            type=int,
            default=ServerArgs.moe_dense_tp_size,
            help="TP size for MoE dense MLP layers. This flag is useful when, with large TP size, there are errors caused by weights in MLP layers having dimension smaller than the min dimension GEMM supports.",
        )
        parser.add_argument(
            "--elastic-ep-backend",
            type=str,
            default=ServerArgs.elastic_ep_backend,
            choices=["none", "mooncake"],
            help="Specify the collective communication backend for elastic EP. Currently supports 'mooncake'.",
        )
        parser.add_argument(
            "--mooncake-ib-device",
            type=str,
            default=ServerArgs.mooncake_ib_device,
            help="The InfiniBand devices for Mooncake Backend transfer, accepts multiple comma-separated devices "
            "(e.g., --mooncake-ib-device mlx5_0,mlx5_1). "
            "Default is None, which triggers automatic device detection when Mooncake Backend is enabled.",
        )

        # Mamba Cache
        parser.add_argument(
            "--max-mamba-cache-size",
            type=int,
            default=ServerArgs.max_mamba_cache_size,
            help="The maximum size of the mamba cache.",
        )
        parser.add_argument(
            "--mamba-ssm-dtype",
            type=str,
            default=ServerArgs.mamba_ssm_dtype,
            choices=MAMBA_SSM_DTYPE_CHOICES,
            help="The data type of the SSM states in mamba cache.",
        )
        parser.add_argument(
            "--mamba-full-memory-ratio",
            type=float,
            default=ServerArgs.mamba_full_memory_ratio,
            help="The ratio of mamba state memory to full kv cache memory.",
        )

        # Hierarchical cache
        parser.add_argument(
            "--enable-hierarchical-cache",
            action="store_true",
            help="Enable hierarchical cache",
        )
        parser.add_argument(
            "--hicache-ratio",
            type=float,
            default=ServerArgs.hicache_ratio,
            help="The ratio of the size of host KV cache memory pool to the size of device pool.",
        )
        parser.add_argument(
            "--hicache-size",
            type=int,
            default=ServerArgs.hicache_size,
            help="The size of host KV cache memory pool in gigabytes, which will override the hicache_ratio if set.",
        )
        parser.add_argument(
            "--hicache-write-policy",
            type=str,
            choices=["write_back", "write_through", "write_through_selective"],
            default=ServerArgs.hicache_write_policy,
            help="The write policy of hierarchical cache.",
        )
        parser.add_argument(
            "--hicache-io-backend",
            type=str,
            choices=["direct", "kernel", "kernel_ascend"],
            default=ServerArgs.hicache_io_backend,
            help="The IO backend for KV cache transfer between CPU and GPU",
        )
        parser.add_argument(
            "--hicache-mem-layout",
            type=str,
            choices=[
                "layer_first",
                "page_first",
                "page_first_direct",
                "page_first_kv_split",
                "page_head",
            ],
            default=ServerArgs.hicache_mem_layout,
            help="The layout of host memory pool for hierarchical cache.",
        )
        parser.add_argument(
            "--hicache-storage-backend",
            type=str,
            choices=["file", "mooncake", "hf3fs", "nixl", "aibrix", "dynamic", "eic"],
            default=ServerArgs.hicache_storage_backend,
            help="The storage backend for hierarchical KV cache. "
            "Built-in backends: file, mooncake, hf3fs, nixl, aibrix. "
            "For dynamic backend, use --hicache-storage-backend-extra-config to specify: "
            "backend_name (custom name), module_path (Python module path), class_name (backend class name).",
        )
        parser.add_argument(
            "--hicache-storage-prefetch-policy",
            type=str,
            choices=["best_effort", "wait_complete", "timeout"],
            default=ServerArgs.hicache_storage_prefetch_policy,
            help="Control when prefetching from the storage backend should stop.",
        )
        parser.add_argument(
            "--hicache-storage-backend-extra-config",
            type=str,
            default=ServerArgs.hicache_storage_backend_extra_config,
            help="A dictionary in JSON string format containing extra configuration for the storage backend.",
        )
        # LMCache
        parser.add_argument(
            "--enable-lmcache",
            action="store_true",
            help="Using LMCache as an alternative hierarchical cache solution",
        )

        # Ktransformer server args
        parser.add_argument(
            "--kt-weight-path",
            type=str,
            help="[ktransformers parameter] The path of the quantized expert weights for amx kernel. A local folder.",
        )
        parser.add_argument(
            "--kt-method",
            type=str,
            default="AMXINT4",
            help="[ktransformers parameter] Quantization formats for CPU execution.",
        )
        parser.add_argument(
            "--kt-cpuinfer",
            type=int,
            help="[ktransformers parameter] The number of CPUInfer threads.",
        )
        parser.add_argument(
            "--kt-threadpool-count",
            type=int,
            default=2,
            help="[ktransformers parameter] One-to-one with the number of NUMA nodes (one thread pool per NUMA).",
        )
        parser.add_argument(
            "--kt-num-gpu-experts",
            type=int,
            help="[ktransformers parameter] The number of GPU experts.",
        )
        parser.add_argument(
            "--kt-max-deferred-experts-per-token",
            type=int,
            default=ServerArgs.kt_max_deferred_experts_per_token,
            help="[ktransformers parameter] Maximum number of experts deferred to CPU per token. All MoE layers except the final one use this value; the final layer always uses 0.",
        )

        # Diffusion LLM
        parser.add_argument(
            "--dllm-algorithm",
            type=str,
            default=ServerArgs.dllm_algorithm,
            help="The diffusion LLM algorithm, such as LowConfidence.",
        )
        parser.add_argument(
            "--dllm-algorithm-config",
            type=str,
            default=ServerArgs.dllm_algorithm_config,
            help="The diffusion LLM algorithm configurations. Must be a YAML file.",
        )

        # Double Sparsity
        parser.add_argument(
            "--enable-double-sparsity",
            action="store_true",
            help="Enable double sparsity attention",
        )
        parser.add_argument(
            "--ds-channel-config-path",
            type=str,
            default=ServerArgs.ds_channel_config_path,
            help="The path of the double sparsity channel config",
        )
        parser.add_argument(
            "--ds-heavy-channel-num",
            type=int,
            default=ServerArgs.ds_heavy_channel_num,
            help="The number of heavy channels in double sparsity attention",
        )
        parser.add_argument(
            "--ds-heavy-token-num",
            type=int,
            default=ServerArgs.ds_heavy_token_num,
            help="The number of heavy tokens in double sparsity attention",
        )
        parser.add_argument(
            "--ds-heavy-channel-type",
            type=str,
            default=ServerArgs.ds_heavy_channel_type,
            help="The type of heavy channels in double sparsity attention",
        )
        parser.add_argument(
            "--ds-sparse-decode-threshold",
            type=int,
            default=ServerArgs.ds_sparse_decode_threshold,
            help="The minimum decode sequence length required before the double-sparsity backend switches from the dense fallback to the sparse decode kernel.",
        )

        # Offloading
        parser.add_argument(
            "--cpu-offload-gb",
            type=int,
            default=ServerArgs.cpu_offload_gb,
            help="How many GBs of RAM to reserve for CPU offloading.",
        )
        parser.add_argument(
            "--offload-group-size",
            type=int,
            default=ServerArgs.offload_group_size,
            help="Number of layers per group in offloading.",
        )
        parser.add_argument(
            "--offload-num-in-group",
            type=int,
            default=ServerArgs.offload_num_in_group,
            help="Number of layers to be offloaded within a group.",
        )
        parser.add_argument(
            "--offload-prefetch-step",
            type=int,
            default=ServerArgs.offload_prefetch_step,
            help="Steps to prefetch in offloading.",
        )
        parser.add_argument(
            "--offload-mode",
            type=str,
            default=ServerArgs.offload_mode,
            help="Mode of offloading.",
        )

        # Args for multi-item-scoring
        parser.add_argument(
            "--multi-item-scoring-delimiter",
            type=int,
            default=ServerArgs.multi_item_scoring_delimiter,
            help="Delimiter token ID for multi-item scoring. Used to combine Query and Items into a single sequence: Query<delimiter>Item1<delimiter>Item2<delimiter>... This enables efficient batch processing of multiple items against a single query.",
        )

        # Optimization/debug options
        parser.add_argument(
            "--disable-radix-cache",
            action="store_true",
            help="Disable RadixAttention for prefix caching.",
        )
        parser.add_argument(
            "--cuda-graph-max-bs",
            type=int,
            default=ServerArgs.cuda_graph_max_bs,
            help="Set the maximum batch size for cuda graph. It will extend the cuda graph capture batch size to this value.",
        )
        parser.add_argument(
            "--cuda-graph-bs",
            type=int,
            nargs="+",
            help="Set the list of batch sizes for cuda graph.",
        )
        parser.add_argument(
            "--disable-cuda-graph",
            action="store_true",
            help="Disable cuda graph.",
        )
        parser.add_argument(
            "--disable-cuda-graph-padding",
            action="store_true",
            help="Disable cuda graph when padding is needed. Still uses cuda graph when padding is not needed.",
        )
        parser.add_argument(
            "--enable-profile-cuda-graph",
            action="store_true",
            help="Enable profiling of cuda graph capture.",
        )
        parser.add_argument(
            "--enable-cudagraph-gc",
            action="store_true",
            help="Enable garbage collection during CUDA graph capture. If disabled (default), GC is frozen during capture to speed up the process.",
        )
        parser.add_argument(
            "--enable-layerwise-nvtx-marker",
            action="store_true",
            help="Enable layerwise NVTX profiling annotations for the model.",
        )
        parser.add_argument(
            "--enable-nccl-nvls",
            action="store_true",
            help="Enable NCCL NVLS for prefill heavy requests when available.",
        )
        parser.add_argument(
            "--enable-symm-mem",
            action="store_true",
            help="Enable NCCL symmetric memory for fast collectives.",
        )
        parser.add_argument(
            "--disable-flashinfer-cutlass-moe-fp4-allgather",
            action="store_true",
            help="Disables quantize before all-gather for flashinfer cutlass moe.",
        )
        parser.add_argument(
            "--enable-tokenizer-batch-encode",
            action="store_true",
            help="Enable batch tokenization for improved performance when processing multiple text inputs. Do not use with image inputs, pre-tokenized input_ids, or input_embeds.",
        )
        parser.add_argument(
            "--disable-tokenizer-batch-decode",
            action="store_true",
            help="Disable batch decoding when decoding multiple completions.",
        )
        parser.add_argument(
            "--disable-outlines-disk-cache",
            action="store_true",
            help="Disable disk cache of outlines to avoid possible crashes related to file system or high concurrency.",
        )
        parser.add_argument(
            "--disable-custom-all-reduce",
            action="store_true",
            help="Disable the custom all-reduce kernel and fall back to NCCL.",
        )
        parser.add_argument(
            "--enable-mscclpp",
            action="store_true",
            help="Enable using mscclpp for small messages for all-reduce kernel and fall back to NCCL.",
        )
        parser.add_argument(
            "--enable-torch-symm-mem",
            action="store_true",
            help="Enable using torch symm mem for all-reduce kernel and fall back to NCCL. Only supports CUDA device SM90 and above. SM90 supports world size 4, 6, 8. SM100 supports world size 6, 8.",
        )
        parser.add_argument(
            "--disable-overlap-schedule",
            action="store_true",
            help="Disable the overlap scheduler, which overlaps the CPU scheduler with GPU model worker.",
        )
        parser.add_argument(
            "--enable-mixed-chunk",
            action="store_true",
            help="Enabling mixing prefill and decode in a batch when using chunked prefill.",
        )
        parser.add_argument(
            "--enable-dp-attention",
            action="store_true",
            help="Enabling data parallelism for attention and tensor parallelism for FFN. The dp size should be equal to the tp size. Currently DeepSeek-V2 and Qwen 2/3 MoE models are supported.",
        )
        parser.add_argument(
            "--enable-dp-lm-head",
            action="store_true",
            help="Enable vocabulary parallel across the attention TP group to avoid all-gather across DP groups, optimizing performance under DP attention.",
        )
        parser.add_argument(
            "--enable-two-batch-overlap",
            action="store_true",
            help="Enabling two micro batches to overlap.",
        )
        parser.add_argument(
            "--enable-single-batch-overlap",
            action="store_true",
            help="Let computation and communication overlap within one micro batch.",
        )
        parser.add_argument(
            "--tbo-token-distribution-threshold",
            type=float,
            default=ServerArgs.tbo_token_distribution_threshold,
            help="The threshold of token distribution between two batches in micro-batch-overlap, determines whether to two-batch-overlap or two-chunk-overlap. Set to 0 denote disable two-chunk-overlap.",
        )
        parser.add_argument(
            "--enable-torch-compile",
            action="store_true",
            help="Optimize the model with torch.compile. Experimental feature.",
        )
        parser.add_argument(
            "--enable-torch-compile-debug-mode",
            action="store_true",
            help="Enable debug mode for torch compile",
        )
        parser.add_argument(
            "--enable-piecewise-cuda-graph",
            action="store_true",
            help="Optimize the model with piecewise cuda graph for extend/prefill only. Experimental feature.",
        )
        parser.add_argument(
            "--piecewise-cuda-graph-tokens",
            type=json_list_type,
            default=ServerArgs.piecewise_cuda_graph_tokens,
            help="Set the list of tokens when using piecewise cuda graph.",
        )
        parser.add_argument(
            "--piecewise-cuda-graph-compiler",
            type=str,
            default=ServerArgs.piecewise_cuda_graph_compiler,
            help="Set the compiler for piecewise cuda graph. Choices are: eager, inductor.",
            choices=["eager", "inductor"],
        )
        parser.add_argument(
            "--torch-compile-max-bs",
            type=int,
            default=ServerArgs.torch_compile_max_bs,
            help="Set the maximum batch size when using torch compile.",
        )
        parser.add_argument(
            "--piecewise-cuda-graph-max-tokens",
            type=int,
            default=ServerArgs.piecewise_cuda_graph_max_tokens,
            help="Set the maximum tokens when using piecewise cuda graph.",
        )
        parser.add_argument(
            "--torchao-config",
            type=str,
            default=ServerArgs.torchao_config,
            help="Optimize the model with torchao. Experimental feature. Current choices are: int8dq, int8wo, int4wo-<group_size>, fp8wo, fp8dq-per_tensor, fp8dq-per_row",
        )
        parser.add_argument(
            "--enable-nan-detection",
            action="store_true",
            help="Enable the NaN detection for debugging purposes.",
        )
        parser.add_argument(
            "--enable-p2p-check",
            action="store_true",
            help="Enable P2P check for GPU access, otherwise the p2p access is allowed by default.",
        )
        parser.add_argument(
            "--triton-attention-reduce-in-fp32",
            action="store_true",
            help="Cast the intermediate attention results to fp32 to avoid possible crashes related to fp16."
            "This only affects Triton attention kernels.",
        )
        parser.add_argument(
            "--triton-attention-num-kv-splits",
            type=int,
            default=ServerArgs.triton_attention_num_kv_splits,
            help="The number of KV splits in flash decoding Triton kernel. Larger value is better in longer context scenarios. The default value is 8.",
        )
        parser.add_argument(
            "--triton-attention-split-tile-size",
            type=int,
            default=ServerArgs.triton_attention_split_tile_size,
            help="The size of split KV tile in flash decoding Triton kernel. Used for deterministic inference.",
        )
        parser.add_argument(
            "--num-continuous-decode-steps",
            type=int,
            default=ServerArgs.num_continuous_decode_steps,
            help="Run multiple continuous decoding steps to reduce scheduling overhead. "
            "This can potentially increase throughput but may also increase time-to-first-token latency. "
            "The default value is 1, meaning only run one decoding step at a time.",
        )
        parser.add_argument(
            "--delete-ckpt-after-loading",
            action="store_true",
            help="Delete the model checkpoint after loading the model.",
        )
        parser.add_argument(
            "--enable-memory-saver",
            action="store_true",
            help="Allow saving memory using release_memory_occupation and resume_memory_occupation",
        )
        parser.add_argument(
            "--enable-weights-cpu-backup",
            action="store_true",
            help="Save model weights (both main model and draft model, if any) to CPU memory during release_weights_occupation and resume_weights_occupation",
        )
        parser.add_argument(
            "--enable-draft-weights-cpu-backup",
            action="store_true",
            help="Save draft model weights to CPU memory during release_weights_occupation and resume_weights_occupation",
        )
        parser.add_argument(
            "--allow-auto-truncate",
            action="store_true",
            help="Allow automatically truncating requests that exceed the maximum input length instead of returning an error.",
        )
        parser.add_argument(
            "--enable-custom-logit-processor",
            action="store_true",
            help="Enable users to pass custom logit processors to the server (disabled by default for security)",
        )
        parser.add_argument(
            "--flashinfer-mla-disable-ragged",
            action="store_true",
            help="Not using ragged prefill wrapper when running flashinfer mla",
        )
        parser.add_argument(
            "--disable-shared-experts-fusion",
            action="store_true",
            help="Disable shared experts fusion optimization for deepseek v3/r1.",
        )
        parser.add_argument(
            "--disable-chunked-prefix-cache",
            action="store_true",
            help="Disable chunked prefix cache feature for deepseek, which should save overhead for short sequences.",
        )
        parser.add_argument(
            "--disable-fast-image-processor",
            action="store_true",
            help="Adopt base image processor instead of fast image processor.",
        )
        parser.add_argument(
            "--keep-mm-feature-on-device",
            action="store_true",
            help="Keep multimodal feature tensors on device after processing to save D2H copy.",
        )
        parser.add_argument(
            "--enable-return-hidden-states",
            action="store_true",
            help="Enable returning hidden states with responses.",
        )
        parser.add_argument(
            "--scheduler-recv-interval",
            type=int,
            default=ServerArgs.scheduler_recv_interval,
            help="The interval to poll requests in scheduler. Can be set to >1 to reduce the overhead of this.",
        )
        parser.add_argument(
            "--numa-node",
            type=int,
            nargs="+",
            help="Sets the numa node for the subprocesses. i-th element corresponds to i-th subprocess.",
        )
        parser.add_argument(
            "--enable-deterministic-inference",
            action="store_true",
            help="Enable deterministic inference mode with batch invariant ops.",
        )
        parser.add_argument(
            "--rl-on-policy-target",
            type=str,
            default=ServerArgs.rl_on_policy_target,
            choices=RL_ON_POLICY_TARGET_CHOICES,
            help="The training system that SGLang needs to match for true on-policy.",
        )
        parser.add_argument(
            "--enable-attn-tp-input-scattered",
            action="store_true",
            help="Allow input of attention to be scattered when only using tensor parallelism, to reduce the computational load of operations such as qkv latent.",
        )
        parser.add_argument(
            "--enable-nsa-prefill-context-parallel",
            action="store_true",
            help="Enable context parallelism used in the long sequence prefill phase of DeepSeek v3.2.",
        )
        parser.add_argument(
            "--enable-fused-qk-norm-rope",
            action="store_true",
            help="Enable fused qk normalization and rope rotary embedding.",
        )

        # Dynamic batch tokenizer
        parser.add_argument(
            "--enable-dynamic-batch-tokenizer",
            action="store_true",
            help="Enable async dynamic batch tokenizer for improved performance when multiple requests arrive concurrently.",
        )
        parser.add_argument(
            "--dynamic-batch-tokenizer-batch-size",
            type=int,
            default=ServerArgs.dynamic_batch_tokenizer_batch_size,
            help="[Only used if --enable-dynamic-batch-tokenizer is set] Maximum batch size for dynamic batch tokenizer.",
        )
        parser.add_argument(
            "--dynamic-batch-tokenizer-batch-timeout",
            type=float,
            default=ServerArgs.dynamic_batch_tokenizer_batch_timeout,
            help="[Only used if --enable-dynamic-batch-tokenizer is set] Timeout in seconds for batching tokenization requests.",
        )

        # Debug tensor dumps
        parser.add_argument(
            "--debug-tensor-dump-output-folder",
            type=str,
            default=ServerArgs.debug_tensor_dump_output_folder,
            help="The output folder for dumping tensors.",
        )
        parser.add_argument(
            "--debug-tensor-dump-layers",
            type=int,
            nargs="+",
            help="The layer ids to dump. Dump all layers if not specified.",
        )
        parser.add_argument(
            "--debug-tensor-dump-input-file",
            type=str,
            default=ServerArgs.debug_tensor_dump_input_file,
            help="The input filename for dumping tensors",
        )
        parser.add_argument(
            "--debug-tensor-dump-inject",
            type=str,
            default=ServerArgs.debug_tensor_dump_inject,
            help="Inject the outputs from jax as the input of every layer.",
        )

        # PD disaggregation
        parser.add_argument(
            "--disaggregation-mode",
            type=str,
            default=ServerArgs.disaggregation_mode,
            choices=["null", "prefill", "decode"],
            help='Only used for PD disaggregation. "prefill" for prefill-only server, and "decode" for decode-only server. If not specified, it is not PD disaggregated',
        )
        parser.add_argument(
            "--disaggregation-transfer-backend",
            type=str,
            default=ServerArgs.disaggregation_transfer_backend,
            choices=DISAGG_TRANSFER_BACKEND_CHOICES,
            help="The backend for disaggregation transfer. Default is mooncake.",
        )
        parser.add_argument(
            "--disaggregation-bootstrap-port",
            type=int,
            default=ServerArgs.disaggregation_bootstrap_port,
            help="Bootstrap server port on the prefill server. Default is 8998.",
        )
        parser.add_argument(
            "--disaggregation-decode-tp",
            type=int,
            default=ServerArgs.disaggregation_decode_tp,
            help="Decode tp size. If not set, it matches the tp size of the current engine. This is only set on the prefill server.",
        )
        parser.add_argument(
            "--disaggregation-decode-dp",
            type=int,
            default=ServerArgs.disaggregation_decode_dp,
            help="Decode dp size. If not set, it matches the dp size of the current engine. This is only set on the prefill server.",
        )
        parser.add_argument(
            "--disaggregation-prefill-pp",
            type=int,
            default=ServerArgs.disaggregation_prefill_pp,
            help="Prefill pp size. If not set, it is default to 1. This is only set on the decode server.",
        )
        parser.add_argument(
            "--disaggregation-ib-device",
            type=str,
            default=ServerArgs.disaggregation_ib_device,
            help="The InfiniBand devices for disaggregation transfer, accepts single device (e.g., --disaggregation-ib-device mlx5_0) "
            "or multiple comma-separated devices (e.g., --disaggregation-ib-device mlx5_0,mlx5_1). "
            "Default is None, which triggers automatic device detection when mooncake backend is enabled.",
        )
        parser.add_argument(
            "--disaggregation-decode-enable-offload-kvcache",
            action="store_true",
            help="Enable async KV cache offloading on decode server (PD mode).",
        )
        parser.add_argument(
            "--num-reserved-decode-tokens",
            type=int,
            default=ServerArgs.num_reserved_decode_tokens,
            help="Number of decode tokens that will have memory reserved when adding new request to the running batch.",
        )
        parser.add_argument(
            "--disaggregation-decode-polling-interval",
            type=int,
            default=ServerArgs.disaggregation_decode_polling_interval,
            help="The interval to poll requests in decode server. Can be set to >1 to reduce the overhead of this.",
        )

        # Custom weight loader
        parser.add_argument(
            "--custom-weight-loader",
            type=str,
            nargs="*",
            default=None,
            help="The custom dataloader which used to update the model. Should be set with a valid import path, such as my_package.weight_load_func",
        )
        parser.add_argument(
            "--weight-loader-disable-mmap",
            action="store_true",
            help="Disable mmap while loading weight using safetensors.",
        )
        parser.add_argument(
            "--remote-instance-weight-loader-seed-instance-ip",
            type=str,
            default=ServerArgs.remote_instance_weight_loader_seed_instance_ip,
            help="The ip of the seed instance for loading weights from remote instance.",
        )
        parser.add_argument(
            "--remote-instance-weight-loader-seed-instance-service-port",
            type=int,
            default=ServerArgs.remote_instance_weight_loader_seed_instance_service_port,
            help="The service port of the seed instance for loading weights from remote instance.",
        )
        parser.add_argument(
            "--remote-instance-weight-loader-send-weights-group-ports",
            type=json_list_type,
            default=ServerArgs.remote_instance_weight_loader_send_weights_group_ports,
            help="The communication group ports for loading weights from remote instance.",
        )

        # For PD-Multiplexing
        parser.add_argument(
            "--enable-pdmux",
            action="store_true",
            help="Enable PD-Multiplexing, PD running on greenctx stream.",
        )
        parser.add_argument(
            "--pdmux-config-path",
            type=str,
            default=None,
            help="The path of the PD-Multiplexing config file.",
        )
        parser.add_argument(
            "--sm-group-num",
            type=int,
            default=ServerArgs.sm_group_num,
            help="Number of sm partition groups.",
        )

        # Configuration file support
        parser.add_argument(
            "--config",
            type=str,
            help="Read CLI options from a config file. Must be a YAML file with configuration options.",
        )

        # For Multi-Modal
        parser.add_argument(
            "--mm-max-concurrent-calls",
            type=int,
            default=ServerArgs.mm_max_concurrent_calls,
            help="The max concurrent calls for async mm data processing.",
        )
        parser.add_argument(
            "--mm-per-request-timeout",
            type=int,
            default=ServerArgs.mm_per_request_timeout,
            help="The timeout for each multi-modal request in seconds.",
        )
        parser.add_argument(
            "--enable-broadcast-mm-inputs-process",
            action="store_true",
            default=ServerArgs.enable_broadcast_mm_inputs_process,
            help="Enable broadcast mm-inputs process in scheduler.",
        )

        # For checkpoint decryption
        parser.add_argument(
            "--decrypted-config-file",
            type=str,
            default=ServerArgs.decrypted_config_file,
            help="The path of the decrypted config file.",
        )
        parser.add_argument(
            "--decrypted-draft-config-file",
            type=str,
            default=ServerArgs.decrypted_draft_config_file,
            help="The path of the decrypted draft config file.",
        )
        parser.add_argument(
            "--mm-enable-dp-encoder",
            action="store_true",
            default=ServerArgs.mm_enable_dp_encoder,
            help="Enabling data parallelism for mm encoder. The dp size will be set to the tp size automatically.",
        )

        # For registering hooks
        parser.add_argument(
            "--forward-hooks",
            type=json_list_type,
            default=ServerArgs.forward_hooks,
            help="JSON-formatted forward hook specifications to attach to the model.",
        )

    @classmethod
    def from_cli_args(cls, args: argparse.Namespace):
        args.tp_size = args.tensor_parallel_size
        args.pp_size = args.pipeline_parallel_size
        args.dp_size = args.data_parallel_size
        args.ep_size = args.expert_parallel_size

        attrs = [attr.name for attr in dataclasses.fields(cls)]
        return cls(**{attr: getattr(args, attr) for attr in attrs})

    def url(self):
        if is_valid_ipv6_address(self.host):
            return f"http://[{self.host}]:{self.port}"
        else:
            return f"http://{self.host}:{self.port}"

    def get_hf_config(self):
        kwargs = {}
        hf_config = get_config(
            self.model_path,
            trust_remote_code=self.trust_remote_code,
            revision=self.revision,
            model_override_args=orjson.loads(self.json_model_override_args),
            **kwargs,
        )
        return hf_config

    def get_model_config(self):
        # Lazy init to avoid circular import
        from sglang.srt.configs.model_config import ModelConfig

        if hasattr(self, "model_config"):
            return self.model_config
        self.model_config = ModelConfig.from_server_args(self)
        return self.model_config

    def get_attention_backends(self):
        prefill_attention_backend_str = (
            self.prefill_attention_backend
            if self.prefill_attention_backend
            else self.attention_backend
        )
        decode_attention_backend_str = (
            self.decode_attention_backend
            if self.decode_attention_backend
            else self.attention_backend
        )
        return prefill_attention_backend_str, decode_attention_backend_str

    def use_mla_backend(self):
        from sglang.srt.configs.model_config import AttentionArch

        model_config = self.get_model_config()
        return model_config.attention_arch == AttentionArch.MLA

    def check_server_args(self):
        # Check parallel size constraints
        assert (
            self.tp_size * self.pp_size
        ) % self.nnodes == 0, "tp_size must be divisible by number of nodes"

        if self.pp_size > 1:
            assert (
                self.disable_overlap_schedule
                and self.speculative_algorithm is None
                and not self.enable_mixed_chunk
            ), "Pipeline parallelism is not compatible with overlap schedule, speculative decoding, mixed chunked prefill."

        assert not (
            self.dp_size > 1 and self.nnodes != 1 and not self.enable_dp_attention
        ), "multi-node data parallel is not supported unless dp attention!"

        assert self.base_gpu_id >= 0, "base_gpu_id must be non-negative"
        assert self.gpu_id_step >= 1, "gpu_id_step must be positive"

        assert self.moe_dense_tp_size in {
            1,
            None,
        }, "moe_dense_tp_size only support 1 and None currently"

        # Check served model name to not have colon as it is reserved for LoRA adapter syntax
        assert ":" not in self.served_model_name, (
            "served_model_name cannot contain a colon (':') character. "
            "The colon is reserved for the 'model:adapter' syntax used in LoRA adapter specification. "
            f"Invalid value: '{self.served_model_name}'"
        )

        # Check LoRA
        self.check_lora_server_args()

        # Check speculative decoding
        if self.speculative_algorithm is not None:
            assert (
                not self.enable_mixed_chunk
            ), "enable_mixed_chunk is required for speculative decoding"

        # Check chunked prefill
        # Skip validation if chunked prefill is disabled (i.e., size <= 0).
        # Skip validation if disaggregation mode is decode.
        if self.chunked_prefill_size > 0 and self.disaggregation_mode != "decode":
            assert (
                self.chunked_prefill_size % self.page_size == 0
            ), "chunked_prefill_size must be divisible by page_size"

        # Check pdmux
        if self.enable_pdmux:
            assert (
                self.pp_size == 1
            ), "PD-Multiplexing is only supported with pipeline parallelism disabled (pp_size=1)."
            assert (
                self.chunked_prefill_size == -1
            ), "PD-Multiplexing is not compatible with chunked prefill."
            assert (
                self.disaggregation_mode == "null"
            ), "PD-Multiplexing is not compatible with disaggregation mode."
            assert (
                self.disable_overlap_schedule
            ), "PD-Multiplexing is not compatible with overlap schedule."

            # NOTE: CUDA Green Context may encounter potential issues with CudaGraph on torch 2.7.x – 2.8.x, leading to performance degradation.
            import torch

            parts = torch.__version__.split("+", 1)[0].split(".")
            major = int(parts[0]) if len(parts) > 0 and parts[0].isdigit() else 0
            minor = int(parts[1]) if len(parts) > 1 and parts[1].isdigit() else 0
            if (major, minor) > (2, 6):
                logger.warning(
                    "WARNING: PD-Multiplexing may experience performance degradation with torch versions > 2.6.x.\n"
                    f"  Current torch version is {torch.__version__}.\n"
                    "  Please manually install torch 2.6.x."
                )

        assert self.tokenizer_worker_num > 0, "Tokenizer worker num must >= 1"
        self.validate_buckets_rule(
            "--prompt-tokens-buckets", self.prompt_tokens_buckets
        )
        self.validate_buckets_rule(
            "--generation-tokens-buckets", self.generation_tokens_buckets
        )

        # Check scheduling policy
        if self.enable_priority_scheduling:
            assert self.schedule_policy in [
                "fcfs",
                "lof",
            ], f"To use priority scheduling, schedule_policy must be 'fcfs' or 'lof'. '{self.schedule_policy}' is not supported."

        # Check multi-item scoring
        if self.multi_item_scoring_delimiter is not None:
            assert self.disable_radix_cache, (
                "Multi-item scoring requires radix cache to be disabled. "
                "Please set --disable-radix-cache when using --multi-item-scoring-delimiter."
            )
            assert self.chunked_prefill_size == -1, (
                "Multi-item scoring requires chunked prefill to be disabled. "
                "Please set --chunked-prefill-size -1 when using --multi-item-scoring-delimiter."
            )

        assert (
            self.schedule_conservativeness >= 0
        ), "schedule_conservativeness must be non-negative"

        if self.model_impl == "mindspore":
            assert is_npu(), "MindSpore model impl is only supported on Ascend npu."

<<<<<<< HEAD
=======
    def check_torch_2_9_1_cudnn_compatibility(self):
        if get_bool_env_var("SGLANG_DISABLE_CUDNN_CHECK"):
            return

        if self.get_model_config().is_multimodal:
            import torch

            torch_version = torch.__version__.split("+", 1)[0]
            if torch_version == "2.9.1":
                cudnn_version = None
                try:
                    cudnn_version = torch.backends.cudnn.version()
                except Exception:
                    cudnn_version = None
                if cudnn_version is not None:
                    version_float = float(str(cudnn_version)[:3]) / 100
                    if version_float < 9.15:
                        RED = "\033[91m"
                        BOLD = "\033[1m"
                        RESET = "\033[0m"
                        msg = (
                            f"{RED}{BOLD}"
                            "CRITICAL WARNING: PyTorch 2.9.1 & CuDNN Compatibility Issue Detected\n"
                            "--------------------------------------------------------------------------------\n"
                            f"Current Environment: PyTorch {torch.__version__} | CuDNN {version_float:.2f}\n\n"
                            "Issue:     There is a KNOWN BUG in PyTorch 2.9.1's `nn.Conv3d` implementation\n"
                            "           when used with CuDNN versions older than 9.15. This can cause\n"
                            "           SEVERE PERFORMANCE DEGRADATION and EXCESSIVE MEMORY USAGE.\n\n"
                            "Reference: https://github.com/pytorch/pytorch/issues/168167\n\n"
                            "Solution:  You MUST upgrade CuDNN to version 9.15+ to ensure correctness.\n\n"
                            "Run the following command immediately to fix:\n"
                            "    pip install nvidia-cudnn-cu12==9.16.0.29\n\n"
                            "Or you can disable this check by setting env var SGLANG_DISABLE_CUDNN_CHECK=1\n"
                            "--------------------------------------------------------------------------------\n"
                            f"{RESET}"
                        )
                        raise RuntimeError(msg)
                else:
                    RED = "\033[91m"
                    RESET = "\033[0m"
                    logger.warning(
                        f"{RED}WARNING: Could not determine CuDNN version for torch==2.9.1. Please ensure CuDNN >= 9.15 to avoid nn.Conv3d bugs.{RESET}"
                    )

>>>>>>> e99ee0c6
    def check_lora_server_args(self):
        assert self.max_loras_per_batch > 0, "max_loras_per_batch must be positive"

        # Enable LoRA if any LoRA paths are provided for backward compatibility.
        if self.lora_paths:
            if self.enable_lora is None:
                self.enable_lora = True
                logger.warning(
                    "--enable-lora is set to True because --lora-paths is provided."
                )
            elif self.enable_lora is False:
                logger.warning(
                    "--enable-lora is set to False, any provided lora_paths will be ignored."
                )

        if self.enable_lora:
            # Validate compatibility with speculative decoding
            if self.speculative_algorithm not in ["NGRAM", None]:
                raise ValueError(
                    "Currently LoRA is only compatible with NGRAM speculative decoding."
                )

            # Parse lora_paths
            if isinstance(self.lora_paths, list):
                lora_paths = self.lora_paths
                self.lora_paths = []
                for lora_path in lora_paths:
                    if isinstance(lora_path, str):
                        if "=" in lora_path:
                            name, path = lora_path.split("=", 1)
                            lora_ref = LoRARef(
                                lora_name=name, lora_path=path, pinned=False
                            )
                        else:
                            lora_ref = LoRARef(
                                lora_name=lora_path, lora_path=lora_path, pinned=False
                            )
                    elif isinstance(lora_path, dict):
                        assert (
                            "lora_name" in lora_path and "lora_path" in lora_path
                        ), f"When providing LoRA paths as a list of dict, each dict should contain 'lora_name' and 'lora_path' keys. Got: {lora_path}"
                        lora_ref = LoRARef(
                            lora_name=lora_path["lora_name"],
                            lora_path=lora_path["lora_path"],
                            pinned=lora_path.get("pinned", False),
                        )
                    else:
                        raise ValueError(
                            f"Invalid type for item in --lora-paths list: {type(lora_path)}. "
                            "Expected a string or a dictionary."
                        )
                    self.lora_paths.append(lora_ref)
            elif isinstance(self.lora_paths, dict):
                self.lora_paths = [
                    LoRARef(lora_name=k, lora_path=v, pinned=False)
                    for k, v in self.lora_paths.items()
                ]
            elif self.lora_paths is None:
                self.lora_paths = []
            else:
                raise ValueError(
                    f"Invalid type for --lora-paths: {type(self.lora_paths)}. "
                    "Expected a list or a dictionary."
                )

            # Expand target modules
            if self.lora_target_modules:
                self.lora_target_modules = set(self.lora_target_modules)
                if "all" in self.lora_target_modules:
                    assert (
                        len(self.lora_target_modules) == 1
                    ), "If 'all' is specified in --lora-target-modules, it should be the only module specified."
                    self.lora_target_modules = set(SUPPORTED_LORA_TARGET_MODULES)

            # Ensure sufficient information is provided for LoRA initialization.
            assert self.lora_paths or (
                self.max_lora_rank and self.lora_target_modules
            ), "When no initial --lora-paths is provided, you need to specify both --max-lora-rank and --lora-target-modules for LoRA initialization."

            # Validate max_loaded_loras
            if self.max_loaded_loras is not None:
                assert self.max_loaded_loras >= self.max_loras_per_batch, (
                    "max_loaded_loras should be greater than or equal to max_loras_per_batch. "
                    f"max_loaded_loras={self.max_loaded_loras}, max_loras_per_batch={self.max_loras_per_batch}"
                )
                assert len(self.lora_paths) <= self.max_loaded_loras, (
                    "The number of LoRA paths should not exceed max_loaded_loras. "
                    f"max_loaded_loras={self.max_loaded_loras}, lora_paths={len(self.lora_paths)}"
                )

            if self.max_lora_chunk_size is not None:
                assert (
                    16 <= self.max_lora_chunk_size <= 128
                    and (self.max_lora_chunk_size & (self.max_lora_chunk_size - 1)) == 0
                ), "--max-lora-chunk-size must be a power of 2 between 16 and 128."

    def validate_disagg_tp_size(self, prefill_tp: int, decode_tp: int):
        larger_tp = max(decode_tp, prefill_tp)
        smaller_tp = min(decode_tp, prefill_tp)
        assert larger_tp % smaller_tp == 0, (
            "Different tp size is supported only when one tp is multiple of the other. "
            f"decode_tp={decode_tp}, prefill_tp={prefill_tp}"
        )

    def validate_buckets_rule(self, arg_name: str, buckets_rule: List[str]):
        if not buckets_rule:
            return

        assert len(buckets_rule) > 0, f"{arg_name} cannot be empty list"
        rule = buckets_rule[0]
        assert rule in [
            "tse",
            "default",
            "custom",
        ], f"Unsupported {arg_name} rule type: '{rule}'. Must be one of: 'tse', 'default', 'custom'"

        if rule == "tse":
            assert (
                len(buckets_rule) == 4
            ), f"{arg_name} TSE rule requires exactly 4 parameters: ['tse', middle, base, count], got {len(buckets_rule)}"
            try:
                middle = float(buckets_rule[1])
                base = float(buckets_rule[2])
                count = int(buckets_rule[3])
            except (ValueError, IndexError):
                assert (
                    False
                ), f"{arg_name} TSE rule parameters must be: ['tse', <float:middle>, <float:base>, <int:count>]"
            assert base > 1, f"{arg_name} TSE base must be larger than 1, got: {base}"
            assert count > 0, f"{arg_name} TSE count must be positive, got: {count}"
            assert middle > 0, f"{arg_name} TSE middle must be positive, got: {middle}"

        elif rule == "default":
            assert (
                len(buckets_rule) == 1
            ), f"{arg_name} default rule should only have one parameter: ['default'], got {len(buckets_rule)}"

        elif rule == "custom":
            assert (
                len(buckets_rule) >= 2
            ), f"{arg_name} custom rule requires at least one bucket value: ['custom', value1, ...]"
            try:
                bucket_values = [float(x) for x in buckets_rule[1:]]
            except ValueError:
                assert False, f"{arg_name} custom rule bucket values must be numeric"
            assert len(set(bucket_values)) == len(
                bucket_values
            ), f"{arg_name} custom rule bucket values should not contain duplicates"
            assert all(
                val >= 0 for val in bucket_values
            ), f"{arg_name} custom rule bucket values should be non-negative"

    def adjust_mem_fraction_for_vlm(self, model_config):
        vision_config = getattr(model_config.hf_config, "vision_config", None)
        if vision_config is None:
            return

        # roughly reduce the mem_fraction_static base on params of Vit
        original_server_arg_mem_fraction = self.mem_fraction_static
        # a base mem_fraction_static factor for regular Vit
        base_mem_fraction_reduction_ratio = 0.95

        vit_num_layers = getattr(vision_config, "num_hidden_layers", 24)
        vit_hidden_size = getattr(vision_config, "hidden_size", 1024)

        # baseline ViT params (ViT-L/14)
        baseline_vit_layers = 24
        baseline_vit_hidden_size = 1024

        # weight params count
        current_complexity_score = vit_num_layers * (vit_hidden_size**2)
        baseline_complexity_score = baseline_vit_layers * (baseline_vit_hidden_size**2)
        complexity_ratio = (
            current_complexity_score / baseline_complexity_score
            if baseline_complexity_score > 0
            else 1.0
        )

        # every time the complexity grows 100%, adjust final factor for 10%
        sensitivity_scale = 0.1
        dynamic_adjustment_factor = 1.0 - sensitivity_scale * (complexity_ratio - 1.0)
        dynamic_adjustment_factor = max(0.8, min(1.05, dynamic_adjustment_factor))

        final_overall_factor = (
            base_mem_fraction_reduction_ratio * dynamic_adjustment_factor
        )
        self.mem_fraction_static = (
            original_server_arg_mem_fraction * final_overall_factor
        )


# NOTE: This is a global variable to hold the server args for scheduler.
_global_server_args: Optional[ServerArgs] = None


def set_global_server_args_for_scheduler(server_args: ServerArgs):
    global _global_server_args
    _global_server_args = server_args


set_global_server_args_for_tokenizer = set_global_server_args_for_scheduler


def get_global_server_args() -> ServerArgs:
    if _global_server_args is None:
        raise ValueError("Global server args is not set yet!")

    return _global_server_args


def prepare_server_args(argv: List[str]) -> ServerArgs:
    """
    Prepare the server arguments from the command line arguments.

    Args:
        args: The command line arguments. Typically, it should be `sys.argv[1:]`
            to ensure compatibility with `parse_args` when no arguments are passed.

    Returns:
        The server arguments.
    """
    # Import here to avoid circular imports
    from sglang.srt.server_args_config_parser import ConfigArgumentMerger

    # Check for config file and merge arguments if present
    if "--config" in argv:
        # Extract boolean actions from the parser to handle them correctly
        parser = argparse.ArgumentParser()
        ServerArgs.add_cli_args(parser)

        # Get boolean action destinations
        boolean_actions = []
        for action in parser._actions:
            if hasattr(action, "dest") and hasattr(action, "action"):
                if action.action in ["store_true", "store_false"]:
                    boolean_actions.append(action.dest)

        # Merge config file arguments with CLI arguments
        config_merger = ConfigArgumentMerger(boolean_actions=boolean_actions)
        argv = config_merger.merge_config_with_args(argv)

    parser = argparse.ArgumentParser()
    ServerArgs.add_cli_args(parser)
    raw_args = parser.parse_args(argv)

    return ServerArgs.from_cli_args(raw_args)


ZMQ_TCP_PORT_DELTA = 233
DP_ATTENTION_HANDSHAKE_PORT_DELTA = 13


@dataclasses.dataclass
class PortArgs:
    # The ipc filename for tokenizer to receive inputs from detokenizer (zmq)
    tokenizer_ipc_name: str
    # The ipc filename for scheduler (rank 0) to receive inputs from tokenizer (zmq)
    scheduler_input_ipc_name: str
    # The ipc filename for detokenizer to receive inputs from scheduler (zmq)
    detokenizer_ipc_name: str

    # The port for nccl initialization (torch.dist)
    nccl_port: int

    # The ipc filename for rpc call between Engine and Scheduler
    rpc_ipc_name: str

    # The ipc filename for Scheduler to send metrics
    metrics_ipc_name: str

    # The ipc filename for Tokenizer and worker tokenizer
    tokenizer_worker_ipc_name: Optional[str]

    @staticmethod
    def init_new(
        server_args: ServerArgs,
        dp_rank: Optional[int] = None,
        worker_ports: Optional[List[int]] = None,
    ) -> PortArgs:
        if server_args.nccl_port is None:
            nccl_port = server_args.port + random.randint(100, 1000)
            while True:
                if is_port_available(nccl_port):
                    break
                if nccl_port < 60000:
                    nccl_port += 42
                else:
                    nccl_port -= 43
        else:
            nccl_port = server_args.nccl_port

        if server_args.tokenizer_worker_num > 1:
            tokenizer_worker_ipc_name = (
                f"ipc://{tempfile.NamedTemporaryFile(delete=False).name}"
            )
        else:
            tokenizer_worker_ipc_name = None

        if not server_args.enable_dp_attention:
            # Normal case, use IPC within a single node
            return PortArgs(
                tokenizer_ipc_name=f"ipc://{tempfile.NamedTemporaryFile(delete=False).name}",
                scheduler_input_ipc_name=f"ipc://{tempfile.NamedTemporaryFile(delete=False).name}",
                detokenizer_ipc_name=f"ipc://{tempfile.NamedTemporaryFile(delete=False).name}",
                nccl_port=nccl_port,
                rpc_ipc_name=f"ipc://{tempfile.NamedTemporaryFile(delete=False).name}",
                metrics_ipc_name=f"ipc://{tempfile.NamedTemporaryFile(delete=False).name}",
                tokenizer_worker_ipc_name=tokenizer_worker_ipc_name,
            )
        else:
            # DP attention. Use TCP + port to handle both single-node and multi-node.
            if server_args.nnodes == 1 and server_args.dist_init_addr is None:
                dist_init_addr = ("127.0.0.1", server_args.port + ZMQ_TCP_PORT_DELTA)
            elif server_args.dist_init_addr.startswith("["):  # ipv6 address
                port_num, host = configure_ipv6(server_args.dist_init_addr)
                dist_init_addr = (host, str(port_num))
            else:
                dist_init_addr = server_args.dist_init_addr.split(":")

            assert (
                len(dist_init_addr) == 2
            ), "please provide --dist-init-addr as host:port of head node"

            dist_init_host, dist_init_port = dist_init_addr
            dist_init_port = int(dist_init_port)
            port_base = dist_init_port + 1
            detokenizer_port = port_base + 1
            rpc_port = port_base + 2
            metrics_ipc_name = port_base + 3
            if dp_rank is None:
                # TokenizerManager to DataParallelController
                scheduler_input_port = port_base + 4
            else:
                assert worker_ports is not None
                scheduler_input_port = worker_ports[dp_rank]

            try:
                if dp_rank is None:
                    wait_port_available(dist_init_port, "dist_init_port")
                    wait_port_available(port_base, "port_base")
                    wait_port_available(detokenizer_port, "detokenizer_port")
                    wait_port_available(nccl_port, "nccl_port")
                    wait_port_available(rpc_port, "rpc_port")
                    wait_port_available(metrics_ipc_name, "metrics_ipc_name")
                # Check scheduler_input_port only for dp.
                # Skip check when using worker_ports since the port is already bound by our ZMQ socket
                if dp_rank is None or worker_ports is None:
                    wait_port_available(scheduler_input_port, "scheduler_input_port")
            except ValueError as e:
                logger.exception(
                    f"Port is already in use. {dist_init_port=} {port_base=} {detokenizer_port=} {nccl_port=} {scheduler_input_port=}"
                )
                raise

            return PortArgs(
                tokenizer_ipc_name=f"tcp://{dist_init_host}:{port_base}",
                scheduler_input_ipc_name=f"tcp://{dist_init_host}:{scheduler_input_port}",
                detokenizer_ipc_name=f"tcp://{dist_init_host}:{detokenizer_port}",
                nccl_port=nccl_port,
                rpc_ipc_name=f"tcp://{dist_init_host}:{rpc_port}",
                metrics_ipc_name=f"tcp://{dist_init_host}:{metrics_ipc_name}",
                tokenizer_worker_ipc_name=tokenizer_worker_ipc_name,
            )


class LoRAPathAction(argparse.Action):
    def __call__(self, parser, namespace, values, option_string=None):
        lora_paths = []
        if values:
            assert isinstance(values, list), "Expected a list of LoRA paths."
            for lora_path in values:
                lora_path = lora_path.strip()
                if lora_path.startswith("{") and lora_path.endswith("}"):
                    obj = json.loads(lora_path)
                    assert "lora_path" in obj and "lora_name" in obj, (
                        f"{repr(lora_path)} looks like a JSON str, "
                        "but it does not contain 'lora_name' and 'lora_path' keys."
                    )
                    lora_paths.append(obj)
                else:
                    lora_paths.append(lora_path)

        setattr(namespace, self.dest, lora_paths)


class DeprecatedAction(argparse.Action):
    def __init__(self, option_strings, dest, nargs=0, **kwargs):
        super(DeprecatedAction, self).__init__(
            option_strings, dest, nargs=nargs, **kwargs
        )

    def __call__(self, parser, namespace, values, option_string=None):
        raise ValueError(self.help)


def print_deprecated_warning(message: str):
    logger.warning(f"\033[33m{message}\033[0m")


def auto_choose_speculative_params(self: ServerArgs):
    """
    Automatically choose the parameters for speculative decoding.

    You can tune them on your own models and prompts with scripts/playground/bench_speculative.py
    """
    hf_config = self.get_hf_config()
    arch = hf_config.architectures[0]
    if self.speculative_algorithm == "STANDALONE":
        # The default value for standalone speculative decoding
        return (3, 1, 4)
    if arch in ["LlamaForCausalLM"]:
        # The default value for llama
        return (5, 4, 8)
    elif arch in [
        "DeepseekV32ForCausalLM",
        "DeepseekV3ForCausalLM",
        "DeepseekV2ForCausalLM",
        "GptOssForCausalLM",
        "Glm4MoeForCausalLM",
        "BailingMoeForCausalLM",
        "BailingMoeV2ForCausalLM",
        "MistralLarge3ForCausalLM",
        "PixtralForConditionalGeneration",
    ]:
        # The default value for deepseek and gpt-oss
        return (3, 1, 4)
    elif arch in ["Grok1ForCausalLM", "Grok1VForCausalLM"]:
        return (5, 4, 8)
    else:
        # The default value for all other models
        return (5, 4, 8)<|MERGE_RESOLUTION|>--- conflicted
+++ resolved
@@ -4174,53 +4174,6 @@
         if self.model_impl == "mindspore":
             assert is_npu(), "MindSpore model impl is only supported on Ascend npu."
 
-<<<<<<< HEAD
-=======
-    def check_torch_2_9_1_cudnn_compatibility(self):
-        if get_bool_env_var("SGLANG_DISABLE_CUDNN_CHECK"):
-            return
-
-        if self.get_model_config().is_multimodal:
-            import torch
-
-            torch_version = torch.__version__.split("+", 1)[0]
-            if torch_version == "2.9.1":
-                cudnn_version = None
-                try:
-                    cudnn_version = torch.backends.cudnn.version()
-                except Exception:
-                    cudnn_version = None
-                if cudnn_version is not None:
-                    version_float = float(str(cudnn_version)[:3]) / 100
-                    if version_float < 9.15:
-                        RED = "\033[91m"
-                        BOLD = "\033[1m"
-                        RESET = "\033[0m"
-                        msg = (
-                            f"{RED}{BOLD}"
-                            "CRITICAL WARNING: PyTorch 2.9.1 & CuDNN Compatibility Issue Detected\n"
-                            "--------------------------------------------------------------------------------\n"
-                            f"Current Environment: PyTorch {torch.__version__} | CuDNN {version_float:.2f}\n\n"
-                            "Issue:     There is a KNOWN BUG in PyTorch 2.9.1's `nn.Conv3d` implementation\n"
-                            "           when used with CuDNN versions older than 9.15. This can cause\n"
-                            "           SEVERE PERFORMANCE DEGRADATION and EXCESSIVE MEMORY USAGE.\n\n"
-                            "Reference: https://github.com/pytorch/pytorch/issues/168167\n\n"
-                            "Solution:  You MUST upgrade CuDNN to version 9.15+ to ensure correctness.\n\n"
-                            "Run the following command immediately to fix:\n"
-                            "    pip install nvidia-cudnn-cu12==9.16.0.29\n\n"
-                            "Or you can disable this check by setting env var SGLANG_DISABLE_CUDNN_CHECK=1\n"
-                            "--------------------------------------------------------------------------------\n"
-                            f"{RESET}"
-                        )
-                        raise RuntimeError(msg)
-                else:
-                    RED = "\033[91m"
-                    RESET = "\033[0m"
-                    logger.warning(
-                        f"{RED}WARNING: Could not determine CuDNN version for torch==2.9.1. Please ensure CuDNN >= 9.15 to avoid nn.Conv3d bugs.{RESET}"
-                    )
-
->>>>>>> e99ee0c6
     def check_lora_server_args(self):
         assert self.max_loras_per_batch > 0, "max_loras_per_batch must be positive"
 
