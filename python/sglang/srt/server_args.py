# Copyright 2023-2024 SGLang Team
# Licensed under the Apache License, Version 2.0 (the "License");
# you may not use this file except in compliance with the License.
# You may obtain a copy of the License at
#
#     http://www.apache.org/licenses/LICENSE-2.0
#
# Unless required by applicable law or agreed to in writing, software
# distributed under the License is distributed on an "AS IS" BASIS,
# WITHOUT WARRANTIES OR CONDITIONS OF ANY KIND, either express or implied.
# See the License for the specific language governing permissions and
# limitations under the License.
# ==============================================================================
"""The arguments of the server."""

import argparse
import dataclasses
import json
import logging
import os
import random
import sys
import tempfile
from typing import List, Literal, Optional, Union

from sglang.srt.function_call.function_call_parser import FunctionCallParser
from sglang.srt.hf_transformers_utils import check_gguf_file, get_config
from sglang.srt.lora.lora_registry import LoRARef
from sglang.srt.parser.reasoning_parser import ReasoningParser
from sglang.srt.utils import (
    LORA_TARGET_ALL_MODULES,
    SUPPORTED_LORA_TARGET_MODULES,
    configure_ipv6,
    get_device,
    get_device_memory_capacity,
    is_cuda,
    is_flashinfer_available,
    is_hip,
    is_port_available,
    is_remote_url,
    is_sm90_supported,
    is_sm100_supported,
    is_triton_kernels_available,
    is_valid_ipv6_address,
    nullable_str,
)

logger = logging.getLogger(__name__)


# Define constants
LOAD_FORMAT_CHOICES = [
    "auto",
    "pt",
    "safetensors",
    "npcache",
    "dummy",
    "sharded_state",
    "gguf",
    "bitsandbytes",
    "layered",
    "remote",
]

QUANTIZATION_CHOICES = [
    "awq",
    "fp8",
    "gptq",
    "marlin",
    "gptq_marlin",
    "awq_marlin",
    "bitsandbytes",
    "gguf",
    "modelopt",
    "modelopt_fp4",
    "petit_nvfp4",
    "w8a8_int8",
    "w8a8_fp8",
    "moe_wna16",
    "qoq",
    "w4afp8",
    "mxfp4",
]

ATTENTION_BACKEND_CHOICES = [
    # Common
    "triton",
    "torch_native",
    # NVIDIA specific
    "cutlass_mla",
    "fa3",
    "flashinfer",
    "flashmla",
    "trtllm_mla",
    "trtllm_mha",
    "dual_chunk_flash_attn",
    # AMD specific
    "aiter",
    "wave",
    # Other platforms
    "intel_amx",
    "ascend",
]

DISAGG_TRANSFER_BACKEND_CHOICES = ["mooncake", "nixl", "ascend", "fake"]


# Allow external code to add more choices
def add_load_format_choices(choices):
    LOAD_FORMAT_CHOICES.extend(choices)


def add_quantization_method_choices(choices):
    QUANTIZATION_CHOICES.extend(choices)


def add_attention_backend_choices(choices):
    ATTENTION_BACKEND_CHOICES.extend(choices)


def add_disagg_transfer_backend_choices(choices):
    DISAGG_TRANSFER_BACKEND_CHOICES.extend(choices)


@dataclasses.dataclass
class ServerArgs:
    # Model and tokenizer
    model_path: str
    tokenizer_path: Optional[str] = None
    tokenizer_mode: str = "auto"
    tokenizer_worker_num: int = 1
    detokenizer_worker_num: int = 1
    skip_tokenizer_init: bool = False
    load_format: str = "auto"
    model_loader_extra_config: str = "{}"
    trust_remote_code: bool = False
    context_length: Optional[int] = None
    is_embedding: bool = False
    enable_multimodal: Optional[bool] = None
    revision: Optional[str] = None
    model_impl: str = "auto"

    # HTTP server
    host: str = "127.0.0.1"
    port: int = 30000
    skip_server_warmup: bool = False
    warmups: Optional[str] = None
    nccl_port: Optional[int] = None

    # Quantization and data type
    dtype: str = "auto"
    quantization: Optional[str] = None
    quantization_param_path: Optional[str] = None
    kv_cache_dtype: str = "auto"

    # Memory and scheduling
    mem_fraction_static: Optional[float] = None
    max_running_requests: Optional[int] = None
    max_queued_requests: Optional[int] = sys.maxsize
    max_total_tokens: Optional[int] = None
    chunked_prefill_size: Optional[int] = None
    max_prefill_tokens: int = 16384
    schedule_policy: str = "fcfs"
    schedule_conservativeness: float = 1.0
    page_size: Optional[int] = None
    hybrid_kvcache_ratio: Optional[float] = None
    swa_full_tokens_ratio: float = 0.8
    disable_hybrid_swa_memory: bool = False

    # Runtime options
    device: Optional[str] = None
    tp_size: int = 1
    pp_size: int = 1
    max_micro_batch_size: Optional[int] = None
    stream_interval: int = 1
    stream_output: bool = False
    random_seed: Optional[int] = None
    constrained_json_whitespace_pattern: Optional[str] = None
    watchdog_timeout: float = 300
    dist_timeout: Optional[int] = None  # timeout for torch.distributed
    download_dir: Optional[str] = None
    base_gpu_id: int = 0
    gpu_id_step: int = 1
    sleep_on_idle: bool = False

    # Logging
    log_level: str = "info"
    log_level_http: Optional[str] = None
    log_requests: bool = False
    log_requests_level: int = 2
    crash_dump_folder: Optional[str] = None
    show_time_cost: bool = False
    enable_metrics: bool = False
    enable_metrics_for_all_schedulers: bool = False
    bucket_time_to_first_token: Optional[List[float]] = None
    bucket_inter_token_latency: Optional[List[float]] = None
    bucket_e2e_request_latency: Optional[List[float]] = None
    collect_tokens_histogram: bool = False
    prompt_tokens_buckets: Optional[List[str]] = None
    generation_tokens_buckets: Optional[List[str]] = None
    decode_log_interval: int = 40
    enable_request_time_stats_logging: bool = False
    kv_events_config: Optional[str] = None
    gc_warning_threshold_secs: float = 0.0

    # API related
    api_key: Optional[str] = None
    served_model_name: Optional[str] = None
    weight_version: str = "default"
    chat_template: Optional[str] = None
    completion_template: Optional[str] = None
    file_storage_path: str = "sglang_storage"
    enable_cache_report: bool = False
    reasoning_parser: Optional[str] = None
    tool_call_parser: Optional[str] = None
    tool_server: Optional[str] = None

    # Data parallelism
    dp_size: int = 1
    load_balance_method: str = "round_robin"

    # Multi-node distributed serving
    dist_init_addr: Optional[str] = None
    nnodes: int = 1
    node_rank: int = 0

    # Model override args in JSON
    json_model_override_args: str = "{}"
    preferred_sampling_params: Optional[str] = None

    # LoRA
    enable_lora: Optional[bool] = None
    max_lora_rank: Optional[int] = None
    lora_target_modules: Optional[Union[set[str], List[str]]] = None
    lora_paths: Optional[
        Union[dict[str, str], List[dict[str, str]], List[str], List[LoRARef]]
    ] = None
    max_loaded_loras: Optional[int] = None
    max_loras_per_batch: int = 8
    lora_backend: str = "triton"

    # Kernel backend
    attention_backend: Optional[str] = None
    decode_attention_backend: Optional[str] = None
    prefill_attention_backend: Optional[str] = None
    sampling_backend: Optional[str] = None
    grammar_backend: Optional[str] = None
    mm_attention_backend: Optional[str] = None

    # Speculative decoding
    speculative_algorithm: Optional[str] = None
    speculative_draft_model_path: Optional[str] = None
    speculative_num_steps: Optional[int] = None
    speculative_eagle_topk: Optional[int] = None
    speculative_num_draft_tokens: Optional[int] = None
    speculative_accept_threshold_single: float = 1.0
    speculative_accept_threshold_acc: float = 1.0
    speculative_token_map: Optional[str] = None

    # Expert parallelism
    ep_size: int = 1
    moe_a2a_backend: Literal["none", "deepep"] = "none"
    moe_runner_backend: Literal[
        "auto",
        "triton",
        "triton_kernel",
        "flashinfer_trtllm",
        "flashinfer_cutlass",
        "flashinfer_mxfp4",
    ] = "auto"
    flashinfer_mxfp4_moe_precision: Literal["default", "bf16"] = "default"
    enable_flashinfer_allreduce_fusion: bool = False
    deepep_mode: Literal["auto", "normal", "low_latency"] = "auto"
    ep_num_redundant_experts: int = 0
    ep_dispatch_algorithm: Optional[Literal["static", "dynamic", "fake"]] = None
    init_expert_location: str = "trivial"
    enable_eplb: bool = False
    eplb_algorithm: str = "auto"
    eplb_rebalance_num_iterations: int = 1000
    eplb_rebalance_layers_per_chunk: Optional[int] = None
    eplb_min_rebalancing_utilization_threshold: float = 1.0
    expert_distribution_recorder_mode: Optional[
        Literal["stat", "stat_approx", "per_pass", "per_token"]
    ] = None
    expert_distribution_recorder_buffer_size: Optional[int] = None
    enable_expert_distribution_metrics: bool = False
    deepep_config: Optional[str] = None
    moe_dense_tp_size: Optional[int] = None

    # Hierarchical cache
    enable_hierarchical_cache: bool = False
    hicache_ratio: float = 2.0
    hicache_size: int = 0
    hicache_write_policy: str = "write_through"
    hicache_io_backend: str = "kernel"
    hicache_mem_layout: str = "layer_first"
    hicache_storage_backend: Optional[str] = None
    hicache_storage_prefetch_policy: str = "best_effort"
    hicache_storage_backend_extra_config: Optional[str] = None

    # Double Sparsity
    enable_double_sparsity: bool = False
    ds_channel_config_path: Optional[str] = None
    ds_heavy_channel_num: int = 32
    ds_heavy_token_num: int = 256
    ds_heavy_channel_type: str = "qk"
    ds_sparse_decode_threshold: int = 4096

    # Offloading
    cpu_offload_gb: int = 0
    offload_group_size: int = -1
    offload_num_in_group: int = 1
    offload_prefetch_step: int = 1
    offload_mode: str = "cpu"

    # Optimization/debug options
    disable_radix_cache: bool = False
    cuda_graph_max_bs: Optional[int] = None
    cuda_graph_bs: Optional[List[int]] = None
    disable_cuda_graph: bool = False
    disable_cuda_graph_padding: bool = False
    enable_profile_cuda_graph: bool = False
    enable_cudagraph_gc: bool = False
    enable_nccl_nvls: bool = False
    enable_symm_mem: bool = False
    disable_flashinfer_cutlass_moe_fp4_allgather: bool = False
    enable_tokenizer_batch_encode: bool = False
    disable_outlines_disk_cache: bool = False
    disable_custom_all_reduce: bool = False
    enable_mscclpp: bool = False
    disable_overlap_schedule: bool = False
    enable_mixed_chunk: bool = False
    enable_dp_attention: bool = False
    enable_dp_lm_head: bool = False
    enable_two_batch_overlap: bool = False
    tbo_token_distribution_threshold: float = 0.48
    enable_torch_compile: bool = False
    torch_compile_max_bs: int = 32
    torchao_config: str = ""
    enable_nan_detection: bool = False
    enable_p2p_check: bool = False
    triton_attention_reduce_in_fp32: bool = False
    triton_attention_num_kv_splits: int = 8
    num_continuous_decode_steps: int = 1
    delete_ckpt_after_loading: bool = False
    enable_memory_saver: bool = False
    allow_auto_truncate: bool = False
    enable_custom_logit_processor: bool = False
    flashinfer_mla_disable_ragged: bool = False
    disable_shared_experts_fusion: bool = False
    disable_chunked_prefix_cache: bool = False
    disable_fast_image_processor: bool = False
    enable_return_hidden_states: bool = False
    scheduler_recv_interval: int = 1

    # Debug tensor dumps
    debug_tensor_dump_output_folder: Optional[str] = None
    debug_tensor_dump_input_file: Optional[str] = None
    debug_tensor_dump_inject: bool = False
    debug_tensor_dump_prefill_only: bool = False

    # PD disaggregation: can be "null" (not disaggregated), "prefill" (prefill-only), or "decode" (decode-only)
    disaggregation_mode: str = "null"
    disaggregation_transfer_backend: str = "mooncake"
    disaggregation_bootstrap_port: int = 8998
    disaggregation_decode_tp: Optional[int] = None
    disaggregation_decode_dp: Optional[int] = None
    disaggregation_prefill_pp: Optional[int] = 1
    disaggregation_ib_device: Optional[str] = None
    num_reserved_decode_tokens: int = 512  # used for decode kv cache offload in PD
    pdlb_url: Optional[str] = None

    # For model weight update
    custom_weight_loader: Optional[List[str]] = None
    weight_loader_disable_mmap: bool = False

    # For PD-Multiplexing
    enable_pdmux: bool = False
    sm_group_num: int = 3

    # Deprecated arguments
    enable_ep_moe: bool = False
    enable_deepep_moe: bool = False
    enable_flashinfer_cutlass_moe: bool = False
    enable_flashinfer_trtllm_moe: bool = False
    enable_triton_kernel_moe: bool = False
    enable_flashinfer_mxfp4_moe: bool = False

    def __post_init__(self):
        # Check deprecated arguments
        if self.enable_ep_moe:
            self.ep_size = self.tp_size
            print_deprecated_warning(
                "NOTE: --enable-ep-moe is deprecated. Please set `--ep-size` to the same value as `--tp-size` instead."
            )
        if self.enable_deepep_moe:
            self.moe_a2a_backend = "deepep"
            print_deprecated_warning(
                "NOTE: --enable-deepep-moe is deprecated. Please set `--moe-a2a-backend` to 'deepep' instead."
            )
        if self.enable_triton_kernel_moe:
            self.moe_runner_backend = "triton_kernel"
            print_deprecated_warning(
                "NOTE: --enable-triton-kernel-moe is deprecated. Please set `--moe-runner-backend` to 'triton_kernel' instead."
            )
        if self.enable_flashinfer_cutlass_moe:
            self.moe_runner_backend = "flashinfer_cutlass"
            print_deprecated_warning(
                "NOTE: --enable-flashinfer-cutlass-moe is deprecated. Please set `--moe-runner-backend` to 'flashinfer_cutlass' instead."
            )
        if self.enable_flashinfer_trtllm_moe:
            self.moe_runner_backend = "flashinfer_trtllm"
            print_deprecated_warning(
                "NOTE: --enable-flashinfer-trtllm-moe is deprecated. Please set `--moe-runner-backend` to 'flashinfer_trtllm' instead."
            )
        if self.enable_flashinfer_mxfp4_moe:
            self.moe_runner_backend = "flashinfer_mxfp4"
            print_deprecated_warning(
                "NOTE: --enable-flashinfer-mxfp4-moe is deprecated. Please set `--moe-runner-backend` to 'flashinfer_mxfp4' instead."
            )

        # Set missing default values
        if self.tokenizer_path is None:
            self.tokenizer_path = self.model_path
        if self.served_model_name is None:
            self.served_model_name = self.model_path
        if self.device is None:
            self.device = get_device()
        if self.random_seed is None:
            self.random_seed = random.randint(0, 1 << 30)

        gpu_mem = get_device_memory_capacity(self.device)

        # Set mem fraction static
        if self.mem_fraction_static is None:
            if gpu_mem is not None:
                # GPU memory capacity = model weights + KV cache pool + activations + cuda graph buffers
                # mem_fraction_static = (model weights + KV cache pool) / GPU memory capacity.

                # We want mem_fraction_static to be as large as possible but still has enough room
                # for activations and cuda graph buffers. We use the following heuristic to
                # compute the needed size for activations and cuda graph buffers:
                # - The size of the activation depends on the chunked_prefill_size and model size.
                # - The size of cuda graph buffers depends on the cuda graph capture range and model size.
                # For GPUs with more memory, we use a larger chunked_prefill_size and
                # capture more cuda graphs, so they need to reserve more memory.
                parallel_size = self.tp_size * self.pp_size

                if gpu_mem < 20 * 1024:
                    # T4, 4080. (chunked_prefill_size 2k, cuda_graph_max_bs 8)
                    reserved_mem = (2.8 + parallel_size / 10) * 1024
                elif gpu_mem < 35 * 1024:
                    # A10, L40, 4090, 5090. (chunked_prefill_size 2k, cuda_graph_max_bs 8)
                    reserved_mem = (2.8 + parallel_size / 10) * 1024
                elif gpu_mem < 90 * 1024:
                    # H100, A100. (chunked_prefill_size 8k, cuda_graph_max_bs 160)
                    reserved_mem = (9.5 + parallel_size / 2) * 1024
                elif gpu_mem < 100 * 1024:
                    # H20. (chunked_prefill_size 8k, cuda_graph_max_bs 256)
                    reserved_mem = (12 + parallel_size / 2) * 1024
                elif gpu_mem < 160 * 1024:
                    # H200. (chunked_prefill_size 8k, cuda_graph_max_bs 256)
                    reserved_mem = (12 + parallel_size / 2) * 1024
                else:
                    # B200, MI300. (chunked_prefill_size 16k, cuda_graph_max_bs 512)
                    reserved_mem = 32 * 1024

                if self.speculative_algorithm is not None:
                    # draft model and larger cuda graph buffers
                    reserved_mem += 2 * 1024
                if self.enable_dp_attention:
                    reserved_mem += 4 * 1024

                self.mem_fraction_static = round((gpu_mem - reserved_mem) / gpu_mem, 3)
            else:
                self.mem_fraction_static = 0.88

            # Lazy init to avoid circular import
            # Multimodal models need more memory for the image processor
            from sglang.srt.configs.model_config import ModelConfig

            model_config = ModelConfig.from_server_args(self)
            if model_config.is_multimodal:
                self.adjust_mem_fraction_for_vlm(model_config)

        # Set chunked prefill size, which depends on the gpu memory capacity
        if self.chunked_prefill_size is None:
            if gpu_mem is not None:
                if gpu_mem < 35 * 1024:  # A10, L40, 4090
                    self.chunked_prefill_size = 2048
                elif gpu_mem < 160 * 1024:  # H100, H200, A100, H20
                    self.chunked_prefill_size = 8192
                else:  # B200, MI300
                    self.chunked_prefill_size = 16384
            else:
                self.chunked_prefill_size = 4096

        # Set cuda graph max batch size
        if self.cuda_graph_max_bs is None:
            # Based on detailed statistics, when serving TP1/TP2 models on lower-end GPUs with HBM<25G, you can either disable cuda graph or set `cuda_graph_max_bs` to a very small value to reduce the memory overhead of creating cuda graphs, with almost no impact on performance. However, when serving models with TP4 or TP8, we need to enable cuda graph to maintain high performance. In this case, we can set `cuda_graph_max_bs` to 80 (half of the default value 160) to reduce the memory overhead of creating cuda graphs. Looking at the logs from TP4 serving of qwen2-72b, a value of 80 is sufficient and can reduce the memory overhead of creating cuda graphs on lower-end GPUs compared to the original 160, avoiding OOM issues.
            if gpu_mem is not None and gpu_mem < 35 * 1024:
                if self.tp_size < 4:
                    self.cuda_graph_max_bs = 8
                else:
                    self.cuda_graph_max_bs = 80

        # Set kernel backends for hpu device
        if self.device == "hpu":
            self.attention_backend = "torch_native"
            self.sampling_backend = "pytorch"

        # Model-specific adjustments
        self.model_specific_adjustments()

        # Set kernel backends
        if self.device == "cpu":
            if self.attention_backend is None:
                self.attention_backend = "intel_amx"
            self.sampling_backend = "pytorch"

        if self.sampling_backend is None:
            self.sampling_backend = (
                "flashinfer" if is_flashinfer_available() else "pytorch"
            )

        if self.attention_backend == "torch_native":
            logger.warning(
                "Cuda graph is disabled because of using torch native attention backend"
            )
            self.disable_cuda_graph = True

        if self.attention_backend == "ascend":
            logger.warning(
                "At this moment Ascend attention backend only supports a page_size of 128, change page_size to 128."
            )
            self.page_size = 128

        if (
            self.attention_backend == "flashmla"
            or self.decode_attention_backend == "flashmla"
        ):
            logger.warning(
                "FlashMLA only supports a page_size of 64, change page_size to 64."
            )
            self.page_size = 64

        if (
            self.attention_backend == "cutlass_mla"
            or self.decode_attention_backend == "cutlass_mla"
        ):
            logger.warning(
                "Cutlass MLA only supports a page_size of 128, change page_size to 128."
            )
            self.page_size = 128

        if (
            self.attention_backend == "trtllm_mla"
            or self.decode_attention_backend == "trtllm_mla"
        ):
            if not is_sm100_supported():
                raise ValueError(
                    "TRTLLM MLA backend is only supported on Blackwell GPUs (SM100). Please use a different backend."
                )

            if self.page_size not in [32, 64]:
                logger.warning(
                    f"TensorRT-LLM MLA only supports page_size of 32 or 64, changing page_size from {self.page_size} to 64."
                )
                self.page_size = 64

            if self.kv_cache_dtype not in ["fp8_e4m3", "auto"]:
                raise ValueError(
                    "TensorRT-LLM MLA backend only supports kv-cache-dtype of fp8_e4m3 or auto."
                )

        if (
            self.attention_backend == "trtllm_mha"
            or self.decode_attention_backend == "trtllm_mha"
            or self.prefill_attention_backend == "trtllm_mha"
        ):
            if not is_sm100_supported():
                raise ValueError(
                    "TRTLLM MHA backend is only supported on Blackwell GPUs (SM100). Please use a different backend."
                )

            if self.page_size not in [16, 32, 64]:
                logger.warning(
                    f"TensorRT-LLM MHA only supports page_size of 16, 32 or 64, changing page_size from {self.page_size} to 64."
                )
                self.page_size = 64

        if self.attention_backend == "dual_chunk_flash_attn":
            logger.warning(
                "Mixed chunk, radix cache, and cuda graphs are disabled because of using dual chunk flash attention backend"
            )
            self.enable_mixed_chunk = False
            self.disable_cuda_graph = True
            self.disable_radix_cache = True

        # Set page size
        if self.page_size is None:
            self.page_size = 1

        # AMD-specific Triton attention KV splits default number
        if is_hip():
            self.triton_attention_num_kv_splits = 16

        # Choose grammar backend
        if self.grammar_backend is None:
            self.grammar_backend = "xgrammar"

        # Data parallelism attention
        if self.enable_dp_attention:
            self.schedule_conservativeness = self.schedule_conservativeness * 0.3
            assert (
                self.dp_size > 1
            ), "Please set a dp-size > 1. You can use 1 < dp-size <= tp-size "
            assert self.tp_size % self.dp_size == 0
            self.chunked_prefill_size = self.chunked_prefill_size // self.dp_size
            logger.warning(
                f"DP attention is enabled. The chunked prefill size is adjusted to {self.chunked_prefill_size} to avoid MoE kernel issues. "
            )

        if self.enable_dp_lm_head:
            assert (
                self.enable_dp_attention
            ), "Please enable dp attention when setting enable_dp_lm_head. "

        # MoE kernel
        if self.moe_runner_backend == "flashinfer_cutlass":
            assert (
                self.quantization == "modelopt_fp4"
            ), "modelopt_fp4 quantization is required for Flashinfer MOE"
            assert self.ep_size in [
                1,
                self.tp_size,
            ], "The expert parallel size must be 1 or the same as the tensor parallel size"

        if self.moe_runner_backend == "flashinfer_trtllm":
            if not self.disable_shared_experts_fusion:
                self.disable_shared_experts_fusion = True
                logger.warning(
                    "FlashInfer TRTLLM MoE is enabled. --disable-shared-experts-fusion is automatically set."
                )

        # DeepEP MoE
        if self.moe_a2a_backend == "deepep":
            if self.deepep_mode == "normal":
                logger.warning("Cuda graph is disabled because deepep_mode=`normal`")
                self.disable_cuda_graph = True
            self.ep_size = self.tp_size
            logger.warning(
                f"DeepEP MoE is enabled. The expert parallel size is adjusted to be the same as the tensor parallel size[{self.tp_size}]."
            )

        if self.enable_eplb and (self.expert_distribution_recorder_mode is None):
            self.expert_distribution_recorder_mode = "stat"
            logger.warning(
                "EPLB is enabled. The expert_distribution_recorder_mode is automatically set."
            )

        if (self.enable_eplb or (self.init_expert_location is not None)) and (
            self.ep_dispatch_algorithm is None
        ):
            self.ep_dispatch_algorithm = "static"

        if self.enable_eplb:
            assert self.ep_size > 1

        if self.enable_expert_distribution_metrics and (
            self.expert_distribution_recorder_mode is None
        ):
            self.expert_distribution_recorder_mode = "stat"

        if self.expert_distribution_recorder_buffer_size is None:
            if (x := self.eplb_rebalance_num_iterations) is not None:
                self.expert_distribution_recorder_buffer_size = x
            elif self.expert_distribution_recorder_mode is not None:
                self.expert_distribution_recorder_buffer_size = 1000

        # Pipeline parallelism
        if self.pp_size > 1:
            self.disable_overlap_schedule = True
            logger.warning(
                "Pipeline parallelism is incompatible with overlap schedule."
            )

        # Hicache
        if self.hicache_storage_backend == "mooncake":
            # to use mooncake storage backend, the following conditions must be met:
            self.hicache_io_backend = "kernel"
            self.hicache_mem_layout = "page_first"

        # Speculative Decoding
        if self.speculative_algorithm == "NEXTN":
            # NEXTN shares the same implementation of EAGLE
            self.speculative_algorithm = "EAGLE"

        if self.speculative_algorithm in ("EAGLE", "EAGLE3"):
            if self.max_running_requests is None:
                self.max_running_requests = 48
            self.disable_overlap_schedule = True
            logger.warning(
                "Overlap scheduler is disabled because of using "
                "eagle speculative decoding."
            )
            if self.enable_mixed_chunk:
                self.enable_mixed_chunk = False
                logger.warning(
                    "Mixed chunked prefill is disabled because of using "
                    "eagle speculative decoding."
                )

            model_arch = self.get_hf_config().architectures[0]
            if model_arch in ["DeepseekV3ForCausalLM", "Glm4MoeForCausalLM"]:
                # Auto set draft_model_path DeepSeek-V3/R1
                if self.speculative_draft_model_path is None:
                    self.speculative_draft_model_path = self.model_path
                else:
                    logger.warning(
                        "DeepSeek MTP does not require setting speculative_draft_model_path."
                    )

            # Auto choose parameters
            if self.speculative_num_steps is None:
                assert (
                    self.speculative_eagle_topk is None
                    and self.speculative_num_draft_tokens is None
                )
                (
                    self.speculative_num_steps,
                    self.speculative_eagle_topk,
                    self.speculative_num_draft_tokens,
                ) = auto_choose_speculative_params(self)

            if (
                self.attention_backend == "trtllm_mha"
                or self.decode_attention_backend == "trtllm_mha"
                or self.prefill_attention_backend == "trtllm_mha"
            ):
                if self.speculative_eagle_topk > 1:
                    raise ValueError(
                        "trtllm_mha backend only supports topk = 1 for speculative decoding."
                    )

            if (
                self.speculative_eagle_topk == 1
                and self.speculative_num_draft_tokens != self.speculative_num_steps + 1
            ):
                logger.warning(
                    "speculative_num_draft_tokens is adjusted to speculative_num_steps + 1 when speculative_eagle_topk == 1"
                )
                self.speculative_num_draft_tokens = self.speculative_num_steps + 1

            if (
                self.speculative_eagle_topk > 1
                and self.page_size > 1
                and self.attention_backend != "flashinfer"
            ):
                raise ValueError(
                    "speculative_eagle_topk > 1 with page_size > 1 is unstable and produces incorrect results for paged attention backends. This combination is only supported for the 'flashinfer' backend."
                )

            # The token generated from the verify step is counted.
            # If sepculative_num_steps >= speculative_num_draft_tokens, the additional tokens will definitely be discarded.
            # assert self.speculative_num_steps < self.speculative_num_draft_tokens

        # GGUF
        if (
            self.load_format == "auto" or self.load_format == "gguf"
        ) and check_gguf_file(self.model_path):
            self.quantization = self.load_format = "gguf"

        # Model loading
        if is_remote_url(self.model_path):
            self.load_format = "remote"
        if self.custom_weight_loader is None:
            self.custom_weight_loader = []

        # PD disaggregation
        if self.disaggregation_mode == "decode":
            assert (
                self.disaggregation_decode_tp is None
            ), "Cannot set --disaggregation-decode-tp for the decode engine."
            assert (
                self.disaggregation_decode_dp is None
            ), "Cannot set --disaggregation-decode-dp for the decode engine."

            self.disable_radix_cache = True
            logger.warning("KV cache is forced as chunk cache for decode server")
        elif self.disaggregation_mode == "prefill":
            if self.disaggregation_decode_tp is None:
                self.disaggregation_decode_tp = self.tp_size
            if self.disaggregation_decode_dp is None:
                self.disaggregation_decode_dp = self.dp_size

            self.disaggregation_prefill_pp = self.pp_size
            self.validate_disagg_tp_size(self.tp_size, self.disaggregation_decode_tp)

            self.disable_cuda_graph = True
            logger.warning("Cuda graph is disabled for prefill server")

        # Propagate env vars
        os.environ["SGLANG_ENABLE_TORCH_COMPILE"] = (
            "1" if self.enable_torch_compile else "0"
        )
        # Set env var before grammar backends init
        os.environ["SGLANG_DISABLE_OUTLINES_DISK_CACHE"] = (
            "1" if self.disable_outlines_disk_cache else "0"
        )

        if self.enable_hierarchical_cache and self.disable_radix_cache:
            raise ValueError(
                "The arguments enable-hierarchical-cache and disable-radix-cache are mutually exclusive "
                "and cannot be used at the same time. Please use only one of them."
            )

    @staticmethod
    def add_cli_args(parser: argparse.ArgumentParser):
        # Model and tokenizer
        parser.add_argument(
            "--model-path",
            "--model",
            type=str,
            help="The path of the model weights. This can be a local folder or a Hugging Face repo ID.",
            required=True,
        )
        parser.add_argument(
            "--tokenizer-path",
            type=str,
            default=ServerArgs.tokenizer_path,
            help="The path of the tokenizer.",
        )
        parser.add_argument(
            "--tokenizer-worker-num",
            type=int,
            default=ServerArgs.tokenizer_worker_num,
            help="The worker num of the tokenizer manager.",
        )
        parser.add_argument(
            "--detokenizer-worker-num",
            type=int,
            default=ServerArgs.detokenizer_worker_num,
            help="The worker num of the detokenizer manager. tokenizer num % detokenizer num must == 0",
        )
        parser.add_argument(
            "--tokenizer-mode",
            type=str,
            default=ServerArgs.tokenizer_mode,
            choices=["auto", "slow"],
            help="Tokenizer mode. 'auto' will use the fast "
            "tokenizer if available, and 'slow' will "
            "always use the slow tokenizer.",
        )
        parser.add_argument(
            "--skip-tokenizer-init",
            action="store_true",
            help="If set, skip init tokenizer and pass input_ids in generate request.",
        )
        parser.add_argument(
            "--load-format",
            type=str,
            default=ServerArgs.load_format,
            choices=LOAD_FORMAT_CHOICES,
            help="The format of the model weights to load. "
            '"auto" will try to load the weights in the safetensors format '
            "and fall back to the pytorch bin format if safetensors format "
            "is not available. "
            '"pt" will load the weights in the pytorch bin format. '
            '"safetensors" will load the weights in the safetensors format. '
            '"npcache" will load the weights in pytorch format and store '
            "a numpy cache to speed up the loading. "
            '"dummy" will initialize the weights with random values, '
            "which is mainly for profiling."
            '"gguf" will load the weights in the gguf format. '
            '"bitsandbytes" will load the weights using bitsandbytes '
            "quantization."
            '"layered" loads weights layer by layer so that one can quantize a '
            "layer before loading another to make the peak memory envelope "
            "smaller.",
        )
        parser.add_argument(
            "--model-loader-extra-config",
            type=str,
            help="Extra config for model loader. "
            "This will be passed to the model loader corresponding to the chosen load_format.",
            default=ServerArgs.model_loader_extra_config,
        )
        parser.add_argument(
            "--trust-remote-code",
            action="store_true",
            help="Whether or not to allow for custom models defined on the Hub in their own modeling files.",
        )
        parser.add_argument(
            "--context-length",
            type=int,
            default=ServerArgs.context_length,
            help="The model's maximum context length. Defaults to None (will use the value from the model's config.json instead).",
        )
        parser.add_argument(
            "--is-embedding",
            action="store_true",
            help="Whether to use a CausalLM as an embedding model.",
        )
        parser.add_argument(
            "--enable-multimodal",
            default=ServerArgs.enable_multimodal,
            action="store_true",
            help="Enable the multimodal functionality for the served model. If the model being served is not multimodal, nothing will happen",
        )
        parser.add_argument(
            "--revision",
            type=str,
            default=None,
            help="The specific model version to use. It can be a branch "
            "name, a tag name, or a commit id. If unspecified, will use "
            "the default version.",
        )
        parser.add_argument(
            "--model-impl",
            type=str,
            default=ServerArgs.model_impl,
            help="Which implementation of the model to use.\n\n"
            '* "auto" will try to use the SGLang implementation if it exists '
            "and fall back to the Transformers implementation if no SGLang "
            "implementation is available.\n"
            '* "sglang" will use the SGLang model implementation.\n'
            '* "transformers" will use the Transformers model '
            "implementation.\n",
        )

        # HTTP server
        parser.add_argument(
            "--host",
            type=str,
            default=ServerArgs.host,
            help="The host of the HTTP server.",
        )
        parser.add_argument(
            "--port",
            type=int,
            default=ServerArgs.port,
            help="The port of the HTTP server.",
        )
        parser.add_argument(
            "--skip-server-warmup",
            action="store_true",
            help="If set, skip warmup.",
        )
        parser.add_argument(
            "--warmups",
            type=str,
            required=False,
            help="Specify custom warmup functions (csv) to run before server starts eg. --warmups=warmup_name1,warmup_name2 "
            "will run the functions `warmup_name1` and `warmup_name2` specified in warmup.py before the server starts listening for requests",
        )
        parser.add_argument(
            "--nccl-port",
            type=int,
            default=ServerArgs.nccl_port,
            help="The port for NCCL distributed environment setup. Defaults to a random port.",
        )

        # Quantization and data type
        parser.add_argument(
            "--dtype",
            type=str,
            default=ServerArgs.dtype,
            choices=["auto", "half", "float16", "bfloat16", "float", "float32"],
            help="Data type for model weights and activations.\n\n"
            '* "auto" will use FP16 precision for FP32 and FP16 models, and '
            "BF16 precision for BF16 models.\n"
            '* "half" for FP16. Recommended for AWQ quantization.\n'
            '* "float16" is the same as "half".\n'
            '* "bfloat16" for a balance between precision and range.\n'
            '* "float" is shorthand for FP32 precision.\n'
            '* "float32" for FP32 precision.',
        )
        parser.add_argument(
            "--quantization",
            type=str,
            default=ServerArgs.quantization,
            choices=QUANTIZATION_CHOICES,
            help="The quantization method.",
        )
        parser.add_argument(
            "--quantization-param-path",
            type=nullable_str,
            default=None,
            help="Path to the JSON file containing the KV cache "
            "scaling factors. This should generally be supplied, when "
            "KV cache dtype is FP8. Otherwise, KV cache scaling factors "
            "default to 1.0, which may cause accuracy issues. ",
        )
        parser.add_argument(
            "--kv-cache-dtype",
            type=str,
            default=ServerArgs.kv_cache_dtype,
            choices=["auto", "fp8_e5m2", "fp8_e4m3"],
            help='Data type for kv cache storage. "auto" will use model data type. "fp8_e5m2" and "fp8_e4m3" is supported for CUDA 11.8+.',
        )

        # Memory and scheduling
        parser.add_argument(
            "--mem-fraction-static",
            type=float,
            default=ServerArgs.mem_fraction_static,
            help="The fraction of the memory used for static allocation (model weights and KV cache memory pool). Use a smaller value if you see out-of-memory errors.",
        )
        parser.add_argument(
            "--max-running-requests",
            type=int,
            default=ServerArgs.max_running_requests,
            help="The maximum number of running requests.",
        )
        parser.add_argument(
            "--max-queued-requests",
            type=int,
            default=ServerArgs.max_queued_requests,
            help="The maximum number of queued requests. This option is ignored when using disaggregation-mode.",
        )
        parser.add_argument(
            "--max-total-tokens",
            type=int,
            default=ServerArgs.max_total_tokens,
            help="The maximum number of tokens in the memory pool. If not specified, it will be automatically calculated based on the memory usage fraction. "
            "This option is typically used for development and debugging purposes.",
        )
        parser.add_argument(
            "--chunked-prefill-size",
            type=int,
            default=ServerArgs.chunked_prefill_size,
            help="The maximum number of tokens in a chunk for the chunked prefill. Setting this to -1 means disabling chunked prefill.",
        )
        parser.add_argument(
            "--max-prefill-tokens",
            type=int,
            default=ServerArgs.max_prefill_tokens,
            help="The maximum number of tokens in a prefill batch. The real bound will be the maximum of this value and the model's maximum context length.",
        )
        parser.add_argument(
            "--schedule-policy",
            type=str,
            default=ServerArgs.schedule_policy,
            choices=["lpm", "random", "fcfs", "dfs-weight", "lof"],
            help="The scheduling policy of the requests.",
        )
        parser.add_argument(
            "--schedule-conservativeness",
            type=float,
            default=ServerArgs.schedule_conservativeness,
            help="How conservative the schedule policy is. A larger value means more conservative scheduling. Use a larger value if you see requests being retracted frequently.",
        )
        parser.add_argument(
            "--page-size",
            type=int,
            default=ServerArgs.page_size,
            help="The number of tokens in a page.",
        )
        parser.add_argument(
            "--hybrid-kvcache-ratio",
            nargs="?",
            const=0.5,
            type=float,
            default=ServerArgs.hybrid_kvcache_ratio,
            help=(
                "Mix ratio in [0,1] between uniform and hybrid kv buffers "
                "(0.0 = pure uniform: swa_size / full_size = 1)"
                "(1.0 = pure hybrid: swa_size / full_size = local_attention_size / context_length)"
            ),
        )
        parser.add_argument(
            "--swa-full-tokens-ratio",
            type=float,
            default=ServerArgs.swa_full_tokens_ratio,
            help="The ratio of SWA layer KV tokens / full layer KV tokens, regardless of the number of swa:full layers. It should be between 0 and 1. "
            "E.g. 0.5 means if each swa layer has 50 tokens, then each full layer has 100 tokens.",
        )
        parser.add_argument(
            "--disable-hybrid-swa-memory",
            action="store_true",
            help="Disable the hybrid SWA memory.",
        )

        # Runtime options
        parser.add_argument(
            "--device",
            type=str,
            default=ServerArgs.device,
            help="The device to use ('cuda', 'xpu', 'hpu', 'npu', 'cpu'). Defaults to auto-detection if not specified.",
        )
        parser.add_argument(
            "--tensor-parallel-size",
            "--tp-size",
            type=int,
            default=ServerArgs.tp_size,
            help="The tensor parallelism size.",
        )
        parser.add_argument(
            "--pipeline-parallel-size",
            "--pp-size",
            type=int,
            default=ServerArgs.pp_size,
            help="The pipeline parallelism size.",
        )
        parser.add_argument(
            "--max-micro-batch-size",
            type=int,
            default=ServerArgs.max_micro_batch_size,
            help="The maximum micro batch size in pipeline parallelism.",
        )
        parser.add_argument(
            "--stream-interval",
            type=int,
            default=ServerArgs.stream_interval,
            help="The interval (or buffer size) for streaming in terms of the token length. A smaller value makes streaming smoother, while a larger value makes the throughput higher",
        )
        parser.add_argument(
            "--stream-output",
            action="store_true",
            help="Whether to output as a sequence of disjoint segments.",
        )
        parser.add_argument(
            "--random-seed",
            type=int,
            default=ServerArgs.random_seed,
            help="The random seed.",
        )
        parser.add_argument(
            "--constrained-json-whitespace-pattern",
            type=str,
            default=ServerArgs.constrained_json_whitespace_pattern,
            help="(outlines backend only) Regex pattern for syntactic whitespaces allowed in JSON constrained output. For example, to allow the model generate consecutive whitespaces, set the pattern to [\n\t ]*",
        )
        parser.add_argument(
            "--watchdog-timeout",
            type=float,
            default=ServerArgs.watchdog_timeout,
            help="Set watchdog timeout in seconds. If a forward batch takes longer than this, the server will crash to prevent hanging.",
        )
        parser.add_argument(
            "--dist-timeout",
            type=int,
            default=ServerArgs.dist_timeout,
            help="Set timeout for torch.distributed initialization.",
        )
        parser.add_argument(
            "--download-dir",
            type=str,
            default=ServerArgs.download_dir,
            help="Model download directory for huggingface.",
        )
        parser.add_argument(
            "--base-gpu-id",
            type=int,
            default=ServerArgs.base_gpu_id,
            help="The base GPU ID to start allocating GPUs from. Useful when running multiple instances on the same machine.",
        )
        parser.add_argument(
            "--gpu-id-step",
            type=int,
            default=ServerArgs.gpu_id_step,
            help="The delta between consecutive GPU IDs that are used. For example, setting it to 2 will use GPU 0,2,4,...",
        )
        parser.add_argument(
            "--sleep-on-idle",
            action="store_true",
            help="Reduce CPU usage when sglang is idle.",
        )

        # Logging
        parser.add_argument(
            "--log-level",
            type=str,
            default=ServerArgs.log_level,
            help="The logging level of all loggers.",
        )
        parser.add_argument(
            "--log-level-http",
            type=str,
            default=ServerArgs.log_level_http,
            help="The logging level of HTTP server. If not set, reuse --log-level by default.",
        )
        parser.add_argument(
            "--log-requests",
            action="store_true",
            help="Log metadata, inputs, outputs of all requests. The verbosity is decided by --log-requests-level",
        )
        parser.add_argument(
            "--log-requests-level",
            type=int,
            default=ServerArgs.log_requests_level,
            help="0: Log metadata (no sampling parameters). 1: Log metadata and sampling parameters. 2: Log metadata, sampling parameters and partial input/output. 3: Log every input/output.",
            choices=[0, 1, 2, 3],
        )
        parser.add_argument(
            "--crash-dump-folder",
            type=str,
            default=ServerArgs.crash_dump_folder,
            help="Folder path to dump requests from the last 5 min before a crash (if any). If not specified, crash dumping is disabled.",
        )
        parser.add_argument(
            "--show-time-cost",
            action="store_true",
            help="Show time cost of custom marks.",
        )
        parser.add_argument(
            "--enable-metrics",
            action="store_true",
            help="Enable log prometheus metrics.",
        )
        parser.add_argument(
            "--enable-metrics-for-all-schedulers",
            action="store_true",
            help="Enable --enable-metrics-for-all-schedulers when you want schedulers on all TP ranks (not just TP 0) "
            "to record request metrics separately. This is especially useful when dp_attention is enabled, as "
            "otherwise all metrics appear to come from TP 0.",
        )
        parser.add_argument(
            "--bucket-time-to-first-token",
            type=float,
            nargs="+",
            default=ServerArgs.bucket_time_to_first_token,
            help="The buckets of time to first token, specified as a list of floats.",
        )
        parser.add_argument(
            "--bucket-inter-token-latency",
            type=float,
            nargs="+",
            default=ServerArgs.bucket_inter_token_latency,
            help="The buckets of inter-token latency, specified as a list of floats.",
        )
        parser.add_argument(
            "--bucket-e2e-request-latency",
            type=float,
            nargs="+",
            default=ServerArgs.bucket_e2e_request_latency,
            help="The buckets of end-to-end request latency, specified as a list of floats.",
        )
        parser.add_argument(
            "--collect-tokens-histogram",
            action="store_true",
            default=ServerArgs.collect_tokens_histogram,
            help="Collect prompt/generation tokens histogram.",
        )
        bucket_rule = (
            "Supports 3 rule types: 'default' uses predefined buckets; 'tse <middle> <base> <count>' "
            "generates two sides exponential distributed buckets (e.g., 'tse 1000 2 8' generates buckets "
            "[984.0, 992.0, 996.0, 998.0, 1000.0, 1002.0, 1004.0, 1008.0, 1016.0]).); 'customer <value1> "
            "<value2> ...' uses custom bucket values (e.g., 'customer 10 50 100 500')."
        )
        parser.add_argument(
            "--prompt-tokens-buckets",
            type=str,
            nargs="+",
            default=ServerArgs.prompt_tokens_buckets,
            help=f"The buckets rule of prompt tokens. {bucket_rule}",
        )
        parser.add_argument(
            "--generation-tokens-buckets",
            type=str,
            nargs="+",
            default=ServerArgs.generation_tokens_buckets,
            help=f"The buckets rule for generation tokens histogram. {bucket_rule}",
        )
        parser.add_argument(
            "--gc-warning-threshold-secs",
            type=float,
            default=ServerArgs.gc_warning_threshold_secs,
            help="The threshold for long GC warning. If a GC takes longer than this, a warning will be logged. Set to 0 to disable.",
        )
        parser.add_argument(
            "--decode-log-interval",
            type=int,
            default=ServerArgs.decode_log_interval,
            help="The log interval of decode batch.",
        )
        parser.add_argument(
            "--enable-request-time-stats-logging",
            action="store_true",
            default=ServerArgs.enable_request_time_stats_logging,
            help="Enable per request time stats logging",
        )
        parser.add_argument(
            "--kv-events-config",
            type=str,
            default=None,
            help="Config in json format for NVIDIA dynamo KV event publishing. Publishing will be enabled if this flag is used.",
        )

        # API related
        parser.add_argument(
            "--api-key",
            type=str,
            default=ServerArgs.api_key,
            help="Set API key of the server. It is also used in the OpenAI API compatible server.",
        )
        parser.add_argument(
            "--served-model-name",
            type=str,
            default=ServerArgs.served_model_name,
            help="Override the model name returned by the v1/models endpoint in OpenAI API server.",
        )
        parser.add_argument(
            "--weight-version",
            type=str,
            default=ServerArgs.weight_version,
            help="Version identifier for the model weights. Defaults to 'default' if not specified.",
        )
        parser.add_argument(
            "--chat-template",
            type=str,
            default=ServerArgs.chat_template,
            help="The buliltin chat template name or the path of the chat template file. This is only used for OpenAI-compatible API server.",
        )
        parser.add_argument(
            "--completion-template",
            type=str,
            default=ServerArgs.completion_template,
            help="The buliltin completion template name or the path of the completion template file. This is only used for OpenAI-compatible API server. only for code completion currently.",
        )
        parser.add_argument(
            "--file-storage-path",
            type=str,
            default=ServerArgs.file_storage_path,
            help="The path of the file storage in backend.",
        )
        parser.add_argument(
            "--enable-cache-report",
            action="store_true",
            help="Return number of cached tokens in usage.prompt_tokens_details for each openai request.",
        )
        parser.add_argument(
            "--reasoning-parser",
            type=str,
            choices=list(ReasoningParser.DetectorMap.keys()),
            default=ServerArgs.reasoning_parser,
            help=f"Specify the parser for reasoning models, supported parsers are: {list(ReasoningParser.DetectorMap.keys())}.",
        )
        tool_call_parser_choices = list(FunctionCallParser.ToolCallParserEnum.keys())
        parser.add_argument(
            "--tool-call-parser",
            type=str,
            choices=tool_call_parser_choices,
            default=ServerArgs.tool_call_parser,
            help=f"Specify the parser for handling tool-call interactions. Options include: {tool_call_parser_choices}.",
        )
        parser.add_argument(
            "--tool-server",
            type=str,
            default=None,
            help="Either 'demo' or a comma-separated list of tool server urls to use for the model. If not specified, no tool server will be used.",
        )

        # Data parallelism
        parser.add_argument(
            "--data-parallel-size",
            "--dp-size",
            type=int,
            default=ServerArgs.dp_size,
            help="The data parallelism size.",
        )
        parser.add_argument(
            "--load-balance-method",
            type=str,
            default=ServerArgs.load_balance_method,
            help="The load balancing strategy for data parallelism.",
            choices=[
                "round_robin",
                "shortest_queue",
                "minimum_tokens",
            ],
        )

        # Multi-node distributed serving
        parser.add_argument(
            "--dist-init-addr",
            "--nccl-init-addr",  # For backward compatibility. This will be removed in the future.
            type=str,
            help="The host address for initializing distributed backend (e.g., `192.168.0.2:25000`).",
        )
        parser.add_argument(
            "--nnodes", type=int, default=ServerArgs.nnodes, help="The number of nodes."
        )
        parser.add_argument(
            "--node-rank", type=int, default=ServerArgs.node_rank, help="The node rank."
        )

        # Model override args
        parser.add_argument(
            "--json-model-override-args",
            type=str,
            help="A dictionary in JSON string format used to override default model configurations.",
            default=ServerArgs.json_model_override_args,
        )
        parser.add_argument(
            "--preferred-sampling-params",
            type=str,
            help="json-formatted sampling settings that will be returned in /get_model_info",
        )

        # LoRA
        parser.add_argument(
            "--enable-lora",
            default=ServerArgs.enable_lora,
            action="store_true",
            help="Enable LoRA support for the model. This argument is automatically set to True if `--lora-paths` is provided for backward compatibility.",
        )
        parser.add_argument(
            "--max-lora-rank",
            default=ServerArgs.max_lora_rank,
            type=int,
            help="The maximum rank of LoRA adapters. If not specified, it will be automatically inferred from the adapters provided in --lora-paths.",
        )
        parser.add_argument(
            "--lora-target-modules",
            type=str,
            choices=SUPPORTED_LORA_TARGET_MODULES + [LORA_TARGET_ALL_MODULES],
            nargs="*",
            default=None,
            help="The union set of all target modules where LoRA should be applied. If not specified, "
            "it will be automatically inferred from the adapters provided in --lora-paths. If 'all' is specified, "
            "all supported modules will be targeted.",
        )
        parser.add_argument(
            "--lora-paths",
            type=str,
            nargs="*",
            default=None,
            action=LoRAPathAction,
            help='The list of LoRA adapters to load. Each adapter must be specified in one of the following formats: <PATH> | <NAME>=<PATH> | JSON with schema {"lora_name":str,"lora_path":str,"pinned":bool}',
        )
        parser.add_argument(
            "--max-loras-per-batch",
            type=int,
            default=8,
            help="Maximum number of adapters for a running batch, include base-only request.",
        )
        parser.add_argument(
            "--max-loaded-loras",
            type=int,
            default=ServerArgs.max_loaded_loras,
            help="If specified, it limits the maximum number of LoRA adapters loaded in CPU memory at a time. The value must be greater than or equal to `--max-loras-per-batch`.",
        )
        parser.add_argument(
            "--lora-backend",
            type=str,
            default="triton",
            help="Choose the kernel backend for multi-LoRA serving.",
        )

        # Kernel backend
        parser.add_argument(
            "--attention-backend",
            type=str,
            choices=ATTENTION_BACKEND_CHOICES,
            default=ServerArgs.attention_backend,
            help="Choose the kernels for attention layers.",
        )
        parser.add_argument(
            "--prefill-attention-backend",
            type=str,
            choices=ATTENTION_BACKEND_CHOICES,
            default=ServerArgs.prefill_attention_backend,
            help="Choose the kernels for prefill attention layers (have priority over --attention-backend).",
        )
        parser.add_argument(
            "--decode-attention-backend",
            type=str,
            choices=ATTENTION_BACKEND_CHOICES,
            default=ServerArgs.decode_attention_backend,
            help="Choose the kernels for decode attention layers (have priority over --attention-backend).",
        )
        parser.add_argument(
            "--sampling-backend",
            type=str,
            choices=["flashinfer", "pytorch"],
            default=ServerArgs.sampling_backend,
            help="Choose the kernels for sampling layers.",
        )
        parser.add_argument(
            "--grammar-backend",
            type=str,
            choices=["xgrammar", "outlines", "llguidance", "none"],
            default=ServerArgs.grammar_backend,
            help="Choose the backend for grammar-guided decoding.",
        )
        parser.add_argument(
            "--mm-attention-backend",
            type=str,
            choices=["sdpa", "fa3", "triton_attn"],
            default=ServerArgs.mm_attention_backend,
            help="Set multimodal attention backend.",
        )

        # Speculative decoding
        parser.add_argument(
            "--speculative-algorithm",
            type=str,
            choices=["EAGLE", "EAGLE3", "NEXTN"],
            help="Speculative algorithm.",
        )
        parser.add_argument(
            "--speculative-draft-model-path",
            type=str,
            help="The path of the draft model weights. This can be a local folder or a Hugging Face repo ID.",
        )
        parser.add_argument(
            "--speculative-num-steps",
            type=int,
            help="The number of steps sampled from draft model in Speculative Decoding.",
            default=ServerArgs.speculative_num_steps,
        )
        parser.add_argument(
            "--speculative-eagle-topk",
            type=int,
            help="The number of tokens sampled from the draft model in eagle2 each step.",
            default=ServerArgs.speculative_eagle_topk,
        )
        parser.add_argument(
            "--speculative-num-draft-tokens",
            type=int,
            help="The number of tokens sampled from the draft model in Speculative Decoding.",
            default=ServerArgs.speculative_num_draft_tokens,
        )
        parser.add_argument(
            "--speculative-accept-threshold-single",
            type=float,
            help="Accept a draft token if its probability in the target model is greater than this threshold.",
            default=ServerArgs.speculative_accept_threshold_single,
        )
        parser.add_argument(
            "--speculative-accept-threshold-acc",
            type=float,
            help="The accept probability of a draft token is raised from its target probability p to min(1, p / threshold_acc).",
            default=ServerArgs.speculative_accept_threshold_acc,
        )
        parser.add_argument(
            "--speculative-token-map",
            type=str,
            help="The path of the draft model's small vocab table.",
            default=ServerArgs.speculative_token_map,
        )

        # Expert parallelism
        parser.add_argument(
            "--expert-parallel-size",
            "--ep-size",
            "--ep",
            type=int,
            default=ServerArgs.ep_size,
            help="The expert parallelism size.",
        )
        parser.add_argument(
            "--moe-a2a-backend",
            type=str,
            choices=["none", "deepep"],
            default=ServerArgs.moe_a2a_backend,
            help="Choose the backend for MoE A2A.",
        )
        parser.add_argument(
            "--moe-runner-backend",
            type=str,
            choices=[
                "auto",
                "triton",
                "triton_kernel",
                "flashinfer_trtllm",
                "flashinfer_cutlass",
                "flashinfer_mxfp4",
            ],
            default=ServerArgs.moe_runner_backend,
            help="Choose the runner backend for MoE.",
        )
        parser.add_argument(
            "--flashinfer-mxfp4-moe-precision",
            type=str,
            choices=["mxfp4", "bf16"],
            default=ServerArgs.flashinfer_mxfp4_moe_precision,
            help="Choose the computation precision of flashinfer mxfp4 moe",
        )
        parser.add_argument(
            "--enable-flashinfer-allreduce-fusion",
            action="store_true",
            help="Enable FlashInfer allreduce fusion with Residual RMSNorm.",
        )
        parser.add_argument(
            "--deepep-mode",
            type=str,
            choices=["normal", "low_latency", "auto"],
            default="auto",
            help="Select the mode when enable DeepEP MoE, could be `normal`, `low_latency` or `auto`. Default is `auto`, which means `low_latency` for decode batch and `normal` for prefill batch.",
        )
        parser.add_argument(
            "--ep-num-redundant-experts",
            type=int,
            default=ServerArgs.ep_num_redundant_experts,
            help="Allocate this number of redundant experts in expert parallel.",
        )
        parser.add_argument(
            "--ep-dispatch-algorithm",
            type=str,
            default=ServerArgs.ep_dispatch_algorithm,
            help="The algorithm to choose ranks for redundant experts in expert parallel.",
        )
        parser.add_argument(
            "--init-expert-location",
            type=str,
            default=ServerArgs.init_expert_location,
            help="Initial location of EP experts.",
        )
        parser.add_argument(
            "--enable-eplb",
            action="store_true",
            help="Enable EPLB algorithm",
        )
        parser.add_argument(
            "--eplb-algorithm",
            type=str,
            default=ServerArgs.eplb_algorithm,
            help="Chosen EPLB algorithm",
        )
        parser.add_argument(
            "--eplb-rebalance-num-iterations",
            type=int,
            default=ServerArgs.eplb_rebalance_num_iterations,
            help="Number of iterations to automatically trigger a EPLB re-balance.",
        )
        parser.add_argument(
            "--eplb-rebalance-layers-per-chunk",
            type=int,
            default=ServerArgs.eplb_rebalance_layers_per_chunk,
            help="Number of layers to rebalance per forward pass.",
        )
        parser.add_argument(
            "--eplb-min-rebalancing-utilization-threshold",
            type=float,
            default=ServerArgs.eplb_min_rebalancing_utilization_threshold,
            help="Minimum threshold for GPU average utilization to trigger EPLB rebalancing. Must be in the range [0.0, 1.0].",
        )
        parser.add_argument(
            "--expert-distribution-recorder-mode",
            type=str,
            default=ServerArgs.expert_distribution_recorder_mode,
            help="Mode of expert distribution recorder.",
        )
        parser.add_argument(
            "--expert-distribution-recorder-buffer-size",
            type=int,
            default=ServerArgs.expert_distribution_recorder_buffer_size,
            help="Circular buffer size of expert distribution recorder. Set to -1 to denote infinite buffer.",
        )
        parser.add_argument(
            "--enable-expert-distribution-metrics",
            action="store_true",
            help="Enable logging metrics for expert balancedness",
        )
        parser.add_argument(
            "--deepep-config",
            type=str,
            default=ServerArgs.deepep_config,
            help="Tuned DeepEP config suitable for your own cluster. It can be either a string with JSON content or a file path.",
        )
        parser.add_argument(
            "--moe-dense-tp-size",
            type=int,
            default=ServerArgs.moe_dense_tp_size,
            help="TP size for MoE dense MLP layers. This flag is useful when, with large TP size, there are errors caused by weights in MLP layers having dimension smaller than the min dimension GEMM supports.",
        )

        # Hierarchical cache
        parser.add_argument(
            "--enable-hierarchical-cache",
            action="store_true",
            help="Enable hierarchical cache",
        )
        parser.add_argument(
            "--hicache-ratio",
            type=float,
            default=ServerArgs.hicache_ratio,
            help="The ratio of the size of host KV cache memory pool to the size of device pool.",
        )
        parser.add_argument(
            "--hicache-size",
            type=int,
            default=ServerArgs.hicache_size,
            help="The size of host KV cache memory pool in gigabytes, which will override the hicache_ratio if set.",
        )
        parser.add_argument(
            "--hicache-write-policy",
            type=str,
            choices=["write_back", "write_through", "write_through_selective"],
            default=ServerArgs.hicache_write_policy,
            help="The write policy of hierarchical cache.",
        )
        parser.add_argument(
            "--hicache-io-backend",
            type=str,
            choices=["direct", "kernel"],
            default=ServerArgs.hicache_io_backend,
            help="The IO backend for KV cache transfer between CPU and GPU",
        )
        parser.add_argument(
            "--hicache-mem-layout",
            type=str,
            choices=["layer_first", "page_first"],
            default=ServerArgs.hicache_mem_layout,
            help="The layout of host memory pool for hierarchical cache.",
        )
        parser.add_argument(
            "--hicache-storage-backend",
            type=str,
            choices=["file", "mooncake", "hf3fs", "nixl"],
            default=ServerArgs.hicache_storage_backend,
            help="The storage backend for hierarchical KV cache.",
        )
        parser.add_argument(
            "--hicache-storage-prefetch-policy",
            type=str,
            choices=["best_effort", "wait_complete", "timeout"],
            default=ServerArgs.hicache_storage_prefetch_policy,
            help="Control when prefetching from the storage backend should stop.",
        )
        parser.add_argument(
            "--hicache-storage-backend-extra-config",
            type=str,
            default=ServerArgs.hicache_storage_backend_extra_config,
            help="A dictionary in JSON string format containing extra configuration for the storage backend.",
        )

        # Double Sparsity
        parser.add_argument(
            "--enable-double-sparsity",
            action="store_true",
            help="Enable double sparsity attention",
        )
        parser.add_argument(
            "--ds-channel-config-path",
            type=str,
            default=ServerArgs.ds_channel_config_path,
            help="The path of the double sparsity channel config",
        )
        parser.add_argument(
            "--ds-heavy-channel-num",
            type=int,
            default=ServerArgs.ds_heavy_channel_num,
            help="The number of heavy channels in double sparsity attention",
        )
        parser.add_argument(
            "--ds-heavy-token-num",
            type=int,
            default=ServerArgs.ds_heavy_token_num,
            help="The number of heavy tokens in double sparsity attention",
        )
        parser.add_argument(
            "--ds-heavy-channel-type",
            type=str,
            default=ServerArgs.ds_heavy_channel_type,
            help="The type of heavy channels in double sparsity attention",
        )
        parser.add_argument(
            "--ds-sparse-decode-threshold",
            type=int,
            default=ServerArgs.ds_sparse_decode_threshold,
            help="The type of heavy channels in double sparsity attention",
        )

        # Offloading
        parser.add_argument(
            "--cpu-offload-gb",
            type=int,
            default=ServerArgs.cpu_offload_gb,
            help="How many GBs of RAM to reserve for CPU offloading.",
        )
        parser.add_argument(
            "--offload-group-size",
            type=int,
            default=ServerArgs.offload_group_size,
            help="Number of layers per group in offloading.",
        )
        parser.add_argument(
            "--offload-num-in-group",
            type=int,
            default=ServerArgs.offload_num_in_group,
            help="Number of layers to be offloaded within a group.",
        )
        parser.add_argument(
            "--offload-prefetch-step",
            type=int,
            default=ServerArgs.offload_prefetch_step,
            help="Steps to prefetch in offloading.",
        )
        parser.add_argument(
            "--offload-mode",
            type=str,
            default=ServerArgs.offload_mode,
            help="Mode of offloading.",
        )

        # Optimization/debug options
        parser.add_argument(
            "--disable-radix-cache",
            action="store_true",
            help="Disable RadixAttention for prefix caching.",
        )
        parser.add_argument(
            "--cuda-graph-max-bs",
            type=int,
            default=ServerArgs.cuda_graph_max_bs,
            help="Set the maximum batch size for cuda graph. It will extend the cuda graph capture batch size to this value.",
        )
        parser.add_argument(
            "--cuda-graph-bs",
            type=int,
            nargs="+",
            help="Set the list of batch sizes for cuda graph.",
        )
        parser.add_argument(
            "--disable-cuda-graph",
            action="store_true",
            help="Disable cuda graph.",
        )
        parser.add_argument(
            "--disable-cuda-graph-padding",
            action="store_true",
            help="Disable cuda graph when padding is needed. Still uses cuda graph when padding is not needed.",
        )
        parser.add_argument(
            "--enable-profile-cuda-graph",
            action="store_true",
            help="Enable profiling of cuda graph capture.",
        )
        parser.add_argument(
            "--enable-cudagraph-gc",
            action="store_true",
            help="Enable garbage collection during CUDA graph capture. If disabled (default), GC is frozen during capture to speed up the process.",
        )
        parser.add_argument(
            "--enable-nccl-nvls",
            action="store_true",
            help="Enable NCCL NVLS for prefill heavy requests when available.",
        )
        parser.add_argument(
            "--enable-symm-mem",
            action="store_true",
            help="Enable NCCL symmetric memory for fast collectives.",
        )
        parser.add_argument(
            "--disable-flashinfer-cutlass-moe-fp4-allgather",
            action="store_true",
            help="Disables quantize before all-gather for flashinfer cutlass moe.",
        )
        parser.add_argument(
            "--enable-tokenizer-batch-encode",
            action="store_true",
            help="Enable batch tokenization for improved performance when processing multiple text inputs. Do not use with image inputs, pre-tokenized input_ids, or input_embeds.",
        )
        parser.add_argument(
            "--disable-outlines-disk-cache",
            action="store_true",
            help="Disable disk cache of outlines to avoid possible crashes related to file system or high concurrency.",
        )
        parser.add_argument(
            "--disable-custom-all-reduce",
            action="store_true",
            help="Disable the custom all-reduce kernel and fall back to NCCL.",
        )
        parser.add_argument(
            "--enable-mscclpp",
            action="store_true",
            help="Enable using mscclpp for small messages for all-reduce kernel and fall back to NCCL.",
        )
        parser.add_argument(
            "--disable-overlap-schedule",
            action="store_true",
            help="Disable the overlap scheduler, which overlaps the CPU scheduler with GPU model worker.",
        )
        parser.add_argument(
            "--enable-mixed-chunk",
            action="store_true",
            help="Enabling mixing prefill and decode in a batch when using chunked prefill.",
        )
        parser.add_argument(
            "--enable-dp-attention",
            action="store_true",
            help="Enabling data parallelism for attention and tensor parallelism for FFN. The dp size should be equal to the tp size. Currently DeepSeek-V2 and Qwen 2/3 MoE models are supported.",
        )
        parser.add_argument(
            "--enable-dp-lm-head",
            action="store_true",
            help="Enable vocabulary parallel across the attention TP group to avoid all-gather across DP groups, optimizing performance under DP attention.",
        )
        parser.add_argument(
            "--enable-two-batch-overlap",
            action="store_true",
            help="Enabling two micro batches to overlap.",
        )
        parser.add_argument(
            "--tbo-token-distribution-threshold",
            type=float,
            default=ServerArgs.tbo_token_distribution_threshold,
            help="The threshold of token distribution between two batches in micro-batch-overlap, determines whether to two-batch-overlap or two-chunk-overlap. Set to 0 denote disable two-chunk-overlap.",
        )
        parser.add_argument(
            "--enable-torch-compile",
            action="store_true",
            help="Optimize the model with torch.compile. Experimental feature.",
        )
        parser.add_argument(
            "--torch-compile-max-bs",
            type=int,
            default=ServerArgs.torch_compile_max_bs,
            help="Set the maximum batch size when using torch compile.",
        )
        parser.add_argument(
            "--torchao-config",
            type=str,
            default=ServerArgs.torchao_config,
            help="Optimize the model with torchao. Experimental feature. Current choices are: int8dq, int8wo, int4wo-<group_size>, fp8wo, fp8dq-per_tensor, fp8dq-per_row",
        )
        parser.add_argument(
            "--enable-nan-detection",
            action="store_true",
            help="Enable the NaN detection for debugging purposes.",
        )
        parser.add_argument(
            "--enable-p2p-check",
            action="store_true",
            help="Enable P2P check for GPU access, otherwise the p2p access is allowed by default.",
        )
        parser.add_argument(
            "--triton-attention-reduce-in-fp32",
            action="store_true",
            help="Cast the intermediate attention results to fp32 to avoid possible crashes related to fp16."
            "This only affects Triton attention kernels.",
        )
        parser.add_argument(
            "--triton-attention-num-kv-splits",
            type=int,
            default=ServerArgs.triton_attention_num_kv_splits,
            help="The number of KV splits in flash decoding Triton kernel. Larger value is better in longer context scenarios. The default value is 8.",
        )
        parser.add_argument(
            "--num-continuous-decode-steps",
            type=int,
            default=ServerArgs.num_continuous_decode_steps,
            help="Run multiple continuous decoding steps to reduce scheduling overhead. "
            "This can potentially increase throughput but may also increase time-to-first-token latency. "
            "The default value is 1, meaning only run one decoding step at a time.",
        )
        parser.add_argument(
            "--delete-ckpt-after-loading",
            action="store_true",
            help="Delete the model checkpoint after loading the model.",
        )
        parser.add_argument(
            "--enable-memory-saver",
            action="store_true",
            help="Allow saving memory using release_memory_occupation and resume_memory_occupation",
        )
        parser.add_argument(
            "--allow-auto-truncate",
            action="store_true",
            help="Allow automatically truncating requests that exceed the maximum input length instead of returning an error.",
        )
        parser.add_argument(
            "--enable-custom-logit-processor",
            action="store_true",
            help="Enable users to pass custom logit processors to the server (disabled by default for security)",
        )
        parser.add_argument(
            "--flashinfer-mla-disable-ragged",
            action="store_true",
            help="Not using ragged prefill wrapper when running flashinfer mla",
        )
        parser.add_argument(
            "--disable-shared-experts-fusion",
            action="store_true",
            help="Disable shared experts fusion optimization for deepseek v3/r1.",
        )
        parser.add_argument(
            "--disable-chunked-prefix-cache",
            action="store_true",
            help="Disable chunked prefix cache feature for deepseek, which should save overhead for short sequences.",
        )
        parser.add_argument(
            "--disable-fast-image-processor",
            action="store_true",
            help="Adopt base image processor instead of fast image processor.",
        )
        parser.add_argument(
            "--enable-return-hidden-states",
            action="store_true",
            help="Enable returning hidden states with responses.",
        )
        parser.add_argument(
            "--scheduler-recv-interval",
            type=int,
            default=ServerArgs.scheduler_recv_interval,
            help="The interval to poll requests in scheduler. Can be set to >1 to reduce the overhead of this.",
        )

        # Debug tensor dumps
        parser.add_argument(
            "--debug-tensor-dump-output-folder",
            type=str,
            default=ServerArgs.debug_tensor_dump_output_folder,
            help="The output folder for dumping tensors.",
        )
        parser.add_argument(
            "--debug-tensor-dump-input-file",
            type=str,
            default=ServerArgs.debug_tensor_dump_input_file,
            help="The input filename for dumping tensors",
        )
        parser.add_argument(
            "--debug-tensor-dump-inject",
            type=str,
            default=ServerArgs.debug_tensor_dump_inject,
            help="Inject the outputs from jax as the input of every layer.",
        )
        parser.add_argument(
            "--debug-tensor-dump-prefill-only",
            action="store_true",
            help="Only dump the tensors for prefill requests (i.e. batch size > 1).",
        )

        # PD disaggregation
        parser.add_argument(
            "--disaggregation-mode",
            type=str,
            default="null",
            choices=["null", "prefill", "decode"],
            help='Only used for PD disaggregation. "prefill" for prefill-only server, and "decode" for decode-only server. If not specified, it is not PD disaggregated',
        )
        parser.add_argument(
            "--disaggregation-transfer-backend",
            type=str,
            default=ServerArgs.disaggregation_transfer_backend,
            choices=DISAGG_TRANSFER_BACKEND_CHOICES,
            help="The backend for disaggregation transfer. Default is mooncake.",
        )
        parser.add_argument(
            "--disaggregation-bootstrap-port",
            type=int,
            default=ServerArgs.disaggregation_bootstrap_port,
            help="Bootstrap server port on the prefill server. Default is 8998.",
        )
        parser.add_argument(
            "--disaggregation-decode-tp",
            type=int,
            default=ServerArgs.disaggregation_decode_tp,
            help="Decode tp size. If not set, it matches the tp size of the current engine. This is only set on the prefill server.",
        )
        parser.add_argument(
            "--disaggregation-decode-dp",
            type=int,
            default=ServerArgs.disaggregation_decode_dp,
            help="Decode dp size. If not set, it matches the dp size of the current engine. This is only set on the prefill server.",
        )
        parser.add_argument(
            "--disaggregation-prefill-pp",
            type=int,
            default=ServerArgs.disaggregation_prefill_pp,
            help="Prefill pp size. If not set, it is default to 1. This is only set on the decode server.",
        )
        parser.add_argument(
            "--disaggregation-ib-device",
            type=str,
            default=ServerArgs.disaggregation_ib_device,
            help="The InfiniBand devices for disaggregation transfer, accepts single device (e.g., --disaggregation-ib-device mlx5_0) "
            "or multiple comma-separated devices (e.g., --disaggregation-ib-device mlx5_0,mlx5_1). "
            "Default is None, which triggers automatic device detection when mooncake backend is enabled.",
        )
        parser.add_argument(
            "--num-reserved-decode-tokens",
            type=int,
            default=ServerArgs.num_reserved_decode_tokens,
            help="Number of decode tokens that will have memory reserved when adding new request to the running batch.",
        )
        parser.add_argument(
            "--pdlb-url",
            type=str,
            default=None,
            help="The URL of the PD disaggregation load balancer. If set, the prefill/decode server will register with the load balancer.",
        )

        # Custom weight loader
        parser.add_argument(
            "--custom-weight-loader",
            type=str,
            nargs="*",
            default=None,
            help="The custom dataloader which used to update the model. Should be set with a valid import path, such as my_package.weight_load_func",
        )
        parser.add_argument(
            "--weight-loader-disable-mmap",
            action="store_true",
            help="Disable mmap while loading weight using safetensors.",
        )

        # For PD-Multiplexing
        parser.add_argument(
            "--enable-pdmux",
            action="store_true",
            help="Enable PD-Multiplexing, PD running on greenctx stream.",
        )

        parser.add_argument(
            "--sm-group-num",
            type=int,
            default=ServerArgs.sm_group_num,
            help="Number of sm partition groups.",
        )

        # Deprecated arguments
        parser.add_argument(
            "--enable-ep-moe",
            action="store_true",
            help="(Deprecated) Enabling expert parallelism for moe. The ep size is equal to the tp size.",
        )
        parser.add_argument(
            "--enable-deepep-moe",
            action="store_true",
            help="(Deprecated) Enabling DeepEP MoE implementation for EP MoE.",
        )
        parser.add_argument(
            "--enable-flashinfer-cutlass-moe",
            action="store_true",
            help="(Deprecated) Enable FlashInfer CUTLASS MoE backend for modelopt_fp4 quant on Blackwell. Supports MoE-EP",
        )
        parser.add_argument(
            "--enable-flashinfer-trtllm-moe",
            action="store_true",
            help="(Deprecated) Enable FlashInfer TRTLLM MoE backend on Blackwell. Supports BlockScale FP8 MoE-EP",
        )
        parser.add_argument(
            "--enable-triton-kernel-moe",
            action="store_true",
            help="(Deprecated) Use triton moe grouped gemm kernel.",
        )
        parser.add_argument(
            "--enable-flashinfer-mxfp4-moe",
            action="store_true",
            help="(Deprecated) Enable FlashInfer MXFP4 MoE backend for modelopt_fp4 quant on Blackwell.",
        )

    @classmethod
    def from_cli_args(cls, args: argparse.Namespace):
        args.tp_size = args.tensor_parallel_size
        args.pp_size = args.pipeline_parallel_size
        args.dp_size = args.data_parallel_size
        args.ep_size = args.expert_parallel_size
        attrs = [attr.name for attr in dataclasses.fields(cls)]
        return cls(**{attr: getattr(args, attr) for attr in attrs})

    def url(self):
        if is_valid_ipv6_address(self.host):
            return f"http://[{self.host}]:{self.port}"
        else:
            return f"http://{self.host}:{self.port}"

    def get_hf_config(self):
        kwargs = {}
        hf_config = get_config(
            self.model_path,
            trust_remote_code=self.trust_remote_code,
            revision=self.revision,
            model_override_args=json.loads(self.json_model_override_args),
            **kwargs,
        )
        return hf_config

    def check_server_args(self):
        # Check parallel size constraints
        assert (
            self.tp_size * self.pp_size
        ) % self.nnodes == 0, "tp_size must be divisible by number of nodes"

        if self.pp_size > 1:
            assert (
                self.disable_overlap_schedule
                and self.speculative_algorithm is None
                and not self.enable_mixed_chunk
            ), "Pipeline parallelism is not compatible with overlap schedule, speculative decoding, mixed chunked prefill."

        assert not (
            self.dp_size > 1 and self.nnodes != 1 and not self.enable_dp_attention
        ), "multi-node data parallel is not supported unless dp attention!"

        assert self.base_gpu_id >= 0, "base_gpu_id must be non-negative"
        assert self.gpu_id_step >= 1, "gpu_id_step must be positive"

        assert self.moe_dense_tp_size in {
            1,
            None,
        }, "moe_dense_tp_size only support 1 and None currently"

        # Check LoRA
        self.check_lora_server_args()

        # Check speculative decoding
        if self.speculative_algorithm is not None:
            assert (
                not self.enable_mixed_chunk
            ), "enable_mixed_chunk is required for speculative decoding"

        # Check chunked prefill
        # Skip validation if chunked prefill is disabled (i.e., size <= 0).
        if self.chunked_prefill_size > 0:
            assert (
                self.chunked_prefill_size % self.page_size == 0
            ), "chunked_prefill_size must be divisible by page_size"

<<<<<<< HEAD
        # Check multi tokenizer/detokenizer
        assert (
            self.tokenizer_worker_num > 0 and self.detokenizer_worker_num > 0
        ), "Tokenizer/Detokenizer worker num must >= 1"
        assert (
            self.tokenizer_worker_num > 1 or self.detokenizer_worker_num == 1
        ), "Detokenizer worker num need Tokenizer worker num > 1"
        assert (
            self.tokenizer_worker_num == 1
            or self.tokenizer_worker_num % self.detokenizer_worker_num == 0
        ), "Tokenizer worker num need to be divisible by Detokenizer worker num"
=======
        # Check multi tokenizer
        assert self.tokenizer_worker_num > 0, "Tokenizer worker num must >= 1"
        self.validate_buckets_rule(
            "--prompt-tokens-buckets", self.prompt_tokens_buckets
        )
        self.validate_buckets_rule(
            "--generation-tokens-buckets", self.generation_tokens_buckets
        )
>>>>>>> 918e3d4c

    def check_lora_server_args(self):
        assert self.max_loras_per_batch > 0, "max_loras_per_batch must be positive"

        # Enable LoRA if any LoRA paths are provided for backward compatibility.
        if self.lora_paths:
            if self.enable_lora is None:
                self.enable_lora = True
                logger.warning(
                    "--enable-lora is set to True because --lora-paths is provided."
                )
            elif self.enable_lora is False:
                logger.warning(
                    "--enable-lora is set to False, any provided lora_paths will be ignored."
                )

        if self.enable_lora:
            if isinstance(self.lora_paths, list):
                lora_paths = self.lora_paths
                self.lora_paths = []
                for lora_path in lora_paths:
                    if isinstance(lora_path, str):
                        if "=" in lora_path:
                            name, path = lora_path.split("=", 1)
                            lora_ref = LoRARef(
                                lora_name=name, lora_path=path, pinned=False
                            )
                        else:
                            lora_ref = LoRARef(
                                lora_name=lora_path, lora_path=lora_path, pinned=False
                            )
                    elif isinstance(lora_path, dict):
                        assert (
                            "lora_name" in lora_path and "lora_path" in lora_path
                        ), f"When providing LoRA paths as a list of dict, each dict should contain 'lora_name' and 'lora_path' keys. Got: {lora_path}"
                        lora_ref = LoRARef(
                            lora_name=lora_path["lora_name"],
                            lora_path=lora_path["lora_path"],
                            pinned=lora_path.get("pinned", False),
                        )
                    else:
                        raise ValueError(
                            f"Invalid type for item in --lora-paths list: {type(lora_path)}. "
                            "Expected a string or a dictionary."
                        )
                    self.lora_paths.append(lora_ref)
            elif isinstance(self.lora_paths, dict):
                self.lora_paths = [
                    LoRARef(lora_name=k, lora_path=v, pinned=False)
                    for k, v in self.lora_paths.items()
                ]
            elif self.lora_paths is None:
                self.lora_paths = []
            else:
                raise ValueError(
                    f"Invalid type for --lora-paths: {type(self.lora_paths)}. "
                    "Expected a list or a dictionary."
                )

            # Expand target modules
            if self.lora_target_modules:
                self.lora_target_modules = set(self.lora_target_modules)
                if "all" in self.lora_target_modules:
                    assert (
                        len(self.lora_target_modules) == 1
                    ), "If 'all' is specified in --lora-target-modules, it should be the only module specified."
                    self.lora_target_modules = set(SUPPORTED_LORA_TARGET_MODULES)

            # Ensure sufficient information is provided for LoRA initialization.
            assert self.lora_paths or (
                self.max_lora_rank and self.lora_target_modules
            ), "When no initial --lora-paths is provided, you need to specify both --max-lora-rank and --lora-target-modules for LoRA initialization."

            # Validate max_loaded_loras
            if self.max_loaded_loras is not None:
                assert self.max_loaded_loras >= self.max_loras_per_batch, (
                    "max_loaded_loras should be greater than or equal to max_loras_per_batch. "
                    f"max_loaded_loras={self.max_loaded_loras}, max_loras_per_batch={self.max_loras_per_batch}"
                )
                assert len(self.lora_paths) <= self.max_loaded_loras, (
                    "The number of LoRA paths should not exceed max_loaded_loras. "
                    f"max_loaded_loras={self.max_loaded_loras}, lora_paths={len(self.lora_paths)}"
                )

    def validate_disagg_tp_size(self, prefill_tp: int, decode_tp: int):
        larger_tp = max(decode_tp, prefill_tp)
        smaller_tp = min(decode_tp, prefill_tp)
        assert larger_tp % smaller_tp == 0, (
            "Different tp size is supported only when one tp is multiple of the other. "
            f"decode_tp={decode_tp}, prefill_tp={prefill_tp}"
        )

    def validate_buckets_rule(self, arg_name: str, buckets_rule: List[str]):
        if not buckets_rule:
            return

        assert len(buckets_rule) > 0, f"{arg_name} cannot be empty list"
        rule = buckets_rule[0]
        assert rule in [
            "tse",
            "default",
            "customer",
        ], f"Unsupported {arg_name} rule type: '{rule}'. Must be one of: 'tse', 'default', 'customer'"

        if rule == "tse":
            assert (
                len(buckets_rule) == 4
            ), f"{arg_name} TSE rule requires exactly 4 parameters: ['tse', middle, base, count], got {len(buckets_rule)}"
            try:
                middle = float(buckets_rule[1])
                base = float(buckets_rule[2])
                count = int(buckets_rule[3])
            except (ValueError, IndexError):
                assert (
                    False
                ), f"{arg_name} TSE rule parameters must be: ['tse', <float:middle>, <float:base>, <int:count>]"
            assert base > 1, f"{arg_name} TSE base must be larger than 1, got: {base}"
            assert count > 0, f"{arg_name} TSE count must be positive, got: {count}"
            assert middle > 0, f"{arg_name} TSE middle must be positive, got: {middle}"

        elif rule == "default":
            assert (
                len(buckets_rule) == 1
            ), f"{arg_name} default rule should only have one parameter: ['default'], got {len(buckets_rule)}"

        elif rule == "customer":
            assert (
                len(buckets_rule) >= 2
            ), f"{arg_name} customer rule requires at least one bucket value: ['customer', value1, ...]"
            try:
                bucket_values = [float(x) for x in buckets_rule[1:]]
            except ValueError:
                assert False, f"{arg_name} customer rule bucket values must be numeric"
            assert len(set(bucket_values)) == len(
                bucket_values
            ), f"{arg_name} customer rule bucket values should not contain duplicates"
            assert all(
                val >= 0 for val in bucket_values
            ), f"{arg_name} customer rule bucket values should be non-negative"

    def model_specific_adjustments(self):
        hf_config = self.get_hf_config()
        model_arch = hf_config.architectures[0]
        if model_arch in ["GptOssForCausalLM"]:
            if self.attention_backend is None:
                if is_cuda() and is_sm100_supported():
                    self.attention_backend = "trtllm_mha"
                elif is_cuda() and is_sm90_supported():
                    self.attention_backend = "fa3"
                else:
                    self.attention_backend = "triton"
            supported_backends = ["triton", "trtllm_mha", "fa3"]
            logger.info(
                f"Use {self.attention_backend} as attention backend for GptOssForCausalLM"
            )
            assert (
                self.attention_backend in supported_backends
            ), f"GptOssForCausalLM requires one of {supported_backends} attention backend, but got '{self.attention_backend}'"

            if is_sm100_supported():
                if not self.enable_dp_attention:
                    self.enable_flashinfer_allreduce_fusion = True
                    logger.info(
                        "Enable FlashInfer AllReduce Fusion on sm100 for GptOssForCausalLM"
                    )
            quantization_config = getattr(hf_config, "quantization_config", None)
            is_mxfp4_quant_format = (
                quantization_config is not None
                and quantization_config.get("quant_method") == "mxfp4"
            )

            if is_sm100_supported() and is_mxfp4_quant_format:
                self.moe_runner_backend = "flashinfer_mxfp4"
                logger.warning(
                    "Detected SM100 and MXFP4 quantization format for GPT-OSS model, enabling FlashInfer MXFP4 MOE kernel."
                )
            else:
                if self.moe_runner_backend == "triton_kernel":
                    assert (
                        self.ep_size == 1
                    ), "Triton kernel MoE is only supported when ep_size == 1"
                if (
                    self.moe_runner_backend == "auto"
                    and self.ep_size == 1
                    and is_triton_kernels_available()
                ):
                    self.moe_runner_backend = "triton_kernel"
                    logger.warning(
                        "Detected GPT-OSS model, enabling triton_kernels MOE kernel."
                    )
            self.disable_hybrid_swa_memory = True
            if is_mxfp4_quant_format:
                # use bf16 for mxfp4 triton kernels
                self.dtype = "bfloat16"

        elif "Llama4" in model_arch:
            assert self.attention_backend in {
                "fa3",
                "aiter",
                "triton",
            }, "fa3, aiter, or triton is required for Llama4 model"
        elif model_arch in [
            "Gemma2ForCausalLM",
            "Gemma3ForCausalLM",
            "Gemma3ForConditionalGeneration",
            "Gemma3nForCausalLM",
            "Gemma3nForConditionalGeneration",
        ]:
            # FIXME: https://github.com/sgl-project/sglang/pull/7367 is not compatible with gemma2 model.
            # It failed at this test: https://github.com/sgl-project/sglang/actions/runs/16255155597/job/45890331952#step:4:736
            logger.warning(
                f"Disable hybrid SWA memory for {model_arch} as it is not yet supported."
            )
            self.disable_hybrid_swa_memory = True

    def adjust_mem_fraction_for_vlm(self, model_config):
        vision_config = getattr(model_config.hf_config, "vision_config", None)
        if vision_config is None:
            return

        # roughly reduce the mem_fraction_static base on params of Vit
        original_server_arg_mem_fraction = self.mem_fraction_static
        # a base mem_fraction_static factor for regular Vit
        base_mem_fraction_reduction_ratio = 0.95

        vit_num_layers = getattr(vision_config, "num_hidden_layers", 24)
        vit_hidden_size = getattr(vision_config, "hidden_size", 1024)

        # baseline ViT params (ViT-L/14)
        baseline_vit_layers = 24
        baseline_vit_hidden_size = 1024

        # weight params count
        current_complexity_score = vit_num_layers * (vit_hidden_size**2)
        baseline_complexity_score = baseline_vit_layers * (baseline_vit_hidden_size**2)
        complexity_ratio = (
            current_complexity_score / baseline_complexity_score
            if baseline_complexity_score > 0
            else 1.0
        )

        # every time the complexity grows 100%, adjust final factor for 10%
        sensitivity_scale = 0.1
        dynamic_adjustment_factor = 1.0 - sensitivity_scale * (complexity_ratio - 1.0)
        dynamic_adjustment_factor = max(0.8, min(1.05, dynamic_adjustment_factor))

        final_overall_factor = (
            base_mem_fraction_reduction_ratio * dynamic_adjustment_factor
        )
        self.mem_fraction_static = (
            original_server_arg_mem_fraction * final_overall_factor
        )


def prepare_server_args(argv: List[str]) -> ServerArgs:
    """
    Prepare the server arguments from the command line arguments.

    Args:
        args: The command line arguments. Typically, it should be `sys.argv[1:]`
            to ensure compatibility with `parse_args` when no arguments are passed.

    Returns:
        The server arguments.
    """
    parser = argparse.ArgumentParser()
    ServerArgs.add_cli_args(parser)
    raw_args = parser.parse_args(argv)
    server_args = ServerArgs.from_cli_args(raw_args)
    return server_args


ZMQ_TCP_PORT_DELTA = 233


@dataclasses.dataclass
class PortArgs:
    # The ipc filename for tokenizer to receive inputs from detokenizer (zmq)
    tokenizer_ipc_name: str
    # The ipc filename for scheduler (rank 0) to receive inputs from tokenizer (zmq)
    scheduler_input_ipc_name: str
    # The ipc filename for detokenizer to receive inputs from scheduler (zmq)
    detokenizer_ipc_name: str

    # The port for nccl initialization (torch.dist)
    nccl_port: int

    # The ipc filename for rpc call between Engine and Scheduler
    rpc_ipc_name: str

    # The ipc filename for Scheduler to send metrics
    metrics_ipc_name: str

    # The ipc filename for Tokenizer and worker tokenizer
    tokenizer_worker_ipc_name: Optional[str]

    @staticmethod
    def init_new(server_args, dp_rank: Optional[int] = None) -> "PortArgs":
        if server_args.nccl_port is None:
            nccl_port = server_args.port + random.randint(100, 1000)
            while True:
                if is_port_available(nccl_port):
                    break
                if nccl_port < 60000:
                    nccl_port += 42
                else:
                    nccl_port -= 43
        else:
            nccl_port = server_args.nccl_port

        if not server_args.enable_dp_attention:
            # Normal case, use IPC within a single node
            return PortArgs(
                tokenizer_ipc_name=f"ipc://{tempfile.NamedTemporaryFile(delete=False).name}",
                scheduler_input_ipc_name=f"ipc://{tempfile.NamedTemporaryFile(delete=False).name}",
                detokenizer_ipc_name=f"ipc://{tempfile.NamedTemporaryFile(delete=False).name}",
                nccl_port=nccl_port,
                rpc_ipc_name=f"ipc://{tempfile.NamedTemporaryFile(delete=False).name}",
                metrics_ipc_name=f"ipc://{tempfile.NamedTemporaryFile(delete=False).name}",
                tokenizer_worker_ipc_name=None,
            )
        else:
            # DP attention. Use TCP + port to handle both single-node and multi-node.
            if server_args.nnodes == 1 and server_args.dist_init_addr is None:
                dist_init_addr = ("127.0.0.1", server_args.port + ZMQ_TCP_PORT_DELTA)
            elif server_args.dist_init_addr.startswith("["):  # ipv6 address
                port_num, host = configure_ipv6(server_args.dist_init_addr)
                dist_init_addr = (host, str(port_num))
            else:
                dist_init_addr = server_args.dist_init_addr.split(":")

            assert (
                len(dist_init_addr) == 2
            ), "please provide --dist-init-addr as host:port of head node"

            dist_init_host, dist_init_port = dist_init_addr
            port_base = int(dist_init_port) + 1
            detokenizer_port = port_base + 1
            rpc_port = port_base + 2
            metrics_ipc_name = port_base + 3
            if dp_rank is None:
                # TokenizerManager to DataParallelController
                scheduler_input_port = port_base + 4
            else:
                scheduler_input_port = port_base + 4 + 1 + dp_rank

            return PortArgs(
                tokenizer_ipc_name=f"tcp://{dist_init_host}:{port_base}",
                scheduler_input_ipc_name=f"tcp://{dist_init_host}:{scheduler_input_port}",
                detokenizer_ipc_name=f"tcp://{dist_init_host}:{detokenizer_port}",
                nccl_port=nccl_port,
                rpc_ipc_name=f"tcp://{dist_init_host}:{rpc_port}",
                metrics_ipc_name=f"tcp://{dist_init_host}:{metrics_ipc_name}",
                tokenizer_worker_ipc_name=None,
            )


class LoRAPathAction(argparse.Action):
    def __call__(self, parser, namespace, values, option_string=None):
        lora_paths = []
        if values:
            assert isinstance(values, list), "Expected a list of LoRA paths."
            for lora_path in values:
                lora_path = lora_path.strip()
                if lora_path.startswith("{") and lora_path.endswith("}"):
                    obj = json.loads(lora_path)
                    assert "lora_path" in obj and "lora_name" in obj, (
                        f"{repr(lora_path)} looks like a JSON str, "
                        "but it does not contain 'lora_name' and 'lora_path' keys."
                    )
                    lora_paths.append(obj)
                else:
                    lora_paths.append(lora_path)

        setattr(namespace, self.dest, lora_paths)


class DeprecatedAction(argparse.Action):
    def __init__(self, option_strings, dest, nargs=0, **kwargs):
        super(DeprecatedAction, self).__init__(
            option_strings, dest, nargs=nargs, **kwargs
        )

    def __call__(self, parser, namespace, values, option_string=None):
        raise ValueError(self.help)


def print_deprecated_warning(message: str):
    logger.warning(f"\033[33m{message}\033[0m")


def auto_choose_speculative_params(self: ServerArgs):
    """
    Automatically choose the parameters for speculative decoding.

    You can tune them on your own models and prompts with scripts/playground/bench_speculative.py
    """
    hf_config = self.get_hf_config()
    arch = hf_config.architectures[0]

    if arch in ["LlamaForCausalLM"]:
        # The default value for llama
        return (5, 4, 8)
    elif arch in [
        "DeepseekV3ForCausalLM",
        "DeepseekV2ForCausalLM",
        "GptOssForCausalLM",
    ]:
        # The default value for deepseek and gpt-oss
        return (3, 1, 4)
    elif arch in ["Grok1ForCausalLM", "Grok1VForCausalLM"]:
        return (5, 4, 8)
    else:
        # The default value for all other models
        return (5, 4, 8)<|MERGE_RESOLUTION|>--- conflicted
+++ resolved
@@ -2212,7 +2212,6 @@
                 self.chunked_prefill_size % self.page_size == 0
             ), "chunked_prefill_size must be divisible by page_size"
 
-<<<<<<< HEAD
         # Check multi tokenizer/detokenizer
         assert (
             self.tokenizer_worker_num > 0 and self.detokenizer_worker_num > 0
@@ -2224,16 +2223,13 @@
             self.tokenizer_worker_num == 1
             or self.tokenizer_worker_num % self.detokenizer_worker_num == 0
         ), "Tokenizer worker num need to be divisible by Detokenizer worker num"
-=======
-        # Check multi tokenizer
-        assert self.tokenizer_worker_num > 0, "Tokenizer worker num must >= 1"
+
         self.validate_buckets_rule(
             "--prompt-tokens-buckets", self.prompt_tokens_buckets
         )
         self.validate_buckets_rule(
             "--generation-tokens-buckets", self.generation_tokens_buckets
         )
->>>>>>> 918e3d4c
 
     def check_lora_server_args(self):
         assert self.max_loras_per_batch > 0, "max_loras_per_batch must be positive"
