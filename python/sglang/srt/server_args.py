# Copyright 2023-2024 SGLang Team
# Licensed under the Apache License, Version 2.0 (the "License");
# you may not use this file except in compliance with the License.
# You may obtain a copy of the License at
#
#     http://www.apache.org/licenses/LICENSE-2.0
#
# Unless required by applicable law or agreed to in writing, software
# distributed under the License is distributed on an "AS IS" BASIS,
# WITHOUT WARRANTIES OR CONDITIONS OF ANY KIND, either express or implied.
# See the License for the specific language governing permissions and
# limitations under the License.
# ==============================================================================
"""The arguments of the server."""

import argparse
import dataclasses
import json
import logging
import os
import random
import tempfile
from typing import List, Literal, Optional

from sglang.srt.hf_transformers_utils import check_gguf_file, get_config
from sglang.srt.reasoning_parser import ReasoningParser
from sglang.srt.utils import (
    configure_ipv6,
    get_device,
    get_device_memory_capacity,
    is_flashinfer_available,
    is_hip,
    is_port_available,
    is_remote_url,
    is_valid_ipv6_address,
    nullable_str,
)

logger = logging.getLogger(__name__)


@dataclasses.dataclass
class ServerArgs:
    # Model and tokenizer
    model_path: str
    tokenizer_path: Optional[str] = None
    tokenizer_mode: str = "auto"
    skip_tokenizer_init: bool = False
    load_format: str = "auto"
    model_loader_extra_config: str = "{}"
    trust_remote_code: bool = False
    dtype: str = "auto"
    kv_cache_dtype: str = "auto"
    quantization: Optional[str] = None
    quantization_param_path: Optional[str] = None
    context_length: Optional[int] = None
    device: Optional[str] = None
    served_model_name: Optional[str] = None
    chat_template: Optional[str] = None
    completion_template: Optional[str] = None
    is_embedding: bool = False
    enable_multimodal: Optional[bool] = None
    revision: Optional[str] = None
    hybrid_kvcache_ratio: Optional[float] = None
    impl: str = "auto"

    # Port for the HTTP server
    host: str = "127.0.0.1"
    port: int = 30000

    # Memory and scheduling
    mem_fraction_static: Optional[float] = None
    max_running_requests: Optional[int] = None
    max_total_tokens: Optional[int] = None
    chunked_prefill_size: Optional[int] = None
    max_prefill_tokens: int = 16384
    schedule_policy: str = "fcfs"
    schedule_conservativeness: float = 1.0
    cpu_offload_gb: int = 0
    page_size: int = 1

    # Other runtime options
    tp_size: int = 1
    pp_size: int = 1
    max_micro_batch_size: Optional[int] = None
    stream_interval: int = 1
    stream_output: bool = False
    random_seed: Optional[int] = None
    constrained_json_whitespace_pattern: Optional[str] = None
    watchdog_timeout: float = 300
    dist_timeout: Optional[int] = None  # timeout for torch.distributed
    download_dir: Optional[str] = None
    base_gpu_id: int = 0
    gpu_id_step: int = 1
    sleep_on_idle: bool = False

    # Logging
    log_level: str = "info"
    log_level_http: Optional[str] = None
    log_requests: bool = False
    log_requests_level: int = 0
    crash_dump_folder: Optional[str] = None
    show_time_cost: bool = False
    enable_metrics: bool = False
    bucket_time_to_first_token: Optional[List[float]] = None
    bucket_e2e_request_latency: Optional[List[float]] = None
    bucket_inter_token_latency: Optional[List[float]] = None
    collect_tokens_histogram: bool = False
    decode_log_interval: int = 40
    enable_request_time_stats_logging: bool = False
    kv_events_config: Optional[str] = None

    # API related
    api_key: Optional[str] = None
    file_storage_path: str = "sglang_storage"
    enable_cache_report: bool = False
    reasoning_parser: Optional[str] = None
    tool_call_parser: Optional[str] = None

    # Data parallelism
    dp_size: int = 1
    load_balance_method: str = "round_robin"

    # Multi-node distributed serving
    dist_init_addr: Optional[str] = None
    nnodes: int = 1
    node_rank: int = 0

    # Model override args in JSON
    json_model_override_args: str = "{}"
    preferred_sampling_params: Optional[str] = None

    # LoRA
    lora_paths: Optional[List[str]] = None
    max_loras_per_batch: int = 8
    lora_backend: str = "triton"

    # Kernel backend
    attention_backend: Optional[str] = None
    sampling_backend: Optional[str] = None
    grammar_backend: Optional[str] = None
    mm_attention_backend: Optional[str] = None

    # Speculative decoding
    speculative_algorithm: Optional[str] = None
    speculative_draft_model_path: Optional[str] = None
    speculative_num_steps: Optional[int] = None
    speculative_eagle_topk: Optional[int] = None
    speculative_num_draft_tokens: Optional[int] = None
    speculative_accept_threshold_single: float = 1.0
    speculative_accept_threshold_acc: float = 1.0
    speculative_token_map: Optional[str] = None

    # Expert parallelism
    ep_size: int = 1
    enable_ep_moe: bool = False
    enable_deepep_moe: bool = False
    enable_flashinfer_moe: bool = False
    deepep_mode: Optional[Literal["auto", "normal", "low_latency"]] = "auto"
    ep_num_redundant_experts: int = 0
    ep_dispatch_algorithm: Optional[Literal["static", "dynamic", "fake"]] = None
    init_expert_location: str = "trivial"
    enable_eplb: bool = False
    eplb_algorithm: str = "auto"
    eplb_rebalance_num_iterations: int = 1000
    eplb_rebalance_layers_per_chunk: Optional[int] = None
    expert_distribution_recorder_mode: Optional[
        Literal["stat", "stat_approx", "per_pass", "per_token"]
    ] = None
    expert_distribution_recorder_buffer_size: Optional[int] = None
    enable_expert_distribution_metrics: bool = False
    deepep_config: Optional[str] = None
    moe_dense_tp_size: Optional[int] = None

    # Double Sparsity
    enable_double_sparsity: bool = False
    ds_channel_config_path: Optional[str] = None
    ds_heavy_channel_num: int = 32
    ds_heavy_token_num: int = 256
    ds_heavy_channel_type: str = "qk"
    ds_sparse_decode_threshold: int = 4096

    # Optimization/debug options
    disable_radix_cache: bool = False
    cuda_graph_max_bs: Optional[int] = None
    cuda_graph_bs: Optional[List[int]] = None
    disable_cuda_graph: bool = False
    disable_cuda_graph_padding: bool = False
    enable_profile_cuda_graph: bool = False
    enable_nccl_nvls: bool = False
    enable_tokenizer_batch_encode: bool = False
    disable_outlines_disk_cache: bool = False
    disable_custom_all_reduce: bool = False
    enable_mscclpp: bool = False
    disable_overlap_schedule: bool = False
    disable_overlap_cg_plan: bool = False
    enable_mixed_chunk: bool = False
    enable_dp_attention: bool = False
    enable_dp_lm_head: bool = False
    enable_two_batch_overlap: bool = False
    enable_torch_compile: bool = False
    torch_compile_max_bs: int = 32
    torchao_config: str = ""
    enable_nan_detection: bool = False
    enable_p2p_check: bool = False
    triton_attention_reduce_in_fp32: bool = False
    triton_attention_num_kv_splits: int = 8
    num_continuous_decode_steps: int = 1
    delete_ckpt_after_loading: bool = False
    enable_memory_saver: bool = False
    allow_auto_truncate: bool = False
    enable_custom_logit_processor: bool = False
    enable_hierarchical_cache: bool = False
    hicache_ratio: float = 2.0
    hicache_size: int = 0
    hicache_write_policy: str = "write_through_selective"
    flashinfer_mla_disable_ragged: bool = False
    disable_shared_experts_fusion: bool = False
    disable_chunked_prefix_cache: bool = False
    disable_fast_image_processor: bool = False
    enable_return_hidden_states: bool = False
    warmups: Optional[str] = None

    # Debug tensor dumps
    debug_tensor_dump_output_folder: Optional[str] = None
    debug_tensor_dump_input_file: Optional[str] = None
    debug_tensor_dump_inject: bool = False
    debug_tensor_dump_prefill_only: bool = False

    # For PD disaggregation: can be "null" (not disaggregated), "prefill" (prefill-only), or "decode" (decode-only)
    disaggregation_mode: str = "null"
    disaggregation_transfer_backend: str = "mooncake"
    disaggregation_bootstrap_port: int = 8998
    disaggregation_decode_tp: Optional[int] = None
    disaggregation_decode_dp: Optional[int] = None
    disaggregation_prefill_pp: Optional[int] = 1
    disaggregation_ib_device: Optional[str] = None
    num_reserved_decode_tokens: int = 512  # used for decode kv cache offload in PD
    pdlb_url: Optional[str] = None

    # For model weight update
    custom_weight_loader: Optional[List[str]] = None
    weight_loader_disable_mmap: bool = False

    # For PD-Multiplexing
    enable_pdmux: bool = False
    sm_group_num: int = 3

    def __post_init__(self):
        # Expert parallelism
        if self.enable_ep_moe:
            self.ep_size = self.tp_size
            logger.warning(
                f"EP MoE is enabled. The expert parallel size is adjusted to be the same as the tensor parallel size[{self.tp_size}]."
            )
        if self.enable_flashinfer_moe:
            assert (
                self.quantization == "modelopt_fp4"
            ), "modelopt_fp4 quantization is required for Flashinfer MOE"
            os.environ["TRTLLM_ENABLE_PDL"] = "1"
            self.disable_shared_experts_fusion = True
            logger.warning(
                f"Flashinfer MoE is enabled. Shared expert fusion is disabled."
            )
        # Set missing default values
        if self.tokenizer_path is None:
            self.tokenizer_path = self.model_path

        if self.device is None:
            self.device = get_device()

        if self.served_model_name is None:
            self.served_model_name = self.model_path

        if self.random_seed is None:
            self.random_seed = random.randint(0, 1 << 30)

        gpu_mem = get_device_memory_capacity(self.device)

        # Set mem fraction static
        if self.mem_fraction_static is None:
            if gpu_mem is not None:
                # GPU memory capacity = model weights + KV cache pool + activations + cuda graph buffers
                # mem_fraction_static = (model weights + KV cache pool) / GPU memory capacity.

                # We want mem_fraction_static to be as large as possible but still has enough room
                # for activations and cuda graph buffers. We use the following heuristic to
                # compute the needed size for activations and cuda graph buffers:
                # - The size of the activation depends on the chunked_prefill_size and model size.
                # - The size of cuda graph buffers depends on the cuda graph capture range and model size.
                # For GPUs with more memory, we use a larger chunked_prefill_size and
                # capture more cuda graphs, so they need to reserve more memory.
                parallel_size = self.tp_size * self.pp_size

                if gpu_mem < 20 * 1024:
                    # T4, 4080. (chunked_prefill_size 2k, cuda_graph_max_bs 8)
                    reserved_mem = (2.8 + parallel_size / 10) * 1024
                elif gpu_mem < 35 * 1024:
                    # A10, L40, 4090, 5090. (chunked_prefill_size 2k, cuda_graph_max_bs 8)
                    reserved_mem = (2.8 + parallel_size / 10) * 1024
                elif gpu_mem < 90 * 1024:
                    # H100, A100. (chunked_prefill_size 8k, cuda_graph_max_bs 160)
                    reserved_mem = (9.5 + parallel_size / 2) * 1024
                elif gpu_mem < 100 * 1024:
                    # H20. (chunked_prefill_size 8k, cuda_graph_max_bs 256)
                    reserved_mem = (12 + parallel_size / 2) * 1024
                elif gpu_mem < 160 * 1024:
                    # H200. (chunked_prefill_size 8k, cuda_graph_max_bs 256)
                    reserved_mem = (12 + parallel_size / 2) * 1024
                else:
                    # B200, MI300. (chunked_prefill_size 16k, cuda_graph_max_bs 512)
                    reserved_mem = 32 * 1024

                if self.speculative_algorithm is not None:
                    # draft model and larger cuda graph buffers
                    reserved_mem += 2 * 1024
                if self.enable_dp_attention:
                    reserved_mem += 4 * 1024

                self.mem_fraction_static = round((gpu_mem - reserved_mem) / gpu_mem, 3)
            else:
                self.mem_fraction_static = 0.88

        # Set chunked prefill size, which depends on the gpu memory capacity
        if self.chunked_prefill_size is None:
            if gpu_mem is not None:
                if gpu_mem < 35 * 1024:  # A10, L40, 4090
                    self.chunked_prefill_size = 2048
                elif gpu_mem < 160 * 1024:  # H100, H200, A100, H20
                    self.chunked_prefill_size = 8192
                else:  # B200, MI300
                    self.chunked_prefill_size = 16384
            else:
                self.chunked_prefill_size = 4096
        assert self.chunked_prefill_size % self.page_size == 0

        # Set cuda graph max batch size
        if self.cuda_graph_max_bs is None:
            # Based on detailed statistics, when serving TP1/TP2 models on lower-end GPUs with HBM<25G, you can either disable cuda graph or set `cuda_graph_max_bs` to a very small value to reduce the memory overhead of creating cuda graphs, with almost no impact on performance. However, when serving models with TP4 or TP8, we need to enable cuda graph to maintain high performance. In this case, we can set `cuda_graph_max_bs` to 80 (half of the default value 160) to reduce the memory overhead of creating cuda graphs. Looking at the logs from TP4 serving of qwen2-72b, a value of 80 is sufficient and can reduce the memory overhead of creating cuda graphs on lower-end GPUs compared to the original 160, avoiding OOM issues.
            if gpu_mem is not None and gpu_mem < 35 * 1024:
                if self.tp_size < 4:
                    self.cuda_graph_max_bs = 8
                else:
                    self.cuda_graph_max_bs = 80

        assert self.moe_dense_tp_size in {
            1,
            None,
        }, "moe_dense_tp_size only support 1 and None currently"

        if self.attention_backend == "flashmla":
            logger.warning(
                "FlashMLA only supports a page_size of 64, change page_size to 64."
            )
            self.page_size = 64

        if self.attention_backend == "cutlass_mla":
            logger.warning(
                "Cutlass MLA only supports a page_size of 128, change page_size to 128."
            )
            self.page_size = 128

        # Set kernel backends for hpu device
        if self.device == "hpu":
            self.attention_backend = "torch_native"
            self.sampling_backend = "pytorch"

        # Set kernel backends
        if self.device == "cpu":
            if self.attention_backend is None:
                self.attention_backend = "intel_amx"
            self.sampling_backend = "pytorch"

        if self.sampling_backend is None:
            self.sampling_backend = (
                "flashinfer" if is_flashinfer_available() else "pytorch"
            )

        if self.attention_backend == "torch_native":
            logger.warning(
                "Cuda graph is disabled because of using torch native attention backend"
            )
            self.disable_cuda_graph = True

        # Choose grammar backend
        if self.grammar_backend is None:
            self.grammar_backend = "xgrammar"

        # Data parallelism attention
        if self.enable_dp_attention:
            self.schedule_conservativeness = self.schedule_conservativeness * 0.3
            assert (
                self.dp_size > 1
            ), "Please set a dp-size > 1. You can use 1 < dp-size <= tp-size "
            assert self.tp_size % self.dp_size == 0
            self.chunked_prefill_size = self.chunked_prefill_size // self.dp_size
            logger.warning(
                f"DP attention is enabled. The chunked prefill size is adjusted to {self.chunked_prefill_size} to avoid MoE kernel issues. "
            )

        if self.enable_dp_lm_head:
            assert (
                self.enable_dp_attention
            ), "Please enable dp attention when setting enable_dp_attention. "

        # DeepEP MoE
        if self.enable_deepep_moe:
            if self.deepep_mode == "auto":
                assert (
                    not self.enable_dp_attention
                ), "DeepEP MoE `auto` mode is not supported with DP Attention."
            if self.deepep_mode == "normal":
                logger.warning("Cuda graph is disabled because deepep_mode=`normal`")
                self.disable_cuda_graph = True
            self.ep_size = self.tp_size
            logger.warning(
                f"DeepEP MoE is enabled. The expert parallel size is adjusted to be the same as the tensor parallel size[{self.tp_size}]."
            )

        if self.pp_size > 1:
            self.disable_overlap_schedule = True
            logger.warning(
                "Pipeline parallelism is incompatible with overlap schedule."
            )

        if self.enable_eplb and (self.expert_distribution_recorder_mode is None):
            self.expert_distribution_recorder_mode = "stat"
            logger.info(
                "EPLB is enabled. The expert_distribution_recorder_mode is automatically set."
            )

        if (self.enable_eplb or (self.init_expert_location is not None)) and (
            self.ep_dispatch_algorithm is None
        ):
            self.ep_dispatch_algorithm = "static"
            logger.info(
                "EPLB is enabled or init_expert_location is provided. ep_dispatch_algorithm is configured."
            )

        if self.enable_expert_distribution_metrics and (
            self.expert_distribution_recorder_mode is None
        ):
            self.expert_distribution_recorder_mode = "stat"

        if self.expert_distribution_recorder_buffer_size is None:
            if (x := self.eplb_rebalance_num_iterations) is not None:
                self.expert_distribution_recorder_buffer_size = x
            elif self.expert_distribution_recorder_mode is not None:
                self.expert_distribution_recorder_buffer_size = 1000

        # Speculative Decoding
        if self.speculative_algorithm == "NEXTN":
            # NEXTN shares the same implementation of EAGLE
            self.speculative_algorithm = "EAGLE"

        if self.speculative_algorithm in ("EAGLE", "EAGLE3"):
            if self.max_running_requests is None:
                self.max_running_requests = 48
            self.disable_overlap_schedule = True
            logger.warning(
                "Overlap scheduler is disabled because of using "
                "eagle speculative decoding."
            )
            if self.enable_mixed_chunk:
                self.enable_mixed_chunk = False
                logger.warning(
                    "Mixed chunked prefill is disabled because of using "
                    "eagle speculative decoding."
                )

            model_arch = get_model_arch(self)

            # Auto set draft_model_path DeepSeek-V3/R1
            if model_arch == "DeepseekV3ForCausalLM":
                if self.speculative_draft_model_path is None:
                    self.speculative_draft_model_path = self.model_path
                else:
                    logger.warning(
                        "DeepSeek MTP does not require setting speculative_draft_model_path."
                    )

            # Auto choose parameters
            if self.speculative_num_steps is None:
                assert (
                    self.speculative_eagle_topk is None
                    and self.speculative_num_draft_tokens is None
                )
                (
                    self.speculative_num_steps,
                    self.speculative_eagle_topk,
                    self.speculative_num_draft_tokens,
                ) = auto_choose_speculative_params(self)

            if (
                self.speculative_eagle_topk == 1
                and self.speculative_num_draft_tokens != self.speculative_num_steps + 1
            ):
                logger.warning(
                    "speculative_num_draft_tokens is adjusted to speculative_num_steps + 1 when speculative_eagle_topk == 1"
                )
                self.speculative_num_draft_tokens = self.speculative_num_steps + 1

            # The token generated from the verify step is counted.
            # If sepculative_num_steps >= speculative_num_draft_tokens, the additional tokens will definitely be discarded.
            # assert self.speculative_num_steps < self.speculative_num_draft_tokens

        # GGUF
        if (
            self.load_format == "auto" or self.load_format == "gguf"
        ) and check_gguf_file(self.model_path):
            self.quantization = self.load_format = "gguf"

        if is_remote_url(self.model_path):
            self.load_format = "remote"

        # AMD-specific Triton attention KV splits default number
        if is_hip():
            self.triton_attention_num_kv_splits = 16

        # PD disaggregation
        if self.disaggregation_mode == "decode":
            assert (
                self.disaggregation_decode_tp is None
            ), "Cannot set --disaggregation-decode-tp for the decode engine."
            assert (
                self.disaggregation_decode_dp is None
            ), "Cannot set --disaggregation-decode-dp for the decode engine."

            self.disable_radix_cache = True
            logger.warning("KV cache is forced as chunk cache for decode server")
        elif self.disaggregation_mode == "prefill":
            if self.disaggregation_decode_tp is None:
                self.disaggregation_decode_tp = self.tp_size
            if self.disaggregation_decode_dp is None:
                self.disaggregation_decode_dp = self.dp_size

            self.disaggregation_prefill_pp = self.pp_size
            self.validate_disagg_tp_size(self.tp_size, self.disaggregation_decode_tp)

            self.disable_cuda_graph = True
            logger.warning("Cuda graph is disabled for prefill server")

        os.environ["SGLANG_ENABLE_TORCH_COMPILE"] = (
            "1" if self.enable_torch_compile else "0"
        )
        # Set env var before grammar backends init
        os.environ["SGLANG_DISABLE_OUTLINES_DISK_CACHE"] = (
            "1" if self.disable_outlines_disk_cache else "0"
        )

        if self.custom_weight_loader is None:
            self.custom_weight_loader = []

    def validate_disagg_tp_size(self, prefill_tp: int, decode_tp: int):
        larger_tp = max(decode_tp, prefill_tp)
        smaller_tp = min(decode_tp, prefill_tp)
        assert larger_tp % smaller_tp == 0, (
            "Different tp size is supported only when one tp is multiple of the other. "
            f"decode_tp={decode_tp}, prefill_tp={prefill_tp}"
        )

    @staticmethod
    def add_cli_args(parser: argparse.ArgumentParser):
        # Model and port args
        parser.add_argument(
            "--model-path",
            "--model",
            type=str,
            help="The path of the model weights. This can be a local folder or a Hugging Face repo ID.",
            required=True,
        )
        parser.add_argument(
            "--tokenizer-path",
            type=str,
            default=ServerArgs.tokenizer_path,
            help="The path of the tokenizer.",
        )
        parser.add_argument(
            "--host",
            type=str,
            default=ServerArgs.host,
            help="The host of the HTTP server.",
        )
        parser.add_argument(
            "--port",
            type=int,
            default=ServerArgs.port,
            help="The port of the HTTP server.",
        )
        parser.add_argument(
            "--tokenizer-mode",
            type=str,
            default=ServerArgs.tokenizer_mode,
            choices=["auto", "slow"],
            help="Tokenizer mode. 'auto' will use the fast "
            "tokenizer if available, and 'slow' will "
            "always use the slow tokenizer.",
        )
        parser.add_argument(
            "--skip-tokenizer-init",
            action="store_true",
            help="If set, skip init tokenizer and pass input_ids in generate request.",
        )
        parser.add_argument(
            "--load-format",
            type=str,
            default=ServerArgs.load_format,
            choices=[
                "auto",
                "pt",
                "safetensors",
                "npcache",
                "dummy",
                "sharded_state",
                "gguf",
                "bitsandbytes",
                "layered",
                "remote",
            ],
            help="The format of the model weights to load. "
            '"auto" will try to load the weights in the safetensors format '
            "and fall back to the pytorch bin format if safetensors format "
            "is not available. "
            '"pt" will load the weights in the pytorch bin format. '
            '"safetensors" will load the weights in the safetensors format. '
            '"npcache" will load the weights in pytorch format and store '
            "a numpy cache to speed up the loading. "
            '"dummy" will initialize the weights with random values, '
            "which is mainly for profiling."
            '"gguf" will load the weights in the gguf format. '
            '"bitsandbytes" will load the weights using bitsandbytes '
            "quantization."
            '"layered" loads weights layer by layer so that one can quantize a '
            "layer before loading another to make the peak memory envelope "
            "smaller.",
        )
        parser.add_argument(
            "--model-loader-extra-config",
            type=str,
            help="Extra config for model loader. "
            "This will be passed to the model loader corresponding to the chosen load_format.",
            default=ServerArgs.model_loader_extra_config,
        )
        parser.add_argument(
            "--trust-remote-code",
            action="store_true",
            help="Whether or not to allow for custom models defined on the Hub in their own modeling files.",
        )
        parser.add_argument(
            "--dtype",
            type=str,
            default=ServerArgs.dtype,
            choices=["auto", "half", "float16", "bfloat16", "float", "float32"],
            help="Data type for model weights and activations.\n\n"
            '* "auto" will use FP16 precision for FP32 and FP16 models, and '
            "BF16 precision for BF16 models.\n"
            '* "half" for FP16. Recommended for AWQ quantization.\n'
            '* "float16" is the same as "half".\n'
            '* "bfloat16" for a balance between precision and range.\n'
            '* "float" is shorthand for FP32 precision.\n'
            '* "float32" for FP32 precision.',
        )
        parser.add_argument(
            "--kv-cache-dtype",
            type=str,
            default=ServerArgs.kv_cache_dtype,
            choices=["auto", "fp8_e5m2", "fp8_e4m3"],
            help='Data type for kv cache storage. "auto" will use model data type. "fp8_e5m2" and "fp8_e4m3" is supported for CUDA 11.8+.',
        )
        parser.add_argument(
            "--quantization",
            type=str,
            default=ServerArgs.quantization,
            choices=[
                "awq",
                "fp8",
                "gptq",
                "marlin",
                "gptq_marlin",
                "awq_marlin",
                "bitsandbytes",
                "gguf",
                "modelopt",
                "modelopt_fp4",
                "w8a8_int8",
                "w8a8_fp8",
                "moe_wna16",
                "qoq",
            ],
            help="The quantization method.",
        )
        parser.add_argument(
            "--quantization-param-path",
            type=nullable_str,
            default=None,
            help="Path to the JSON file containing the KV cache "
            "scaling factors. This should generally be supplied, when "
            "KV cache dtype is FP8. Otherwise, KV cache scaling factors "
            "default to 1.0, which may cause accuracy issues. ",
        )
        parser.add_argument(
            "--context-length",
            type=int,
            default=ServerArgs.context_length,
            help="The model's maximum context length. Defaults to None (will use the value from the model's config.json instead).",
        )
        parser.add_argument(
            "--device",
            type=str,
            default=ServerArgs.device,
            help="The device to use ('cuda', 'xpu', 'hpu', 'npu', 'cpu'). Defaults to auto-detection if not specified.",
        )
        parser.add_argument(
            "--served-model-name",
            type=str,
            default=ServerArgs.served_model_name,
            help="Override the model name returned by the v1/models endpoint in OpenAI API server.",
        )
        parser.add_argument(
            "--chat-template",
            type=str,
            default=ServerArgs.chat_template,
            help="The buliltin chat template name or the path of the chat template file. This is only used for OpenAI-compatible API server.",
        )
        parser.add_argument(
            "--completion-template",
            type=str,
            default=ServerArgs.completion_template,
            help="The buliltin completion template name or the path of the completion template file. This is only used for OpenAI-compatible API server. only for code completion currently.",
        )
        parser.add_argument(
            "--is-embedding",
            action="store_true",
            help="Whether to use a CausalLM as an embedding model.",
        )
        parser.add_argument(
            "--enable-multimodal",
            default=ServerArgs.enable_multimodal,
            action="store_true",
            help="Enable the multimodal functionality for the served model. If the model being served is not multimodal, nothing will happen",
        )
        parser.add_argument(
            "--revision",
            type=str,
            default=None,
            help="The specific model version to use. It can be a branch "
            "name, a tag name, or a commit id. If unspecified, will use "
            "the default version.",
        )
        parser.add_argument(
            "--impl",
            type=str,
            default=ServerArgs.impl,
            help="Which implementation of the model to use.\n\n"
            '* "auto" will try to use the SGLang implementation if it exists '
            "and fall back to the Transformers implementation if no SGLang "
            "implementation is available.\n"
            '* "sglang" will use the SGLang model implementation.\n'
            '* "transformers" will use the Transformers model '
            "implementation.\n",
        )

        # Memory and scheduling
        parser.add_argument(
            "--mem-fraction-static",
            type=float,
            default=ServerArgs.mem_fraction_static,
            help="The fraction of the memory used for static allocation (model weights and KV cache memory pool). Use a smaller value if you see out-of-memory errors.",
        )
        parser.add_argument(
            "--max-running-requests",
            type=int,
            default=ServerArgs.max_running_requests,
            help="The maximum number of running requests.",
        )
        parser.add_argument(
            "--max-total-tokens",
            type=int,
            default=ServerArgs.max_total_tokens,
            help="The maximum number of tokens in the memory pool. If not specified, it will be automatically calculated based on the memory usage fraction. "
            "This option is typically used for development and debugging purposes.",
        )
        parser.add_argument(
            "--chunked-prefill-size",
            type=int,
            default=ServerArgs.chunked_prefill_size,
            help="The maximum number of tokens in a chunk for the chunked prefill. Setting this to -1 means disabling chunked prefill.",
        )
        parser.add_argument(
            "--max-prefill-tokens",
            type=int,
            default=ServerArgs.max_prefill_tokens,
            help="The maximum number of tokens in a prefill batch. The real bound will be the maximum of this value and the model's maximum context length.",
        )
        parser.add_argument(
            "--schedule-policy",
            type=str,
            default=ServerArgs.schedule_policy,
            choices=["lpm", "random", "fcfs", "dfs-weight"],
            help="The scheduling policy of the requests.",
        )
        parser.add_argument(
            "--schedule-conservativeness",
            type=float,
            default=ServerArgs.schedule_conservativeness,
            help="How conservative the schedule policy is. A larger value means more conservative scheduling. Use a larger value if you see requests being retracted frequently.",
        )
        parser.add_argument(
            "--cpu-offload-gb",
            type=int,
            default=ServerArgs.cpu_offload_gb,
            help="How many GBs of RAM to reserve for CPU offloading.",
        )
        parser.add_argument(
            "--page-size",
            type=int,
            default=ServerArgs.page_size,
            help="The number of tokens in a page.",
        )
        parser.add_argument(
            "--hybrid-kvcache-ratio",
            nargs="?",
            const=0.5,
            type=float,
            default=ServerArgs.hybrid_kvcache_ratio,
            help=(
                "Mix ratio in [0,1] between uniform and hybrid kv buffers "
                "(0.0 = pure uniform: swa_size / full_size = 1)"
                "(1.0 = pure hybrid: swa_size / full_size = local_attention_size / context_length)"
            ),
        )

        # Other runtime options
        parser.add_argument(
            "--tensor-parallel-size",
            "--tp-size",
            type=int,
            default=ServerArgs.tp_size,
            help="The tensor parallelism size.",
        )
        parser.add_argument(
            "--pipeline-parallel-size",
            "--pp-size",
            type=int,
            default=ServerArgs.pp_size,
            help="The pipeline parallelism size.",
        )
        parser.add_argument(
            "--max-micro-batch-size",
            type=int,
            default=ServerArgs.max_micro_batch_size,
            help="The maximum micro batch size in pipeline parallelism.",
        )
        parser.add_argument(
            "--stream-interval",
            type=int,
            default=ServerArgs.stream_interval,
            help="The interval (or buffer size) for streaming in terms of the token length. A smaller value makes streaming smoother, while a larger value makes the throughput higher",
        )
        parser.add_argument(
            "--stream-output",
            action="store_true",
            help="Whether to output as a sequence of disjoint segments.",
        )
        parser.add_argument(
            "--random-seed",
            type=int,
            default=ServerArgs.random_seed,
            help="The random seed.",
        )
        parser.add_argument(
            "--constrained-json-whitespace-pattern",
            type=str,
            default=ServerArgs.constrained_json_whitespace_pattern,
            help=r"Regex pattern for syntactic whitespaces allowed in JSON constrained output. For example, to allow the model generate consecutive whitespaces, set the pattern to [\n\t ]*",
        )
        parser.add_argument(
            "--watchdog-timeout",
            type=float,
            default=ServerArgs.watchdog_timeout,
            help="Set watchdog timeout in seconds. If a forward batch takes longer than this, the server will crash to prevent hanging.",
        )
        parser.add_argument(
            "--dist-timeout",
            type=int,
            default=ServerArgs.dist_timeout,
            help="Set timeout for torch.distributed initialization.",
        )
        parser.add_argument(
            "--download-dir",
            type=str,
            default=ServerArgs.download_dir,
            help="Model download directory for huggingface.",
        )
        parser.add_argument(
            "--base-gpu-id",
            type=int,
            default=ServerArgs.base_gpu_id,
            help="The base GPU ID to start allocating GPUs from. Useful when running multiple instances on the same machine.",
        )
        parser.add_argument(
            "--gpu-id-step",
            type=int,
            default=ServerArgs.gpu_id_step,
            help="The delta between consecutive GPU IDs that are used. For example, setting it to 2 will use GPU 0,2,4,...",
        )
        parser.add_argument(
            "--sleep-on-idle",
            action="store_true",
            help="Reduce CPU usage when sglang is idle.",
        )

        # Logging
        parser.add_argument(
            "--log-level",
            type=str,
            default=ServerArgs.log_level,
            help="The logging level of all loggers.",
        )
        parser.add_argument(
            "--log-level-http",
            type=str,
            default=ServerArgs.log_level_http,
            help="The logging level of HTTP server. If not set, reuse --log-level by default.",
        )
        parser.add_argument(
            "--log-requests",
            action="store_true",
            help="Log metadata, inputs, outputs of all requests. The verbosity is decided by --log-requests-level",
        )
        parser.add_argument(
            "--log-requests-level",
            type=int,
            default=0,
            help="0: Log metadata (no sampling parameters). 1: Log metadata and sampling parameters. 2: Log metadata, sampling parameters and partial input/output. 3: Log every input/output.",
            choices=[0, 1, 2, 3],
        )
        parser.add_argument(
            "--crash-dump-folder",
            type=str,
            default=ServerArgs.crash_dump_folder,
            help="Folder path to dump requests from the last 5 min before a crash (if any). If not specified, crash dumping is disabled.",
        )
        parser.add_argument(
            "--show-time-cost",
            action="store_true",
            help="Show time cost of custom marks.",
        )
        parser.add_argument(
            "--enable-metrics",
            action="store_true",
            help="Enable log prometheus metrics.",
        )
        parser.add_argument(
            "--bucket-time-to-first-token",
            type=float,
            nargs="+",
            default=ServerArgs.bucket_time_to_first_token,
            help="The buckets of time to first token, specified as a list of floats.",
        )
        parser.add_argument(
            "--bucket-inter-token-latency",
            type=float,
            nargs="+",
            default=ServerArgs.bucket_inter_token_latency,
            help="The buckets of inter-token latency, specified as a list of floats.",
        )
        parser.add_argument(
            "--bucket-e2e-request-latency",
            type=float,
            nargs="+",
            default=ServerArgs.bucket_e2e_request_latency,
            help="The buckets of end-to-end request latency, specified as a list of floats.",
        )
        parser.add_argument(
            "--collect-tokens-histogram",
            action="store_true",
            default=ServerArgs.collect_tokens_histogram,
            help="Collect prompt/generation tokens histogram.",
        )
        parser.add_argument(
            "--kv-events-config",
            type=str,
            default=None,
            help="Config in json format for NVIDIA dynamo KV event publishing. Publishing will be enabled if this flag is used.",
        )
        parser.add_argument(
            "--decode-log-interval",
            type=int,
            default=ServerArgs.decode_log_interval,
            help="The log interval of decode batch.",
        )
        parser.add_argument(
            "--enable-request-time-stats-logging",
            action="store_true",
            default=ServerArgs.enable_request_time_stats_logging,
            help="Enable per request time stats logging",
        )

        # API related
        parser.add_argument(
            "--api-key",
            type=str,
            default=ServerArgs.api_key,
            help="Set API key of the server. It is also used in the OpenAI API compatible server.",
        )
        parser.add_argument(
            "--file-storage-path",
            type=str,
            default=ServerArgs.file_storage_path,
            help="The path of the file storage in backend.",
        )
        parser.add_argument(
            "--enable-cache-report",
            action="store_true",
            help="Return number of cached tokens in usage.prompt_tokens_details for each openai request.",
        )
        parser.add_argument(
            "--reasoning-parser",
            type=str,
            choices=list(ReasoningParser.DetectorMap.keys()),
            default=ServerArgs.reasoning_parser,
            help=f"Specify the parser for reasoning models, supported parsers are: {list(ReasoningParser.DetectorMap.keys())}.",
        )
        parser.add_argument(
            "--tool-call-parser",
            type=str,
            choices=["qwen25", "mistral", "llama3", "deepseekv3", "pythonic"],
            default=ServerArgs.tool_call_parser,
            help="Specify the parser for handling tool-call interactions. Options include: 'qwen25', 'mistral', 'llama3', 'deepseekv3', and 'pythonic'.",
        )

        # Data parallelism
        parser.add_argument(
            "--data-parallel-size",
            "--dp-size",
            type=int,
            default=ServerArgs.dp_size,
            help="The data parallelism size.",
        )
        parser.add_argument(
            "--load-balance-method",
            type=str,
            default=ServerArgs.load_balance_method,
            help="The load balancing strategy for data parallelism.",
            choices=[
                "round_robin",
                "shortest_queue",
            ],
        )

        # Multi-node distributed serving
        parser.add_argument(
            "--dist-init-addr",
            "--nccl-init-addr",  # For backward compatibility. This will be removed in the future.
            type=str,
            help="The host address for initializing distributed backend (e.g., `192.168.0.2:25000`).",
        )
        parser.add_argument(
            "--nnodes", type=int, default=ServerArgs.nnodes, help="The number of nodes."
        )
        parser.add_argument(
            "--node-rank", type=int, default=ServerArgs.node_rank, help="The node rank."
        )

        # Model override args
        parser.add_argument(
            "--json-model-override-args",
            type=str,
            help="A dictionary in JSON string format used to override default model configurations.",
            default=ServerArgs.json_model_override_args,
        )
        parser.add_argument(
            "--preferred-sampling-params",
            type=str,
            help="json-formatted sampling settings that will be returned in /get_model_info",
        )

        # LoRA
        parser.add_argument(
            "--lora-paths",
            type=str,
            nargs="*",
            default=None,
            action=LoRAPathAction,
            help="The list of LoRA adapters. You can provide a list of either path in str or renamed path in the format {name}={path}.",
        )
        parser.add_argument(
            "--max-loras-per-batch",
            type=int,
            default=8,
            help="Maximum number of adapters for a running batch, include base-only request.",
        )
        parser.add_argument(
            "--lora-backend",
            type=str,
            default="triton",
            help="Choose the kernel backend for multi-LoRA serving.",
        )

        # Kernel backend
        parser.add_argument(
            "--attention-backend",
            type=str,
            choices=[
                "aiter",
                "cutlass_mla",
                "fa3",
                "flashinfer",
                "flashmla",
                "intel_amx",
                "torch_native",
                "triton",
            ],
            default=ServerArgs.attention_backend,
            help="Choose the kernels for attention layers.",
        )
        parser.add_argument(
            "--sampling-backend",
            type=str,
            choices=["flashinfer", "pytorch"],
            default=ServerArgs.sampling_backend,
            help="Choose the kernels for sampling layers.",
        )
        parser.add_argument(
            "--grammar-backend",
            type=str,
            choices=["xgrammar", "outlines", "llguidance", "none"],
            default=ServerArgs.grammar_backend,
            help="Choose the backend for grammar-guided decoding.",
        )

        # Speculative decoding
        parser.add_argument(
            "--speculative-algorithm",
            type=str,
            choices=["EAGLE", "EAGLE3", "NEXTN"],
            help="Speculative algorithm.",
        )
        parser.add_argument(
            "--speculative-draft-model-path",
            type=str,
            help="The path of the draft model weights. This can be a local folder or a Hugging Face repo ID.",
        )
        parser.add_argument(
            "--speculative-num-steps",
            type=int,
            help="The number of steps sampled from draft model in Speculative Decoding.",
            default=ServerArgs.speculative_num_steps,
        )
        parser.add_argument(
            "--speculative-eagle-topk",
            type=int,
            help="The number of tokens sampled from the draft model in eagle2 each step.",
            default=ServerArgs.speculative_eagle_topk,
        )
        parser.add_argument(
            "--speculative-num-draft-tokens",
            type=int,
            help="The number of tokens sampled from the draft model in Speculative Decoding.",
            default=ServerArgs.speculative_num_draft_tokens,
        )
        parser.add_argument(
            "--speculative-accept-threshold-single",
            type=float,
            help="Accept a draft token if its probability in the target model is greater than this threshold.",
            default=ServerArgs.speculative_accept_threshold_single,
        )
        parser.add_argument(
            "--speculative-accept-threshold-acc",
            type=float,
            help="The accept probability of a draft token is raised from its target probability p to min(1, p / threshold_acc).",
            default=ServerArgs.speculative_accept_threshold_acc,
        )
        parser.add_argument(
            "--speculative-token-map",
            type=str,
            help="The path of the draft model's small vocab table.",
            default=ServerArgs.speculative_token_map,
        )
        parser.add_argument(
            "--mm-attention-backend",
            type=str,
            choices=["sdpa", "fa3", "triton_attn"],
            default=ServerArgs.mm_attention_backend,
            help="Set multimodal attention backend.",
        )

        # Expert parallelism
        parser.add_argument(
            "--expert-parallel-size",
            "--ep-size",
            type=int,
            default=ServerArgs.ep_size,
            help="The expert parallelism size.",
        )
        parser.add_argument(
            "--enable-ep-moe",
            action="store_true",
            help="Enabling expert parallelism for moe. The ep size is equal to the tp size.",
        )
        parser.add_argument(
            "--enable-flashinfer-moe",
            action="store_true",
            help="Enable FlashInfer CUTLASS MoE backend for modelopt_fp4 quant on Blackwell. Supports MoE-EP with --enable-ep-moe",
        )
        parser.add_argument(
            "--enable-deepep-moe",
            action="store_true",
            help="Enabling DeepEP MoE implementation for EP MoE.",
        )
        parser.add_argument(
            "--deepep-mode",
            type=str,
            choices=["normal", "low_latency", "auto"],
            default="auto",
            help="Select the mode when enable DeepEP MoE, could be `normal`, `low_latency` or `auto`. Default is `auto`, which means `low_latency` for decode batch and `normal` for prefill batch.",
        )
        parser.add_argument(
            "--ep-num-redundant-experts",
            type=int,
            default=ServerArgs.ep_num_redundant_experts,
            help="Allocate this number of redundant experts in expert parallel.",
        )
        parser.add_argument(
            "--ep-dispatch-algorithm",
            type=str,
            default=ServerArgs.ep_dispatch_algorithm,
            help="The algorithm to choose ranks for redundant experts in expert parallel.",
        )
        parser.add_argument(
            "--init-expert-location",
            type=str,
            default=ServerArgs.init_expert_location,
            help="Initial location of EP experts.",
        )
        parser.add_argument(
            "--enable-eplb",
            action="store_true",
            help="Enable EPLB algorithm",
        )
        parser.add_argument(
            "--eplb-algorithm",
            type=str,
            default=ServerArgs.eplb_algorithm,
            help="Chosen EPLB algorithm",
        )
        parser.add_argument(
            "--eplb-rebalance-num-iterations",
            type=int,
            default=ServerArgs.eplb_rebalance_num_iterations,
            help="Number of iterations to automatically trigger a EPLB re-balance.",
        )
        parser.add_argument(
            "--eplb-rebalance-layers-per-chunk",
            type=int,
            default=ServerArgs.eplb_rebalance_layers_per_chunk,
            help="Number of layers to rebalance per forward pass.",
        )
        parser.add_argument(
            "--expert-distribution-recorder-mode",
            type=str,
            default=ServerArgs.expert_distribution_recorder_mode,
            help="Mode of expert distribution recorder.",
        )
        parser.add_argument(
            "--expert-distribution-recorder-buffer-size",
            type=int,
            default=ServerArgs.expert_distribution_recorder_buffer_size,
            help="Circular buffer size of expert distribution recorder. Set to -1 to denote infinite buffer.",
        )
        parser.add_argument(
            "--enable-expert-distribution-metrics",
            action="store_true",
            help="Enable logging metrics for expert balancedness",
        )
        parser.add_argument(
            "--deepep-config",
            type=str,
            default=ServerArgs.deepep_config,
            help="Tuned DeepEP config suitable for your own cluster. It can be either a string with JSON content or a file path.",
        )
        parser.add_argument(
            "--moe-dense-tp-size",
            type=int,
            default=ServerArgs.moe_dense_tp_size,
            help="TP size for MoE dense MLP layers. This flag is useful when, with large TP size, there are errors caused by weights in MLP layers having dimension smaller than the min dimension GEMM supports.",
        )

        # Double Sparsity
        parser.add_argument(
            "--enable-double-sparsity",
            action="store_true",
            help="Enable double sparsity attention",
        )
        parser.add_argument(
            "--ds-channel-config-path",
            type=str,
            default=ServerArgs.ds_channel_config_path,
            help="The path of the double sparsity channel config",
        )
        parser.add_argument(
            "--ds-heavy-channel-num",
            type=int,
            default=ServerArgs.ds_heavy_channel_num,
            help="The number of heavy channels in double sparsity attention",
        )
        parser.add_argument(
            "--ds-heavy-token-num",
            type=int,
            default=ServerArgs.ds_heavy_token_num,
            help="The number of heavy tokens in double sparsity attention",
        )
        parser.add_argument(
            "--ds-heavy-channel-type",
            type=str,
            default=ServerArgs.ds_heavy_channel_type,
            help="The type of heavy channels in double sparsity attention",
        )
        parser.add_argument(
            "--ds-sparse-decode-threshold",
            type=int,
            default=ServerArgs.ds_sparse_decode_threshold,
            help="The type of heavy channels in double sparsity attention",
        )

        # Optimization/debug options
        parser.add_argument(
            "--disable-radix-cache",
            action="store_true",
            help="Disable RadixAttention for prefix caching.",
        )
        parser.add_argument(
            "--cuda-graph-max-bs",
            type=int,
            default=ServerArgs.cuda_graph_max_bs,
            help="Set the maximum batch size for cuda graph. It will extend the cuda graph capture batch size to this value.",
        )
        parser.add_argument(
            "--cuda-graph-bs",
            type=int,
            nargs="+",
            help="Set the list of batch sizes for cuda graph.",
        )
        parser.add_argument(
            "--disable-cuda-graph",
            action="store_true",
            help="Disable cuda graph.",
        )
        parser.add_argument(
            "--disable-cuda-graph-padding",
            action="store_true",
            help="Disable cuda graph when padding is needed. Still uses cuda graph when padding is not needed.",
        )
        parser.add_argument(
            "--enable-profile-cuda-graph",
            action="store_true",
            help="Enable profiling of cuda graph capture.",
        )
        parser.add_argument(
            "--enable-nccl-nvls",
            action="store_true",
            help="Enable NCCL NVLS for prefill heavy requests when available.",
        )
        parser.add_argument(
            "--enable-tokenizer-batch-encode",
            action="store_true",
            help="Enable batch tokenization for improved performance when processing multiple text inputs. Do not use with image inputs, pre-tokenized input_ids, or input_embeds.",
        )
        parser.add_argument(
            "--disable-outlines-disk-cache",
            action="store_true",
            help="Disable disk cache of outlines to avoid possible crashes related to file system or high concurrency.",
        )
        parser.add_argument(
            "--disable-custom-all-reduce",
            action="store_true",
            help="Disable the custom all-reduce kernel and fall back to NCCL.",
        )
        parser.add_argument(
            "--enable-mscclpp",
            action="store_true",
            help="Enable using mscclpp for small messages for all-reduce kernel and fall back to NCCL.",
        )
        parser.add_argument(
            "--disable-overlap-schedule",
            action="store_true",
            help="Disable the overlap scheduler, which overlaps the CPU scheduler with GPU model worker.",
        )
        parser.add_argument(
            "--disable-overlap-cg-plan",
            action="store_true",
            help="Disable the overlap optimization for cudagraph preparation in eagle verify.",
        )
        parser.add_argument(
            "--enable-mixed-chunk",
            action="store_true",
            help="Enabling mixing prefill and decode in a batch when using chunked prefill.",
        )
        parser.add_argument(
            "--enable-dp-attention",
            action="store_true",
            help="Enabling data parallelism for attention and tensor parallelism for FFN. The dp size should be equal to the tp size. Currently DeepSeek-V2 and Qwen 2/3 MoE models are supported.",
        )
        parser.add_argument(
            "--enable-dp-lm-head",
            action="store_true",
            help="Enable vocabulary parallel across the attention TP group to avoid all-gather across DP groups, optimizing performance under DP attention.",
        )
        parser.add_argument(
            "--enable-two-batch-overlap",
            action="store_true",
            help="Enabling two micro batches to overlap.",
        )
        parser.add_argument(
            "--enable-torch-compile",
            action="store_true",
            help="Optimize the model with torch.compile. Experimental feature.",
        )
        parser.add_argument(
            "--torch-compile-max-bs",
            type=int,
            default=ServerArgs.torch_compile_max_bs,
            help="Set the maximum batch size when using torch compile.",
        )
        parser.add_argument(
            "--torchao-config",
            type=str,
            default=ServerArgs.torchao_config,
            help="Optimize the model with torchao. Experimental feature. Current choices are: int8dq, int8wo, int4wo-<group_size>, fp8wo, fp8dq-per_tensor, fp8dq-per_row",
        )
        parser.add_argument(
            "--enable-nan-detection",
            action="store_true",
            help="Enable the NaN detection for debugging purposes.",
        )
        parser.add_argument(
            "--enable-p2p-check",
            action="store_true",
            help="Enable P2P check for GPU access, otherwise the p2p access is allowed by default.",
        )
        parser.add_argument(
            "--triton-attention-reduce-in-fp32",
            action="store_true",
            help="Cast the intermediate attention results to fp32 to avoid possible crashes related to fp16."
            "This only affects Triton attention kernels.",
        )
        parser.add_argument(
            "--triton-attention-num-kv-splits",
            type=int,
            default=ServerArgs.triton_attention_num_kv_splits,
            help="The number of KV splits in flash decoding Triton kernel. Larger value is better in longer context scenarios. The default value is 8.",
        )
        parser.add_argument(
            "--num-continuous-decode-steps",
            type=int,
            default=ServerArgs.num_continuous_decode_steps,
            help="Run multiple continuous decoding steps to reduce scheduling overhead. "
            "This can potentially increase throughput but may also increase time-to-first-token latency. "
            "The default value is 1, meaning only run one decoding step at a time.",
        )
        parser.add_argument(
            "--delete-ckpt-after-loading",
            action="store_true",
            help="Delete the model checkpoint after loading the model.",
        )
        parser.add_argument(
            "--enable-memory-saver",
            action="store_true",
            help="Allow saving memory using release_memory_occupation and resume_memory_occupation",
        )
        parser.add_argument(
            "--allow-auto-truncate",
            action="store_true",
            help="Allow automatically truncating requests that exceed the maximum input length instead of returning an error.",
        )
        parser.add_argument(
            "--enable-custom-logit-processor",
            action="store_true",
            help="Enable users to pass custom logit processors to the server (disabled by default for security)",
        )
        parser.add_argument(
            "--enable-hierarchical-cache",
            action="store_true",
            help="Enable hierarchical cache",
        )
        parser.add_argument(
            "--hicache-ratio",
            type=float,
            default=ServerArgs.hicache_ratio,
            help="The ratio of the size of host KV cache memory pool to the size of device pool.",
        )
        parser.add_argument(
            "--hicache-size",
            type=int,
            default=ServerArgs.hicache_size,
            help="The size of host KV cache memory pool in gigabytes, which will override the hicache_ratio if set.",
        )
        parser.add_argument(
            "--hicache-write-policy",
            type=str,
            choices=["write_back", "write_through", "write_through_selective"],
            default=ServerArgs.hicache_write_policy,
            help="The write policy of hierarchical cache.",
        )
        parser.add_argument(
            "--flashinfer-mla-disable-ragged",
            action="store_true",
            help="Not using ragged prefill wrapper when running flashinfer mla",
        )
        parser.add_argument(
            "--disable-shared-experts-fusion",
            action="store_true",
            help="Disable shared experts fusion optimization for deepseek v3/r1.",
        )
        parser.add_argument(
            "--disable-chunked-prefix-cache",
            action="store_true",
            help="Disable chunked prefix cache feature for deepseek, which should save overhead for short sequences.",
        )
        parser.add_argument(
            "--disable-fast-image-processor",
            action="store_true",
            help="Adopt base image processor instead of fast image processor.",
        )
        parser.add_argument(
            "--enable-return-hidden-states",
            action="store_true",
            help="Enable returning hidden states with responses.",
        )
        parser.add_argument(
            "--warmups",
            type=str,
            required=False,
            help="Specify custom warmup functions (csv) to run before server starts eg. --warmups=warmup_name1,warmup_name2 "
            "will run the functions `warmup_name1` and `warmup_name2` specified in warmup.py before the server starts listening for requests",
        )

        # Debug tensor dumps
        parser.add_argument(
            "--debug-tensor-dump-output-folder",
            type=str,
            default=ServerArgs.debug_tensor_dump_output_folder,
            help="The output folder for dumping tensors.",
        )
        parser.add_argument(
            "--debug-tensor-dump-input-file",
            type=str,
            default=ServerArgs.debug_tensor_dump_input_file,
            help="The input filename for dumping tensors",
        )
        parser.add_argument(
            "--debug-tensor-dump-inject",
            type=str,
            default=ServerArgs.debug_tensor_dump_inject,
            help="Inject the outputs from jax as the input of every layer.",
        )
        parser.add_argument(
            "--debug-tensor-dump-prefill-only",
            action="store_true",
            help="Only dump the tensors for prefill requests (i.e. batch size > 1).",
        )

        # Disaggregation
        parser.add_argument(
            "--disaggregation-mode",
            type=str,
            default="null",
            choices=["null", "prefill", "decode"],
            help='Only used for PD disaggregation. "prefill" for prefill-only server, and "decode" for decode-only server. If not specified, it is not PD disaggregated',
        )
        parser.add_argument(
            "--disaggregation-transfer-backend",
            type=str,
            default=ServerArgs.disaggregation_transfer_backend,
            choices=["mooncake", "nixl"],
            help="The backend for disaggregation transfer. Default is mooncake.",
        )
        parser.add_argument(
            "--disaggregation-bootstrap-port",
            type=int,
            default=ServerArgs.disaggregation_bootstrap_port,
            help="Bootstrap server port on the prefill server. Default is 8998.",
        )
        parser.add_argument(
            "--disaggregation-decode-tp",
            type=int,
            default=ServerArgs.disaggregation_decode_tp,
            help="Decode tp size. If not set, it matches the tp size of the current engine. This is only set on the prefill server.",
        )
        parser.add_argument(
            "--disaggregation-decode-dp",
            type=int,
            default=ServerArgs.disaggregation_decode_dp,
            help="Decode dp size. If not set, it matches the dp size of the current engine. This is only set on the prefill server.",
        )
        parser.add_argument(
            "--disaggregation-prefill-pp",
            type=int,
            default=ServerArgs.disaggregation_prefill_pp,
            help="Prefill pp size. If not set, it is default to 1. This is only set on the decode server.",
        )
        parser.add_argument(
            "--disaggregation-ib-device",
            type=str,
            default=ServerArgs.disaggregation_ib_device,
            help="The InfiniBand devices for disaggregation transfer, accepts single device (e.g., --disaggregation-ib-device mlx5_0) "
            "or multiple comma-separated devices (e.g., --disaggregation-ib-device mlx5_0,mlx5_1). "
            "Default is None, which triggers automatic device detection when mooncake backend is enabled.",
        )
        parser.add_argument(
            "--num-reserved-decode-tokens",
            type=int,
            default=ServerArgs.num_reserved_decode_tokens,
            help="Number of decode tokens that will have memory reserved when adding new request to the running batch.",
        )
        parser.add_argument(
            "--pdlb-url",
            type=str,
            default=None,
            help="The URL of the PD disaggregation load balancer. If set, the prefill/decode server will register with the load balancer.",
        )
        parser.add_argument(
            "--custom-weight-loader",
            type=str,
            nargs="*",
            default=None,
            help="The custom dataloader which used to update the model. Should be set with a valid import path, such as my_package.weight_load_func",
        )
        parser.add_argument(
<<<<<<< HEAD
            "--enable-pdmux",
            action="store_true",
            help="Enable PD-Multiplexing, PD running on greenctx stream.",
        )
        parser.add_argument(
            "--sm-group-num",
            type=int,
            default=ServerArgs.sm_group_num,
            help="Number of sm partition groups.",
=======
            "--weight-loader-disable-mmap",
            action="store_true",
            help="Disable mmap while loading weight using safetensors.",
>>>>>>> 7248272c
        )

    @classmethod
    def from_cli_args(cls, args: argparse.Namespace):
        args.tp_size = args.tensor_parallel_size
        args.pp_size = args.pipeline_parallel_size
        args.dp_size = args.data_parallel_size
        args.ep_size = args.expert_parallel_size
        attrs = [attr.name for attr in dataclasses.fields(cls)]
        return cls(**{attr: getattr(args, attr) for attr in attrs})

    def url(self):
        if is_valid_ipv6_address(self.host):
            return f"http://[{self.host}]:{self.port}"
        else:
            return f"http://{self.host}:{self.port}"

    def check_server_args(self):
        assert (
            self.tp_size * self.pp_size
        ) % self.nnodes == 0, "tp_size must be divisible by number of nodes"

        # FIXME pp constraints
        if self.pp_size > 1:
            assert (
                self.disable_overlap_schedule
                and self.speculative_algorithm is None
                and not self.enable_mixed_chunk
            ), "Pipeline parallelism is not compatible with overlap schedule, speculative decoding, mixed chunked prefill."

        assert not (
            self.dp_size > 1 and self.nnodes != 1 and not self.enable_dp_attention
        ), "multi-node data parallel is not supported unless dp attention!"
        assert (
            self.max_loras_per_batch > 0
            # FIXME
            and (self.lora_paths is None or self.disable_radix_cache)
        ), "compatibility of lora and radix attention is in progress"
        assert self.base_gpu_id >= 0, "base_gpu_id must be non-negative"
        assert self.gpu_id_step >= 1, "gpu_id_step must be positive"

        if isinstance(self.lora_paths, list):
            lora_paths = self.lora_paths
            self.lora_paths = {}
            for lora_path in lora_paths:
                if "=" in lora_path:
                    name, path = lora_path.split("=", 1)
                    self.lora_paths[name] = path
                else:
                    self.lora_paths[lora_path] = lora_path


def prepare_server_args(argv: List[str]) -> ServerArgs:
    """
    Prepare the server arguments from the command line arguments.

    Args:
        args: The command line arguments. Typically, it should be `sys.argv[1:]`
            to ensure compatibility with `parse_args` when no arguments are passed.

    Returns:
        The server arguments.
    """
    parser = argparse.ArgumentParser()
    ServerArgs.add_cli_args(parser)
    raw_args = parser.parse_args(argv)
    server_args = ServerArgs.from_cli_args(raw_args)
    return server_args


ZMQ_TCP_PORT_DELTA = 233


@dataclasses.dataclass
class PortArgs:
    # The ipc filename for tokenizer to receive inputs from detokenizer (zmq)
    tokenizer_ipc_name: str
    # The ipc filename for scheduler (rank 0) to receive inputs from tokenizer (zmq)
    scheduler_input_ipc_name: str
    # The ipc filename for detokenizer to receive inputs from scheduler (zmq)
    detokenizer_ipc_name: str

    # The port for nccl initialization (torch.dist)
    nccl_port: int

    # The ipc filename for rpc call between Engine and Scheduler
    rpc_ipc_name: str

    # The ipc filename for Scheduler to send metrics
    metrics_ipc_name: str

    @staticmethod
    def init_new(server_args, dp_rank: Optional[int] = None) -> "PortArgs":
        port = server_args.port + random.randint(100, 1000)
        while True:
            if is_port_available(port):
                break
            if port < 60000:
                port += 42
            else:
                port -= 43

        if not server_args.enable_dp_attention:
            # Normal case, use IPC within a single node
            return PortArgs(
                tokenizer_ipc_name=f"ipc://{tempfile.NamedTemporaryFile(delete=False).name}",
                scheduler_input_ipc_name=f"ipc://{tempfile.NamedTemporaryFile(delete=False).name}",
                detokenizer_ipc_name=f"ipc://{tempfile.NamedTemporaryFile(delete=False).name}",
                nccl_port=port,
                rpc_ipc_name=f"ipc://{tempfile.NamedTemporaryFile(delete=False).name}",
                metrics_ipc_name=f"ipc://{tempfile.NamedTemporaryFile(delete=False).name}",
            )
        else:
            # DP attention. Use TCP + port to handle both single-node and multi-node.
            if server_args.nnodes == 1 and server_args.dist_init_addr is None:
                dist_init_addr = ("127.0.0.1", server_args.port + ZMQ_TCP_PORT_DELTA)
            elif server_args.dist_init_addr.startswith("["):  # ipv6 address
                port_num, host = configure_ipv6(server_args.dist_init_addr)
                dist_init_addr = (host, str(port_num))
            else:
                dist_init_addr = server_args.dist_init_addr.split(":")

            assert (
                len(dist_init_addr) == 2
            ), "please provide --dist-init-addr as host:port of head node"

            dist_init_host, dist_init_port = dist_init_addr
            port_base = int(dist_init_port) + 1
            if dp_rank is None:
                # TokenizerManager to DataParallelController
                scheduler_input_port = port_base + 4
            else:
                scheduler_input_port = port_base + 4 + 1 + dp_rank

            return PortArgs(
                tokenizer_ipc_name=f"tcp://{dist_init_host}:{port_base}",
                scheduler_input_ipc_name=f"tcp://{dist_init_host}:{scheduler_input_port}",
                detokenizer_ipc_name=f"tcp://{dist_init_host}:{port_base + 1}",
                nccl_port=port,
                rpc_ipc_name=f"tcp://{dist_init_host}:{port_base + 2}",
                metrics_ipc_name=f"tcp://{dist_init_host}:{port_base + 3}",
            )


class LoRAPathAction(argparse.Action):
    def __call__(self, parser, namespace, values, option_string=None):
        setattr(namespace, self.dest, {})
        for lora_path in values:
            if "=" in lora_path:
                name, path = lora_path.split("=", 1)
                getattr(namespace, self.dest)[name] = path
            else:
                getattr(namespace, self.dest)[lora_path] = lora_path


class DeprecatedAction(argparse.Action):
    def __init__(self, option_strings, dest, nargs=0, **kwargs):
        super(DeprecatedAction, self).__init__(
            option_strings, dest, nargs=nargs, **kwargs
        )

    def __call__(self, parser, namespace, values, option_string=None):
        raise ValueError(self.help)


def get_model_arch(args: ServerArgs):
    hf_config = get_config(
        args.model_path,
        trust_remote_code=args.trust_remote_code,
        revision=args.revision,
        model_override_args=json.loads(args.json_model_override_args),
    )
    return hf_config.architectures[0]


def auto_choose_speculative_params(self: ServerArgs):
    """
    Automatically choose the parameters for speculative decoding.

    You can tune them on your own models and prompts with scripts/playground/bench_speculative.py
    """
    kwargs = {}

    hf_config = get_config(
        self.model_path,
        trust_remote_code=self.trust_remote_code,
        revision=self.revision,
        model_override_args=json.loads(self.json_model_override_args),
        **kwargs,
    )
    arch = hf_config.architectures[0]

    if arch in ["LlamaForCausalLM"]:
        # The default value for llama
        return (5, 4, 8)
    elif arch in ["DeepseekV3ForCausalLM", "DeepseekV2ForCausalLM"]:
        # The default value for deepseek
        return (3, 1, 4)
    elif arch in ["Grok1ForCausalLM", "Grok1VForCausalLM"]:
        return (5, 4, 8)
    else:
        # The default value for all other models
        return (5, 4, 8)<|MERGE_RESOLUTION|>--- conflicted
+++ resolved
@@ -1628,7 +1628,6 @@
             help="The custom dataloader which used to update the model. Should be set with a valid import path, such as my_package.weight_load_func",
         )
         parser.add_argument(
-<<<<<<< HEAD
             "--enable-pdmux",
             action="store_true",
             help="Enable PD-Multiplexing, PD running on greenctx stream.",
@@ -1638,11 +1637,11 @@
             type=int,
             default=ServerArgs.sm_group_num,
             help="Number of sm partition groups.",
-=======
+        )
+        parser.add_argument(
             "--weight-loader-disable-mmap",
             action="store_true",
             help="Disable mmap while loading weight using safetensors.",
->>>>>>> 7248272c
         )
 
     @classmethod
