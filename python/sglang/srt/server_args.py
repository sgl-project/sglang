# Copyright 2023-2024 SGLang Team
# Licensed under the Apache License, Version 2.0 (the "License");
# you may not use this file except in compliance with the License.
# You may obtain a copy of the License at
#
#     http://www.apache.org/licenses/LICENSE-2.0
#
# Unless required by applicable law or agreed to in writing, software
# distributed under the License is distributed on an "AS IS" BASIS,
# WITHOUT WARRANTIES OR CONDITIONS OF ANY KIND, either express or implied.
# See the License for the specific language governing permissions and
# limitations under the License.
# ==============================================================================
"""The arguments of the server."""

import argparse
import dataclasses
import json
import logging
import os
import random
import socket
import sys
import tempfile
from typing import List, Literal, Optional, Union

from sglang.srt.connector import ConnectorType
from sglang.srt.function_call.function_call_parser import FunctionCallParser
from sglang.srt.hf_transformers_utils import check_gguf_file, get_config
from sglang.srt.lora.lora_registry import LoRARef
from sglang.srt.parser.reasoning_parser import ReasoningParser
from sglang.srt.utils import (
    LORA_TARGET_ALL_MODULES,
    SUPPORTED_LORA_TARGET_MODULES,
    configure_ipv6,
    get_device,
    get_device_memory_capacity,
    is_cuda,
    is_flashinfer_available,
    is_hip,
    is_npu,
    is_port_available,
    is_remote_url,
    is_sm90_supported,
    is_sm100_supported,
    is_triton_kernels_available,
    is_valid_ipv6_address,
    json_list_type,
    nullable_str,
    parse_connector_type,
)
from sglang.utils import is_in_ci

logger = logging.getLogger(__name__)


# Define constants
LOAD_FORMAT_CHOICES = [
    "auto",
    "pt",
    "safetensors",
    "npcache",
    "dummy",
    "sharded_state",
    "gguf",
    "bitsandbytes",
    "layered",
    "remote",
    "remote_instance",
]

QUANTIZATION_CHOICES = [
    "awq",
    "fp8",
    "gptq",
    "marlin",
    "gptq_marlin",
    "awq_marlin",
    "bitsandbytes",
    "gguf",
    "modelopt",
    "modelopt_fp4",
    "petit_nvfp4",
    "w8a8_int8",
    "w8a8_fp8",
    "moe_wna16",
    "qoq",
    "w4afp8",
    "mxfp4",
]

ATTENTION_BACKEND_CHOICES = [
    # Common
    "triton",
    "torch_native",
    "flex_attention",
    # NVIDIA specific
    "cutlass_mla",
    "fa3",
    "fa4",
    "flashinfer",
    "flashmla",
    "trtllm_mla",
    "trtllm_mha",
    "dual_chunk_flash_attn",
    "hybrid_linear_attn",
    # AMD specific
    "aiter",
    "wave",
    # Other platforms
    "intel_amx",
    "ascend",
]

LORA_BACKEND_CHOICES = ["triton", "csgmv"]

DISAGG_TRANSFER_BACKEND_CHOICES = ["mooncake", "nixl", "ascend", "fake"]

GRAMMAR_BACKEND_CHOICES = ["xgrammar", "outlines", "llguidance", "none"]

DETERMINISTIC_ATTENTION_BACKEND_CHOICES = ["flashinfer", "fa3"]


# Allow external code to add more choices
def add_load_format_choices(choices):
    LOAD_FORMAT_CHOICES.extend(choices)


def add_quantization_method_choices(choices):
    QUANTIZATION_CHOICES.extend(choices)


def add_attention_backend_choices(choices):
    ATTENTION_BACKEND_CHOICES.extend(choices)


def add_disagg_transfer_backend_choices(choices):
    DISAGG_TRANSFER_BACKEND_CHOICES.extend(choices)


def add_grammar_backend_choices(choices):
    GRAMMAR_BACKEND_CHOICES.extend(choices)


@dataclasses.dataclass
class ServerArgs:
    # Model and tokenizer
    model_path: str
    tokenizer_path: Optional[str] = None
    tokenizer_mode: str = "auto"
    tokenizer_worker_num: int = 1
    skip_tokenizer_init: bool = False
    load_format: str = "auto"
    model_loader_extra_config: str = "{}"
    trust_remote_code: bool = False
    context_length: Optional[int] = None
    is_embedding: bool = False
    enable_multimodal: Optional[bool] = None
    revision: Optional[str] = None
    model_impl: str = "auto"

    # HTTP server
    host: str = "127.0.0.1"
    port: int = 30000
    skip_server_warmup: bool = False
    warmups: Optional[str] = None
    nccl_port: Optional[int] = None

    # Quantization and data type
    dtype: str = "auto"
    quantization: Optional[str] = None
    quantization_param_path: Optional[str] = None
    kv_cache_dtype: str = "auto"

    # Memory and scheduling
    mem_fraction_static: Optional[float] = None
    max_running_requests: Optional[int] = None
    max_queued_requests: Optional[int] = None
    max_total_tokens: Optional[int] = None
    chunked_prefill_size: Optional[int] = None
    max_prefill_tokens: int = 16384
    schedule_policy: str = "fcfs"
    enable_priority_scheduling: bool = False
    schedule_low_priority_values_first: bool = False
    priority_scheduling_preemption_threshold: int = 10
    schedule_conservativeness: float = 1.0
    page_size: Optional[int] = None
    hybrid_kvcache_ratio: Optional[float] = None
    swa_full_tokens_ratio: float = 0.8
    disable_hybrid_swa_memory: bool = False
    radix_eviction_policy: str = "lru"

    # Runtime options
    device: Optional[str] = None
    tp_size: int = 1
    pp_size: int = 1
    max_micro_batch_size: Optional[int] = None
    stream_interval: int = 1
    stream_output: bool = False
    random_seed: Optional[int] = None
    constrained_json_whitespace_pattern: Optional[str] = None
    watchdog_timeout: float = 300
    dist_timeout: Optional[int] = None  # timeout for torch.distributed
    download_dir: Optional[str] = None
    base_gpu_id: int = 0
    gpu_id_step: int = 1
    sleep_on_idle: bool = False

    # Logging
    log_level: str = "info"
    log_level_http: Optional[str] = None
    log_requests: bool = False
    log_requests_level: int = 2
    crash_dump_folder: Optional[str] = None
    show_time_cost: bool = False
    enable_metrics: bool = False
    enable_metrics_for_all_schedulers: bool = False
    tokenizer_metrics_custom_labels_header: str = "x-customer-labels"
    tokenizer_metrics_allowed_customer_labels: Optional[List[str]] = None
    bucket_time_to_first_token: Optional[List[float]] = None
    bucket_inter_token_latency: Optional[List[float]] = None
    bucket_e2e_request_latency: Optional[List[float]] = None
    collect_tokens_histogram: bool = False
    prompt_tokens_buckets: Optional[List[str]] = None
    generation_tokens_buckets: Optional[List[str]] = None
    decode_log_interval: int = 40
    enable_request_time_stats_logging: bool = False
    kv_events_config: Optional[str] = None
    gc_warning_threshold_secs: float = 0.0
    enable_trace: bool = False
    oltp_traces_endpoint: str = "localhost:4317"

    # API related
    api_key: Optional[str] = None
    served_model_name: Optional[str] = None
    weight_version: str = "default"
    chat_template: Optional[str] = None
    completion_template: Optional[str] = None
    file_storage_path: str = "sglang_storage"
    enable_cache_report: bool = False
    reasoning_parser: Optional[str] = None
    tool_call_parser: Optional[str] = None
    tool_server: Optional[str] = None

    # Data parallelism
    dp_size: int = 1
    load_balance_method: str = "round_robin"
    load_watch_interval: float = 0.1
    # FIXME: remove this after dp rank scheduling is fully supported with PD-Disaggregation
    prefill_round_robin_balance: bool = False

    # Multi-node distributed serving
    dist_init_addr: Optional[str] = None
    nnodes: int = 1
    node_rank: int = 0

    # Model override args in JSON
    json_model_override_args: str = "{}"
    preferred_sampling_params: Optional[str] = None

    # LoRA
    enable_lora: Optional[bool] = None
    max_lora_rank: Optional[int] = None
    lora_target_modules: Optional[Union[set[str], List[str]]] = None
    lora_paths: Optional[
        Union[dict[str, str], List[dict[str, str]], List[str], List[LoRARef]]
    ] = None
    max_loaded_loras: Optional[int] = None
    max_loras_per_batch: int = 8
    lora_backend: str = "triton"

    # Kernel backend
    attention_backend: Optional[str] = None
    decode_attention_backend: Optional[str] = None
    prefill_attention_backend: Optional[str] = None
    sampling_backend: Optional[str] = None
    grammar_backend: Optional[str] = None
    mm_attention_backend: Optional[str] = None

    # Speculative decoding
    speculative_algorithm: Optional[str] = None
    speculative_draft_model_path: Optional[str] = None
    speculative_draft_model_revision: Optional[str] = None
    speculative_num_steps: Optional[int] = None
    speculative_eagle_topk: Optional[int] = None
    speculative_num_draft_tokens: Optional[int] = None
    speculative_accept_threshold_single: float = 1.0
    speculative_accept_threshold_acc: float = 1.0
    speculative_token_map: Optional[str] = None
    speculative_attention_mode: str = "prefill"
    # For lookahead only
    speculative_lookahead_min_match_window_size: int = 1
    speculative_lookahead_max_match_window_size: int = 12
    speculative_lookahead_min_bfs_breadth: int = 1
    speculative_lookahead_max_bfs_breadth: int = 10
    speculative_lookahead_match_type: Literal["BFS", "PROB"] = "BFS"
    speculative_lookahead_branch_length: int = 18
    speculative_lookahead_capacity: int = 10 * 1000 * 1000

    # Expert parallelism
    ep_size: int = 1
    moe_a2a_backend: Literal["none", "deepep"] = "none"
    moe_runner_backend: Literal[
        "auto",
        "triton",
        "triton_kernel",
        "flashinfer_trtllm",
        "flashinfer_cutlass",
        "flashinfer_mxfp4",
    ] = "auto"
    flashinfer_mxfp4_moe_precision: Literal["default", "bf16"] = "default"
    enable_flashinfer_allreduce_fusion: bool = False
    deepep_mode: Literal["auto", "normal", "low_latency"] = "auto"
    ep_num_redundant_experts: int = 0
    ep_dispatch_algorithm: Optional[Literal["static", "dynamic", "fake"]] = None
    init_expert_location: str = "trivial"
    enable_eplb: bool = False
    eplb_algorithm: str = "auto"
    eplb_rebalance_num_iterations: int = 1000
    eplb_rebalance_layers_per_chunk: Optional[int] = None
    eplb_min_rebalancing_utilization_threshold: float = 1.0
    expert_distribution_recorder_mode: Optional[
        Literal["stat", "stat_approx", "per_pass", "per_token"]
    ] = None
    expert_distribution_recorder_buffer_size: Optional[int] = None
    enable_expert_distribution_metrics: bool = False
    deepep_config: Optional[str] = None
    moe_dense_tp_size: Optional[int] = None

    # Hierarchical cache
    enable_hierarchical_cache: bool = False
    hicache_ratio: float = 2.0
    hicache_size: int = 0
    hicache_write_policy: str = "write_through"
    hicache_io_backend: str = "kernel"
    hicache_mem_layout: str = "layer_first"
    hicache_storage_backend: Optional[str] = None
    hicache_storage_prefetch_policy: str = "best_effort"
    hicache_storage_backend_extra_config: Optional[str] = None
    # LMCache
    enable_lmcache: bool = False

    # Double Sparsity
    enable_double_sparsity: bool = False
    ds_channel_config_path: Optional[str] = None
    ds_heavy_channel_num: int = 32
    ds_heavy_token_num: int = 256
    ds_heavy_channel_type: str = "qk"
    ds_sparse_decode_threshold: int = 4096

    # Offloading
    cpu_offload_gb: int = 0
    offload_group_size: int = -1
    offload_num_in_group: int = 1
    offload_prefetch_step: int = 1
    offload_mode: str = "cpu"

    # Optimization/debug options
    disable_radix_cache: bool = False
    cuda_graph_max_bs: Optional[int] = None
    cuda_graph_bs: Optional[List[int]] = None
    disable_cuda_graph: bool = False
    disable_cuda_graph_padding: bool = False
    enable_profile_cuda_graph: bool = False
    enable_cudagraph_gc: bool = False
    enable_nccl_nvls: bool = False
    enable_symm_mem: bool = False
    disable_flashinfer_cutlass_moe_fp4_allgather: bool = False
    enable_tokenizer_batch_encode: bool = False
    disable_outlines_disk_cache: bool = False
    disable_custom_all_reduce: bool = False
    enable_mscclpp: bool = False
    disable_overlap_schedule: bool = False
    enable_mixed_chunk: bool = False
    enable_dp_attention: bool = False
    enable_dp_lm_head: bool = False
    enable_two_batch_overlap: bool = False
    tbo_token_distribution_threshold: float = 0.48
    enable_torch_compile: bool = False
    torch_compile_max_bs: int = 32
    torchao_config: str = ""
    enable_nan_detection: bool = False
    enable_p2p_check: bool = False
    triton_attention_reduce_in_fp32: bool = False
    triton_attention_num_kv_splits: int = 8
    triton_attention_split_tile_size: Optional[int] = None
    num_continuous_decode_steps: int = 1
    delete_ckpt_after_loading: bool = False
    enable_memory_saver: bool = False
    allow_auto_truncate: bool = False
    enable_custom_logit_processor: bool = False
    flashinfer_mla_disable_ragged: bool = False
    disable_shared_experts_fusion: bool = False
    disable_chunked_prefix_cache: bool = False
    disable_fast_image_processor: bool = False
    keep_mm_feature_on_device: bool = False
    enable_return_hidden_states: bool = False
    scheduler_recv_interval: int = 1
    numa_node: Optional[List[int]] = None

    # Dynamic batch tokenizer
    enable_dynamic_batch_tokenizer: bool = False
    dynamic_batch_tokenizer_batch_size: int = 32
    dynamic_batch_tokenizer_batch_timeout: float = 0.002

    # Debug tensor dumps
    debug_tensor_dump_output_folder: Optional[str] = None
    debug_tensor_dump_input_file: Optional[str] = None
    debug_tensor_dump_inject: bool = False
    debug_tensor_dump_prefill_only: bool = False

    # PD disaggregation: can be "null" (not disaggregated), "prefill" (prefill-only), or "decode" (decode-only)
    disaggregation_mode: Literal["null", "prefill", "decode"] = "null"
    disaggregation_transfer_backend: str = "mooncake"
    disaggregation_bootstrap_port: int = 8998
    disaggregation_decode_tp: Optional[int] = None
    disaggregation_decode_dp: Optional[int] = None
    disaggregation_prefill_pp: Optional[int] = 1
    disaggregation_ib_device: Optional[str] = None
    num_reserved_decode_tokens: int = 512  # used for decode kv cache offload in PD

    # FIXME: hack to reduce ITL when decode bs is small
    disaggregation_decode_polling_interval: int = 1

    # For model weight update
    custom_weight_loader: Optional[List[str]] = None
    weight_loader_disable_mmap: bool = False

    # Remote instance weight loading
    remote_instance_weight_loader_seed_instance_ip: Optional[str] = None
    remote_instance_weight_loader_seed_instance_service_port: Optional[int] = None
    remote_instance_weight_loader_send_weights_group_ports: Optional[List[int]] = None

    # For PD-Multiplexing
    enable_pdmux: bool = False
    sm_group_num: int = 3

    # Mamba cache
    max_mamba_cache_size: Optional[int] = None
    mamba_ssm_dtype: str = "float32"

    # For deterministic inference
    enable_deterministic_inference: bool = False

    # Deprecated arguments
    enable_ep_moe: bool = False
    enable_deepep_moe: bool = False
    enable_flashinfer_cutlass_moe: bool = False
    enable_flashinfer_cutedsl_moe: bool = False
    enable_flashinfer_trtllm_moe: bool = False
    enable_triton_kernel_moe: bool = False
    enable_flashinfer_mxfp4_moe: bool = False

    def _handle_deprecated_args(self):
        if self.enable_ep_moe:
            self.ep_size = self.tp_size
            print_deprecated_warning(
                "NOTE: --enable-ep-moe is deprecated. Please set `--ep-size` to the same value as `--tp-size` instead."
            )
        if self.enable_deepep_moe:
            self.moe_a2a_backend = "deepep"
            print_deprecated_warning(
                "NOTE: --enable-deepep-moe is deprecated. Please set `--moe-a2a-backend` to 'deepep' instead."
            )
        if self.enable_triton_kernel_moe:
            self.moe_runner_backend = "triton_kernel"
            print_deprecated_warning(
                "NOTE: --enable-triton-kernel-moe is deprecated. Please set `--moe-runner-backend` to 'triton_kernel' instead."
            )
        if self.enable_flashinfer_cutedsl_moe:
            self.moe_runner_backend = "flashinfer_cutedsl"
            print_deprecated_warning(
                "NOTE: --enable-flashinfer-cutedsl-moe is deprecated. Please set `--moe-runner-backend` to 'flashinfer_cutedsl' instead."
            )
        if self.enable_flashinfer_cutlass_moe:
            self.moe_runner_backend = "flashinfer_cutlass"
            print_deprecated_warning(
                "NOTE: --enable-flashinfer-cutlass-moe is deprecated. Please set `--moe-runner-backend` to 'flashinfer_cutlass' instead."
            )
        if self.enable_flashinfer_trtllm_moe:
            self.moe_runner_backend = "flashinfer_trtllm"
            print_deprecated_warning(
                "NOTE: --enable-flashinfer-trtllm-moe is deprecated. Please set `--moe-runner-backend` to 'flashinfer_trtllm' instead."
            )
        if self.enable_flashinfer_mxfp4_moe:
            self.moe_runner_backend = "flashinfer_mxfp4"
            print_deprecated_warning(
                "NOTE: --enable-flashinfer-mxfp4-moe is deprecated. Please set `--moe-runner-backend` to 'flashinfer_mxfp4' instead."
            )

    def _handle_missing_default_values(self):
        if self.tokenizer_path is None:
            self.tokenizer_path = self.model_path
        if self.served_model_name is None:
            self.served_model_name = self.model_path
        if self.device is None:
            self.device = get_device()
        if self.random_seed is None:
            self.random_seed = random.randint(0, 1 << 30)

    def _handle_mem_fraction_static(self, gpu_mem):
        if self.mem_fraction_static is None:
            if gpu_mem is not None:
                # GPU memory capacity = model weights + KV cache pool + activations + cuda graph buffers
                # mem_fraction_static = (model weights + KV cache pool) / GPU memory capacity.

                # We want mem_fraction_static to be as large as possible but still has enough room
                # for activations and cuda graph buffers. We use the following heuristic to
                # compute the needed size for activations and cuda graph buffers:
                # - The size of the activation depends on the chunked_prefill_size and model size.
                # - The size of cuda graph buffers depends on the cuda graph capture range and model size.
                # For GPUs with more memory, we use a larger chunked_prefill_size and
                # capture more cuda graphs, so they need to reserve more memory.
                parallel_size = self.tp_size * self.pp_size

                if gpu_mem < 20 * 1024:
                    # T4, 4080. (chunked_prefill_size 2k, cuda_graph_max_bs 8)
                    reserved_mem = (2.8 + parallel_size / 10) * 1024
                elif gpu_mem < 35 * 1024:
                    # A10, L40, 4090, 5090. (chunked_prefill_size 2k, cuda_graph_max_bs 8)
                    reserved_mem = (2.8 + parallel_size / 10) * 1024
                elif gpu_mem < 90 * 1024:
                    # H100, A100. (chunked_prefill_size 8k, cuda_graph_max_bs 160)
                    reserved_mem = (9.5 + parallel_size / 2) * 1024
                elif gpu_mem < 100 * 1024:
                    # H20. (chunked_prefill_size 8k, cuda_graph_max_bs 256)
                    reserved_mem = (12 + parallel_size / 2) * 1024
                elif gpu_mem < 160 * 1024:
                    # H200. (chunked_prefill_size 8k, cuda_graph_max_bs 256)
                    reserved_mem = (12 + parallel_size / 2) * 1024
                else:
                    # B200, MI300. (chunked_prefill_size 16k, cuda_graph_max_bs 512)
                    reserved_mem = 32 * 1024

                # draft model and larger cuda graph buffers
                if self.speculative_algorithm is not None:
                    if self.speculative_algorithm == "STANDALONE":
                        # Standalone speculative decoding needs more memory than other speculative
                        # decoding algorithms since the draft model is typically larger.
                        reserved_mem += 6 * 1024
                    elif self.speculative_algorithm != "LOOKAHEAD":
                        reserved_mem += 2 * 1024
                if self.enable_dp_attention:
                    reserved_mem += 4 * 1024

                self.mem_fraction_static = round((gpu_mem - reserved_mem) / gpu_mem, 3)
            else:
                self.mem_fraction_static = 0.88

            # Lazy init to avoid circular import.
            from sglang.srt.configs.model_config import ModelConfig

            model_config = ModelConfig.from_server_args(self)
            if model_config.is_multimodal:
                self.adjust_mem_fraction_for_vlm(model_config)

    def _handle_chunked_prefill_size(self, gpu_mem):
        if self.chunked_prefill_size is None:
            if gpu_mem is not None:
                # A10, L40, 4090
                if gpu_mem < 35 * 1024:
                    self.chunked_prefill_size = 2048
                # H100, H200, A100, H20
                elif gpu_mem < 160 * 1024:
                    self.chunked_prefill_size = 8192
                # B200, MI300
                else:
                    self.chunked_prefill_size = 16384
            else:
                self.chunked_prefill_size = 4096

    def _handle_cuda_graph_max_bs(self, gpu_mem):
        # Based on detailed statistics, when serving TP1/TP2 models on lower-end GPUs with HBM<25G, you can either disable cuda graph or set `cuda_graph_max_bs` to a very small value to reduce the memory overhead of creating cuda graphs, with almost no impact on performance. However, when serving models with TP4 or TP8, we need to enable cuda graph to maintain high performance. In this case, we can set `cuda_graph_max_bs` to 80 (half of the default value 160) to reduce the memory overhead of creating cuda graphs. Looking at the logs from TP4 serving of qwen2-72b, a value of 80 is sufficient and can reduce the memory overhead of creating cuda graphs on lower-end GPUs compared to the original 160, avoiding OOM issues.
        if self.cuda_graph_max_bs is None:
            if gpu_mem is not None and gpu_mem < 35 * 1024:
                if self.tp_size < 4:
                    self.cuda_graph_max_bs = 8
                else:
                    self.cuda_graph_max_bs = 80

    def _handle_hpu_backends(self):
        if self.device == "hpu":
            self.attention_backend = "torch_native"
            self.sampling_backend = "pytorch"

    def _handle_cpu_backends(self):
        if self.device == "cpu":
            if self.attention_backend is None:
                self.attention_backend = "intel_amx"
            self.sampling_backend = "pytorch"

    def _handle_sampling_backend(self):
        if self.sampling_backend is None:
            self.sampling_backend = (
                "flashinfer" if is_flashinfer_available() else "pytorch"
            )

    def _handle_attention_backend_compatibility(self):
        if self.attention_backend == "torch_native":
            logger.warning(
                "Cuda graph is disabled because of using torch native attention backend"
            )
            self.disable_cuda_graph = True

        if self.attention_backend == "flex_attention":
            logger.warning(
                "Cuda graph is disabled because of using torch Flex Attention backend"
            )
            self.disable_cuda_graph = True
            assert (
                self.speculative_algorithm is None
            ), "Speculative decoding is currently not supported with Flex Attention backend"

        if is_npu() and self.attention_backend in ["ascend", "hybrid_linear_attn"]:
            logger.warning(
                "At this moment Ascend attention backend only supports a page_size of 128, change page_size to 128."
            )
            self.page_size = 128

        if (
            self.attention_backend == "flashmla"
            or self.decode_attention_backend == "flashmla"
        ):
            logger.warning(
                "FlashMLA only supports a page_size of 64, change page_size to 64."
            )
            self.page_size = 64

        if (
            self.attention_backend == "cutlass_mla"
            or self.decode_attention_backend == "cutlass_mla"
        ):
            logger.warning(
                "Cutlass MLA only supports a page_size of 128, change page_size to 128."
            )
            self.page_size = 128

        if (
            self.attention_backend == "trtllm_mla"
            or self.decode_attention_backend == "trtllm_mla"
        ):
            if not is_sm100_supported():
                raise ValueError(
                    "TRTLLM MLA backend is only supported on Blackwell GPUs (SM100). Please use a different backend."
                )

            if self.page_size not in [32, 64]:
                logger.warning(
                    f"TensorRT-LLM MLA only supports page_size of 32 or 64, changing page_size from {self.page_size} to 64."
                )
                self.page_size = 64

            if self.kv_cache_dtype not in ["fp8_e4m3", "auto"]:
                raise ValueError(
                    "TensorRT-LLM MLA backend only supports kv-cache-dtype of fp8_e4m3 or auto."
                )

        if (
            self.attention_backend == "trtllm_mha"
            or self.decode_attention_backend == "trtllm_mha"
            or self.prefill_attention_backend == "trtllm_mha"
        ):
            if not is_sm100_supported():
                raise ValueError(
                    "TRTLLM MHA backend is only supported on Blackwell GPUs (SM100). Please use a different backend."
                )

            if self.page_size not in [16, 32, 64]:
                logger.warning(
                    f"TensorRT-LLM MHA only supports page_size of 16, 32 or 64, changing page_size from {self.page_size} to 64."
                )
                self.page_size = 64

        if self.attention_backend == "dual_chunk_flash_attn":
            logger.warning(
                "Mixed chunk, radix cache, and cuda graphs are disabled because of using dual chunk flash attention backend"
            )
            self.enable_mixed_chunk = False
            self.disable_cuda_graph = True
            self.disable_radix_cache = True

    def _handle_page_size(self):
        if self.page_size is None:
            self.page_size = 1

    def _handle_amd_specifics(self):
        if is_hip():
            self.triton_attention_num_kv_splits = 16

    def _handle_grammar_backend(self):
        if self.grammar_backend is None:
            self.grammar_backend = "xgrammar"

    def _handle_data_parallelism(self):
        if self.dp_size == 1:
            self.enable_dp_attention = False
            self.enable_dp_lm_head = False

        if self.enable_dp_attention:
            self.schedule_conservativeness = self.schedule_conservativeness * 0.3
            assert self.tp_size % self.dp_size == 0
            self.chunked_prefill_size = self.chunked_prefill_size // self.dp_size
            logger.warning(
                f"DP attention is enabled. The chunked prefill size is adjusted to {self.chunked_prefill_size} to avoid MoE kernel issues. "
            )

        if self.enable_dp_lm_head:
            assert (
                self.enable_dp_attention
            ), "Please enable dp attention when setting enable_dp_lm_head. "

    def _handle_moe_kernel_config(self):
        if self.moe_runner_backend == "flashinfer_cutlass":
            assert (
                self.quantization == "modelopt_fp4"
            ), "modelopt_fp4 quantization is required for Flashinfer MOE"
            assert self.ep_size in [
                1,
                self.tp_size,
            ], "The expert parallel size must be 1 or the same as the tensor parallel size"

        if self.moe_runner_backend == "flashinfer_trtllm":
            assert (
                self.quantization == "modelopt_fp4" or self.quantization == "fp8"
            ), "modelopt_fp4 quantization is required for Flashinfer TRTLLM MoE"
            self.disable_shared_experts_fusion = True
            logger.warning(
                "FlashInfer TRTLLM MoE is enabled. --disable-shared-experts-fusion is automatically set."
            )

    def _handle_deepep_moe(self):
        if self.moe_a2a_backend == "deepep":
            if self.deepep_mode == "normal":
                logger.warning("Cuda graph is disabled because deepep_mode=`normal`")
                self.disable_cuda_graph = True
            self.ep_size = self.tp_size
            logger.warning(
                f"DeepEP MoE is enabled. The expert parallel size is adjusted to be the same as the tensor parallel size[{self.tp_size}]."
            )

    def _handle_eplb_and_dispatch(self):
        if self.enable_eplb and (self.expert_distribution_recorder_mode is None):
            self.expert_distribution_recorder_mode = "stat"
            logger.warning(
                "EPLB is enabled. The expert_distribution_recorder_mode is automatically set."
            )

        if (self.enable_eplb or (self.init_expert_location is not None)) and (
            self.ep_dispatch_algorithm is None
        ):
            self.ep_dispatch_algorithm = "static"

        if self.enable_eplb:
            assert self.ep_size > 1

    def _handle_expert_distribution_metrics(self):
        if self.enable_expert_distribution_metrics and (
            self.expert_distribution_recorder_mode is None
        ):
            self.expert_distribution_recorder_mode = "stat"

        if self.expert_distribution_recorder_buffer_size is None:
            if (x := self.eplb_rebalance_num_iterations) is not None:
                self.expert_distribution_recorder_buffer_size = x
            elif self.expert_distribution_recorder_mode is not None:
                self.expert_distribution_recorder_buffer_size = 1000

    def _handle_pipeline_parallelism(self):
        if self.pp_size > 1:
            self.disable_overlap_schedule = True
            logger.warning(
                "Pipeline parallelism is incompatible with overlap schedule."
            )

    def _handle_hicache(self):
        if self.hicache_storage_backend == "mooncake":
            self.hicache_io_backend = "kernel"
            self.hicache_mem_layout = "page_first"

        if self.hicache_mem_layout == "page_first_direct":
            if self.hicache_io_backend != "direct":
                self.hicache_io_backend = "direct"
                logger.warning(
                    "Page first direct layout only support direct io backend"
                )

    def _handle_speculative_decoding(self):
        if self.speculative_algorithm == "NEXTN":
            self.speculative_algorithm = "EAGLE"

        if self.speculative_algorithm in ("EAGLE", "EAGLE3", "STANDALONE"):
            if self.speculative_algorithm == "STANDALONE" and self.enable_dp_attention:
                # TODO: support dp attention for standalone speculative decoding
                raise ValueError(
                    "Currently standalone speculative decoding does not support dp attention."
                )
            if self.max_running_requests is None:
                self.max_running_requests = 48
            self.disable_overlap_schedule = True
            logger.warning(
                "Overlap scheduler is disabled because of using "
                "eagle speculative decoding."
            )
            if self.enable_mixed_chunk:
                self.enable_mixed_chunk = False
                logger.warning(
                    "Mixed chunked prefill is disabled because of using "
                    "eagle speculative decoding."
                )

            model_arch = self.get_hf_config().architectures[0]
            if model_arch in [
                "DeepseekV3ForCausalLM",
                "Glm4MoeForCausalLM",
                "BailingMoeForCausalLM",
                "BailingMoeV2ForCausalLM",
            ]:
                if self.speculative_draft_model_path is None:
                    self.speculative_draft_model_path = self.model_path
                else:
                    logger.warning(
                        "DeepSeek MTP does not require setting speculative_draft_model_path."
                    )

            if self.speculative_num_steps is None:
                assert (
                    self.speculative_eagle_topk is None
                    and self.speculative_num_draft_tokens is None
                )
                (
                    self.speculative_num_steps,
                    self.speculative_eagle_topk,
                    self.speculative_num_draft_tokens,
                ) = auto_choose_speculative_params(self)

            if (
                self.attention_backend == "trtllm_mha"
                or self.decode_attention_backend == "trtllm_mha"
                or self.prefill_attention_backend == "trtllm_mha"
            ):
                if self.speculative_eagle_topk > 1:
                    raise ValueError(
                        "trtllm_mha backend only supports topk = 1 for speculative decoding."
                    )

            if (
                self.speculative_eagle_topk == 1
                and self.speculative_num_draft_tokens != self.speculative_num_steps + 1
            ):
                logger.warning(
                    "speculative_num_draft_tokens is adjusted to speculative_num_steps + 1 when speculative_eagle_topk == 1"
                )
                self.speculative_num_draft_tokens = self.speculative_num_steps + 1

            if (
                self.speculative_eagle_topk > 1
                and self.page_size > 1
                and self.attention_backend != "flashinfer"
            ):
                raise ValueError(
                    "speculative_eagle_topk > 1 with page_size > 1 is unstable and produces incorrect results for paged attention backends. This combination is only supported for the 'flashinfer' backend."
                )

        if self.speculative_algorithm == "LOOKAHEAD":
            if not self.device.startswith("cuda"):
                raise ValueError(
                    "Lookahead speculative decoding only supports CUDA device."
                )
            if self.max_running_requests is None:
                self.max_running_requests = 48
            self.disable_overlap_schedule = True
            self.enable_mixed_chunk = False
            self.speculative_eagle_topk = self.speculative_lookahead_max_bfs_breadth
            if self.speculative_num_draft_tokens is None:
                self.speculative_num_draft_tokens = (
                    self.speculative_lookahead_max_match_window_size
                )
            logger.warning(
                "The overlap scheduler and mixed chunked prefill are disabled because of "
                "using lookahead speculative decoding."
            )

            if (
                self.speculative_eagle_topk > 1
                and self.page_size > 1
                and self.attention_backend != "flashinfer"
            ):
                raise ValueError(
                    "speculative_eagle_topk > 1 with page_size > 1 is unstable and produces incorrect results for paged attention backends. This combination is only supported for the 'flashinfer' backend."
                )
            if self.enable_dp_attention:
                # TODO: support dp attention for lookahead speculative decoding
                raise ValueError(
                    "Currently lookahead speculative decoding does not support dp attention."
                )

    def _handle_load_format(self):
        if (
            self.load_format == "auto" or self.load_format == "gguf"
        ) and check_gguf_file(self.model_path):
            self.quantization = self.load_format = "gguf"

        if is_remote_url(self.model_path):
            self.load_format = "remote"

        if self.custom_weight_loader is None:
            self.custom_weight_loader = []

        if self.load_format == "remote_instance":
            if (
                self.remote_instance_weight_loader_seed_instance_ip is None
                or self.remote_instance_weight_loader_seed_instance_service_port is None
                or self.remote_instance_weight_loader_send_weights_group_ports is None
            ):
                self.load_format = "auto"

    def _handle_disaggregation(self):
        if self.disaggregation_mode == "decode":
            assert (
                self.disaggregation_decode_tp is None
            ), "Cannot set --disaggregation-decode-tp for the decode engine."
            assert (
                self.disaggregation_decode_dp is None
            ), "Cannot set --disaggregation-decode-dp for the decode engine."

            self.disable_radix_cache = True
            logger.warning("KV cache is forced as chunk cache for decode server")

            if self.dp_size > 1 and not is_in_ci():
                assert self.prefill_round_robin_balance, (
                    "Prefill round robin balance is required when dp size > 1. "
                    "Please make sure that the prefill instance is launched with `--load-balance-method round_robin`"
                    " and `--prefill-round-robin-balance` is set for decode server."
                )
        elif self.disaggregation_mode == "prefill":
            if self.disaggregation_decode_tp is None:
                self.disaggregation_decode_tp = self.tp_size
            if self.disaggregation_decode_dp is None:
                self.disaggregation_decode_dp = self.dp_size

            self.disaggregation_prefill_pp = self.pp_size
            self.validate_disagg_tp_size(self.tp_size, self.disaggregation_decode_tp)
            self.disable_cuda_graph = True
            logger.warning("Cuda graph is disabled for prefill server")

    def _handle_tokenizer_batching(self):
        if self.enable_tokenizer_batch_encode and self.enable_dynamic_batch_tokenizer:
            raise ValueError(
                "Cannot enable both --enable-tokenizer-batch-encode and --enable-dynamic-batch-tokenizer. "
                "Please choose one tokenizer batching approach."
            )

    def _handle_environment_variables(self):
        os.environ["SGLANG_ENABLE_TORCH_COMPILE"] = (
            "1" if self.enable_torch_compile else "0"
        )
        os.environ["SGLANG_MAMBA_SSM_DTYPE"] = self.mamba_ssm_dtype
        os.environ["SGLANG_DISABLE_OUTLINES_DISK_CACHE"] = (
            "1" if self.disable_outlines_disk_cache else "0"
        )
        os.environ["SGLANG_ENABLE_DETERMINISTIC_INFERENCE"] = (
            "1" if self.enable_deterministic_inference else "0"
        )

    def _handle_cache_compatibility(self):
        if self.enable_hierarchical_cache and self.disable_radix_cache:
            raise ValueError(
                "The arguments enable-hierarchical-cache and disable-radix-cache are mutually exclusive "
                "and cannot be used at the same time. Please use only one of them."
            )

    def _handle_metrics_labels(self):
        if (
            not self.tokenizer_metrics_custom_labels_header
            and self.tokenizer_metrics_allowed_customer_labels
        ):
            raise ValueError(
                "Please set --tokenizer-metrics-custom-labels-header when setting --tokenizer-metrics-allowed-customer-labels."
            )

    def _handle_deterministic_inference(self):
        if self.enable_deterministic_inference:
            import importlib

            if not importlib.util.find_spec("batch_invariant_ops"):
                raise ValueError(
                    "batch_invariant_ops is not installed. Please install it from https://github.com/thinking-machines-lab/batch_invariant_ops/."
                )

<<<<<<< HEAD
            # Check some settings
            self.sampling_backend = "pytorch"
            logger.warning(
                "Sampling backend is set to pytorch for deterministic inference."
            )
            # Currently, only FA3 supports radix cache. Support for other backends is in progress
=======
>>>>>>> d403c143
            if self.attention_backend != "fa3":
                self.disable_radix_cache = True
                logger.warning(
                    "Currently radix cache is disabled for deterministic inference. It will be supported in the future."
                )
            if self.attention_backend not in DETERMINISTIC_ATTENTION_BACKEND_CHOICES:
                raise ValueError(
                    f"Currently only {DETERMINISTIC_ATTENTION_BACKEND_CHOICES} attention backends are supported for deterministic inference."
                )

    def _handle_other_validations(self):
        logger.info("Handle other validations if needed.")

    def __post_init__(self):
        """
        Orchestrates the handling of various server arguments, ensuring proper configuration and validation.
        """
        # Step 1: Handle deprecated arguments.
        self._handle_deprecated_args()

        # Step 2: Set missing default values.
        self._handle_missing_default_values()

        # Get GPU memory capacity, which is a common dependency for several configuration steps.
        gpu_mem = get_device_memory_capacity(self.device)

        # Step 3: Handle memory-related configurations.
        self._handle_mem_fraction_static(gpu_mem)
        self._handle_chunked_prefill_size(gpu_mem)

        # Step 4: Handle CUDA graph settings.
        self._handle_cuda_graph_max_bs(gpu_mem)

        # Step 5: Handle device-specific backends.
        self._handle_hpu_backends()
        self._handle_cpu_backends()

        # Step 6: Apply model-specific adjustments.
        if parse_connector_type(self.model_path) != ConnectorType.INSTANCE:
            self.model_specific_adjustments()

        # Step 7: Set kernel backends.
        self._handle_sampling_backend()
        self._handle_attention_backend_compatibility()
        self._handle_page_size()
        self._handle_amd_specifics()
        self._handle_grammar_backend()

        # Step 8: Handle data parallelism.
        self._handle_data_parallelism()

        # Step 9: Handle MoE configurations.
        self._handle_moe_kernel_config()
        self._handle_deepep_moe()
        self._handle_eplb_and_dispatch()
        self._handle_expert_distribution_metrics()

        # Step 10: Handle pipeline parallelism.
        self._handle_pipeline_parallelism()

        # Step 11: Handle Hicache settings.
        self._handle_hicache()

        # Step 12: Handle speculative decoding logic.
        self._handle_speculative_decoding()

        # Step 13: Handle model loading format.
        self._handle_load_format()

        # Step 14: Handle PD disaggregation.
        self._handle_disaggregation()

        # Step 15: Validate tokenizer settings.
        self._handle_tokenizer_batching()

        # Step 16: Propagate environment variables.
        self._handle_environment_variables()

        # Step 17: Validate cache settings.
        self._handle_cache_compatibility()

        # Step 18: Validate metrics labels.
        self._handle_metrics_labels()

        # Step 19: Handle deterministic inference.
        self._handle_deterministic_inference()

        # Step 20: Handle any other necessary validations.
        self._handle_other_validations()

    @staticmethod
    def add_cli_args(parser: argparse.ArgumentParser):
        # Model and tokenizer
        parser.add_argument(
            "--model-path",
            "--model",
            type=str,
            help="The path of the model weights. This can be a local folder or a Hugging Face repo ID.",
            required=True,
        )
        parser.add_argument(
            "--remote-instance-weight-loader-seed-instance-ip",
            type=str,
            default=ServerArgs.remote_instance_weight_loader_seed_instance_ip,
            help="The ip of the seed instance for loading weights from remote instance.",
        )
        parser.add_argument(
            "--remote-instance-weight-loader-seed-instance-service-port",
            type=int,
            default=ServerArgs.remote_instance_weight_loader_seed_instance_service_port,
            help="The service port of the seed instance for loading weights from remote instance.",
        )
        parser.add_argument(
            "--remote-instance-weight-loader-send-weights-group-ports",
            type=json_list_type,
            default=ServerArgs.remote_instance_weight_loader_send_weights_group_ports,
            help="The communication group ports for loading weights from remote instance.",
        )
        parser.add_argument(
            "--tokenizer-path",
            type=str,
            default=ServerArgs.tokenizer_path,
            help="The path of the tokenizer.",
        )
        parser.add_argument(
            "--tokenizer-mode",
            type=str,
            default=ServerArgs.tokenizer_mode,
            choices=["auto", "slow"],
            help="Tokenizer mode. 'auto' will use the fast "
            "tokenizer if available, and 'slow' will "
            "always use the slow tokenizer.",
        )
        parser.add_argument(
            "--tokenizer-worker-num",
            type=int,
            default=ServerArgs.tokenizer_worker_num,
            help="The worker num of the tokenizer manager.",
        )
        parser.add_argument(
            "--skip-tokenizer-init",
            action="store_true",
            help="If set, skip init tokenizer and pass input_ids in generate request.",
        )
        parser.add_argument(
            "--load-format",
            type=str,
            default=ServerArgs.load_format,
            choices=LOAD_FORMAT_CHOICES,
            help="The format of the model weights to load. "
            '"auto" will try to load the weights in the safetensors format '
            "and fall back to the pytorch bin format if safetensors format "
            "is not available. "
            '"pt" will load the weights in the pytorch bin format. '
            '"safetensors" will load the weights in the safetensors format. '
            '"npcache" will load the weights in pytorch format and store '
            "a numpy cache to speed up the loading. "
            '"dummy" will initialize the weights with random values, '
            "which is mainly for profiling."
            '"gguf" will load the weights in the gguf format. '
            '"bitsandbytes" will load the weights using bitsandbytes '
            "quantization."
            '"layered" loads weights layer by layer so that one can quantize a '
            "layer before loading another to make the peak memory envelope "
            "smaller.",
        )
        parser.add_argument(
            "--model-loader-extra-config",
            type=str,
            help="Extra config for model loader. "
            "This will be passed to the model loader corresponding to the chosen load_format.",
            default=ServerArgs.model_loader_extra_config,
        )
        parser.add_argument(
            "--trust-remote-code",
            action="store_true",
            help="Whether or not to allow for custom models defined on the Hub in their own modeling files.",
        )
        parser.add_argument(
            "--context-length",
            type=int,
            default=ServerArgs.context_length,
            help="The model's maximum context length. Defaults to None (will use the value from the model's config.json instead).",
        )
        parser.add_argument(
            "--is-embedding",
            action="store_true",
            help="Whether to use a CausalLM as an embedding model.",
        )
        parser.add_argument(
            "--enable-multimodal",
            default=ServerArgs.enable_multimodal,
            action="store_true",
            help="Enable the multimodal functionality for the served model. If the model being served is not multimodal, nothing will happen",
        )
        parser.add_argument(
            "--revision",
            type=str,
            default=None,
            help="The specific model version to use. It can be a branch "
            "name, a tag name, or a commit id. If unspecified, will use "
            "the default version.",
        )
        parser.add_argument(
            "--model-impl",
            type=str,
            default=ServerArgs.model_impl,
            help="Which implementation of the model to use.\n\n"
            '* "auto" will try to use the SGLang implementation if it exists '
            "and fall back to the Transformers implementation if no SGLang "
            "implementation is available.\n"
            '* "sglang" will use the SGLang model implementation.\n'
            '* "transformers" will use the Transformers model '
            "implementation.\n",
        )

        # HTTP server
        parser.add_argument(
            "--host",
            type=str,
            default=ServerArgs.host,
            help="The host of the HTTP server.",
        )
        parser.add_argument(
            "--port",
            type=int,
            default=ServerArgs.port,
            help="The port of the HTTP server.",
        )
        parser.add_argument(
            "--skip-server-warmup",
            action="store_true",
            help="If set, skip warmup.",
        )
        parser.add_argument(
            "--warmups",
            type=str,
            required=False,
            help="Specify custom warmup functions (csv) to run before server starts eg. --warmups=warmup_name1,warmup_name2 "
            "will run the functions `warmup_name1` and `warmup_name2` specified in warmup.py before the server starts listening for requests",
        )
        parser.add_argument(
            "--nccl-port",
            type=int,
            default=ServerArgs.nccl_port,
            help="The port for NCCL distributed environment setup. Defaults to a random port.",
        )

        # Quantization and data type
        parser.add_argument(
            "--dtype",
            type=str,
            default=ServerArgs.dtype,
            choices=["auto", "half", "float16", "bfloat16", "float", "float32"],
            help="Data type for model weights and activations.\n\n"
            '* "auto" will use FP16 precision for FP32 and FP16 models, and '
            "BF16 precision for BF16 models.\n"
            '* "half" for FP16. Recommended for AWQ quantization.\n'
            '* "float16" is the same as "half".\n'
            '* "bfloat16" for a balance between precision and range.\n'
            '* "float" is shorthand for FP32 precision.\n'
            '* "float32" for FP32 precision.',
        )
        parser.add_argument(
            "--quantization",
            type=str,
            default=ServerArgs.quantization,
            choices=QUANTIZATION_CHOICES,
            help="The quantization method.",
        )
        parser.add_argument(
            "--quantization-param-path",
            type=nullable_str,
            default=None,
            help="Path to the JSON file containing the KV cache "
            "scaling factors. This should generally be supplied, when "
            "KV cache dtype is FP8. Otherwise, KV cache scaling factors "
            "default to 1.0, which may cause accuracy issues. ",
        )
        parser.add_argument(
            "--kv-cache-dtype",
            type=str,
            default=ServerArgs.kv_cache_dtype,
            choices=["auto", "fp8_e5m2", "fp8_e4m3"],
            help='Data type for kv cache storage. "auto" will use model data type. "fp8_e5m2" and "fp8_e4m3" is supported for CUDA 11.8+.',
        )

        # Memory and scheduling
        parser.add_argument(
            "--mem-fraction-static",
            type=float,
            default=ServerArgs.mem_fraction_static,
            help="The fraction of the memory used for static allocation (model weights and KV cache memory pool). Use a smaller value if you see out-of-memory errors.",
        )
        parser.add_argument(
            "--max-running-requests",
            type=int,
            default=ServerArgs.max_running_requests,
            help="The maximum number of running requests.",
        )
        parser.add_argument(
            "--max-queued-requests",
            type=int,
            default=ServerArgs.max_queued_requests,
            help="The maximum number of queued requests. This option is ignored when using disaggregation-mode.",
        )
        parser.add_argument(
            "--max-total-tokens",
            type=int,
            default=ServerArgs.max_total_tokens,
            help="The maximum number of tokens in the memory pool. If not specified, it will be automatically calculated based on the memory usage fraction. "
            "This option is typically used for development and debugging purposes.",
        )
        parser.add_argument(
            "--chunked-prefill-size",
            type=int,
            default=ServerArgs.chunked_prefill_size,
            help="The maximum number of tokens in a chunk for the chunked prefill. Setting this to -1 means disabling chunked prefill.",
        )
        parser.add_argument(
            "--max-prefill-tokens",
            type=int,
            default=ServerArgs.max_prefill_tokens,
            help="The maximum number of tokens in a prefill batch. The real bound will be the maximum of this value and the model's maximum context length.",
        )
        parser.add_argument(
            "--schedule-policy",
            type=str,
            default=ServerArgs.schedule_policy,
            choices=["lpm", "random", "fcfs", "dfs-weight", "lof", "priority"],
            help="The scheduling policy of the requests.",
        )
        parser.add_argument(
            "--enable-priority-scheduling",
            action="store_true",
            default=ServerArgs.enable_priority_scheduling,
            help="Enable priority scheduling. Requests with higher priority integer values will be scheduled first by default.",
        )
        parser.add_argument(
            "--schedule-low-priority-values-first",
            action="store_true",
            default=ServerArgs.schedule_low_priority_values_first,
            help="If specified with --enable-priority-scheduling, the scheduler will schedule requests with lower priority integer values first.",
        )
        parser.add_argument(
            "--priority-scheduling-preemption-threshold",
            type=int,
            default=ServerArgs.priority_scheduling_preemption_threshold,
            help="Minimum difference in priorities for an incoming request to have to preempt running request(s).",
        )
        parser.add_argument(
            "--schedule-conservativeness",
            type=float,
            default=ServerArgs.schedule_conservativeness,
            help="How conservative the schedule policy is. A larger value means more conservative scheduling. Use a larger value if you see requests being retracted frequently.",
        )
        parser.add_argument(
            "--page-size",
            type=int,
            default=ServerArgs.page_size,
            help="The number of tokens in a page.",
        )
        parser.add_argument(
            "--hybrid-kvcache-ratio",
            nargs="?",
            const=0.5,
            type=float,
            default=ServerArgs.hybrid_kvcache_ratio,
            help=(
                "Mix ratio in [0,1] between uniform and hybrid kv buffers "
                "(0.0 = pure uniform: swa_size / full_size = 1)"
                "(1.0 = pure hybrid: swa_size / full_size = local_attention_size / context_length)"
            ),
        )
        parser.add_argument(
            "--swa-full-tokens-ratio",
            type=float,
            default=ServerArgs.swa_full_tokens_ratio,
            help="The ratio of SWA layer KV tokens / full layer KV tokens, regardless of the number of swa:full layers. It should be between 0 and 1. "
            "E.g. 0.5 means if each swa layer has 50 tokens, then each full layer has 100 tokens.",
        )
        parser.add_argument(
            "--disable-hybrid-swa-memory",
            action="store_true",
            help="Disable the hybrid SWA memory.",
        )

        # Runtime options
        parser.add_argument(
            "--device",
            type=str,
            default=ServerArgs.device,
            help="The device to use ('cuda', 'xpu', 'hpu', 'npu', 'cpu'). Defaults to auto-detection if not specified.",
        )
        parser.add_argument(
            "--tensor-parallel-size",
            "--tp-size",
            type=int,
            default=ServerArgs.tp_size,
            help="The tensor parallelism size.",
        )
        parser.add_argument(
            "--pipeline-parallel-size",
            "--pp-size",
            type=int,
            default=ServerArgs.pp_size,
            help="The pipeline parallelism size.",
        )
        parser.add_argument(
            "--max-micro-batch-size",
            type=int,
            default=ServerArgs.max_micro_batch_size,
            help="The maximum micro batch size in pipeline parallelism.",
        )
        parser.add_argument(
            "--stream-interval",
            type=int,
            default=ServerArgs.stream_interval,
            help="The interval (or buffer size) for streaming in terms of the token length. A smaller value makes streaming smoother, while a larger value makes the throughput higher",
        )
        parser.add_argument(
            "--stream-output",
            action="store_true",
            help="Whether to output as a sequence of disjoint segments.",
        )
        parser.add_argument(
            "--random-seed",
            type=int,
            default=ServerArgs.random_seed,
            help="The random seed.",
        )
        parser.add_argument(
            "--constrained-json-whitespace-pattern",
            type=str,
            default=ServerArgs.constrained_json_whitespace_pattern,
            help="(outlines backend only) Regex pattern for syntactic whitespaces allowed in JSON constrained output. For example, to allow the model generate consecutive whitespaces, set the pattern to [\n\t ]*",
        )
        parser.add_argument(
            "--watchdog-timeout",
            type=float,
            default=ServerArgs.watchdog_timeout,
            help="Set watchdog timeout in seconds. If a forward batch takes longer than this, the server will crash to prevent hanging.",
        )
        parser.add_argument(
            "--dist-timeout",
            type=int,
            default=ServerArgs.dist_timeout,
            help="Set timeout for torch.distributed initialization.",
        )
        parser.add_argument(
            "--download-dir",
            type=str,
            default=ServerArgs.download_dir,
            help="Model download directory for huggingface.",
        )
        parser.add_argument(
            "--base-gpu-id",
            type=int,
            default=ServerArgs.base_gpu_id,
            help="The base GPU ID to start allocating GPUs from. Useful when running multiple instances on the same machine.",
        )
        parser.add_argument(
            "--gpu-id-step",
            type=int,
            default=ServerArgs.gpu_id_step,
            help="The delta between consecutive GPU IDs that are used. For example, setting it to 2 will use GPU 0,2,4,...",
        )
        parser.add_argument(
            "--sleep-on-idle",
            action="store_true",
            help="Reduce CPU usage when sglang is idle.",
        )

        # Logging
        parser.add_argument(
            "--log-level",
            type=str,
            default=ServerArgs.log_level,
            help="The logging level of all loggers.",
        )
        parser.add_argument(
            "--log-level-http",
            type=str,
            default=ServerArgs.log_level_http,
            help="The logging level of HTTP server. If not set, reuse --log-level by default.",
        )
        parser.add_argument(
            "--log-requests",
            action="store_true",
            help="Log metadata, inputs, outputs of all requests. The verbosity is decided by --log-requests-level",
        )
        parser.add_argument(
            "--log-requests-level",
            type=int,
            default=ServerArgs.log_requests_level,
            help="0: Log metadata (no sampling parameters). 1: Log metadata and sampling parameters. 2: Log metadata, sampling parameters and partial input/output. 3: Log every input/output.",
            choices=[0, 1, 2, 3],
        )
        parser.add_argument(
            "--crash-dump-folder",
            type=str,
            default=ServerArgs.crash_dump_folder,
            help="Folder path to dump requests from the last 5 min before a crash (if any). If not specified, crash dumping is disabled.",
        )
        parser.add_argument(
            "--show-time-cost",
            action="store_true",
            help="Show time cost of custom marks.",
        )
        parser.add_argument(
            "--enable-metrics",
            action="store_true",
            help="Enable log prometheus metrics.",
        )
        parser.add_argument(
            "--enable-metrics-for-all-schedulers",
            action="store_true",
            help="Enable --enable-metrics-for-all-schedulers when you want schedulers on all TP ranks (not just TP 0) "
            "to record request metrics separately. This is especially useful when dp_attention is enabled, as "
            "otherwise all metrics appear to come from TP 0.",
        )
        parser.add_argument(
            "--tokenizer-metrics-custom-labels-header",
            type=str,
            default=ServerArgs.tokenizer_metrics_custom_labels_header,
            help="Specify the HTTP header for passing customer labels for tokenizer metrics.",
        )
        parser.add_argument(
            "--tokenizer-metrics-allowed-customer-labels",
            type=str,
            nargs="+",
            default=ServerArgs.tokenizer_metrics_allowed_customer_labels,
            help="The customer labels allowed for tokenizer metrics. The labels are specified via a dict in "
            "'--tokenizer-metrics-custom-labels-header' field in HTTP requests, e.g., {'label1': 'value1', 'label2': "
            "'value2'} is allowed if '--tokenizer-metrics-allowed-labels label1 label2' is set.",
        )
        parser.add_argument(
            "--bucket-time-to-first-token",
            type=float,
            nargs="+",
            default=ServerArgs.bucket_time_to_first_token,
            help="The buckets of time to first token, specified as a list of floats.",
        )
        parser.add_argument(
            "--bucket-inter-token-latency",
            type=float,
            nargs="+",
            default=ServerArgs.bucket_inter_token_latency,
            help="The buckets of inter-token latency, specified as a list of floats.",
        )
        parser.add_argument(
            "--bucket-e2e-request-latency",
            type=float,
            nargs="+",
            default=ServerArgs.bucket_e2e_request_latency,
            help="The buckets of end-to-end request latency, specified as a list of floats.",
        )
        parser.add_argument(
            "--collect-tokens-histogram",
            action="store_true",
            default=ServerArgs.collect_tokens_histogram,
            help="Collect prompt/generation tokens histogram.",
        )
        bucket_rule = (
            "Supports 3 rule types: 'default' uses predefined buckets; 'tse <middle> <base> <count>' "
            "generates two sides exponential distributed buckets (e.g., 'tse 1000 2 8' generates buckets "
            "[984.0, 992.0, 996.0, 998.0, 1000.0, 1002.0, 1004.0, 1008.0, 1016.0]).); 'customer <value1> "
            "<value2> ...' uses custom bucket values (e.g., 'customer 10 50 100 500')."
        )
        parser.add_argument(
            "--prompt-tokens-buckets",
            type=str,
            nargs="+",
            default=ServerArgs.prompt_tokens_buckets,
            help=f"The buckets rule of prompt tokens. {bucket_rule}",
        )
        parser.add_argument(
            "--generation-tokens-buckets",
            type=str,
            nargs="+",
            default=ServerArgs.generation_tokens_buckets,
            help=f"The buckets rule for generation tokens histogram. {bucket_rule}",
        )
        parser.add_argument(
            "--gc-warning-threshold-secs",
            type=float,
            default=ServerArgs.gc_warning_threshold_secs,
            help="The threshold for long GC warning. If a GC takes longer than this, a warning will be logged. Set to 0 to disable.",
        )
        parser.add_argument(
            "--decode-log-interval",
            type=int,
            default=ServerArgs.decode_log_interval,
            help="The log interval of decode batch.",
        )
        parser.add_argument(
            "--enable-request-time-stats-logging",
            action="store_true",
            default=ServerArgs.enable_request_time_stats_logging,
            help="Enable per request time stats logging",
        )
        parser.add_argument(
            "--kv-events-config",
            type=str,
            default=None,
            help="Config in json format for NVIDIA dynamo KV event publishing. Publishing will be enabled if this flag is used.",
        )
        parser.add_argument(
            "--enable-trace",
            action="store_true",
            help="Enable opentelemetry trace",
        )
        parser.add_argument(
            "--oltp-traces-endpoint",
            type=str,
            default="localhost:4317",
            help="Config opentelemetry collector endpoint if --enable-trace is set. format: <ip>:<port>",
        )

        # API related
        parser.add_argument(
            "--api-key",
            type=str,
            default=ServerArgs.api_key,
            help="Set API key of the server. It is also used in the OpenAI API compatible server.",
        )
        parser.add_argument(
            "--served-model-name",
            type=str,
            default=ServerArgs.served_model_name,
            help="Override the model name returned by the v1/models endpoint in OpenAI API server.",
        )
        parser.add_argument(
            "--weight-version",
            type=str,
            default=ServerArgs.weight_version,
            help="Version identifier for the model weights. Defaults to 'default' if not specified.",
        )
        parser.add_argument(
            "--chat-template",
            type=str,
            default=ServerArgs.chat_template,
            help="The buliltin chat template name or the path of the chat template file. This is only used for OpenAI-compatible API server.",
        )
        parser.add_argument(
            "--completion-template",
            type=str,
            default=ServerArgs.completion_template,
            help="The buliltin completion template name or the path of the completion template file. This is only used for OpenAI-compatible API server. only for code completion currently.",
        )
        parser.add_argument(
            "--file-storage-path",
            type=str,
            default=ServerArgs.file_storage_path,
            help="The path of the file storage in backend.",
        )
        parser.add_argument(
            "--enable-cache-report",
            action="store_true",
            help="Return number of cached tokens in usage.prompt_tokens_details for each openai request.",
        )
        parser.add_argument(
            "--reasoning-parser",
            type=str,
            choices=list(ReasoningParser.DetectorMap.keys()),
            default=ServerArgs.reasoning_parser,
            help=f"Specify the parser for reasoning models, supported parsers are: {list(ReasoningParser.DetectorMap.keys())}.",
        )
        tool_call_parser_choices = list(FunctionCallParser.ToolCallParserEnum.keys())
        parser.add_argument(
            "--tool-call-parser",
            type=str,
            choices=tool_call_parser_choices,
            default=ServerArgs.tool_call_parser,
            help=f"Specify the parser for handling tool-call interactions. Options include: {tool_call_parser_choices}.",
        )
        parser.add_argument(
            "--tool-server",
            type=str,
            default=None,
            help="Either 'demo' or a comma-separated list of tool server urls to use for the model. If not specified, no tool server will be used.",
        )

        # Data parallelism
        parser.add_argument(
            "--data-parallel-size",
            "--dp-size",
            type=int,
            default=ServerArgs.dp_size,
            help="The data parallelism size.",
        )
        parser.add_argument(
            "--load-balance-method",
            type=str,
            default=ServerArgs.load_balance_method,
            help="The load balancing strategy for data parallelism.",
            choices=[
                "round_robin",
                "shortest_queue",
                "minimum_tokens",
            ],
        )
        parser.add_argument(
            "--load-watch-interval",
            type=float,
            default=ServerArgs.load_watch_interval,
            help="The interval of load watching in seconds.",
        )
        parser.add_argument(
            "--prefill-round-robin-balance",
            default=ServerArgs.prefill_round_robin_balance,
            action="store_true",
            help="Prefill is round robin balanced. This is used to promise decode server can get the correct dp rank.",
        )

        # Multi-node distributed serving
        parser.add_argument(
            "--dist-init-addr",
            "--nccl-init-addr",  # For backward compatibility. This will be removed in the future.
            type=str,
            help="The host address for initializing distributed backend (e.g., `192.168.0.2:25000`).",
        )
        parser.add_argument(
            "--nnodes", type=int, default=ServerArgs.nnodes, help="The number of nodes."
        )
        parser.add_argument(
            "--node-rank", type=int, default=ServerArgs.node_rank, help="The node rank."
        )

        # Model override args
        parser.add_argument(
            "--json-model-override-args",
            type=str,
            help="A dictionary in JSON string format used to override default model configurations.",
            default=ServerArgs.json_model_override_args,
        )
        parser.add_argument(
            "--preferred-sampling-params",
            type=str,
            help="json-formatted sampling settings that will be returned in /get_model_info",
        )

        # LoRA
        parser.add_argument(
            "--enable-lora",
            default=ServerArgs.enable_lora,
            action="store_true",
            help="Enable LoRA support for the model. This argument is automatically set to True if `--lora-paths` is provided for backward compatibility.",
        )
        parser.add_argument(
            "--max-lora-rank",
            default=ServerArgs.max_lora_rank,
            type=int,
            help="The maximum rank of LoRA adapters. If not specified, it will be automatically inferred from the adapters provided in --lora-paths.",
        )
        parser.add_argument(
            "--lora-target-modules",
            type=str,
            choices=SUPPORTED_LORA_TARGET_MODULES + [LORA_TARGET_ALL_MODULES],
            nargs="*",
            default=None,
            help="The union set of all target modules where LoRA should be applied. If not specified, "
            "it will be automatically inferred from the adapters provided in --lora-paths. If 'all' is specified, "
            "all supported modules will be targeted.",
        )
        parser.add_argument(
            "--lora-paths",
            type=str,
            nargs="*",
            default=None,
            action=LoRAPathAction,
            help='The list of LoRA adapters to load. Each adapter must be specified in one of the following formats: <PATH> | <NAME>=<PATH> | JSON with schema {"lora_name":str,"lora_path":str,"pinned":bool}',
        )
        parser.add_argument(
            "--max-loras-per-batch",
            type=int,
            default=8,
            help="Maximum number of adapters for a running batch, include base-only request.",
        )
        parser.add_argument(
            "--max-loaded-loras",
            type=int,
            default=ServerArgs.max_loaded_loras,
            help="If specified, it limits the maximum number of LoRA adapters loaded in CPU memory at a time. The value must be greater than or equal to `--max-loras-per-batch`.",
        )
        parser.add_argument(
            "--lora-backend",
            type=str,
            choices=LORA_BACKEND_CHOICES,
            default=ServerArgs.lora_backend,
            help="Choose the kernel backend for multi-LoRA serving.",
        )

        # Kernel backend
        parser.add_argument(
            "--attention-backend",
            type=str,
            choices=ATTENTION_BACKEND_CHOICES,
            default=ServerArgs.attention_backend,
            help="Choose the kernels for attention layers.",
        )
        parser.add_argument(
            "--prefill-attention-backend",
            type=str,
            choices=ATTENTION_BACKEND_CHOICES,
            default=ServerArgs.prefill_attention_backend,
            help="Choose the kernels for prefill attention layers (have priority over --attention-backend).",
        )
        parser.add_argument(
            "--decode-attention-backend",
            type=str,
            choices=ATTENTION_BACKEND_CHOICES,
            default=ServerArgs.decode_attention_backend,
            help="Choose the kernels for decode attention layers (have priority over --attention-backend).",
        )
        parser.add_argument(
            "--sampling-backend",
            type=str,
            choices=["flashinfer", "pytorch"],
            default=ServerArgs.sampling_backend,
            help="Choose the kernels for sampling layers.",
        )
        parser.add_argument(
            "--grammar-backend",
            type=str,
            choices=GRAMMAR_BACKEND_CHOICES,
            default=ServerArgs.grammar_backend,
            help="Choose the backend for grammar-guided decoding.",
        )
        parser.add_argument(
            "--mm-attention-backend",
            type=str,
            choices=["sdpa", "fa3", "triton_attn"],
            default=ServerArgs.mm_attention_backend,
            help="Set multimodal attention backend.",
        )

        # Speculative decoding
        parser.add_argument(
            "--speculative-algorithm",
            type=str,
            choices=["EAGLE", "EAGLE3", "NEXTN", "STANDALONE", "LOOKAHEAD"],
            help="Speculative algorithm.",
        )
        parser.add_argument(
            "--speculative-draft-model-path",
            "--speculative-draft-model",
            type=str,
            help="The path of the draft model weights. This can be a local folder or a Hugging Face repo ID.",
        )
        parser.add_argument(
            "--speculative-draft-model-revision",
            type=str,
            default=None,
            help="The specific draft model version to use. It can be a branch "
            "name, a tag name, or a commit id. If unspecified, will use "
            "the default version.",
        )
        parser.add_argument(
            "--speculative-num-steps",
            type=int,
            help="The number of steps sampled from draft model in Speculative Decoding.",
            default=ServerArgs.speculative_num_steps,
        )
        parser.add_argument(
            "--speculative-eagle-topk",
            type=int,
            help="The number of tokens sampled from the draft model in eagle2 each step.",
            default=ServerArgs.speculative_eagle_topk,
        )
        parser.add_argument(
            "--speculative-num-draft-tokens",
            type=int,
            help="The number of tokens sampled from the draft model in Speculative Decoding.",
            default=ServerArgs.speculative_num_draft_tokens,
        )
        parser.add_argument(
            "--speculative-accept-threshold-single",
            type=float,
            help="Accept a draft token if its probability in the target model is greater than this threshold.",
            default=ServerArgs.speculative_accept_threshold_single,
        )
        parser.add_argument(
            "--speculative-accept-threshold-acc",
            type=float,
            help="The accept probability of a draft token is raised from its target probability p to min(1, p / threshold_acc).",
            default=ServerArgs.speculative_accept_threshold_acc,
        )
        parser.add_argument(
            "--speculative-token-map",
            type=str,
            help="The path of the draft model's small vocab table.",
            default=ServerArgs.speculative_token_map,
        )
        parser.add_argument(
            "--speculative-attention-mode",
            type=str,
            choices=["prefill", "decode"],
            help="Attention backend for speculative decoding operations (both target verify and draft extend). Can be one of 'prefill' (default) or 'decode'.",
            default=ServerArgs.speculative_attention_mode,
        )
        # Lookahead speculative decoding
        parser.add_argument(
            "--speculative-lookahead-min-match-window-size",
            type=int,
            default=ServerArgs.speculative_lookahead_min_match_window_size,
            help="The minimum window size for pattern matching in lookahead speculative decoding.",
        )
        parser.add_argument(
            "--speculative-lookahead-max-match-window-size",
            type=int,
            default=ServerArgs.speculative_lookahead_max_match_window_size,
            help="The maximum window size for pattern matching in lookahead speculative decoding.",
        )
        parser.add_argument(
            "--speculative-lookahead-min-bfs-breadth",
            type=int,
            default=ServerArgs.speculative_lookahead_min_bfs_breadth,
            help="The minimum breadth for BFS (Breadth-First Search) in lookahead speculative decoding.",
        )
        parser.add_argument(
            "--speculative-lookahead-max-bfs-breadth",
            type=int,
            default=ServerArgs.speculative_lookahead_max_bfs_breadth,
            help="The maximum breadth for BFS (Breadth-First Search) in lookahead speculative decoding.",
        )
        parser.add_argument(
            "--speculative-lookahead-match-type",
            type=str,
            choices=["BFS", "PROB"],
            default=ServerArgs.speculative_lookahead_match_type,
            help="The match type for cache tree.",
        )
        parser.add_argument(
            "--speculative-lookahead-branch-length",
            type=int,
            default=ServerArgs.speculative_lookahead_branch_length,
            help="The branch length for lookahead speculative decoding.",
        )
        parser.add_argument(
            "--speculative-lookahead-capacity",
            type=int,
            default=ServerArgs.speculative_lookahead_capacity,
            help="The cache capacity for lookahead speculative decoding.",
        )

        # Expert parallelism
        parser.add_argument(
            "--expert-parallel-size",
            "--ep-size",
            "--ep",
            type=int,
            default=ServerArgs.ep_size,
            help="The expert parallelism size.",
        )
        parser.add_argument(
            "--moe-a2a-backend",
            type=str,
            choices=["none", "deepep"],
            default=ServerArgs.moe_a2a_backend,
            help="Choose the backend for MoE A2A.",
        )
        parser.add_argument(
            "--moe-runner-backend",
            type=str,
            choices=[
                "auto",
                "triton",
                "triton_kernel",
                "flashinfer_trtllm",
                "flashinfer_cutlass",
                "flashinfer_mxfp4",
                "flashinfer_cutedsl",
            ],
            default=ServerArgs.moe_runner_backend,
            help="Choose the runner backend for MoE.",
        )
        parser.add_argument(
            "--flashinfer-mxfp4-moe-precision",
            type=str,
            choices=["default", "bf16"],
            default=ServerArgs.flashinfer_mxfp4_moe_precision,
            help="Choose the computation precision of flashinfer mxfp4 moe",
        )
        parser.add_argument(
            "--enable-flashinfer-allreduce-fusion",
            action="store_true",
            help="Enable FlashInfer allreduce fusion with Residual RMSNorm.",
        )
        parser.add_argument(
            "--deepep-mode",
            type=str,
            choices=["normal", "low_latency", "auto"],
            default="auto",
            help="Select the mode when enable DeepEP MoE, could be `normal`, `low_latency` or `auto`. Default is `auto`, which means `low_latency` for decode batch and `normal` for prefill batch.",
        )
        parser.add_argument(
            "--ep-num-redundant-experts",
            type=int,
            default=ServerArgs.ep_num_redundant_experts,
            help="Allocate this number of redundant experts in expert parallel.",
        )
        parser.add_argument(
            "--ep-dispatch-algorithm",
            type=str,
            default=ServerArgs.ep_dispatch_algorithm,
            help="The algorithm to choose ranks for redundant experts in expert parallel.",
        )
        parser.add_argument(
            "--init-expert-location",
            type=str,
            default=ServerArgs.init_expert_location,
            help="Initial location of EP experts.",
        )
        parser.add_argument(
            "--enable-eplb",
            action="store_true",
            help="Enable EPLB algorithm",
        )
        parser.add_argument(
            "--eplb-algorithm",
            type=str,
            default=ServerArgs.eplb_algorithm,
            help="Chosen EPLB algorithm",
        )
        parser.add_argument(
            "--eplb-rebalance-num-iterations",
            type=int,
            default=ServerArgs.eplb_rebalance_num_iterations,
            help="Number of iterations to automatically trigger a EPLB re-balance.",
        )
        parser.add_argument(
            "--eplb-rebalance-layers-per-chunk",
            type=int,
            default=ServerArgs.eplb_rebalance_layers_per_chunk,
            help="Number of layers to rebalance per forward pass.",
        )
        parser.add_argument(
            "--eplb-min-rebalancing-utilization-threshold",
            type=float,
            default=ServerArgs.eplb_min_rebalancing_utilization_threshold,
            help="Minimum threshold for GPU average utilization to trigger EPLB rebalancing. Must be in the range [0.0, 1.0].",
        )
        parser.add_argument(
            "--expert-distribution-recorder-mode",
            type=str,
            default=ServerArgs.expert_distribution_recorder_mode,
            help="Mode of expert distribution recorder.",
        )
        parser.add_argument(
            "--expert-distribution-recorder-buffer-size",
            type=int,
            default=ServerArgs.expert_distribution_recorder_buffer_size,
            help="Circular buffer size of expert distribution recorder. Set to -1 to denote infinite buffer.",
        )
        parser.add_argument(
            "--enable-expert-distribution-metrics",
            action="store_true",
            help="Enable logging metrics for expert balancedness",
        )
        parser.add_argument(
            "--deepep-config",
            type=str,
            default=ServerArgs.deepep_config,
            help="Tuned DeepEP config suitable for your own cluster. It can be either a string with JSON content or a file path.",
        )
        parser.add_argument(
            "--moe-dense-tp-size",
            type=int,
            default=ServerArgs.moe_dense_tp_size,
            help="TP size for MoE dense MLP layers. This flag is useful when, with large TP size, there are errors caused by weights in MLP layers having dimension smaller than the min dimension GEMM supports.",
        )

        # Mamba Cache
        parser.add_argument(
            "--max-mamba-cache-size",
            type=int,
            default=ServerArgs.max_mamba_cache_size,
            help="The maximum size of the mamba cache.",
        )
        parser.add_argument(
            "--mamba-ssm-dtype",
            type=str,
            default=ServerArgs.mamba_ssm_dtype,
            choices=["float32", "bfloat16"],
            help="The data type of the SSM states in mamba cache.",
        )

        # Hierarchical cache
        parser.add_argument(
            "--enable-hierarchical-cache",
            action="store_true",
            help="Enable hierarchical cache",
        )
        parser.add_argument(
            "--hicache-ratio",
            type=float,
            default=ServerArgs.hicache_ratio,
            help="The ratio of the size of host KV cache memory pool to the size of device pool.",
        )
        parser.add_argument(
            "--hicache-size",
            type=int,
            default=ServerArgs.hicache_size,
            help="The size of host KV cache memory pool in gigabytes, which will override the hicache_ratio if set.",
        )
        parser.add_argument(
            "--hicache-write-policy",
            type=str,
            choices=["write_back", "write_through", "write_through_selective"],
            default=ServerArgs.hicache_write_policy,
            help="The write policy of hierarchical cache.",
        )
        parser.add_argument(
            "--radix-eviction-policy",
            type=str,
            choices=["lru", "lfu"],
            default=ServerArgs.radix_eviction_policy,
            help="The eviction policy of radix trees. 'lru' stands for Least Recently Used, 'lfu' stands for Least Frequently Used.",
        )
        parser.add_argument(
            "--hicache-io-backend",
            type=str,
            choices=["direct", "kernel"],
            default=ServerArgs.hicache_io_backend,
            help="The IO backend for KV cache transfer between CPU and GPU",
        )
        parser.add_argument(
            "--hicache-mem-layout",
            type=str,
            choices=["layer_first", "page_first", "page_first_direct"],
            default=ServerArgs.hicache_mem_layout,
            help="The layout of host memory pool for hierarchical cache.",
        )
        parser.add_argument(
            "--hicache-storage-backend",
            type=str,
            choices=["file", "mooncake", "hf3fs", "nixl"],
            default=ServerArgs.hicache_storage_backend,
            help="The storage backend for hierarchical KV cache.",
        )
        parser.add_argument(
            "--hicache-storage-prefetch-policy",
            type=str,
            choices=["best_effort", "wait_complete", "timeout"],
            default=ServerArgs.hicache_storage_prefetch_policy,
            help="Control when prefetching from the storage backend should stop.",
        )
        parser.add_argument(
            "--hicache-storage-backend-extra-config",
            type=str,
            default=ServerArgs.hicache_storage_backend_extra_config,
            help="A dictionary in JSON string format containing extra configuration for the storage backend.",
        )
        # LMCache
        parser.add_argument(
            "--enable-lmcache",
            action="store_true",
            help="Using LMCache as an alternative hierarchical cache solution",
        )

        # Double Sparsity
        parser.add_argument(
            "--enable-double-sparsity",
            action="store_true",
            help="Enable double sparsity attention",
        )
        parser.add_argument(
            "--ds-channel-config-path",
            type=str,
            default=ServerArgs.ds_channel_config_path,
            help="The path of the double sparsity channel config",
        )
        parser.add_argument(
            "--ds-heavy-channel-num",
            type=int,
            default=ServerArgs.ds_heavy_channel_num,
            help="The number of heavy channels in double sparsity attention",
        )
        parser.add_argument(
            "--ds-heavy-token-num",
            type=int,
            default=ServerArgs.ds_heavy_token_num,
            help="The number of heavy tokens in double sparsity attention",
        )
        parser.add_argument(
            "--ds-heavy-channel-type",
            type=str,
            default=ServerArgs.ds_heavy_channel_type,
            help="The type of heavy channels in double sparsity attention",
        )
        parser.add_argument(
            "--ds-sparse-decode-threshold",
            type=int,
            default=ServerArgs.ds_sparse_decode_threshold,
            help="The type of heavy channels in double sparsity attention",
        )

        # Offloading
        parser.add_argument(
            "--cpu-offload-gb",
            type=int,
            default=ServerArgs.cpu_offload_gb,
            help="How many GBs of RAM to reserve for CPU offloading.",
        )
        parser.add_argument(
            "--offload-group-size",
            type=int,
            default=ServerArgs.offload_group_size,
            help="Number of layers per group in offloading.",
        )
        parser.add_argument(
            "--offload-num-in-group",
            type=int,
            default=ServerArgs.offload_num_in_group,
            help="Number of layers to be offloaded within a group.",
        )
        parser.add_argument(
            "--offload-prefetch-step",
            type=int,
            default=ServerArgs.offload_prefetch_step,
            help="Steps to prefetch in offloading.",
        )
        parser.add_argument(
            "--offload-mode",
            type=str,
            default=ServerArgs.offload_mode,
            help="Mode of offloading.",
        )

        # Optimization/debug options
        parser.add_argument(
            "--disable-radix-cache",
            action="store_true",
            help="Disable RadixAttention for prefix caching.",
        )
        parser.add_argument(
            "--cuda-graph-max-bs",
            type=int,
            default=ServerArgs.cuda_graph_max_bs,
            help="Set the maximum batch size for cuda graph. It will extend the cuda graph capture batch size to this value.",
        )
        parser.add_argument(
            "--cuda-graph-bs",
            type=int,
            nargs="+",
            help="Set the list of batch sizes for cuda graph.",
        )
        parser.add_argument(
            "--disable-cuda-graph",
            action="store_true",
            help="Disable cuda graph.",
        )
        parser.add_argument(
            "--disable-cuda-graph-padding",
            action="store_true",
            help="Disable cuda graph when padding is needed. Still uses cuda graph when padding is not needed.",
        )
        parser.add_argument(
            "--enable-profile-cuda-graph",
            action="store_true",
            help="Enable profiling of cuda graph capture.",
        )
        parser.add_argument(
            "--enable-cudagraph-gc",
            action="store_true",
            help="Enable garbage collection during CUDA graph capture. If disabled (default), GC is frozen during capture to speed up the process.",
        )
        parser.add_argument(
            "--enable-nccl-nvls",
            action="store_true",
            help="Enable NCCL NVLS for prefill heavy requests when available.",
        )
        parser.add_argument(
            "--enable-symm-mem",
            action="store_true",
            help="Enable NCCL symmetric memory for fast collectives.",
        )
        parser.add_argument(
            "--disable-flashinfer-cutlass-moe-fp4-allgather",
            action="store_true",
            help="Disables quantize before all-gather for flashinfer cutlass moe.",
        )
        parser.add_argument(
            "--enable-tokenizer-batch-encode",
            action="store_true",
            help="Enable batch tokenization for improved performance when processing multiple text inputs. Do not use with image inputs, pre-tokenized input_ids, or input_embeds.",
        )
        parser.add_argument(
            "--disable-outlines-disk-cache",
            action="store_true",
            help="Disable disk cache of outlines to avoid possible crashes related to file system or high concurrency.",
        )
        parser.add_argument(
            "--disable-custom-all-reduce",
            action="store_true",
            help="Disable the custom all-reduce kernel and fall back to NCCL.",
        )
        parser.add_argument(
            "--enable-mscclpp",
            action="store_true",
            help="Enable using mscclpp for small messages for all-reduce kernel and fall back to NCCL.",
        )
        parser.add_argument(
            "--disable-overlap-schedule",
            action="store_true",
            help="Disable the overlap scheduler, which overlaps the CPU scheduler with GPU model worker.",
        )
        parser.add_argument(
            "--enable-mixed-chunk",
            action="store_true",
            help="Enabling mixing prefill and decode in a batch when using chunked prefill.",
        )
        parser.add_argument(
            "--enable-dp-attention",
            action="store_true",
            help="Enabling data parallelism for attention and tensor parallelism for FFN. The dp size should be equal to the tp size. Currently DeepSeek-V2 and Qwen 2/3 MoE models are supported.",
        )
        parser.add_argument(
            "--enable-dp-lm-head",
            action="store_true",
            help="Enable vocabulary parallel across the attention TP group to avoid all-gather across DP groups, optimizing performance under DP attention.",
        )
        parser.add_argument(
            "--enable-two-batch-overlap",
            action="store_true",
            help="Enabling two micro batches to overlap.",
        )
        parser.add_argument(
            "--tbo-token-distribution-threshold",
            type=float,
            default=ServerArgs.tbo_token_distribution_threshold,
            help="The threshold of token distribution between two batches in micro-batch-overlap, determines whether to two-batch-overlap or two-chunk-overlap. Set to 0 denote disable two-chunk-overlap.",
        )
        parser.add_argument(
            "--enable-torch-compile",
            action="store_true",
            help="Optimize the model with torch.compile. Experimental feature.",
        )
        parser.add_argument(
            "--torch-compile-max-bs",
            type=int,
            default=ServerArgs.torch_compile_max_bs,
            help="Set the maximum batch size when using torch compile.",
        )
        parser.add_argument(
            "--torchao-config",
            type=str,
            default=ServerArgs.torchao_config,
            help="Optimize the model with torchao. Experimental feature. Current choices are: int8dq, int8wo, int4wo-<group_size>, fp8wo, fp8dq-per_tensor, fp8dq-per_row",
        )
        parser.add_argument(
            "--enable-nan-detection",
            action="store_true",
            help="Enable the NaN detection for debugging purposes.",
        )
        parser.add_argument(
            "--enable-p2p-check",
            action="store_true",
            help="Enable P2P check for GPU access, otherwise the p2p access is allowed by default.",
        )
        parser.add_argument(
            "--triton-attention-reduce-in-fp32",
            action="store_true",
            help="Cast the intermediate attention results to fp32 to avoid possible crashes related to fp16."
            "This only affects Triton attention kernels.",
        )
        parser.add_argument(
            "--triton-attention-num-kv-splits",
            type=int,
            default=ServerArgs.triton_attention_num_kv_splits,
            help="The number of KV splits in flash decoding Triton kernel. Larger value is better in longer context scenarios. The default value is 8.",
        )
        parser.add_argument(
            "--triton-attention-split-tile-size",
            type=int,
            default=ServerArgs.triton_attention_split_tile_size,
            help="The size of split KV tile in flash decoding Triton kernel. Used for deterministic inference.",
        )
        parser.add_argument(
            "--num-continuous-decode-steps",
            type=int,
            default=ServerArgs.num_continuous_decode_steps,
            help="Run multiple continuous decoding steps to reduce scheduling overhead. "
            "This can potentially increase throughput but may also increase time-to-first-token latency. "
            "The default value is 1, meaning only run one decoding step at a time.",
        )
        parser.add_argument(
            "--delete-ckpt-after-loading",
            action="store_true",
            help="Delete the model checkpoint after loading the model.",
        )
        parser.add_argument(
            "--enable-memory-saver",
            action="store_true",
            help="Allow saving memory using release_memory_occupation and resume_memory_occupation",
        )
        parser.add_argument(
            "--allow-auto-truncate",
            action="store_true",
            help="Allow automatically truncating requests that exceed the maximum input length instead of returning an error.",
        )
        parser.add_argument(
            "--enable-custom-logit-processor",
            action="store_true",
            help="Enable users to pass custom logit processors to the server (disabled by default for security)",
        )
        parser.add_argument(
            "--flashinfer-mla-disable-ragged",
            action="store_true",
            help="Not using ragged prefill wrapper when running flashinfer mla",
        )
        parser.add_argument(
            "--disable-shared-experts-fusion",
            action="store_true",
            help="Disable shared experts fusion optimization for deepseek v3/r1.",
        )
        parser.add_argument(
            "--disable-chunked-prefix-cache",
            action="store_true",
            help="Disable chunked prefix cache feature for deepseek, which should save overhead for short sequences.",
        )
        parser.add_argument(
            "--disable-fast-image-processor",
            action="store_true",
            help="Adopt base image processor instead of fast image processor.",
        )
        parser.add_argument(
            "--keep-mm-feature-on-device",
            action="store_true",
            help="Keep multimodal feature tensors on device after processing to save D2H copy.",
        )
        parser.add_argument(
            "--enable-return-hidden-states",
            action="store_true",
            help="Enable returning hidden states with responses.",
        )
        parser.add_argument(
            "--scheduler-recv-interval",
            type=int,
            default=ServerArgs.scheduler_recv_interval,
            help="The interval to poll requests in scheduler. Can be set to >1 to reduce the overhead of this.",
        )
        parser.add_argument(
            "--numa-node",
            type=int,
            nargs="+",
            help="Sets the numa node for the subprocesses. i-th element corresponds to i-th subprocess.",
        )

        # Debug tensor dumps
        parser.add_argument(
            "--debug-tensor-dump-output-folder",
            type=str,
            default=ServerArgs.debug_tensor_dump_output_folder,
            help="The output folder for dumping tensors.",
        )
        parser.add_argument(
            "--debug-tensor-dump-input-file",
            type=str,
            default=ServerArgs.debug_tensor_dump_input_file,
            help="The input filename for dumping tensors",
        )
        parser.add_argument(
            "--debug-tensor-dump-inject",
            type=str,
            default=ServerArgs.debug_tensor_dump_inject,
            help="Inject the outputs from jax as the input of every layer.",
        )
        parser.add_argument(
            "--debug-tensor-dump-prefill-only",
            action="store_true",
            help="Only dump the tensors for prefill requests (i.e. batch size > 1).",
        )
        parser.add_argument(
            "--enable-dynamic-batch-tokenizer",
            action="store_true",
            help="Enable async dynamic batch tokenizer for improved performance when multiple requests arrive concurrently.",
        )
        parser.add_argument(
            "--dynamic-batch-tokenizer-batch-size",
            type=int,
            default=ServerArgs.dynamic_batch_tokenizer_batch_size,
            help="[Only used if --enable-dynamic-batch-tokenizer is set] Maximum batch size for dynamic batch tokenizer.",
        )
        parser.add_argument(
            "--dynamic-batch-tokenizer-batch-timeout",
            type=float,
            default=ServerArgs.dynamic_batch_tokenizer_batch_timeout,
            help="[Only used if --enable-dynamic-batch-tokenizer is set] Timeout in seconds for batching tokenization requests.",
        )

        # PD disaggregation
        parser.add_argument(
            "--disaggregation-mode",
            type=str,
            default=ServerArgs.disaggregation_mode,
            choices=["null", "prefill", "decode"],
            help='Only used for PD disaggregation. "prefill" for prefill-only server, and "decode" for decode-only server. If not specified, it is not PD disaggregated',
        )
        parser.add_argument(
            "--disaggregation-transfer-backend",
            type=str,
            default=ServerArgs.disaggregation_transfer_backend,
            choices=DISAGG_TRANSFER_BACKEND_CHOICES,
            help="The backend for disaggregation transfer. Default is mooncake.",
        )
        parser.add_argument(
            "--disaggregation-bootstrap-port",
            type=int,
            default=ServerArgs.disaggregation_bootstrap_port,
            help="Bootstrap server port on the prefill server. Default is 8998.",
        )
        parser.add_argument(
            "--disaggregation-decode-tp",
            type=int,
            default=ServerArgs.disaggregation_decode_tp,
            help="Decode tp size. If not set, it matches the tp size of the current engine. This is only set on the prefill server.",
        )
        parser.add_argument(
            "--disaggregation-decode-dp",
            type=int,
            default=ServerArgs.disaggregation_decode_dp,
            help="Decode dp size. If not set, it matches the dp size of the current engine. This is only set on the prefill server.",
        )
        parser.add_argument(
            "--disaggregation-prefill-pp",
            type=int,
            default=ServerArgs.disaggregation_prefill_pp,
            help="Prefill pp size. If not set, it is default to 1. This is only set on the decode server.",
        )
        parser.add_argument(
            "--disaggregation-ib-device",
            type=str,
            default=ServerArgs.disaggregation_ib_device,
            help="The InfiniBand devices for disaggregation transfer, accepts single device (e.g., --disaggregation-ib-device mlx5_0) "
            "or multiple comma-separated devices (e.g., --disaggregation-ib-device mlx5_0,mlx5_1). "
            "Default is None, which triggers automatic device detection when mooncake backend is enabled.",
        )
        parser.add_argument(
            "--num-reserved-decode-tokens",
            type=int,
            default=ServerArgs.num_reserved_decode_tokens,
            help="Number of decode tokens that will have memory reserved when adding new request to the running batch.",
        )
        parser.add_argument(
            "--disaggregation-decode-polling-interval",
            type=int,
            default=ServerArgs.disaggregation_decode_polling_interval,
            help="The interval to poll requests in decode server. Can be set to >1 to reduce the overhead of this.",
        )

        # Custom weight loader
        parser.add_argument(
            "--custom-weight-loader",
            type=str,
            nargs="*",
            default=None,
            help="The custom dataloader which used to update the model. Should be set with a valid import path, such as my_package.weight_load_func",
        )
        parser.add_argument(
            "--weight-loader-disable-mmap",
            action="store_true",
            help="Disable mmap while loading weight using safetensors.",
        )

        # For PD-Multiplexing
        parser.add_argument(
            "--enable-pdmux",
            action="store_true",
            help="Enable PD-Multiplexing, PD running on greenctx stream.",
        )

        parser.add_argument(
            "--sm-group-num",
            type=int,
            default=ServerArgs.sm_group_num,
            help="Number of sm partition groups.",
        )

        # For deterministic inference
        parser.add_argument(
            "--enable-deterministic-inference",
            action="store_true",
            help="Enable deterministic inference mode with batch invariant ops.",
        )

        # Deprecated arguments
        parser.add_argument(
            "--enable-ep-moe",
            action="store_true",
            help="(Deprecated) Enabling expert parallelism for moe. The ep size is equal to the tp size.",
        )
        parser.add_argument(
            "--enable-deepep-moe",
            action="store_true",
            help="(Deprecated) Enabling DeepEP MoE implementation for EP MoE.",
        )
        parser.add_argument(
            "--enable-flashinfer-cutlass-moe",
            action="store_true",
            help="(Deprecated) Enable FlashInfer CUTLASS MoE backend for modelopt_fp4 quant on Blackwell. Supports MoE-EP",
        )
        parser.add_argument(
            "--enable-flashinfer-cutedsl-moe",
            action="store_true",
            help="(Deprecated) Enable FlashInfer CuteDSL MoE backend for modelopt_fp4 quant on Blackwell. Supports MoE-EP",
        )
        parser.add_argument(
            "--enable-flashinfer-trtllm-moe",
            action="store_true",
            help="(Deprecated) Enable FlashInfer TRTLLM MoE backend on Blackwell. Supports BlockScale FP8 MoE-EP",
        )
        parser.add_argument(
            "--enable-triton-kernel-moe",
            action="store_true",
            help="(Deprecated) Use triton moe grouped gemm kernel.",
        )
        parser.add_argument(
            "--enable-flashinfer-mxfp4-moe",
            action="store_true",
            help="(Deprecated) Enable FlashInfer MXFP4 MoE backend for modelopt_fp4 quant on Blackwell.",
        )

    @classmethod
    def from_cli_args(cls, args: argparse.Namespace):
        args.tp_size = args.tensor_parallel_size
        args.pp_size = args.pipeline_parallel_size
        args.dp_size = args.data_parallel_size
        args.ep_size = args.expert_parallel_size

        attrs = [attr.name for attr in dataclasses.fields(cls)]
        return cls(**{attr: getattr(args, attr) for attr in attrs})

    def url(self):
        if is_valid_ipv6_address(self.host):
            return f"http://[{self.host}]:{self.port}"
        else:
            return f"http://{self.host}:{self.port}"

    def get_hf_config(self):
        kwargs = {}
        hf_config = get_config(
            self.model_path,
            trust_remote_code=self.trust_remote_code,
            revision=self.revision,
            model_override_args=json.loads(self.json_model_override_args),
            **kwargs,
        )
        return hf_config

    def check_server_args(self):
        # Check parallel size constraints
        assert (
            self.tp_size * self.pp_size
        ) % self.nnodes == 0, "tp_size must be divisible by number of nodes"

        if self.pp_size > 1:
            assert (
                self.disable_overlap_schedule
                and self.speculative_algorithm is None
                and not self.enable_mixed_chunk
            ), "Pipeline parallelism is not compatible with overlap schedule, speculative decoding, mixed chunked prefill."

        assert not (
            self.dp_size > 1 and self.nnodes != 1 and not self.enable_dp_attention
        ), "multi-node data parallel is not supported unless dp attention!"

        assert self.base_gpu_id >= 0, "base_gpu_id must be non-negative"
        assert self.gpu_id_step >= 1, "gpu_id_step must be positive"

        assert self.moe_dense_tp_size in {
            1,
            None,
        }, "moe_dense_tp_size only support 1 and None currently"

        # Check LoRA
        self.check_lora_server_args()

        # Check speculative decoding
        if self.speculative_algorithm is not None:
            assert (
                not self.enable_mixed_chunk
            ), "enable_mixed_chunk is required for speculative decoding"

        # Check chunked prefill
        # Skip validation if chunked prefill is disabled (i.e., size <= 0).
        # Skip validation if disaggregation mode is decode.
        if self.chunked_prefill_size > 0 and self.disaggregation_mode != "decode":
            assert (
                self.chunked_prefill_size % self.page_size == 0
            ), "chunked_prefill_size must be divisible by page_size"

        # Check multi tokenizer
        assert self.tokenizer_worker_num > 0, "Tokenizer worker num must >= 1"
        self.validate_buckets_rule(
            "--prompt-tokens-buckets", self.prompt_tokens_buckets
        )
        self.validate_buckets_rule(
            "--generation-tokens-buckets", self.generation_tokens_buckets
        )

        # Check scheduling policy
        if self.enable_priority_scheduling:
            assert self.schedule_policy in [
                "fcfs",
                "lof",
            ], f"To use priority scheduling, schedule_policy must be 'fcfs' or 'lof'. '{self.schedule_policy}' is not supported."

    def check_lora_server_args(self):
        assert self.max_loras_per_batch > 0, "max_loras_per_batch must be positive"

        # Enable LoRA if any LoRA paths are provided for backward compatibility.
        if self.lora_paths:
            if self.enable_lora is None:
                self.enable_lora = True
                logger.warning(
                    "--enable-lora is set to True because --lora-paths is provided."
                )
            elif self.enable_lora is False:
                logger.warning(
                    "--enable-lora is set to False, any provided lora_paths will be ignored."
                )

        if self.enable_lora:
            if isinstance(self.lora_paths, list):
                lora_paths = self.lora_paths
                self.lora_paths = []
                for lora_path in lora_paths:
                    if isinstance(lora_path, str):
                        if "=" in lora_path:
                            name, path = lora_path.split("=", 1)
                            lora_ref = LoRARef(
                                lora_name=name, lora_path=path, pinned=False
                            )
                        else:
                            lora_ref = LoRARef(
                                lora_name=lora_path, lora_path=lora_path, pinned=False
                            )
                    elif isinstance(lora_path, dict):
                        assert (
                            "lora_name" in lora_path and "lora_path" in lora_path
                        ), f"When providing LoRA paths as a list of dict, each dict should contain 'lora_name' and 'lora_path' keys. Got: {lora_path}"
                        lora_ref = LoRARef(
                            lora_name=lora_path["lora_name"],
                            lora_path=lora_path["lora_path"],
                            pinned=lora_path.get("pinned", False),
                        )
                    else:
                        raise ValueError(
                            f"Invalid type for item in --lora-paths list: {type(lora_path)}. "
                            "Expected a string or a dictionary."
                        )
                    self.lora_paths.append(lora_ref)
            elif isinstance(self.lora_paths, dict):
                self.lora_paths = [
                    LoRARef(lora_name=k, lora_path=v, pinned=False)
                    for k, v in self.lora_paths.items()
                ]
            elif self.lora_paths is None:
                self.lora_paths = []
            else:
                raise ValueError(
                    f"Invalid type for --lora-paths: {type(self.lora_paths)}. "
                    "Expected a list or a dictionary."
                )

            # Expand target modules
            if self.lora_target_modules:
                self.lora_target_modules = set(self.lora_target_modules)
                if "all" in self.lora_target_modules:
                    assert (
                        len(self.lora_target_modules) == 1
                    ), "If 'all' is specified in --lora-target-modules, it should be the only module specified."
                    self.lora_target_modules = set(SUPPORTED_LORA_TARGET_MODULES)

            # Ensure sufficient information is provided for LoRA initialization.
            assert self.lora_paths or (
                self.max_lora_rank and self.lora_target_modules
            ), "When no initial --lora-paths is provided, you need to specify both --max-lora-rank and --lora-target-modules for LoRA initialization."

            # Validate max_loaded_loras
            if self.max_loaded_loras is not None:
                assert self.max_loaded_loras >= self.max_loras_per_batch, (
                    "max_loaded_loras should be greater than or equal to max_loras_per_batch. "
                    f"max_loaded_loras={self.max_loaded_loras}, max_loras_per_batch={self.max_loras_per_batch}"
                )
                assert len(self.lora_paths) <= self.max_loaded_loras, (
                    "The number of LoRA paths should not exceed max_loaded_loras. "
                    f"max_loaded_loras={self.max_loaded_loras}, lora_paths={len(self.lora_paths)}"
                )

    def validate_disagg_tp_size(self, prefill_tp: int, decode_tp: int):
        larger_tp = max(decode_tp, prefill_tp)
        smaller_tp = min(decode_tp, prefill_tp)
        assert larger_tp % smaller_tp == 0, (
            "Different tp size is supported only when one tp is multiple of the other. "
            f"decode_tp={decode_tp}, prefill_tp={prefill_tp}"
        )

    def validate_buckets_rule(self, arg_name: str, buckets_rule: List[str]):
        if not buckets_rule:
            return

        assert len(buckets_rule) > 0, f"{arg_name} cannot be empty list"
        rule = buckets_rule[0]
        assert rule in [
            "tse",
            "default",
            "customer",
        ], f"Unsupported {arg_name} rule type: '{rule}'. Must be one of: 'tse', 'default', 'customer'"

        if rule == "tse":
            assert (
                len(buckets_rule) == 4
            ), f"{arg_name} TSE rule requires exactly 4 parameters: ['tse', middle, base, count], got {len(buckets_rule)}"
            try:
                middle = float(buckets_rule[1])
                base = float(buckets_rule[2])
                count = int(buckets_rule[3])
            except (ValueError, IndexError):
                assert (
                    False
                ), f"{arg_name} TSE rule parameters must be: ['tse', <float:middle>, <float:base>, <int:count>]"
            assert base > 1, f"{arg_name} TSE base must be larger than 1, got: {base}"
            assert count > 0, f"{arg_name} TSE count must be positive, got: {count}"
            assert middle > 0, f"{arg_name} TSE middle must be positive, got: {middle}"

        elif rule == "default":
            assert (
                len(buckets_rule) == 1
            ), f"{arg_name} default rule should only have one parameter: ['default'], got {len(buckets_rule)}"

        elif rule == "customer":
            assert (
                len(buckets_rule) >= 2
            ), f"{arg_name} customer rule requires at least one bucket value: ['customer', value1, ...]"
            try:
                bucket_values = [float(x) for x in buckets_rule[1:]]
            except ValueError:
                assert False, f"{arg_name} customer rule bucket values must be numeric"
            assert len(set(bucket_values)) == len(
                bucket_values
            ), f"{arg_name} customer rule bucket values should not contain duplicates"
            assert all(
                val >= 0 for val in bucket_values
            ), f"{arg_name} customer rule bucket values should be non-negative"

    def model_specific_adjustments(self):
        hf_config = self.get_hf_config()
        model_arch = hf_config.architectures[0]
        if model_arch in ["GptOssForCausalLM"]:
            if self.attention_backend is None:
                if is_cuda() and is_sm100_supported():
                    self.attention_backend = "trtllm_mha"
                elif is_cuda() and is_sm90_supported():
                    self.attention_backend = "fa3"
                else:
                    self.attention_backend = "triton"
            supported_backends = ["triton", "trtllm_mha", "fa3"]
            logger.info(
                f"Use {self.attention_backend} as attention backend for GptOssForCausalLM"
            )
            assert (
                self.attention_backend in supported_backends
            ), f"GptOssForCausalLM requires one of {supported_backends} attention backend, but got '{self.attention_backend}'"

            if is_sm100_supported():
                if not self.enable_dp_attention:
                    self.enable_flashinfer_allreduce_fusion = True
                    logger.info(
                        "Enable FlashInfer AllReduce Fusion on sm100 for GptOssForCausalLM"
                    )
            quantization_config = getattr(hf_config, "quantization_config", None)
            is_mxfp4_quant_format = (
                quantization_config is not None
                and quantization_config.get("quant_method") == "mxfp4"
            )

            if is_sm100_supported() and is_mxfp4_quant_format:
                self.moe_runner_backend = "flashinfer_mxfp4"
                logger.warning(
                    "Detected SM100 and MXFP4 quantization format for GPT-OSS model, enabling FlashInfer MXFP4 MOE kernel."
                )
            else:
                if self.moe_runner_backend == "triton_kernel":
                    assert (
                        self.ep_size == 1
                    ), "Triton kernel MoE is only supported when ep_size == 1"
                if (
                    self.moe_runner_backend == "auto"
                    and self.ep_size == 1
                    and is_triton_kernels_available()
                ):
                    self.moe_runner_backend = "triton_kernel"
                    logger.warning(
                        "Detected GPT-OSS model, enabling triton_kernels MOE kernel."
                    )
            self.disable_hybrid_swa_memory = True
            if is_mxfp4_quant_format:
                # use bf16 for mxfp4 triton kernels
                self.dtype = "bfloat16"

        elif "Llama4" in model_arch and self.device != "cpu":
            assert self.attention_backend in {
                "fa3",
                "aiter",
                "triton",
            }, "fa3, aiter, or triton is required for Llama4 model"
        elif model_arch in [
            "Gemma2ForCausalLM",
            "Gemma3ForCausalLM",
            "Gemma3ForConditionalGeneration",
            "Gemma3nForCausalLM",
            "Gemma3nForConditionalGeneration",
        ]:
            # FIXME: https://github.com/sgl-project/sglang/pull/7367 is not compatible with gemma2 model.
            # It failed at this test: https://github.com/sgl-project/sglang/actions/runs/16255155597/job/45890331952#step:4:736
            logger.warning(
                f"Disable hybrid SWA memory for {model_arch} as it is not yet supported."
            )
            self.disable_hybrid_swa_memory = True

    def adjust_mem_fraction_for_vlm(self, model_config):
        vision_config = getattr(model_config.hf_config, "vision_config", None)
        if vision_config is None:
            return

        # roughly reduce the mem_fraction_static base on params of Vit
        original_server_arg_mem_fraction = self.mem_fraction_static
        # a base mem_fraction_static factor for regular Vit
        base_mem_fraction_reduction_ratio = 0.95

        vit_num_layers = getattr(vision_config, "num_hidden_layers", 24)
        vit_hidden_size = getattr(vision_config, "hidden_size", 1024)

        # baseline ViT params (ViT-L/14)
        baseline_vit_layers = 24
        baseline_vit_hidden_size = 1024

        # weight params count
        current_complexity_score = vit_num_layers * (vit_hidden_size**2)
        baseline_complexity_score = baseline_vit_layers * (baseline_vit_hidden_size**2)
        complexity_ratio = (
            current_complexity_score / baseline_complexity_score
            if baseline_complexity_score > 0
            else 1.0
        )

        # every time the complexity grows 100%, adjust final factor for 10%
        sensitivity_scale = 0.1
        dynamic_adjustment_factor = 1.0 - sensitivity_scale * (complexity_ratio - 1.0)
        dynamic_adjustment_factor = max(0.8, min(1.05, dynamic_adjustment_factor))

        final_overall_factor = (
            base_mem_fraction_reduction_ratio * dynamic_adjustment_factor
        )
        self.mem_fraction_static = (
            original_server_arg_mem_fraction * final_overall_factor
        )


def prepare_server_args(argv: List[str]) -> ServerArgs:
    """
    Prepare the server arguments from the command line arguments.

    Args:
        args: The command line arguments. Typically, it should be `sys.argv[1:]`
            to ensure compatibility with `parse_args` when no arguments are passed.

    Returns:
        The server arguments.
    """
    parser = argparse.ArgumentParser()
    ServerArgs.add_cli_args(parser)
    raw_args = parser.parse_args(argv)
    server_args = ServerArgs.from_cli_args(raw_args)
    return server_args


ZMQ_TCP_PORT_DELTA = 233


@dataclasses.dataclass
class PortArgs:
    # The ipc filename for tokenizer to receive inputs from detokenizer (zmq)
    tokenizer_ipc_name: str
    # The ipc filename for scheduler (rank 0) to receive inputs from tokenizer (zmq)
    scheduler_input_ipc_name: str
    # The ipc filename for detokenizer to receive inputs from scheduler (zmq)
    detokenizer_ipc_name: str

    # The port for nccl initialization (torch.dist)
    nccl_port: int

    # The ipc filename for rpc call between Engine and Scheduler
    rpc_ipc_name: str

    # The ipc filename for Scheduler to send metrics
    metrics_ipc_name: str

    # The ipc filename for Tokenizer and worker tokenizer
    tokenizer_worker_ipc_name: Optional[str]

    @staticmethod
    def init_new(server_args, dp_rank: Optional[int] = None) -> "PortArgs":
        if server_args.nccl_port is None:
            nccl_port = server_args.port + random.randint(100, 1000)
            while True:
                if is_port_available(nccl_port):
                    break
                if nccl_port < 60000:
                    nccl_port += 42
                else:
                    nccl_port -= 43
        else:
            nccl_port = server_args.nccl_port

        if not server_args.enable_dp_attention:
            # Normal case, use IPC within a single node
            return PortArgs(
                tokenizer_ipc_name=f"ipc://{tempfile.NamedTemporaryFile(delete=False).name}",
                scheduler_input_ipc_name=f"ipc://{tempfile.NamedTemporaryFile(delete=False).name}",
                detokenizer_ipc_name=f"ipc://{tempfile.NamedTemporaryFile(delete=False).name}",
                nccl_port=nccl_port,
                rpc_ipc_name=f"ipc://{tempfile.NamedTemporaryFile(delete=False).name}",
                metrics_ipc_name=f"ipc://{tempfile.NamedTemporaryFile(delete=False).name}",
                tokenizer_worker_ipc_name=None,
            )
        else:
            # DP attention. Use TCP + port to handle both single-node and multi-node.
            if server_args.nnodes == 1 and server_args.dist_init_addr is None:
                dist_init_addr = ("127.0.0.1", server_args.port + ZMQ_TCP_PORT_DELTA)
            elif server_args.dist_init_addr.startswith("["):  # ipv6 address
                port_num, host = configure_ipv6(server_args.dist_init_addr)
                dist_init_addr = (host, str(port_num))
            else:
                dist_init_addr = server_args.dist_init_addr.split(":")

            assert (
                len(dist_init_addr) == 2
            ), "please provide --dist-init-addr as host:port of head node"

            dist_init_host, dist_init_port = dist_init_addr
            port_base = int(dist_init_port) + 1
            detokenizer_port = port_base + 1
            rpc_port = port_base + 2
            metrics_ipc_name = port_base + 3
            if dp_rank is None:
                # TokenizerManager to DataParallelController
                scheduler_input_port = port_base + 4
            else:
                scheduler_input_port = port_base + 4 + 1 + dp_rank

            return PortArgs(
                tokenizer_ipc_name=f"tcp://{dist_init_host}:{port_base}",
                scheduler_input_ipc_name=f"tcp://{dist_init_host}:{scheduler_input_port}",
                detokenizer_ipc_name=f"tcp://{dist_init_host}:{detokenizer_port}",
                nccl_port=nccl_port,
                rpc_ipc_name=f"tcp://{dist_init_host}:{rpc_port}",
                metrics_ipc_name=f"tcp://{dist_init_host}:{metrics_ipc_name}",
                tokenizer_worker_ipc_name=None,
            )


class LoRAPathAction(argparse.Action):
    def __call__(self, parser, namespace, values, option_string=None):
        lora_paths = []
        if values:
            assert isinstance(values, list), "Expected a list of LoRA paths."
            for lora_path in values:
                lora_path = lora_path.strip()
                if lora_path.startswith("{") and lora_path.endswith("}"):
                    obj = json.loads(lora_path)
                    assert "lora_path" in obj and "lora_name" in obj, (
                        f"{repr(lora_path)} looks like a JSON str, "
                        "but it does not contain 'lora_name' and 'lora_path' keys."
                    )
                    lora_paths.append(obj)
                else:
                    lora_paths.append(lora_path)

        setattr(namespace, self.dest, lora_paths)


class DeprecatedAction(argparse.Action):
    def __init__(self, option_strings, dest, nargs=0, **kwargs):
        super(DeprecatedAction, self).__init__(
            option_strings, dest, nargs=nargs, **kwargs
        )

    def __call__(self, parser, namespace, values, option_string=None):
        raise ValueError(self.help)


def print_deprecated_warning(message: str):
    logger.warning(f"\033[33m{message}\033[0m")


def auto_choose_speculative_params(self: ServerArgs):
    """
    Automatically choose the parameters for speculative decoding.

    You can tune them on your own models and prompts with scripts/playground/bench_speculative.py
    """
    hf_config = self.get_hf_config()
    arch = hf_config.architectures[0]
    if self.speculative_algorithm == "STANDALONE":
        # The default value for standalone speculative decoding
        return (3, 1, 4)
    if arch in ["LlamaForCausalLM"]:
        # The default value for llama
        return (5, 4, 8)
    elif arch in [
        "DeepseekV3ForCausalLM",
        "DeepseekV2ForCausalLM",
        "GptOssForCausalLM",
        "BailingMoeForCausalLM",
        "BailingMoeV2ForCausalLM",
    ]:
        # The default value for deepseek and gpt-oss
        return (3, 1, 4)
    elif arch in ["Grok1ForCausalLM", "Grok1VForCausalLM"]:
        return (5, 4, 8)
    else:
        # The default value for all other models
        return (5, 4, 8)<|MERGE_RESOLUTION|>--- conflicted
+++ resolved
@@ -987,15 +987,13 @@
                     "batch_invariant_ops is not installed. Please install it from https://github.com/thinking-machines-lab/batch_invariant_ops/."
                 )
 
-<<<<<<< HEAD
             # Check some settings
             self.sampling_backend = "pytorch"
             logger.warning(
                 "Sampling backend is set to pytorch for deterministic inference."
             )
             # Currently, only FA3 supports radix cache. Support for other backends is in progress
-=======
->>>>>>> d403c143
+
             if self.attention_backend != "fa3":
                 self.disable_radix_cache = True
                 logger.warning(
