--- conflicted
+++ resolved
@@ -665,13 +665,11 @@
         # Handle deterministic inference.
         self._handle_deterministic_inference()
 
-<<<<<<< HEAD
         # Handle FlashInfer-Bench integration.
         self._handle_flashinfer_bench()
-=======
+
         # Handle exporting request-level metrics.
         self._handle_request_metrics_exporters()
->>>>>>> 5795da5e
 
         # Handle any other necessary validations.
         self._handle_other_validations()
@@ -1977,7 +1975,6 @@
                     "NCCL_ALGO is set to 'allreduce:tree' and custom all reduce is disabled for deterministic inference when TP size > 1."
                 )
 
-<<<<<<< HEAD
     def _handle_flashinfer_bench(self):
         """Handle FlashInfer-Bench integration settings."""
         # Set environment variables if CLI arguments are provided
@@ -1993,13 +1990,13 @@
             envs.FIB_DATASET_PATH.set(self.flashinfer_bench_dataset_path)
             logger.info(
                 f"FlashInfer-Bench dataset path set to: {self.flashinfer_bench_dataset_path}"
-=======
+            )
+
     def _handle_request_metrics_exporters(self):
         """Handle arguments for configuring `RequestMetricsExporter` usage."""
         if self.export_metrics_to_file and self.export_metrics_to_file_dir is None:
             raise ValueError(
                 "--export-metrics-to-file-dir is required when --export-metrics-to-file is enabled"
->>>>>>> 5795da5e
             )
 
     def _handle_other_validations(self):
