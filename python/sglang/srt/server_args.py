--- conflicted
+++ resolved
@@ -1880,15 +1880,9 @@
         assert (
             self.chunked_prefill_size % self.page_size == 0
         ), "chunked_prefill_size must be divisible by page_size"
-
-    def check_lora_server_args(self):
-        assert (
-            self.max_loras_per_batch > 0
-            # FIXME
-            and (self.lora_paths is None or self.disable_radix_cache)
-        ), "compatibility of lora and radix attention is in progress"
-
-<<<<<<< HEAD
+        
+        # Check PDMux
+        
         if self.enable_pdmux:
             assert (
                 self.pp_size == 1
@@ -1903,16 +1897,13 @@
                 self.disable_overlap_schedule
             ), "PD-Multiplexing is not compatible with overlap schedule."
 
-        if isinstance(self.lora_paths, list):
-            lora_paths = self.lora_paths
-            self.lora_paths = {}
-            for lora_path in lora_paths:
-                if "=" in lora_path:
-                    name, path = lora_path.split("=", 1)
-                    self.lora_paths[name] = path
-                else:
-                    self.lora_paths[lora_path] = lora_path
-=======
+    def check_lora_server_args(self):
+        assert (
+            self.max_loras_per_batch > 0
+            # FIXME
+            and (self.lora_paths is None or self.disable_radix_cache)
+        ), "compatibility of lora and radix attention is in progress"
+
         # Enable LoRA if any LoRA paths are provided for backward compatibility.
         if self.lora_paths:
             if self.enable_lora is None:
@@ -2015,7 +2006,6 @@
             f"Multimodal model: Dynamically adjusted --mem-fraction-static "
             f"from: {original_server_arg_mem_fraction:.3f} to: {self.mem_fraction_static:.3f}."
         )
->>>>>>> 09f1a247
 
 
 def prepare_server_args(argv: List[str]) -> ServerArgs:
