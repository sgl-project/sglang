--- conflicted
+++ resolved
@@ -1608,11 +1608,7 @@
         parser.add_argument(
             "--hicache-storage-backend",
             type=str,
-<<<<<<< HEAD
             choices=["file", "hf3fs"],  # todo, mooncacke
-=======
-            choices=["file"],  # todo, mooncacke
->>>>>>> d0510f08
             default=ServerArgs.hicache_storage_backend,
             help="The storage backend for hierarchical KV cache.",
         )
