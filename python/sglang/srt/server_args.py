# Copyright 2023-2024 SGLang Team
# Licensed under the Apache License, Version 2.0 (the "License");
# you may not use this file except in compliance with the License.
# You may obtain a copy of the License at
#
#     http://www.apache.org/licenses/LICENSE-2.0
#
# Unless required by applicable law or agreed to in writing, software
# distributed under the License is distributed on an "AS IS" BASIS,
# WITHOUT WARRANTIES OR CONDITIONS OF ANY KIND, either express or implied.
# See the License for the specific language governing permissions and
# limitations under the License.
# ==============================================================================
"""The arguments of the server."""

import argparse
import dataclasses
import json
import logging
import os
import random
import sys
import tempfile
from typing import List, Literal, Optional, Union

from sglang.srt.hf_transformers_utils import check_gguf_file, get_config
from sglang.srt.layers.utils import is_sm100_supported
from sglang.srt.lora.lora_registry import LoRARef
from sglang.srt.reasoning_parser import ReasoningParser
from sglang.srt.utils import (
    LORA_TARGET_ALL_MODULES,
    SUPPORTED_LORA_TARGET_MODULES,
    configure_ipv6,
    get_device,
    get_device_memory_capacity,
    is_flashinfer_available,
    is_hip,
    is_port_available,
    is_remote_url,
    is_valid_ipv6_address,
    nullable_str,
)

logger = logging.getLogger(__name__)


@dataclasses.dataclass
class ServerArgs:
    # Model and tokenizer
    model_path: str
    tokenizer_path: Optional[str] = None
    tokenizer_mode: str = "auto"
    skip_tokenizer_init: bool = False
    load_format: str = "auto"
    model_loader_extra_config: str = "{}"
    trust_remote_code: bool = False
    context_length: Optional[int] = None
    is_embedding: bool = False
    enable_multimodal: Optional[bool] = None
    revision: Optional[str] = None
    model_impl: str = "auto"

    # HTTP server
    host: str = "127.0.0.1"
    port: int = 30000
    skip_server_warmup: bool = False
    warmups: Optional[str] = None
    nccl_port: Optional[int] = None

    # Quantization and data type
    dtype: str = "auto"
    quantization: Optional[str] = None
    quantization_param_path: Optional[str] = None
    kv_cache_dtype: str = "auto"

    # Memory and scheduling
    mem_fraction_static: Optional[float] = None
    max_running_requests: Optional[int] = None
    max_queued_requests: Optional[int] = sys.maxsize
    max_total_tokens: Optional[int] = None
    chunked_prefill_size: Optional[int] = None
    max_prefill_tokens: int = 16384
    schedule_policy: str = "fcfs"
    schedule_conservativeness: float = 1.0
    cpu_offload_gb: int = 0
    page_size: Optional[int] = None
    hybrid_kvcache_ratio: Optional[float] = None
    swa_full_tokens_ratio: float = 0.8
    disable_hybrid_swa_memory: bool = False

    # Runtime options
    device: Optional[str] = None
    tp_size: int = 1
    pp_size: int = 1
    max_micro_batch_size: Optional[int] = None
    stream_interval: int = 1
    stream_output: bool = False
    random_seed: Optional[int] = None
    constrained_json_whitespace_pattern: Optional[str] = None
    watchdog_timeout: float = 300
    dist_timeout: Optional[int] = None  # timeout for torch.distributed
    download_dir: Optional[str] = None
    base_gpu_id: int = 0
    gpu_id_step: int = 1
    sleep_on_idle: bool = False

    # Logging
    log_level: str = "info"
    log_level_http: Optional[str] = None
    log_requests: bool = False
    log_requests_level: int = 0
    crash_dump_folder: Optional[str] = None
    show_time_cost: bool = False
    enable_metrics: bool = False
    enable_metrics_for_all_schedulers: bool = False
    bucket_time_to_first_token: Optional[List[float]] = None
    bucket_inter_token_latency: Optional[List[float]] = None
    bucket_e2e_request_latency: Optional[List[float]] = None
    collect_tokens_histogram: bool = False
    decode_log_interval: int = 40
    enable_request_time_stats_logging: bool = False
    kv_events_config: Optional[str] = None

    # API related
    api_key: Optional[str] = None
    served_model_name: Optional[str] = None
    chat_template: Optional[str] = None
    completion_template: Optional[str] = None
    file_storage_path: str = "sglang_storage"
    enable_cache_report: bool = False
    reasoning_parser: Optional[str] = None
    tool_call_parser: Optional[str] = None

    # Data parallelism
    dp_size: int = 1
    load_balance_method: str = "round_robin"

    # Multi-node distributed serving
    dist_init_addr: Optional[str] = None
    nnodes: int = 1
    node_rank: int = 0

    # Model override args in JSON
    json_model_override_args: str = "{}"
    preferred_sampling_params: Optional[str] = None

    # LoRA
    enable_lora: Optional[bool] = None
    max_lora_rank: Optional[int] = None
    lora_target_modules: Optional[Union[set[str], List[str]]] = None
    lora_paths: Optional[Union[dict[str, str], dict[str, LoRARef], List[str]]] = None
    max_loras_per_batch: int = 8
    lora_backend: str = "triton"

    # Kernel backend
    attention_backend: Optional[str] = None
    decode_attention_backend: Optional[str] = None
    prefill_attention_backend: Optional[str] = None
    sampling_backend: Optional[str] = None
    grammar_backend: Optional[str] = None
    mm_attention_backend: Optional[str] = None

    # Speculative decoding
    speculative_algorithm: Optional[str] = None
    speculative_draft_model_path: Optional[str] = None
    speculative_num_steps: Optional[int] = None
    speculative_eagle_topk: Optional[int] = None
    speculative_num_draft_tokens: Optional[int] = None
    speculative_accept_threshold_single: float = 1.0
    speculative_accept_threshold_acc: float = 1.0
    speculative_token_map: Optional[str] = None

    # Expert parallelism
    ep_size: int = 1
    moe_a2a_backend: Optional[Literal["deepep"]] = None
    enable_flashinfer_cutlass_moe: bool = False
    enable_flashinfer_trtllm_moe: bool = False
    enable_flashinfer_allreduce_fusion: bool = False
    deepep_mode: Literal["auto", "normal", "low_latency"] = "auto"
    ep_num_redundant_experts: int = 0
    ep_dispatch_algorithm: Optional[Literal["static", "dynamic", "fake"]] = None
    init_expert_location: str = "trivial"
    enable_eplb: bool = False
    eplb_algorithm: str = "auto"
    eplb_rebalance_num_iterations: int = 1000
    eplb_rebalance_layers_per_chunk: Optional[int] = None
    expert_distribution_recorder_mode: Optional[
        Literal["stat", "stat_approx", "per_pass", "per_token"]
    ] = None
    expert_distribution_recorder_buffer_size: Optional[int] = None
    enable_expert_distribution_metrics: bool = False
    deepep_config: Optional[str] = None
    moe_dense_tp_size: Optional[int] = None

    # Hierarchical cache
    enable_hierarchical_cache: bool = False
    hicache_ratio: float = 2.0
    hicache_size: int = 0
    hicache_write_policy: str = "write_through_selective"
    hicache_io_backend: str = "kernel"
    hicache_mem_layout: str = "layer_first"
    hicache_storage_backend: Optional[str] = None

    # Double Sparsity
    enable_double_sparsity: bool = False
    ds_channel_config_path: Optional[str] = None
    ds_heavy_channel_num: int = 32
    ds_heavy_token_num: int = 256
    ds_heavy_channel_type: str = "qk"
    ds_sparse_decode_threshold: int = 4096

    # Optimization/debug options
    disable_radix_cache: bool = False
    cuda_graph_max_bs: Optional[int] = None
    cuda_graph_bs: Optional[List[int]] = None
    disable_cuda_graph: bool = False
    disable_cuda_graph_padding: bool = False
    enable_profile_cuda_graph: bool = False
    enable_cudagraph_gc: bool = False
    enable_nccl_nvls: bool = False
    enable_tokenizer_batch_encode: bool = False
    disable_outlines_disk_cache: bool = False
    disable_custom_all_reduce: bool = False
    enable_mscclpp: bool = False
    disable_overlap_schedule: bool = False
    enable_mixed_chunk: bool = False
    enable_dp_attention: bool = False
    enable_dp_lm_head: bool = False
    enable_two_batch_overlap: bool = False
    enable_torch_compile: bool = False
    torch_compile_max_bs: int = 32
    torchao_config: str = ""
    enable_nan_detection: bool = False
    enable_p2p_check: bool = False
    triton_attention_reduce_in_fp32: bool = False
    triton_attention_num_kv_splits: int = 8
    num_continuous_decode_steps: int = 1
    delete_ckpt_after_loading: bool = False
    enable_memory_saver: bool = False
    allow_auto_truncate: bool = False
    enable_custom_logit_processor: bool = False
    flashinfer_mla_disable_ragged: bool = False
    disable_shared_experts_fusion: bool = False
    disable_chunked_prefix_cache: bool = False
    disable_fast_image_processor: bool = False
    enable_return_hidden_states: bool = False
    enable_triton_kernel_moe: bool = False

    # Debug tensor dumps
    debug_tensor_dump_output_folder: Optional[str] = None
    debug_tensor_dump_input_file: Optional[str] = None
    debug_tensor_dump_inject: bool = False
    debug_tensor_dump_prefill_only: bool = False

    # PD disaggregation: can be "null" (not disaggregated), "prefill" (prefill-only), or "decode" (decode-only)
    disaggregation_mode: str = "null"
    disaggregation_transfer_backend: str = "mooncake"
    disaggregation_bootstrap_port: int = 8998
    disaggregation_decode_tp: Optional[int] = None
    disaggregation_decode_dp: Optional[int] = None
    disaggregation_prefill_pp: Optional[int] = 1
    disaggregation_ib_device: Optional[str] = None
    num_reserved_decode_tokens: int = 512  # used for decode kv cache offload in PD
    pdlb_url: Optional[str] = None

    # For model weight update
    custom_weight_loader: Optional[List[str]] = None
    weight_loader_disable_mmap: bool = False

    # For PD-Multiplexing
    enable_pdmux: bool = False
    sm_group_num: int = 3

    # Deprecated arguments
    enable_ep_moe: bool = False
    enable_deepep_moe: bool = False

    def __post_init__(self):

        # Check deprecated arguments
        if self.enable_ep_moe:
            self.ep_size = self.tp_size
            logger.warning(
                "--enable-ep-moe is deprecated. Please set `--ep-size` to the same value as `--tp-size` instead."
            )
        if self.enable_deepep_moe:
            self.moe_a2a_backend = "deepep"
            logger.warning(
                "--enable-deepep-moe is deprecated. Please set `--moe-a2a-backend` to 'deepep' instead."
            )

        # Set missing default values
        if self.tokenizer_path is None:
            self.tokenizer_path = self.model_path
        if self.served_model_name is None:
            self.served_model_name = self.model_path
        if self.device is None:
            self.device = get_device()
        if self.random_seed is None:
            self.random_seed = random.randint(0, 1 << 30)

        gpu_mem = get_device_memory_capacity(self.device)

        # Set mem fraction static
        if self.mem_fraction_static is None:
            if gpu_mem is not None:
                # GPU memory capacity = model weights + KV cache pool + activations + cuda graph buffers
                # mem_fraction_static = (model weights + KV cache pool) / GPU memory capacity.

                # We want mem_fraction_static to be as large as possible but still has enough room
                # for activations and cuda graph buffers. We use the following heuristic to
                # compute the needed size for activations and cuda graph buffers:
                # - The size of the activation depends on the chunked_prefill_size and model size.
                # - The size of cuda graph buffers depends on the cuda graph capture range and model size.
                # For GPUs with more memory, we use a larger chunked_prefill_size and
                # capture more cuda graphs, so they need to reserve more memory.
                parallel_size = self.tp_size * self.pp_size

                if gpu_mem < 20 * 1024:
                    # T4, 4080. (chunked_prefill_size 2k, cuda_graph_max_bs 8)
                    reserved_mem = (2.8 + parallel_size / 10) * 1024
                elif gpu_mem < 35 * 1024:
                    # A10, L40, 4090, 5090. (chunked_prefill_size 2k, cuda_graph_max_bs 8)
                    reserved_mem = (2.8 + parallel_size / 10) * 1024
                elif gpu_mem < 90 * 1024:
                    # H100, A100. (chunked_prefill_size 8k, cuda_graph_max_bs 160)
                    reserved_mem = (9.5 + parallel_size / 2) * 1024
                elif gpu_mem < 100 * 1024:
                    # H20. (chunked_prefill_size 8k, cuda_graph_max_bs 256)
                    reserved_mem = (12 + parallel_size / 2) * 1024
                elif gpu_mem < 160 * 1024:
                    # H200. (chunked_prefill_size 8k, cuda_graph_max_bs 256)
                    reserved_mem = (12 + parallel_size / 2) * 1024
                else:
                    # B200, MI300. (chunked_prefill_size 16k, cuda_graph_max_bs 512)
                    reserved_mem = 32 * 1024

                if self.speculative_algorithm is not None:
                    # draft model and larger cuda graph buffers
                    reserved_mem += 2 * 1024
                if self.enable_dp_attention:
                    reserved_mem += 4 * 1024

                self.mem_fraction_static = round((gpu_mem - reserved_mem) / gpu_mem, 3)
            else:
                self.mem_fraction_static = 0.88

            # Lazy init to avoid circular import
            # Multimodal models need more memory for the image processor
            from sglang.srt.configs.model_config import ModelConfig

            model_config = ModelConfig.from_server_args(self)
            if model_config.is_multimodal:
                self.adjust_mem_fraction_for_vlm(model_config)

        # Set chunked prefill size, which depends on the gpu memory capacity
        if self.chunked_prefill_size is None:
            if gpu_mem is not None:
                if gpu_mem < 35 * 1024:  # A10, L40, 4090
                    self.chunked_prefill_size = 2048
                elif gpu_mem < 160 * 1024:  # H100, H200, A100, H20
                    self.chunked_prefill_size = 8192
                else:  # B200, MI300
                    self.chunked_prefill_size = 16384
            else:
                self.chunked_prefill_size = 4096

        # Set cuda graph max batch size
        if self.cuda_graph_max_bs is None:
            # Based on detailed statistics, when serving TP1/TP2 models on lower-end GPUs with HBM<25G, you can either disable cuda graph or set `cuda_graph_max_bs` to a very small value to reduce the memory overhead of creating cuda graphs, with almost no impact on performance. However, when serving models with TP4 or TP8, we need to enable cuda graph to maintain high performance. In this case, we can set `cuda_graph_max_bs` to 80 (half of the default value 160) to reduce the memory overhead of creating cuda graphs. Looking at the logs from TP4 serving of qwen2-72b, a value of 80 is sufficient and can reduce the memory overhead of creating cuda graphs on lower-end GPUs compared to the original 160, avoiding OOM issues.
            if gpu_mem is not None and gpu_mem < 35 * 1024:
                if self.tp_size < 4:
                    self.cuda_graph_max_bs = 8
                else:
                    self.cuda_graph_max_bs = 80

        # Set kernel backends for hpu device
        if self.device == "hpu":
            self.attention_backend = "torch_native"
            self.sampling_backend = "pytorch"

        # Set kernel backends
        if self.device == "cpu":
            if self.attention_backend is None:
                self.attention_backend = "intel_amx"
            self.sampling_backend = "pytorch"

        if self.sampling_backend is None:
            self.sampling_backend = (
                "flashinfer" if is_flashinfer_available() else "pytorch"
            )

        if self.attention_backend == "torch_native":
            logger.warning(
                "Cuda graph is disabled because of using torch native attention backend"
            )
            self.disable_cuda_graph = True

        if self.attention_backend == "ascend":
            logger.warning(
                "At this moment Ascend attention backend only supports a page_size of 128, change page_size to 128."
            )
            self.page_size = 128

        if (
            self.attention_backend == "flashmla"
            or self.decode_attention_backend == "flashmla"
        ):
            logger.warning(
                "FlashMLA only supports a page_size of 64, change page_size to 64."
            )
            self.page_size = 64

        if (
            self.attention_backend == "cutlass_mla"
            or self.decode_attention_backend == "cutlass_mla"
        ):
            logger.warning(
                "Cutlass MLA only supports a page_size of 128, change page_size to 128."
            )
            self.page_size = 128

        if self.attention_backend == "trtllm_mla":
            if not is_sm100_supported():
                raise ValueError(
                    "TRTLLM MLA backend is only supported on Blackwell GPUs (SM100). Please use a different backend."
                )

            if self.page_size not in [32, 64]:
                logger.warning(
                    f"TensorRT-LLM MLA only supports page_size of 32 or 64, changing page_size from {self.page_size} to 64."
                )
                self.page_size = 64
            if self.speculative_algorithm is not None:
                raise ValueError(
                    "trtllm_mla backend does not support speculative decoding yet."
                )

        # Set page size
        if self.page_size is None:
            self.page_size = 1

        # AMD-specific Triton attention KV splits default number
        if is_hip():
            self.triton_attention_num_kv_splits = 16

        # Choose grammar backend
        if self.grammar_backend is None:
            self.grammar_backend = "xgrammar"

        # Data parallelism attention
        if self.enable_dp_attention:
            self.schedule_conservativeness = self.schedule_conservativeness * 0.3
            assert (
                self.dp_size > 1
            ), "Please set a dp-size > 1. You can use 1 < dp-size <= tp-size "
            assert self.tp_size % self.dp_size == 0
            self.chunked_prefill_size = self.chunked_prefill_size // self.dp_size
            logger.warning(
                f"DP attention is enabled. The chunked prefill size is adjusted to {self.chunked_prefill_size} to avoid MoE kernel issues. "
            )

        if self.enable_dp_lm_head:
            assert (
                self.enable_dp_attention
            ), "Please enable dp attention when setting enable_dp_lm_head. "

        # MoE kernel
        if self.enable_flashinfer_cutlass_moe:
            assert (
                self.quantization == "modelopt_fp4"
            ), "modelopt_fp4 quantization is required for Flashinfer MOE"
            os.environ["TRTLLM_ENABLE_PDL"] = "1"
            assert self.ep_size in [
                1,
                self.tp_size,
            ], "The expert parallel size must be 1 or the same as the tensor parallel size"

<<<<<<< HEAD
        if self.enable_flashinfer_trtllm_moe:
            assert (
                self.ep_size == self.tp_size
            ), "The expert parallel size must be the same as the tensor parallel size"

=======
>>>>>>> 7e831efe
        # DeepEP MoE
        if self.moe_a2a_backend == "deepep":
            if self.deepep_mode == "normal":
                logger.warning("Cuda graph is disabled because deepep_mode=`normal`")
                self.disable_cuda_graph = True
            self.ep_size = self.tp_size
            logger.warning(
                f"DeepEP MoE is enabled. The expert parallel size is adjusted to be the same as the tensor parallel size[{self.tp_size}]."
            )

        if self.enable_eplb and (self.expert_distribution_recorder_mode is None):
            self.expert_distribution_recorder_mode = "stat"
            logger.info(
                "EPLB is enabled. The expert_distribution_recorder_mode is automatically set."
            )

        if (self.enable_eplb or (self.init_expert_location is not None)) and (
            self.ep_dispatch_algorithm is None
        ):
            self.ep_dispatch_algorithm = "static"
            logger.info(
                "EPLB is enabled or init_expert_location is provided. ep_dispatch_algorithm is configured."
            )

        if self.enable_eplb:
            assert self.ep_size > 1 or self.moe_a2a_backend is not None

        if self.enable_expert_distribution_metrics and (
            self.expert_distribution_recorder_mode is None
        ):
            self.expert_distribution_recorder_mode = "stat"

        if self.expert_distribution_recorder_buffer_size is None:
            if (x := self.eplb_rebalance_num_iterations) is not None:
                self.expert_distribution_recorder_buffer_size = x
            elif self.expert_distribution_recorder_mode is not None:
                self.expert_distribution_recorder_buffer_size = 1000

        # Pipeline parallelism
        if self.pp_size > 1:
            self.disable_overlap_schedule = True
            logger.warning(
                "Pipeline parallelism is incompatible with overlap schedule."
            )

        # Speculative Decoding
        if self.speculative_algorithm == "NEXTN":
            # NEXTN shares the same implementation of EAGLE
            self.speculative_algorithm = "EAGLE"

        if self.speculative_algorithm in ("EAGLE", "EAGLE3"):
            if self.max_running_requests is None:
                self.max_running_requests = 48
            self.disable_overlap_schedule = True
            logger.warning(
                "Overlap scheduler is disabled because of using "
                "eagle speculative decoding."
            )
            if self.enable_mixed_chunk:
                self.enable_mixed_chunk = False
                logger.warning(
                    "Mixed chunked prefill is disabled because of using "
                    "eagle speculative decoding."
                )

            model_arch = self.get_hf_config().architectures[0]
            if model_arch in ["DeepseekV3ForCausalLM", "Glm4MoeForCausalLM"]:
                # Auto set draft_model_path DeepSeek-V3/R1
                if self.speculative_draft_model_path is None:
                    self.speculative_draft_model_path = self.model_path
                else:
                    logger.warning(
                        "DeepSeek MTP does not require setting speculative_draft_model_path."
                    )

            # Auto choose parameters
            if self.speculative_num_steps is None:
                assert (
                    self.speculative_eagle_topk is None
                    and self.speculative_num_draft_tokens is None
                )
                (
                    self.speculative_num_steps,
                    self.speculative_eagle_topk,
                    self.speculative_num_draft_tokens,
                ) = auto_choose_speculative_params(self)

            if (
                self.speculative_eagle_topk == 1
                and self.speculative_num_draft_tokens != self.speculative_num_steps + 1
            ):
                logger.warning(
                    "speculative_num_draft_tokens is adjusted to speculative_num_steps + 1 when speculative_eagle_topk == 1"
                )
                self.speculative_num_draft_tokens = self.speculative_num_steps + 1

            # The token generated from the verify step is counted.
            # If sepculative_num_steps >= speculative_num_draft_tokens, the additional tokens will definitely be discarded.
            # assert self.speculative_num_steps < self.speculative_num_draft_tokens

        # GGUF
        if (
            self.load_format == "auto" or self.load_format == "gguf"
        ) and check_gguf_file(self.model_path):
            self.quantization = self.load_format = "gguf"

        # Model loading
        if is_remote_url(self.model_path):
            self.load_format = "remote"
        if self.custom_weight_loader is None:
            self.custom_weight_loader = []

        # PD disaggregation
        if self.disaggregation_mode == "decode":
            assert (
                self.disaggregation_decode_tp is None
            ), "Cannot set --disaggregation-decode-tp for the decode engine."
            assert (
                self.disaggregation_decode_dp is None
            ), "Cannot set --disaggregation-decode-dp for the decode engine."

            self.disable_radix_cache = True
            logger.warning("KV cache is forced as chunk cache for decode server")
        elif self.disaggregation_mode == "prefill":
            if self.disaggregation_decode_tp is None:
                self.disaggregation_decode_tp = self.tp_size
            if self.disaggregation_decode_dp is None:
                self.disaggregation_decode_dp = self.dp_size

            self.disaggregation_prefill_pp = self.pp_size
            self.validate_disagg_tp_size(self.tp_size, self.disaggregation_decode_tp)

            self.disable_cuda_graph = True
            logger.warning("Cuda graph is disabled for prefill server")

        # Propagate env vars
        os.environ["SGLANG_ENABLE_TORCH_COMPILE"] = (
            "1" if self.enable_torch_compile else "0"
        )
        # Set env var before grammar backends init
        os.environ["SGLANG_DISABLE_OUTLINES_DISK_CACHE"] = (
            "1" if self.disable_outlines_disk_cache else "0"
        )

    @staticmethod
    def add_cli_args(parser: argparse.ArgumentParser):
        # Model and tokenizer
        parser.add_argument(
            "--model-path",
            "--model",
            type=str,
            help="The path of the model weights. This can be a local folder or a Hugging Face repo ID.",
            required=True,
        )
        parser.add_argument(
            "--tokenizer-path",
            type=str,
            default=ServerArgs.tokenizer_path,
            help="The path of the tokenizer.",
        )
        parser.add_argument(
            "--tokenizer-mode",
            type=str,
            default=ServerArgs.tokenizer_mode,
            choices=["auto", "slow"],
            help="Tokenizer mode. 'auto' will use the fast "
            "tokenizer if available, and 'slow' will "
            "always use the slow tokenizer.",
        )
        parser.add_argument(
            "--skip-tokenizer-init",
            action="store_true",
            help="If set, skip init tokenizer and pass input_ids in generate request.",
        )
        parser.add_argument(
            "--load-format",
            type=str,
            default=ServerArgs.load_format,
            choices=[
                "auto",
                "pt",
                "safetensors",
                "npcache",
                "dummy",
                "sharded_state",
                "gguf",
                "bitsandbytes",
                "layered",
                "remote",
            ],
            help="The format of the model weights to load. "
            '"auto" will try to load the weights in the safetensors format '
            "and fall back to the pytorch bin format if safetensors format "
            "is not available. "
            '"pt" will load the weights in the pytorch bin format. '
            '"safetensors" will load the weights in the safetensors format. '
            '"npcache" will load the weights in pytorch format and store '
            "a numpy cache to speed up the loading. "
            '"dummy" will initialize the weights with random values, '
            "which is mainly for profiling."
            '"gguf" will load the weights in the gguf format. '
            '"bitsandbytes" will load the weights using bitsandbytes '
            "quantization."
            '"layered" loads weights layer by layer so that one can quantize a '
            "layer before loading another to make the peak memory envelope "
            "smaller.",
        )
        parser.add_argument(
            "--model-loader-extra-config",
            type=str,
            help="Extra config for model loader. "
            "This will be passed to the model loader corresponding to the chosen load_format.",
            default=ServerArgs.model_loader_extra_config,
        )
        parser.add_argument(
            "--trust-remote-code",
            action="store_true",
            help="Whether or not to allow for custom models defined on the Hub in their own modeling files.",
        )
        parser.add_argument(
            "--context-length",
            type=int,
            default=ServerArgs.context_length,
            help="The model's maximum context length. Defaults to None (will use the value from the model's config.json instead).",
        )
        parser.add_argument(
            "--is-embedding",
            action="store_true",
            help="Whether to use a CausalLM as an embedding model.",
        )
        parser.add_argument(
            "--enable-multimodal",
            default=ServerArgs.enable_multimodal,
            action="store_true",
            help="Enable the multimodal functionality for the served model. If the model being served is not multimodal, nothing will happen",
        )
        parser.add_argument(
            "--revision",
            type=str,
            default=None,
            help="The specific model version to use. It can be a branch "
            "name, a tag name, or a commit id. If unspecified, will use "
            "the default version.",
        )
        parser.add_argument(
            "--model-impl",
            type=str,
            default=ServerArgs.model_impl,
            help="Which implementation of the model to use.\n\n"
            '* "auto" will try to use the SGLang implementation if it exists '
            "and fall back to the Transformers implementation if no SGLang "
            "implementation is available.\n"
            '* "sglang" will use the SGLang model implementation.\n'
            '* "transformers" will use the Transformers model '
            "implementation.\n",
        )

        # HTTP server
        parser.add_argument(
            "--host",
            type=str,
            default=ServerArgs.host,
            help="The host of the HTTP server.",
        )
        parser.add_argument(
            "--port",
            type=int,
            default=ServerArgs.port,
            help="The port of the HTTP server.",
        )
        parser.add_argument(
            "--skip-server-warmup",
            action="store_true",
            help="If set, skip warmup.",
        )
        parser.add_argument(
            "--warmups",
            type=str,
            required=False,
            help="Specify custom warmup functions (csv) to run before server starts eg. --warmups=warmup_name1,warmup_name2 "
            "will run the functions `warmup_name1` and `warmup_name2` specified in warmup.py before the server starts listening for requests",
        )
        parser.add_argument(
            "--nccl-port",
            type=int,
            default=ServerArgs.nccl_port,
            help="The port for NCCL distributed environment setup. Defaults to a random port.",
        )

        # Quantization and data type
        parser.add_argument(
            "--dtype",
            type=str,
            default=ServerArgs.dtype,
            choices=["auto", "half", "float16", "bfloat16", "float", "float32"],
            help="Data type for model weights and activations.\n\n"
            '* "auto" will use FP16 precision for FP32 and FP16 models, and '
            "BF16 precision for BF16 models.\n"
            '* "half" for FP16. Recommended for AWQ quantization.\n'
            '* "float16" is the same as "half".\n'
            '* "bfloat16" for a balance between precision and range.\n'
            '* "float" is shorthand for FP32 precision.\n'
            '* "float32" for FP32 precision.',
        )
        parser.add_argument(
            "--quantization",
            type=str,
            default=ServerArgs.quantization,
            choices=[
                "awq",
                "fp8",
                "gptq",
                "marlin",
                "gptq_marlin",
                "awq_marlin",
                "bitsandbytes",
                "gguf",
                "modelopt",
                "modelopt_fp4",
                "petit_nvfp4",
                "w8a8_int8",
                "w8a8_fp8",
                "moe_wna16",
                "qoq",
                "w4afp8",
            ],
            help="The quantization method.",
        )
        parser.add_argument(
            "--quantization-param-path",
            type=nullable_str,
            default=None,
            help="Path to the JSON file containing the KV cache "
            "scaling factors. This should generally be supplied, when "
            "KV cache dtype is FP8. Otherwise, KV cache scaling factors "
            "default to 1.0, which may cause accuracy issues. ",
        )
        parser.add_argument(
            "--kv-cache-dtype",
            type=str,
            default=ServerArgs.kv_cache_dtype,
            choices=["auto", "fp8_e5m2", "fp8_e4m3"],
            help='Data type for kv cache storage. "auto" will use model data type. "fp8_e5m2" and "fp8_e4m3" is supported for CUDA 11.8+.',
        )

        # Memory and scheduling
        parser.add_argument(
            "--mem-fraction-static",
            type=float,
            default=ServerArgs.mem_fraction_static,
            help="The fraction of the memory used for static allocation (model weights and KV cache memory pool). Use a smaller value if you see out-of-memory errors.",
        )
        parser.add_argument(
            "--max-running-requests",
            type=int,
            default=ServerArgs.max_running_requests,
            help="The maximum number of running requests.",
        )
        parser.add_argument(
            "--max-queued-requests",
            type=int,
            default=ServerArgs.max_queued_requests,
            help="The maximum number of queued requests. This option is ignored when using disaggregation-mode.",
        )
        parser.add_argument(
            "--max-total-tokens",
            type=int,
            default=ServerArgs.max_total_tokens,
            help="The maximum number of tokens in the memory pool. If not specified, it will be automatically calculated based on the memory usage fraction. "
            "This option is typically used for development and debugging purposes.",
        )
        parser.add_argument(
            "--chunked-prefill-size",
            type=int,
            default=ServerArgs.chunked_prefill_size,
            help="The maximum number of tokens in a chunk for the chunked prefill. Setting this to -1 means disabling chunked prefill.",
        )
        parser.add_argument(
            "--max-prefill-tokens",
            type=int,
            default=ServerArgs.max_prefill_tokens,
            help="The maximum number of tokens in a prefill batch. The real bound will be the maximum of this value and the model's maximum context length.",
        )
        parser.add_argument(
            "--schedule-policy",
            type=str,
            default=ServerArgs.schedule_policy,
            choices=["lpm", "random", "fcfs", "dfs-weight"],
            help="The scheduling policy of the requests.",
        )
        parser.add_argument(
            "--schedule-conservativeness",
            type=float,
            default=ServerArgs.schedule_conservativeness,
            help="How conservative the schedule policy is. A larger value means more conservative scheduling. Use a larger value if you see requests being retracted frequently.",
        )
        parser.add_argument(
            "--cpu-offload-gb",
            type=int,
            default=ServerArgs.cpu_offload_gb,
            help="How many GBs of RAM to reserve for CPU offloading.",
        )
        parser.add_argument(
            "--page-size",
            type=int,
            default=ServerArgs.page_size,
            help="The number of tokens in a page.",
        )
        parser.add_argument(
            "--hybrid-kvcache-ratio",
            nargs="?",
            const=0.5,
            type=float,
            default=ServerArgs.hybrid_kvcache_ratio,
            help=(
                "Mix ratio in [0,1] between uniform and hybrid kv buffers "
                "(0.0 = pure uniform: swa_size / full_size = 1)"
                "(1.0 = pure hybrid: swa_size / full_size = local_attention_size / context_length)"
            ),
        )
        parser.add_argument(
            "--swa-full-tokens-ratio",
            type=float,
            default=ServerArgs.swa_full_tokens_ratio,
            help="The ratio of SWA layer KV tokens / full layer KV tokens, regardless of the number of swa:full layers. It should be between 0 and 1. "
            "E.g. 0.5 means if each swa layer has 50 tokens, then each full layer has 100 tokens.",
        )
        parser.add_argument(
            "--disable-hybrid-swa-memory",
            action="store_true",
            help="Disable the hybrid SWA memory.",
        )

        # Runtime options
        parser.add_argument(
            "--device",
            type=str,
            default=ServerArgs.device,
            help="The device to use ('cuda', 'xpu', 'hpu', 'npu', 'cpu'). Defaults to auto-detection if not specified.",
        )
        parser.add_argument(
            "--tensor-parallel-size",
            "--tp-size",
            type=int,
            default=ServerArgs.tp_size,
            help="The tensor parallelism size.",
        )
        parser.add_argument(
            "--pipeline-parallel-size",
            "--pp-size",
            type=int,
            default=ServerArgs.pp_size,
            help="The pipeline parallelism size.",
        )
        parser.add_argument(
            "--max-micro-batch-size",
            type=int,
            default=ServerArgs.max_micro_batch_size,
            help="The maximum micro batch size in pipeline parallelism.",
        )
        parser.add_argument(
            "--stream-interval",
            type=int,
            default=ServerArgs.stream_interval,
            help="The interval (or buffer size) for streaming in terms of the token length. A smaller value makes streaming smoother, while a larger value makes the throughput higher",
        )
        parser.add_argument(
            "--stream-output",
            action="store_true",
            help="Whether to output as a sequence of disjoint segments.",
        )
        parser.add_argument(
            "--random-seed",
            type=int,
            default=ServerArgs.random_seed,
            help="The random seed.",
        )
        parser.add_argument(
            "--constrained-json-whitespace-pattern",
            type=str,
            default=ServerArgs.constrained_json_whitespace_pattern,
            help="(outlines backend only) Regex pattern for syntactic whitespaces allowed in JSON constrained output. For example, to allow the model generate consecutive whitespaces, set the pattern to [\n\t ]*",
        )
        parser.add_argument(
            "--watchdog-timeout",
            type=float,
            default=ServerArgs.watchdog_timeout,
            help="Set watchdog timeout in seconds. If a forward batch takes longer than this, the server will crash to prevent hanging.",
        )
        parser.add_argument(
            "--dist-timeout",
            type=int,
            default=ServerArgs.dist_timeout,
            help="Set timeout for torch.distributed initialization.",
        )
        parser.add_argument(
            "--download-dir",
            type=str,
            default=ServerArgs.download_dir,
            help="Model download directory for huggingface.",
        )
        parser.add_argument(
            "--base-gpu-id",
            type=int,
            default=ServerArgs.base_gpu_id,
            help="The base GPU ID to start allocating GPUs from. Useful when running multiple instances on the same machine.",
        )
        parser.add_argument(
            "--gpu-id-step",
            type=int,
            default=ServerArgs.gpu_id_step,
            help="The delta between consecutive GPU IDs that are used. For example, setting it to 2 will use GPU 0,2,4,...",
        )
        parser.add_argument(
            "--sleep-on-idle",
            action="store_true",
            help="Reduce CPU usage when sglang is idle.",
        )

        # Logging
        parser.add_argument(
            "--log-level",
            type=str,
            default=ServerArgs.log_level,
            help="The logging level of all loggers.",
        )
        parser.add_argument(
            "--log-level-http",
            type=str,
            default=ServerArgs.log_level_http,
            help="The logging level of HTTP server. If not set, reuse --log-level by default.",
        )
        parser.add_argument(
            "--log-requests",
            action="store_true",
            help="Log metadata, inputs, outputs of all requests. The verbosity is decided by --log-requests-level",
        )
        parser.add_argument(
            "--log-requests-level",
            type=int,
            default=0,
            help="0: Log metadata (no sampling parameters). 1: Log metadata and sampling parameters. 2: Log metadata, sampling parameters and partial input/output. 3: Log every input/output.",
            choices=[0, 1, 2, 3],
        )
        parser.add_argument(
            "--crash-dump-folder",
            type=str,
            default=ServerArgs.crash_dump_folder,
            help="Folder path to dump requests from the last 5 min before a crash (if any). If not specified, crash dumping is disabled.",
        )
        parser.add_argument(
            "--show-time-cost",
            action="store_true",
            help="Show time cost of custom marks.",
        )
        parser.add_argument(
            "--enable-metrics",
            action="store_true",
            help="Enable log prometheus metrics.",
        )
        parser.add_argument(
            "--enable-metrics-for-all-schedulers",
            action="store_true",
            help="Enable --enable-metrics-for-all-schedulers when you want schedulers on all TP ranks (not just TP 0) "
            "to record request metrics separately. This is especially useful when dp_attention is enabled, as "
            "otherwise all metrics appear to come from TP 0.",
        )
        parser.add_argument(
            "--bucket-time-to-first-token",
            type=float,
            nargs="+",
            default=ServerArgs.bucket_time_to_first_token,
            help="The buckets of time to first token, specified as a list of floats.",
        )
        parser.add_argument(
            "--bucket-inter-token-latency",
            type=float,
            nargs="+",
            default=ServerArgs.bucket_inter_token_latency,
            help="The buckets of inter-token latency, specified as a list of floats.",
        )
        parser.add_argument(
            "--bucket-e2e-request-latency",
            type=float,
            nargs="+",
            default=ServerArgs.bucket_e2e_request_latency,
            help="The buckets of end-to-end request latency, specified as a list of floats.",
        )
        parser.add_argument(
            "--collect-tokens-histogram",
            action="store_true",
            default=ServerArgs.collect_tokens_histogram,
            help="Collect prompt/generation tokens histogram.",
        )
        parser.add_argument(
            "--decode-log-interval",
            type=int,
            default=ServerArgs.decode_log_interval,
            help="The log interval of decode batch.",
        )
        parser.add_argument(
            "--enable-request-time-stats-logging",
            action="store_true",
            default=ServerArgs.enable_request_time_stats_logging,
            help="Enable per request time stats logging",
        )
        parser.add_argument(
            "--kv-events-config",
            type=str,
            default=None,
            help="Config in json format for NVIDIA dynamo KV event publishing. Publishing will be enabled if this flag is used.",
        )

        # API related
        parser.add_argument(
            "--api-key",
            type=str,
            default=ServerArgs.api_key,
            help="Set API key of the server. It is also used in the OpenAI API compatible server.",
        )
        parser.add_argument(
            "--served-model-name",
            type=str,
            default=ServerArgs.served_model_name,
            help="Override the model name returned by the v1/models endpoint in OpenAI API server.",
        )
        parser.add_argument(
            "--chat-template",
            type=str,
            default=ServerArgs.chat_template,
            help="The buliltin chat template name or the path of the chat template file. This is only used for OpenAI-compatible API server.",
        )
        parser.add_argument(
            "--completion-template",
            type=str,
            default=ServerArgs.completion_template,
            help="The buliltin completion template name or the path of the completion template file. This is only used for OpenAI-compatible API server. only for code completion currently.",
        )
        parser.add_argument(
            "--file-storage-path",
            type=str,
            default=ServerArgs.file_storage_path,
            help="The path of the file storage in backend.",
        )
        parser.add_argument(
            "--enable-cache-report",
            action="store_true",
            help="Return number of cached tokens in usage.prompt_tokens_details for each openai request.",
        )
        parser.add_argument(
            "--reasoning-parser",
            type=str,
            choices=list(ReasoningParser.DetectorMap.keys()),
            default=ServerArgs.reasoning_parser,
            help=f"Specify the parser for reasoning models, supported parsers are: {list(ReasoningParser.DetectorMap.keys())}.",
        )
        parser.add_argument(
            "--tool-call-parser",
            type=str,
            choices=[
                "qwen25",
                "mistral",
                "llama3",
                "deepseekv3",
                "pythonic",
                "kimi_k2",
                "qwen3_coder",
                "glm45",
                "step3",
            ],
            default=ServerArgs.tool_call_parser,
            help="Specify the parser for handling tool-call interactions. Options include: 'qwen25', 'mistral', 'llama3', 'deepseekv3', 'pythonic', 'kimi_k2', 'qwen3_coder', 'glm45', and 'step3'.",
        )

        # Data parallelism
        parser.add_argument(
            "--data-parallel-size",
            "--dp-size",
            type=int,
            default=ServerArgs.dp_size,
            help="The data parallelism size.",
        )
        parser.add_argument(
            "--load-balance-method",
            type=str,
            default=ServerArgs.load_balance_method,
            help="The load balancing strategy for data parallelism.",
            choices=[
                "round_robin",
                "shortest_queue",
            ],
        )

        # Multi-node distributed serving
        parser.add_argument(
            "--dist-init-addr",
            "--nccl-init-addr",  # For backward compatibility. This will be removed in the future.
            type=str,
            help="The host address for initializing distributed backend (e.g., `192.168.0.2:25000`).",
        )
        parser.add_argument(
            "--nnodes", type=int, default=ServerArgs.nnodes, help="The number of nodes."
        )
        parser.add_argument(
            "--node-rank", type=int, default=ServerArgs.node_rank, help="The node rank."
        )

        # Model override args
        parser.add_argument(
            "--json-model-override-args",
            type=str,
            help="A dictionary in JSON string format used to override default model configurations.",
            default=ServerArgs.json_model_override_args,
        )
        parser.add_argument(
            "--preferred-sampling-params",
            type=str,
            help="json-formatted sampling settings that will be returned in /get_model_info",
        )

        # LoRA
        parser.add_argument(
            "--enable-lora",
            default=ServerArgs.enable_lora,
            action="store_true",
            help="Enable LoRA support for the model. This argument is automatically set to True if `--lora-paths` is provided for backward compatibility.",
        )
        parser.add_argument(
            "--max-lora-rank",
            default=ServerArgs.max_lora_rank,
            type=int,
            help="The maximum rank of LoRA adapters. If not specified, it will be automatically inferred from the adapters provided in --lora-paths.",
        )
        parser.add_argument(
            "--lora-target-modules",
            type=str,
            choices=SUPPORTED_LORA_TARGET_MODULES + [LORA_TARGET_ALL_MODULES],
            nargs="*",
            default=None,
            help="The union set of all target modules where LoRA should be applied. If not specified, "
            "it will be automatically inferred from the adapters provided in --lora-paths. If 'all' is specified, "
            "all supported modules will be targeted.",
        )
        parser.add_argument(
            "--lora-paths",
            type=str,
            nargs="*",
            default=None,
            action=LoRAPathAction,
            help="The list of LoRA adapters. You can provide a list of either path in str or renamed path in the format {name}={path}.",
        )
        parser.add_argument(
            "--max-loras-per-batch",
            type=int,
            default=8,
            help="Maximum number of adapters for a running batch, include base-only request.",
        )
        parser.add_argument(
            "--lora-backend",
            type=str,
            default="triton",
            help="Choose the kernel backend for multi-LoRA serving.",
        )

        # Kernel backend
        parser.add_argument(
            "--attention-backend",
            type=str,
            choices=[
                "aiter",
                "cutlass_mla",
                "fa3",
                "flashinfer",
                "flashmla",
                "intel_amx",
                "torch_native",
                "ascend",
                "triton",
                "trtllm_mla",
            ],
            default=ServerArgs.attention_backend,
            help="Choose the kernels for attention layers.",
        )
        parser.add_argument(
            "--decode-attention-backend",
            type=str,
            choices=[
                "flashinfer",
                "triton",
                "torch_native",
                "fa3",
                "flashmla",
                "cutlass_mla",
            ],
            default=ServerArgs.decode_attention_backend,
            help="Choose the kernels for decode attention layers (have priority over --attention-backend).",
        )

        parser.add_argument(
            "--prefill-attention-backend",
            type=str,
            choices=[
                "flashinfer",
                "triton",
                "torch_native",
                "fa3",
                "flashmla",
                "cutlass_mla",
            ],
            default=ServerArgs.prefill_attention_backend,
            help="Choose the kernels for prefill attention layers (have priority over --attention-backend).",
        )
        parser.add_argument(
            "--sampling-backend",
            type=str,
            choices=["flashinfer", "pytorch"],
            default=ServerArgs.sampling_backend,
            help="Choose the kernels for sampling layers.",
        )
        parser.add_argument(
            "--grammar-backend",
            type=str,
            choices=["xgrammar", "outlines", "llguidance", "none"],
            default=ServerArgs.grammar_backend,
            help="Choose the backend for grammar-guided decoding.",
        )
        parser.add_argument(
            "--mm-attention-backend",
            type=str,
            choices=["sdpa", "fa3", "triton_attn"],
            default=ServerArgs.mm_attention_backend,
            help="Set multimodal attention backend.",
        )

        # Speculative decoding
        parser.add_argument(
            "--speculative-algorithm",
            type=str,
            choices=["EAGLE", "EAGLE3", "NEXTN"],
            help="Speculative algorithm.",
        )
        parser.add_argument(
            "--speculative-draft-model-path",
            type=str,
            help="The path of the draft model weights. This can be a local folder or a Hugging Face repo ID.",
        )
        parser.add_argument(
            "--speculative-num-steps",
            type=int,
            help="The number of steps sampled from draft model in Speculative Decoding.",
            default=ServerArgs.speculative_num_steps,
        )
        parser.add_argument(
            "--speculative-eagle-topk",
            type=int,
            help="The number of tokens sampled from the draft model in eagle2 each step.",
            default=ServerArgs.speculative_eagle_topk,
        )
        parser.add_argument(
            "--speculative-num-draft-tokens",
            type=int,
            help="The number of tokens sampled from the draft model in Speculative Decoding.",
            default=ServerArgs.speculative_num_draft_tokens,
        )
        parser.add_argument(
            "--speculative-accept-threshold-single",
            type=float,
            help="Accept a draft token if its probability in the target model is greater than this threshold.",
            default=ServerArgs.speculative_accept_threshold_single,
        )
        parser.add_argument(
            "--speculative-accept-threshold-acc",
            type=float,
            help="The accept probability of a draft token is raised from its target probability p to min(1, p / threshold_acc).",
            default=ServerArgs.speculative_accept_threshold_acc,
        )
        parser.add_argument(
            "--speculative-token-map",
            type=str,
            help="The path of the draft model's small vocab table.",
            default=ServerArgs.speculative_token_map,
        )

        # Expert parallelism
        parser.add_argument(
            "--expert-parallel-size",
            "--ep-size",
            "--ep",
            type=int,
            default=ServerArgs.ep_size,
            help="The expert parallelism size.",
        )
        parser.add_argument(
            "--moe-a2a-backend",
            type=str,
            choices=["deepep"],
            default=ServerArgs.moe_a2a_backend,
            help="Choose the backend for MoE A2A.",
        )
        parser.add_argument(
            "--enable-flashinfer-cutlass-moe",
            action="store_true",
            help="Enable FlashInfer CUTLASS MoE backend for modelopt_fp4 quant on Blackwell. Supports MoE-EP",
        )
        parser.add_argument(
            "--enable-flashinfer-trtllm-moe",
            action="store_true",
            help="Enable FlashInfer TRTLLM MoE backend on Blackwell. Supports BlockScale FP8 MoE-EP",
        )
        parser.add_argument(
            "--enable-flashinfer-allreduce-fusion",
            action="store_true",
            help="Enable FlashInfer allreduce fusion for Add_RMSNorm.",
        )
        parser.add_argument(
            "--deepep-mode",
            type=str,
            choices=["normal", "low_latency", "auto"],
            default="auto",
            help="Select the mode when enable DeepEP MoE, could be `normal`, `low_latency` or `auto`. Default is `auto`, which means `low_latency` for decode batch and `normal` for prefill batch.",
        )
        parser.add_argument(
            "--ep-num-redundant-experts",
            type=int,
            default=ServerArgs.ep_num_redundant_experts,
            help="Allocate this number of redundant experts in expert parallel.",
        )
        parser.add_argument(
            "--ep-dispatch-algorithm",
            type=str,
            default=ServerArgs.ep_dispatch_algorithm,
            help="The algorithm to choose ranks for redundant experts in expert parallel.",
        )
        parser.add_argument(
            "--init-expert-location",
            type=str,
            default=ServerArgs.init_expert_location,
            help="Initial location of EP experts.",
        )
        parser.add_argument(
            "--enable-eplb",
            action="store_true",
            help="Enable EPLB algorithm",
        )
        parser.add_argument(
            "--eplb-algorithm",
            type=str,
            default=ServerArgs.eplb_algorithm,
            help="Chosen EPLB algorithm",
        )
        parser.add_argument(
            "--eplb-rebalance-num-iterations",
            type=int,
            default=ServerArgs.eplb_rebalance_num_iterations,
            help="Number of iterations to automatically trigger a EPLB re-balance.",
        )
        parser.add_argument(
            "--eplb-rebalance-layers-per-chunk",
            type=int,
            default=ServerArgs.eplb_rebalance_layers_per_chunk,
            help="Number of layers to rebalance per forward pass.",
        )
        parser.add_argument(
            "--expert-distribution-recorder-mode",
            type=str,
            default=ServerArgs.expert_distribution_recorder_mode,
            help="Mode of expert distribution recorder.",
        )
        parser.add_argument(
            "--expert-distribution-recorder-buffer-size",
            type=int,
            default=ServerArgs.expert_distribution_recorder_buffer_size,
            help="Circular buffer size of expert distribution recorder. Set to -1 to denote infinite buffer.",
        )
        parser.add_argument(
            "--enable-expert-distribution-metrics",
            action="store_true",
            help="Enable logging metrics for expert balancedness",
        )
        parser.add_argument(
            "--deepep-config",
            type=str,
            default=ServerArgs.deepep_config,
            help="Tuned DeepEP config suitable for your own cluster. It can be either a string with JSON content or a file path.",
        )
        parser.add_argument(
            "--moe-dense-tp-size",
            type=int,
            default=ServerArgs.moe_dense_tp_size,
            help="TP size for MoE dense MLP layers. This flag is useful when, with large TP size, there are errors caused by weights in MLP layers having dimension smaller than the min dimension GEMM supports.",
        )

        # Hierarchical cache
        parser.add_argument(
            "--enable-hierarchical-cache",
            action="store_true",
            help="Enable hierarchical cache",
        )
        parser.add_argument(
            "--hicache-ratio",
            type=float,
            default=ServerArgs.hicache_ratio,
            help="The ratio of the size of host KV cache memory pool to the size of device pool.",
        )
        parser.add_argument(
            "--hicache-size",
            type=int,
            default=ServerArgs.hicache_size,
            help="The size of host KV cache memory pool in gigabytes, which will override the hicache_ratio if set.",
        )
        parser.add_argument(
            "--hicache-write-policy",
            type=str,
            choices=["write_back", "write_through", "write_through_selective"],
            default=ServerArgs.hicache_write_policy,
            help="The write policy of hierarchical cache.",
        )
        parser.add_argument(
            "--hicache-io-backend",
            type=str,
            choices=["direct", "kernel"],
            default=ServerArgs.hicache_io_backend,
            help="The IO backend for KV cache transfer between CPU and GPU",
        )
        parser.add_argument(
            "--hicache-mem-layout",
            type=str,
            choices=["layer_first", "page_first"],
            default=ServerArgs.hicache_mem_layout,
            help="The layout of host memory pool for hierarchical cache.",
        )

        parser.add_argument(
            "--hicache-storage-backend",
            type=str,
            choices=["file", "mooncake", "hf3fs", "nixl"],
            default=ServerArgs.hicache_storage_backend,
            help="The storage backend for hierarchical KV cache.",
        )

        # Double Sparsity
        parser.add_argument(
            "--enable-double-sparsity",
            action="store_true",
            help="Enable double sparsity attention",
        )
        parser.add_argument(
            "--ds-channel-config-path",
            type=str,
            default=ServerArgs.ds_channel_config_path,
            help="The path of the double sparsity channel config",
        )
        parser.add_argument(
            "--ds-heavy-channel-num",
            type=int,
            default=ServerArgs.ds_heavy_channel_num,
            help="The number of heavy channels in double sparsity attention",
        )
        parser.add_argument(
            "--ds-heavy-token-num",
            type=int,
            default=ServerArgs.ds_heavy_token_num,
            help="The number of heavy tokens in double sparsity attention",
        )
        parser.add_argument(
            "--ds-heavy-channel-type",
            type=str,
            default=ServerArgs.ds_heavy_channel_type,
            help="The type of heavy channels in double sparsity attention",
        )
        parser.add_argument(
            "--ds-sparse-decode-threshold",
            type=int,
            default=ServerArgs.ds_sparse_decode_threshold,
            help="The type of heavy channels in double sparsity attention",
        )

        # Optimization/debug options
        parser.add_argument(
            "--disable-radix-cache",
            action="store_true",
            help="Disable RadixAttention for prefix caching.",
        )
        parser.add_argument(
            "--cuda-graph-max-bs",
            type=int,
            default=ServerArgs.cuda_graph_max_bs,
            help="Set the maximum batch size for cuda graph. It will extend the cuda graph capture batch size to this value.",
        )
        parser.add_argument(
            "--cuda-graph-bs",
            type=int,
            nargs="+",
            help="Set the list of batch sizes for cuda graph.",
        )
        parser.add_argument(
            "--disable-cuda-graph",
            action="store_true",
            help="Disable cuda graph.",
        )
        parser.add_argument(
            "--disable-cuda-graph-padding",
            action="store_true",
            help="Disable cuda graph when padding is needed. Still uses cuda graph when padding is not needed.",
        )
        parser.add_argument(
            "--enable-profile-cuda-graph",
            action="store_true",
            help="Enable profiling of cuda graph capture.",
        )
        parser.add_argument(
            "--enable-cudagraph-gc",
            action="store_true",
            help="Enable garbage collection during CUDA graph capture. If disabled (default), GC is frozen during capture to speed up the process.",
        )
        parser.add_argument(
            "--enable-nccl-nvls",
            action="store_true",
            help="Enable NCCL NVLS for prefill heavy requests when available.",
        )
        parser.add_argument(
            "--enable-tokenizer-batch-encode",
            action="store_true",
            help="Enable batch tokenization for improved performance when processing multiple text inputs. Do not use with image inputs, pre-tokenized input_ids, or input_embeds.",
        )
        parser.add_argument(
            "--disable-outlines-disk-cache",
            action="store_true",
            help="Disable disk cache of outlines to avoid possible crashes related to file system or high concurrency.",
        )
        parser.add_argument(
            "--disable-custom-all-reduce",
            action="store_true",
            help="Disable the custom all-reduce kernel and fall back to NCCL.",
        )
        parser.add_argument(
            "--enable-mscclpp",
            action="store_true",
            help="Enable using mscclpp for small messages for all-reduce kernel and fall back to NCCL.",
        )
        parser.add_argument(
            "--disable-overlap-schedule",
            action="store_true",
            help="Disable the overlap scheduler, which overlaps the CPU scheduler with GPU model worker.",
        )
        parser.add_argument(
            "--enable-mixed-chunk",
            action="store_true",
            help="Enabling mixing prefill and decode in a batch when using chunked prefill.",
        )
        parser.add_argument(
            "--enable-dp-attention",
            action="store_true",
            help="Enabling data parallelism for attention and tensor parallelism for FFN. The dp size should be equal to the tp size. Currently DeepSeek-V2 and Qwen 2/3 MoE models are supported.",
        )
        parser.add_argument(
            "--enable-dp-lm-head",
            action="store_true",
            help="Enable vocabulary parallel across the attention TP group to avoid all-gather across DP groups, optimizing performance under DP attention.",
        )
        parser.add_argument(
            "--enable-two-batch-overlap",
            action="store_true",
            help="Enabling two micro batches to overlap.",
        )
        parser.add_argument(
            "--enable-torch-compile",
            action="store_true",
            help="Optimize the model with torch.compile. Experimental feature.",
        )
        parser.add_argument(
            "--torch-compile-max-bs",
            type=int,
            default=ServerArgs.torch_compile_max_bs,
            help="Set the maximum batch size when using torch compile.",
        )
        parser.add_argument(
            "--torchao-config",
            type=str,
            default=ServerArgs.torchao_config,
            help="Optimize the model with torchao. Experimental feature. Current choices are: int8dq, int8wo, int4wo-<group_size>, fp8wo, fp8dq-per_tensor, fp8dq-per_row",
        )
        parser.add_argument(
            "--enable-nan-detection",
            action="store_true",
            help="Enable the NaN detection for debugging purposes.",
        )
        parser.add_argument(
            "--enable-p2p-check",
            action="store_true",
            help="Enable P2P check for GPU access, otherwise the p2p access is allowed by default.",
        )
        parser.add_argument(
            "--triton-attention-reduce-in-fp32",
            action="store_true",
            help="Cast the intermediate attention results to fp32 to avoid possible crashes related to fp16."
            "This only affects Triton attention kernels.",
        )
        parser.add_argument(
            "--triton-attention-num-kv-splits",
            type=int,
            default=ServerArgs.triton_attention_num_kv_splits,
            help="The number of KV splits in flash decoding Triton kernel. Larger value is better in longer context scenarios. The default value is 8.",
        )
        parser.add_argument(
            "--num-continuous-decode-steps",
            type=int,
            default=ServerArgs.num_continuous_decode_steps,
            help="Run multiple continuous decoding steps to reduce scheduling overhead. "
            "This can potentially increase throughput but may also increase time-to-first-token latency. "
            "The default value is 1, meaning only run one decoding step at a time.",
        )
        parser.add_argument(
            "--delete-ckpt-after-loading",
            action="store_true",
            help="Delete the model checkpoint after loading the model.",
        )
        parser.add_argument(
            "--enable-memory-saver",
            action="store_true",
            help="Allow saving memory using release_memory_occupation and resume_memory_occupation",
        )
        parser.add_argument(
            "--allow-auto-truncate",
            action="store_true",
            help="Allow automatically truncating requests that exceed the maximum input length instead of returning an error.",
        )
        parser.add_argument(
            "--enable-custom-logit-processor",
            action="store_true",
            help="Enable users to pass custom logit processors to the server (disabled by default for security)",
        )
        parser.add_argument(
            "--flashinfer-mla-disable-ragged",
            action="store_true",
            help="Not using ragged prefill wrapper when running flashinfer mla",
        )
        parser.add_argument(
            "--disable-shared-experts-fusion",
            action="store_true",
            help="Disable shared experts fusion optimization for deepseek v3/r1.",
        )
        parser.add_argument(
            "--disable-chunked-prefix-cache",
            action="store_true",
            help="Disable chunked prefix cache feature for deepseek, which should save overhead for short sequences.",
        )
        parser.add_argument(
            "--disable-fast-image-processor",
            action="store_true",
            help="Adopt base image processor instead of fast image processor.",
        )
        parser.add_argument(
            "--enable-return-hidden-states",
            action="store_true",
            help="Enable returning hidden states with responses.",
        )
        parser.add_argument(
            "--enable-triton-kernel-moe",
            action="store_true",
            help="Use triton moe grouped gemm kernel.",
        )

        # Debug tensor dumps
        parser.add_argument(
            "--debug-tensor-dump-output-folder",
            type=str,
            default=ServerArgs.debug_tensor_dump_output_folder,
            help="The output folder for dumping tensors.",
        )
        parser.add_argument(
            "--debug-tensor-dump-input-file",
            type=str,
            default=ServerArgs.debug_tensor_dump_input_file,
            help="The input filename for dumping tensors",
        )
        parser.add_argument(
            "--debug-tensor-dump-inject",
            type=str,
            default=ServerArgs.debug_tensor_dump_inject,
            help="Inject the outputs from jax as the input of every layer.",
        )
        parser.add_argument(
            "--debug-tensor-dump-prefill-only",
            action="store_true",
            help="Only dump the tensors for prefill requests (i.e. batch size > 1).",
        )

        # PD disaggregation
        parser.add_argument(
            "--disaggregation-mode",
            type=str,
            default="null",
            choices=["null", "prefill", "decode"],
            help='Only used for PD disaggregation. "prefill" for prefill-only server, and "decode" for decode-only server. If not specified, it is not PD disaggregated',
        )
        parser.add_argument(
            "--disaggregation-transfer-backend",
            type=str,
            default=ServerArgs.disaggregation_transfer_backend,
            choices=["mooncake", "nixl", "ascend"],
            help="The backend for disaggregation transfer. Default is mooncake.",
        )
        parser.add_argument(
            "--disaggregation-bootstrap-port",
            type=int,
            default=ServerArgs.disaggregation_bootstrap_port,
            help="Bootstrap server port on the prefill server. Default is 8998.",
        )
        parser.add_argument(
            "--disaggregation-decode-tp",
            type=int,
            default=ServerArgs.disaggregation_decode_tp,
            help="Decode tp size. If not set, it matches the tp size of the current engine. This is only set on the prefill server.",
        )
        parser.add_argument(
            "--disaggregation-decode-dp",
            type=int,
            default=ServerArgs.disaggregation_decode_dp,
            help="Decode dp size. If not set, it matches the dp size of the current engine. This is only set on the prefill server.",
        )
        parser.add_argument(
            "--disaggregation-prefill-pp",
            type=int,
            default=ServerArgs.disaggregation_prefill_pp,
            help="Prefill pp size. If not set, it is default to 1. This is only set on the decode server.",
        )
        parser.add_argument(
            "--disaggregation-ib-device",
            type=str,
            default=ServerArgs.disaggregation_ib_device,
            help="The InfiniBand devices for disaggregation transfer, accepts single device (e.g., --disaggregation-ib-device mlx5_0) "
            "or multiple comma-separated devices (e.g., --disaggregation-ib-device mlx5_0,mlx5_1). "
            "Default is None, which triggers automatic device detection when mooncake backend is enabled.",
        )
        parser.add_argument(
            "--num-reserved-decode-tokens",
            type=int,
            default=ServerArgs.num_reserved_decode_tokens,
            help="Number of decode tokens that will have memory reserved when adding new request to the running batch.",
        )
        parser.add_argument(
            "--pdlb-url",
            type=str,
            default=None,
            help="The URL of the PD disaggregation load balancer. If set, the prefill/decode server will register with the load balancer.",
        )

        # Custom weight loader
        parser.add_argument(
            "--custom-weight-loader",
            type=str,
            nargs="*",
            default=None,
            help="The custom dataloader which used to update the model. Should be set with a valid import path, such as my_package.weight_load_func",
        )
        parser.add_argument(
            "--enable-pdmux",
            action="store_true",
            help="Enable PD-Multiplexing, PD running on greenctx stream.",
        )

        # For PD-Multiplexing
        parser.add_argument(
            "--sm-group-num",
            type=int,
            default=ServerArgs.sm_group_num,
            help="Number of sm partition groups.",
        )
        parser.add_argument(
            "--weight-loader-disable-mmap",
            action="store_true",
            help="Disable mmap while loading weight using safetensors.",
        )

        # Deprecated arguments
        parser.add_argument(
            "--enable-ep-moe",
            action="store_true",
            help="(Deprecated) Enabling expert parallelism for moe. The ep size is equal to the tp size.",
        )
        parser.add_argument(
            "--enable-deepep-moe",
            action="store_true",
            help="(Deprecated) Enabling DeepEP MoE implementation for EP MoE.",
        )

    @classmethod
    def from_cli_args(cls, args: argparse.Namespace):
        args.tp_size = args.tensor_parallel_size
        args.pp_size = args.pipeline_parallel_size
        args.dp_size = args.data_parallel_size
        args.ep_size = args.expert_parallel_size
        attrs = [attr.name for attr in dataclasses.fields(cls)]
        return cls(**{attr: getattr(args, attr) for attr in attrs})

    def url(self):
        if is_valid_ipv6_address(self.host):
            return f"http://[{self.host}]:{self.port}"
        else:
            return f"http://{self.host}:{self.port}"

    def get_hf_config(self):
        kwargs = {}
        hf_config = get_config(
            self.model_path,
            trust_remote_code=self.trust_remote_code,
            revision=self.revision,
            model_override_args=json.loads(self.json_model_override_args),
            **kwargs,
        )
        return hf_config

    def check_server_args(self):
        # Check parallel size constraints
        assert (
            self.tp_size * self.pp_size
        ) % self.nnodes == 0, "tp_size must be divisible by number of nodes"

        if self.pp_size > 1:
            assert (
                self.disable_overlap_schedule
                and self.speculative_algorithm is None
                and not self.enable_mixed_chunk
            ), "Pipeline parallelism is not compatible with overlap schedule, speculative decoding, mixed chunked prefill."

        assert not (
            self.dp_size > 1 and self.nnodes != 1 and not self.enable_dp_attention
        ), "multi-node data parallel is not supported unless dp attention!"

        assert self.base_gpu_id >= 0, "base_gpu_id must be non-negative"
        assert self.gpu_id_step >= 1, "gpu_id_step must be positive"

        assert self.moe_dense_tp_size in {
            1,
            None,
        }, "moe_dense_tp_size only support 1 and None currently"

        # Check model architecture
        model_arch = self.get_hf_config().architectures[0]
        if "Llama4" in model_arch:
            assert self.attention_backend == "fa3", "fa3 is required for Llama4 model"

        # Check LoRA
        self.check_lora_server_args()

        # Check speculative decoding
        if self.speculative_algorithm is not None:
            assert (
                not self.enable_mixed_chunk
            ), "enable_mixed_chunk is required for speculative decoding"

        # Check chunked prefill
        assert (
            self.chunked_prefill_size % self.page_size == 0
        ), "chunked_prefill_size must be divisible by page_size"

    def check_lora_server_args(self):
        assert (
            self.max_loras_per_batch > 0
            # FIXME
            and (self.lora_paths is None or self.disable_radix_cache)
        ), "compatibility of lora and radix attention is in progress"

        # Enable LoRA if any LoRA paths are provided for backward compatibility.
        if self.lora_paths:
            if self.enable_lora is None:
                self.enable_lora = True
                logger.info(
                    "--enable-lora is set to True because --lora-paths is provided."
                )
            elif self.enable_lora is False:
                logger.warning(
                    "--enable-lora is set to False, any provided lora_paths will be ignored."
                )

        if self.enable_lora:
            # Normalize lora_paths to a dictionary if it is a list.
            if isinstance(self.lora_paths, list):
                lora_paths = self.lora_paths
                self.lora_paths = {}
                for lora_path in lora_paths:
                    if "=" in lora_path:
                        name, path = lora_path.split("=", 1)
                        self.lora_paths[name] = LoRARef(lora_name=name, lora_path=path)
                    else:
                        self.lora_paths[lora_path] = LoRARef(
                            lora_name=lora_path,
                            lora_path=lora_path,
                        )
            elif isinstance(self.lora_paths, dict):
                self.lora_paths = {
                    k: LoRARef(lora_name=k, lora_path=v)
                    for k, v in self.lora_paths.items()
                }
            elif self.lora_paths is None:
                self.lora_paths = {}
            else:
                raise ValueError(
                    f"Invalid type for --lora-paths: {type(self.lora_paths)}. "
                    "Expected a list or a dictionary."
                )

            # Expand target modules
            if self.lora_target_modules:
                self.lora_target_modules = set(self.lora_target_modules)
                if "all" in self.lora_target_modules:
                    assert (
                        len(self.lora_target_modules) == 1
                    ), "If 'all' is specified in --lora-target-modules, it should be the only module specified."
                    self.lora_target_modules = set(SUPPORTED_LORA_TARGET_MODULES)

            # Ensure sufficient information is provided for LoRA initialization.
            assert self.lora_paths or (
                self.max_lora_rank and self.lora_target_modules
            ), "When no initial --lora-paths is provided, you need to specify both --max-lora-rank and --lora-target-modules for LoRA initialization."

    def validate_disagg_tp_size(self, prefill_tp: int, decode_tp: int):
        larger_tp = max(decode_tp, prefill_tp)
        smaller_tp = min(decode_tp, prefill_tp)
        assert larger_tp % smaller_tp == 0, (
            "Different tp size is supported only when one tp is multiple of the other. "
            f"decode_tp={decode_tp}, prefill_tp={prefill_tp}"
        )

    def adjust_mem_fraction_for_vlm(self, model_config):
        vision_config = getattr(model_config.hf_config, "vision_config", None)
        if vision_config is None:
            return

        # roughly reduce the mem_fraction_static base on params of Vit
        original_server_arg_mem_fraction = self.mem_fraction_static
        # a base mem_fraction_static factor for regular Vit
        base_mem_fraction_reduction_ratio = 0.95

        vit_num_layers = getattr(vision_config, "num_hidden_layers", 24)
        vit_hidden_size = getattr(vision_config, "hidden_size", 1024)

        # baseline ViT params (ViT-L/14)
        baseline_vit_layers = 24
        baseline_vit_hidden_size = 1024

        # weight params count
        current_complexity_score = vit_num_layers * (vit_hidden_size**2)
        baseline_complexity_score = baseline_vit_layers * (baseline_vit_hidden_size**2)
        complexity_ratio = (
            current_complexity_score / baseline_complexity_score
            if baseline_complexity_score > 0
            else 1.0
        )

        # every time the complexity grows 100%, adjust final factor for 10%
        sensitivity_scale = 0.1
        dynamic_adjustment_factor = 1.0 - sensitivity_scale * (complexity_ratio - 1.0)
        dynamic_adjustment_factor = max(0.8, min(1.05, dynamic_adjustment_factor))

        final_overall_factor = (
            base_mem_fraction_reduction_ratio * dynamic_adjustment_factor
        )
        self.mem_fraction_static = (
            original_server_arg_mem_fraction * final_overall_factor
        )
        logger.warning(
            f"Multimodal model: Dynamically adjusted --mem-fraction-static "
            f"from: {original_server_arg_mem_fraction:.3f} to: {self.mem_fraction_static:.3f}."
        )


def prepare_server_args(argv: List[str]) -> ServerArgs:
    """
    Prepare the server arguments from the command line arguments.

    Args:
        args: The command line arguments. Typically, it should be `sys.argv[1:]`
            to ensure compatibility with `parse_args` when no arguments are passed.

    Returns:
        The server arguments.
    """
    parser = argparse.ArgumentParser()
    ServerArgs.add_cli_args(parser)
    raw_args = parser.parse_args(argv)
    server_args = ServerArgs.from_cli_args(raw_args)
    return server_args


ZMQ_TCP_PORT_DELTA = 233


@dataclasses.dataclass
class PortArgs:
    # The ipc filename for tokenizer to receive inputs from detokenizer (zmq)
    tokenizer_ipc_name: str
    # The ipc filename for scheduler (rank 0) to receive inputs from tokenizer (zmq)
    scheduler_input_ipc_name: str
    # The ipc filename for detokenizer to receive inputs from scheduler (zmq)
    detokenizer_ipc_name: str

    # The port for nccl initialization (torch.dist)
    nccl_port: int

    # The ipc filename for rpc call between Engine and Scheduler
    rpc_ipc_name: str

    # The ipc filename for Scheduler to send metrics
    metrics_ipc_name: str

    @staticmethod
    def init_new(server_args, dp_rank: Optional[int] = None) -> "PortArgs":
        if server_args.nccl_port is None:
            nccl_port = server_args.port + random.randint(100, 1000)
            while True:
                if is_port_available(nccl_port):
                    break
                if nccl_port < 60000:
                    nccl_port += 42
                else:
                    nccl_port -= 43
        else:
            nccl_port = server_args.nccl_port

        if not server_args.enable_dp_attention:
            # Normal case, use IPC within a single node
            return PortArgs(
                tokenizer_ipc_name=f"ipc://{tempfile.NamedTemporaryFile(delete=False).name}",
                scheduler_input_ipc_name=f"ipc://{tempfile.NamedTemporaryFile(delete=False).name}",
                detokenizer_ipc_name=f"ipc://{tempfile.NamedTemporaryFile(delete=False).name}",
                nccl_port=nccl_port,
                rpc_ipc_name=f"ipc://{tempfile.NamedTemporaryFile(delete=False).name}",
                metrics_ipc_name=f"ipc://{tempfile.NamedTemporaryFile(delete=False).name}",
            )
        else:
            # DP attention. Use TCP + port to handle both single-node and multi-node.
            if server_args.nnodes == 1 and server_args.dist_init_addr is None:
                dist_init_addr = ("127.0.0.1", server_args.port + ZMQ_TCP_PORT_DELTA)
            elif server_args.dist_init_addr.startswith("["):  # ipv6 address
                port_num, host = configure_ipv6(server_args.dist_init_addr)
                dist_init_addr = (host, str(port_num))
            else:
                dist_init_addr = server_args.dist_init_addr.split(":")

            assert (
                len(dist_init_addr) == 2
            ), "please provide --dist-init-addr as host:port of head node"

            dist_init_host, dist_init_port = dist_init_addr
            port_base = int(dist_init_port) + 1
            detokenizer_port = port_base + 1
            rpc_port = port_base + 2
            metrics_ipc_name = port_base + 3
            if dp_rank is None:
                # TokenizerManager to DataParallelController
                scheduler_input_port = port_base + 4
            else:
                scheduler_input_port = port_base + 4 + 1 + dp_rank

            return PortArgs(
                tokenizer_ipc_name=f"tcp://{dist_init_host}:{port_base}",
                scheduler_input_ipc_name=f"tcp://{dist_init_host}:{scheduler_input_port}",
                detokenizer_ipc_name=f"tcp://{dist_init_host}:{detokenizer_port}",
                nccl_port=nccl_port,
                rpc_ipc_name=f"tcp://{dist_init_host}:{rpc_port}",
                metrics_ipc_name=f"tcp://{dist_init_host}:{metrics_ipc_name}",
            )


class LoRAPathAction(argparse.Action):
    def __call__(self, parser, namespace, values, option_string=None):
        setattr(namespace, self.dest, {})
        for lora_path in values:
            if "=" in lora_path:
                name, path = lora_path.split("=", 1)
                getattr(namespace, self.dest)[name] = path
            else:
                getattr(namespace, self.dest)[lora_path] = lora_path


class DeprecatedAction(argparse.Action):
    def __init__(self, option_strings, dest, nargs=0, **kwargs):
        super(DeprecatedAction, self).__init__(
            option_strings, dest, nargs=nargs, **kwargs
        )

    def __call__(self, parser, namespace, values, option_string=None):
        raise ValueError(self.help)


def auto_choose_speculative_params(self: ServerArgs):
    """
    Automatically choose the parameters for speculative decoding.

    You can tune them on your own models and prompts with scripts/playground/bench_speculative.py
    """
    hf_config = self.get_hf_config()
    arch = hf_config.architectures[0]

    if arch in ["LlamaForCausalLM"]:
        # The default value for llama
        return (5, 4, 8)
    elif arch in ["DeepseekV3ForCausalLM", "DeepseekV2ForCausalLM"]:
        # The default value for deepseek
        return (3, 1, 4)
    elif arch in ["Grok1ForCausalLM", "Grok1VForCausalLM"]:
        return (5, 4, 8)
    else:
        # The default value for all other models
        return (5, 4, 8)<|MERGE_RESOLUTION|>--- conflicted
+++ resolved
@@ -476,14 +476,6 @@
                 self.tp_size,
             ], "The expert parallel size must be 1 or the same as the tensor parallel size"
 
-<<<<<<< HEAD
-        if self.enable_flashinfer_trtllm_moe:
-            assert (
-                self.ep_size == self.tp_size
-            ), "The expert parallel size must be the same as the tensor parallel size"
-
-=======
->>>>>>> 7e831efe
         # DeepEP MoE
         if self.moe_a2a_backend == "deepep":
             if self.deepep_mode == "normal":
