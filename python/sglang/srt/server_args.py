--- conflicted
+++ resolved
@@ -492,48 +492,6 @@
                     "trtllm_mha backend does not support speculative decoding yet."
                 )
 
-<<<<<<< HEAD
-        model_arch = self.get_hf_config().architectures[0]
-        if model_arch in ["GptOssForCausalLM"]:
-            if self.attention_backend is None:
-                # default is triton, but we could have trtllm_mha as an option
-                self.attention_backend = "triton"
-            assert (
-                self.attention_backend == "trtllm_mha"
-                or self.attention_backend == "triton"
-            )
-            quantization_config = getattr(
-                self.get_hf_config(), "quantization_config", None
-            )
-            is_mxfp4_quant_format = (
-                quantization_config is not None
-                and quantization_config.get("quant_method") == "mxfp4"
-            )
-
-            if is_sm100_supported() and is_mxfp4_quant_format:
-                self.moe_runner_backend = "flashinfer_mxfp4"
-                logger.info(
-                    "Detected SM100 and MXFP4 quantization format for GPT-OSS model, enabling FlashInfer MXFP4 MOE kernel."
-                )
-            else:
-                if self.moe_runner_backend == "triton_kernel":
-                    assert (
-                        self.ep_size == 1
-                    ), "Triton kernel MoE is only supported when ep_size == 1"
-                if self.moe_runner_backend is None and self.ep_size == 1:
-                    self.moe_runner_backend = "triton_kernel"
-                    logger.info(
-                        "Detected GPT-OSS model, enabling triton_kernels MOE kernel."
-                    )
-
-            self.disable_hybrid_swa_memory = True
-
-            if is_mxfp4_quant_format:
-                # use bf16 for mxfp4 triton kernels
-                self.dtype = "bfloat16"
-
-=======
->>>>>>> a47baff1
         if self.attention_backend == "dual_chunk_flash_attn":
             logger.warning(
                 "Mixed chunk, radix cache, and cuda graphs are disabled because of using dual chunk flash attention backend"
@@ -2164,41 +2122,43 @@
         )
 
     def model_specific_adjustments(self):
-        hf_config = self.get_hf_config()
-        model_arch = hf_config.architectures[0]
+        model_arch = self.get_hf_config().architectures[0]
         if model_arch in ["GptOssForCausalLM"]:
             if self.attention_backend is None:
+                # default is triton, but we could have trtllm_mha as an option
                 self.attention_backend = "triton"
-            assert self.attention_backend in [
-                "triton",
-                "trtllm_mha",
-            ], f"GptOssForCausalLM requires 'triton' or 'trtllm_mha' attention backend, but got {self.attention_backend}"
-            quantization_config = getattr(hf_config, "quantization_config", None)
+            assert (
+                self.attention_backend == "trtllm_mha"
+                or self.attention_backend == "triton"
+            )
+            quantization_config = getattr(
+                self.get_hf_config(), "quantization_config", None
+            )
             is_mxfp4_quant_format = (
                 quantization_config is not None
                 and quantization_config.get("quant_method") == "mxfp4"
             )
-
             if is_sm100_supported() and is_mxfp4_quant_format:
-                self.enable_flashinfer_mxfp4_moe = True
-                self.enable_triton_kernel_moe = False
-                logger.warning(
+                self.moe_runner_backend = "flashinfer_mxfp4"
+                logger.info(
                     "Detected SM100 and MXFP4 quantization format for GPT-OSS model, enabling FlashInfer MXFP4 MOE kernel."
                 )
             else:
-                if self.enable_triton_kernel_moe:
+                if self.moe_runner_backend == "triton_kernel":
                     assert (
                         self.ep_size == 1
                     ), "Triton kernel MoE is only supported when ep_size == 1"
-                if not self.enable_triton_kernel_moe and self.ep_size == 1:
-                    self.enable_triton_kernel_moe = True
-                    logger.warning(
+                if self.moe_runner_backend is None and self.ep_size == 1:
+                    self.moe_runner_backend = "triton_kernel"
+                    logger.info(
                         "Detected GPT-OSS model, enabling triton_kernels MOE kernel."
                     )
             self.disable_hybrid_swa_memory = True
+
             if is_mxfp4_quant_format:
                 # use bf16 for mxfp4 triton kernels
                 self.dtype = "bfloat16"
+
         elif "Llama4" in model_arch:
             assert self.attention_backend == "fa3", "fa3 is required for Llama4 model"
         elif model_arch in [
