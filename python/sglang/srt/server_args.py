# Copyright 2023-2024 SGLang Team
# Licensed under the Apache License, Version 2.0 (the "License");
# you may not use this file except in compliance with the License.
# You may obtain a copy of the License at
#
#     http://www.apache.org/licenses/LICENSE-2.0
#
# Unless required by applicable law or agreed to in writing, software
# distributed under the License is distributed on an "AS IS" BASIS,
# WITHOUT WARRANTIES OR CONDITIONS OF ANY KIND, either express or implied.
# See the License for the specific language governing permissions and
# limitations under the License.
# ==============================================================================
"""The arguments of the server."""

import argparse
import dataclasses
import json
import logging
import os
import random
import tempfile
from typing import List, Literal, Optional, Union

from sglang.srt.connector import ConnectorType
from sglang.srt.function_call.function_call_parser import FunctionCallParser
from sglang.srt.lora.lora_registry import LoRARef
from sglang.srt.parser.reasoning_parser import ReasoningParser
from sglang.srt.utils import (
    LORA_TARGET_ALL_MODULES,
    SUPPORTED_LORA_TARGET_MODULES,
    configure_ipv6,
    get_device,
    get_device_memory_capacity,
    is_cuda,
    is_flashinfer_available,
    is_hip,
    is_npu,
    is_port_available,
    is_remote_url,
    is_sm90_supported,
    is_sm100_supported,
    is_triton_kernels_available,
    is_valid_ipv6_address,
    json_list_type,
    nullable_str,
    parse_connector_type,
)
from sglang.srt.utils.hf_transformers_utils import check_gguf_file, get_config
from sglang.utils import is_in_ci

logger = logging.getLogger(__name__)

# Define constants
LOAD_FORMAT_CHOICES = [
    "auto",
    "pt",
    "safetensors",
    "npcache",
    "dummy",
    "sharded_state",
    "gguf",
    "bitsandbytes",
    "layered",
    "remote",
    "remote_instance",
]

QUANTIZATION_CHOICES = [
    "awq",
    "fp8",
    "gptq",
    "marlin",
    "gptq_marlin",
    "awq_marlin",
    "bitsandbytes",
    "gguf",
    "modelopt",
    "modelopt_fp4",
    "petit_nvfp4",
    "w8a8_int8",
    "w8a8_fp8",
    "moe_wna16",
    "qoq",
    "w4afp8",
    "mxfp4",
]

ATTENTION_BACKEND_CHOICES = [
    # Common
    "triton",
    "torch_native",
    "flex_attention",
    "nsa",
    # NVIDIA specific
    "cutlass_mla",
    "fa3",
    "fa4",
    "flashinfer",
    "flashmla",
    "trtllm_mla",
    "trtllm_mha",
    "dual_chunk_flash_attn",
    # AMD specific
    "aiter",
    "wave",
    # Other platforms
    "intel_amx",
    "ascend",
]

LORA_BACKEND_CHOICES = ["triton", "csgmv"]

DISAGG_TRANSFER_BACKEND_CHOICES = ["mooncake", "nixl", "ascend", "fake"]

GRAMMAR_BACKEND_CHOICES = ["xgrammar", "outlines", "llguidance", "none"]

DETERMINISTIC_ATTENTION_BACKEND_CHOICES = ["flashinfer", "fa3", "triton"]

NSA_CHOICES = ["flashmla_prefill", "flashmla_decode", "fa3", "tilelang", "aiter"]

RADIX_EVICTION_POLICY_CHOICES = ["lru", "lfu"]


# Allow external code to add more choices
def add_load_format_choices(choices):
    LOAD_FORMAT_CHOICES.extend(choices)


def add_quantization_method_choices(choices):
    QUANTIZATION_CHOICES.extend(choices)


def add_attention_backend_choices(choices):
    ATTENTION_BACKEND_CHOICES.extend(choices)


def add_disagg_transfer_backend_choices(choices):
    DISAGG_TRANSFER_BACKEND_CHOICES.extend(choices)


def add_grammar_backend_choices(choices):
    GRAMMAR_BACKEND_CHOICES.extend(choices)


def add_deterministic_attention_backend_choices(choices):
    DETERMINISTIC_ATTENTION_BACKEND_CHOICES.extend(choices)


def add_radix_eviction_policy_choices(choices):
    RADIX_EVICTION_POLICY_CHOICES.extend(choices)


@dataclasses.dataclass
class ServerArgs:
    # Model and tokenizer
    model_path: str
    tokenizer_path: Optional[str] = None
    tokenizer_mode: str = "auto"
    tokenizer_worker_num: int = 1
    skip_tokenizer_init: bool = False
    load_format: str = "auto"
    model_loader_extra_config: str = "{}"
    trust_remote_code: bool = False
    context_length: Optional[int] = None
    is_embedding: bool = False
    use_bge_m3_sparse: bool = False
    enable_multimodal: Optional[bool] = None
    revision: Optional[str] = None
    model_impl: str = "auto"

    # HTTP server
    host: str = "127.0.0.1"
    port: int = 30000
    skip_server_warmup: bool = False
    warmups: Optional[str] = None
    nccl_port: Optional[int] = None

    # Quantization and data type
    dtype: str = "auto"
    quantization: Optional[str] = None
    quantization_param_path: Optional[str] = None
    kv_cache_dtype: str = "auto"
    enable_fp32_lm_head: bool = False

    # Memory and scheduling
    mem_fraction_static: Optional[float] = None
    max_running_requests: Optional[int] = None
    max_queued_requests: Optional[int] = None
    max_total_tokens: Optional[int] = None
    chunked_prefill_size: Optional[int] = None
    max_prefill_tokens: int = 16384
    schedule_policy: str = "fcfs"
    enable_priority_scheduling: bool = False
    schedule_low_priority_values_first: bool = False
    priority_scheduling_preemption_threshold: int = 10
    schedule_conservativeness: float = 1.0
    page_size: Optional[int] = None
    hybrid_kvcache_ratio: Optional[float] = None
    swa_full_tokens_ratio: float = 0.8
    disable_hybrid_swa_memory: bool = False
    radix_eviction_policy: str = "lru"

    # Runtime options
    device: Optional[str] = None
    tp_size: int = 1
    pp_size: int = 1
    max_micro_batch_size: Optional[int] = None
    stream_interval: int = 1
    stream_output: bool = False
    random_seed: Optional[int] = None
    constrained_json_whitespace_pattern: Optional[str] = None
    watchdog_timeout: float = 300
    dist_timeout: Optional[int] = None  # timeout for torch.distributed
    download_dir: Optional[str] = None
    base_gpu_id: int = 0
    gpu_id_step: int = 1
    sleep_on_idle: bool = False

    # Logging
    log_level: str = "info"
    log_level_http: Optional[str] = None
    log_requests: bool = False
    log_requests_level: int = 2
    crash_dump_folder: Optional[str] = None
    show_time_cost: bool = False
    enable_metrics: bool = False
    enable_metrics_for_all_schedulers: bool = False
    tokenizer_metrics_custom_labels_header: str = "x-custom-labels"
    tokenizer_metrics_allowed_custom_labels: Optional[List[str]] = None
    bucket_time_to_first_token: Optional[List[float]] = None
    bucket_inter_token_latency: Optional[List[float]] = None
    bucket_e2e_request_latency: Optional[List[float]] = None
    collect_tokens_histogram: bool = False
    prompt_tokens_buckets: Optional[List[str]] = None
    generation_tokens_buckets: Optional[List[str]] = None
    decode_log_interval: int = 40
    enable_request_time_stats_logging: bool = False
    kv_events_config: Optional[str] = None
    gc_warning_threshold_secs: float = 0.0
    enable_trace: bool = False
    oltp_traces_endpoint: str = "localhost:4317"

    # API related
    api_key: Optional[str] = None
    served_model_name: Optional[str] = None
    weight_version: str = "default"
    chat_template: Optional[str] = None
    completion_template: Optional[str] = None
    file_storage_path: str = "sglang_storage"
    enable_cache_report: bool = False
    reasoning_parser: Optional[str] = None
    tool_call_parser: Optional[str] = None
    tool_server: Optional[str] = None

    # Data parallelism
    dp_size: int = 1
    load_balance_method: str = "round_robin"
    load_watch_interval: float = 0.1
    # FIXME: remove this after dp rank scheduling is fully supported with PD-Disaggregation
    prefill_round_robin_balance: bool = False

    # Multi-node distributed serving
    dist_init_addr: Optional[str] = None
    nnodes: int = 1
    node_rank: int = 0

    # Model override args in JSON
    json_model_override_args: str = "{}"
    preferred_sampling_params: Optional[str] = None

    # LoRA
    enable_lora: Optional[bool] = None
    max_lora_rank: Optional[int] = None
    lora_target_modules: Optional[Union[set[str], List[str]]] = None
    lora_paths: Optional[
        Union[dict[str, str], List[dict[str, str]], List[str], List[LoRARef]]
    ] = None
    max_loaded_loras: Optional[int] = None
    max_loras_per_batch: int = 8
    lora_backend: str = "triton"
    max_lora_chunk_size: Optional[int] = 16

    # Kernel backend
    attention_backend: Optional[str] = None
    decode_attention_backend: Optional[str] = None
    prefill_attention_backend: Optional[str] = None
    sampling_backend: Optional[str] = None
    grammar_backend: Optional[str] = None
    mm_attention_backend: Optional[str] = None
    nsa_prefill: str = "flashmla_prefill"
    nsa_decode: str = "fa3"

    # Speculative decoding
    speculative_algorithm: Optional[str] = None
    speculative_draft_model_path: Optional[str] = None
    speculative_draft_model_revision: Optional[str] = None
    speculative_num_steps: Optional[int] = None
    speculative_eagle_topk: Optional[int] = None
    speculative_num_draft_tokens: Optional[int] = None
    speculative_accept_threshold_single: float = 1.0
    speculative_accept_threshold_acc: float = 1.0
    speculative_token_map: Optional[str] = None
    speculative_attention_mode: str = "prefill"
    # For ngram only
    speculative_ngram_min_match_window_size: int = 1
    speculative_ngram_max_match_window_size: int = 12
    speculative_ngram_min_bfs_breadth: int = 1
    speculative_ngram_max_bfs_breadth: int = 10
    speculative_ngram_match_type: Literal["BFS", "PROB"] = "BFS"
    speculative_ngram_branch_length: int = 18
    speculative_ngram_capacity: int = 10 * 1000 * 1000

    # Expert parallelism
    ep_size: int = 1
    moe_a2a_backend: Literal["none", "deepep"] = "none"
    moe_runner_backend: Literal[
        "auto",
        "triton",
        "triton_kernel",
        "flashinfer_trtllm",
        "flashinfer_cutlass",
        "flashinfer_mxfp4",
    ] = "auto"
    flashinfer_mxfp4_moe_precision: Literal["default", "bf16"] = "default"
    enable_flashinfer_allreduce_fusion: bool = False
    deepep_mode: Literal["auto", "normal", "low_latency"] = "auto"
    ep_num_redundant_experts: int = 0
    ep_dispatch_algorithm: Optional[Literal["static", "dynamic", "fake"]] = None
    init_expert_location: str = "trivial"
    enable_eplb: bool = False
    eplb_algorithm: str = "auto"
    eplb_rebalance_num_iterations: int = 1000
    eplb_rebalance_layers_per_chunk: Optional[int] = None
    eplb_min_rebalancing_utilization_threshold: float = 1.0
    expert_distribution_recorder_mode: Optional[
        Literal["stat", "stat_approx", "per_pass", "per_token"]
    ] = None
    expert_distribution_recorder_buffer_size: Optional[int] = None
    enable_expert_distribution_metrics: bool = False
    deepep_config: Optional[str] = None
    moe_dense_tp_size: Optional[int] = None

    # Mamba cache
    max_mamba_cache_size: Optional[int] = None
    mamba_ssm_dtype: str = "float32"

    # Hierarchical cache
    enable_hierarchical_cache: bool = False
    hicache_ratio: float = 2.0
    hicache_size: int = 0
    hicache_write_policy: str = "write_through"
    hicache_io_backend: str = "kernel"
    hicache_mem_layout: str = "layer_first"
    hicache_storage_backend: Optional[str] = None
    hicache_storage_prefetch_policy: str = "best_effort"
    hicache_storage_backend_extra_config: Optional[str] = None
    # LMCache
    enable_lmcache: bool = False

    # Double Sparsity
    enable_double_sparsity: bool = False
    ds_channel_config_path: Optional[str] = None
    ds_heavy_channel_num: int = 32
    ds_heavy_token_num: int = 256
    ds_heavy_channel_type: str = "qk"
    ds_sparse_decode_threshold: int = 4096

    # Offloading
    cpu_offload_gb: int = 0
    offload_group_size: int = -1
    offload_num_in_group: int = 1
    offload_prefetch_step: int = 1
    offload_mode: str = "cpu"

    # Optimization/debug options
    disable_radix_cache: bool = False
    cuda_graph_max_bs: Optional[int] = None
    cuda_graph_bs: Optional[List[int]] = None
    disable_cuda_graph: bool = False
    disable_cuda_graph_padding: bool = False
    enable_profile_cuda_graph: bool = False
    enable_cudagraph_gc: bool = False
    enable_nccl_nvls: bool = False
    enable_symm_mem: bool = False
    disable_flashinfer_cutlass_moe_fp4_allgather: bool = False
    enable_tokenizer_batch_encode: bool = False
    disable_outlines_disk_cache: bool = False
    disable_custom_all_reduce: bool = False
    enable_mscclpp: bool = False
    enable_torch_symm_mem: bool = False
    disable_overlap_schedule: bool = False
    enable_mixed_chunk: bool = False
    enable_dp_attention: bool = False
    enable_dp_lm_head: bool = False
    enable_two_batch_overlap: bool = False
    enable_single_batch_overlap: bool = False
    tbo_token_distribution_threshold: float = 0.48
    enable_torch_compile: bool = False
    torch_compile_max_bs: int = 32
    torchao_config: str = ""
    enable_nan_detection: bool = False
    enable_p2p_check: bool = False
    triton_attention_reduce_in_fp32: bool = False
    triton_attention_num_kv_splits: int = 8
    triton_attention_split_tile_size: Optional[int] = None
    num_continuous_decode_steps: int = 1
    delete_ckpt_after_loading: bool = False
    enable_memory_saver: bool = False
    enable_weights_cpu_backup: bool = False
    allow_auto_truncate: bool = False
    enable_custom_logit_processor: bool = False
    flashinfer_mla_disable_ragged: bool = False
    disable_shared_experts_fusion: bool = False
    disable_chunked_prefix_cache: bool = False
    disable_fast_image_processor: bool = False
    keep_mm_feature_on_device: bool = False
    enable_return_hidden_states: bool = False
    scheduler_recv_interval: int = 1
    numa_node: Optional[List[int]] = None
    enable_deterministic_inference: bool = False

    # Dynamic batch tokenizer
    enable_dynamic_batch_tokenizer: bool = False
    dynamic_batch_tokenizer_batch_size: int = 32
    dynamic_batch_tokenizer_batch_timeout: float = 0.002

    # Debug tensor dumps
    debug_tensor_dump_output_folder: Optional[str] = None
    debug_tensor_dump_input_file: Optional[str] = None
    debug_tensor_dump_inject: bool = False
    debug_tensor_dump_prefill_only: bool = False

    # PD disaggregation: can be "null" (not disaggregated), "prefill" (prefill-only), or "decode" (decode-only)
    disaggregation_mode: Literal["null", "prefill", "decode"] = "null"
    disaggregation_transfer_backend: str = "mooncake"
    disaggregation_bootstrap_port: int = 8998
    disaggregation_decode_tp: Optional[int] = None
    disaggregation_decode_dp: Optional[int] = None
    disaggregation_prefill_pp: Optional[int] = 1
    disaggregation_ib_device: Optional[str] = None
    disaggregation_decode_enable_offload_kvcache: bool = False
    num_reserved_decode_tokens: int = 512  # used for decode kv cache offload in PD
    # FIXME: hack to reduce ITL when decode bs is small
    disaggregation_decode_polling_interval: int = 1

    # For model weight update and weight loading
    custom_weight_loader: Optional[List[str]] = None
    weight_loader_disable_mmap: bool = False
    remote_instance_weight_loader_seed_instance_ip: Optional[str] = None
    remote_instance_weight_loader_seed_instance_service_port: Optional[int] = None
    remote_instance_weight_loader_send_weights_group_ports: Optional[List[int]] = None

    # For PD-Multiplexing
    enable_pdmux: bool = False
    sm_group_num: int = 3

    def __post_init__(self):
        """
        Orchestrates the handling of various server arguments, ensuring proper configuration and validation.
        """
        # Handle deprecated arguments.
        self._handle_deprecated_args()

        # Set missing default values.
        self._handle_missing_default_values()

        # Get GPU memory capacity, which is a common dependency for several configuration steps.
        gpu_mem = get_device_memory_capacity(self.device)

        # Handle memory-related, chunked prefill, and CUDA graph batch size configurations.
        self._handle_gpu_memory_settings(gpu_mem)

        # Handle device-specific backends.
        self._handle_hpu_backends()
        self._handle_cpu_backends()

        # Apply model-specific adjustments.
        self._handle_model_specific_adjustments()

        # Set kernel backends.
        self._handle_sampling_backend()
        self._handle_attention_backend_compatibility()
        self._handle_page_size()
        self._handle_amd_specifics()
        self._handle_grammar_backend()

        # Handle data parallelism.
        self._handle_data_parallelism()

        # Handle MoE configurations.
        self._handle_moe_kernel_config()
        self._handle_deepep_moe()
        self._handle_eplb_and_dispatch()
        self._handle_expert_distribution_metrics()

        # Handle pipeline parallelism.
        self._handle_pipeline_parallelism()

        # Handle Hicache settings.
        self._handle_hicache()

        # Handle speculative decoding logic.
        self._handle_speculative_decoding()

        # Handle model loading format.
        self._handle_load_format()

        # Handle PD disaggregation.
        self._handle_disaggregation()

        # Validate tokenizer settings.
        self._handle_tokenizer_batching()

        # Propagate environment variables.
        self._handle_environment_variables()

        # Validate cache settings.
        self._handle_cache_compatibility()

        # Validate metrics labels.
        self._handle_metrics_labels()

        # Handle deterministic inference.
        self._handle_deterministic_inference()

        # Ensure is_embedding=True if use_bge_m3_sparse is set
        self._handle_use_bge_m3_sparse()

        # Handle any other necessary validations.
        self._handle_other_validations()

    def _handle_deprecated_args(self):
        pass

    def _handle_missing_default_values(self):
        if self.tokenizer_path is None:
            self.tokenizer_path = self.model_path
        if self.served_model_name is None:
            self.served_model_name = self.model_path
        if self.device is None:
            self.device = get_device()
        if self.random_seed is None:
            self.random_seed = random.randint(0, 1 << 30)

    def _handle_gpu_memory_settings(self, gpu_mem):
        """
        Configure GPU memory-dependent settings including
        chunked_prefill_size, cuda_graph_max_bs, and mem_fraction_static.

        Here are our heuristics:
        - Set chunked_prefill_size and cuda_graph_max_bs based on the GPU memory capacity.
          This is because GPUs with more memory are generally more powerful, we need to use a larger
          chunked_prefill_size and a larger cuda_graph_max_bs to fully utilize the GPU.
        - Then set mem_fraction_static based on chunked_prefill_size and cuda_graph_max_bs.

          GPU memory capacity = model weights + KV cache pool + activations + cuda graph buffers

          The argument mem_fraction_static is defined as (model weights + KV cache pool) / GPU memory capacity,
          or equivalently, mem_fraction_static = (GPU memory capacity - activations - cuda graph buffers) / GPU memory capacity.

          In order to compute mem_fraction_static, we need to estimate the size of activations and cuda graph buffers.
          The activation memory is proportional to the chunked_prefill_size.
          The cuda graph memory is proportional to the cuda_graph_max_bs.
          We use reserved_mem = chunked_prefill_size * 1.5 + cuda_graph_max_bs * 2 to estimate the size of activations and cuda graph buffers in GB.
          and set mem_fraction_static = (GPU memory capacity - reserved_mem) / GPU memory capacity.

          The coefficient 1.5 is a heuristic value, in the future, we can do better estimation by looking at the model types, hidden sizes or even do a dummy run.
        """
        if gpu_mem is not None:
            if gpu_mem < 20 * 1024:
                # T4, 4080
                # (chunked_prefill_size 2k, cuda_graph_max_bs 8)
                if self.chunked_prefill_size is None:
                    self.chunked_prefill_size = 2048
                if self.cuda_graph_max_bs is None:
                    self.cuda_graph_max_bs = 8
            elif gpu_mem < 35 * 1024:
                # A10, 4090, 5090
                # (chunked_prefill_size 2k, cuda_graph_max_bs 16 if tp < 4 else 80)
                if self.chunked_prefill_size is None:
                    self.chunked_prefill_size = 2048
                if self.cuda_graph_max_bs is None:
                    # Based on detailed statistics, when serving TP1/TP2 models on lower-end GPUs with HBM < 35GB, you can either disable cuda graph or set `cuda_graph_max_bs` to a very small value to reduce the memory overhead of creating cuda graphs, with almost no impact on performance.
                    # However, when serving models with TP4 or TP8, we need to enable cuda graph to maintain high performance. In this case, we can set `cuda_graph_max_bs` to 80 (half of the default value 160) to reduce the memory overhead of creating cuda graphs. Looking at the logs
                    # from TP4 serving of qwen2-72b, a value of 80 is sufficient and can reduce the memory overhead of creating cuda graphs on lower-end GPUs compared to the original 160, avoiding OOM issues.
                    if self.tp_size < 4:
                        self.cuda_graph_max_bs = 16
                    else:
                        self.cuda_graph_max_bs = 80
            elif gpu_mem < 60 * 1024:
                # A100 (40GB), L40,
                # (chunked_prefill_size 4k, cuda_graph_max_bs 32 if tp < 4 else 160)
                if self.chunked_prefill_size is None:
                    self.chunked_prefill_size = 4096
                if self.cuda_graph_max_bs is None:
                    if self.tp_size < 4:
                        self.cuda_graph_max_bs = 32
                    else:
                        self.cuda_graph_max_bs = 160
            elif gpu_mem < 90 * 1024:
                # H100, A100
                # (chunked_prefill_size 8k, cuda_graph_max_bs 256 if tp < 4 else 512)
                if self.chunked_prefill_size is None:
                    self.chunked_prefill_size = 8192
                if self.cuda_graph_max_bs is None:
                    if self.tp_size < 4:
                        self.cuda_graph_max_bs = 256
                    else:
                        self.cuda_graph_max_bs = 512
            elif gpu_mem < 160 * 1024:
                # H20, H200
                # (chunked_prefill_size 8k, cuda_graph_max_bs 256 if tp < 4 else 512)
                if self.chunked_prefill_size is None:
                    self.chunked_prefill_size = 8192
                if self.cuda_graph_max_bs is None:
                    if self.tp_size < 4:
                        self.cuda_graph_max_bs = 256
                    else:
                        self.cuda_graph_max_bs = 512
            else:
                # B200, MI300
                # (chunked_prefill_size 16k, cuda_graph_max_bs 512)
                if self.chunked_prefill_size is None:
                    self.chunked_prefill_size = 16384
                if self.cuda_graph_max_bs is None:
                    self.cuda_graph_max_bs = 512
        else:
            # Fallback defaults when gpu_mem is None
            if self.chunked_prefill_size is None:
                self.chunked_prefill_size = 4096
            if self.cuda_graph_max_bs is None:
                self.cuda_graph_max_bs = 160

        # Set cuda graph batch sizes
        if self.cuda_graph_bs is None:
            self.cuda_graph_bs = self._generate_cuda_graph_batch_sizes()
        else:
            self.cuda_graph_max_bs = max(self.cuda_graph_bs)

        if self.mem_fraction_static is None:
            # Constant meta data (e.g., from attention backend)
            reserved_mem = 512
            # For activation during large prefill
            if self.chunked_prefill_size > 0:
                reserved_mem += max(self.chunked_prefill_size, 2048) * 1.5
            else:
                reserved_mem += max(self.max_prefill_tokens, 2048) * 1.5
            # For cuda graphs
            reserved_mem += self.cuda_graph_max_bs * 2
            # Some adjustments for large parallel size
            reserved_mem += self.tp_size * self.pp_size / 8 * 1024

            if self.enable_dp_attention:
                # DP attention needs more padding for some operations
                reserved_mem += self.cuda_graph_max_bs * self.dp_size * 3

                # DP attention uses much more memory for large cuda graph max bs,
                # likely due to some inefficiencies in torch allocator or our implementation.
                # So we need to reserve more memory.
                if self.cuda_graph_max_bs > 300:
                    reserved_mem += self.cuda_graph_max_bs * self.dp_size * 1.5

            if gpu_mem is not None and gpu_mem > 60 * 1024:
                reserved_mem = max(reserved_mem, 10 * 1024)

            if self.speculative_algorithm is not None:
                if self.speculative_algorithm == "STANDALONE":
                    # standalonedraft model and cuda graphs
                    reserved_mem += 6 * 1024
                elif self.speculative_algorithm != "NGRAM":
                    # eagle draft models and cuda graphs
                    reserved_mem += 2 * 1024

            self.mem_fraction_static = (
                round((gpu_mem - reserved_mem) / gpu_mem, 3)
                if gpu_mem is not None
                else 0.88
            )

            # Lazy init to avoid circular import
            # Multimodal models need more memory for the image processor
            from sglang.srt.configs.model_config import ModelConfig

            model_config = ModelConfig.from_server_args(self)
            if model_config.is_multimodal:
                self.adjust_mem_fraction_for_vlm(model_config)

    def _generate_cuda_graph_batch_sizes(self):
        """
        Generate the list of batch sizes for CUDA graph capture based on cuda_graph_max_bs.
        This integrates the logic from cuda_graph_runner.py.
        """
        # Handle disable_cuda_graph_padding as the first condition for both spec and non-spec
        if self.disable_cuda_graph_padding:
            capture_bs = list(range(1, self.cuda_graph_max_bs + 1))
        elif self.speculative_algorithm is None:
            # Normal case: [1, 2, 4, 8, 12] + list(range(16, 257, 8)) + list(range(272, 512, 16)) + list(range(512, cuda_graph_max_bs + 1))
            capture_bs = (
                [1, 2, 4, 8, 12]
                + list(range(16, 257, 8))
                + list(range(272, 512, 16))
                + list(range(512, self.cuda_graph_max_bs + 1, 32))
            )
        else:
            # Spec decoding case: list(range(1, 9, 1)) + list(range(10, 33, 2)) + list(range(40, 64, 4)) + list(range(72, 257, 8))
            capture_bs = (
                list(range(1, 9, 1))
                + list(range(10, 33, 2))
                + list(range(40, 64, 4))
                + list(range(72, 257, 8))
                + list(range(272, self.cuda_graph_max_bs + 1, 16))
            )

        capture_bs = [bs for bs in capture_bs if bs <= self.cuda_graph_max_bs]

        return capture_bs

    def _handle_hpu_backends(self):
        if self.device == "hpu":
            self.attention_backend = "torch_native"
            self.sampling_backend = "pytorch"

    def _handle_cpu_backends(self):
        if self.device == "cpu":
            if self.attention_backend is None:
                self.attention_backend = "intel_amx"
            self.sampling_backend = "pytorch"

    def _handle_model_specific_adjustments(self):
        from sglang.srt.configs.model_config import is_deepseek_nsa

        if parse_connector_type(self.model_path) == ConnectorType.INSTANCE:
            return

        hf_config = self.get_hf_config()
        model_arch = hf_config.architectures[0]
        if model_arch in ["GptOssForCausalLM"]:
            if self.attention_backend is None:
                if is_cuda() and is_sm100_supported():
                    self.attention_backend = "trtllm_mha"
                elif is_cuda() and is_sm90_supported():
                    self.attention_backend = "fa3"
                else:
                    self.attention_backend = "triton"
            supported_backends = ["triton", "trtllm_mha", "fa3"]
            logger.info(
                f"Use {self.attention_backend} as attention backend for GptOssForCausalLM"
            )
            assert (
                self.attention_backend in supported_backends
            ), f"GptOssForCausalLM requires one of {supported_backends} attention backend, but got '{self.attention_backend}'"

            if is_sm100_supported():
                if not self.enable_dp_attention:
                    self.enable_flashinfer_allreduce_fusion = True
                    logger.info(
                        "Enable FlashInfer AllReduce Fusion on sm100 for GptOssForCausalLM"
                    )
            quantization_config = getattr(hf_config, "quantization_config", None)
            is_mxfp4_quant_format = (
                quantization_config is not None
                and quantization_config.get("quant_method") == "mxfp4"
            )

            if is_sm100_supported() and is_mxfp4_quant_format:
                self.moe_runner_backend = "flashinfer_mxfp4"
                logger.warning(
                    "Detected SM100 and MXFP4 quantization format for GPT-OSS model, enabling FlashInfer MXFP4 MOE kernel."
                )
            else:
                if self.moe_runner_backend == "triton_kernel":
                    assert (
                        self.ep_size == 1
                    ), "Triton kernel MoE is only supported when ep_size == 1"
                if (
                    self.moe_runner_backend == "auto"
                    and self.ep_size == 1
                    and is_triton_kernels_available()
                ):
                    self.moe_runner_backend = "triton_kernel"
                    logger.warning(
                        "Detected GPT-OSS model, enabling triton_kernels MOE kernel."
                    )
            self.disable_hybrid_swa_memory = True
            if is_mxfp4_quant_format:
                # use bf16 for mxfp4 triton kernels
                self.dtype = "bfloat16"

        elif "Llama4" in model_arch and self.device != "cpu":
            assert self.attention_backend in {
                "fa3",
                "aiter",
                "triton",
            }, "fa3, aiter, or triton is required for Llama4 model"
        elif model_arch in [
            "Gemma2ForCausalLM",
            "Gemma3ForCausalLM",
            "Gemma3ForConditionalGeneration",
            "Gemma3nForCausalLM",
            "Gemma3nForConditionalGeneration",
        ]:
            # FIXME: https://github.com/sgl-project/sglang/pull/7367 is not compatible with gemma2 model.
            # It failed at this test: https://github.com/sgl-project/sglang/actions/runs/16255155597/job/45890331952#step:4:736
            logger.warning(
                f"Disable hybrid SWA memory for {model_arch} as it is not yet supported."
            )
            self.disable_hybrid_swa_memory = True

        if is_deepseek_nsa(hf_config):
            if (
                self.attention_backend is None
                and self.prefill_attention_backend is None
                and self.decode_attention_backend is None
            ):
                self.attention_backend = "nsa"
                logger.warning("Set nsa attention backend for DeepSeek NSA.")

            if not is_npu():
                self.enable_dp_attention = True
                self.dp_size = self.tp_size
                logger.warning("DP attention is enabled for DeepSeek NSA.")

                self.page_size = 64
                logger.warning("Setting page size to 64 for DeepSeek NSA.")

                self.mem_fraction_static = 0.8
                logger.warning("Setting mem fraction static to 0.8 for DeepSeek NSA.")

                # For Hopper, we support both bf16 and fp8 kv cache; for Blackwell, we support fp8 only currently
                import torch

                major, _ = torch.cuda.get_device_capability()
                if major >= 10:
                    self.kv_cache_dtype = "fp8_e4m3"
                    logger.warning("Setting KV cache dtype to fp8.")

                if self.kv_cache_dtype == "fp8_e4m3":
                    self.nsa_prefill = "flashmla_decode"
                    self.nsa_decode = "flashmla_decode"
                    logger.warning(
                        "Setting NSA backend to flashmla_decode for FP8 KV Cache."
                    )

                # Logging env vars for NSA
                from sglang.srt.layers.attention.nsa.utils import (
                    print_nsa_bool_env_vars,
                )

                print_nsa_bool_env_vars()

    def _handle_sampling_backend(self):
        if self.sampling_backend is None:
            self.sampling_backend = (
                "flashinfer" if is_flashinfer_available() else "pytorch"
            )

    def _handle_attention_backend_compatibility(self):
        if self.attention_backend == "torch_native":
            logger.warning(
                "Cuda graph is disabled because of using torch native attention backend"
            )
            self.disable_cuda_graph = True

        if self.attention_backend == "flex_attention":
            logger.warning(
                "Cuda graph is disabled because of using torch Flex Attention backend"
            )
            self.disable_cuda_graph = True
            assert (
                self.speculative_algorithm is None
            ), "Speculative decoding is currently not supported with Flex Attention backend"

        if is_npu() and self.attention_backend in ["ascend"]:
            logger.warning(
                "At this moment Ascend attention backend only supports a page_size of 128, change page_size to 128."
            )
            self.page_size = 128

        if (
            self.attention_backend == "flashmla"
            or self.decode_attention_backend == "flashmla"
        ):
            logger.warning(
                "FlashMLA only supports a page_size of 64, change page_size to 64."
            )
            self.page_size = 64

        if (
            self.attention_backend == "cutlass_mla"
            or self.decode_attention_backend == "cutlass_mla"
        ):
            logger.warning(
                "Cutlass MLA only supports a page_size of 128, change page_size to 128."
            )
            self.page_size = 128

        if (
            self.attention_backend == "trtllm_mla"
            or self.decode_attention_backend == "trtllm_mla"
        ):
            if not is_sm100_supported():
                raise ValueError(
                    "TRTLLM MLA backend is only supported on Blackwell GPUs (SM100). Please use a different backend."
                )

            if self.page_size not in [32, 64]:
                logger.warning(
                    f"TensorRT-LLM MLA only supports page_size of 32 or 64, changing page_size from {self.page_size} to 64."
                )
                self.page_size = 64

            if self.kv_cache_dtype not in ["fp8_e4m3", "auto"]:
                raise ValueError(
                    "TensorRT-LLM MLA backend only supports kv-cache-dtype of fp8_e4m3 or auto."
                )

        if (
            self.attention_backend == "trtllm_mha"
            or self.decode_attention_backend == "trtllm_mha"
            or self.prefill_attention_backend == "trtllm_mha"
        ):
            if not is_sm100_supported():
                raise ValueError(
                    "TRTLLM MHA backend is only supported on Blackwell GPUs (SM100). Please use a different backend."
                )

            if self.page_size not in [16, 32, 64]:
                logger.warning(
                    f"TensorRT-LLM MHA only supports page_size of 16, 32 or 64, changing page_size from {self.page_size} to 64."
                )
                self.page_size = 64

        if self.attention_backend == "dual_chunk_flash_attn":
            logger.warning(
                "Mixed chunk and radix cache are disabled when using dual-chunk flash attention backend"
            )
            self.enable_mixed_chunk = False
            self.disable_radix_cache = True

    def _handle_page_size(self):
        if self.page_size is None:
            self.page_size = 1

    def _handle_amd_specifics(self):
        if is_hip():
            self.triton_attention_num_kv_splits = 16

    def _handle_grammar_backend(self):
        if self.grammar_backend is None:
            self.grammar_backend = "xgrammar"

    def _handle_data_parallelism(self):
        if self.dp_size == 1:
            self.enable_dp_attention = False
            self.enable_dp_lm_head = False

        if self.enable_dp_attention:
            self.schedule_conservativeness = self.schedule_conservativeness * 0.3
            assert self.tp_size % self.dp_size == 0
            self.chunked_prefill_size = self.chunked_prefill_size // self.dp_size
            logger.warning(
                f"DP attention is enabled. The chunked prefill size is adjusted to {self.chunked_prefill_size} to avoid MoE kernel issues. "
            )

        if self.enable_dp_lm_head:
            assert (
                self.enable_dp_attention
            ), "Please enable dp attention when setting enable_dp_lm_head. "

    def _handle_moe_kernel_config(self):
        if self.moe_runner_backend == "flashinfer_cutlass":
            assert (
                self.quantization == "modelopt_fp4"
            ), "modelopt_fp4 quantization is required for Flashinfer MOE"
            assert self.ep_size in [
                1,
                self.tp_size,
            ], "The expert parallel size must be 1 or the same as the tensor parallel size"

        if self.moe_runner_backend == "flashinfer_trtllm":
            assert (
                self.quantization == "modelopt_fp4" or self.quantization == "fp8"
            ), "modelopt_fp4 or fp8 quantization is required for Flashinfer TRTLLM MoE"
            self.disable_shared_experts_fusion = True
            logger.warning(
                "FlashInfer TRTLLM MoE is enabled. --disable-shared-experts-fusion is automatically set."
            )

    def _handle_deepep_moe(self):
        if self.moe_a2a_backend == "deepep":
            if self.deepep_mode == "normal":
                logger.warning("Cuda graph is disabled because deepep_mode=`normal`")
                self.disable_cuda_graph = True
            self.ep_size = self.tp_size
            logger.warning(
                f"DeepEP MoE is enabled. The expert parallel size is adjusted to be the same as the tensor parallel size[{self.tp_size}]."
            )

    def _handle_eplb_and_dispatch(self):
        if self.enable_eplb and (self.expert_distribution_recorder_mode is None):
            self.expert_distribution_recorder_mode = "stat"
            logger.warning(
                "EPLB is enabled. The expert_distribution_recorder_mode is automatically set."
            )

        if (self.enable_eplb or (self.init_expert_location is not None)) and (
            self.ep_dispatch_algorithm is None
        ):
            self.ep_dispatch_algorithm = "static"

        if self.enable_eplb:
            assert self.ep_size > 1

    def _handle_expert_distribution_metrics(self):
        if self.enable_expert_distribution_metrics and (
            self.expert_distribution_recorder_mode is None
        ):
            self.expert_distribution_recorder_mode = "stat"

        if self.expert_distribution_recorder_buffer_size is None:
            if (x := self.eplb_rebalance_num_iterations) is not None:
                self.expert_distribution_recorder_buffer_size = x
            elif self.expert_distribution_recorder_mode is not None:
                self.expert_distribution_recorder_buffer_size = 1000

    def _handle_pipeline_parallelism(self):
        if self.pp_size > 1:
            self.disable_overlap_schedule = True
            logger.warning(
                "Pipeline parallelism is incompatible with overlap schedule."
            )

    def _handle_hicache(self):
        if self.hicache_storage_backend == "mooncake":
            if self.hicache_mem_layout == "layer_first":
                if self.hicache_io_backend == "direct":
                    self.hicache_mem_layout = "page_first_direct"
                elif self.hicache_io_backend == "kernel":
                    self.hicache_mem_layout = "page_first"
                logger.warning(
                    f"Mooncake storage backend does not support layer_first layout, "
                    f"switching to {self.hicache_mem_layout} layout for {self.hicache_io_backend} io backend"
                )

        if self.hicache_mem_layout == "page_first_direct":
            if self.hicache_io_backend != "direct":
                self.hicache_io_backend = "direct"
                logger.warning(
                    "Page first direct layout only support direct io backend"
                )

    def _handle_speculative_decoding(self):
        if self.speculative_algorithm == "NEXTN":
            self.speculative_algorithm = "EAGLE"

        if self.speculative_algorithm in ("EAGLE", "EAGLE3", "STANDALONE"):
            if self.speculative_algorithm == "STANDALONE" and self.enable_dp_attention:
                # TODO: support dp attention for standalone speculative decoding
                raise ValueError(
                    "Currently standalone speculative decoding does not support dp attention."
                )
            if self.max_running_requests is None:
                self.max_running_requests = 48
            self.disable_overlap_schedule = True
            logger.warning(
                "Overlap scheduler is disabled because of using "
                "eagle speculative decoding."
            )
            if self.enable_mixed_chunk:
                self.enable_mixed_chunk = False
                logger.warning(
                    "Mixed chunked prefill is disabled because of using "
                    "eagle speculative decoding."
                )

            model_arch = self.get_hf_config().architectures[0]
            if model_arch in [
                "DeepseekV32ForCausalLM",
                "DeepseekV3ForCausalLM",
                "Glm4MoeForCausalLM",
                "BailingMoeForCausalLM",
                "BailingMoeV2ForCausalLM",
            ]:
                if self.speculative_draft_model_path is None:
                    self.speculative_draft_model_path = self.model_path
                else:
                    logger.warning(
                        "DeepSeek MTP does not require setting speculative_draft_model_path."
                    )

            if self.speculative_num_steps is None:
                assert (
                    self.speculative_eagle_topk is None
                    and self.speculative_num_draft_tokens is None
                )
                (
                    self.speculative_num_steps,
                    self.speculative_eagle_topk,
                    self.speculative_num_draft_tokens,
                ) = auto_choose_speculative_params(self)

            if (
                self.attention_backend == "trtllm_mha"
                or self.decode_attention_backend == "trtllm_mha"
                or self.prefill_attention_backend == "trtllm_mha"
            ):
                if self.speculative_eagle_topk > 1:
                    raise ValueError(
                        "trtllm_mha backend only supports topk = 1 for speculative decoding."
                    )

            if (
                self.speculative_eagle_topk == 1
                and self.speculative_num_draft_tokens != self.speculative_num_steps + 1
            ):
                logger.warning(
                    "speculative_num_draft_tokens is adjusted to speculative_num_steps + 1 when speculative_eagle_topk == 1"
                )
                self.speculative_num_draft_tokens = self.speculative_num_steps + 1

            if (
                self.speculative_eagle_topk > 1
                and self.page_size > 1
                and self.attention_backend != "flashinfer"
            ):
                raise ValueError(
                    "speculative_eagle_topk > 1 with page_size > 1 is unstable and produces incorrect results for paged attention backends. This combination is only supported for the 'flashinfer' backend."
                )

        if self.speculative_algorithm == "NGRAM":
            if not self.device.startswith("cuda"):
                raise ValueError(
                    "Ngram speculative decoding only supports CUDA device."
                )
            if self.max_running_requests is None:
                self.max_running_requests = 48
            self.disable_overlap_schedule = True
            self.enable_mixed_chunk = False
            self.speculative_eagle_topk = self.speculative_ngram_max_bfs_breadth
            if self.speculative_num_draft_tokens is None:
                self.speculative_num_draft_tokens = (
                    self.speculative_ngram_max_match_window_size
                )
            logger.warning(
                "The overlap scheduler and mixed chunked prefill are disabled because of "
                "using ngram speculative decoding."
            )

            if (
                self.speculative_eagle_topk > 1
                and self.page_size > 1
                and self.attention_backend != "flashinfer"
            ):
                raise ValueError(
                    f"speculative_eagle_topk({self.speculative_eagle_topk}) > 1 "
                    f"with page_size({self.page_size}) > 1 is unstable "
                    "and produces incorrect results for paged attention backends. "
                    "This combination is only supported for the 'flashinfer' backend."
                )
            if self.enable_dp_attention:
                # TODO: support dp attention for ngram speculative decoding
                raise ValueError(
                    "Currently ngram speculative decoding does not support dp attention."
                )

    def _handle_load_format(self):
        if (
            self.load_format == "auto" or self.load_format == "gguf"
        ) and check_gguf_file(self.model_path):
            self.quantization = self.load_format = "gguf"

        if is_remote_url(self.model_path):
            self.load_format = "remote"

        if self.custom_weight_loader is None:
            self.custom_weight_loader = []

        if self.load_format == "remote_instance":
            if (
                self.remote_instance_weight_loader_seed_instance_ip is None
                or self.remote_instance_weight_loader_seed_instance_service_port is None
                or self.remote_instance_weight_loader_send_weights_group_ports is None
            ):
                self.load_format = "auto"

    def _handle_disaggregation(self):
        if self.disaggregation_mode == "decode":
            assert (
                self.disaggregation_decode_tp is None
            ), "Cannot set --disaggregation-decode-tp for the decode engine."
            assert (
                self.disaggregation_decode_dp is None
            ), "Cannot set --disaggregation-decode-dp for the decode engine."

            self.disable_radix_cache = True
            logger.warning("KV cache is forced as chunk cache for decode server")

            if self.dp_size > 1 and not is_in_ci():
                assert self.prefill_round_robin_balance, (
                    "Prefill round robin balance is required when dp size > 1. "
                    "Please make sure that the prefill instance is launched with `--load-balance-method round_robin`"
                    " and `--prefill-round-robin-balance` is set for decode server."
                )
        elif self.disaggregation_mode == "prefill":
            if self.disaggregation_decode_tp is None:
                self.disaggregation_decode_tp = self.tp_size
            if self.disaggregation_decode_dp is None:
                self.disaggregation_decode_dp = self.dp_size

            self.disaggregation_prefill_pp = self.pp_size
            self.validate_disagg_tp_size(self.tp_size, self.disaggregation_decode_tp)
            self.disable_cuda_graph = True
            logger.warning("Cuda graph is disabled for prefill server")

    def _handle_tokenizer_batching(self):
        if self.enable_tokenizer_batch_encode and self.enable_dynamic_batch_tokenizer:
            raise ValueError(
                "Cannot enable both --enable-tokenizer-batch-encode and --enable-dynamic-batch-tokenizer. "
                "Please choose one tokenizer batching approach."
            )

    def _handle_environment_variables(self):
        os.environ["SGLANG_ENABLE_TORCH_COMPILE"] = (
            "1" if self.enable_torch_compile else "0"
        )
        os.environ["SGLANG_MAMBA_SSM_DTYPE"] = self.mamba_ssm_dtype
        os.environ["SGLANG_DISABLE_OUTLINES_DISK_CACHE"] = (
            "1" if self.disable_outlines_disk_cache else "0"
        )
        os.environ["SGLANG_ENABLE_DETERMINISTIC_INFERENCE"] = (
            "1" if self.enable_deterministic_inference else "0"
        )

    def _handle_cache_compatibility(self):
        if self.enable_hierarchical_cache and self.disable_radix_cache:
            raise ValueError(
                "The arguments enable-hierarchical-cache and disable-radix-cache are mutually exclusive "
                "and cannot be used at the same time. Please use only one of them."
            )

        if (
            self.disaggregation_decode_enable_offload_kvcache
            and self.disaggregation_mode != "decode"
        ):
            raise ValueError(
                "The argument disaggregation-decode-enable-offload-kvcache is only supported for decode side."
            )

    def _handle_metrics_labels(self):
        if (
            not self.tokenizer_metrics_custom_labels_header
            and self.tokenizer_metrics_allowed_custom_labels
        ):
            raise ValueError(
                "Please set --tokenizer-metrics-custom-labels-header when setting --tokenizer-metrics-allowed-custom-labels."
            )

    def _handle_deterministic_inference(self):
        if self.enable_deterministic_inference:
            # Check sampling backend
            self.sampling_backend = "pytorch"
            logger.warning(
                "Sampling backend is set to pytorch for deterministic inference."
            )

            # Check attention backend
            if self.attention_backend not in DETERMINISTIC_ATTENTION_BACKEND_CHOICES:
                raise ValueError(
                    f"Currently only {DETERMINISTIC_ATTENTION_BACKEND_CHOICES} attention backends are supported for deterministic inference."
                )

            # Currently, only FA3 supports radix cache. Support for other backends is in progress
            if self.attention_backend != "fa3":
                self.disable_radix_cache = True
                logger.warning(
                    f"Currently radix cache is not compatible with {self.attention_backend} attention backend for deterministic inference. It will be supported in the future."
                )

            # Check TP size
            if self.tp_size > 1:
                os.environ["NCCL_ALGO"] = "allreduce:tree"
                self.disable_custom_all_reduce = True
                logger.warning(
                    "NCCL_ALGO is set to 'allreduce:tree' and custom all reduce is disabled for deterministic inference when TP size > 1."
                )

<<<<<<< HEAD
            # Warnings on MoE models
            logger.warning(
                "Currently deterministic inference is only tested on dense models. Please be cautious when using it on MoE models."
            )

    def _handle_use_bge_m3_sparse(self):
        if self.use_bge_m3_sparse:
            self.is_embedding = True

=======
>>>>>>> a4a3d823
    def _handle_other_validations(self):
        pass

    @staticmethod
    def add_cli_args(parser: argparse.ArgumentParser):
        # Model and tokenizer
        parser.add_argument(
            "--model-path",
            "--model",
            type=str,
            help="The path of the model weights. This can be a local folder or a Hugging Face repo ID.",
            required=True,
        )
        parser.add_argument(
            "--tokenizer-path",
            type=str,
            default=ServerArgs.tokenizer_path,
            help="The path of the tokenizer.",
        )
        parser.add_argument(
            "--tokenizer-mode",
            type=str,
            default=ServerArgs.tokenizer_mode,
            choices=["auto", "slow"],
            help="Tokenizer mode. 'auto' will use the fast "
            "tokenizer if available, and 'slow' will "
            "always use the slow tokenizer.",
        )
        parser.add_argument(
            "--tokenizer-worker-num",
            type=int,
            default=ServerArgs.tokenizer_worker_num,
            help="The worker num of the tokenizer manager.",
        )
        parser.add_argument(
            "--skip-tokenizer-init",
            action="store_true",
            help="If set, skip init tokenizer and pass input_ids in generate request.",
        )
        parser.add_argument(
            "--load-format",
            type=str,
            default=ServerArgs.load_format,
            choices=LOAD_FORMAT_CHOICES,
            help="The format of the model weights to load. "
            '"auto" will try to load the weights in the safetensors format '
            "and fall back to the pytorch bin format if safetensors format "
            "is not available. "
            '"pt" will load the weights in the pytorch bin format. '
            '"safetensors" will load the weights in the safetensors format. '
            '"npcache" will load the weights in pytorch format and store '
            "a numpy cache to speed up the loading. "
            '"dummy" will initialize the weights with random values, '
            "which is mainly for profiling."
            '"gguf" will load the weights in the gguf format. '
            '"bitsandbytes" will load the weights using bitsandbytes '
            "quantization."
            '"layered" loads weights layer by layer so that one can quantize a '
            "layer before loading another to make the peak memory envelope "
            "smaller.",
        )
        parser.add_argument(
            "--model-loader-extra-config",
            type=str,
            help="Extra config for model loader. "
            "This will be passed to the model loader corresponding to the chosen load_format.",
            default=ServerArgs.model_loader_extra_config,
        )
        parser.add_argument(
            "--trust-remote-code",
            action="store_true",
            help="Whether or not to allow for custom models defined on the Hub in their own modeling files.",
        )
        parser.add_argument(
            "--context-length",
            type=int,
            default=ServerArgs.context_length,
            help="The model's maximum context length. Defaults to None (will use the value from the model's config.json instead).",
        )
        parser.add_argument(
            "--is-embedding",
            action="store_true",
            help="Whether to use a CausalLM as an embedding model.",
        )
        parser.add_argument(
            "--use-bge-m3-sparse",
            action="store_true",
            help="Whether to use the sparse head of an embedding model.",
        )
        parser.add_argument(
            "--enable-multimodal",
            default=ServerArgs.enable_multimodal,
            action="store_true",
            help="Enable the multimodal functionality for the served model. If the model being served is not multimodal, nothing will happen",
        )
        parser.add_argument(
            "--revision",
            type=str,
            default=None,
            help="The specific model version to use. It can be a branch "
            "name, a tag name, or a commit id. If unspecified, will use "
            "the default version.",
        )
        parser.add_argument(
            "--model-impl",
            type=str,
            default=ServerArgs.model_impl,
            help="Which implementation of the model to use.\n\n"
            '* "auto" will try to use the SGLang implementation if it exists '
            "and fall back to the Transformers implementation if no SGLang "
            "implementation is available.\n"
            '* "sglang" will use the SGLang model implementation.\n'
            '* "transformers" will use the Transformers model '
            "implementation.\n",
        )

        # HTTP server
        parser.add_argument(
            "--host",
            type=str,
            default=ServerArgs.host,
            help="The host of the HTTP server.",
        )
        parser.add_argument(
            "--port",
            type=int,
            default=ServerArgs.port,
            help="The port of the HTTP server.",
        )
        parser.add_argument(
            "--skip-server-warmup",
            action="store_true",
            help="If set, skip warmup.",
        )
        parser.add_argument(
            "--warmups",
            type=str,
            required=False,
            help="Specify custom warmup functions (csv) to run before server starts eg. --warmups=warmup_name1,warmup_name2 "
            "will run the functions `warmup_name1` and `warmup_name2` specified in warmup.py before the server starts listening for requests",
        )
        parser.add_argument(
            "--nccl-port",
            type=int,
            default=ServerArgs.nccl_port,
            help="The port for NCCL distributed environment setup. Defaults to a random port.",
        )

        # Quantization and data type
        parser.add_argument(
            "--dtype",
            type=str,
            default=ServerArgs.dtype,
            choices=["auto", "half", "float16", "bfloat16", "float", "float32"],
            help="Data type for model weights and activations.\n\n"
            '* "auto" will use FP16 precision for FP32 and FP16 models, and '
            "BF16 precision for BF16 models.\n"
            '* "half" for FP16. Recommended for AWQ quantization.\n'
            '* "float16" is the same as "half".\n'
            '* "bfloat16" for a balance between precision and range.\n'
            '* "float" is shorthand for FP32 precision.\n'
            '* "float32" for FP32 precision.',
        )
        parser.add_argument(
            "--quantization",
            type=str,
            default=ServerArgs.quantization,
            choices=QUANTIZATION_CHOICES,
            help="The quantization method.",
        )
        parser.add_argument(
            "--quantization-param-path",
            type=nullable_str,
            default=None,
            help="Path to the JSON file containing the KV cache "
            "scaling factors. This should generally be supplied, when "
            "KV cache dtype is FP8. Otherwise, KV cache scaling factors "
            "default to 1.0, which may cause accuracy issues. ",
        )
        parser.add_argument(
            "--kv-cache-dtype",
            type=str,
            default=ServerArgs.kv_cache_dtype,
            choices=["auto", "fp8_e5m2", "fp8_e4m3"],
            help='Data type for kv cache storage. "auto" will use model data type. "fp8_e5m2" and "fp8_e4m3" is supported for CUDA 11.8+.',
        )
        parser.add_argument(
            "--enable-fp32-lm-head",
            action="store_true",
            help="If set, the LM head outputs (logits) are in FP32.",
        )

        # Memory and scheduling
        parser.add_argument(
            "--mem-fraction-static",
            type=float,
            default=ServerArgs.mem_fraction_static,
            help="The fraction of the memory used for static allocation (model weights and KV cache memory pool). Use a smaller value if you see out-of-memory errors.",
        )
        parser.add_argument(
            "--max-running-requests",
            type=int,
            default=ServerArgs.max_running_requests,
            help="The maximum number of running requests.",
        )
        parser.add_argument(
            "--max-queued-requests",
            type=int,
            default=ServerArgs.max_queued_requests,
            help="The maximum number of queued requests. This option is ignored when using disaggregation-mode.",
        )
        parser.add_argument(
            "--max-total-tokens",
            type=int,
            default=ServerArgs.max_total_tokens,
            help="The maximum number of tokens in the memory pool. If not specified, it will be automatically calculated based on the memory usage fraction. "
            "This option is typically used for development and debugging purposes.",
        )
        parser.add_argument(
            "--chunked-prefill-size",
            type=int,
            default=ServerArgs.chunked_prefill_size,
            help="The maximum number of tokens in a chunk for the chunked prefill. Setting this to -1 means disabling chunked prefill.",
        )
        parser.add_argument(
            "--max-prefill-tokens",
            type=int,
            default=ServerArgs.max_prefill_tokens,
            help="The maximum number of tokens in a prefill batch. The real bound will be the maximum of this value and the model's maximum context length.",
        )
        parser.add_argument(
            "--schedule-policy",
            type=str,
            default=ServerArgs.schedule_policy,
            choices=["lpm", "random", "fcfs", "dfs-weight", "lof", "priority"],
            help="The scheduling policy of the requests.",
        )
        parser.add_argument(
            "--enable-priority-scheduling",
            action="store_true",
            default=ServerArgs.enable_priority_scheduling,
            help="Enable priority scheduling. Requests with higher priority integer values will be scheduled first by default.",
        )
        parser.add_argument(
            "--schedule-low-priority-values-first",
            action="store_true",
            default=ServerArgs.schedule_low_priority_values_first,
            help="If specified with --enable-priority-scheduling, the scheduler will schedule requests with lower priority integer values first.",
        )
        parser.add_argument(
            "--priority-scheduling-preemption-threshold",
            type=int,
            default=ServerArgs.priority_scheduling_preemption_threshold,
            help="Minimum difference in priorities for an incoming request to have to preempt running request(s).",
        )
        parser.add_argument(
            "--schedule-conservativeness",
            type=float,
            default=ServerArgs.schedule_conservativeness,
            help="How conservative the schedule policy is. A larger value means more conservative scheduling. Use a larger value if you see requests being retracted frequently.",
        )
        parser.add_argument(
            "--page-size",
            type=int,
            default=ServerArgs.page_size,
            help="The number of tokens in a page.",
        )
        parser.add_argument(
            "--hybrid-kvcache-ratio",
            nargs="?",
            const=0.5,
            type=float,
            default=ServerArgs.hybrid_kvcache_ratio,
            help=(
                "Mix ratio in [0,1] between uniform and hybrid kv buffers "
                "(0.0 = pure uniform: swa_size / full_size = 1)"
                "(1.0 = pure hybrid: swa_size / full_size = local_attention_size / context_length)"
            ),
        )
        parser.add_argument(
            "--swa-full-tokens-ratio",
            type=float,
            default=ServerArgs.swa_full_tokens_ratio,
            help="The ratio of SWA layer KV tokens / full layer KV tokens, regardless of the number of swa:full layers. It should be between 0 and 1. "
            "E.g. 0.5 means if each swa layer has 50 tokens, then each full layer has 100 tokens.",
        )
        parser.add_argument(
            "--disable-hybrid-swa-memory",
            action="store_true",
            help="Disable the hybrid SWA memory.",
        )

        # Runtime options
        parser.add_argument(
            "--device",
            type=str,
            default=ServerArgs.device,
            help="The device to use ('cuda', 'xpu', 'hpu', 'npu', 'cpu'). Defaults to auto-detection if not specified.",
        )
        parser.add_argument(
            "--tensor-parallel-size",
            "--tp-size",
            type=int,
            default=ServerArgs.tp_size,
            help="The tensor parallelism size.",
        )
        parser.add_argument(
            "--pipeline-parallel-size",
            "--pp-size",
            type=int,
            default=ServerArgs.pp_size,
            help="The pipeline parallelism size.",
        )
        parser.add_argument(
            "--max-micro-batch-size",
            type=int,
            default=ServerArgs.max_micro_batch_size,
            help="The maximum micro batch size in pipeline parallelism.",
        )
        parser.add_argument(
            "--stream-interval",
            type=int,
            default=ServerArgs.stream_interval,
            help="The interval (or buffer size) for streaming in terms of the token length. A smaller value makes streaming smoother, while a larger value makes the throughput higher",
        )
        parser.add_argument(
            "--stream-output",
            action="store_true",
            help="Whether to output as a sequence of disjoint segments.",
        )
        parser.add_argument(
            "--random-seed",
            type=int,
            default=ServerArgs.random_seed,
            help="The random seed.",
        )
        parser.add_argument(
            "--constrained-json-whitespace-pattern",
            type=str,
            default=ServerArgs.constrained_json_whitespace_pattern,
            help="(outlines backend only) Regex pattern for syntactic whitespaces allowed in JSON constrained output. For example, to allow the model generate consecutive whitespaces, set the pattern to [\n\t ]*",
        )
        parser.add_argument(
            "--watchdog-timeout",
            type=float,
            default=ServerArgs.watchdog_timeout,
            help="Set watchdog timeout in seconds. If a forward batch takes longer than this, the server will crash to prevent hanging.",
        )
        parser.add_argument(
            "--dist-timeout",
            type=int,
            default=ServerArgs.dist_timeout,
            help="Set timeout for torch.distributed initialization.",
        )
        parser.add_argument(
            "--download-dir",
            type=str,
            default=ServerArgs.download_dir,
            help="Model download directory for huggingface.",
        )
        parser.add_argument(
            "--base-gpu-id",
            type=int,
            default=ServerArgs.base_gpu_id,
            help="The base GPU ID to start allocating GPUs from. Useful when running multiple instances on the same machine.",
        )
        parser.add_argument(
            "--gpu-id-step",
            type=int,
            default=ServerArgs.gpu_id_step,
            help="The delta between consecutive GPU IDs that are used. For example, setting it to 2 will use GPU 0,2,4,...",
        )
        parser.add_argument(
            "--sleep-on-idle",
            action="store_true",
            help="Reduce CPU usage when sglang is idle.",
        )

        # Logging
        parser.add_argument(
            "--log-level",
            type=str,
            default=ServerArgs.log_level,
            help="The logging level of all loggers.",
        )
        parser.add_argument(
            "--log-level-http",
            type=str,
            default=ServerArgs.log_level_http,
            help="The logging level of HTTP server. If not set, reuse --log-level by default.",
        )
        parser.add_argument(
            "--log-requests",
            action="store_true",
            help="Log metadata, inputs, outputs of all requests. The verbosity is decided by --log-requests-level",
        )
        parser.add_argument(
            "--log-requests-level",
            type=int,
            default=ServerArgs.log_requests_level,
            help="0: Log metadata (no sampling parameters). 1: Log metadata and sampling parameters. 2: Log metadata, sampling parameters and partial input/output. 3: Log every input/output.",
            choices=[0, 1, 2, 3],
        )
        parser.add_argument(
            "--crash-dump-folder",
            type=str,
            default=ServerArgs.crash_dump_folder,
            help="Folder path to dump requests from the last 5 min before a crash (if any). If not specified, crash dumping is disabled.",
        )
        parser.add_argument(
            "--show-time-cost",
            action="store_true",
            help="Show time cost of custom marks.",
        )
        parser.add_argument(
            "--enable-metrics",
            action="store_true",
            help="Enable log prometheus metrics.",
        )
        parser.add_argument(
            "--enable-metrics-for-all-schedulers",
            action="store_true",
            help="Enable --enable-metrics-for-all-schedulers when you want schedulers on all TP ranks (not just TP 0) "
            "to record request metrics separately. This is especially useful when dp_attention is enabled, as "
            "otherwise all metrics appear to come from TP 0.",
        )
        parser.add_argument(
            "--tokenizer-metrics-custom-labels-header",
            type=str,
            default=ServerArgs.tokenizer_metrics_custom_labels_header,
            help="Specify the HTTP header for passing custom labels for tokenizer metrics.",
        )
        parser.add_argument(
            "--tokenizer-metrics-allowed-custom-labels",
            type=str,
            nargs="+",
            default=ServerArgs.tokenizer_metrics_allowed_custom_labels,
            help="The custom labels allowed for tokenizer metrics. The labels are specified via a dict in "
            "'--tokenizer-metrics-custom-labels-header' field in HTTP requests, e.g., {'label1': 'value1', 'label2': "
            "'value2'} is allowed if '--tokenizer-metrics-allowed-custom-labels label1 label2' is set.",
        )
        parser.add_argument(
            "--bucket-time-to-first-token",
            type=float,
            nargs="+",
            default=ServerArgs.bucket_time_to_first_token,
            help="The buckets of time to first token, specified as a list of floats.",
        )
        parser.add_argument(
            "--bucket-inter-token-latency",
            type=float,
            nargs="+",
            default=ServerArgs.bucket_inter_token_latency,
            help="The buckets of inter-token latency, specified as a list of floats.",
        )
        parser.add_argument(
            "--bucket-e2e-request-latency",
            type=float,
            nargs="+",
            default=ServerArgs.bucket_e2e_request_latency,
            help="The buckets of end-to-end request latency, specified as a list of floats.",
        )
        parser.add_argument(
            "--collect-tokens-histogram",
            action="store_true",
            default=ServerArgs.collect_tokens_histogram,
            help="Collect prompt/generation tokens histogram.",
        )
        bucket_rule = (
            "Supports 3 rule types: 'default' uses predefined buckets; 'tse <middle> <base> <count>' "
            "generates two sides exponential distributed buckets (e.g., 'tse 1000 2 8' generates buckets "
            "[984.0, 992.0, 996.0, 998.0, 1000.0, 1002.0, 1004.0, 1008.0, 1016.0]).); 'custom <value1> "
            "<value2> ...' uses custom bucket values (e.g., 'custom 10 50 100 500')."
        )
        parser.add_argument(
            "--prompt-tokens-buckets",
            type=str,
            nargs="+",
            default=ServerArgs.prompt_tokens_buckets,
            help=f"The buckets rule of prompt tokens. {bucket_rule}",
        )
        parser.add_argument(
            "--generation-tokens-buckets",
            type=str,
            nargs="+",
            default=ServerArgs.generation_tokens_buckets,
            help=f"The buckets rule for generation tokens histogram. {bucket_rule}",
        )
        parser.add_argument(
            "--gc-warning-threshold-secs",
            type=float,
            default=ServerArgs.gc_warning_threshold_secs,
            help="The threshold for long GC warning. If a GC takes longer than this, a warning will be logged. Set to 0 to disable.",
        )
        parser.add_argument(
            "--decode-log-interval",
            type=int,
            default=ServerArgs.decode_log_interval,
            help="The log interval of decode batch.",
        )
        parser.add_argument(
            "--enable-request-time-stats-logging",
            action="store_true",
            default=ServerArgs.enable_request_time_stats_logging,
            help="Enable per request time stats logging",
        )
        parser.add_argument(
            "--kv-events-config",
            type=str,
            default=None,
            help="Config in json format for NVIDIA dynamo KV event publishing. Publishing will be enabled if this flag is used.",
        )
        parser.add_argument(
            "--enable-trace",
            action="store_true",
            help="Enable opentelemetry trace",
        )
        parser.add_argument(
            "--oltp-traces-endpoint",
            type=str,
            default="localhost:4317",
            help="Config opentelemetry collector endpoint if --enable-trace is set. format: <ip>:<port>",
        )

        # API related
        parser.add_argument(
            "--api-key",
            type=str,
            default=ServerArgs.api_key,
            help="Set API key of the server. It is also used in the OpenAI API compatible server.",
        )
        parser.add_argument(
            "--served-model-name",
            type=str,
            default=ServerArgs.served_model_name,
            help="Override the model name returned by the v1/models endpoint in OpenAI API server.",
        )
        parser.add_argument(
            "--weight-version",
            type=str,
            default=ServerArgs.weight_version,
            help="Version identifier for the model weights. Defaults to 'default' if not specified.",
        )
        parser.add_argument(
            "--chat-template",
            type=str,
            default=ServerArgs.chat_template,
            help="The buliltin chat template name or the path of the chat template file. This is only used for OpenAI-compatible API server.",
        )
        parser.add_argument(
            "--completion-template",
            type=str,
            default=ServerArgs.completion_template,
            help="The buliltin completion template name or the path of the completion template file. This is only used for OpenAI-compatible API server. only for code completion currently.",
        )
        parser.add_argument(
            "--file-storage-path",
            type=str,
            default=ServerArgs.file_storage_path,
            help="The path of the file storage in backend.",
        )
        parser.add_argument(
            "--enable-cache-report",
            action="store_true",
            help="Return number of cached tokens in usage.prompt_tokens_details for each openai request.",
        )
        parser.add_argument(
            "--reasoning-parser",
            type=str,
            choices=list(ReasoningParser.DetectorMap.keys()),
            default=ServerArgs.reasoning_parser,
            help=f"Specify the parser for reasoning models, supported parsers are: {list(ReasoningParser.DetectorMap.keys())}.",
        )
        tool_call_parser_choices = list(FunctionCallParser.ToolCallParserEnum.keys())
        parser.add_argument(
            "--tool-call-parser",
            type=str,
            choices=tool_call_parser_choices,
            default=ServerArgs.tool_call_parser,
            help=f"Specify the parser for handling tool-call interactions. Options include: {tool_call_parser_choices}.",
        )
        parser.add_argument(
            "--tool-server",
            type=str,
            default=None,
            help="Either 'demo' or a comma-separated list of tool server urls to use for the model. If not specified, no tool server will be used.",
        )

        # Data parallelism
        parser.add_argument(
            "--data-parallel-size",
            "--dp-size",
            type=int,
            default=ServerArgs.dp_size,
            help="The data parallelism size.",
        )
        parser.add_argument(
            "--load-balance-method",
            type=str,
            default=ServerArgs.load_balance_method,
            help="The load balancing strategy for data parallelism.",
            choices=[
                "round_robin",
                "shortest_queue",
                "minimum_tokens",
            ],
        )
        parser.add_argument(
            "--load-watch-interval",
            type=float,
            default=ServerArgs.load_watch_interval,
            help="The interval of load watching in seconds.",
        )
        parser.add_argument(
            "--prefill-round-robin-balance",
            default=ServerArgs.prefill_round_robin_balance,
            action="store_true",
            help="Prefill is round robin balanced. This is used to promise decode server can get the correct dp rank.",
        )

        # Multi-node distributed serving
        parser.add_argument(
            "--dist-init-addr",
            "--nccl-init-addr",  # For backward compatibility. This will be removed in the future.
            type=str,
            help="The host address for initializing distributed backend (e.g., `192.168.0.2:25000`).",
        )
        parser.add_argument(
            "--nnodes", type=int, default=ServerArgs.nnodes, help="The number of nodes."
        )
        parser.add_argument(
            "--node-rank", type=int, default=ServerArgs.node_rank, help="The node rank."
        )

        # Model override args
        parser.add_argument(
            "--json-model-override-args",
            type=str,
            help="A dictionary in JSON string format used to override default model configurations.",
            default=ServerArgs.json_model_override_args,
        )
        parser.add_argument(
            "--preferred-sampling-params",
            type=str,
            help="json-formatted sampling settings that will be returned in /get_model_info",
        )

        # LoRA
        parser.add_argument(
            "--enable-lora",
            default=ServerArgs.enable_lora,
            action="store_true",
            help="Enable LoRA support for the model. This argument is automatically set to True if `--lora-paths` is provided for backward compatibility.",
        )
        parser.add_argument(
            "--max-lora-rank",
            default=ServerArgs.max_lora_rank,
            type=int,
            help="The maximum rank of LoRA adapters. If not specified, it will be automatically inferred from the adapters provided in --lora-paths.",
        )
        parser.add_argument(
            "--lora-target-modules",
            type=str,
            choices=SUPPORTED_LORA_TARGET_MODULES + [LORA_TARGET_ALL_MODULES],
            nargs="*",
            default=None,
            help="The union set of all target modules where LoRA should be applied. If not specified, "
            "it will be automatically inferred from the adapters provided in --lora-paths. If 'all' is specified, "
            "all supported modules will be targeted.",
        )
        parser.add_argument(
            "--lora-paths",
            type=str,
            nargs="*",
            default=None,
            action=LoRAPathAction,
            help='The list of LoRA adapters to load. Each adapter must be specified in one of the following formats: <PATH> | <NAME>=<PATH> | JSON with schema {"lora_name":str,"lora_path":str,"pinned":bool}',
        )
        parser.add_argument(
            "--max-loras-per-batch",
            type=int,
            default=8,
            help="Maximum number of adapters for a running batch, include base-only request.",
        )
        parser.add_argument(
            "--max-loaded-loras",
            type=int,
            default=ServerArgs.max_loaded_loras,
            help="If specified, it limits the maximum number of LoRA adapters loaded in CPU memory at a time. The value must be greater than or equal to `--max-loras-per-batch`.",
        )
        parser.add_argument(
            "--lora-backend",
            type=str,
            choices=LORA_BACKEND_CHOICES,
            default=ServerArgs.lora_backend,
            help="Choose the kernel backend for multi-LoRA serving.",
        )
        parser.add_argument(
            "--max-lora-chunk-size",
            type=int,
            default=ServerArgs.max_lora_chunk_size,
            choices=[16, 32, 64, 128],
            help="Maximum chunk size for the ChunkedSGMV LoRA backend. Only used when --lora-backend is 'csgmv'. Choosing a larger value might improve performance.",
        )

        # Kernel backend
        parser.add_argument(
            "--attention-backend",
            type=str,
            choices=ATTENTION_BACKEND_CHOICES,
            default=ServerArgs.attention_backend,
            help="Choose the kernels for attention layers.",
        )
        parser.add_argument(
            "--prefill-attention-backend",
            type=str,
            choices=ATTENTION_BACKEND_CHOICES,
            default=ServerArgs.prefill_attention_backend,
            help="Choose the kernels for prefill attention layers (have priority over --attention-backend).",
        )
        parser.add_argument(
            "--decode-attention-backend",
            type=str,
            choices=ATTENTION_BACKEND_CHOICES,
            default=ServerArgs.decode_attention_backend,
            help="Choose the kernels for decode attention layers (have priority over --attention-backend).",
        )
        parser.add_argument(
            "--sampling-backend",
            type=str,
            choices=["flashinfer", "pytorch"],
            default=ServerArgs.sampling_backend,
            help="Choose the kernels for sampling layers.",
        )
        parser.add_argument(
            "--grammar-backend",
            type=str,
            choices=GRAMMAR_BACKEND_CHOICES,
            default=ServerArgs.grammar_backend,
            help="Choose the backend for grammar-guided decoding.",
        )
        parser.add_argument(
            "--mm-attention-backend",
            type=str,
            choices=["sdpa", "fa3", "triton_attn", "ascend_attn"],
            default=ServerArgs.mm_attention_backend,
            help="Set multimodal attention backend.",
        )
        parser.add_argument(
            "--nsa-prefill",
            default=ServerArgs.nsa_prefill,
            type=str,
            choices=NSA_CHOICES,
        )
        parser.add_argument(
            "--nsa-decode",
            default=ServerArgs.nsa_decode,
            type=str,
            choices=NSA_CHOICES,
        )

        # Speculative decoding
        parser.add_argument(
            "--speculative-algorithm",
            type=str,
            choices=["EAGLE", "EAGLE3", "NEXTN", "STANDALONE", "NGRAM"],
            help="Speculative algorithm.",
        )
        parser.add_argument(
            "--speculative-draft-model-path",
            "--speculative-draft-model",
            type=str,
            help="The path of the draft model weights. This can be a local folder or a Hugging Face repo ID.",
        )
        parser.add_argument(
            "--speculative-draft-model-revision",
            type=str,
            default=None,
            help="The specific draft model version to use. It can be a branch "
            "name, a tag name, or a commit id. If unspecified, will use "
            "the default version.",
        )
        parser.add_argument(
            "--speculative-num-steps",
            type=int,
            help="The number of steps sampled from draft model in Speculative Decoding.",
            default=ServerArgs.speculative_num_steps,
        )
        parser.add_argument(
            "--speculative-eagle-topk",
            type=int,
            help="The number of tokens sampled from the draft model in eagle2 each step.",
            default=ServerArgs.speculative_eagle_topk,
        )
        parser.add_argument(
            "--speculative-num-draft-tokens",
            type=int,
            help="The number of tokens sampled from the draft model in Speculative Decoding.",
            default=ServerArgs.speculative_num_draft_tokens,
        )
        parser.add_argument(
            "--speculative-accept-threshold-single",
            type=float,
            help="Accept a draft token if its probability in the target model is greater than this threshold.",
            default=ServerArgs.speculative_accept_threshold_single,
        )
        parser.add_argument(
            "--speculative-accept-threshold-acc",
            type=float,
            help="The accept probability of a draft token is raised from its target probability p to min(1, p / threshold_acc).",
            default=ServerArgs.speculative_accept_threshold_acc,
        )
        parser.add_argument(
            "--speculative-token-map",
            type=str,
            help="The path of the draft model's small vocab table.",
            default=ServerArgs.speculative_token_map,
        )
        parser.add_argument(
            "--speculative-attention-mode",
            type=str,
            choices=["prefill", "decode"],
            help="Attention backend for speculative decoding operations (both target verify and draft extend). Can be one of 'prefill' (default) or 'decode'.",
            default=ServerArgs.speculative_attention_mode,
        )
        # Ngram speculative decoding
        parser.add_argument(
            "--speculative-ngram-min-match-window-size",
            type=int,
            default=ServerArgs.speculative_ngram_min_match_window_size,
            help="The minimum window size for pattern matching in ngram speculative decoding.",
        )
        parser.add_argument(
            "--speculative-ngram-max-match-window-size",
            type=int,
            default=ServerArgs.speculative_ngram_max_match_window_size,
            help="The maximum window size for pattern matching in ngram speculative decoding.",
        )
        parser.add_argument(
            "--speculative-ngram-min-bfs-breadth",
            type=int,
            default=ServerArgs.speculative_ngram_min_bfs_breadth,
            help="The minimum breadth for BFS (Breadth-First Search) in ngram speculative decoding.",
        )
        parser.add_argument(
            "--speculative-ngram-max-bfs-breadth",
            type=int,
            default=ServerArgs.speculative_ngram_max_bfs_breadth,
            help="The maximum breadth for BFS (Breadth-First Search) in ngram speculative decoding.",
        )
        parser.add_argument(
            "--speculative-ngram-match-type",
            type=str,
            choices=["BFS", "PROB"],
            default=ServerArgs.speculative_ngram_match_type,
            help="The match type for cache tree.",
        )
        parser.add_argument(
            "--speculative-ngram-branch-length",
            type=int,
            default=ServerArgs.speculative_ngram_branch_length,
            help="The branch length for ngram speculative decoding.",
        )
        parser.add_argument(
            "--speculative-ngram-capacity",
            type=int,
            default=ServerArgs.speculative_ngram_capacity,
            help="The cache capacity for ngram speculative decoding.",
        )

        # Expert parallelism
        parser.add_argument(
            "--expert-parallel-size",
            "--ep-size",
            "--ep",
            type=int,
            default=ServerArgs.ep_size,
            help="The expert parallelism size.",
        )
        parser.add_argument(
            "--moe-a2a-backend",
            type=str,
            choices=["none", "deepep"],
            default=ServerArgs.moe_a2a_backend,
            help="Choose the backend for MoE A2A.",
        )
        parser.add_argument(
            "--moe-runner-backend",
            type=str,
            choices=[
                "auto",
                "triton",
                "triton_kernel",
                "flashinfer_trtllm",
                "flashinfer_cutlass",
                "flashinfer_mxfp4",
                "flashinfer_cutedsl",
            ],
            default=ServerArgs.moe_runner_backend,
            help="Choose the runner backend for MoE.",
        )
        parser.add_argument(
            "--flashinfer-mxfp4-moe-precision",
            type=str,
            choices=["default", "bf16"],
            default=ServerArgs.flashinfer_mxfp4_moe_precision,
            help="Choose the computation precision of flashinfer mxfp4 moe",
        )
        parser.add_argument(
            "--enable-flashinfer-allreduce-fusion",
            action="store_true",
            help="Enable FlashInfer allreduce fusion with Residual RMSNorm.",
        )
        parser.add_argument(
            "--deepep-mode",
            type=str,
            choices=["normal", "low_latency", "auto"],
            default="auto",
            help="Select the mode when enable DeepEP MoE, could be `normal`, `low_latency` or `auto`. Default is `auto`, which means `low_latency` for decode batch and `normal` for prefill batch.",
        )
        parser.add_argument(
            "--ep-num-redundant-experts",
            type=int,
            default=ServerArgs.ep_num_redundant_experts,
            help="Allocate this number of redundant experts in expert parallel.",
        )
        parser.add_argument(
            "--ep-dispatch-algorithm",
            type=str,
            default=ServerArgs.ep_dispatch_algorithm,
            help="The algorithm to choose ranks for redundant experts in expert parallel.",
        )
        parser.add_argument(
            "--init-expert-location",
            type=str,
            default=ServerArgs.init_expert_location,
            help="Initial location of EP experts.",
        )
        parser.add_argument(
            "--enable-eplb",
            action="store_true",
            help="Enable EPLB algorithm",
        )
        parser.add_argument(
            "--eplb-algorithm",
            type=str,
            default=ServerArgs.eplb_algorithm,
            help="Chosen EPLB algorithm",
        )
        parser.add_argument(
            "--eplb-rebalance-num-iterations",
            type=int,
            default=ServerArgs.eplb_rebalance_num_iterations,
            help="Number of iterations to automatically trigger a EPLB re-balance.",
        )
        parser.add_argument(
            "--eplb-rebalance-layers-per-chunk",
            type=int,
            default=ServerArgs.eplb_rebalance_layers_per_chunk,
            help="Number of layers to rebalance per forward pass.",
        )
        parser.add_argument(
            "--eplb-min-rebalancing-utilization-threshold",
            type=float,
            default=ServerArgs.eplb_min_rebalancing_utilization_threshold,
            help="Minimum threshold for GPU average utilization to trigger EPLB rebalancing. Must be in the range [0.0, 1.0].",
        )
        parser.add_argument(
            "--expert-distribution-recorder-mode",
            type=str,
            default=ServerArgs.expert_distribution_recorder_mode,
            help="Mode of expert distribution recorder.",
        )
        parser.add_argument(
            "--expert-distribution-recorder-buffer-size",
            type=int,
            default=ServerArgs.expert_distribution_recorder_buffer_size,
            help="Circular buffer size of expert distribution recorder. Set to -1 to denote infinite buffer.",
        )
        parser.add_argument(
            "--enable-expert-distribution-metrics",
            action="store_true",
            help="Enable logging metrics for expert balancedness",
        )
        parser.add_argument(
            "--deepep-config",
            type=str,
            default=ServerArgs.deepep_config,
            help="Tuned DeepEP config suitable for your own cluster. It can be either a string with JSON content or a file path.",
        )
        parser.add_argument(
            "--moe-dense-tp-size",
            type=int,
            default=ServerArgs.moe_dense_tp_size,
            help="TP size for MoE dense MLP layers. This flag is useful when, with large TP size, there are errors caused by weights in MLP layers having dimension smaller than the min dimension GEMM supports.",
        )

        # Mamba Cache
        parser.add_argument(
            "--max-mamba-cache-size",
            type=int,
            default=ServerArgs.max_mamba_cache_size,
            help="The maximum size of the mamba cache.",
        )
        parser.add_argument(
            "--mamba-ssm-dtype",
            type=str,
            default=ServerArgs.mamba_ssm_dtype,
            choices=["float32", "bfloat16"],
            help="The data type of the SSM states in mamba cache.",
        )

        # Hierarchical cache
        parser.add_argument(
            "--enable-hierarchical-cache",
            action="store_true",
            help="Enable hierarchical cache",
        )
        parser.add_argument(
            "--hicache-ratio",
            type=float,
            default=ServerArgs.hicache_ratio,
            help="The ratio of the size of host KV cache memory pool to the size of device pool.",
        )
        parser.add_argument(
            "--hicache-size",
            type=int,
            default=ServerArgs.hicache_size,
            help="The size of host KV cache memory pool in gigabytes, which will override the hicache_ratio if set.",
        )
        parser.add_argument(
            "--hicache-write-policy",
            type=str,
            choices=["write_back", "write_through", "write_through_selective"],
            default=ServerArgs.hicache_write_policy,
            help="The write policy of hierarchical cache.",
        )
        parser.add_argument(
            "--radix-eviction-policy",
            type=str,
            choices=RADIX_EVICTION_POLICY_CHOICES,
            default=ServerArgs.radix_eviction_policy,
            help="The eviction policy of radix trees. 'lru' stands for Least Recently Used, 'lfu' stands for Least Frequently Used.",
        )
        parser.add_argument(
            "--hicache-io-backend",
            type=str,
            choices=["direct", "kernel"],
            default=ServerArgs.hicache_io_backend,
            help="The IO backend for KV cache transfer between CPU and GPU",
        )
        parser.add_argument(
            "--hicache-mem-layout",
            type=str,
            choices=["layer_first", "page_first", "page_first_direct"],
            default=ServerArgs.hicache_mem_layout,
            help="The layout of host memory pool for hierarchical cache.",
        )
        parser.add_argument(
            "--hicache-storage-backend",
            type=str,
            choices=["file", "mooncake", "hf3fs", "nixl", "aibrix", "dynamic", "eic"],
            default=ServerArgs.hicache_storage_backend,
            help="The storage backend for hierarchical KV cache. "
            "Built-in backends: file, mooncake, hf3fs, nixl, aibrix. "
            "For dynamic backend, use --hicache-storage-backend-extra-config to specify: "
            "backend_name (custom name), module_path (Python module path), class_name (backend class name).",
        )
        parser.add_argument(
            "--hicache-storage-prefetch-policy",
            type=str,
            choices=["best_effort", "wait_complete", "timeout"],
            default=ServerArgs.hicache_storage_prefetch_policy,
            help="Control when prefetching from the storage backend should stop.",
        )
        parser.add_argument(
            "--hicache-storage-backend-extra-config",
            type=str,
            default=ServerArgs.hicache_storage_backend_extra_config,
            help="A dictionary in JSON string format containing extra configuration for the storage backend.",
        )
        # LMCache
        parser.add_argument(
            "--enable-lmcache",
            action="store_true",
            help="Using LMCache as an alternative hierarchical cache solution",
        )

        # Double Sparsity
        parser.add_argument(
            "--enable-double-sparsity",
            action="store_true",
            help="Enable double sparsity attention",
        )
        parser.add_argument(
            "--ds-channel-config-path",
            type=str,
            default=ServerArgs.ds_channel_config_path,
            help="The path of the double sparsity channel config",
        )
        parser.add_argument(
            "--ds-heavy-channel-num",
            type=int,
            default=ServerArgs.ds_heavy_channel_num,
            help="The number of heavy channels in double sparsity attention",
        )
        parser.add_argument(
            "--ds-heavy-token-num",
            type=int,
            default=ServerArgs.ds_heavy_token_num,
            help="The number of heavy tokens in double sparsity attention",
        )
        parser.add_argument(
            "--ds-heavy-channel-type",
            type=str,
            default=ServerArgs.ds_heavy_channel_type,
            help="The type of heavy channels in double sparsity attention",
        )
        parser.add_argument(
            "--ds-sparse-decode-threshold",
            type=int,
            default=ServerArgs.ds_sparse_decode_threshold,
            help="The type of heavy channels in double sparsity attention",
        )

        # Offloading
        parser.add_argument(
            "--cpu-offload-gb",
            type=int,
            default=ServerArgs.cpu_offload_gb,
            help="How many GBs of RAM to reserve for CPU offloading.",
        )
        parser.add_argument(
            "--offload-group-size",
            type=int,
            default=ServerArgs.offload_group_size,
            help="Number of layers per group in offloading.",
        )
        parser.add_argument(
            "--offload-num-in-group",
            type=int,
            default=ServerArgs.offload_num_in_group,
            help="Number of layers to be offloaded within a group.",
        )
        parser.add_argument(
            "--offload-prefetch-step",
            type=int,
            default=ServerArgs.offload_prefetch_step,
            help="Steps to prefetch in offloading.",
        )
        parser.add_argument(
            "--offload-mode",
            type=str,
            default=ServerArgs.offload_mode,
            help="Mode of offloading.",
        )

        # Optimization/debug options
        parser.add_argument(
            "--disable-radix-cache",
            action="store_true",
            help="Disable RadixAttention for prefix caching.",
        )
        parser.add_argument(
            "--cuda-graph-max-bs",
            type=int,
            default=ServerArgs.cuda_graph_max_bs,
            help="Set the maximum batch size for cuda graph. It will extend the cuda graph capture batch size to this value.",
        )
        parser.add_argument(
            "--cuda-graph-bs",
            type=int,
            nargs="+",
            help="Set the list of batch sizes for cuda graph.",
        )
        parser.add_argument(
            "--disable-cuda-graph",
            action="store_true",
            help="Disable cuda graph.",
        )
        parser.add_argument(
            "--disable-cuda-graph-padding",
            action="store_true",
            help="Disable cuda graph when padding is needed. Still uses cuda graph when padding is not needed.",
        )
        parser.add_argument(
            "--enable-profile-cuda-graph",
            action="store_true",
            help="Enable profiling of cuda graph capture.",
        )
        parser.add_argument(
            "--enable-cudagraph-gc",
            action="store_true",
            help="Enable garbage collection during CUDA graph capture. If disabled (default), GC is frozen during capture to speed up the process.",
        )
        parser.add_argument(
            "--enable-nccl-nvls",
            action="store_true",
            help="Enable NCCL NVLS for prefill heavy requests when available.",
        )
        parser.add_argument(
            "--enable-symm-mem",
            action="store_true",
            help="Enable NCCL symmetric memory for fast collectives.",
        )
        parser.add_argument(
            "--disable-flashinfer-cutlass-moe-fp4-allgather",
            action="store_true",
            help="Disables quantize before all-gather for flashinfer cutlass moe.",
        )
        parser.add_argument(
            "--enable-tokenizer-batch-encode",
            action="store_true",
            help="Enable batch tokenization for improved performance when processing multiple text inputs. Do not use with image inputs, pre-tokenized input_ids, or input_embeds.",
        )
        parser.add_argument(
            "--disable-outlines-disk-cache",
            action="store_true",
            help="Disable disk cache of outlines to avoid possible crashes related to file system or high concurrency.",
        )
        parser.add_argument(
            "--disable-custom-all-reduce",
            action="store_true",
            help="Disable the custom all-reduce kernel and fall back to NCCL.",
        )
        parser.add_argument(
            "--enable-mscclpp",
            action="store_true",
            help="Enable using mscclpp for small messages for all-reduce kernel and fall back to NCCL.",
        )
        parser.add_argument(
            "--enable-torch-symm-mem",
            action="store_true",
            help="Enable using torch symm mem for all-reduce kernel and fall back to NCCL. Only supports CUDA device SM90 and above. SM90 supports world size 4, 6, 8. SM10 supports world size 6, 8.",
        )
        parser.add_argument(
            "--disable-overlap-schedule",
            action="store_true",
            help="Disable the overlap scheduler, which overlaps the CPU scheduler with GPU model worker.",
        )
        parser.add_argument(
            "--enable-mixed-chunk",
            action="store_true",
            help="Enabling mixing prefill and decode in a batch when using chunked prefill.",
        )
        parser.add_argument(
            "--enable-dp-attention",
            action="store_true",
            help="Enabling data parallelism for attention and tensor parallelism for FFN. The dp size should be equal to the tp size. Currently DeepSeek-V2 and Qwen 2/3 MoE models are supported.",
        )
        parser.add_argument(
            "--enable-dp-lm-head",
            action="store_true",
            help="Enable vocabulary parallel across the attention TP group to avoid all-gather across DP groups, optimizing performance under DP attention.",
        )
        parser.add_argument(
            "--enable-two-batch-overlap",
            action="store_true",
            help="Enabling two micro batches to overlap.",
        )
        parser.add_argument(
            "--enable-single-batch-overlap",
            action="store_true",
            help="Let computation and communication overlap within one micro batch.",
        )
        parser.add_argument(
            "--tbo-token-distribution-threshold",
            type=float,
            default=ServerArgs.tbo_token_distribution_threshold,
            help="The threshold of token distribution between two batches in micro-batch-overlap, determines whether to two-batch-overlap or two-chunk-overlap. Set to 0 denote disable two-chunk-overlap.",
        )
        parser.add_argument(
            "--enable-torch-compile",
            action="store_true",
            help="Optimize the model with torch.compile. Experimental feature.",
        )
        parser.add_argument(
            "--torch-compile-max-bs",
            type=int,
            default=ServerArgs.torch_compile_max_bs,
            help="Set the maximum batch size when using torch compile.",
        )
        parser.add_argument(
            "--torchao-config",
            type=str,
            default=ServerArgs.torchao_config,
            help="Optimize the model with torchao. Experimental feature. Current choices are: int8dq, int8wo, int4wo-<group_size>, fp8wo, fp8dq-per_tensor, fp8dq-per_row",
        )
        parser.add_argument(
            "--enable-nan-detection",
            action="store_true",
            help="Enable the NaN detection for debugging purposes.",
        )
        parser.add_argument(
            "--enable-p2p-check",
            action="store_true",
            help="Enable P2P check for GPU access, otherwise the p2p access is allowed by default.",
        )
        parser.add_argument(
            "--triton-attention-reduce-in-fp32",
            action="store_true",
            help="Cast the intermediate attention results to fp32 to avoid possible crashes related to fp16."
            "This only affects Triton attention kernels.",
        )
        parser.add_argument(
            "--triton-attention-num-kv-splits",
            type=int,
            default=ServerArgs.triton_attention_num_kv_splits,
            help="The number of KV splits in flash decoding Triton kernel. Larger value is better in longer context scenarios. The default value is 8.",
        )
        parser.add_argument(
            "--triton-attention-split-tile-size",
            type=int,
            default=ServerArgs.triton_attention_split_tile_size,
            help="The size of split KV tile in flash decoding Triton kernel. Used for deterministic inference.",
        )
        parser.add_argument(
            "--num-continuous-decode-steps",
            type=int,
            default=ServerArgs.num_continuous_decode_steps,
            help="Run multiple continuous decoding steps to reduce scheduling overhead. "
            "This can potentially increase throughput but may also increase time-to-first-token latency. "
            "The default value is 1, meaning only run one decoding step at a time.",
        )
        parser.add_argument(
            "--delete-ckpt-after-loading",
            action="store_true",
            help="Delete the model checkpoint after loading the model.",
        )
        parser.add_argument(
            "--enable-memory-saver",
            action="store_true",
            help="Allow saving memory using release_memory_occupation and resume_memory_occupation",
        )
        parser.add_argument(
            "--enable-weights-cpu-backup",
            action="store_true",
            help="Save model weights to CPU memory during release_weights_occupation and resume_weights_occupation",
        )
        parser.add_argument(
            "--allow-auto-truncate",
            action="store_true",
            help="Allow automatically truncating requests that exceed the maximum input length instead of returning an error.",
        )
        parser.add_argument(
            "--enable-custom-logit-processor",
            action="store_true",
            help="Enable users to pass custom logit processors to the server (disabled by default for security)",
        )
        parser.add_argument(
            "--flashinfer-mla-disable-ragged",
            action="store_true",
            help="Not using ragged prefill wrapper when running flashinfer mla",
        )
        parser.add_argument(
            "--disable-shared-experts-fusion",
            action="store_true",
            help="Disable shared experts fusion optimization for deepseek v3/r1.",
        )
        parser.add_argument(
            "--disable-chunked-prefix-cache",
            action="store_true",
            help="Disable chunked prefix cache feature for deepseek, which should save overhead for short sequences.",
        )
        parser.add_argument(
            "--disable-fast-image-processor",
            action="store_true",
            help="Adopt base image processor instead of fast image processor.",
        )
        parser.add_argument(
            "--keep-mm-feature-on-device",
            action="store_true",
            help="Keep multimodal feature tensors on device after processing to save D2H copy.",
        )
        parser.add_argument(
            "--enable-return-hidden-states",
            action="store_true",
            help="Enable returning hidden states with responses.",
        )
        parser.add_argument(
            "--scheduler-recv-interval",
            type=int,
            default=ServerArgs.scheduler_recv_interval,
            help="The interval to poll requests in scheduler. Can be set to >1 to reduce the overhead of this.",
        )
        parser.add_argument(
            "--numa-node",
            type=int,
            nargs="+",
            help="Sets the numa node for the subprocesses. i-th element corresponds to i-th subprocess.",
        )

        # Debug tensor dumps
        parser.add_argument(
            "--debug-tensor-dump-output-folder",
            type=str,
            default=ServerArgs.debug_tensor_dump_output_folder,
            help="The output folder for dumping tensors.",
        )
        parser.add_argument(
            "--debug-tensor-dump-input-file",
            type=str,
            default=ServerArgs.debug_tensor_dump_input_file,
            help="The input filename for dumping tensors",
        )
        parser.add_argument(
            "--debug-tensor-dump-inject",
            type=str,
            default=ServerArgs.debug_tensor_dump_inject,
            help="Inject the outputs from jax as the input of every layer.",
        )
        parser.add_argument(
            "--debug-tensor-dump-prefill-only",
            action="store_true",
            help="Only dump the tensors for prefill requests (i.e. batch size > 1).",
        )
        parser.add_argument(
            "--enable-dynamic-batch-tokenizer",
            action="store_true",
            help="Enable async dynamic batch tokenizer for improved performance when multiple requests arrive concurrently.",
        )
        parser.add_argument(
            "--dynamic-batch-tokenizer-batch-size",
            type=int,
            default=ServerArgs.dynamic_batch_tokenizer_batch_size,
            help="[Only used if --enable-dynamic-batch-tokenizer is set] Maximum batch size for dynamic batch tokenizer.",
        )
        parser.add_argument(
            "--dynamic-batch-tokenizer-batch-timeout",
            type=float,
            default=ServerArgs.dynamic_batch_tokenizer_batch_timeout,
            help="[Only used if --enable-dynamic-batch-tokenizer is set] Timeout in seconds for batching tokenization requests.",
        )

        # PD disaggregation
        parser.add_argument(
            "--disaggregation-mode",
            type=str,
            default=ServerArgs.disaggregation_mode,
            choices=["null", "prefill", "decode"],
            help='Only used for PD disaggregation. "prefill" for prefill-only server, and "decode" for decode-only server. If not specified, it is not PD disaggregated',
        )
        parser.add_argument(
            "--disaggregation-transfer-backend",
            type=str,
            default=ServerArgs.disaggregation_transfer_backend,
            choices=DISAGG_TRANSFER_BACKEND_CHOICES,
            help="The backend for disaggregation transfer. Default is mooncake.",
        )
        parser.add_argument(
            "--disaggregation-bootstrap-port",
            type=int,
            default=ServerArgs.disaggregation_bootstrap_port,
            help="Bootstrap server port on the prefill server. Default is 8998.",
        )
        parser.add_argument(
            "--disaggregation-decode-tp",
            type=int,
            default=ServerArgs.disaggregation_decode_tp,
            help="Decode tp size. If not set, it matches the tp size of the current engine. This is only set on the prefill server.",
        )
        parser.add_argument(
            "--disaggregation-decode-dp",
            type=int,
            default=ServerArgs.disaggregation_decode_dp,
            help="Decode dp size. If not set, it matches the dp size of the current engine. This is only set on the prefill server.",
        )
        parser.add_argument(
            "--disaggregation-prefill-pp",
            type=int,
            default=ServerArgs.disaggregation_prefill_pp,
            help="Prefill pp size. If not set, it is default to 1. This is only set on the decode server.",
        )
        parser.add_argument(
            "--disaggregation-ib-device",
            type=str,
            default=ServerArgs.disaggregation_ib_device,
            help="The InfiniBand devices for disaggregation transfer, accepts single device (e.g., --disaggregation-ib-device mlx5_0) "
            "or multiple comma-separated devices (e.g., --disaggregation-ib-device mlx5_0,mlx5_1). "
            "Default is None, which triggers automatic device detection when mooncake backend is enabled.",
        )
        parser.add_argument(
            "--disaggregation-decode-enable-offload-kvcache",
            action="store_true",
            help="Enable async KV cache offloading on decode server (PD mode).",
        )
        parser.add_argument(
            "--num-reserved-decode-tokens",
            type=int,
            default=ServerArgs.num_reserved_decode_tokens,
            help="Number of decode tokens that will have memory reserved when adding new request to the running batch.",
        )
        parser.add_argument(
            "--disaggregation-decode-polling-interval",
            type=int,
            default=ServerArgs.disaggregation_decode_polling_interval,
            help="The interval to poll requests in decode server. Can be set to >1 to reduce the overhead of this.",
        )

        # Custom weight loader
        parser.add_argument(
            "--custom-weight-loader",
            type=str,
            nargs="*",
            default=None,
            help="The custom dataloader which used to update the model. Should be set with a valid import path, such as my_package.weight_load_func",
        )
        parser.add_argument(
            "--weight-loader-disable-mmap",
            action="store_true",
            help="Disable mmap while loading weight using safetensors.",
        )
        parser.add_argument(
            "--remote-instance-weight-loader-seed-instance-ip",
            type=str,
            default=ServerArgs.remote_instance_weight_loader_seed_instance_ip,
            help="The ip of the seed instance for loading weights from remote instance.",
        )
        parser.add_argument(
            "--remote-instance-weight-loader-seed-instance-service-port",
            type=int,
            default=ServerArgs.remote_instance_weight_loader_seed_instance_service_port,
            help="The service port of the seed instance for loading weights from remote instance.",
        )
        parser.add_argument(
            "--remote-instance-weight-loader-send-weights-group-ports",
            type=json_list_type,
            default=ServerArgs.remote_instance_weight_loader_send_weights_group_ports,
            help="The communication group ports for loading weights from remote instance.",
        )

        # For PD-Multiplexing
        parser.add_argument(
            "--enable-pdmux",
            action="store_true",
            help="Enable PD-Multiplexing, PD running on greenctx stream.",
        )

        parser.add_argument(
            "--sm-group-num",
            type=int,
            default=ServerArgs.sm_group_num,
            help="Number of sm partition groups.",
        )

        # For deterministic inference
        parser.add_argument(
            "--enable-deterministic-inference",
            action="store_true",
            help="Enable deterministic inference mode with batch invariant ops.",
        )

        # Deprecated arguments
        parser.add_argument(
            "--enable-ep-moe",
            action=DeprecatedAction,
            help="NOTE: --enable-ep-moe is deprecated. Please set `--ep-size` to the same value as `--tp-size` instead.",
        )
        parser.add_argument(
            "--enable-deepep-moe",
            action=DeprecatedAction,
            help="NOTE: --enable-deepep-moe is deprecated. Please set `--moe-a2a-backend` to 'deepep' instead.",
        )
        parser.add_argument(
            "--enable-flashinfer-cutlass-moe",
            action=DeprecatedAction,
            help="NOTE: --enable-flashinfer-cutlass-moe is deprecated. Please set `--moe-runner-backend` to 'flashinfer_cutlass' instead.",
        )
        parser.add_argument(
            "--enable-flashinfer-cutedsl-moe",
            action=DeprecatedAction,
            help="NOTE: --enable-flashinfer-cutedsl-moe is deprecated. Please set `--moe-runner-backend` to 'flashinfer_cutedsl' instead.",
        )
        parser.add_argument(
            "--enable-flashinfer-trtllm-moe",
            action=DeprecatedAction,
            help="NOTE: --enable-flashinfer-trtllm-moe is deprecated. Please set `--moe-runner-backend` to 'flashinfer_trtllm' instead.",
        )
        parser.add_argument(
            "--enable-triton-kernel-moe",
            action=DeprecatedAction,
            help="NOTE: --enable-triton-kernel-moe is deprecated. Please set `--moe-runner-backend` to 'triton_kernel' instead.",
        )
        parser.add_argument(
            "--enable-flashinfer-mxfp4-moe",
            action=DeprecatedAction,
            help="NOTE: --enable-flashinfer-mxfp4-moe is deprecated. Please set `--moe-runner-backend` to 'flashinfer_mxfp4' instead.",
        )

        # Configuration file support
        parser.add_argument(
            "--config",
            type=str,
            help="Read CLI options from a config file. Must be a YAML file with configuration options.",
        )

    @classmethod
    def from_cli_args(cls, args: argparse.Namespace):
        args.tp_size = args.tensor_parallel_size
        args.pp_size = args.pipeline_parallel_size
        args.dp_size = args.data_parallel_size
        args.ep_size = args.expert_parallel_size

        attrs = [attr.name for attr in dataclasses.fields(cls)]
        return cls(**{attr: getattr(args, attr) for attr in attrs})

    def url(self):
        if is_valid_ipv6_address(self.host):
            return f"http://[{self.host}]:{self.port}"
        else:
            return f"http://{self.host}:{self.port}"

    def get_hf_config(self):
        kwargs = {}
        hf_config = get_config(
            self.model_path,
            trust_remote_code=self.trust_remote_code,
            revision=self.revision,
            model_override_args=json.loads(self.json_model_override_args),
            **kwargs,
        )
        return hf_config

    def check_server_args(self):
        # Check parallel size constraints
        assert (
            self.tp_size * self.pp_size
        ) % self.nnodes == 0, "tp_size must be divisible by number of nodes"

        if self.pp_size > 1:
            assert (
                self.disable_overlap_schedule
                and self.speculative_algorithm is None
                and not self.enable_mixed_chunk
            ), "Pipeline parallelism is not compatible with overlap schedule, speculative decoding, mixed chunked prefill."

        assert not (
            self.dp_size > 1 and self.nnodes != 1 and not self.enable_dp_attention
        ), "multi-node data parallel is not supported unless dp attention!"

        assert self.base_gpu_id >= 0, "base_gpu_id must be non-negative"
        assert self.gpu_id_step >= 1, "gpu_id_step must be positive"

        assert self.moe_dense_tp_size in {
            1,
            None,
        }, "moe_dense_tp_size only support 1 and None currently"

        # Check LoRA
        self.check_lora_server_args()

        # Check speculative decoding
        if self.speculative_algorithm is not None:
            assert (
                not self.enable_mixed_chunk
            ), "enable_mixed_chunk is required for speculative decoding"

        # Check chunked prefill
        # Skip validation if chunked prefill is disabled (i.e., size <= 0).
        # Skip validation if disaggregation mode is decode.
        if self.chunked_prefill_size > 0 and self.disaggregation_mode != "decode":
            assert (
                self.chunked_prefill_size % self.page_size == 0
            ), "chunked_prefill_size must be divisible by page_size"

        # Check multi tokenizer
        assert self.tokenizer_worker_num > 0, "Tokenizer worker num must >= 1"
        self.validate_buckets_rule(
            "--prompt-tokens-buckets", self.prompt_tokens_buckets
        )
        self.validate_buckets_rule(
            "--generation-tokens-buckets", self.generation_tokens_buckets
        )

        # Check scheduling policy
        if self.enable_priority_scheduling:
            assert self.schedule_policy in [
                "fcfs",
                "lof",
            ], f"To use priority scheduling, schedule_policy must be 'fcfs' or 'lof'. '{self.schedule_policy}' is not supported."

    def check_lora_server_args(self):
        assert self.max_loras_per_batch > 0, "max_loras_per_batch must be positive"

        # Enable LoRA if any LoRA paths are provided for backward compatibility.
        if self.lora_paths:
            if self.enable_lora is None:
                self.enable_lora = True
                logger.warning(
                    "--enable-lora is set to True because --lora-paths is provided."
                )
            elif self.enable_lora is False:
                logger.warning(
                    "--enable-lora is set to False, any provided lora_paths will be ignored."
                )

        if self.enable_lora:
            if isinstance(self.lora_paths, list):
                lora_paths = self.lora_paths
                self.lora_paths = []
                for lora_path in lora_paths:
                    if isinstance(lora_path, str):
                        if "=" in lora_path:
                            name, path = lora_path.split("=", 1)
                            lora_ref = LoRARef(
                                lora_name=name, lora_path=path, pinned=False
                            )
                        else:
                            lora_ref = LoRARef(
                                lora_name=lora_path, lora_path=lora_path, pinned=False
                            )
                    elif isinstance(lora_path, dict):
                        assert (
                            "lora_name" in lora_path and "lora_path" in lora_path
                        ), f"When providing LoRA paths as a list of dict, each dict should contain 'lora_name' and 'lora_path' keys. Got: {lora_path}"
                        lora_ref = LoRARef(
                            lora_name=lora_path["lora_name"],
                            lora_path=lora_path["lora_path"],
                            pinned=lora_path.get("pinned", False),
                        )
                    else:
                        raise ValueError(
                            f"Invalid type for item in --lora-paths list: {type(lora_path)}. "
                            "Expected a string or a dictionary."
                        )
                    self.lora_paths.append(lora_ref)
            elif isinstance(self.lora_paths, dict):
                self.lora_paths = [
                    LoRARef(lora_name=k, lora_path=v, pinned=False)
                    for k, v in self.lora_paths.items()
                ]
            elif self.lora_paths is None:
                self.lora_paths = []
            else:
                raise ValueError(
                    f"Invalid type for --lora-paths: {type(self.lora_paths)}. "
                    "Expected a list or a dictionary."
                )

            # Expand target modules
            if self.lora_target_modules:
                self.lora_target_modules = set(self.lora_target_modules)
                if "all" in self.lora_target_modules:
                    assert (
                        len(self.lora_target_modules) == 1
                    ), "If 'all' is specified in --lora-target-modules, it should be the only module specified."
                    self.lora_target_modules = set(SUPPORTED_LORA_TARGET_MODULES)

            # Ensure sufficient information is provided for LoRA initialization.
            assert self.lora_paths or (
                self.max_lora_rank and self.lora_target_modules
            ), "When no initial --lora-paths is provided, you need to specify both --max-lora-rank and --lora-target-modules for LoRA initialization."

            # Validate max_loaded_loras
            if self.max_loaded_loras is not None:
                assert self.max_loaded_loras >= self.max_loras_per_batch, (
                    "max_loaded_loras should be greater than or equal to max_loras_per_batch. "
                    f"max_loaded_loras={self.max_loaded_loras}, max_loras_per_batch={self.max_loras_per_batch}"
                )
                assert len(self.lora_paths) <= self.max_loaded_loras, (
                    "The number of LoRA paths should not exceed max_loaded_loras. "
                    f"max_loaded_loras={self.max_loaded_loras}, lora_paths={len(self.lora_paths)}"
                )

            if self.max_lora_chunk_size is not None:
                assert (
                    16 <= self.max_lora_chunk_size <= 128
                    and (self.max_lora_chunk_size & (self.max_lora_chunk_size - 1)) == 0
                ), "--max-lora-chunk-size must be a power of 2 between 16 and 128."

    def validate_disagg_tp_size(self, prefill_tp: int, decode_tp: int):
        larger_tp = max(decode_tp, prefill_tp)
        smaller_tp = min(decode_tp, prefill_tp)
        assert larger_tp % smaller_tp == 0, (
            "Different tp size is supported only when one tp is multiple of the other. "
            f"decode_tp={decode_tp}, prefill_tp={prefill_tp}"
        )

    def validate_buckets_rule(self, arg_name: str, buckets_rule: List[str]):
        if not buckets_rule:
            return

        assert len(buckets_rule) > 0, f"{arg_name} cannot be empty list"
        rule = buckets_rule[0]
        assert rule in [
            "tse",
            "default",
            "custom",
        ], f"Unsupported {arg_name} rule type: '{rule}'. Must be one of: 'tse', 'default', 'custom'"

        if rule == "tse":
            assert (
                len(buckets_rule) == 4
            ), f"{arg_name} TSE rule requires exactly 4 parameters: ['tse', middle, base, count], got {len(buckets_rule)}"
            try:
                middle = float(buckets_rule[1])
                base = float(buckets_rule[2])
                count = int(buckets_rule[3])
            except (ValueError, IndexError):
                assert (
                    False
                ), f"{arg_name} TSE rule parameters must be: ['tse', <float:middle>, <float:base>, <int:count>]"
            assert base > 1, f"{arg_name} TSE base must be larger than 1, got: {base}"
            assert count > 0, f"{arg_name} TSE count must be positive, got: {count}"
            assert middle > 0, f"{arg_name} TSE middle must be positive, got: {middle}"

        elif rule == "default":
            assert (
                len(buckets_rule) == 1
            ), f"{arg_name} default rule should only have one parameter: ['default'], got {len(buckets_rule)}"

        elif rule == "custom":
            assert (
                len(buckets_rule) >= 2
            ), f"{arg_name} custom rule requires at least one bucket value: ['custom', value1, ...]"
            try:
                bucket_values = [float(x) for x in buckets_rule[1:]]
            except ValueError:
                assert False, f"{arg_name} custom rule bucket values must be numeric"
            assert len(set(bucket_values)) == len(
                bucket_values
            ), f"{arg_name} custom rule bucket values should not contain duplicates"
            assert all(
                val >= 0 for val in bucket_values
            ), f"{arg_name} custom rule bucket values should be non-negative"

    def adjust_mem_fraction_for_vlm(self, model_config):
        vision_config = getattr(model_config.hf_config, "vision_config", None)
        if vision_config is None:
            return

        # roughly reduce the mem_fraction_static base on params of Vit
        original_server_arg_mem_fraction = self.mem_fraction_static
        # a base mem_fraction_static factor for regular Vit
        base_mem_fraction_reduction_ratio = 0.95

        vit_num_layers = getattr(vision_config, "num_hidden_layers", 24)
        vit_hidden_size = getattr(vision_config, "hidden_size", 1024)

        # baseline ViT params (ViT-L/14)
        baseline_vit_layers = 24
        baseline_vit_hidden_size = 1024

        # weight params count
        current_complexity_score = vit_num_layers * (vit_hidden_size**2)
        baseline_complexity_score = baseline_vit_layers * (baseline_vit_hidden_size**2)
        complexity_ratio = (
            current_complexity_score / baseline_complexity_score
            if baseline_complexity_score > 0
            else 1.0
        )

        # every time the complexity grows 100%, adjust final factor for 10%
        sensitivity_scale = 0.1
        dynamic_adjustment_factor = 1.0 - sensitivity_scale * (complexity_ratio - 1.0)
        dynamic_adjustment_factor = max(0.8, min(1.05, dynamic_adjustment_factor))

        final_overall_factor = (
            base_mem_fraction_reduction_ratio * dynamic_adjustment_factor
        )
        self.mem_fraction_static = (
            original_server_arg_mem_fraction * final_overall_factor
        )


def prepare_server_args(argv: List[str]) -> ServerArgs:
    """
    Prepare the server arguments from the command line arguments.

    Args:
        args: The command line arguments. Typically, it should be `sys.argv[1:]`
            to ensure compatibility with `parse_args` when no arguments are passed.

    Returns:
        The server arguments.
    """
    # Import here to avoid circular imports
    from sglang.srt.server_args_config_parser import ConfigArgumentMerger

    # Check for config file and merge arguments if present
    if "--config" in argv:
        # Extract boolean actions from the parser to handle them correctly
        parser = argparse.ArgumentParser()
        ServerArgs.add_cli_args(parser)

        # Get boolean action destinations
        boolean_actions = []
        for action in parser._actions:
            if hasattr(action, "dest") and hasattr(action, "action"):
                if action.action in ["store_true", "store_false"]:
                    boolean_actions.append(action.dest)

        # Merge config file arguments with CLI arguments
        config_merger = ConfigArgumentMerger(boolean_actions=boolean_actions)
        argv = config_merger.merge_config_with_args(argv)

    parser = argparse.ArgumentParser()
    ServerArgs.add_cli_args(parser)
    raw_args = parser.parse_args(argv)
    server_args = ServerArgs.from_cli_args(raw_args)
    return server_args


ZMQ_TCP_PORT_DELTA = 233


@dataclasses.dataclass
class PortArgs:
    # The ipc filename for tokenizer to receive inputs from detokenizer (zmq)
    tokenizer_ipc_name: str
    # The ipc filename for scheduler (rank 0) to receive inputs from tokenizer (zmq)
    scheduler_input_ipc_name: str
    # The ipc filename for detokenizer to receive inputs from scheduler (zmq)
    detokenizer_ipc_name: str

    # The port for nccl initialization (torch.dist)
    nccl_port: int

    # The ipc filename for rpc call between Engine and Scheduler
    rpc_ipc_name: str

    # The ipc filename for Scheduler to send metrics
    metrics_ipc_name: str

    # The ipc filename for Tokenizer and worker tokenizer
    tokenizer_worker_ipc_name: Optional[str]

    @staticmethod
    def init_new(server_args, dp_rank: Optional[int] = None) -> "PortArgs":
        if server_args.nccl_port is None:
            nccl_port = server_args.port + random.randint(100, 1000)
            while True:
                if is_port_available(nccl_port):
                    break
                if nccl_port < 60000:
                    nccl_port += 42
                else:
                    nccl_port -= 43
        else:
            nccl_port = server_args.nccl_port

        if not server_args.enable_dp_attention:
            # Normal case, use IPC within a single node
            return PortArgs(
                tokenizer_ipc_name=f"ipc://{tempfile.NamedTemporaryFile(delete=False).name}",
                scheduler_input_ipc_name=f"ipc://{tempfile.NamedTemporaryFile(delete=False).name}",
                detokenizer_ipc_name=f"ipc://{tempfile.NamedTemporaryFile(delete=False).name}",
                nccl_port=nccl_port,
                rpc_ipc_name=f"ipc://{tempfile.NamedTemporaryFile(delete=False).name}",
                metrics_ipc_name=f"ipc://{tempfile.NamedTemporaryFile(delete=False).name}",
                tokenizer_worker_ipc_name=None,
            )
        else:
            # DP attention. Use TCP + port to handle both single-node and multi-node.
            if server_args.nnodes == 1 and server_args.dist_init_addr is None:
                dist_init_addr = ("127.0.0.1", server_args.port + ZMQ_TCP_PORT_DELTA)
            elif server_args.dist_init_addr.startswith("["):  # ipv6 address
                port_num, host = configure_ipv6(server_args.dist_init_addr)
                dist_init_addr = (host, str(port_num))
            else:
                dist_init_addr = server_args.dist_init_addr.split(":")

            assert (
                len(dist_init_addr) == 2
            ), "please provide --dist-init-addr as host:port of head node"

            dist_init_host, dist_init_port = dist_init_addr
            port_base = int(dist_init_port) + 1
            detokenizer_port = port_base + 1
            rpc_port = port_base + 2
            metrics_ipc_name = port_base + 3
            if dp_rank is None:
                # TokenizerManager to DataParallelController
                scheduler_input_port = port_base + 4
            else:
                scheduler_input_port = port_base + 4 + 1 + dp_rank

            return PortArgs(
                tokenizer_ipc_name=f"tcp://{dist_init_host}:{port_base}",
                scheduler_input_ipc_name=f"tcp://{dist_init_host}:{scheduler_input_port}",
                detokenizer_ipc_name=f"tcp://{dist_init_host}:{detokenizer_port}",
                nccl_port=nccl_port,
                rpc_ipc_name=f"tcp://{dist_init_host}:{rpc_port}",
                metrics_ipc_name=f"tcp://{dist_init_host}:{metrics_ipc_name}",
                tokenizer_worker_ipc_name=None,
            )


class LoRAPathAction(argparse.Action):
    def __call__(self, parser, namespace, values, option_string=None):
        lora_paths = []
        if values:
            assert isinstance(values, list), "Expected a list of LoRA paths."
            for lora_path in values:
                lora_path = lora_path.strip()
                if lora_path.startswith("{") and lora_path.endswith("}"):
                    obj = json.loads(lora_path)
                    assert "lora_path" in obj and "lora_name" in obj, (
                        f"{repr(lora_path)} looks like a JSON str, "
                        "but it does not contain 'lora_name' and 'lora_path' keys."
                    )
                    lora_paths.append(obj)
                else:
                    lora_paths.append(lora_path)

        setattr(namespace, self.dest, lora_paths)


class DeprecatedAction(argparse.Action):
    def __init__(self, option_strings, dest, nargs=0, **kwargs):
        super(DeprecatedAction, self).__init__(
            option_strings, dest, nargs=nargs, **kwargs
        )

    def __call__(self, parser, namespace, values, option_string=None):
        raise ValueError(self.help)


def print_deprecated_warning(message: str):
    logger.warning(f"\033[33m{message}\033[0m")


def auto_choose_speculative_params(self: ServerArgs):
    """
    Automatically choose the parameters for speculative decoding.

    You can tune them on your own models and prompts with scripts/playground/bench_speculative.py
    """
    hf_config = self.get_hf_config()
    arch = hf_config.architectures[0]
    if self.speculative_algorithm == "STANDALONE":
        # The default value for standalone speculative decoding
        return (3, 1, 4)
    if arch in ["LlamaForCausalLM"]:
        # The default value for llama
        return (5, 4, 8)
    elif arch in [
        "DeepseekV32ForCausalLM",
        "DeepseekV3ForCausalLM",
        "DeepseekV2ForCausalLM",
        "GptOssForCausalLM",
        "BailingMoeForCausalLM",
        "BailingMoeV2ForCausalLM",
    ]:
        # The default value for deepseek and gpt-oss
        return (3, 1, 4)
    elif arch in ["Grok1ForCausalLM", "Grok1VForCausalLM"]:
        return (5, 4, 8)
    else:
        # The default value for all other models
        return (5, 4, 8)<|MERGE_RESOLUTION|>--- conflicted
+++ resolved
@@ -1285,18 +1285,6 @@
                     "NCCL_ALGO is set to 'allreduce:tree' and custom all reduce is disabled for deterministic inference when TP size > 1."
                 )
 
-<<<<<<< HEAD
-            # Warnings on MoE models
-            logger.warning(
-                "Currently deterministic inference is only tested on dense models. Please be cautious when using it on MoE models."
-            )
-
-    def _handle_use_bge_m3_sparse(self):
-        if self.use_bge_m3_sparse:
-            self.is_embedding = True
-
-=======
->>>>>>> a4a3d823
     def _handle_other_validations(self):
         pass
 
