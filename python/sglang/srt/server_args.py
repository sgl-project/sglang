--- conflicted
+++ resolved
@@ -378,14 +378,10 @@
     # Deprecated arguments
     enable_ep_moe: bool = False
     enable_deepep_moe: bool = False
-<<<<<<< HEAD
-    disable_weight_loading: bool = False
-=======
     enable_flashinfer_cutlass_moe: bool = False
     enable_flashinfer_trtllm_moe: bool = False
     enable_triton_kernel_moe: bool = False
     enable_flashinfer_mxfp4_moe: bool = False
->>>>>>> b361750a
 
     def __post_init__(self):
         # Check deprecated arguments
@@ -2100,11 +2096,6 @@
             help="(Deprecated) Enabling DeepEP MoE implementation for EP MoE.",
         )
         parser.add_argument(
-<<<<<<< HEAD
-            "--disable-weight-loading",
-            action="store_true",
-            help="(Deprecated) Disable weight loading, only used for testing.",
-=======
             "--enable-flashinfer-cutlass-moe",
             action="store_true",
             help="(Deprecated) Enable FlashInfer CUTLASS MoE backend for modelopt_fp4 quant on Blackwell. Supports MoE-EP",
@@ -2123,7 +2114,6 @@
             "--enable-flashinfer-mxfp4-moe",
             action="store_true",
             help="(Deprecated) Enable FlashInfer MXFP4 MoE backend for modelopt_fp4 quant on Blackwell.",
->>>>>>> b361750a
         )
 
     @classmethod
@@ -2187,13 +2177,13 @@
             ), "enable_mixed_chunk is required for speculative decoding"
 
         # Check chunked prefill
-<<<<<<< HEAD
-        assert (
-            self.chunked_prefill_size % self.page_size == 0
-        ), "chunked_prefill_size must be divisible by page_size"
-        
-        # Check PDMux
-        
+        # Skip validation if chunked prefill is disabled (i.e., size <= 0).
+        if self.chunked_prefill_size > 0:
+            assert (
+                self.chunked_prefill_size % self.page_size == 0
+            ), "chunked_prefill_size must be divisible by page_size"
+
+        # Check pdmux
         if self.enable_pdmux:
             assert (
                 self.pp_size == 1
@@ -2207,16 +2197,9 @@
             assert (
                 self.disable_overlap_schedule
             ), "PD-Multiplexing is not compatible with overlap schedule."
-=======
-        # Skip validation if chunked prefill is disabled (i.e., size <= 0).
-        if self.chunked_prefill_size > 0:
-            assert (
-                self.chunked_prefill_size % self.page_size == 0
-            ), "chunked_prefill_size must be divisible by page_size"
 
         # Check multi tokenizer
         assert self.tokenizer_worker_num > 0, "Tokenizer worker num must >= 1"
->>>>>>> b361750a
 
     def check_lora_server_args(self):
         assert self.max_loras_per_batch > 0, "max_loras_per_batch must be positive"
