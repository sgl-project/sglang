# Copyright 2023-2024 SGLang Team
# Licensed under the Apache License, Version 2.0 (the "License");
# you may not use this file except in compliance with the License.
# You may obtain a copy of the License at
#
#     http://www.apache.org/licenses/LICENSE-2.0
#
# Unless required by applicable law or agreed to in writing, software
# distributed under the License is distributed on an "AS IS" BASIS,
# WITHOUT WARRANTIES OR CONDITIONS OF ANY KIND, either express or implied.
# See the License for the specific language governing permissions and
# limitations under the License.
# ==============================================================================
"""The arguments of the server."""

import argparse
import dataclasses
import json
import logging
import os
import random
import tempfile
from typing import List, Literal, Optional, Union

from sglang.srt.hf_transformers_utils import check_gguf_file, get_config
from sglang.srt.lora.lora_registry import LoRARef
from sglang.srt.reasoning_parser import ReasoningParser
from sglang.srt.utils import (
    LORA_TARGET_ALL_MODULES,
    SUPPORTED_LORA_TARGET_MODULES,
    configure_ipv6,
    get_device,
    get_device_memory_capacity,
    is_flashinfer_available,
    is_hip,
    is_port_available,
    is_remote_url,
    is_valid_ipv6_address,
    nullable_str,
)

logger = logging.getLogger(__name__)


@dataclasses.dataclass
class ServerArgs:
    # Model and tokenizer
    model_path: str
    tokenizer_path: Optional[str] = None
    tokenizer_mode: str = "auto"
    skip_tokenizer_init: bool = False
    load_format: str = "auto"
    model_loader_extra_config: str = "{}"
    trust_remote_code: bool = False
    context_length: Optional[int] = None
    is_embedding: bool = False
    enable_multimodal: Optional[bool] = None
    revision: Optional[str] = None
    model_impl: str = "auto"

    # HTTP server
    host: str = "127.0.0.1"
    port: int = 30000
    skip_server_warmup: bool = False
    warmups: Optional[str] = None
    nccl_port: Optional[int] = None

    # Quantization and data type
    dtype: str = "auto"
    quantization: Optional[str] = None
    quantization_param_path: Optional[str] = None
    kv_cache_dtype: str = "auto"

    # Memory and scheduling
    mem_fraction_static: Optional[float] = None
    max_running_requests: Optional[int] = None
    max_total_tokens: Optional[int] = None
    chunked_prefill_size: Optional[int] = None
    max_prefill_tokens: int = 16384
    schedule_policy: str = "fcfs"
    schedule_conservativeness: float = 1.0
    cpu_offload_gb: int = 0
    page_size: int = 1
    hybrid_kvcache_ratio: Optional[float] = None
    swa_full_tokens_ratio: float = 0.8
    disable_hybrid_swa_memory: bool = False

    # Runtime options
    device: Optional[str] = None
    tp_size: int = 1
    pp_size: int = 1
    max_micro_batch_size: Optional[int] = None
    stream_interval: int = 1
    stream_output: bool = False
    random_seed: Optional[int] = None
    constrained_json_whitespace_pattern: Optional[str] = None
    watchdog_timeout: float = 300
    dist_timeout: Optional[int] = None  # timeout for torch.distributed
    download_dir: Optional[str] = None
    base_gpu_id: int = 0
    gpu_id_step: int = 1
    sleep_on_idle: bool = False

    # Logging
    log_level: str = "info"
    log_level_http: Optional[str] = None
    log_requests: bool = False
    log_requests_level: int = 0
    crash_dump_folder: Optional[str] = None
    show_time_cost: bool = False
    enable_metrics: bool = False
    enable_metrics_for_all_schedulers: bool = False
    bucket_time_to_first_token: Optional[List[float]] = None
    bucket_inter_token_latency: Optional[List[float]] = None
    bucket_e2e_request_latency: Optional[List[float]] = None
    collect_tokens_histogram: bool = False
    decode_log_interval: int = 40
    enable_request_time_stats_logging: bool = False
    kv_events_config: Optional[str] = None

    # API related
    api_key: Optional[str] = None
    served_model_name: Optional[str] = None
    chat_template: Optional[str] = None
    completion_template: Optional[str] = None
    file_storage_path: str = "sglang_storage"
    enable_cache_report: bool = False
    reasoning_parser: Optional[str] = None
    tool_call_parser: Optional[str] = None

    # Data parallelism
    dp_size: int = 1
    load_balance_method: str = "round_robin"

    # Multi-node distributed serving
    dist_init_addr: Optional[str] = None
    nnodes: int = 1
    node_rank: int = 0

    # Model override args in JSON
    json_model_override_args: str = "{}"
    preferred_sampling_params: Optional[str] = None

    # LoRA
    enable_lora: Optional[bool] = None
    max_lora_rank: Optional[int] = None
    lora_target_modules: Optional[Union[set[str], List[str]]] = None
    lora_paths: Optional[Union[dict[str, str], dict[str, LoRARef], List[str]]] = None
    max_loras_per_batch: int = 8
    lora_backend: str = "triton"

    # Kernel backend
    attention_backend: Optional[str] = None
    sampling_backend: Optional[str] = None
    grammar_backend: Optional[str] = None
    mm_attention_backend: Optional[str] = None

    # Speculative decoding
    speculative_algorithm: Optional[str] = None
    speculative_draft_model_path: Optional[str] = None
    speculative_num_steps: Optional[int] = None
    speculative_eagle_topk: Optional[int] = None
    speculative_num_draft_tokens: Optional[int] = None
    speculative_accept_threshold_single: float = 1.0
    speculative_accept_threshold_acc: float = 1.0
    speculative_token_map: Optional[str] = None

    # Expert parallelism
    ep_size: int = 1
    enable_ep_moe: bool = False
    enable_deepep_moe: bool = False
    enable_flashinfer_moe: bool = False
<<<<<<< HEAD
    enable_w4_mxfp4_moe: bool = False
    enable_w4a8_mxfp4_moe: bool = False
=======
    enable_flashinfer_allreduce_fusion: bool = False
>>>>>>> a167fd0b
    deepep_mode: Optional[Literal["auto", "normal", "low_latency"]] = "auto"
    ep_num_redundant_experts: int = 0
    ep_dispatch_algorithm: Optional[Literal["static", "dynamic", "fake"]] = None
    init_expert_location: str = "trivial"
    enable_eplb: bool = False
    eplb_algorithm: str = "auto"
    eplb_rebalance_num_iterations: int = 1000
    eplb_rebalance_layers_per_chunk: Optional[int] = None
    expert_distribution_recorder_mode: Optional[
        Literal["stat", "stat_approx", "per_pass", "per_token"]
    ] = None
    expert_distribution_recorder_buffer_size: Optional[int] = None
    enable_expert_distribution_metrics: bool = False
    deepep_config: Optional[str] = None
    moe_dense_tp_size: Optional[int] = None

    # Hierarchical cache
    enable_hierarchical_cache: bool = False
    hicache_ratio: float = 2.0
    hicache_size: int = 0
    hicache_write_policy: str = "write_through_selective"
    hicache_io_backend: str = ""
    hicache_storage_backend: Optional[str] = None

    # Double Sparsity
    enable_double_sparsity: bool = False
    ds_channel_config_path: Optional[str] = None
    ds_heavy_channel_num: int = 32
    ds_heavy_token_num: int = 256
    ds_heavy_channel_type: str = "qk"
    ds_sparse_decode_threshold: int = 4096

    # Optimization/debug options
    disable_radix_cache: bool = False
    cuda_graph_max_bs: Optional[int] = None
    cuda_graph_bs: Optional[List[int]] = None
    disable_cuda_graph: bool = False
    disable_cuda_graph_padding: bool = False
    enable_profile_cuda_graph: bool = False
    enable_nccl_nvls: bool = False
    enable_tokenizer_batch_encode: bool = False
    disable_outlines_disk_cache: bool = False
    disable_custom_all_reduce: bool = False
    enable_mscclpp: bool = False
    disable_overlap_schedule: bool = False
    enable_mixed_chunk: bool = False
    enable_dp_attention: bool = False
    enable_dp_lm_head: bool = False
    enable_two_batch_overlap: bool = False
    enable_torch_compile: bool = False
    torch_compile_max_bs: int = 32
    torchao_config: str = ""
    enable_nan_detection: bool = False
    enable_p2p_check: bool = False
    triton_attention_reduce_in_fp32: bool = False
    triton_attention_num_kv_splits: int = 8
    num_continuous_decode_steps: int = 1
    delete_ckpt_after_loading: bool = False
    enable_memory_saver: bool = False
    allow_auto_truncate: bool = False
    enable_custom_logit_processor: bool = False
    flashinfer_mla_disable_ragged: bool = False
    disable_shared_experts_fusion: bool = False
    disable_chunked_prefix_cache: bool = False
    disable_fast_image_processor: bool = False
    enable_return_hidden_states: bool = False
    enable_triton_kernel_moe: bool = False

    # Debug tensor dumps
    debug_tensor_dump_output_folder: Optional[str] = None
    debug_tensor_dump_input_file: Optional[str] = None
    debug_tensor_dump_inject: bool = False
    debug_tensor_dump_prefill_only: bool = False

    # PD disaggregation: can be "null" (not disaggregated), "prefill" (prefill-only), or "decode" (decode-only)
    disaggregation_mode: str = "null"
    disaggregation_transfer_backend: str = "mooncake"
    disaggregation_bootstrap_port: int = 8998
    disaggregation_decode_tp: Optional[int] = None
    disaggregation_decode_dp: Optional[int] = None
    disaggregation_prefill_pp: Optional[int] = 1
    disaggregation_ib_device: Optional[str] = None
    num_reserved_decode_tokens: int = 512  # used for decode kv cache offload in PD
    pdlb_url: Optional[str] = None

    # For model weight update
    custom_weight_loader: Optional[List[str]] = None
    weight_loader_disable_mmap: bool = False

    # For PD-Multiplexing
    enable_pdmux: bool = False
    sm_group_num: int = 3

    def __post_init__(self):
        # Expert parallelism
        if self.enable_ep_moe:
            self.ep_size = self.tp_size
            logger.warning(
                f"EP MoE is enabled. The expert parallel size is adjusted to be the same as the tensor parallel size[{self.tp_size}]."
            )
        if self.enable_flashinfer_moe:
            assert (
                self.quantization == "modelopt_fp4"
            ), "modelopt_fp4 quantization is required for Flashinfer MOE"
            os.environ["TRTLLM_ENABLE_PDL"] = "1"
            self.disable_shared_experts_fusion = True
            logger.warning(
                f"Flashinfer MoE is enabled. Shared expert fusion is disabled."
            )

        # Set missing default values
        if self.tokenizer_path is None:
            self.tokenizer_path = self.model_path

        if self.device is None:
            self.device = get_device()

        if self.served_model_name is None:
            self.served_model_name = self.model_path

        if self.random_seed is None:
            self.random_seed = random.randint(0, 1 << 30)

        gpu_mem = get_device_memory_capacity(self.device)

        # Set mem fraction static
        if self.mem_fraction_static is None:
            if gpu_mem is not None:
                # GPU memory capacity = model weights + KV cache pool + activations + cuda graph buffers
                # mem_fraction_static = (model weights + KV cache pool) / GPU memory capacity.

                # We want mem_fraction_static to be as large as possible but still has enough room
                # for activations and cuda graph buffers. We use the following heuristic to
                # compute the needed size for activations and cuda graph buffers:
                # - The size of the activation depends on the chunked_prefill_size and model size.
                # - The size of cuda graph buffers depends on the cuda graph capture range and model size.
                # For GPUs with more memory, we use a larger chunked_prefill_size and
                # capture more cuda graphs, so they need to reserve more memory.
                parallel_size = self.tp_size * self.pp_size

                if gpu_mem < 20 * 1024:
                    # T4, 4080. (chunked_prefill_size 2k, cuda_graph_max_bs 8)
                    reserved_mem = (2.8 + parallel_size / 10) * 1024
                elif gpu_mem < 35 * 1024:
                    # A10, L40, 4090, 5090. (chunked_prefill_size 2k, cuda_graph_max_bs 8)
                    reserved_mem = (2.8 + parallel_size / 10) * 1024
                elif gpu_mem < 90 * 1024:
                    # H100, A100. (chunked_prefill_size 8k, cuda_graph_max_bs 160)
                    reserved_mem = (9.5 + parallel_size / 2) * 1024
                elif gpu_mem < 100 * 1024:
                    # H20. (chunked_prefill_size 8k, cuda_graph_max_bs 256)
                    reserved_mem = (12 + parallel_size / 2) * 1024
                elif gpu_mem < 160 * 1024:
                    # H200. (chunked_prefill_size 8k, cuda_graph_max_bs 256)
                    reserved_mem = (12 + parallel_size / 2) * 1024
                else:
                    # B200, MI300. (chunked_prefill_size 16k, cuda_graph_max_bs 512)
                    reserved_mem = 32 * 1024

                if self.speculative_algorithm is not None:
                    # draft model and larger cuda graph buffers
                    reserved_mem += 2 * 1024
                if self.enable_dp_attention:
                    reserved_mem += 4 * 1024

                self.mem_fraction_static = round((gpu_mem - reserved_mem) / gpu_mem, 3)
            else:
                self.mem_fraction_static = 0.88

            # Lazy init to avoid circular import
            # Multimodal models need more memory for the image processor
            from sglang.srt.configs.model_config import ModelConfig

            model_config = ModelConfig.from_server_args(self)
            if model_config.is_multimodal:
                self.adjust_mem_fraction_for_vlm(model_config)

        # Set chunked prefill size, which depends on the gpu memory capacity
        if self.chunked_prefill_size is None:
            if gpu_mem is not None:
                if gpu_mem < 35 * 1024:  # A10, L40, 4090
                    self.chunked_prefill_size = 2048
                elif gpu_mem < 160 * 1024:  # H100, H200, A100, H20
                    self.chunked_prefill_size = 8192
                else:  # B200, MI300
                    self.chunked_prefill_size = 16384
            else:
                self.chunked_prefill_size = 4096
        assert self.chunked_prefill_size % self.page_size == 0

        # Set cuda graph max batch size
        if self.cuda_graph_max_bs is None:
            # Based on detailed statistics, when serving TP1/TP2 models on lower-end GPUs with HBM<25G, you can either disable cuda graph or set `cuda_graph_max_bs` to a very small value to reduce the memory overhead of creating cuda graphs, with almost no impact on performance. However, when serving models with TP4 or TP8, we need to enable cuda graph to maintain high performance. In this case, we can set `cuda_graph_max_bs` to 80 (half of the default value 160) to reduce the memory overhead of creating cuda graphs. Looking at the logs from TP4 serving of qwen2-72b, a value of 80 is sufficient and can reduce the memory overhead of creating cuda graphs on lower-end GPUs compared to the original 160, avoiding OOM issues.
            if gpu_mem is not None and gpu_mem < 35 * 1024:
                if self.tp_size < 4:
                    self.cuda_graph_max_bs = 8
                else:
                    self.cuda_graph_max_bs = 80

        # Set kernel backends for hpu device
        if self.device == "hpu":
            self.attention_backend = "torch_native"
            self.sampling_backend = "pytorch"

        # Set kernel backends
        if self.device == "cpu":
            if self.attention_backend is None:
                self.attention_backend = "intel_amx"
            self.sampling_backend = "pytorch"

        if self.sampling_backend is None:
            self.sampling_backend = (
                "flashinfer" if is_flashinfer_available() else "pytorch"
            )

        if self.attention_backend in ("torch_native", "torch_native_sink"):
            logger.warning(
                "Cuda graph is disabled because of using torch native attention backend"
            )
            self.disable_cuda_graph = True

        if self.attention_backend == "ascend":
            logger.warning(
                "At this moment Ascend attention backend only supports a page_size of 128, change page_size to 128."
            )
            self.page_size = 128

        if self.attention_backend == "flashmla":
            logger.warning(
                "FlashMLA only supports a page_size of 64, change page_size to 64."
            )
            self.page_size = 64

        if self.attention_backend == "cutlass_mla":
            logger.warning(
                "Cutlass MLA only supports a page_size of 128, change page_size to 128."
            )
            self.page_size = 128

        # Choose grammar backend
        if self.grammar_backend is None:
            self.grammar_backend = "xgrammar"

        # Data parallelism attention
        if self.enable_dp_attention:
            self.schedule_conservativeness = self.schedule_conservativeness * 0.3
            assert (
                self.dp_size > 1
            ), "Please set a dp-size > 1. You can use 1 < dp-size <= tp-size "
            assert self.tp_size % self.dp_size == 0
            self.chunked_prefill_size = self.chunked_prefill_size // self.dp_size
            logger.warning(
                f"DP attention is enabled. The chunked prefill size is adjusted to {self.chunked_prefill_size} to avoid MoE kernel issues. "
            )

        if self.enable_dp_lm_head:
            assert (
                self.enable_dp_attention
            ), "Please enable dp attention when setting enable_dp_lm_head. "

        # DeepEP MoE
        if self.enable_deepep_moe:
            if self.deepep_mode == "normal":
                logger.warning("Cuda graph is disabled because deepep_mode=`normal`")
                self.disable_cuda_graph = True
            self.ep_size = self.tp_size
            logger.warning(
                f"DeepEP MoE is enabled. The expert parallel size is adjusted to be the same as the tensor parallel size[{self.tp_size}]."
            )

        if self.enable_eplb and (self.expert_distribution_recorder_mode is None):
            self.expert_distribution_recorder_mode = "stat"
            logger.info(
                "EPLB is enabled. The expert_distribution_recorder_mode is automatically set."
            )

        if (self.enable_eplb or (self.init_expert_location is not None)) and (
            self.ep_dispatch_algorithm is None
        ):
            self.ep_dispatch_algorithm = "static"
            logger.info(
                "EPLB is enabled or init_expert_location is provided. ep_dispatch_algorithm is configured."
            )

        if self.enable_expert_distribution_metrics and (
            self.expert_distribution_recorder_mode is None
        ):
            self.expert_distribution_recorder_mode = "stat"

        if self.expert_distribution_recorder_buffer_size is None:
            if (x := self.eplb_rebalance_num_iterations) is not None:
                self.expert_distribution_recorder_buffer_size = x
            elif self.expert_distribution_recorder_mode is not None:
                self.expert_distribution_recorder_buffer_size = 1000

        # Pipeline parallelism
        if self.pp_size > 1:
            self.disable_overlap_schedule = True
            logger.warning(
                "Pipeline parallelism is incompatible with overlap schedule."
            )

        # Speculative Decoding
        if self.speculative_algorithm == "NEXTN":
            # NEXTN shares the same implementation of EAGLE
            self.speculative_algorithm = "EAGLE"

        if self.speculative_algorithm in ("EAGLE", "EAGLE3"):
            if self.max_running_requests is None:
                self.max_running_requests = 48
            self.disable_overlap_schedule = True
            logger.warning(
                "Overlap scheduler is disabled because of using "
                "eagle speculative decoding."
            )
            if self.enable_mixed_chunk:
                self.enable_mixed_chunk = False
                logger.warning(
                    "Mixed chunked prefill is disabled because of using "
                    "eagle speculative decoding."
                )

            model_arch = self.get_hf_config().architectures[0]
            if model_arch == "DeepseekV3ForCausalLM":
                # Auto set draft_model_path DeepSeek-V3/R1
                if self.speculative_draft_model_path is None:
                    self.speculative_draft_model_path = self.model_path
                else:
                    logger.warning(
                        "DeepSeek MTP does not require setting speculative_draft_model_path."
                    )
            elif "Llama4" in model_arch:
                # TODO: remove this after Llama4 supports in other backends
                if self.attention_backend != "fa3":
                    self.attention_backend = "fa3"
                    logger.warning(
                        "Llama4 requires using fa3 attention backend. "
                        "Attention backend is automatically set to fa3."
                    )

            # Auto choose parameters
            if self.speculative_num_steps is None:
                assert (
                    self.speculative_eagle_topk is None
                    and self.speculative_num_draft_tokens is None
                )
                (
                    self.speculative_num_steps,
                    self.speculative_eagle_topk,
                    self.speculative_num_draft_tokens,
                ) = auto_choose_speculative_params(self)

            if (
                self.speculative_eagle_topk == 1
                and self.speculative_num_draft_tokens != self.speculative_num_steps + 1
            ):
                logger.warning(
                    "speculative_num_draft_tokens is adjusted to speculative_num_steps + 1 when speculative_eagle_topk == 1"
                )
                self.speculative_num_draft_tokens = self.speculative_num_steps + 1

            # The token generated from the verify step is counted.
            # If sepculative_num_steps >= speculative_num_draft_tokens, the additional tokens will definitely be discarded.
            # assert self.speculative_num_steps < self.speculative_num_draft_tokens

        # GGUF
        if (
            self.load_format == "auto" or self.load_format == "gguf"
        ) and check_gguf_file(self.model_path):
            self.quantization = self.load_format = "gguf"

        if is_remote_url(self.model_path):
            self.load_format = "remote"

        # AMD-specific Triton attention KV splits default number
        if is_hip():
            self.triton_attention_num_kv_splits = 16

        # PD disaggregation
        if self.disaggregation_mode == "decode":
            assert (
                self.disaggregation_decode_tp is None
            ), "Cannot set --disaggregation-decode-tp for the decode engine."
            assert (
                self.disaggregation_decode_dp is None
            ), "Cannot set --disaggregation-decode-dp for the decode engine."

            self.disable_radix_cache = True
            logger.warning("KV cache is forced as chunk cache for decode server")
        elif self.disaggregation_mode == "prefill":
            if self.disaggregation_decode_tp is None:
                self.disaggregation_decode_tp = self.tp_size
            if self.disaggregation_decode_dp is None:
                self.disaggregation_decode_dp = self.dp_size

            self.disaggregation_prefill_pp = self.pp_size
            self.validate_disagg_tp_size(self.tp_size, self.disaggregation_decode_tp)

            self.disable_cuda_graph = True
            logger.warning("Cuda graph is disabled for prefill server")

        os.environ["SGLANG_ENABLE_TORCH_COMPILE"] = (
            "1" if self.enable_torch_compile else "0"
        )
        # Set env var before grammar backends init
        os.environ["SGLANG_DISABLE_OUTLINES_DISK_CACHE"] = (
            "1" if self.disable_outlines_disk_cache else "0"
        )

        if self.custom_weight_loader is None:
            self.custom_weight_loader = []

    @staticmethod
    def add_cli_args(parser: argparse.ArgumentParser):
        # Model and tokenizer
        parser.add_argument(
            "--model-path",
            "--model",
            type=str,
            help="The path of the model weights. This can be a local folder or a Hugging Face repo ID.",
            required=True,
        )
        parser.add_argument(
            "--tokenizer-path",
            type=str,
            default=ServerArgs.tokenizer_path,
            help="The path of the tokenizer.",
        )
        parser.add_argument(
            "--tokenizer-mode",
            type=str,
            default=ServerArgs.tokenizer_mode,
            choices=["auto", "slow"],
            help="Tokenizer mode. 'auto' will use the fast "
            "tokenizer if available, and 'slow' will "
            "always use the slow tokenizer.",
        )
        parser.add_argument(
            "--skip-tokenizer-init",
            action="store_true",
            help="If set, skip init tokenizer and pass input_ids in generate request.",
        )
        parser.add_argument(
            "--load-format",
            type=str,
            default=ServerArgs.load_format,
            choices=[
                "auto",
                "pt",
                "safetensors",
                "npcache",
                "dummy",
                "sharded_state",
                "gguf",
                "bitsandbytes",
                "layered",
                "remote",
            ],
            help="The format of the model weights to load. "
            '"auto" will try to load the weights in the safetensors format '
            "and fall back to the pytorch bin format if safetensors format "
            "is not available. "
            '"pt" will load the weights in the pytorch bin format. '
            '"safetensors" will load the weights in the safetensors format. '
            '"npcache" will load the weights in pytorch format and store '
            "a numpy cache to speed up the loading. "
            '"dummy" will initialize the weights with random values, '
            "which is mainly for profiling."
            '"gguf" will load the weights in the gguf format. '
            '"bitsandbytes" will load the weights using bitsandbytes '
            "quantization."
            '"layered" loads weights layer by layer so that one can quantize a '
            "layer before loading another to make the peak memory envelope "
            "smaller.",
        )
        parser.add_argument(
            "--model-loader-extra-config",
            type=str,
            help="Extra config for model loader. "
            "This will be passed to the model loader corresponding to the chosen load_format.",
            default=ServerArgs.model_loader_extra_config,
        )
        parser.add_argument(
            "--trust-remote-code",
            action="store_true",
            help="Whether or not to allow for custom models defined on the Hub in their own modeling files.",
        )
        parser.add_argument(
            "--context-length",
            type=int,
            default=ServerArgs.context_length,
            help="The model's maximum context length. Defaults to None (will use the value from the model's config.json instead).",
        )
        parser.add_argument(
            "--is-embedding",
            action="store_true",
            help="Whether to use a CausalLM as an embedding model.",
        )
        parser.add_argument(
            "--enable-multimodal",
            default=ServerArgs.enable_multimodal,
            action="store_true",
            help="Enable the multimodal functionality for the served model. If the model being served is not multimodal, nothing will happen",
        )
        parser.add_argument(
            "--revision",
            type=str,
            default=None,
            help="The specific model version to use. It can be a branch "
            "name, a tag name, or a commit id. If unspecified, will use "
            "the default version.",
        )
        parser.add_argument(
            "--model-impl",
            type=str,
            default=ServerArgs.model_impl,
            help="Which implementation of the model to use.\n\n"
            '* "auto" will try to use the SGLang implementation if it exists '
            "and fall back to the Transformers implementation if no SGLang "
            "implementation is available.\n"
            '* "sglang" will use the SGLang model implementation.\n'
            '* "transformers" will use the Transformers model '
            "implementation.\n",
        )

        # HTTP server
        parser.add_argument(
            "--host",
            type=str,
            default=ServerArgs.host,
            help="The host of the HTTP server.",
        )
        parser.add_argument(
            "--port",
            type=int,
            default=ServerArgs.port,
            help="The port of the HTTP server.",
        )
        parser.add_argument(
            "--skip-server-warmup",
            action="store_true",
            help="If set, skip warmup.",
        )
        parser.add_argument(
            "--warmups",
            type=str,
            required=False,
            help="Specify custom warmup functions (csv) to run before server starts eg. --warmups=warmup_name1,warmup_name2 "
            "will run the functions `warmup_name1` and `warmup_name2` specified in warmup.py before the server starts listening for requests",
        )
        parser.add_argument(
            "--nccl-port",
            type=int,
            default=ServerArgs.nccl_port,
            help="The port for NCCL distributed environment setup. Defaults to a random port.",
        )

        # Quantization and data type
        parser.add_argument(
            "--dtype",
            type=str,
            default=ServerArgs.dtype,
            choices=["auto", "half", "float16", "bfloat16", "float", "float32"],
            help="Data type for model weights and activations.\n\n"
            '* "auto" will use FP16 precision for FP32 and FP16 models, and '
            "BF16 precision for BF16 models.\n"
            '* "half" for FP16. Recommended for AWQ quantization.\n'
            '* "float16" is the same as "half".\n'
            '* "bfloat16" for a balance between precision and range.\n'
            '* "float" is shorthand for FP32 precision.\n'
            '* "float32" for FP32 precision.',
        )
        parser.add_argument(
            "--quantization",
            type=str,
            default=ServerArgs.quantization,
            choices=[
                "awq",
                "fp8",
                "gptq",
                "marlin",
                "gptq_marlin",
                "awq_marlin",
                "bitsandbytes",
                "gguf",
                "modelopt",
                "modelopt_fp4",
                "petit_nvfp4",
                "w8a8_int8",
                "w8a8_fp8",
                "moe_wna16",
                "qoq",
                "w4afp8",
            ],
            help="The quantization method.",
        )
        parser.add_argument(
            "--quantization-param-path",
            type=nullable_str,
            default=None,
            help="Path to the JSON file containing the KV cache "
            "scaling factors. This should generally be supplied, when "
            "KV cache dtype is FP8. Otherwise, KV cache scaling factors "
            "default to 1.0, which may cause accuracy issues. ",
        )
        parser.add_argument(
            "--kv-cache-dtype",
            type=str,
            default=ServerArgs.kv_cache_dtype,
            choices=["auto", "fp8_e5m2", "fp8_e4m3"],
            help='Data type for kv cache storage. "auto" will use model data type. "fp8_e5m2" and "fp8_e4m3" is supported for CUDA 11.8+.',
        )

        # Memory and scheduling
        parser.add_argument(
            "--mem-fraction-static",
            type=float,
            default=ServerArgs.mem_fraction_static,
            help="The fraction of the memory used for static allocation (model weights and KV cache memory pool). Use a smaller value if you see out-of-memory errors.",
        )
        parser.add_argument(
            "--max-running-requests",
            type=int,
            default=ServerArgs.max_running_requests,
            help="The maximum number of running requests.",
        )
        parser.add_argument(
            "--max-total-tokens",
            type=int,
            default=ServerArgs.max_total_tokens,
            help="The maximum number of tokens in the memory pool. If not specified, it will be automatically calculated based on the memory usage fraction. "
            "This option is typically used for development and debugging purposes.",
        )
        parser.add_argument(
            "--chunked-prefill-size",
            type=int,
            default=ServerArgs.chunked_prefill_size,
            help="The maximum number of tokens in a chunk for the chunked prefill. Setting this to -1 means disabling chunked prefill.",
        )
        parser.add_argument(
            "--max-prefill-tokens",
            type=int,
            default=ServerArgs.max_prefill_tokens,
            help="The maximum number of tokens in a prefill batch. The real bound will be the maximum of this value and the model's maximum context length.",
        )
        parser.add_argument(
            "--schedule-policy",
            type=str,
            default=ServerArgs.schedule_policy,
            choices=["lpm", "random", "fcfs", "dfs-weight"],
            help="The scheduling policy of the requests.",
        )
        parser.add_argument(
            "--schedule-conservativeness",
            type=float,
            default=ServerArgs.schedule_conservativeness,
            help="How conservative the schedule policy is. A larger value means more conservative scheduling. Use a larger value if you see requests being retracted frequently.",
        )
        parser.add_argument(
            "--cpu-offload-gb",
            type=int,
            default=ServerArgs.cpu_offload_gb,
            help="How many GBs of RAM to reserve for CPU offloading.",
        )
        parser.add_argument(
            "--page-size",
            type=int,
            default=ServerArgs.page_size,
            help="The number of tokens in a page.",
        )
        parser.add_argument(
            "--hybrid-kvcache-ratio",
            nargs="?",
            const=0.5,
            type=float,
            default=ServerArgs.hybrid_kvcache_ratio,
            help=(
                "Mix ratio in [0,1] between uniform and hybrid kv buffers "
                "(0.0 = pure uniform: swa_size / full_size = 1)"
                "(1.0 = pure hybrid: swa_size / full_size = local_attention_size / context_length)"
            ),
        )
        parser.add_argument(
            "--swa-full-tokens-ratio",
            type=float,
            default=ServerArgs.swa_full_tokens_ratio,
            help="The ratio of SWA layer KV tokens / full layer KV tokens, regardless of the number of swa:full layers. It should be between 0 and 1. "
            "E.g. 0.5 means if each swa layer has 50 tokens, then each full layer has 100 tokens.",
        )
        parser.add_argument(
            "--disable-hybrid-swa-memory",
            action="store_true",
            help="Disable the hybrid SWA memory.",
        )

        # Runtime options
        parser.add_argument(
            "--device",
            type=str,
            default=ServerArgs.device,
            help="The device to use ('cuda', 'xpu', 'hpu', 'npu', 'cpu'). Defaults to auto-detection if not specified.",
        )
        parser.add_argument(
            "--tensor-parallel-size",
            "--tp-size",
            type=int,
            default=ServerArgs.tp_size,
            help="The tensor parallelism size.",
        )
        parser.add_argument(
            "--pipeline-parallel-size",
            "--pp-size",
            type=int,
            default=ServerArgs.pp_size,
            help="The pipeline parallelism size.",
        )
        parser.add_argument(
            "--max-micro-batch-size",
            type=int,
            default=ServerArgs.max_micro_batch_size,
            help="The maximum micro batch size in pipeline parallelism.",
        )
        parser.add_argument(
            "--stream-interval",
            type=int,
            default=ServerArgs.stream_interval,
            help="The interval (or buffer size) for streaming in terms of the token length. A smaller value makes streaming smoother, while a larger value makes the throughput higher",
        )
        parser.add_argument(
            "--stream-output",
            action="store_true",
            help="Whether to output as a sequence of disjoint segments.",
        )
        parser.add_argument(
            "--random-seed",
            type=int,
            default=ServerArgs.random_seed,
            help="The random seed.",
        )
        parser.add_argument(
            "--constrained-json-whitespace-pattern",
            type=str,
            default=ServerArgs.constrained_json_whitespace_pattern,
            help="(outlines backend only) Regex pattern for syntactic whitespaces allowed in JSON constrained output. For example, to allow the model generate consecutive whitespaces, set the pattern to [\n\t ]*",
        )
        parser.add_argument(
            "--watchdog-timeout",
            type=float,
            default=ServerArgs.watchdog_timeout,
            help="Set watchdog timeout in seconds. If a forward batch takes longer than this, the server will crash to prevent hanging.",
        )
        parser.add_argument(
            "--dist-timeout",
            type=int,
            default=ServerArgs.dist_timeout,
            help="Set timeout for torch.distributed initialization.",
        )
        parser.add_argument(
            "--download-dir",
            type=str,
            default=ServerArgs.download_dir,
            help="Model download directory for huggingface.",
        )
        parser.add_argument(
            "--base-gpu-id",
            type=int,
            default=ServerArgs.base_gpu_id,
            help="The base GPU ID to start allocating GPUs from. Useful when running multiple instances on the same machine.",
        )
        parser.add_argument(
            "--gpu-id-step",
            type=int,
            default=ServerArgs.gpu_id_step,
            help="The delta between consecutive GPU IDs that are used. For example, setting it to 2 will use GPU 0,2,4,...",
        )
        parser.add_argument(
            "--sleep-on-idle",
            action="store_true",
            help="Reduce CPU usage when sglang is idle.",
        )

        # Logging
        parser.add_argument(
            "--log-level",
            type=str,
            default=ServerArgs.log_level,
            help="The logging level of all loggers.",
        )
        parser.add_argument(
            "--log-level-http",
            type=str,
            default=ServerArgs.log_level_http,
            help="The logging level of HTTP server. If not set, reuse --log-level by default.",
        )
        parser.add_argument(
            "--log-requests",
            action="store_true",
            help="Log metadata, inputs, outputs of all requests. The verbosity is decided by --log-requests-level",
        )
        parser.add_argument(
            "--log-requests-level",
            type=int,
            default=0,
            help="0: Log metadata (no sampling parameters). 1: Log metadata and sampling parameters. 2: Log metadata, sampling parameters and partial input/output. 3: Log every input/output.",
            choices=[0, 1, 2, 3],
        )
        parser.add_argument(
            "--crash-dump-folder",
            type=str,
            default=ServerArgs.crash_dump_folder,
            help="Folder path to dump requests from the last 5 min before a crash (if any). If not specified, crash dumping is disabled.",
        )
        parser.add_argument(
            "--show-time-cost",
            action="store_true",
            help="Show time cost of custom marks.",
        )
        parser.add_argument(
            "--enable-metrics",
            action="store_true",
            help="Enable log prometheus metrics.",
        )
        parser.add_argument(
            "--enable-metrics-for-all-schedulers",
            action="store_true",
            help="Enable --enable-metrics-for-all-schedulers when you want schedulers on all TP ranks (not just TP 0) "
            "to record request metrics separately. This is especially useful when dp_attention is enabled, as "
            "otherwise all metrics appear to come from TP 0.",
        )
        parser.add_argument(
            "--bucket-time-to-first-token",
            type=float,
            nargs="+",
            default=ServerArgs.bucket_time_to_first_token,
            help="The buckets of time to first token, specified as a list of floats.",
        )
        parser.add_argument(
            "--bucket-inter-token-latency",
            type=float,
            nargs="+",
            default=ServerArgs.bucket_inter_token_latency,
            help="The buckets of inter-token latency, specified as a list of floats.",
        )
        parser.add_argument(
            "--bucket-e2e-request-latency",
            type=float,
            nargs="+",
            default=ServerArgs.bucket_e2e_request_latency,
            help="The buckets of end-to-end request latency, specified as a list of floats.",
        )
        parser.add_argument(
            "--collect-tokens-histogram",
            action="store_true",
            default=ServerArgs.collect_tokens_histogram,
            help="Collect prompt/generation tokens histogram.",
        )
        parser.add_argument(
            "--decode-log-interval",
            type=int,
            default=ServerArgs.decode_log_interval,
            help="The log interval of decode batch.",
        )
        parser.add_argument(
            "--enable-request-time-stats-logging",
            action="store_true",
            default=ServerArgs.enable_request_time_stats_logging,
            help="Enable per request time stats logging",
        )
        parser.add_argument(
            "--kv-events-config",
            type=str,
            default=None,
            help="Config in json format for NVIDIA dynamo KV event publishing. Publishing will be enabled if this flag is used.",
        )

        # API related
        parser.add_argument(
            "--api-key",
            type=str,
            default=ServerArgs.api_key,
            help="Set API key of the server. It is also used in the OpenAI API compatible server.",
        )
        parser.add_argument(
            "--served-model-name",
            type=str,
            default=ServerArgs.served_model_name,
            help="Override the model name returned by the v1/models endpoint in OpenAI API server.",
        )
        parser.add_argument(
            "--chat-template",
            type=str,
            default=ServerArgs.chat_template,
            help="The buliltin chat template name or the path of the chat template file. This is only used for OpenAI-compatible API server.",
        )
        parser.add_argument(
            "--completion-template",
            type=str,
            default=ServerArgs.completion_template,
            help="The buliltin completion template name or the path of the completion template file. This is only used for OpenAI-compatible API server. only for code completion currently.",
        )
        parser.add_argument(
            "--file-storage-path",
            type=str,
            default=ServerArgs.file_storage_path,
            help="The path of the file storage in backend.",
        )
        parser.add_argument(
            "--enable-cache-report",
            action="store_true",
            help="Return number of cached tokens in usage.prompt_tokens_details for each openai request.",
        )
        parser.add_argument(
            "--reasoning-parser",
            type=str,
            choices=list(ReasoningParser.DetectorMap.keys()),
            default=ServerArgs.reasoning_parser,
            help=f"Specify the parser for reasoning models, supported parsers are: {list(ReasoningParser.DetectorMap.keys())}.",
        )
        parser.add_argument(
            "--tool-call-parser",
            type=str,
            choices=[
                "qwen25",
                "mistral",
                "llama3",
                "deepseekv3",
                "pythonic",
                "kimi_k2",
                "qwen3",
            ],
            default=ServerArgs.tool_call_parser,
            help="Specify the parser for handling tool-call interactions. Options include: 'qwen25', 'mistral', 'llama3', 'deepseekv3', 'pythonic', and 'kimi_k2'.",
        )

        # Data parallelism
        parser.add_argument(
            "--data-parallel-size",
            "--dp-size",
            type=int,
            default=ServerArgs.dp_size,
            help="The data parallelism size.",
        )
        parser.add_argument(
            "--load-balance-method",
            type=str,
            default=ServerArgs.load_balance_method,
            help="The load balancing strategy for data parallelism.",
            choices=[
                "round_robin",
                "shortest_queue",
            ],
        )

        # Multi-node distributed serving
        parser.add_argument(
            "--dist-init-addr",
            "--nccl-init-addr",  # For backward compatibility. This will be removed in the future.
            type=str,
            help="The host address for initializing distributed backend (e.g., `192.168.0.2:25000`).",
        )
        parser.add_argument(
            "--nnodes", type=int, default=ServerArgs.nnodes, help="The number of nodes."
        )
        parser.add_argument(
            "--node-rank", type=int, default=ServerArgs.node_rank, help="The node rank."
        )

        # Model override args
        parser.add_argument(
            "--json-model-override-args",
            type=str,
            help="A dictionary in JSON string format used to override default model configurations.",
            default=ServerArgs.json_model_override_args,
        )
        parser.add_argument(
            "--preferred-sampling-params",
            type=str,
            help="json-formatted sampling settings that will be returned in /get_model_info",
        )

        # LoRA
        parser.add_argument(
            "--enable-lora",
            default=ServerArgs.enable_lora,
            action="store_true",
            help="Enable LoRA support for the model. This argument is automatically set to True if `--lora-paths` is provided for backward compatibility.",
        )
        parser.add_argument(
            "--max-lora-rank",
            default=ServerArgs.max_lora_rank,
            type=int,
            help="The maximum rank of LoRA adapters. If not specified, it will be automatically inferred from the adapters provided in --lora-paths.",
        )
        parser.add_argument(
            "--lora-target-modules",
            type=str,
            choices=SUPPORTED_LORA_TARGET_MODULES + [LORA_TARGET_ALL_MODULES],
            nargs="*",
            default=None,
            help="The union set of all target modules where LoRA should be applied. If not specified, "
            "it will be automatically inferred from the adapters provided in --lora-paths. If 'all' is specified, "
            "all supported modules will be targeted.",
        )
        parser.add_argument(
            "--lora-paths",
            type=str,
            nargs="*",
            default=None,
            action=LoRAPathAction,
            help="The list of LoRA adapters. You can provide a list of either path in str or renamed path in the format {name}={path}.",
        )
        parser.add_argument(
            "--max-loras-per-batch",
            type=int,
            default=8,
            help="Maximum number of adapters for a running batch, include base-only request.",
        )
        parser.add_argument(
            "--lora-backend",
            type=str,
            default="triton",
            help="Choose the kernel backend for multi-LoRA serving.",
        )

        # Kernel backend
        parser.add_argument(
            "--attention-backend",
            type=str,
            choices=[
                "aiter",
                "cutlass_mla",
                "fa3",
                "flashinfer",
                "flashmla",
                "intel_amx",
                "torch_native",
<<<<<<< HEAD
                "torch_native_sink",
=======
                "ascend",
>>>>>>> a167fd0b
                "triton",
            ],
            default=ServerArgs.attention_backend,
            help="Choose the kernels for attention layers.",
        )
        parser.add_argument(
            "--sampling-backend",
            type=str,
            choices=["flashinfer", "pytorch"],
            default=ServerArgs.sampling_backend,
            help="Choose the kernels for sampling layers.",
        )
        parser.add_argument(
            "--grammar-backend",
            type=str,
            choices=["xgrammar", "outlines", "llguidance", "none"],
            default=ServerArgs.grammar_backend,
            help="Choose the backend for grammar-guided decoding.",
        )

        # Speculative decoding
        parser.add_argument(
            "--speculative-algorithm",
            type=str,
            choices=["EAGLE", "EAGLE3", "NEXTN"],
            help="Speculative algorithm.",
        )
        parser.add_argument(
            "--speculative-draft-model-path",
            type=str,
            help="The path of the draft model weights. This can be a local folder or a Hugging Face repo ID.",
        )
        parser.add_argument(
            "--speculative-num-steps",
            type=int,
            help="The number of steps sampled from draft model in Speculative Decoding.",
            default=ServerArgs.speculative_num_steps,
        )
        parser.add_argument(
            "--speculative-eagle-topk",
            type=int,
            help="The number of tokens sampled from the draft model in eagle2 each step.",
            default=ServerArgs.speculative_eagle_topk,
        )
        parser.add_argument(
            "--speculative-num-draft-tokens",
            type=int,
            help="The number of tokens sampled from the draft model in Speculative Decoding.",
            default=ServerArgs.speculative_num_draft_tokens,
        )
        parser.add_argument(
            "--speculative-accept-threshold-single",
            type=float,
            help="Accept a draft token if its probability in the target model is greater than this threshold.",
            default=ServerArgs.speculative_accept_threshold_single,
        )
        parser.add_argument(
            "--speculative-accept-threshold-acc",
            type=float,
            help="The accept probability of a draft token is raised from its target probability p to min(1, p / threshold_acc).",
            default=ServerArgs.speculative_accept_threshold_acc,
        )
        parser.add_argument(
            "--speculative-token-map",
            type=str,
            help="The path of the draft model's small vocab table.",
            default=ServerArgs.speculative_token_map,
        )
        parser.add_argument(
            "--mm-attention-backend",
            type=str,
            choices=["sdpa", "fa3", "triton_attn"],
            default=ServerArgs.mm_attention_backend,
            help="Set multimodal attention backend.",
        )

        # Expert parallelism
        parser.add_argument(
            "--expert-parallel-size",
            "--ep-size",
            type=int,
            default=ServerArgs.ep_size,
            help="The expert parallelism size.",
        )
        parser.add_argument(
            "--enable-ep-moe",
            action="store_true",
            help="Enabling expert parallelism for moe. The ep size is equal to the tp size.",
        )
        parser.add_argument(
            "--enable-flashinfer-moe",
            action="store_true",
            help="Enable FlashInfer CUTLASS MoE backend for modelopt_fp4 quant on Blackwell. Supports MoE-EP with --enable-ep-moe",
        )
        parser.add_argument(
            "--enable-flashinfer-allreduce-fusion",
            action="store_true",
            help="Enable FlashInfer allreduce fusion for Add_RMSNorm.",
        )
        parser.add_argument(
            "--enable-deepep-moe",
            action="store_true",
            help="Enabling DeepEP MoE implementation for EP MoE.",
        )
        parser.add_argument(
            "--enable-w4-mxfp4-moe",
            action="store_true",
            help="Enable w4_mxfp4 MoE implementation.",
        )
        parser.add_argument(
            "--enable-w4a8-mxfp4-moe",
            action="store_true",
            help="Enable w4a8_mxfp4 MoE implementation.",
        )
        parser.add_argument(
            "--deepep-mode",
            type=str,
            choices=["normal", "low_latency", "auto"],
            default="auto",
            help="Select the mode when enable DeepEP MoE, could be `normal`, `low_latency` or `auto`. Default is `auto`, which means `low_latency` for decode batch and `normal` for prefill batch.",
        )
        parser.add_argument(
            "--ep-num-redundant-experts",
            type=int,
            default=ServerArgs.ep_num_redundant_experts,
            help="Allocate this number of redundant experts in expert parallel.",
        )
        parser.add_argument(
            "--ep-dispatch-algorithm",
            type=str,
            default=ServerArgs.ep_dispatch_algorithm,
            help="The algorithm to choose ranks for redundant experts in expert parallel.",
        )
        parser.add_argument(
            "--init-expert-location",
            type=str,
            default=ServerArgs.init_expert_location,
            help="Initial location of EP experts.",
        )
        parser.add_argument(
            "--enable-eplb",
            action="store_true",
            help="Enable EPLB algorithm",
        )
        parser.add_argument(
            "--eplb-algorithm",
            type=str,
            default=ServerArgs.eplb_algorithm,
            help="Chosen EPLB algorithm",
        )
        parser.add_argument(
            "--eplb-rebalance-num-iterations",
            type=int,
            default=ServerArgs.eplb_rebalance_num_iterations,
            help="Number of iterations to automatically trigger a EPLB re-balance.",
        )
        parser.add_argument(
            "--eplb-rebalance-layers-per-chunk",
            type=int,
            default=ServerArgs.eplb_rebalance_layers_per_chunk,
            help="Number of layers to rebalance per forward pass.",
        )
        parser.add_argument(
            "--expert-distribution-recorder-mode",
            type=str,
            default=ServerArgs.expert_distribution_recorder_mode,
            help="Mode of expert distribution recorder.",
        )
        parser.add_argument(
            "--expert-distribution-recorder-buffer-size",
            type=int,
            default=ServerArgs.expert_distribution_recorder_buffer_size,
            help="Circular buffer size of expert distribution recorder. Set to -1 to denote infinite buffer.",
        )
        parser.add_argument(
            "--enable-expert-distribution-metrics",
            action="store_true",
            help="Enable logging metrics for expert balancedness",
        )
        parser.add_argument(
            "--deepep-config",
            type=str,
            default=ServerArgs.deepep_config,
            help="Tuned DeepEP config suitable for your own cluster. It can be either a string with JSON content or a file path.",
        )
        parser.add_argument(
            "--moe-dense-tp-size",
            type=int,
            default=ServerArgs.moe_dense_tp_size,
            help="TP size for MoE dense MLP layers. This flag is useful when, with large TP size, there are errors caused by weights in MLP layers having dimension smaller than the min dimension GEMM supports.",
        )

        # Hierarchical cache
        parser.add_argument(
            "--enable-hierarchical-cache",
            action="store_true",
            help="Enable hierarchical cache",
        )
        parser.add_argument(
            "--hicache-ratio",
            type=float,
            default=ServerArgs.hicache_ratio,
            help="The ratio of the size of host KV cache memory pool to the size of device pool.",
        )
        parser.add_argument(
            "--hicache-size",
            type=int,
            default=ServerArgs.hicache_size,
            help="The size of host KV cache memory pool in gigabytes, which will override the hicache_ratio if set.",
        )
        parser.add_argument(
            "--hicache-write-policy",
            type=str,
            choices=["write_back", "write_through", "write_through_selective"],
            default=ServerArgs.hicache_write_policy,
            help="The write policy of hierarchical cache.",
        )
        parser.add_argument(
            "--hicache-io-backend",
            type=str,
            choices=["direct", "kernel"],
            default=ServerArgs.hicache_io_backend,
            help="The IO backend for KV cache transfer between CPU and GPU",
        )
        parser.add_argument(
            "--hicache-storage-backend",
            type=str,
            choices=["file"],  # todo, mooncake
            default=ServerArgs.hicache_storage_backend,
            help="The storage backend for hierarchical KV cache.",
        )

        # Double Sparsity
        parser.add_argument(
            "--enable-double-sparsity",
            action="store_true",
            help="Enable double sparsity attention",
        )
        parser.add_argument(
            "--ds-channel-config-path",
            type=str,
            default=ServerArgs.ds_channel_config_path,
            help="The path of the double sparsity channel config",
        )
        parser.add_argument(
            "--ds-heavy-channel-num",
            type=int,
            default=ServerArgs.ds_heavy_channel_num,
            help="The number of heavy channels in double sparsity attention",
        )
        parser.add_argument(
            "--ds-heavy-token-num",
            type=int,
            default=ServerArgs.ds_heavy_token_num,
            help="The number of heavy tokens in double sparsity attention",
        )
        parser.add_argument(
            "--ds-heavy-channel-type",
            type=str,
            default=ServerArgs.ds_heavy_channel_type,
            help="The type of heavy channels in double sparsity attention",
        )
        parser.add_argument(
            "--ds-sparse-decode-threshold",
            type=int,
            default=ServerArgs.ds_sparse_decode_threshold,
            help="The type of heavy channels in double sparsity attention",
        )

        # Optimization/debug options
        parser.add_argument(
            "--disable-radix-cache",
            action="store_true",
            help="Disable RadixAttention for prefix caching.",
        )
        parser.add_argument(
            "--cuda-graph-max-bs",
            type=int,
            default=ServerArgs.cuda_graph_max_bs,
            help="Set the maximum batch size for cuda graph. It will extend the cuda graph capture batch size to this value.",
        )
        parser.add_argument(
            "--cuda-graph-bs",
            type=int,
            nargs="+",
            help="Set the list of batch sizes for cuda graph.",
        )
        parser.add_argument(
            "--disable-cuda-graph",
            action="store_true",
            help="Disable cuda graph.",
        )
        parser.add_argument(
            "--disable-cuda-graph-padding",
            action="store_true",
            help="Disable cuda graph when padding is needed. Still uses cuda graph when padding is not needed.",
        )
        parser.add_argument(
            "--enable-profile-cuda-graph",
            action="store_true",
            help="Enable profiling of cuda graph capture.",
        )
        parser.add_argument(
            "--enable-nccl-nvls",
            action="store_true",
            help="Enable NCCL NVLS for prefill heavy requests when available.",
        )
        parser.add_argument(
            "--enable-tokenizer-batch-encode",
            action="store_true",
            help="Enable batch tokenization for improved performance when processing multiple text inputs. Do not use with image inputs, pre-tokenized input_ids, or input_embeds.",
        )
        parser.add_argument(
            "--disable-outlines-disk-cache",
            action="store_true",
            help="Disable disk cache of outlines to avoid possible crashes related to file system or high concurrency.",
        )
        parser.add_argument(
            "--disable-custom-all-reduce",
            action="store_true",
            help="Disable the custom all-reduce kernel and fall back to NCCL.",
        )
        parser.add_argument(
            "--enable-mscclpp",
            action="store_true",
            help="Enable using mscclpp for small messages for all-reduce kernel and fall back to NCCL.",
        )
        parser.add_argument(
            "--disable-overlap-schedule",
            action="store_true",
            help="Disable the overlap scheduler, which overlaps the CPU scheduler with GPU model worker.",
        )
        parser.add_argument(
            "--disable-overlap-cg-plan",
            action="store_true",
            help="Disable the overlap optimization for cudagraph preparation in eagle verify.",
        )
        parser.add_argument(
            "--enable-mixed-chunk",
            action="store_true",
            help="Enabling mixing prefill and decode in a batch when using chunked prefill.",
        )
        parser.add_argument(
            "--enable-dp-attention",
            action="store_true",
            help="Enabling data parallelism for attention and tensor parallelism for FFN. The dp size should be equal to the tp size. Currently DeepSeek-V2 and Qwen 2/3 MoE models are supported.",
        )
        parser.add_argument(
            "--enable-dp-lm-head",
            action="store_true",
            help="Enable vocabulary parallel across the attention TP group to avoid all-gather across DP groups, optimizing performance under DP attention.",
        )
        parser.add_argument(
            "--enable-two-batch-overlap",
            action="store_true",
            help="Enabling two micro batches to overlap.",
        )
        parser.add_argument(
            "--enable-torch-compile",
            action="store_true",
            help="Optimize the model with torch.compile. Experimental feature.",
        )
        parser.add_argument(
            "--torch-compile-max-bs",
            type=int,
            default=ServerArgs.torch_compile_max_bs,
            help="Set the maximum batch size when using torch compile.",
        )
        parser.add_argument(
            "--torchao-config",
            type=str,
            default=ServerArgs.torchao_config,
            help="Optimize the model with torchao. Experimental feature. Current choices are: int8dq, int8wo, int4wo-<group_size>, fp8wo, fp8dq-per_tensor, fp8dq-per_row",
        )
        parser.add_argument(
            "--enable-nan-detection",
            action="store_true",
            help="Enable the NaN detection for debugging purposes.",
        )
        parser.add_argument(
            "--enable-p2p-check",
            action="store_true",
            help="Enable P2P check for GPU access, otherwise the p2p access is allowed by default.",
        )
        parser.add_argument(
            "--triton-attention-reduce-in-fp32",
            action="store_true",
            help="Cast the intermediate attention results to fp32 to avoid possible crashes related to fp16."
            "This only affects Triton attention kernels.",
        )
        parser.add_argument(
            "--triton-attention-num-kv-splits",
            type=int,
            default=ServerArgs.triton_attention_num_kv_splits,
            help="The number of KV splits in flash decoding Triton kernel. Larger value is better in longer context scenarios. The default value is 8.",
        )
        parser.add_argument(
            "--num-continuous-decode-steps",
            type=int,
            default=ServerArgs.num_continuous_decode_steps,
            help="Run multiple continuous decoding steps to reduce scheduling overhead. "
            "This can potentially increase throughput but may also increase time-to-first-token latency. "
            "The default value is 1, meaning only run one decoding step at a time.",
        )
        parser.add_argument(
            "--delete-ckpt-after-loading",
            action="store_true",
            help="Delete the model checkpoint after loading the model.",
        )
        parser.add_argument(
            "--enable-memory-saver",
            action="store_true",
            help="Allow saving memory using release_memory_occupation and resume_memory_occupation",
        )
        parser.add_argument(
            "--allow-auto-truncate",
            action="store_true",
            help="Allow automatically truncating requests that exceed the maximum input length instead of returning an error.",
        )
        parser.add_argument(
            "--enable-custom-logit-processor",
            action="store_true",
            help="Enable users to pass custom logit processors to the server (disabled by default for security)",
        )
        parser.add_argument(
            "--flashinfer-mla-disable-ragged",
            action="store_true",
            help="Not using ragged prefill wrapper when running flashinfer mla",
        )
        parser.add_argument(
            "--disable-shared-experts-fusion",
            action="store_true",
            help="Disable shared experts fusion optimization for deepseek v3/r1.",
        )
        parser.add_argument(
            "--disable-chunked-prefix-cache",
            action="store_true",
            help="Disable chunked prefix cache feature for deepseek, which should save overhead for short sequences.",
        )
        parser.add_argument(
            "--disable-fast-image-processor",
            action="store_true",
            help="Adopt base image processor instead of fast image processor.",
        )
        parser.add_argument(
            "--enable-return-hidden-states",
            action="store_true",
            help="Enable returning hidden states with responses.",
        )
        parser.add_argument(
            "--enable-triton-kernel-moe",
            action="store_true",
            help="Use triton moe grouped gemm kernel.",
        )

        # Debug tensor dumps
        parser.add_argument(
            "--debug-tensor-dump-output-folder",
            type=str,
            default=ServerArgs.debug_tensor_dump_output_folder,
            help="The output folder for dumping tensors.",
        )
        parser.add_argument(
            "--debug-tensor-dump-input-file",
            type=str,
            default=ServerArgs.debug_tensor_dump_input_file,
            help="The input filename for dumping tensors",
        )
        parser.add_argument(
            "--debug-tensor-dump-inject",
            type=str,
            default=ServerArgs.debug_tensor_dump_inject,
            help="Inject the outputs from jax as the input of every layer.",
        )
        parser.add_argument(
            "--debug-tensor-dump-prefill-only",
            action="store_true",
            help="Only dump the tensors for prefill requests (i.e. batch size > 1).",
        )

        # PD disaggregation
        parser.add_argument(
            "--disaggregation-mode",
            type=str,
            default="null",
            choices=["null", "prefill", "decode"],
            help='Only used for PD disaggregation. "prefill" for prefill-only server, and "decode" for decode-only server. If not specified, it is not PD disaggregated',
        )
        parser.add_argument(
            "--disaggregation-transfer-backend",
            type=str,
            default=ServerArgs.disaggregation_transfer_backend,
            choices=["mooncake", "nixl", "ascend"],
            help="The backend for disaggregation transfer. Default is mooncake.",
        )
        parser.add_argument(
            "--disaggregation-bootstrap-port",
            type=int,
            default=ServerArgs.disaggregation_bootstrap_port,
            help="Bootstrap server port on the prefill server. Default is 8998.",
        )
        parser.add_argument(
            "--disaggregation-decode-tp",
            type=int,
            default=ServerArgs.disaggregation_decode_tp,
            help="Decode tp size. If not set, it matches the tp size of the current engine. This is only set on the prefill server.",
        )
        parser.add_argument(
            "--disaggregation-decode-dp",
            type=int,
            default=ServerArgs.disaggregation_decode_dp,
            help="Decode dp size. If not set, it matches the dp size of the current engine. This is only set on the prefill server.",
        )
        parser.add_argument(
            "--disaggregation-prefill-pp",
            type=int,
            default=ServerArgs.disaggregation_prefill_pp,
            help="Prefill pp size. If not set, it is default to 1. This is only set on the decode server.",
        )
        parser.add_argument(
            "--disaggregation-ib-device",
            type=str,
            default=ServerArgs.disaggregation_ib_device,
            help="The InfiniBand devices for disaggregation transfer, accepts single device (e.g., --disaggregation-ib-device mlx5_0) "
            "or multiple comma-separated devices (e.g., --disaggregation-ib-device mlx5_0,mlx5_1). "
            "Default is None, which triggers automatic device detection when mooncake backend is enabled.",
        )
        parser.add_argument(
            "--num-reserved-decode-tokens",
            type=int,
            default=ServerArgs.num_reserved_decode_tokens,
            help="Number of decode tokens that will have memory reserved when adding new request to the running batch.",
        )
        parser.add_argument(
            "--pdlb-url",
            type=str,
            default=None,
            help="The URL of the PD disaggregation load balancer. If set, the prefill/decode server will register with the load balancer.",
        )

        # Custom weight loader
        parser.add_argument(
            "--custom-weight-loader",
            type=str,
            nargs="*",
            default=None,
            help="The custom dataloader which used to update the model. Should be set with a valid import path, such as my_package.weight_load_func",
        )
        parser.add_argument(
            "--enable-pdmux",
            action="store_true",
            help="Enable PD-Multiplexing, PD running on greenctx stream.",
        )

        # For PD-Multiplexing
        parser.add_argument(
            "--sm-group-num",
            type=int,
            default=ServerArgs.sm_group_num,
            help="Number of sm partition groups.",
        )
        parser.add_argument(
            "--weight-loader-disable-mmap",
            action="store_true",
            help="Disable mmap while loading weight using safetensors.",
        )

    @classmethod
    def from_cli_args(cls, args: argparse.Namespace):
        args.tp_size = args.tensor_parallel_size
        args.pp_size = args.pipeline_parallel_size
        args.dp_size = args.data_parallel_size
        args.ep_size = args.expert_parallel_size
        attrs = [attr.name for attr in dataclasses.fields(cls)]
        return cls(**{attr: getattr(args, attr) for attr in attrs})

    def url(self):
        if is_valid_ipv6_address(self.host):
            return f"http://[{self.host}]:{self.port}"
        else:
            return f"http://{self.host}:{self.port}"

    def get_hf_config(self):
        kwargs = {}
        hf_config = get_config(
            self.model_path,
            trust_remote_code=self.trust_remote_code,
            revision=self.revision,
            model_override_args=json.loads(self.json_model_override_args),
            **kwargs,
        )
        return hf_config

    def check_server_args(self):
        assert (
            self.tp_size * self.pp_size
        ) % self.nnodes == 0, "tp_size must be divisible by number of nodes"

        # FIXME pp constraints
        if self.pp_size > 1:
            assert (
                self.disable_overlap_schedule
                and self.speculative_algorithm is None
                and not self.enable_mixed_chunk
            ), "Pipeline parallelism is not compatible with overlap schedule, speculative decoding, mixed chunked prefill."

        assert not (
            self.dp_size > 1 and self.nnodes != 1 and not self.enable_dp_attention
        ), "multi-node data parallel is not supported unless dp attention!"
        assert (
            self.max_loras_per_batch > 0
            # FIXME
            and (self.lora_paths is None or self.disable_radix_cache)
        ), "compatibility of lora and radix attention is in progress"
        assert self.base_gpu_id >= 0, "base_gpu_id must be non-negative"
        assert self.gpu_id_step >= 1, "gpu_id_step must be positive"

        assert self.moe_dense_tp_size in {
            1,
            None,
        }, "moe_dense_tp_size only support 1 and None currently"

        self.check_lora_server_args()

    def check_lora_server_args(self):
        # Enable LoRA if any LoRA paths are provided for backward compatibility.
        if self.lora_paths:
            if self.enable_lora is None:
                self.enable_lora = True
                logger.info(
                    "--enable-lora is set to True because --lora-paths is provided."
                )
            elif self.enable_lora is False:
                logger.warning(
                    "--enable-lora is set to False, any provided lora_paths will be ignored."
                )

        if self.enable_lora:
            # Normalize lora_paths to a dictionary if it is a list.
            if isinstance(self.lora_paths, list):
                lora_paths = self.lora_paths
                self.lora_paths = {}
                for lora_path in lora_paths:
                    if "=" in lora_path:
                        name, path = lora_path.split("=", 1)
                        self.lora_paths[name] = LoRARef(lora_name=name, lora_path=path)
                    else:
                        self.lora_paths[lora_path] = LoRARef(
                            lora_name=lora_path,
                            lora_path=lora_path,
                        )
            elif isinstance(self.lora_paths, dict):
                self.lora_paths = {
                    k: LoRARef(lora_name=k, lora_path=v)
                    for k, v in self.lora_paths.items()
                }
            elif self.lora_paths is None:
                self.lora_paths = {}
            else:
                raise ValueError(
                    f"Invalid type for --lora-paths: {type(self.lora_paths)}. "
                    "Expected a list or a dictionary."
                )

            # Expand target modules
            if self.lora_target_modules:
                self.lora_target_modules = set(self.lora_target_modules)
                if "all" in self.lora_target_modules:
                    assert (
                        len(self.lora_target_modules) == 1
                    ), "If 'all' is specified in --lora-target-modules, it should be the only module specified."
                    self.lora_target_modules = set(SUPPORTED_LORA_TARGET_MODULES)

            # Ensure sufficient information is provided for LoRA initialization.
            assert self.lora_paths or (
                self.max_lora_rank and self.lora_target_modules
            ), "When no initial --lora-paths is provided, you need to specify both --max-lora-rank and --lora-target-modules for LoRA initialization."

    def validate_disagg_tp_size(self, prefill_tp: int, decode_tp: int):
        larger_tp = max(decode_tp, prefill_tp)
        smaller_tp = min(decode_tp, prefill_tp)
        assert larger_tp % smaller_tp == 0, (
            "Different tp size is supported only when one tp is multiple of the other. "
            f"decode_tp={decode_tp}, prefill_tp={prefill_tp}"
        )

    def adjust_mem_fraction_for_vlm(self, model_config):
        vision_config = getattr(model_config.hf_config, "vision_config", None)
        if vision_config is None:
            return

        # roughly reduce the mem_fraction_static base on params of Vit
        original_server_arg_mem_fraction = self.mem_fraction_static
        # a base mem_fraction_static factor for regular Vit
        base_mem_fraction_reduction_ratio = 0.95

        vit_num_layers = getattr(vision_config, "num_hidden_layers", 24)
        vit_hidden_size = getattr(vision_config, "hidden_size", 1024)

        # baseline ViT params (ViT-L/14)
        baseline_vit_layers = 24
        baseline_vit_hidden_size = 1024

        # weight params count
        current_complexity_score = vit_num_layers * (vit_hidden_size**2)
        baseline_complexity_score = baseline_vit_layers * (baseline_vit_hidden_size**2)
        complexity_ratio = (
            current_complexity_score / baseline_complexity_score
            if baseline_complexity_score > 0
            else 1.0
        )

        # every time the complexity grows 100%, adjust final factor for 10%
        sensitivity_scale = 0.1
        dynamic_adjustment_factor = 1.0 - sensitivity_scale * (complexity_ratio - 1.0)
        dynamic_adjustment_factor = max(0.8, min(1.05, dynamic_adjustment_factor))

        final_overall_factor = (
            base_mem_fraction_reduction_ratio * dynamic_adjustment_factor
        )
        self.mem_fraction_static = (
            original_server_arg_mem_fraction * final_overall_factor
        )
        logger.warning(
            f"Multimodal model: Dynamically adjusted --mem-fraction-static "
            f"from: {original_server_arg_mem_fraction:.3f} to: {self.mem_fraction_static:.3f}."
        )


def prepare_server_args(argv: List[str]) -> ServerArgs:
    """
    Prepare the server arguments from the command line arguments.

    Args:
        args: The command line arguments. Typically, it should be `sys.argv[1:]`
            to ensure compatibility with `parse_args` when no arguments are passed.

    Returns:
        The server arguments.
    """
    parser = argparse.ArgumentParser()
    ServerArgs.add_cli_args(parser)
    raw_args = parser.parse_args(argv)
    server_args = ServerArgs.from_cli_args(raw_args)
    return server_args


ZMQ_TCP_PORT_DELTA = 233


@dataclasses.dataclass
class PortArgs:
    # The ipc filename for tokenizer to receive inputs from detokenizer (zmq)
    tokenizer_ipc_name: str
    # The ipc filename for scheduler (rank 0) to receive inputs from tokenizer (zmq)
    scheduler_input_ipc_name: str
    # The ipc filename for detokenizer to receive inputs from scheduler (zmq)
    detokenizer_ipc_name: str

    # The port for nccl initialization (torch.dist)
    nccl_port: int

    # The ipc filename for rpc call between Engine and Scheduler
    rpc_ipc_name: str

    # The ipc filename for Scheduler to send metrics
    metrics_ipc_name: str

    @staticmethod
    def init_new(server_args, dp_rank: Optional[int] = None) -> "PortArgs":
        if server_args.nccl_port is None:
            nccl_port = server_args.port + random.randint(100, 1000)
            while True:
                if is_port_available(nccl_port):
                    break
                if nccl_port < 60000:
                    nccl_port += 42
                else:
                    nccl_port -= 43
        else:
            nccl_port = server_args.nccl_port

        if not server_args.enable_dp_attention:
            # Normal case, use IPC within a single node
            return PortArgs(
                tokenizer_ipc_name=f"ipc://{tempfile.NamedTemporaryFile(delete=False).name}",
                scheduler_input_ipc_name=f"ipc://{tempfile.NamedTemporaryFile(delete=False).name}",
                detokenizer_ipc_name=f"ipc://{tempfile.NamedTemporaryFile(delete=False).name}",
                nccl_port=nccl_port,
                rpc_ipc_name=f"ipc://{tempfile.NamedTemporaryFile(delete=False).name}",
                metrics_ipc_name=f"ipc://{tempfile.NamedTemporaryFile(delete=False).name}",
            )
        else:
            # DP attention. Use TCP + port to handle both single-node and multi-node.
            if server_args.nnodes == 1 and server_args.dist_init_addr is None:
                dist_init_addr = ("127.0.0.1", server_args.port + ZMQ_TCP_PORT_DELTA)
            elif server_args.dist_init_addr.startswith("["):  # ipv6 address
                port_num, host = configure_ipv6(server_args.dist_init_addr)
                dist_init_addr = (host, str(port_num))
            else:
                dist_init_addr = server_args.dist_init_addr.split(":")

            assert (
                len(dist_init_addr) == 2
            ), "please provide --dist-init-addr as host:port of head node"

            dist_init_host, dist_init_port = dist_init_addr
            port_base = int(dist_init_port) + 1
            if dp_rank is None:
                # TokenizerManager to DataParallelController
                scheduler_input_port = port_base + 4
            else:
                scheduler_input_port = port_base + 4 + 1 + dp_rank

            return PortArgs(
                tokenizer_ipc_name=f"tcp://{dist_init_host}:{port_base}",
                scheduler_input_ipc_name=f"tcp://{dist_init_host}:{scheduler_input_port}",
                detokenizer_ipc_name=f"tcp://{dist_init_host}:{port_base + 1}",
                nccl_port=nccl_port,
                rpc_ipc_name=f"tcp://{dist_init_host}:{port_base + 2}",
                metrics_ipc_name=f"tcp://{dist_init_host}:{port_base + 3}",
            )


class LoRAPathAction(argparse.Action):
    def __call__(self, parser, namespace, values, option_string=None):
        setattr(namespace, self.dest, {})
        for lora_path in values:
            if "=" in lora_path:
                name, path = lora_path.split("=", 1)
                getattr(namespace, self.dest)[name] = path
            else:
                getattr(namespace, self.dest)[lora_path] = lora_path


class DeprecatedAction(argparse.Action):
    def __init__(self, option_strings, dest, nargs=0, **kwargs):
        super(DeprecatedAction, self).__init__(
            option_strings, dest, nargs=nargs, **kwargs
        )

    def __call__(self, parser, namespace, values, option_string=None):
        raise ValueError(self.help)


def auto_choose_speculative_params(self: ServerArgs):
    """
    Automatically choose the parameters for speculative decoding.

    You can tune them on your own models and prompts with scripts/playground/bench_speculative.py
    """
    hf_config = self.get_hf_config()
    arch = hf_config.architectures[0]

    if arch in ["LlamaForCausalLM"]:
        # The default value for llama
        return (5, 4, 8)
    elif arch in ["DeepseekV3ForCausalLM", "DeepseekV2ForCausalLM"]:
        # The default value for deepseek
        return (3, 1, 4)
    elif arch in ["Grok1ForCausalLM", "Grok1VForCausalLM"]:
        return (5, 4, 8)
    else:
        # The default value for all other models
        return (5, 4, 8)<|MERGE_RESOLUTION|>--- conflicted
+++ resolved
@@ -170,12 +170,9 @@
     enable_ep_moe: bool = False
     enable_deepep_moe: bool = False
     enable_flashinfer_moe: bool = False
-<<<<<<< HEAD
     enable_w4_mxfp4_moe: bool = False
     enable_w4a8_mxfp4_moe: bool = False
-=======
     enable_flashinfer_allreduce_fusion: bool = False
->>>>>>> a167fd0b
     deepep_mode: Optional[Literal["auto", "normal", "low_latency"]] = "auto"
     ep_num_redundant_experts: int = 0
     ep_dispatch_algorithm: Optional[Literal["static", "dynamic", "fake"]] = None
@@ -1212,11 +1209,8 @@
                 "flashmla",
                 "intel_amx",
                 "torch_native",
-<<<<<<< HEAD
                 "torch_native_sink",
-=======
                 "ascend",
->>>>>>> a167fd0b
                 "triton",
             ],
             default=ServerArgs.attention_backend,
