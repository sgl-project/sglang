--- conflicted
+++ resolved
@@ -214,12 +214,8 @@
     disable_shared_experts_fusion: bool = False
     disable_chunked_prefix_cache: bool = False
     disable_fast_image_processor: bool = False
-<<<<<<< HEAD
-    mm_attention_backend: Optional[str] = None
+    warmups: Optional[str] = None
     enable_return_hidden_states: bool = False
-=======
-    warmups: Optional[str] = None
->>>>>>> 4a102a2b
 
     # Debug tensor dumps
     debug_tensor_dump_output_folder: Optional[str] = None
@@ -1461,16 +1457,16 @@
             default=ServerArgs.debug_tensor_dump_inject,
             help="Inject the outputs from jax as the input of every layer.",
         )
+
+        parser.add_argument(
+            "--enable-return-hidden-states",
+            action="store_true",
+            help="Enable returning hidden states with responses.",
+        )
         parser.add_argument(
             "--debug-tensor-dump-prefill-only",
             action="store_true",
             help="Only dump the tensors for prefill requests (i.e. batch size > 1).",
-        )
-
-        parser.add_argument(
-            "--enable-return-hidden-states",
-            action="store_true",
-            help="Enable returning hidden states with responses.",
         )
 
         # Disaggregation
