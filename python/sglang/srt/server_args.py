--- conflicted
+++ resolved
@@ -304,7 +304,6 @@
     prefill_attention_backend: Optional[str] = None
     sampling_backend: Optional[str] = None
     grammar_backend: Optional[str] = None
-    mm_attention_backend: Optional[str] = None
     nsa_prefill: str = "flashmla_prefill"
     nsa_decode: str = "fa3"
 
@@ -430,12 +429,8 @@
     disable_shared_experts_fusion: bool = False
     disable_chunked_prefix_cache: bool = False
     disable_fast_image_processor: bool = False
-<<<<<<< HEAD
-    mm_attention_backend: Optional[str] = None
+    keep_mm_feature_on_device: bool = False
     enable_dp_attention_port_picking: bool = False
-=======
-    keep_mm_feature_on_device: bool = False
->>>>>>> b4408e60
     enable_return_hidden_states: bool = False
     scheduler_recv_interval: int = 1
     numa_node: Optional[List[int]] = None
