--- conflicted
+++ resolved
@@ -1100,7 +1100,6 @@
                 f"Disabling Radix Cache for {model_arch} as it is not yet supported."
             )
             self.disable_radix_cache = True
-<<<<<<< HEAD
         elif model_arch in ["NemotronHForCausalLM"]:
             if self.model_config.quantization in ["modelopt", "modelopt_fp8", "modelopt_fp4"]:
                 assert (
@@ -1108,8 +1107,6 @@
                 )
                 self.quantization = self.model_config.quantization
                 self.moe_runner_backend = "flashinfer_cutlass"
-
-=======
         elif model_arch in [
             "Qwen3MoeForCausalLM",
             "Qwen3VLMoeForConditionalGeneration",
@@ -1158,7 +1155,6 @@
                     logger.info(
                         "Use flashinfer_trtllm as MoE runner backend on sm100 for Qwen3NextForCausalLM"
                     )
->>>>>>> d4593964
         if is_deepseek_nsa(hf_config):
             if (
                 self.attention_backend is None
