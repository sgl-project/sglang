# Copyright 2023-2024 SGLang Team
# Licensed under the Apache License, Version 2.0 (the "License");
# you may not use this file except in compliance with the License.
# You may obtain a copy of the License at
#
#     http://www.apache.org/licenses/LICENSE-2.0
#
# Unless required by applicable law or agreed to in writing, software
# distributed under the License is distributed on an "AS IS" BASIS,
# WITHOUT WARRANTIES OR CONDITIONS OF ANY KIND, either express or implied.
# See the License for the specific language governing permissions and
# limitations under the License.
# ==============================================================================
"""The arguments of the server."""

from __future__ import annotations

import argparse
import dataclasses
import json
import logging
import os
import random
import tempfile
from typing import Dict, List, Literal, Optional, Union

import orjson

from sglang.srt.connector import ConnectorType
from sglang.srt.environ import ToolStrictLevel, envs
from sglang.srt.function_call.function_call_parser import FunctionCallParser
from sglang.srt.lora.lora_registry import LoRARef
from sglang.srt.parser.reasoning_parser import ReasoningParser
from sglang.srt.utils.common import (
    LORA_TARGET_ALL_MODULES,
    SUPPORTED_LORA_TARGET_MODULES,
    configure_ipv6,
    cpu_has_amx_support,
    get_bool_env_var,
    get_device,
    get_device_memory_capacity,
    get_device_sm,
    is_blackwell_supported,
    is_cuda,
    is_fa3_default_architecture,
    is_flashinfer_available,
    is_hip,
    is_hopper_with_cuda_12_3,
    is_no_spec_infer_or_topk_one,
    is_npu,
    is_port_available,
    is_remote_url,
    is_sm90_supported,
    is_sm100_supported,
    is_sm120_supported,
    is_triton_kernels_available,
    is_valid_ipv6_address,
    json_list_type,
    nullable_str,
    parse_connector_type,
    wait_port_available,
    xpu_has_xmx_support,
)
from sglang.srt.utils.hf_transformers_utils import check_gguf_file, get_config
from sglang.utils import is_in_ci

logger = logging.getLogger(__name__)


# Define constants
LOAD_FORMAT_CHOICES = [
    "auto",
    "pt",
    "safetensors",
    "npcache",
    "dummy",
    "sharded_state",
    "gguf",
    "bitsandbytes",
    "layered",
    "remote",
    "remote_instance",
]

QUANTIZATION_CHOICES = [
    "awq",
    "fp8",
    "gptq",
    "marlin",
    "gptq_marlin",
    "awq_marlin",
    "bitsandbytes",
    "gguf",
    "modelopt",
    "modelopt_fp8",
    "modelopt_fp4",
    "petit_nvfp4",
    "w8a8_int8",
    "w8a8_fp8",
    "moe_wna16",
    "qoq",
    "w4afp8",
    "mxfp4",
    "auto-round",
    "compressed-tensors",  # for Ktransformers
]

ATTENTION_BACKEND_CHOICES = [
    # Common
    "triton",
    "torch_native",
    "flex_attention",
    "nsa",
    # NVIDIA specific
    "cutlass_mla",
    "fa3",
    "fa4",
    "flashinfer",
    "flashmla",
    "trtllm_mla",
    "trtllm_mha",
    "dual_chunk_flash_attn",
    # AMD specific
    "aiter",
    "wave",
    # Other platforms
    "intel_amx",
    "ascend",
    "intel_xpu",
]

LORA_BACKEND_CHOICES = ["triton", "csgmv"]

DISAGG_TRANSFER_BACKEND_CHOICES = ["mooncake", "nixl", "ascend", "fake"]

GRAMMAR_BACKEND_CHOICES = ["xgrammar", "outlines", "llguidance", "none"]

DETERMINISTIC_ATTENTION_BACKEND_CHOICES = ["flashinfer", "fa3", "triton"]

RADIX_SUPPORTED_DETERMINISTIC_ATTENTION_BACKEND = ["fa3", "triton"]

DEFAULT_LORA_EVICTION_POLICY = "lru"

NSA_CHOICES = [
    "flashmla_sparse",
    "flashmla_kv",
    "flashmla_auto",
    "fa3",
    "tilelang",
    "aiter",
]

RADIX_EVICTION_POLICY_CHOICES = ["lru", "lfu"]

MOE_RUNNER_BACKEND_CHOICES = [
    "auto",
    "deep_gemm",
    "triton",
    "triton_kernel",
    "flashinfer_trtllm",
    "flashinfer_cutlass",
    "flashinfer_mxfp4",
    "flashinfer_cutedsl",
    "cutlass",
]

MAMBA_SSM_DTYPE_CHOICES = ["float32", "bfloat16"]


# Allow external code to add more choices
def add_load_format_choices(choices):
    LOAD_FORMAT_CHOICES.extend(choices)


def add_quantization_method_choices(choices):
    QUANTIZATION_CHOICES.extend(choices)


def add_attention_backend_choices(choices):
    ATTENTION_BACKEND_CHOICES.extend(choices)


def add_disagg_transfer_backend_choices(choices):
    DISAGG_TRANSFER_BACKEND_CHOICES.extend(choices)


def add_grammar_backend_choices(choices):
    GRAMMAR_BACKEND_CHOICES.extend(choices)


def add_moe_runner_backend_choices(choices):
    MOE_RUNNER_BACKEND_CHOICES.extend(choices)


def add_deterministic_attention_backend_choices(choices):
    DETERMINISTIC_ATTENTION_BACKEND_CHOICES.extend(choices)


def add_radix_supported_deterministic_attention_backend_choices(choices):
    RADIX_SUPPORTED_DETERMINISTIC_ATTENTION_BACKEND.extend(choices)


def add_radix_eviction_policy_choices(choices):
    RADIX_EVICTION_POLICY_CHOICES.extend(choices)


def add_mamba_ssm_dtype_choices(choices):
    MAMBA_SSM_DTYPE_CHOICES.extend(choices)


@dataclasses.dataclass
class ServerArgs:
    """
    The arguments of the server.

    NOTE: When you add new arguments, please make sure the order
    in this class definition the same as the order in the the function
    `ServerArgs.add_cli_args`.
    Please follow the existing style to group the new arguments into related groups or create new groups.
    """

    # Model and tokenizer
    model_path: str
    tokenizer_path: Optional[str] = None
    tokenizer_mode: str = "auto"
    tokenizer_worker_num: int = 1
    skip_tokenizer_init: bool = False
    load_format: str = "auto"
    model_loader_extra_config: str = "{}"
    trust_remote_code: bool = False
    context_length: Optional[int] = None
    is_embedding: bool = False
    enable_multimodal: Optional[bool] = None
    revision: Optional[str] = None
    model_impl: str = "auto"

    # HTTP server
    host: str = "127.0.0.1"
    port: int = 30000
    grpc_mode: bool = False
    skip_server_warmup: bool = False
    warmups: Optional[str] = None
    nccl_port: Optional[int] = None
    checkpoint_engine_wait_weights_before_ready: bool = False

    # Quantization and data type
    dtype: str = "auto"
    quantization: Optional[str] = None
    quantization_param_path: Optional[str] = None
    kv_cache_dtype: str = "auto"
    enable_fp32_lm_head: bool = False
    modelopt_quant: Optional[Union[str, Dict]] = None
    modelopt_checkpoint_restore_path: Optional[str] = None
    modelopt_checkpoint_save_path: Optional[str] = None
    modelopt_export_path: Optional[str] = None
    quantize_and_serve: bool = False

    # Memory and scheduling
    mem_fraction_static: Optional[float] = None
    max_running_requests: Optional[int] = None
    max_queued_requests: Optional[int] = None
    max_total_tokens: Optional[int] = None
    chunked_prefill_size: Optional[int] = None
    max_prefill_tokens: int = 16384
    schedule_policy: str = "fcfs"
    enable_priority_scheduling: bool = False
    abort_on_priority_when_disabled: bool = False
    schedule_low_priority_values_first: bool = False
    priority_scheduling_preemption_threshold: int = 10
    schedule_conservativeness: float = 1.0
    page_size: Optional[int] = None
    hybrid_kvcache_ratio: Optional[float] = None
    swa_full_tokens_ratio: float = 0.8
    disable_hybrid_swa_memory: bool = False
    radix_eviction_policy: str = "lru"

    # Runtime options
    device: Optional[str] = None
    tp_size: int = 1
    pp_size: int = 1
    pp_max_micro_batch_size: Optional[int] = None
    stream_interval: int = 1
    stream_output: bool = False
    random_seed: Optional[int] = None
    constrained_json_whitespace_pattern: Optional[str] = None
    constrained_json_disable_any_whitespace: bool = False
    watchdog_timeout: float = 300
    dist_timeout: Optional[int] = None  # timeout for torch.distributed
    download_dir: Optional[str] = None
    base_gpu_id: int = 0
    gpu_id_step: int = 1
    sleep_on_idle: bool = False

    # Logging
    log_level: str = "info"
    log_level_http: Optional[str] = None
    log_requests: bool = False
    log_requests_level: int = 2
    crash_dump_folder: Optional[str] = None
    show_time_cost: bool = False
    enable_metrics: bool = False
    enable_metrics_for_all_schedulers: bool = False
    tokenizer_metrics_custom_labels_header: str = "x-custom-labels"
    tokenizer_metrics_allowed_custom_labels: Optional[List[str]] = None
    bucket_time_to_first_token: Optional[List[float]] = None
    bucket_inter_token_latency: Optional[List[float]] = None
    bucket_e2e_request_latency: Optional[List[float]] = None
    collect_tokens_histogram: bool = False
    prompt_tokens_buckets: Optional[List[str]] = None
    generation_tokens_buckets: Optional[List[str]] = None
    gc_warning_threshold_secs: float = 0.0
    decode_log_interval: int = 40
    enable_request_time_stats_logging: bool = False
    kv_events_config: Optional[str] = None
    enable_trace: bool = False
    otlp_traces_endpoint: str = "localhost:4317"

    # API related
    api_key: Optional[str] = None
    served_model_name: Optional[str] = None
    weight_version: str = "default"
    chat_template: Optional[str] = None
    completion_template: Optional[str] = None
    file_storage_path: str = "sglang_storage"
    enable_cache_report: bool = False
    reasoning_parser: Optional[str] = None
    tool_call_parser: Optional[str] = None
    tool_server: Optional[str] = None
    sampling_defaults: str = "model"

    # Data parallelism
    dp_size: int = 1
    load_balance_method: str = "round_robin"
    load_watch_interval: float = 0.1
    # FIXME: remove this after dp rank scheduling is fully supported with PD-Disaggregation
    prefill_round_robin_balance: bool = False

    # Multi-node distributed serving
    dist_init_addr: Optional[str] = None
    nnodes: int = 1
    node_rank: int = 0

    # Model override args in JSON
    json_model_override_args: str = "{}"
    preferred_sampling_params: Optional[str] = None

    # LoRA
    enable_lora: Optional[bool] = None
    max_lora_rank: Optional[int] = None
    lora_target_modules: Optional[Union[set[str], List[str]]] = None
    lora_paths: Optional[
        Union[dict[str, str], List[dict[str, str]], List[str], List[LoRARef]]
    ] = None
    max_loaded_loras: Optional[int] = None
    max_loras_per_batch: int = 8
    lora_eviction_policy: str = "lru"
    lora_backend: str = "csgmv"
    max_lora_chunk_size: Optional[int] = 16

    # Kernel backend
    attention_backend: Optional[str] = None
    decode_attention_backend: Optional[str] = None
    prefill_attention_backend: Optional[str] = None
    sampling_backend: Optional[str] = None
    grammar_backend: Optional[str] = None
    mm_attention_backend: Optional[str] = None
    nsa_prefill_backend: str = "flashmla_sparse"
    nsa_decode_backend: str = "fa3"

    # Speculative decoding
    speculative_algorithm: Optional[str] = None
    speculative_draft_model_path: Optional[str] = None
    speculative_draft_model_revision: Optional[str] = None
    speculative_draft_load_format: Optional[str] = None
    speculative_num_steps: Optional[int] = None
    speculative_eagle_topk: Optional[int] = None
    speculative_num_draft_tokens: Optional[int] = None
    speculative_accept_threshold_single: float = 1.0
    speculative_accept_threshold_acc: float = 1.0
    speculative_token_map: Optional[str] = None
    speculative_attention_mode: str = "prefill"
    speculative_moe_runner_backend: Optional[str] = None
    # For ngram only
    speculative_ngram_min_match_window_size: int = 1
    speculative_ngram_max_match_window_size: int = 12
    speculative_ngram_min_bfs_breadth: int = 1
    speculative_ngram_max_bfs_breadth: int = 10
    speculative_ngram_match_type: Literal["BFS", "PROB"] = "BFS"
    speculative_ngram_branch_length: int = 18
    speculative_ngram_capacity: int = 10 * 1000 * 1000

    # Expert parallelism
    ep_size: int = 1
    moe_a2a_backend: Literal["none", "deepep", "mooncake"] = "none"
    moe_runner_backend: str = "auto"
    flashinfer_mxfp4_moe_precision: Literal["default", "bf16"] = "default"
    enable_flashinfer_allreduce_fusion: bool = False
    deepep_mode: Literal["auto", "normal", "low_latency"] = "auto"
    ep_num_redundant_experts: int = 0
    ep_dispatch_algorithm: Optional[Literal["static", "dynamic", "fake"]] = None
    init_expert_location: str = "trivial"
    enable_eplb: bool = False
    eplb_algorithm: str = "auto"
    eplb_rebalance_num_iterations: int = 1000
    eplb_rebalance_layers_per_chunk: Optional[int] = None
    eplb_min_rebalancing_utilization_threshold: float = 1.0
    expert_distribution_recorder_mode: Optional[
        Literal["stat", "stat_approx", "per_pass", "per_token"]
    ] = None
    expert_distribution_recorder_buffer_size: Optional[int] = None
    enable_expert_distribution_metrics: bool = False
    deepep_config: Optional[str] = None
    moe_dense_tp_size: Optional[int] = None
    elastic_ep_backend: Literal[None, "mooncake"] = None
    mooncake_ib_device: Optional[str] = None

    # Mamba cache
    max_mamba_cache_size: Optional[int] = None
    mamba_ssm_dtype: str = "float32"
    mamba_full_memory_ratio: float = 0.9

    # Hierarchical cache
    enable_hierarchical_cache: bool = False
    hicache_ratio: float = 2.0
    hicache_size: int = 0
    hicache_write_policy: str = "write_through"
    hicache_io_backend: str = "kernel"
    hicache_mem_layout: str = "layer_first"
    hicache_storage_backend: Optional[str] = None
    hicache_storage_prefetch_policy: str = "best_effort"
    hicache_storage_backend_extra_config: Optional[str] = None
    # LMCache
    enable_lmcache: bool = False

    # Ktransformers/AMX expert parallelism
    kt_amx_weight_path: Optional[str] = None
    kt_amx_method: Optional[str] = None
    kt_cpuinfer: Optional[int] = None
    kt_threadpool_count: Optional[int] = None
    kt_num_gpu_experts: Optional[int] = None
    kt_max_deferred_experts_per_token: Optional[int] = None

    # Double Sparsity
    enable_double_sparsity: bool = False
    ds_channel_config_path: Optional[str] = None
    ds_heavy_channel_num: int = 32
    ds_heavy_token_num: int = 256
    ds_heavy_channel_type: str = "qk"
    ds_sparse_decode_threshold: int = 4096

    # Offloading
    cpu_offload_gb: int = 0
    offload_group_size: int = -1
    offload_num_in_group: int = 1
    offload_prefetch_step: int = 1
    offload_mode: str = "cpu"

    # Scoring configuration
    # Delimiter token ID used to combine Query and Items into a single sequence for multi-item scoring.
    # Format: Query<delimiter>Item1<delimiter>Item2<delimiter>...
    # This enables efficient batch processing of multiple items against a single query.
    multi_item_scoring_delimiter: Optional[Union[int]] = None

    # Optimization/debug options
    disable_radix_cache: bool = False
    cuda_graph_max_bs: Optional[int] = None
    cuda_graph_bs: Optional[List[int]] = None
    disable_cuda_graph: bool = False
    disable_cuda_graph_padding: bool = False
    enable_profile_cuda_graph: bool = False
    enable_cudagraph_gc: bool = False
    enable_nccl_nvls: bool = False
    enable_symm_mem: bool = False
    disable_flashinfer_cutlass_moe_fp4_allgather: bool = False
    enable_tokenizer_batch_encode: bool = False
    disable_tokenizer_batch_decode: bool = False
    disable_outlines_disk_cache: bool = False
    disable_custom_all_reduce: bool = False
    enable_mscclpp: bool = False
    enable_torch_symm_mem: bool = False
    disable_overlap_schedule: bool = False
    enable_mixed_chunk: bool = False
    enable_dp_attention: bool = False
    enable_dp_lm_head: bool = False
    enable_two_batch_overlap: bool = False
    enable_single_batch_overlap: bool = False
    tbo_token_distribution_threshold: float = 0.48
    enable_torch_compile: bool = False
    enable_piecewise_cuda_graph: bool = False
    torch_compile_max_bs: int = 32
    piecewise_cuda_graph_max_tokens: int = 4096
    piecewise_cuda_graph_tokens: Optional[List[int]] = None
    piecewise_cuda_graph_compiler: str = "eager"
    torchao_config: str = ""
    enable_nan_detection: bool = False
    enable_p2p_check: bool = False
    triton_attention_reduce_in_fp32: bool = False
    triton_attention_num_kv_splits: int = 8
    triton_attention_split_tile_size: Optional[int] = None
    num_continuous_decode_steps: int = 1
    delete_ckpt_after_loading: bool = False
    enable_memory_saver: bool = False
    enable_weights_cpu_backup: bool = False
    allow_auto_truncate: bool = False
    enable_custom_logit_processor: bool = False
    flashinfer_mla_disable_ragged: bool = False
    disable_shared_experts_fusion: bool = False
    disable_chunked_prefix_cache: bool = False
    disable_fast_image_processor: bool = False
    keep_mm_feature_on_device: bool = False
    enable_return_hidden_states: bool = False
    scheduler_recv_interval: int = 1
    numa_node: Optional[List[int]] = None
    enable_deterministic_inference: bool = False
    rl_on_policy_target: Optional[str] = None

    # Dynamic batch tokenizer
    enable_dynamic_batch_tokenizer: bool = False
    dynamic_batch_tokenizer_batch_size: int = 32
    dynamic_batch_tokenizer_batch_timeout: float = 0.002

    # Debug tensor dumps
    debug_tensor_dump_output_folder: Optional[str] = None
    # None means dump all layers.
    debug_tensor_dump_layers: Optional[List[int]] = None
    # TODO(guoyuhong): clean the old dumper code.
    debug_tensor_dump_input_file: Optional[str] = None
    debug_tensor_dump_inject: bool = False

    # PD disaggregation: can be "null" (not disaggregated), "prefill" (prefill-only), or "decode" (decode-only)
    disaggregation_mode: Literal["null", "prefill", "decode"] = "null"
    disaggregation_transfer_backend: str = "mooncake"
    disaggregation_bootstrap_port: int = 8998
    disaggregation_decode_tp: Optional[int] = None
    disaggregation_decode_dp: Optional[int] = None
    disaggregation_prefill_pp: Optional[int] = 1
    disaggregation_ib_device: Optional[str] = None
    disaggregation_decode_enable_offload_kvcache: bool = False
    num_reserved_decode_tokens: int = 512  # used for decode kv cache offload in PD
    # FIXME: hack to reduce ITL when decode bs is small
    disaggregation_decode_polling_interval: int = 1

    # For model weight update and weight loading
    custom_weight_loader: Optional[List[str]] = None
    weight_loader_disable_mmap: bool = False
    remote_instance_weight_loader_seed_instance_ip: Optional[str] = None
    remote_instance_weight_loader_seed_instance_service_port: Optional[int] = None
    remote_instance_weight_loader_send_weights_group_ports: Optional[List[int]] = None

    # For PD-Multiplexing
    enable_pdmux: bool = False
    pdmux_config_path: Optional[str] = None
    sm_group_num: int = 8

    # For Multi-Modal
    mm_max_concurrent_calls: int = 32
    mm_per_request_timeout: float = 10.0

    # For checkpoint decryption
    decrypted_config_file: Optional[str] = None
    decrypted_draft_config_file: Optional[str] = None

    def __post_init__(self):
        """
        Orchestrates the handling of various server arguments, ensuring proper configuration and validation.
        """

        if self.model_path.lower() in ["none", "dummy"]:
            # Skip for dummy models
            return

        # Handle deprecated arguments.
        self._handle_deprecated_args()

        # Set missing default values.
        self._handle_missing_default_values()

        # Get GPU memory capacity, which is a common dependency for several configuration steps.
        gpu_mem = get_device_memory_capacity(self.device)

        # Handle memory-related, chunked prefill, and CUDA graph batch size configurations.
        self._handle_gpu_memory_settings(gpu_mem)

        # Handle device-specific backends.
        self._handle_hpu_backends()
        self._handle_cpu_backends()

        # Apply model-specific adjustments.
        self._handle_model_specific_adjustments()

        # Handle Hicache settings.
        self._handle_hicache()

        # Set kernel backends.
        self._handle_sampling_backend()
        self._handle_attention_backend_compatibility()
        self._handle_page_size()
        self._handle_amd_specifics()
        self._handle_grammar_backend()

        # Handle data parallelism.
        self._handle_data_parallelism()

        # Handle MoE configurations.
        self._handle_moe_kernel_config()
        self._handle_a2a_moe()
        self._handle_eplb_and_dispatch()
        self._handle_expert_distribution_metrics()

        # Handle pipeline parallelism.
        self._handle_pipeline_parallelism()

        # Handle speculative decoding logic.
        self._handle_speculative_decoding()

        # Handle model loading format.
        self._handle_load_format()

        # Handle PD disaggregation.
        self._handle_disaggregation()

        # Validate tokenizer settings.
        self._handle_tokenizer_batching()

        # Propagate environment variables.
        self._handle_environment_variables()

        # Validate cache settings.
        self._handle_cache_compatibility()

        # Validate metrics labels.
        self._handle_metrics_labels()

        # Handle deterministic inference.
        self._handle_deterministic_inference()

        # Handle any other necessary validations.
        self._handle_other_validations()

        # Handle elastic expert parallelism.
        self._handle_elastic_ep()

    def _handle_deprecated_args(self):
        # handle deprecated tool call parsers
        deprecated_tool_call_parsers = {"qwen25": "qwen", "glm45": "glm"}
        if self.tool_call_parser in deprecated_tool_call_parsers:
            logger.warning(
                f"The tool_call_parser '{self.tool_call_parser}' is deprecated. Please use '{deprecated_tool_call_parsers[self.tool_call_parser]}' instead."
            )
            self.tool_call_parser = deprecated_tool_call_parsers[self.tool_call_parser]

    def _handle_missing_default_values(self):
        if self.tokenizer_path is None:
            self.tokenizer_path = self.model_path
        if self.served_model_name is None:
            self.served_model_name = self.model_path
        if self.device is None:
            self.device = get_device()
        if self.random_seed is None:
            self.random_seed = random.randint(0, 1 << 30)

    def _handle_gpu_memory_settings(self, gpu_mem):
        """
        Configure GPU memory-dependent settings including
        chunked_prefill_size, cuda_graph_max_bs, and mem_fraction_static.

        Here are our heuristics:
        - Set chunked_prefill_size and cuda_graph_max_bs based on the GPU memory capacity.
          This is because GPUs with more memory are generally more powerful, we need to use a larger
          chunked_prefill_size and a larger cuda_graph_max_bs to fully utilize the GPU.
        - Then set mem_fraction_static based on chunked_prefill_size and cuda_graph_max_bs.

          GPU memory capacity = model weights + KV cache pool + activations + cuda graph buffers

          The argument mem_fraction_static is defined as (model weights + KV cache pool) / GPU memory capacity,
          or equivalently, mem_fraction_static = (GPU memory capacity - activations - cuda graph buffers) / GPU memory capacity.

          In order to compute mem_fraction_static, we need to estimate the size of activations and cuda graph buffers.
          The activation memory is proportional to the chunked_prefill_size.
          The cuda graph memory is proportional to the cuda_graph_max_bs.
          We use reserved_mem = chunked_prefill_size * 1.5 + cuda_graph_max_bs * 2 to estimate the size of activations and cuda graph buffers in GB.
          and set mem_fraction_static = (GPU memory capacity - reserved_mem) / GPU memory capacity.

          The coefficient 1.5 is a heuristic value, in the future, we can do better estimation by looking at the model types, hidden sizes or even do a dummy run.
        """
        if gpu_mem is not None:
            if gpu_mem < 20 * 1024:
                # T4, 4080
                # (chunked_prefill_size 2k, cuda_graph_max_bs 8)
                if self.chunked_prefill_size is None:
                    self.chunked_prefill_size = 2048
                if self.cuda_graph_max_bs is None:
                    self.cuda_graph_max_bs = 8
            elif is_npu() and gpu_mem < 32 * 1024:
                # Atlas A2B4
                # (chunked_prefill_size 32k, cuda_graph_max_bs 16 if tp < 4 else 64)
                if self.chunked_prefill_size is None:
                    self.chunked_prefill_size = 32768
                if self.cuda_graph_max_bs is None:
                    if self.tp_size < 4:
                        self.cuda_graph_max_bs = 16
                    else:
                        self.cuda_graph_max_bs = 64
            elif gpu_mem < 35 * 1024:
                # A10, 4090, 5090
                # (chunked_prefill_size 2k, cuda_graph_max_bs 24 if tp < 4 else 80)
                if self.chunked_prefill_size is None:
                    self.chunked_prefill_size = 2048
                if self.cuda_graph_max_bs is None:
                    # Based on detailed statistics, when serving TP1/TP2 models on lower-end GPUs with HBM < 35GB, you can either disable cuda graph or set `cuda_graph_max_bs` to a very small value to reduce the memory overhead of creating cuda graphs, with almost no impact on performance.
                    # However, when serving models with TP4 or TP8, we need to enable cuda graph to maintain high performance. In this case, we can set `cuda_graph_max_bs` to 80 (half of the default value 160) to reduce the memory overhead of creating cuda graphs. Looking at the logs
                    # from TP4 serving of qwen2-72b, a value of 80 is sufficient and can reduce the memory overhead of creating cuda graphs on lower-end GPUs compared to the original 160, avoiding OOM issues.
                    if self.tp_size < 4:
                        self.cuda_graph_max_bs = 24
                    else:
                        self.cuda_graph_max_bs = 80
            elif gpu_mem < 60 * 1024:
                # A100 (40GB), L40,
                # (chunked_prefill_size 4k, cuda_graph_max_bs 32 if tp < 4 else 160)
                if self.chunked_prefill_size is None:
                    self.chunked_prefill_size = 4096
                if self.cuda_graph_max_bs is None:
                    if self.tp_size < 4:
                        self.cuda_graph_max_bs = 32
                    else:
                        self.cuda_graph_max_bs = 160
            elif is_npu() and gpu_mem < 64 * 1024:
                # Atlas A2 and Atlas A3
                # (chunked_prefill_size 32k, cuda_graph_max_bs 64 if tp < 4 else 128)
                if self.chunked_prefill_size is None:
                    self.chunked_prefill_size = 32768
                if self.cuda_graph_max_bs is None:
                    if self.tp_size < 4:
                        self.cuda_graph_max_bs = 64
                    else:
                        self.cuda_graph_max_bs = 128
            elif gpu_mem < 90 * 1024:
                # H100, A100
                # (chunked_prefill_size 8k, cuda_graph_max_bs 256 if tp < 4 else 512)
                if self.chunked_prefill_size is None:
                    self.chunked_prefill_size = 8192
                if self.cuda_graph_max_bs is None:
                    if self.tp_size < 4:
                        self.cuda_graph_max_bs = 256
                    else:
                        self.cuda_graph_max_bs = 512
            elif gpu_mem < 160 * 1024:
                # H20, H200
                # (chunked_prefill_size 8k, cuda_graph_max_bs 256 if tp < 4 else 512)
                if self.chunked_prefill_size is None:
                    self.chunked_prefill_size = 8192
                if self.cuda_graph_max_bs is None:
                    if self.tp_size < 4:
                        self.cuda_graph_max_bs = 256
                    else:
                        self.cuda_graph_max_bs = 512
            else:
                # B200, MI300
                # (chunked_prefill_size 16k, cuda_graph_max_bs 512)
                if self.chunked_prefill_size is None:
                    self.chunked_prefill_size = 16384
                if self.cuda_graph_max_bs is None:
                    self.cuda_graph_max_bs = 512
        else:
            # Fallback defaults when gpu_mem is None
            if self.chunked_prefill_size is None:
                self.chunked_prefill_size = 4096
            if self.cuda_graph_max_bs is None:
                self.cuda_graph_max_bs = 160

        # Set cuda graph batch sizes
        if self.cuda_graph_bs is None:
            self.cuda_graph_bs = self._generate_cuda_graph_batch_sizes()
        else:
            self.cuda_graph_max_bs = max(self.cuda_graph_bs)

        if self.piecewise_cuda_graph_tokens is None:
            self.piecewise_cuda_graph_tokens = (
                self._generate_piecewise_cuda_graph_tokens()
            )

        if self.mem_fraction_static is None:
            # Constant meta data (e.g., from attention backend)
            reserved_mem = 512
            # For activation during large prefill
            if self.chunked_prefill_size > 0:
                reserved_mem += max(self.chunked_prefill_size, 2048) * 1.5
            else:
                reserved_mem += max(self.max_prefill_tokens, 2048) * 1.5
            # For cuda graphs
            reserved_mem += self.cuda_graph_max_bs * 2
            # Some adjustments for large parallel size
            reserved_mem += self.tp_size * self.pp_size / 8 * 1024

            if self.enable_dp_attention:
                # DP attention needs more padding for some operations
                reserved_mem += self.cuda_graph_max_bs * self.dp_size * 3

                # DP attention uses much more memory for large cuda graph max bs,
                # likely due to some inefficiencies in torch allocator or our implementation.
                # So we need to reserve more memory.
                if self.cuda_graph_max_bs > 300:
                    reserved_mem += self.cuda_graph_max_bs * self.dp_size * 1.5

            if gpu_mem is not None and gpu_mem > 60 * 1024:
                reserved_mem = max(reserved_mem, 10 * 1024)

            if self.speculative_algorithm is not None:
                if self.speculative_algorithm == "STANDALONE":
                    # standalonedraft model and cuda graphs
                    reserved_mem += 6 * 1024
                elif self.speculative_algorithm != "NGRAM":
                    # eagle draft models and cuda graphs
                    reserved_mem += 2 * 1024

            self.mem_fraction_static = (
                round((gpu_mem - reserved_mem) / gpu_mem, 3)
                if gpu_mem is not None
                else 0.88
            )

            # Multimodal models need more memory for the image processing,
            # so we adjust the mem_fraction_static accordingly.
            model_config = self.get_model_config()
            if model_config.is_multimodal:
                self.adjust_mem_fraction_for_vlm(model_config)

    def _generate_cuda_graph_batch_sizes(self):
        """
        Generate the list of batch sizes for CUDA graph capture based on cuda_graph_max_bs.
        This integrates the logic from cuda_graph_runner.py.
        """
        # Handle disable_cuda_graph_padding as the first condition for both spec and non-spec
        if self.disable_cuda_graph_padding:
            capture_bs = list(range(1, self.cuda_graph_max_bs + 1))
        elif self.speculative_algorithm is None:
            # Normal case: [1, 2, 4, 8, 12] + list(range(16, 257, 8)) + list(range(272, 512, 16)) + list(range(512, cuda_graph_max_bs + 1))
            capture_bs = (
                [1, 2, 4, 8, 12]
                + list(range(16, 257, 8))
                + list(range(272, 512, 16))
                + list(range(512, self.cuda_graph_max_bs + 1, 32))
            )
        else:
            # Spec decoding case: list(range(1, 9, 1)) + list(range(10, 33, 2)) + list(range(40, 64, 4)) + list(range(72, 257, 8))
            capture_bs = (
                list(range(1, 9, 1))
                + list(range(10, 33, 2))
                + list(range(40, 65, 4))
                + list(range(72, 257, 8))
                + list(range(272, self.cuda_graph_max_bs + 1, 16))
            )

        capture_bs = [bs for bs in capture_bs if bs <= self.cuda_graph_max_bs]

        return capture_bs

    def _generate_piecewise_cuda_graph_tokens(self):
        """
        Generate the list of batch sizes for piecewise CUDA graph capture
        based on piecewise_cuda_graph_max_tokens.
        """
        capture_sizes = (
            list(range(4, 33, 4))
            + list(range(48, 257, 16))
            + list(range(288, 513, 32))
            + list(range(640, 4096 + 1, 128))
            + list(range(4352, self.piecewise_cuda_graph_max_tokens + 1, 256))
        )

        capture_sizes = [
            s for s in capture_sizes if s <= self.piecewise_cuda_graph_max_tokens
        ]

        return capture_sizes

    def _handle_hpu_backends(self):
        if self.device == "hpu":
            self.attention_backend = "torch_native"
            self.sampling_backend = "pytorch"

    def _handle_cpu_backends(self):
        if self.device == "cpu":
            if self.attention_backend is None:
                self.attention_backend = "intel_amx"
            self.sampling_backend = "pytorch"

    def _handle_model_specific_adjustments(self):
        from sglang.srt.configs.model_config import is_deepseek_nsa

        if parse_connector_type(self.model_path) == ConnectorType.INSTANCE:
            return

        hf_config = self.get_hf_config()
        model_arch = hf_config.architectures[0]
        if model_arch in ["DeepseekV3ForCausalLM"] and not is_deepseek_nsa(hf_config):
            if is_cuda() and is_sm100_supported():
                if (
                    self.attention_backend is None
                    and self.prefill_attention_backend is None
                    and self.decode_attention_backend is None
                ):
                    self.attention_backend = "trtllm_mla"
                    logger.info(
                        "Use trtllm_mla as attention backend on sm100 for DeepseekV3ForCausalLM"
                    )
                if not self.enable_dp_attention:
                    self.enable_flashinfer_allreduce_fusion = True
                    logger.info(
                        "Enable FlashInfer AllReduce Fusion on sm100 for DeepseekV3ForCausalLM"
                    )
                if self.moe_a2a_backend == "none" and self.moe_runner_backend == "auto":
                    self.moe_runner_backend = "flashinfer_trtllm"
                    logger.info(
                        "Use flashinfer_trtllm as MoE runner backend on sm100 for DeepseekV3ForCausalLM"
                    )
                    if self.quantization is None:
                        # Default DeepSeek V3/R1 native FP8 when not explicitly set,
                        # Because we need this condition for an assertion in
                        # flashinfer_trtllm MoE runner backend.
                        self.quantization = "fp8"
                        logger.info(
                            "Quantization not specified, default to fp8 for DeepSeek on sm100"
                        )

        elif model_arch in ["GptOssForCausalLM"]:
            if (
                self.attention_backend is None
                and self.prefill_attention_backend is None
                and self.decode_attention_backend is None
            ):
                if is_cuda() and is_sm100_supported():
                    self.attention_backend = "trtllm_mha"
                elif is_cuda() and is_sm90_supported():
                    self.attention_backend = "fa3"
                else:
                    self.attention_backend = "triton"

            supported_backends = ["triton", "trtllm_mha", "fa3", "fa4"]
            prefill_attn_backend, decode_attn_backend = self.get_attention_backends()
            assert (
                prefill_attn_backend in supported_backends
                and decode_attn_backend in supported_backends
            ), (
                f"GptOssForCausalLM requires one of {supported_backends} attention backend, but got the following backends\n"
                f"- Prefill: {prefill_attn_backend}\n"
                f"- Decode: {decode_attn_backend}\n"
            )

            if is_blackwell_supported():
                if not self.enable_dp_attention:
                    self.enable_flashinfer_allreduce_fusion = True
                    logger.info(
                        "Enable FlashInfer AllReduce Fusion on sm100 for GptOssForCausalLM"
                    )
            quantization_config = getattr(hf_config, "quantization_config", None)
            is_mxfp4_quant_format = (
                quantization_config is not None
                and quantization_config.get("quant_method") == "mxfp4"
            )
            if is_mxfp4_quant_format:
                # use bf16 for mxfp4 triton kernels
                self.dtype = "bfloat16"

            if self.moe_runner_backend == "auto":
                if is_blackwell_supported() and is_mxfp4_quant_format:
                    self.moe_runner_backend = "flashinfer_mxfp4"
                    logger.warning(
                        "Detected SM100 and MXFP4 quantization format for GPT-OSS model, enabling FlashInfer MXFP4 MOE kernel."
                    )
                elif self.ep_size == 1 and is_triton_kernels_available():
                    self.moe_runner_backend = "triton_kernel"
                    logger.warning(
                        "Detected GPT-OSS model, enabling triton_kernels MOE kernel."
                    )

            if self.moe_runner_backend == "triton_kernel":
                assert (
                    self.ep_size == 1
                ), "Triton kernel MoE is only supported when ep_size == 1"
            self.disable_hybrid_swa_memory = True

        elif "Llama4" in model_arch and self.device != "cpu":
            assert self.attention_backend in {
                "fa3",
                "aiter",
                "triton",
                "trtllm_mha",
            }, "fa3, aiter, triton, or trtllm_mha is required for Llama4 model"
            if is_sm100_supported() and self.attention_backend is None:
                self.attention_backend = "trtllm_mha"
                logger.warning(
                    "Use trtllm_mha as attention backend on sm100 for Llama4 model"
                )
            if is_sm100_supported() and self.moe_runner_backend == "auto":
                if self.quantization in {"fp8", "modelopt_fp8"}:
                    self.moe_runner_backend = "flashinfer_trtllm"
                    logger.info(
                        "Use flashinfer_trtllm as MoE runner backend on SM100 for Llama4"
                    )
        elif model_arch in [
            "Gemma2ForCausalLM",
            "Gemma3ForCausalLM",
            "Gemma3ForConditionalGeneration",
            "Gemma3nForCausalLM",
            "Gemma3nForConditionalGeneration",
        ]:
            # FIXME: https://github.com/sgl-project/sglang/pull/7367 is not compatible with gemma2 model.
            # It failed at this test: https://github.com/sgl-project/sglang/actions/runs/16255155597/job/45890331952#step:4:736
            logger.warning(
                f"Disable hybrid SWA memory for {model_arch} as it is not yet supported."
            )
            self.disable_hybrid_swa_memory = True
        elif model_arch in ["Olmo2ForCausalLM"]:
            # FIXME: https://github.com/sgl-project/sglang/pull/7367 is not compatible with Olmo3 model.
            logger.warning(
                f"Disabling hybrid SWA memory for {model_arch} as it is not yet supported."
            )
            self.disable_hybrid_swa_memory = True

            if self.attention_backend is None:
                if is_cuda() and is_sm100_supported():
                    self.attention_backend = "trtllm_mha"
                elif is_cuda() and get_device_sm() >= 80:
                    self.attention_backend = "fa3"
                else:
                    self.attention_backend = "triton"

            # Flashinfer appears to degrade performance when sliding window attention
            # is used for the Olmo2 architecture. Olmo2 does not use sliding window attention
            # but Olmo3 does.
            assert (
                self.attention_backend != "flashinfer"
            ), "FlashInfer backend can significantly degrade the performance of Olmo3 models."

            logger.info(
                f"Using {self.attention_backend} as attention backend for {model_arch}."
            )
        elif model_arch in ["KimiLinearForCausalLM"]:
            logger.warning(
                f"Disabling Radix Cache for {model_arch} as it is not yet supported."
            )
            self.disable_radix_cache = True

        if is_deepseek_nsa(hf_config):
            if (
                self.attention_backend is None
                and self.prefill_attention_backend is None
                and self.decode_attention_backend is None
            ):
                self.attention_backend = "nsa"
                logger.warning("Set nsa attention backend for DeepSeek NSA.")

            if not is_npu():
                self.enable_dp_attention = True
                self.dp_size = self.tp_size
                logger.warning("DP attention is enabled for DeepSeek NSA.")

                self.page_size = 64
                logger.warning("Setting page size to 64 for DeepSeek NSA.")

                # For Hopper, we support both bf16 and fp8 kv cache; for Blackwell, we support fp8 only currently
                import torch

                major, _ = torch.cuda.get_device_capability()
                if self.kv_cache_dtype == "auto":
                    self.kv_cache_dtype = "fp8_e4m3" if major >= 10 else "bfloat16"
                    logger.warning(
                        f"Setting KV cache dtype to {self.kv_cache_dtype} for DeepSeek NSA."
                    )
                if self.kv_cache_dtype == "bf16":
                    self.kv_cache_dtype = "bfloat16"
                assert self.kv_cache_dtype in [
                    "bfloat16",
                    "fp8_e4m3",
                ], "DeepSeek NSA only supports bf16/bfloat16 or fp8_e4m3 kv_cache_dtype"

                if self.kv_cache_dtype == "fp8_e4m3":
                    # flashmla_auto dispatches to flashmla_sparse/flashmla_kv based on hardware and heuristics
                    self.nsa_prefill_backend = "flashmla_auto"
                    self.nsa_decode_backend = "flashmla_kv"
                    logger.warning(
                        "Setting NSA backend to flashmla_auto for prefill and flashmla_kv for decode for FP8 KV Cache."
                    )
                else:
                    # set prefill/decode backends for Blackwell. The default settings are for Hopper.
                    if major >= 10:
                        self.nsa_prefill_backend = "flashmla_sparse"
                        self.nsa_decode_backend = "flashmla_sparse"

                # Logging env vars for NSA
                from sglang.srt.layers.attention.nsa.utils import (
                    print_nsa_bool_env_vars,
                )

                print_nsa_bool_env_vars()

    def _handle_sampling_backend(self):
        if self.sampling_backend is None:
            self.sampling_backend = (
                "flashinfer" if is_flashinfer_available() else "pytorch"
            )

    def _handle_attention_backend_compatibility(self):
        model_config = self.get_model_config()
        use_mla_backend = self.use_mla_backend()

        if self.prefill_attention_backend is not None and (
            self.prefill_attention_backend == self.decode_attention_backend
        ):  # override the default attention backend
            self.attention_backend = self.prefill_attention_backend

        # Pick the default attention backend if not specified
        if self.attention_backend is None:
            """
            Auto select the fastest attention backend.

            1. Models with MHA Architecture (e.g: Llama, QWen)
                1.1 We will turn on FA3 on hopper unless user use spec decode with topk > 1 or page_size > 1.
                1.2 In other cases, we will use flashinfer if available, otherwise use triton.
            2. Models with MLA Architecture and using FA3
                2.1 We will use FA3 backend on hopper.
                2.2 We will use Flashinfer backend on blackwell.
                2.3 Otherwise, we will use triton backend.
            """

            if not use_mla_backend:
                # MHA architecture
                if (
                    is_hopper_with_cuda_12_3()
                    and is_no_spec_infer_or_topk_one(self)
                    and is_fa3_default_architecture(self.model_config.hf_config)
                ):
                    self.attention_backend = "fa3"
                elif is_hip():
                    self.attention_backend = "aiter"
                elif is_npu():
                    self.attention_backend = "ascend"
                else:
                    self.attention_backend = (
                        "flashinfer" if is_flashinfer_available() else "triton"
                    )
            else:
                # MLA architecture
                if is_hopper_with_cuda_12_3():
                    self.attention_backend = "fa3"
                elif is_sm100_supported():
                    self.attention_backend = "flashinfer"
                elif is_hip():
                    head_num = model_config.get_num_kv_heads(self.tp_size)
                    # TODO current aiter only support head number 16 or 128 head number
                    if head_num == 128 or head_num == 16:
                        self.attention_backend = "aiter"
                    else:
                        self.attention_backend = "triton"
                elif is_npu():
                    self.attention_backend = "ascend"
                else:
                    self.attention_backend = "triton"

            logger.warning(
                f"Attention backend not explicitly specified. Use {self.attention_backend} backend by default."
            )

        # Torch native and flex attention backends
        if self.attention_backend == "torch_native":
            logger.warning(
                "Cuda graph is disabled because of using torch native attention backend"
            )
            self.disable_cuda_graph = True

        if self.attention_backend == "flex_attention":
            logger.warning(
                "Cuda graph is disabled because of using torch Flex Attention backend"
            )
            self.disable_cuda_graph = True
            assert (
                self.speculative_algorithm is None
            ), "Speculative decoding is currently not supported with Flex Attention backend"

        # Major NVIDIA platforms backends
        if (
            self.attention_backend == "flashmla"
            or self.decode_attention_backend == "flashmla"
        ):
            logger.warning(
                "FlashMLA only supports a page_size of 64, change page_size to 64."
            )
            self.page_size = 64

        if (
            self.attention_backend == "cutlass_mla"
            or self.decode_attention_backend == "cutlass_mla"
        ):
            logger.warning(
                "Cutlass MLA only supports a page_size of 128, change page_size to 128."
            )
            self.page_size = 128

        if (
            self.attention_backend == "trtllm_mla"
            or self.decode_attention_backend == "trtllm_mla"
        ):
            if not is_blackwell_supported():
                raise ValueError(
                    "TRTLLM MLA backend is only supported on Blackwell GPUs (SM100). Please use a different backend."
                )

            if self.page_size not in [32, 64]:
                logger.warning(
                    f"TensorRT-LLM MLA only supports page_size of 32 or 64, changing page_size from {self.page_size} to 64."
                )
                self.page_size = 64

            if self.kv_cache_dtype not in ["fp8_e4m3", "fp4_e2m1", "auto"]:
                raise ValueError(
                    "TensorRT-LLM MLA backend only supports kv-cache-dtype of fp8_e4m3, fp4_e2m1, or auto."
                )

        if (
            self.attention_backend == "trtllm_mha"
            or self.decode_attention_backend == "trtllm_mha"
            or self.prefill_attention_backend == "trtllm_mha"
        ):
            if not is_sm100_supported():
                raise ValueError(
                    "TRTLLM MHA backend is only supported on Blackwell GPUs (SM100). Please use a different backend."
                )

            if self.page_size not in [16, 32, 64]:
                logger.warning(
                    f"TensorRT-LLM MHA only supports page_size of 16, 32 or 64, changing page_size from {self.page_size} to 64."
                )
                self.page_size = 64

        if self.attention_backend == "fa3" and self.kv_cache_dtype == "fp8_e5m2":
            logger.warning(
                "FlashAttention3 only supports fp8_e4m3 if using FP8; "
                "Setting attention backend to triton."
            )
            self.attention_backend = "triton"

        if self.attention_backend == "fa4" or self.decode_attention_backend == "fa4":
            raise ValueError(
                "FA4 backend is only supported for prefill. Please use `--prefill-attention-backend fa4` instead."
            )
        if self.prefill_attention_backend == "fa4":
            logger.warning(
                f"FA4 backend only supports page size 128, changing page_size from {self.page_size} to 128."
            )
            self.page_size = 128

        # AMD platforms backends
        if self.attention_backend == "aiter":
            if model_config.context_len > 8192:
                self.mem_fraction_static *= 0.85

        # NPU platforms backends
        if is_npu() and self.attention_backend in ["ascend"]:
            logger.warning(
                "At this moment Ascend attention backend only supports a page_size of 128, change page_size to 128."
            )
            self.page_size = 128

        # Other platforms backends
        if (
            self.attention_backend == "intel_amx"
            and self.device == "cpu"
            and not cpu_has_amx_support()
        ):
            logger.warning(
                "The current platform does not support Intel AMX, will fallback to torch_native backend."
            )
            self.attention_backend = "torch_native"

        if (
            self.attention_backend == "intel_xpu"
            and self.device == "xpu"
            and not xpu_has_xmx_support()
        ):
            logger.warning(
                "The current platform does not support Intel XMX, will fallback to triton backend."
            )
            self.attention_backend = "triton"

        if self.attention_backend == "intel_xpu":
            if self.page_size not in [32, 64, 128]:
                logger.warning(
                    f"Intel XPU attention backend only supports page_size of 32, 64 or 128, changing page_size from {self.page_size} to 128."
                )
                self.page_size = 128

        # Dual chunk flash attention backend
        if (
            getattr(model_config.hf_config, "dual_chunk_attention_config", None)
            is not None
        ):
            if self.attention_backend is None:
                self.attention_backend = "dual_chunk_flash_attn"
                logger.info("Dual chunk attention is turned on by default.")
            elif self.attention_backend != "dual_chunk_flash_attn":
                raise ValueError(
                    "Dual chunk attention is enabled, but attention backend is set to "
                    f"{self.attention_backend}. Please set it to 'dual_chunk_flash_attn'."
                )
        if self.attention_backend == "dual_chunk_flash_attn":
            logger.warning(
                "Mixed chunk and radix cache are disabled when using dual-chunk flash attention backend"
            )
            self.enable_mixed_chunk = False
            self.disable_radix_cache = True

    def _handle_page_size(self):
        if self.page_size is None:
            self.page_size = 1

    def _handle_amd_specifics(self):
        if is_hip():
            self.triton_attention_num_kv_splits = 16

    def _handle_grammar_backend(self):
        if self.grammar_backend is None:
            self.grammar_backend = "xgrammar"

<<<<<<< HEAD
=======
    def _handle_ktransformers_configs(self):
        from sglang.srt.layers.quantization.compressed_tensors.compressed_tensors_moe import (
            CompressedTensorsWNA16AMXEPMoEMethod,
            override_config,
        )

        num_hidden_layers = None
        if self.kt_max_deferred_experts_per_token is not None:
            try:
                model_config = self.get_model_config()
                base_config = (
                    getattr(model_config, "hf_text_config", None)
                    or model_config.hf_config
                )
                num_hidden_layers = getattr(base_config, "num_hidden_layers", None)
            except Exception as exc:  # noqa: BLE001
                logger.warning(
                    "Failed to load model config for kt_max_deferred_experts_per_token: %s",
                    exc,
                )

        override_config(
            CompressedTensorsWNA16AMXEPMoEMethod,
            self.kt_num_gpu_experts,
            self.kt_cpuinfer,
            self.kt_threadpool_count,
            self.kt_amx_weight_path,
            self.kt_amx_method,
            self.chunked_prefill_size,
            self.kt_max_deferred_experts_per_token,
            num_hidden_layers,
        )

>>>>>>> 2104d20e
    def _handle_data_parallelism(self):
        if self.dp_size == 1:
            self.enable_dp_attention = False
            self.enable_dp_lm_head = False

        if self.enable_dp_attention:
            self.schedule_conservativeness = self.schedule_conservativeness * 0.3
            assert self.tp_size % self.dp_size == 0
            self.chunked_prefill_size = self.chunked_prefill_size // self.dp_size
            logger.warning(
                f"DP attention is enabled. The chunked prefill size is adjusted to {self.chunked_prefill_size} to avoid MoE kernel issues. "
            )

        if self.enable_dp_lm_head:
            assert (
                self.enable_dp_attention
            ), "Please enable dp attention when setting enable_dp_lm_head. "

    def _handle_moe_kernel_config(self):
        if self.moe_runner_backend == "flashinfer_cutlass":
            assert (
                self.quantization == "modelopt_fp4"
            ), "modelopt_fp4 quantization is required for Flashinfer MOE"
            assert self.ep_size in [
                1,
                self.tp_size,
            ], "The expert parallel size must be 1 or the same as the tensor parallel size"

        if self.moe_runner_backend == "flashinfer_trtllm":
            assert (
                self.quantization == "modelopt_fp4"
                or self.quantization == "modelopt_fp8"
                or self.quantization == "fp8"
            ), "modelopt_fp4, modelopt_fp8 or fp8 quantization is required for Flashinfer TRTLLM MoE"
            self.disable_shared_experts_fusion = True
            logger.warning(
                "FlashInfer TRTLLM MoE is enabled. --disable-shared-experts-fusion is automatically set."
            )

        if get_bool_env_var("SGLANG_CUTLASS_MOE"):
            logger.warning(
                "SGLANG_CUTLASS_MOE is deprecated, use --moe-runner-backend=cutlass and/or --speculative-moe-runner-backend=cutlass instead"
            )
            assert (
                self.quantization == "fp8"
            ), "cutlass MoE is only supported with fp8 quantization"
            self.moe_runner_backend = "cutlass"
        if self.moe_runner_backend == "cutlass" and self.quantization == "fp8":
            assert (
                self.ep_size == 1
            ), "FP8 Cutlass MoE is only supported with ep_size == 1"

    def _handle_a2a_moe(self):
        if self.moe_a2a_backend == "deepep":
            if self.deepep_mode == "normal":
                logger.warning("Cuda graph is disabled because deepep_mode=`normal`")
                self.disable_cuda_graph = True
            self.ep_size = self.tp_size
            logger.warning(
                f"DeepEP MoE is enabled. The expert parallel size is adjusted to be the same as the tensor parallel size[{self.tp_size}]."
            )

        if self.moe_a2a_backend == "mooncake":
            self.ep_size = self.tp_size
            logger.warning(
                f"Mooncake MoE is enabled. The expert parallel size is adjusted to be the same as the tensor parallel size[{self.tp_size}]."
            )

    def _handle_eplb_and_dispatch(self):
        if self.enable_eplb and (self.expert_distribution_recorder_mode is None):
            self.expert_distribution_recorder_mode = "stat"
            logger.warning(
                "EPLB is enabled. The expert_distribution_recorder_mode is automatically set."
            )

        if (self.enable_eplb or (self.init_expert_location is not None)) and (
            self.ep_dispatch_algorithm is None
        ):
            self.ep_dispatch_algorithm = "static"

        if self.enable_eplb:
            assert self.ep_size > 1

    def _handle_elastic_ep(self):
        if self.elastic_ep_backend is not None:
            if self.enable_eplb:
                if self.eplb_algorithm == "auto":
                    self.eplb_algorithm = "elasticity_aware"
                assert (
                    self.eplb_algorithm == "elasticity_aware"
                ), "Elastic EP requires eplb_algorithm to be set to 'auto' or 'elasticity_aware'."

    def _handle_expert_distribution_metrics(self):
        if self.enable_expert_distribution_metrics and (
            self.expert_distribution_recorder_mode is None
        ):
            self.expert_distribution_recorder_mode = "stat"

        if self.expert_distribution_recorder_buffer_size is None:
            if (x := self.eplb_rebalance_num_iterations) is not None:
                self.expert_distribution_recorder_buffer_size = x
            elif self.expert_distribution_recorder_mode is not None:
                self.expert_distribution_recorder_buffer_size = 1000

    def _handle_pipeline_parallelism(self):
        if self.pp_size > 1:
            self.disable_overlap_schedule = True
            logger.warning(
                "Pipeline parallelism is incompatible with overlap schedule."
            )

    def _handle_hicache(self):
        if self.hicache_storage_backend == "mooncake":
            if self.hicache_mem_layout == "layer_first":
                if self.hicache_io_backend == "direct":
                    self.hicache_mem_layout = "page_first_direct"
                elif self.hicache_io_backend == "kernel":
                    self.hicache_mem_layout = "page_first"
                logger.warning(
                    f"Mooncake storage backend does not support layer_first layout, "
                    f"switching to {self.hicache_mem_layout} layout for {self.hicache_io_backend} io backend"
                )

        if self.hicache_mem_layout == "page_first_direct":
            if self.hicache_io_backend != "direct":
                self.hicache_io_backend = "direct"
                logger.warning(
                    "Page first direct layout only support direct io backend"
                )

        if self.enable_hierarchical_cache and self.hicache_io_backend == "kernel":
            # fix for the compatibility issue with FlashAttention3 decoding and HiCache kernel backend
            if self.decode_attention_backend is None:
                if not self.use_mla_backend():
                    self.decode_attention_backend = (
                        "flashinfer" if is_flashinfer_available() else "triton"
                    )
                else:
                    self.decode_attention_backend = (
                        "flashinfer" if is_sm100_supported() else "triton"
                    )
            elif self.decode_attention_backend == "fa3":
                self.hicache_io_backend = "direct"
                logger.warning(
                    "FlashAttention3 decode backend is not compatible with hierarchical cache. "
                    "Setting hicache_io_backend to vanilla I/O, which may lead to suboptimal performance with small page sizes."
                )

    def _handle_speculative_decoding(self):
        if self.speculative_algorithm == "NEXTN":
            self.speculative_algorithm = "EAGLE"

        if self.speculative_algorithm in ("EAGLE", "EAGLE3", "STANDALONE"):
            if self.speculative_algorithm == "STANDALONE" and self.enable_dp_attention:
                # TODO: support dp attention for standalone speculative decoding
                raise ValueError(
                    "Currently standalone speculative decoding does not support dp attention."
                )

            if self.max_running_requests is None:
                self.max_running_requests = 48
                logger.warning(
                    "Max running requests is reset to 48 for speculative decoding. You can override this by explicitly setting --max-running-requests."
                )

            if (
                self.speculative_algorithm == "EAGLE"
                and envs.SGLANG_ENABLE_SPEC_V2.get()
            ):
                self.disable_overlap_schedule = False
                logger.warning(
                    "Beta spec is enabled for eagle speculative decoding and overlap schedule is turned on."
                )

            if not envs.SGLANG_ENABLE_SPEC_V2.get():
                self.disable_overlap_schedule = True
                logger.warning(
                    "Overlap scheduler is disabled because of using eagle3 or standalone speculative decoding."
                )

            if self.enable_mixed_chunk:
                self.enable_mixed_chunk = False
                logger.warning(
                    "Mixed chunked prefill is disabled because of using "
                    "eagle speculative decoding."
                )

            model_arch = self.get_hf_config().architectures[0]
            if model_arch in [
                "DeepseekV32ForCausalLM",
                "DeepseekV3ForCausalLM",
                "Glm4MoeForCausalLM",
                "BailingMoeForCausalLM",
                "BailingMoeV2ForCausalLM",
            ]:
                if self.speculative_draft_model_path is None:
                    self.speculative_draft_model_path = self.model_path
                else:
                    logger.warning(
                        "DeepSeek MTP does not require setting speculative_draft_model_path."
                    )

            if self.speculative_num_steps is None:
                assert (
                    self.speculative_eagle_topk is None
                    and self.speculative_num_draft_tokens is None
                )
                (
                    self.speculative_num_steps,
                    self.speculative_eagle_topk,
                    self.speculative_num_draft_tokens,
                ) = auto_choose_speculative_params(self)

            if (
                self.attention_backend == "trtllm_mha"
                or self.decode_attention_backend == "trtllm_mha"
                or self.prefill_attention_backend == "trtllm_mha"
            ):
                if self.speculative_eagle_topk > 1:
                    raise ValueError(
                        "trtllm_mha backend only supports topk = 1 for speculative decoding."
                    )

            if (
                self.speculative_eagle_topk == 1
                and self.speculative_num_draft_tokens != self.speculative_num_steps + 1
            ):
                logger.warning(
                    "speculative_num_draft_tokens is adjusted to speculative_num_steps + 1 when speculative_eagle_topk == 1"
                )
                self.speculative_num_draft_tokens = self.speculative_num_steps + 1

            if (
                self.speculative_eagle_topk > 1
                and self.page_size > 1
                and self.attention_backend != "flashinfer"
            ):
                raise ValueError(
                    "speculative_eagle_topk > 1 with page_size > 1 is unstable and produces incorrect results for paged attention backends. This combination is only supported for the 'flashinfer' backend."
                )

        if self.speculative_algorithm == "NGRAM":
            if not self.device.startswith("cuda"):
                raise ValueError(
                    "Ngram speculative decoding only supports CUDA device."
                )

            if self.max_running_requests is None:
                self.max_running_requests = 48
                logger.warning(
                    "Max running requests is reset to 48 for speculative decoding. You can override this by explicitly setting --max-running-requests."
                )

            self.disable_overlap_schedule = True
            self.enable_mixed_chunk = False
            self.speculative_eagle_topk = self.speculative_ngram_max_bfs_breadth
            if self.speculative_num_draft_tokens is None:
                self.speculative_num_draft_tokens = (
                    self.speculative_ngram_max_match_window_size
                )
            logger.warning(
                "The overlap scheduler and mixed chunked prefill are disabled because of "
                "using ngram speculative decoding."
            )

            if (
                self.speculative_eagle_topk > 1
                and self.page_size > 1
                and self.attention_backend != "flashinfer"
            ):
                raise ValueError(
                    f"speculative_eagle_topk({self.speculative_eagle_topk}) > 1 "
                    f"with page_size({self.page_size}) > 1 is unstable "
                    "and produces incorrect results for paged attention backends. "
                    "This combination is only supported for the 'flashinfer' backend."
                )
            if self.enable_dp_attention:
                # TODO: support dp attention for ngram speculative decoding
                raise ValueError(
                    "Currently ngram speculative decoding does not support dp attention."
                )

    def _handle_load_format(self):
        if (
            self.load_format == "auto" or self.load_format == "gguf"
        ) and check_gguf_file(self.model_path):
            self.quantization = self.load_format = "gguf"

        if is_remote_url(self.model_path):
            self.load_format = "remote"

        if self.custom_weight_loader is None:
            self.custom_weight_loader = []

        if self.load_format == "remote_instance":
            if (
                self.remote_instance_weight_loader_seed_instance_ip is None
                or self.remote_instance_weight_loader_seed_instance_service_port is None
                or self.remote_instance_weight_loader_send_weights_group_ports is None
            ):
                self.load_format = "auto"

    def _handle_disaggregation(self):
        if self.disaggregation_mode == "decode":
            assert (
                self.disaggregation_decode_tp is None
            ), "Cannot set --disaggregation-decode-tp for the decode engine."
            assert (
                self.disaggregation_decode_dp is None
            ), "Cannot set --disaggregation-decode-dp for the decode engine."

            self.disable_radix_cache = True
            logger.warning("KV cache is forced as chunk cache for decode server")

            if self.dp_size > 1 and not is_in_ci():
                assert self.prefill_round_robin_balance, (
                    "Prefill round robin balance is required when dp size > 1. "
                    "Please make sure that the prefill instance is launched with `--load-balance-method round_robin`"
                    " and `--prefill-round-robin-balance` is set for decode server."
                )
        elif self.disaggregation_mode == "prefill":
            if self.disaggregation_decode_tp is None:
                self.disaggregation_decode_tp = self.tp_size
            if self.disaggregation_decode_dp is None:
                self.disaggregation_decode_dp = self.dp_size

            self.disaggregation_prefill_pp = self.pp_size
            self.validate_disagg_tp_size(self.tp_size, self.disaggregation_decode_tp)
            self.disable_cuda_graph = True
            logger.warning("Cuda graph is disabled for prefill server")

    def _handle_tokenizer_batching(self):
        if self.enable_tokenizer_batch_encode and self.enable_dynamic_batch_tokenizer:
            raise ValueError(
                "Cannot enable both --enable-tokenizer-batch-encode and --enable-dynamic-batch-tokenizer. "
                "Please choose one tokenizer batching approach."
            )

        if self.skip_tokenizer_init:
            if self.tokenizer_worker_num != 1:
                logger.warning(
                    "skip_tokenizer_init=True disables tokenizer workers; forcing tokenizer_worker_num=1 "
                    f"(requested {self.tokenizer_worker_num})."
                )
                self.tokenizer_worker_num = 1

            if self.enable_tokenizer_batch_encode:
                logger.warning(
                    "skip_tokenizer_init=True ignores --enable-tokenizer-batch-encode; disabling it."
                )
                self.enable_tokenizer_batch_encode = False

            if self.enable_dynamic_batch_tokenizer:
                logger.warning(
                    "skip_tokenizer_init=True ignores --enable-dynamic-batch-tokenizer; disabling it."
                )
                self.enable_dynamic_batch_tokenizer = False

    def _handle_environment_variables(self):
        os.environ["SGLANG_ENABLE_TORCH_COMPILE"] = (
            "1" if self.enable_torch_compile else "0"
        )
        os.environ["SGLANG_MAMBA_SSM_DTYPE"] = self.mamba_ssm_dtype
        os.environ["SGLANG_DISABLE_OUTLINES_DISK_CACHE"] = (
            "1" if self.disable_outlines_disk_cache else "0"
        )
        os.environ["SGLANG_ENABLE_DETERMINISTIC_INFERENCE"] = (
            "1" if self.enable_deterministic_inference else "0"
        )
        # Set the highest strict level for Kimi K2 tool calls
        if self.tool_call_parser == "kimi_k2":
            envs.SGLANG_TOOL_STRICT_LEVEL.set(ToolStrictLevel.PARAMETER)

    def _handle_cache_compatibility(self):
        if self.enable_hierarchical_cache and self.disable_radix_cache:
            raise ValueError(
                "The arguments enable-hierarchical-cache and disable-radix-cache are mutually exclusive "
                "and cannot be used at the same time. Please use only one of them."
            )

        if (
            self.disaggregation_decode_enable_offload_kvcache
            and self.disaggregation_mode != "decode"
        ):
            raise ValueError(
                "The argument disaggregation-decode-enable-offload-kvcache is only supported for decode side."
            )

    def _handle_metrics_labels(self):
        if (
            not self.tokenizer_metrics_custom_labels_header
            and self.tokenizer_metrics_allowed_custom_labels
        ):
            raise ValueError(
                "Please set --tokenizer-metrics-custom-labels-header when setting --tokenizer-metrics-allowed-custom-labels."
            )

    def _handle_deterministic_inference(self):
        if self.rl_on_policy_target is not None:
            logger.warning(
                "Enable deterministic inference because of rl_on_policy_target."
            )
            self.enable_deterministic_inference = True
            # TODO remove this environment variable as a whole
            os.environ["SGLANG_ENABLE_DETERMINISTIC_INFERENCE"] = "1"

        if self.enable_deterministic_inference:
            # Check sampling backend
            self.sampling_backend = "pytorch"
            logger.warning(
                "Sampling backend is set to pytorch for deterministic inference."
            )
            is_deepseek_model = False
            if parse_connector_type(self.model_path) != ConnectorType.INSTANCE:
                try:
                    hf_config = self.get_hf_config()
                    model_arch = hf_config.architectures[0]
                    is_deepseek_model = model_arch in [
                        "DeepseekV2ForCausalLM",
                        "DeepseekV3ForCausalLM",
                        "DeepseekV32ForCausalLM",
                    ]
                except Exception:
                    pass

            # Check attention backend
            if self.attention_backend is None:
                # User didn't specify attention backend, fallback based on GPU architecture
                if is_sm100_supported() or is_sm120_supported():
                    # Blackwell and newer architectures
                    if is_deepseek_model:
                        # fallback to triton for DeepSeek models because flashinfer doesn't support deterministic inference for DeepSeek models yet
                        self.attention_backend = "triton"
                    else:
                        # fallback to flashinfer on Blackwell for non-DeepSeek models
                        self.attention_backend = "flashinfer"
                else:
                    # Hopper (SM90) and older architectures
                    self.attention_backend = "fa3"
                logger.warning(
                    f"Attention backend not specified. Falling back to '{self.attention_backend}' for deterministic inference. "
                    f"You can explicitly set --attention-backend to one of {DETERMINISTIC_ATTENTION_BACKEND_CHOICES}."
                )
            elif self.attention_backend not in DETERMINISTIC_ATTENTION_BACKEND_CHOICES:
                # User explicitly specified an incompatible attention backend
                raise ValueError(
                    f"Currently only {DETERMINISTIC_ATTENTION_BACKEND_CHOICES} attention backends are supported for deterministic inference, "
                    f"but you explicitly specified '{self.attention_backend}'."
                )

            if is_deepseek_model:
                if self.attention_backend not in ["fa3", "triton"]:
                    raise ValueError(
                        f"Currently only {RADIX_SUPPORTED_DETERMINISTIC_ATTENTION_BACKEND} attention backends are supported for deterministic inference with DeepSeek models. But you're using {self.attention_backend}."
                    )

            if (
                self.attention_backend
                not in RADIX_SUPPORTED_DETERMINISTIC_ATTENTION_BACKEND
            ):
                # Currently, only certain backends support radix cache. Support for other backends is in progress
                self.disable_radix_cache = True
                logger.warning(
                    f"Currently radix cache is not compatible with {self.attention_backend} attention backend for deterministic inference. It will be supported in the future."
                )

            # Check TP size
            if self.tp_size > 1:
                os.environ["NCCL_ALGO"] = "allreduce:tree"
                self.disable_custom_all_reduce = True
                logger.warning(
                    "NCCL_ALGO is set to 'allreduce:tree' and custom all reduce is disabled for deterministic inference when TP size > 1."
                )

    def _handle_other_validations(self):
        # Handle model inference tensor dump.
        if self.debug_tensor_dump_output_folder is not None:
            logger.warning(
                "Cuda graph and server warmup are disabled because of using tensor dump mode"
            )
            self.disable_cuda_graph = True
            self.skip_server_warmup = True

    @staticmethod
    def add_cli_args(parser: argparse.ArgumentParser):

        # Model and tokenizer
        parser.add_argument(
            "--model-path",
            "--model",
            type=str,
            help="The path of the model weights. This can be a local folder or a Hugging Face repo ID.",
            required=True,
        )
        parser.add_argument(
            "--tokenizer-path",
            type=str,
            default=ServerArgs.tokenizer_path,
            help="The path of the tokenizer.",
        )
        parser.add_argument(
            "--tokenizer-mode",
            type=str,
            default=ServerArgs.tokenizer_mode,
            choices=["auto", "slow"],
            help="Tokenizer mode. 'auto' will use the fast "
            "tokenizer if available, and 'slow' will "
            "always use the slow tokenizer.",
        )
        parser.add_argument(
            "--tokenizer-worker-num",
            type=int,
            default=ServerArgs.tokenizer_worker_num,
            help="The worker num of the tokenizer manager.",
        )
        parser.add_argument(
            "--skip-tokenizer-init",
            action="store_true",
            help="If set, skip init tokenizer and pass input_ids in generate request.",
        )
        parser.add_argument(
            "--load-format",
            type=str,
            default=ServerArgs.load_format,
            choices=LOAD_FORMAT_CHOICES,
            help="The format of the model weights to load. "
            '"auto" will try to load the weights in the safetensors format '
            "and fall back to the pytorch bin format if safetensors format "
            "is not available. "
            '"pt" will load the weights in the pytorch bin format. '
            '"safetensors" will load the weights in the safetensors format. '
            '"npcache" will load the weights in pytorch format and store '
            "a numpy cache to speed up the loading. "
            '"dummy" will initialize the weights with random values, '
            "which is mainly for profiling."
            '"gguf" will load the weights in the gguf format. '
            '"bitsandbytes" will load the weights using bitsandbytes '
            "quantization."
            '"layered" loads weights layer by layer so that one can quantize a '
            "layer before loading another to make the peak memory envelope "
            "smaller.",
        )
        parser.add_argument(
            "--model-loader-extra-config",
            type=str,
            help="Extra config for model loader. "
            "This will be passed to the model loader corresponding to the chosen load_format.",
            default=ServerArgs.model_loader_extra_config,
        )
        parser.add_argument(
            "--trust-remote-code",
            action="store_true",
            help="Whether or not to allow for custom models defined on the Hub in their own modeling files.",
        )
        parser.add_argument(
            "--context-length",
            type=int,
            default=ServerArgs.context_length,
            help="The model's maximum context length. Defaults to None (will use the value from the model's config.json instead).",
        )
        parser.add_argument(
            "--is-embedding",
            action="store_true",
            help="Whether to use a CausalLM as an embedding model.",
        )
        parser.add_argument(
            "--enable-multimodal",
            default=ServerArgs.enable_multimodal,
            action="store_true",
            help="Enable the multimodal functionality for the served model. If the model being served is not multimodal, nothing will happen",
        )
        parser.add_argument(
            "--revision",
            type=str,
            default=None,
            help="The specific model version to use. It can be a branch "
            "name, a tag name, or a commit id. If unspecified, will use "
            "the default version.",
        )
        parser.add_argument(
            "--model-impl",
            type=str,
            default=ServerArgs.model_impl,
            help="Which implementation of the model to use.\n\n"
            '* "auto" will try to use the SGLang implementation if it exists '
            "and fall back to the Transformers implementation if no SGLang "
            "implementation is available.\n"
            '* "sglang" will use the SGLang model implementation.\n'
            '* "transformers" will use the Transformers model '
            "implementation.\n",
        )

        # HTTP server
        parser.add_argument(
            "--host",
            type=str,
            default=ServerArgs.host,
            help="The host of the HTTP server.",
        )
        parser.add_argument(
            "--port",
            type=int,
            default=ServerArgs.port,
            help="The port of the HTTP server.",
        )
        parser.add_argument(
            "--grpc-mode",
            action="store_true",
            help="If set, use gRPC server instead of HTTP server.",
        )
        parser.add_argument(
            "--skip-server-warmup",
            action="store_true",
            help="If set, skip warmup.",
        )
        parser.add_argument(
            "--warmups",
            type=str,
            required=False,
            help="Specify custom warmup functions (csv) to run before server starts eg. --warmups=warmup_name1,warmup_name2 "
            "will run the functions `warmup_name1` and `warmup_name2` specified in warmup.py before the server starts listening for requests",
        )
        parser.add_argument(
            "--nccl-port",
            type=int,
            default=ServerArgs.nccl_port,
            help="The port for NCCL distributed environment setup. Defaults to a random port.",
        )
        parser.add_argument(
            "--checkpoint-engine-wait-weights-before-ready",
            action="store_true",
            help="If set, the server will wait for initial weights to be loaded via checkpoint-engine or other update methods "
            "before serving inference requests.",
        )

        # Quantization and data type
        parser.add_argument(
            "--dtype",
            type=str,
            default=ServerArgs.dtype,
            choices=["auto", "half", "float16", "bfloat16", "float", "float32"],
            help="Data type for model weights and activations.\n\n"
            '* "auto" will use FP16 precision for FP32 and FP16 models, and '
            "BF16 precision for BF16 models.\n"
            '* "half" for FP16. Recommended for AWQ quantization.\n'
            '* "float16" is the same as "half".\n'
            '* "bfloat16" for a balance between precision and range.\n'
            '* "float" is shorthand for FP32 precision.\n'
            '* "float32" for FP32 precision.',
        )
        parser.add_argument(
            "--quantization",
            type=str,
            default=ServerArgs.quantization,
            choices=QUANTIZATION_CHOICES,
            help="The quantization method.",
        )
        parser.add_argument(
            "--quantization-param-path",
            type=nullable_str,
            default=None,
            help="Path to the JSON file containing the KV cache "
            "scaling factors. This should generally be supplied, when "
            "KV cache dtype is FP8. Otherwise, KV cache scaling factors "
            "default to 1.0, which may cause accuracy issues. ",
        )
        parser.add_argument(
            "--kv-cache-dtype",
            type=str,
            default=ServerArgs.kv_cache_dtype,
            choices=["auto", "fp8_e5m2", "fp8_e4m3", "bf16", "bfloat16", "fp4_e2m1"],
            help='Data type for kv cache storage. "auto" will use model data type. "bf16" or "bfloat16" for BF16 KV cache. "fp8_e5m2" and "fp8_e4m3" are supported for CUDA 11.8+. "fp4_e2m1" (only mxfp4) is supported for CUDA 12.8+ and PyTorch 2.8.0+',
        )
        parser.add_argument(
            "--enable-fp32-lm-head",
            action="store_true",
            help="If set, the LM head outputs (logits) are in FP32.",
        )
        parser.add_argument(
            "--modelopt-quant",
            type=str,
            default=ServerArgs.modelopt_quant,
            help="The ModelOpt quantization configuration. "
            "Supported values: 'fp8', 'int4_awq', 'w4a8_awq', 'nvfp4', 'nvfp4_awq'. "
            "This requires the NVIDIA Model Optimizer library to be installed: pip install nvidia-modelopt",
        )
        parser.add_argument(
            "--modelopt-checkpoint-restore-path",
            type=str,
            default=ServerArgs.modelopt_checkpoint_restore_path,
            help="Path to restore a previously saved ModelOpt quantized checkpoint. "
            "If provided, the quantization process will be skipped and the model "
            "will be loaded from this checkpoint.",
        )
        parser.add_argument(
            "--modelopt-checkpoint-save-path",
            type=str,
            default=ServerArgs.modelopt_checkpoint_save_path,
            help="Path to save the ModelOpt quantized checkpoint after quantization. "
            "This allows reusing the quantized model in future runs.",
        )
        parser.add_argument(
            "--modelopt-export-path",
            type=str,
            default=ServerArgs.modelopt_export_path,
            help="Path to export the quantized model in HuggingFace format after ModelOpt quantization. "
            "The exported model can then be used directly with SGLang for inference. "
            "If not provided, the model will not be exported.",
        )
        parser.add_argument(
            "--quantize-and-serve",
            action="store_true",
            default=ServerArgs.quantize_and_serve,
            help="Quantize the model with ModelOpt and immediately serve it without exporting. "
            "This is useful for development and prototyping. For production, it's recommended "
            "to use separate quantization and deployment steps.",
        )

        # Memory and scheduling
        parser.add_argument(
            "--mem-fraction-static",
            type=float,
            default=ServerArgs.mem_fraction_static,
            help="The fraction of the memory used for static allocation (model weights and KV cache memory pool). Use a smaller value if you see out-of-memory errors.",
        )
        parser.add_argument(
            "--max-running-requests",
            type=int,
            default=ServerArgs.max_running_requests,
            help="The maximum number of running requests.",
        )
        parser.add_argument(
            "--max-queued-requests",
            type=int,
            default=ServerArgs.max_queued_requests,
            help="The maximum number of queued requests. This option is ignored when using disaggregation-mode.",
        )
        parser.add_argument(
            "--max-total-tokens",
            type=int,
            default=ServerArgs.max_total_tokens,
            help="The maximum number of tokens in the memory pool. If not specified, it will be automatically calculated based on the memory usage fraction. "
            "This option is typically used for development and debugging purposes.",
        )
        parser.add_argument(
            "--chunked-prefill-size",
            type=int,
            default=ServerArgs.chunked_prefill_size,
            help="The maximum number of tokens in a chunk for the chunked prefill. Setting this to -1 means disabling chunked prefill.",
        )
        parser.add_argument(
            "--max-prefill-tokens",
            type=int,
            default=ServerArgs.max_prefill_tokens,
            help="The maximum number of tokens in a prefill batch. The real bound will be the maximum of this value and the model's maximum context length.",
        )
        parser.add_argument(
            "--schedule-policy",
            type=str,
            default=ServerArgs.schedule_policy,
            choices=["lpm", "random", "fcfs", "dfs-weight", "lof", "priority"],
            help="The scheduling policy of the requests.",
        )
        parser.add_argument(
            "--enable-priority-scheduling",
            action="store_true",
            default=ServerArgs.enable_priority_scheduling,
            help="Enable priority scheduling. Requests with higher priority integer values will be scheduled first by default.",
        )
        parser.add_argument(
            "--abort-on-priority-when-disabled",
            action="store_true",
            default=ServerArgs.abort_on_priority_when_disabled,
            help="If set, abort requests that specify a priority when priority scheduling is disabled.",
        )
        parser.add_argument(
            "--schedule-low-priority-values-first",
            action="store_true",
            default=ServerArgs.schedule_low_priority_values_first,
            help="If specified with --enable-priority-scheduling, the scheduler will schedule requests with lower priority integer values first.",
        )
        parser.add_argument(
            "--priority-scheduling-preemption-threshold",
            type=int,
            default=ServerArgs.priority_scheduling_preemption_threshold,
            help="Minimum difference in priorities for an incoming request to have to preempt running request(s).",
        )
        parser.add_argument(
            "--schedule-conservativeness",
            type=float,
            default=ServerArgs.schedule_conservativeness,
            help="How conservative the schedule policy is. A larger value means more conservative scheduling. Use a larger value if you see requests being retracted frequently.",
        )
        parser.add_argument(
            "--page-size",
            type=int,
            default=ServerArgs.page_size,
            help="The number of tokens in a page.",
        )
        parser.add_argument(
            "--hybrid-kvcache-ratio",
            nargs="?",
            const=0.5,
            type=float,
            default=ServerArgs.hybrid_kvcache_ratio,
            help=(
                "Mix ratio in [0,1] between uniform and hybrid kv buffers "
                "(0.0 = pure uniform: swa_size / full_size = 1)"
                "(1.0 = pure hybrid: swa_size / full_size = local_attention_size / context_length)"
            ),
        )
        parser.add_argument(
            "--swa-full-tokens-ratio",
            type=float,
            default=ServerArgs.swa_full_tokens_ratio,
            help="The ratio of SWA layer KV tokens / full layer KV tokens, regardless of the number of swa:full layers. It should be between 0 and 1. "
            "E.g. 0.5 means if each swa layer has 50 tokens, then each full layer has 100 tokens.",
        )
        parser.add_argument(
            "--disable-hybrid-swa-memory",
            action="store_true",
            help="Disable the hybrid SWA memory pool.",
        )
        parser.add_argument(
            "--radix-eviction-policy",
            type=str,
            choices=RADIX_EVICTION_POLICY_CHOICES,
            default=ServerArgs.radix_eviction_policy,
            help="The eviction policy of radix trees. 'lru' stands for Least Recently Used, 'lfu' stands for Least Frequently Used.",
        )

        # Runtime options
        parser.add_argument(
            "--device",
            type=str,
            default=ServerArgs.device,
            help="The device to use ('cuda', 'xpu', 'hpu', 'npu', 'cpu'). Defaults to auto-detection if not specified.",
        )
        parser.add_argument(
            "--tensor-parallel-size",
            "--tp-size",
            type=int,
            default=ServerArgs.tp_size,
            help="The tensor parallelism size.",
        )
        parser.add_argument(
            "--pipeline-parallel-size",
            "--pp-size",
            type=int,
            default=ServerArgs.pp_size,
            help="The pipeline parallelism size.",
        )
        parser.add_argument(
            "--pp-max-micro-batch-size",
            type=int,
            default=ServerArgs.pp_max_micro_batch_size,
            help="The maximum micro batch size in pipeline parallelism.",
        )
        parser.add_argument(
            "--stream-interval",
            type=int,
            default=ServerArgs.stream_interval,
            help="The interval (or buffer size) for streaming in terms of the token length. A smaller value makes streaming smoother, while a larger value makes the throughput higher",
        )
        parser.add_argument(
            "--stream-output",
            action="store_true",
            help="Whether to output as a sequence of disjoint segments.",
        )
        parser.add_argument(
            "--random-seed",
            type=int,
            default=ServerArgs.random_seed,
            help="The random seed.",
        )
        parser.add_argument(
            "--constrained-json-whitespace-pattern",
            type=str,
            default=ServerArgs.constrained_json_whitespace_pattern,
            help="(outlines and llguidance backends only) Regex pattern for syntactic whitespaces allowed in JSON constrained output. For example, to allow the model generate consecutive whitespaces, set the pattern to [\n\t ]*",
        )
        parser.add_argument(
            "--constrained-json-disable-any-whitespace",
            action="store_true",
            help="(xgrammar and llguidance backends only) Enforce compact representation in JSON constrained output.",
        )
        parser.add_argument(
            "--watchdog-timeout",
            type=float,
            default=ServerArgs.watchdog_timeout,
            help="Set watchdog timeout in seconds. If a forward batch takes longer than this, the server will crash to prevent hanging.",
        )
        parser.add_argument(
            "--dist-timeout",
            type=int,
            default=ServerArgs.dist_timeout,
            help="Set timeout for torch.distributed initialization.",
        )
        parser.add_argument(
            "--download-dir",
            type=str,
            default=ServerArgs.download_dir,
            help="Model download directory for huggingface.",
        )
        parser.add_argument(
            "--base-gpu-id",
            type=int,
            default=ServerArgs.base_gpu_id,
            help="The base GPU ID to start allocating GPUs from. Useful when running multiple instances on the same machine.",
        )
        parser.add_argument(
            "--gpu-id-step",
            type=int,
            default=ServerArgs.gpu_id_step,
            help="The delta between consecutive GPU IDs that are used. For example, setting it to 2 will use GPU 0,2,4,...",
        )
        parser.add_argument(
            "--sleep-on-idle",
            action="store_true",
            help="Reduce CPU usage when sglang is idle.",
        )

        # Logging
        parser.add_argument(
            "--log-level",
            type=str,
            default=ServerArgs.log_level,
            help="The logging level of all loggers.",
        )
        parser.add_argument(
            "--log-level-http",
            type=str,
            default=ServerArgs.log_level_http,
            help="The logging level of HTTP server. If not set, reuse --log-level by default.",
        )
        parser.add_argument(
            "--log-requests",
            action="store_true",
            help="Log metadata, inputs, outputs of all requests. The verbosity is decided by --log-requests-level",
        )
        parser.add_argument(
            "--log-requests-level",
            type=int,
            default=ServerArgs.log_requests_level,
            help="0: Log metadata (no sampling parameters). 1: Log metadata and sampling parameters. 2: Log metadata, sampling parameters and partial input/output. 3: Log every input/output.",
            choices=[0, 1, 2, 3],
        )
        parser.add_argument(
            "--crash-dump-folder",
            type=str,
            default=ServerArgs.crash_dump_folder,
            help="Folder path to dump requests from the last 5 min before a crash (if any). If not specified, crash dumping is disabled.",
        )
        parser.add_argument(
            "--show-time-cost",
            action="store_true",
            help="Show time cost of custom marks.",
        )
        parser.add_argument(
            "--enable-metrics",
            action="store_true",
            help="Enable log prometheus metrics.",
        )
        parser.add_argument(
            "--enable-metrics-for-all-schedulers",
            action="store_true",
            help="Enable --enable-metrics-for-all-schedulers when you want schedulers on all TP ranks (not just TP 0) "
            "to record request metrics separately. This is especially useful when dp_attention is enabled, as "
            "otherwise all metrics appear to come from TP 0.",
        )
        parser.add_argument(
            "--tokenizer-metrics-custom-labels-header",
            type=str,
            default=ServerArgs.tokenizer_metrics_custom_labels_header,
            help="Specify the HTTP header for passing custom labels for tokenizer metrics.",
        )
        parser.add_argument(
            "--tokenizer-metrics-allowed-custom-labels",
            type=str,
            nargs="+",
            default=ServerArgs.tokenizer_metrics_allowed_custom_labels,
            help="The custom labels allowed for tokenizer metrics. The labels are specified via a dict in "
            "'--tokenizer-metrics-custom-labels-header' field in HTTP requests, e.g., {'label1': 'value1', 'label2': "
            "'value2'} is allowed if '--tokenizer-metrics-allowed-custom-labels label1 label2' is set.",
        )
        parser.add_argument(
            "--bucket-time-to-first-token",
            type=float,
            nargs="+",
            default=ServerArgs.bucket_time_to_first_token,
            help="The buckets of time to first token, specified as a list of floats.",
        )
        parser.add_argument(
            "--bucket-inter-token-latency",
            type=float,
            nargs="+",
            default=ServerArgs.bucket_inter_token_latency,
            help="The buckets of inter-token latency, specified as a list of floats.",
        )
        parser.add_argument(
            "--bucket-e2e-request-latency",
            type=float,
            nargs="+",
            default=ServerArgs.bucket_e2e_request_latency,
            help="The buckets of end-to-end request latency, specified as a list of floats.",
        )
        parser.add_argument(
            "--collect-tokens-histogram",
            action="store_true",
            default=ServerArgs.collect_tokens_histogram,
            help="Collect prompt/generation tokens histogram.",
        )
        bucket_rule = (
            "Supports 3 rule types: 'default' uses predefined buckets; 'tse <middle> <base> <count>' "
            "generates two sides exponential distributed buckets (e.g., 'tse 1000 2 8' generates buckets "
            "[984.0, 992.0, 996.0, 998.0, 1000.0, 1002.0, 1004.0, 1008.0, 1016.0]).); 'custom <value1> "
            "<value2> ...' uses custom bucket values (e.g., 'custom 10 50 100 500')."
        )
        parser.add_argument(
            "--prompt-tokens-buckets",
            type=str,
            nargs="+",
            default=ServerArgs.prompt_tokens_buckets,
            help=f"The buckets rule of prompt tokens. {bucket_rule}",
        )
        parser.add_argument(
            "--generation-tokens-buckets",
            type=str,
            nargs="+",
            default=ServerArgs.generation_tokens_buckets,
            help=f"The buckets rule for generation tokens histogram. {bucket_rule}",
        )
        parser.add_argument(
            "--gc-warning-threshold-secs",
            type=float,
            default=ServerArgs.gc_warning_threshold_secs,
            help="The threshold for long GC warning. If a GC takes longer than this, a warning will be logged. Set to 0 to disable.",
        )
        parser.add_argument(
            "--decode-log-interval",
            type=int,
            default=ServerArgs.decode_log_interval,
            help="The log interval of decode batch.",
        )
        parser.add_argument(
            "--enable-request-time-stats-logging",
            action="store_true",
            default=ServerArgs.enable_request_time_stats_logging,
            help="Enable per request time stats logging",
        )
        parser.add_argument(
            "--kv-events-config",
            type=str,
            default=None,
            help="Config in json format for NVIDIA dynamo KV event publishing. Publishing will be enabled if this flag is used.",
        )
        parser.add_argument(
            "--enable-trace",
            action="store_true",
            help="Enable opentelemetry trace",
        )
        parser.add_argument(
            "--otlp-traces-endpoint",
            type=str,
            default="localhost:4317",
            help="Config opentelemetry collector endpoint if --enable-trace is set. format: <ip>:<port>",
        )

        # API related
        parser.add_argument(
            "--api-key",
            type=str,
            default=ServerArgs.api_key,
            help="Set API key of the server. It is also used in the OpenAI API compatible server.",
        )
        parser.add_argument(
            "--served-model-name",
            type=str,
            default=ServerArgs.served_model_name,
            help="Override the model name returned by the v1/models endpoint in OpenAI API server.",
        )
        parser.add_argument(
            "--weight-version",
            type=str,
            default=ServerArgs.weight_version,
            help="Version identifier for the model weights. Defaults to 'default' if not specified.",
        )
        parser.add_argument(
            "--chat-template",
            type=str,
            default=ServerArgs.chat_template,
            help="The buliltin chat template name or the path of the chat template file. This is only used for OpenAI-compatible API server.",
        )
        parser.add_argument(
            "--completion-template",
            type=str,
            default=ServerArgs.completion_template,
            help="The buliltin completion template name or the path of the completion template file. This is only used for OpenAI-compatible API server. only for code completion currently.",
        )
        parser.add_argument(
            "--file-storage-path",
            type=str,
            default=ServerArgs.file_storage_path,
            help="The path of the file storage in backend.",
        )
        parser.add_argument(
            "--enable-cache-report",
            action="store_true",
            help="Return number of cached tokens in usage.prompt_tokens_details for each openai request.",
        )
        parser.add_argument(
            "--reasoning-parser",
            type=str,
            choices=list(ReasoningParser.DetectorMap.keys()),
            default=ServerArgs.reasoning_parser,
            help=f"Specify the parser for reasoning models, supported parsers are: {list(ReasoningParser.DetectorMap.keys())}.",
        )
        tool_call_parser_choices = list(FunctionCallParser.ToolCallParserEnum.keys())
        parser.add_argument(
            "--tool-call-parser",
            type=str,
            choices=tool_call_parser_choices,
            default=ServerArgs.tool_call_parser,
            help=f"Specify the parser for handling tool-call interactions. Options include: {tool_call_parser_choices}.",
        )
        parser.add_argument(
            "--tool-server",
            type=str,
            default=None,
            help="Either 'demo' or a comma-separated list of tool server urls to use for the model. If not specified, no tool server will be used.",
        )
        parser.add_argument(
            "--sampling-defaults",
            type=str,
            choices=["openai", "model"],
            default=ServerArgs.sampling_defaults,
            help="Where to get default sampling parameters. "
            "'openai' uses SGLang/OpenAI defaults (temperature=1.0, top_p=1.0, etc.). "
            "'model' uses the model's generation_config.json to get the recommended "
            "sampling parameters if available. Default is 'model'.",
        )

        # Data parallelism
        parser.add_argument(
            "--data-parallel-size",
            "--dp-size",
            type=int,
            default=ServerArgs.dp_size,
            help="The data parallelism size.",
        )
        parser.add_argument(
            "--load-balance-method",
            type=str,
            default=ServerArgs.load_balance_method,
            help="The load balancing strategy for data parallelism.",
            choices=[
                "round_robin",
                "shortest_queue",
                "minimum_tokens",
            ],
        )
        parser.add_argument(
            "--load-watch-interval",
            type=float,
            default=ServerArgs.load_watch_interval,
            help="The interval of load watching in seconds.",
        )
        parser.add_argument(
            "--prefill-round-robin-balance",
            default=ServerArgs.prefill_round_robin_balance,
            action="store_true",
            help="Prefill is round robin balanced. This is used to promise decode server can get the correct dp rank.",
        )

        # Multi-node distributed serving
        parser.add_argument(
            "--dist-init-addr",
            "--nccl-init-addr",  # For backward compatibility. This will be removed in the future.
            type=str,
            help="The host address for initializing distributed backend (e.g., `192.168.0.2:25000`).",
        )
        parser.add_argument(
            "--nnodes", type=int, default=ServerArgs.nnodes, help="The number of nodes."
        )
        parser.add_argument(
            "--node-rank", type=int, default=ServerArgs.node_rank, help="The node rank."
        )

        # Model override args
        parser.add_argument(
            "--json-model-override-args",
            type=str,
            help="A dictionary in JSON string format used to override default model configurations.",
            default=ServerArgs.json_model_override_args,
        )
        parser.add_argument(
            "--preferred-sampling-params",
            type=str,
            help="json-formatted sampling settings that will be returned in /get_model_info",
        )

        # LoRA
        parser.add_argument(
            "--enable-lora",
            default=ServerArgs.enable_lora,
            action="store_true",
            help="Enable LoRA support for the model. This argument is automatically set to True if `--lora-paths` is provided for backward compatibility.",
        )
        parser.add_argument(
            "--max-lora-rank",
            default=ServerArgs.max_lora_rank,
            type=int,
            help="The maximum rank of LoRA adapters. If not specified, it will be automatically inferred from the adapters provided in --lora-paths.",
        )
        parser.add_argument(
            "--lora-target-modules",
            type=str,
            choices=SUPPORTED_LORA_TARGET_MODULES + [LORA_TARGET_ALL_MODULES],
            nargs="*",
            default=None,
            help="The union set of all target modules where LoRA should be applied. If not specified, "
            "it will be automatically inferred from the adapters provided in --lora-paths. If 'all' is specified, "
            "all supported modules will be targeted.",
        )
        parser.add_argument(
            "--lora-paths",
            type=str,
            nargs="*",
            default=None,
            action=LoRAPathAction,
            help='The list of LoRA adapters to load. Each adapter must be specified in one of the following formats: <PATH> | <NAME>=<PATH> | JSON with schema {"lora_name":str,"lora_path":str,"pinned":bool}',
        )
        parser.add_argument(
            "--max-loras-per-batch",
            type=int,
            default=8,
            help="Maximum number of adapters for a running batch, include base-only request.",
        )
        parser.add_argument(
            "--max-loaded-loras",
            type=int,
            default=ServerArgs.max_loaded_loras,
            help="If specified, it limits the maximum number of LoRA adapters loaded in CPU memory at a time. The value must be greater than or equal to `--max-loras-per-batch`.",
        )
        parser.add_argument(
            "--lora-eviction-policy",
            type=str,
            default=ServerArgs.lora_eviction_policy,
            choices=["lru", "fifo"],
            help="LoRA adapter eviction policy when memory pool is full. 'lru': Least Recently Used (default, better cache efficiency). 'fifo': First-In-First-Out.",
        )
        parser.add_argument(
            "--lora-backend",
            type=str,
            choices=LORA_BACKEND_CHOICES,
            default=ServerArgs.lora_backend,
            help="Choose the kernel backend for multi-LoRA serving.",
        )
        parser.add_argument(
            "--max-lora-chunk-size",
            type=int,
            default=ServerArgs.max_lora_chunk_size,
            choices=[16, 32, 64, 128],
            help="Maximum chunk size for the ChunkedSGMV LoRA backend. Only used when --lora-backend is 'csgmv'. Choosing a larger value might improve performance.",
        )

        # Kernel backend
        parser.add_argument(
            "--attention-backend",
            type=str,
            choices=ATTENTION_BACKEND_CHOICES,
            default=ServerArgs.attention_backend,
            help="Choose the kernels for attention layers.",
        )
        parser.add_argument(
            "--prefill-attention-backend",
            type=str,
            choices=ATTENTION_BACKEND_CHOICES,
            default=ServerArgs.prefill_attention_backend,
            help="Choose the kernels for prefill attention layers (have priority over --attention-backend).",
        )
        parser.add_argument(
            "--decode-attention-backend",
            type=str,
            choices=ATTENTION_BACKEND_CHOICES,
            default=ServerArgs.decode_attention_backend,
            help="Choose the kernels for decode attention layers (have priority over --attention-backend).",
        )
        parser.add_argument(
            "--sampling-backend",
            type=str,
            choices=["flashinfer", "pytorch"],
            default=ServerArgs.sampling_backend,
            help="Choose the kernels for sampling layers.",
        )
        parser.add_argument(
            "--grammar-backend",
            type=str,
            choices=GRAMMAR_BACKEND_CHOICES,
            default=ServerArgs.grammar_backend,
            help="Choose the backend for grammar-guided decoding.",
        )
        parser.add_argument(
            "--mm-attention-backend",
            type=str,
            choices=["sdpa", "fa3", "triton_attn", "ascend_attn", "aiter_attn"],
            default=ServerArgs.mm_attention_backend,
            help="Set multimodal attention backend.",
        )
        parser.add_argument(
            "--nsa-prefill-backend",
            default=ServerArgs.nsa_prefill_backend,
            type=str,
            choices=NSA_CHOICES,
        )
        parser.add_argument(
            "--nsa-decode-backend",
            default=ServerArgs.nsa_decode_backend,
            type=str,
            choices=NSA_CHOICES,
        )

        # Speculative decoding
        parser.add_argument(
            "--speculative-algorithm",
            type=str,
            choices=["EAGLE", "EAGLE3", "NEXTN", "STANDALONE", "NGRAM"],
            help="Speculative algorithm.",
        )
        parser.add_argument(
            "--speculative-draft-model-path",
            "--speculative-draft-model",
            type=str,
            help="The path of the draft model weights. This can be a local folder or a Hugging Face repo ID.",
        )
        parser.add_argument(
            "--speculative-draft-model-revision",
            type=str,
            default=None,
            help="The specific draft model version to use. It can be a branch "
            "name, a tag name, or a commit id. If unspecified, will use "
            "the default version.",
        )
        parser.add_argument(
            "--speculative-draft-load-format",
            type=str,
            default=ServerArgs.speculative_draft_load_format,
            choices=LOAD_FORMAT_CHOICES,
            help="The format of the draft model weights to load. "
            "If not specified, will use the same format as --load-format. "
            "Use 'dummy' to initialize draft model weights with random values for profiling.",
        )
        parser.add_argument(
            "--speculative-num-steps",
            type=int,
            help="The number of steps sampled from draft model in Speculative Decoding.",
            default=ServerArgs.speculative_num_steps,
        )
        parser.add_argument(
            "--speculative-eagle-topk",
            type=int,
            help="The number of tokens sampled from the draft model in eagle2 each step.",
            default=ServerArgs.speculative_eagle_topk,
        )
        parser.add_argument(
            "--speculative-num-draft-tokens",
            type=int,
            help="The number of tokens sampled from the draft model in Speculative Decoding.",
            default=ServerArgs.speculative_num_draft_tokens,
        )
        parser.add_argument(
            "--speculative-accept-threshold-single",
            type=float,
            help="Accept a draft token if its probability in the target model is greater than this threshold.",
            default=ServerArgs.speculative_accept_threshold_single,
        )
        parser.add_argument(
            "--speculative-accept-threshold-acc",
            type=float,
            help="The accept probability of a draft token is raised from its target probability p to min(1, p / threshold_acc).",
            default=ServerArgs.speculative_accept_threshold_acc,
        )
        parser.add_argument(
            "--speculative-token-map",
            type=str,
            help="The path of the draft model's small vocab table.",
            default=ServerArgs.speculative_token_map,
        )
        parser.add_argument(
            "--speculative-attention-mode",
            type=str,
            choices=["prefill", "decode"],
            help="Attention backend for speculative decoding operations (both target verify and draft extend). Can be one of 'prefill' (default) or 'decode'.",
            default=ServerArgs.speculative_attention_mode,
        )
        parser.add_argument(
            "--speculative-moe-runner-backend",
            type=str,
            choices=MOE_RUNNER_BACKEND_CHOICES,
            default=ServerArgs.speculative_moe_runner_backend,
            help="Choose the runner backend for MoE in speculative decoding.",
        )
        # Ngram speculative decoding
        parser.add_argument(
            "--speculative-ngram-min-match-window-size",
            type=int,
            default=ServerArgs.speculative_ngram_min_match_window_size,
            help="The minimum window size for pattern matching in ngram speculative decoding.",
        )
        parser.add_argument(
            "--speculative-ngram-max-match-window-size",
            type=int,
            default=ServerArgs.speculative_ngram_max_match_window_size,
            help="The maximum window size for pattern matching in ngram speculative decoding.",
        )
        parser.add_argument(
            "--speculative-ngram-min-bfs-breadth",
            type=int,
            default=ServerArgs.speculative_ngram_min_bfs_breadth,
            help="The minimum breadth for BFS (Breadth-First Search) in ngram speculative decoding.",
        )
        parser.add_argument(
            "--speculative-ngram-max-bfs-breadth",
            type=int,
            default=ServerArgs.speculative_ngram_max_bfs_breadth,
            help="The maximum breadth for BFS (Breadth-First Search) in ngram speculative decoding.",
        )
        parser.add_argument(
            "--speculative-ngram-match-type",
            type=str,
            choices=["BFS", "PROB"],
            default=ServerArgs.speculative_ngram_match_type,
            help="The match type for cache tree.",
        )
        parser.add_argument(
            "--speculative-ngram-branch-length",
            type=int,
            default=ServerArgs.speculative_ngram_branch_length,
            help="The branch length for ngram speculative decoding.",
        )
        parser.add_argument(
            "--speculative-ngram-capacity",
            type=int,
            default=ServerArgs.speculative_ngram_capacity,
            help="The cache capacity for ngram speculative decoding.",
        )

        # Expert parallelism
        parser.add_argument(
            "--expert-parallel-size",
            "--ep-size",
            "--ep",
            type=int,
            default=ServerArgs.ep_size,
            help="The expert parallelism size.",
        )
        parser.add_argument(
            "--moe-a2a-backend",
            type=str,
            choices=["none", "deepep", "mooncake"],
            default=ServerArgs.moe_a2a_backend,
            help="Choose the backend for MoE A2A.",
        )
        parser.add_argument(
            "--moe-runner-backend",
            type=str,
            choices=MOE_RUNNER_BACKEND_CHOICES,
            default=ServerArgs.moe_runner_backend,
            help="Choose the runner backend for MoE.",
        )
        parser.add_argument(
            "--flashinfer-mxfp4-moe-precision",
            type=str,
            choices=["default", "bf16"],
            default=ServerArgs.flashinfer_mxfp4_moe_precision,
            help="Choose the computation precision of flashinfer mxfp4 moe",
        )
        parser.add_argument(
            "--enable-flashinfer-allreduce-fusion",
            action="store_true",
            help="Enable FlashInfer allreduce fusion with Residual RMSNorm.",
        )
        parser.add_argument(
            "--deepep-mode",
            type=str,
            choices=["normal", "low_latency", "auto"],
            default="auto",
            help="Select the mode when enable DeepEP MoE, could be `normal`, `low_latency` or `auto`. Default is `auto`, which means `low_latency` for decode batch and `normal` for prefill batch.",
        )
        parser.add_argument(
            "--ep-num-redundant-experts",
            type=int,
            default=ServerArgs.ep_num_redundant_experts,
            help="Allocate this number of redundant experts in expert parallel.",
        )
        parser.add_argument(
            "--ep-dispatch-algorithm",
            type=str,
            default=ServerArgs.ep_dispatch_algorithm,
            help="The algorithm to choose ranks for redundant experts in expert parallel.",
        )
        parser.add_argument(
            "--init-expert-location",
            type=str,
            default=ServerArgs.init_expert_location,
            help="Initial location of EP experts.",
        )
        parser.add_argument(
            "--enable-eplb",
            action="store_true",
            help="Enable EPLB algorithm",
        )
        parser.add_argument(
            "--eplb-algorithm",
            type=str,
            default=ServerArgs.eplb_algorithm,
            help="Chosen EPLB algorithm",
        )
        parser.add_argument(
            "--eplb-rebalance-num-iterations",
            type=int,
            default=ServerArgs.eplb_rebalance_num_iterations,
            help="Number of iterations to automatically trigger a EPLB re-balance.",
        )
        parser.add_argument(
            "--eplb-rebalance-layers-per-chunk",
            type=int,
            default=ServerArgs.eplb_rebalance_layers_per_chunk,
            help="Number of layers to rebalance per forward pass.",
        )
        parser.add_argument(
            "--eplb-min-rebalancing-utilization-threshold",
            type=float,
            default=ServerArgs.eplb_min_rebalancing_utilization_threshold,
            help="Minimum threshold for GPU average utilization to trigger EPLB rebalancing. Must be in the range [0.0, 1.0].",
        )
        parser.add_argument(
            "--expert-distribution-recorder-mode",
            type=str,
            default=ServerArgs.expert_distribution_recorder_mode,
            help="Mode of expert distribution recorder.",
        )
        parser.add_argument(
            "--expert-distribution-recorder-buffer-size",
            type=int,
            default=ServerArgs.expert_distribution_recorder_buffer_size,
            help="Circular buffer size of expert distribution recorder. Set to -1 to denote infinite buffer.",
        )
        parser.add_argument(
            "--enable-expert-distribution-metrics",
            action="store_true",
            help="Enable logging metrics for expert balancedness",
        )
        parser.add_argument(
            "--deepep-config",
            type=str,
            default=ServerArgs.deepep_config,
            help="Tuned DeepEP config suitable for your own cluster. It can be either a string with JSON content or a file path.",
        )
        parser.add_argument(
            "--moe-dense-tp-size",
            type=int,
            default=ServerArgs.moe_dense_tp_size,
            help="TP size for MoE dense MLP layers. This flag is useful when, with large TP size, there are errors caused by weights in MLP layers having dimension smaller than the min dimension GEMM supports.",
        )
        parser.add_argument(
            "--elastic-ep-backend",
            type=str,
            default=ServerArgs.elastic_ep_backend,
            choices=["none", "mooncake"],
            help="Specify the collective communication backend for elastic EP. Currently supports 'mooncake'.",
        )
        parser.add_argument(
            "--mooncake-ib-device",
            type=str,
            default=ServerArgs.mooncake_ib_device,
            help="The InfiniBand devices for Mooncake Backend transfer, accepts multiple comma-separated devices "
            "(e.g., --mooncake-ib-device mlx5_0,mlx5_1). "
            "Default is None, which triggers automatic device detection when Mooncake Backend is enabled.",
        )

        # Mamba Cache
        parser.add_argument(
            "--max-mamba-cache-size",
            type=int,
            default=ServerArgs.max_mamba_cache_size,
            help="The maximum size of the mamba cache.",
        )
        parser.add_argument(
            "--mamba-ssm-dtype",
            type=str,
            default=ServerArgs.mamba_ssm_dtype,
            choices=MAMBA_SSM_DTYPE_CHOICES,
            help="The data type of the SSM states in mamba cache.",
        )
        parser.add_argument(
            "--mamba-full-memory-ratio",
            type=float,
            default=ServerArgs.mamba_full_memory_ratio,
            help="The ratio of mamba state memory to full kv cache memory.",
        )

        # Hierarchical cache
        parser.add_argument(
            "--enable-hierarchical-cache",
            action="store_true",
            help="Enable hierarchical cache",
        )
        parser.add_argument(
            "--hicache-ratio",
            type=float,
            default=ServerArgs.hicache_ratio,
            help="The ratio of the size of host KV cache memory pool to the size of device pool.",
        )
        parser.add_argument(
            "--hicache-size",
            type=int,
            default=ServerArgs.hicache_size,
            help="The size of host KV cache memory pool in gigabytes, which will override the hicache_ratio if set.",
        )
        parser.add_argument(
            "--hicache-write-policy",
            type=str,
            choices=["write_back", "write_through", "write_through_selective"],
            default=ServerArgs.hicache_write_policy,
            help="The write policy of hierarchical cache.",
        )
        parser.add_argument(
            "--hicache-io-backend",
            type=str,
            choices=["direct", "kernel"],
            default=ServerArgs.hicache_io_backend,
            help="The IO backend for KV cache transfer between CPU and GPU",
        )
        parser.add_argument(
            "--hicache-mem-layout",
            type=str,
            choices=["layer_first", "page_first", "page_first_direct"],
            default=ServerArgs.hicache_mem_layout,
            help="The layout of host memory pool for hierarchical cache.",
        )
        parser.add_argument(
            "--hicache-storage-backend",
            type=str,
            choices=["file", "mooncake", "hf3fs", "nixl", "aibrix", "dynamic", "eic"],
            default=ServerArgs.hicache_storage_backend,
            help="The storage backend for hierarchical KV cache. "
            "Built-in backends: file, mooncake, hf3fs, nixl, aibrix. "
            "For dynamic backend, use --hicache-storage-backend-extra-config to specify: "
            "backend_name (custom name), module_path (Python module path), class_name (backend class name).",
        )
        parser.add_argument(
            "--hicache-storage-prefetch-policy",
            type=str,
            choices=["best_effort", "wait_complete", "timeout"],
            default=ServerArgs.hicache_storage_prefetch_policy,
            help="Control when prefetching from the storage backend should stop.",
        )
        parser.add_argument(
            "--hicache-storage-backend-extra-config",
            type=str,
            default=ServerArgs.hicache_storage_backend_extra_config,
            help="A dictionary in JSON string format containing extra configuration for the storage backend.",
        )
        # LMCache
        parser.add_argument(
            "--enable-lmcache",
            action="store_true",
            help="Using LMCache as an alternative hierarchical cache solution",
        )

        # Ktransformer server args
        parser.add_argument(
            "--kt-amx-weight-path",
            type=str,
            help="[ktransformers parameter] The path of the quantized expert weights for amx kernel. A local folder.",
        )
        parser.add_argument(
            "--kt-amx-method",
            type=str,
            default="AMXINT4",
            help="[ktransformers parameter] Quantization formats for CPU execution.",
        )
        parser.add_argument(
            "--kt-cpuinfer",
            type=int,
            help="[ktransformers parameter] The number of CPUInfer threads.",
        )
        parser.add_argument(
            "--kt-threadpool-count",
            type=int,
            default=2,
            help="[ktransformers parameter] One-to-one with the number of NUMA nodes (one thread pool per NUMA).",
        )
        parser.add_argument(
            "--kt-num-gpu-experts",
            type=int,
            help="[ktransformers parameter] The number of GPU experts.",
        )
        parser.add_argument(
            "--kt-max-deferred-experts-per-token",
            type=int,
            default=ServerArgs.kt_max_deferred_experts_per_token,
            help="Maximum number of experts deferred to CPU per token. All MoE layers except the final one use this value; the final layer always uses 0.",
        )
<<<<<<< HEAD
=======

>>>>>>> 2104d20e
        # Double Sparsity
        parser.add_argument(
            "--enable-double-sparsity",
            action="store_true",
            help="Enable double sparsity attention",
        )
        parser.add_argument(
            "--ds-channel-config-path",
            type=str,
            default=ServerArgs.ds_channel_config_path,
            help="The path of the double sparsity channel config",
        )
        parser.add_argument(
            "--ds-heavy-channel-num",
            type=int,
            default=ServerArgs.ds_heavy_channel_num,
            help="The number of heavy channels in double sparsity attention",
        )
        parser.add_argument(
            "--ds-heavy-token-num",
            type=int,
            default=ServerArgs.ds_heavy_token_num,
            help="The number of heavy tokens in double sparsity attention",
        )
        parser.add_argument(
            "--ds-heavy-channel-type",
            type=str,
            default=ServerArgs.ds_heavy_channel_type,
            help="The type of heavy channels in double sparsity attention",
        )
        parser.add_argument(
            "--ds-sparse-decode-threshold",
            type=int,
            default=ServerArgs.ds_sparse_decode_threshold,
            help="The minimum decode sequence length required before the double-sparsity backend switches from the dense fallback to the sparse decode kernel.",
        )

        # Offloading
        parser.add_argument(
            "--cpu-offload-gb",
            type=int,
            default=ServerArgs.cpu_offload_gb,
            help="How many GBs of RAM to reserve for CPU offloading.",
        )
        parser.add_argument(
            "--offload-group-size",
            type=int,
            default=ServerArgs.offload_group_size,
            help="Number of layers per group in offloading.",
        )
        parser.add_argument(
            "--offload-num-in-group",
            type=int,
            default=ServerArgs.offload_num_in_group,
            help="Number of layers to be offloaded within a group.",
        )
        parser.add_argument(
            "--offload-prefetch-step",
            type=int,
            default=ServerArgs.offload_prefetch_step,
            help="Steps to prefetch in offloading.",
        )
        parser.add_argument(
            "--offload-mode",
            type=str,
            default=ServerArgs.offload_mode,
            help="Mode of offloading.",
        )

        # Args for multi-item-scoring
        parser.add_argument(
            "--multi-item-scoring-delimiter",
            type=int,
            default=ServerArgs.multi_item_scoring_delimiter,
            help="Delimiter token ID for multi-item scoring. Used to combine Query and Items into a single sequence: Query<delimiter>Item1<delimiter>Item2<delimiter>... This enables efficient batch processing of multiple items against a single query.",
        )

        # Optimization/debug options
        parser.add_argument(
            "--disable-radix-cache",
            action="store_true",
            help="Disable RadixAttention for prefix caching.",
        )
        parser.add_argument(
            "--cuda-graph-max-bs",
            type=int,
            default=ServerArgs.cuda_graph_max_bs,
            help="Set the maximum batch size for cuda graph. It will extend the cuda graph capture batch size to this value.",
        )
        parser.add_argument(
            "--cuda-graph-bs",
            type=int,
            nargs="+",
            help="Set the list of batch sizes for cuda graph.",
        )
        parser.add_argument(
            "--disable-cuda-graph",
            action="store_true",
            help="Disable cuda graph.",
        )
        parser.add_argument(
            "--disable-cuda-graph-padding",
            action="store_true",
            help="Disable cuda graph when padding is needed. Still uses cuda graph when padding is not needed.",
        )
        parser.add_argument(
            "--enable-profile-cuda-graph",
            action="store_true",
            help="Enable profiling of cuda graph capture.",
        )
        parser.add_argument(
            "--enable-cudagraph-gc",
            action="store_true",
            help="Enable garbage collection during CUDA graph capture. If disabled (default), GC is frozen during capture to speed up the process.",
        )
        parser.add_argument(
            "--enable-nccl-nvls",
            action="store_true",
            help="Enable NCCL NVLS for prefill heavy requests when available.",
        )
        parser.add_argument(
            "--enable-symm-mem",
            action="store_true",
            help="Enable NCCL symmetric memory for fast collectives.",
        )
        parser.add_argument(
            "--disable-flashinfer-cutlass-moe-fp4-allgather",
            action="store_true",
            help="Disables quantize before all-gather for flashinfer cutlass moe.",
        )
        parser.add_argument(
            "--enable-tokenizer-batch-encode",
            action="store_true",
            help="Enable batch tokenization for improved performance when processing multiple text inputs. Do not use with image inputs, pre-tokenized input_ids, or input_embeds.",
        )
        parser.add_argument(
            "--disable-tokenizer-batch-decode",
            action="store_true",
            help="Disable batch decoding when decoding multiple completions.",
        )
        parser.add_argument(
            "--disable-outlines-disk-cache",
            action="store_true",
            help="Disable disk cache of outlines to avoid possible crashes related to file system or high concurrency.",
        )
        parser.add_argument(
            "--disable-custom-all-reduce",
            action="store_true",
            help="Disable the custom all-reduce kernel and fall back to NCCL.",
        )
        parser.add_argument(
            "--enable-mscclpp",
            action="store_true",
            help="Enable using mscclpp for small messages for all-reduce kernel and fall back to NCCL.",
        )
        parser.add_argument(
            "--enable-torch-symm-mem",
            action="store_true",
            help="Enable using torch symm mem for all-reduce kernel and fall back to NCCL. Only supports CUDA device SM90 and above. SM90 supports world size 4, 6, 8. SM100 supports world size 6, 8.",
        )
        parser.add_argument(
            "--disable-overlap-schedule",
            action="store_true",
            help="Disable the overlap scheduler, which overlaps the CPU scheduler with GPU model worker.",
        )
        parser.add_argument(
            "--enable-mixed-chunk",
            action="store_true",
            help="Enabling mixing prefill and decode in a batch when using chunked prefill.",
        )
        parser.add_argument(
            "--enable-dp-attention",
            action="store_true",
            help="Enabling data parallelism for attention and tensor parallelism for FFN. The dp size should be equal to the tp size. Currently DeepSeek-V2 and Qwen 2/3 MoE models are supported.",
        )
        parser.add_argument(
            "--enable-dp-lm-head",
            action="store_true",
            help="Enable vocabulary parallel across the attention TP group to avoid all-gather across DP groups, optimizing performance under DP attention.",
        )
        parser.add_argument(
            "--enable-two-batch-overlap",
            action="store_true",
            help="Enabling two micro batches to overlap.",
        )
        parser.add_argument(
            "--enable-single-batch-overlap",
            action="store_true",
            help="Let computation and communication overlap within one micro batch.",
        )
        parser.add_argument(
            "--tbo-token-distribution-threshold",
            type=float,
            default=ServerArgs.tbo_token_distribution_threshold,
            help="The threshold of token distribution between two batches in micro-batch-overlap, determines whether to two-batch-overlap or two-chunk-overlap. Set to 0 denote disable two-chunk-overlap.",
        )
        parser.add_argument(
            "--enable-torch-compile",
            action="store_true",
            help="Optimize the model with torch.compile. Experimental feature.",
        )
        parser.add_argument(
            "--enable-piecewise-cuda-graph",
            action="store_true",
            help="Optimize the model with piecewise cuda graph for extend/prefill only. Experimental feature.",
        )
        parser.add_argument(
            "--piecewise-cuda-graph-tokens",
            type=json_list_type,
            default=ServerArgs.piecewise_cuda_graph_tokens,
            help="Set the list of tokens when using piecewise cuda graph.",
        )
        parser.add_argument(
            "--piecewise-cuda-graph-compiler",
            type=str,
            default=ServerArgs.piecewise_cuda_graph_compiler,
            help="Set the compiler for piecewise cuda graph. Choices are: eager, inductor.",
            choices=["eager", "inductor"],
        )
        parser.add_argument(
            "--torch-compile-max-bs",
            type=int,
            default=ServerArgs.torch_compile_max_bs,
            help="Set the maximum batch size when using torch compile.",
        )
        parser.add_argument(
            "--piecewise-cuda-graph-max-tokens",
            type=int,
            default=ServerArgs.piecewise_cuda_graph_max_tokens,
            help="Set the maximum tokens when using piecewise cuda graph.",
        )
        parser.add_argument(
            "--torchao-config",
            type=str,
            default=ServerArgs.torchao_config,
            help="Optimize the model with torchao. Experimental feature. Current choices are: int8dq, int8wo, int4wo-<group_size>, fp8wo, fp8dq-per_tensor, fp8dq-per_row",
        )
        parser.add_argument(
            "--enable-nan-detection",
            action="store_true",
            help="Enable the NaN detection for debugging purposes.",
        )
        parser.add_argument(
            "--enable-p2p-check",
            action="store_true",
            help="Enable P2P check for GPU access, otherwise the p2p access is allowed by default.",
        )
        parser.add_argument(
            "--triton-attention-reduce-in-fp32",
            action="store_true",
            help="Cast the intermediate attention results to fp32 to avoid possible crashes related to fp16."
            "This only affects Triton attention kernels.",
        )
        parser.add_argument(
            "--triton-attention-num-kv-splits",
            type=int,
            default=ServerArgs.triton_attention_num_kv_splits,
            help="The number of KV splits in flash decoding Triton kernel. Larger value is better in longer context scenarios. The default value is 8.",
        )
        parser.add_argument(
            "--triton-attention-split-tile-size",
            type=int,
            default=ServerArgs.triton_attention_split_tile_size,
            help="The size of split KV tile in flash decoding Triton kernel. Used for deterministic inference.",
        )
        parser.add_argument(
            "--num-continuous-decode-steps",
            type=int,
            default=ServerArgs.num_continuous_decode_steps,
            help="Run multiple continuous decoding steps to reduce scheduling overhead. "
            "This can potentially increase throughput but may also increase time-to-first-token latency. "
            "The default value is 1, meaning only run one decoding step at a time.",
        )
        parser.add_argument(
            "--delete-ckpt-after-loading",
            action="store_true",
            help="Delete the model checkpoint after loading the model.",
        )
        parser.add_argument(
            "--enable-memory-saver",
            action="store_true",
            help="Allow saving memory using release_memory_occupation and resume_memory_occupation",
        )
        parser.add_argument(
            "--enable-weights-cpu-backup",
            action="store_true",
            help="Save model weights to CPU memory during release_weights_occupation and resume_weights_occupation",
        )
        parser.add_argument(
            "--allow-auto-truncate",
            action="store_true",
            help="Allow automatically truncating requests that exceed the maximum input length instead of returning an error.",
        )
        parser.add_argument(
            "--enable-custom-logit-processor",
            action="store_true",
            help="Enable users to pass custom logit processors to the server (disabled by default for security)",
        )
        parser.add_argument(
            "--flashinfer-mla-disable-ragged",
            action="store_true",
            help="Not using ragged prefill wrapper when running flashinfer mla",
        )
        parser.add_argument(
            "--disable-shared-experts-fusion",
            action="store_true",
            help="Disable shared experts fusion optimization for deepseek v3/r1.",
        )
        parser.add_argument(
            "--disable-chunked-prefix-cache",
            action="store_true",
            help="Disable chunked prefix cache feature for deepseek, which should save overhead for short sequences.",
        )
        parser.add_argument(
            "--disable-fast-image-processor",
            action="store_true",
            help="Adopt base image processor instead of fast image processor.",
        )
        parser.add_argument(
            "--keep-mm-feature-on-device",
            action="store_true",
            help="Keep multimodal feature tensors on device after processing to save D2H copy.",
        )
        parser.add_argument(
            "--enable-return-hidden-states",
            action="store_true",
            help="Enable returning hidden states with responses.",
        )
        parser.add_argument(
            "--scheduler-recv-interval",
            type=int,
            default=ServerArgs.scheduler_recv_interval,
            help="The interval to poll requests in scheduler. Can be set to >1 to reduce the overhead of this.",
        )
        parser.add_argument(
            "--numa-node",
            type=int,
            nargs="+",
            help="Sets the numa node for the subprocesses. i-th element corresponds to i-th subprocess.",
        )
        parser.add_argument(
            "--enable-deterministic-inference",
            action="store_true",
            help="Enable deterministic inference mode with batch invariant ops.",
        )
        parser.add_argument(
            "--rl-on-policy-target",
            type=str,
            default=ServerArgs.rl_on_policy_target,
            choices=["fsdp"],
            help="The training system that SGLang needs to match for true on-policy.",
        )

        # Dynamic batch tokenizer
        parser.add_argument(
            "--enable-dynamic-batch-tokenizer",
            action="store_true",
            help="Enable async dynamic batch tokenizer for improved performance when multiple requests arrive concurrently.",
        )
        parser.add_argument(
            "--dynamic-batch-tokenizer-batch-size",
            type=int,
            default=ServerArgs.dynamic_batch_tokenizer_batch_size,
            help="[Only used if --enable-dynamic-batch-tokenizer is set] Maximum batch size for dynamic batch tokenizer.",
        )
        parser.add_argument(
            "--dynamic-batch-tokenizer-batch-timeout",
            type=float,
            default=ServerArgs.dynamic_batch_tokenizer_batch_timeout,
            help="[Only used if --enable-dynamic-batch-tokenizer is set] Timeout in seconds for batching tokenization requests.",
        )

        # Debug tensor dumps
        parser.add_argument(
            "--debug-tensor-dump-output-folder",
            type=str,
            default=ServerArgs.debug_tensor_dump_output_folder,
            help="The output folder for dumping tensors.",
        )
        parser.add_argument(
            "--debug-tensor-dump-layers",
            type=int,
            nargs="+",
            help="The layer ids to dump. Dump all layers if not specified.",
        )
        parser.add_argument(
            "--debug-tensor-dump-input-file",
            type=str,
            default=ServerArgs.debug_tensor_dump_input_file,
            help="The input filename for dumping tensors",
        )
        parser.add_argument(
            "--debug-tensor-dump-inject",
            type=str,
            default=ServerArgs.debug_tensor_dump_inject,
            help="Inject the outputs from jax as the input of every layer.",
        )

        # PD disaggregation
        parser.add_argument(
            "--disaggregation-mode",
            type=str,
            default=ServerArgs.disaggregation_mode,
            choices=["null", "prefill", "decode"],
            help='Only used for PD disaggregation. "prefill" for prefill-only server, and "decode" for decode-only server. If not specified, it is not PD disaggregated',
        )
        parser.add_argument(
            "--disaggregation-transfer-backend",
            type=str,
            default=ServerArgs.disaggregation_transfer_backend,
            choices=DISAGG_TRANSFER_BACKEND_CHOICES,
            help="The backend for disaggregation transfer. Default is mooncake.",
        )
        parser.add_argument(
            "--disaggregation-bootstrap-port",
            type=int,
            default=ServerArgs.disaggregation_bootstrap_port,
            help="Bootstrap server port on the prefill server. Default is 8998.",
        )
        parser.add_argument(
            "--disaggregation-decode-tp",
            type=int,
            default=ServerArgs.disaggregation_decode_tp,
            help="Decode tp size. If not set, it matches the tp size of the current engine. This is only set on the prefill server.",
        )
        parser.add_argument(
            "--disaggregation-decode-dp",
            type=int,
            default=ServerArgs.disaggregation_decode_dp,
            help="Decode dp size. If not set, it matches the dp size of the current engine. This is only set on the prefill server.",
        )
        parser.add_argument(
            "--disaggregation-prefill-pp",
            type=int,
            default=ServerArgs.disaggregation_prefill_pp,
            help="Prefill pp size. If not set, it is default to 1. This is only set on the decode server.",
        )
        parser.add_argument(
            "--disaggregation-ib-device",
            type=str,
            default=ServerArgs.disaggregation_ib_device,
            help="The InfiniBand devices for disaggregation transfer, accepts single device (e.g., --disaggregation-ib-device mlx5_0) "
            "or multiple comma-separated devices (e.g., --disaggregation-ib-device mlx5_0,mlx5_1). "
            "Default is None, which triggers automatic device detection when mooncake backend is enabled.",
        )
        parser.add_argument(
            "--disaggregation-decode-enable-offload-kvcache",
            action="store_true",
            help="Enable async KV cache offloading on decode server (PD mode).",
        )
        parser.add_argument(
            "--num-reserved-decode-tokens",
            type=int,
            default=ServerArgs.num_reserved_decode_tokens,
            help="Number of decode tokens that will have memory reserved when adding new request to the running batch.",
        )
        parser.add_argument(
            "--disaggregation-decode-polling-interval",
            type=int,
            default=ServerArgs.disaggregation_decode_polling_interval,
            help="The interval to poll requests in decode server. Can be set to >1 to reduce the overhead of this.",
        )

        # Custom weight loader
        parser.add_argument(
            "--custom-weight-loader",
            type=str,
            nargs="*",
            default=None,
            help="The custom dataloader which used to update the model. Should be set with a valid import path, such as my_package.weight_load_func",
        )
        parser.add_argument(
            "--weight-loader-disable-mmap",
            action="store_true",
            help="Disable mmap while loading weight using safetensors.",
        )
        parser.add_argument(
            "--remote-instance-weight-loader-seed-instance-ip",
            type=str,
            default=ServerArgs.remote_instance_weight_loader_seed_instance_ip,
            help="The ip of the seed instance for loading weights from remote instance.",
        )
        parser.add_argument(
            "--remote-instance-weight-loader-seed-instance-service-port",
            type=int,
            default=ServerArgs.remote_instance_weight_loader_seed_instance_service_port,
            help="The service port of the seed instance for loading weights from remote instance.",
        )
        parser.add_argument(
            "--remote-instance-weight-loader-send-weights-group-ports",
            type=json_list_type,
            default=ServerArgs.remote_instance_weight_loader_send_weights_group_ports,
            help="The communication group ports for loading weights from remote instance.",
        )

        # For PD-Multiplexing
        parser.add_argument(
            "--enable-pdmux",
            action="store_true",
            help="Enable PD-Multiplexing, PD running on greenctx stream.",
        )
        parser.add_argument(
            "--pdmux-config-path",
            type=str,
            default=None,
            help="The path of the PD-Multiplexing config file.",
        )
        parser.add_argument(
            "--sm-group-num",
            type=int,
            default=ServerArgs.sm_group_num,
            help="Number of sm partition groups.",
        )

        # Configuration file support
        parser.add_argument(
            "--config",
            type=str,
            help="Read CLI options from a config file. Must be a YAML file with configuration options.",
        )

        # For Multi-Modal
        parser.add_argument(
            "--mm-max-concurrent-calls",
            type=int,
            default=ServerArgs.mm_max_concurrent_calls,
            help="The max concurrent calls for async mm data processing.",
        )
        parser.add_argument(
            "--mm-per-request-timeout",
            type=int,
            default=ServerArgs.mm_per_request_timeout,
            help="The timeout for each multi-modal request in seconds.",
        )

        # For checkpoint decryption
        parser.add_argument(
            "--decrypted-config-file",
            type=str,
            default=ServerArgs.decrypted_config_file,
            help="The path of the decrypted config file.",
        )
        parser.add_argument(
            "--decrypted-draft-config-file",
            type=str,
            default=ServerArgs.decrypted_draft_config_file,
            help="The path of the decrypted draft config file.",
        )

    @classmethod
    def from_cli_args(cls, args: argparse.Namespace):
        args.tp_size = args.tensor_parallel_size
        args.pp_size = args.pipeline_parallel_size
        args.dp_size = args.data_parallel_size
        args.ep_size = args.expert_parallel_size

        attrs = [attr.name for attr in dataclasses.fields(cls)]
        return cls(**{attr: getattr(args, attr) for attr in attrs})

    def url(self):
        if is_valid_ipv6_address(self.host):
            return f"http://[{self.host}]:{self.port}"
        else:
            return f"http://{self.host}:{self.port}"

    def get_hf_config(self):
        kwargs = {}
        hf_config = get_config(
            self.model_path,
            trust_remote_code=self.trust_remote_code,
            revision=self.revision,
            model_override_args=orjson.loads(self.json_model_override_args),
            **kwargs,
        )
        return hf_config

    def get_model_config(self):
        # Lazy init to avoid circular import
        from sglang.srt.configs.model_config import ModelConfig

        if hasattr(self, "model_config"):
            return self.model_config
        self.model_config = ModelConfig.from_server_args(self)
        return self.model_config

    def get_attention_backends(self):
        prefill_attention_backend_str = (
            self.prefill_attention_backend
            if self.prefill_attention_backend
            else self.attention_backend
        )
        decode_attention_backend_str = (
            self.decode_attention_backend
            if self.decode_attention_backend
            else self.attention_backend
        )
        return prefill_attention_backend_str, decode_attention_backend_str

    def use_mla_backend(self):
        from sglang.srt.configs.model_config import AttentionArch

        model_config = self.get_model_config()
        return model_config.attention_arch == AttentionArch.MLA

    def check_server_args(self):
        # Check parallel size constraints
        assert (
            self.tp_size * self.pp_size
        ) % self.nnodes == 0, "tp_size must be divisible by number of nodes"

        if self.pp_size > 1:
            assert (
                self.disable_overlap_schedule
                and self.speculative_algorithm is None
                and not self.enable_mixed_chunk
            ), "Pipeline parallelism is not compatible with overlap schedule, speculative decoding, mixed chunked prefill."

        assert not (
            self.dp_size > 1 and self.nnodes != 1 and not self.enable_dp_attention
        ), "multi-node data parallel is not supported unless dp attention!"

        assert self.base_gpu_id >= 0, "base_gpu_id must be non-negative"
        assert self.gpu_id_step >= 1, "gpu_id_step must be positive"

        assert self.moe_dense_tp_size in {
            1,
            None,
        }, "moe_dense_tp_size only support 1 and None currently"

        # Check LoRA
        self.check_lora_server_args()

        # Check speculative decoding
        if self.speculative_algorithm is not None:
            assert (
                not self.enable_mixed_chunk
            ), "enable_mixed_chunk is required for speculative decoding"

        # Check chunked prefill
        # Skip validation if chunked prefill is disabled (i.e., size <= 0).
        # Skip validation if disaggregation mode is decode.
        if self.chunked_prefill_size > 0 and self.disaggregation_mode != "decode":
            assert (
                self.chunked_prefill_size % self.page_size == 0
            ), "chunked_prefill_size must be divisible by page_size"

        # Check pdmux
        if self.enable_pdmux:
            assert (
                self.pp_size == 1
            ), "PD-Multiplexing is only supported with pipeline parallelism disabled (pp_size=1)."
            assert (
                self.chunked_prefill_size == -1
            ), "PD-Multiplexing is not compatible with chunked prefill."
            assert (
                self.disaggregation_mode == "null"
            ), "PD-Multiplexing is not compatible with disaggregation mode."
            assert (
                self.disable_overlap_schedule
            ), "PD-Multiplexing is not compatible with overlap schedule."

            # NOTE: CUDA Green Context may encounter potential issues with CudaGraph on torch 2.7.x – 2.8.x, leading to performance degradation.
            import torch

            parts = torch.__version__.split("+", 1)[0].split(".")
            major = int(parts[0]) if len(parts) > 0 and parts[0].isdigit() else 0
            minor = int(parts[1]) if len(parts) > 1 and parts[1].isdigit() else 0
            if (major, minor) > (2, 6):
                logger.warning(
                    "WARNING: PD-Multiplexing may experience performance degradation with torch versions > 2.6.x.\n"
                    f"  Current torch version is {torch.__version__}.\n"
                    "  Please manually install torch 2.6.x."
                )

        assert self.tokenizer_worker_num > 0, "Tokenizer worker num must >= 1"
        self.validate_buckets_rule(
            "--prompt-tokens-buckets", self.prompt_tokens_buckets
        )
        self.validate_buckets_rule(
            "--generation-tokens-buckets", self.generation_tokens_buckets
        )

        # Check scheduling policy
        if self.enable_priority_scheduling:
            assert self.schedule_policy in [
                "fcfs",
                "lof",
            ], f"To use priority scheduling, schedule_policy must be 'fcfs' or 'lof'. '{self.schedule_policy}' is not supported."

        # Check multi-item scoring
        if self.multi_item_scoring_delimiter is not None:
            assert self.disable_radix_cache, (
                "Multi-item scoring requires radix cache to be disabled. "
                "Please set --disable-radix-cache when using --multi-item-scoring-delimiter."
            )
            assert self.chunked_prefill_size == -1, (
                "Multi-item scoring requires chunked prefill to be disabled. "
                "Please set --chunked-prefill-size -1 when using --multi-item-scoring-delimiter."
            )

        assert (
            self.schedule_conservativeness >= 0
        ), "schedule_conservativeness must be non-negative"

    def check_lora_server_args(self):
        assert self.max_loras_per_batch > 0, "max_loras_per_batch must be positive"

        # Enable LoRA if any LoRA paths are provided for backward compatibility.
        if self.lora_paths:
            if self.enable_lora is None:
                self.enable_lora = True
                logger.warning(
                    "--enable-lora is set to True because --lora-paths is provided."
                )
            elif self.enable_lora is False:
                logger.warning(
                    "--enable-lora is set to False, any provided lora_paths will be ignored."
                )

        if self.enable_lora:
            if isinstance(self.lora_paths, list):
                lora_paths = self.lora_paths
                self.lora_paths = []
                for lora_path in lora_paths:
                    if isinstance(lora_path, str):
                        if "=" in lora_path:
                            name, path = lora_path.split("=", 1)
                            lora_ref = LoRARef(
                                lora_name=name, lora_path=path, pinned=False
                            )
                        else:
                            lora_ref = LoRARef(
                                lora_name=lora_path, lora_path=lora_path, pinned=False
                            )
                    elif isinstance(lora_path, dict):
                        assert (
                            "lora_name" in lora_path and "lora_path" in lora_path
                        ), f"When providing LoRA paths as a list of dict, each dict should contain 'lora_name' and 'lora_path' keys. Got: {lora_path}"
                        lora_ref = LoRARef(
                            lora_name=lora_path["lora_name"],
                            lora_path=lora_path["lora_path"],
                            pinned=lora_path.get("pinned", False),
                        )
                    else:
                        raise ValueError(
                            f"Invalid type for item in --lora-paths list: {type(lora_path)}. "
                            "Expected a string or a dictionary."
                        )
                    self.lora_paths.append(lora_ref)
            elif isinstance(self.lora_paths, dict):
                self.lora_paths = [
                    LoRARef(lora_name=k, lora_path=v, pinned=False)
                    for k, v in self.lora_paths.items()
                ]
            elif self.lora_paths is None:
                self.lora_paths = []
            else:
                raise ValueError(
                    f"Invalid type for --lora-paths: {type(self.lora_paths)}. "
                    "Expected a list or a dictionary."
                )

            # Expand target modules
            if self.lora_target_modules:
                self.lora_target_modules = set(self.lora_target_modules)
                if "all" in self.lora_target_modules:
                    assert (
                        len(self.lora_target_modules) == 1
                    ), "If 'all' is specified in --lora-target-modules, it should be the only module specified."
                    self.lora_target_modules = set(SUPPORTED_LORA_TARGET_MODULES)

            # Ensure sufficient information is provided for LoRA initialization.
            assert self.lora_paths or (
                self.max_lora_rank and self.lora_target_modules
            ), "When no initial --lora-paths is provided, you need to specify both --max-lora-rank and --lora-target-modules for LoRA initialization."

            # Validate max_loaded_loras
            if self.max_loaded_loras is not None:
                assert self.max_loaded_loras >= self.max_loras_per_batch, (
                    "max_loaded_loras should be greater than or equal to max_loras_per_batch. "
                    f"max_loaded_loras={self.max_loaded_loras}, max_loras_per_batch={self.max_loras_per_batch}"
                )
                assert len(self.lora_paths) <= self.max_loaded_loras, (
                    "The number of LoRA paths should not exceed max_loaded_loras. "
                    f"max_loaded_loras={self.max_loaded_loras}, lora_paths={len(self.lora_paths)}"
                )

            if self.max_lora_chunk_size is not None:
                assert (
                    16 <= self.max_lora_chunk_size <= 128
                    and (self.max_lora_chunk_size & (self.max_lora_chunk_size - 1)) == 0
                ), "--max-lora-chunk-size must be a power of 2 between 16 and 128."

    def validate_disagg_tp_size(self, prefill_tp: int, decode_tp: int):
        larger_tp = max(decode_tp, prefill_tp)
        smaller_tp = min(decode_tp, prefill_tp)
        assert larger_tp % smaller_tp == 0, (
            "Different tp size is supported only when one tp is multiple of the other. "
            f"decode_tp={decode_tp}, prefill_tp={prefill_tp}"
        )

    def validate_buckets_rule(self, arg_name: str, buckets_rule: List[str]):
        if not buckets_rule:
            return

        assert len(buckets_rule) > 0, f"{arg_name} cannot be empty list"
        rule = buckets_rule[0]
        assert rule in [
            "tse",
            "default",
            "custom",
        ], f"Unsupported {arg_name} rule type: '{rule}'. Must be one of: 'tse', 'default', 'custom'"

        if rule == "tse":
            assert (
                len(buckets_rule) == 4
            ), f"{arg_name} TSE rule requires exactly 4 parameters: ['tse', middle, base, count], got {len(buckets_rule)}"
            try:
                middle = float(buckets_rule[1])
                base = float(buckets_rule[2])
                count = int(buckets_rule[3])
            except (ValueError, IndexError):
                assert (
                    False
                ), f"{arg_name} TSE rule parameters must be: ['tse', <float:middle>, <float:base>, <int:count>]"
            assert base > 1, f"{arg_name} TSE base must be larger than 1, got: {base}"
            assert count > 0, f"{arg_name} TSE count must be positive, got: {count}"
            assert middle > 0, f"{arg_name} TSE middle must be positive, got: {middle}"

        elif rule == "default":
            assert (
                len(buckets_rule) == 1
            ), f"{arg_name} default rule should only have one parameter: ['default'], got {len(buckets_rule)}"

        elif rule == "custom":
            assert (
                len(buckets_rule) >= 2
            ), f"{arg_name} custom rule requires at least one bucket value: ['custom', value1, ...]"
            try:
                bucket_values = [float(x) for x in buckets_rule[1:]]
            except ValueError:
                assert False, f"{arg_name} custom rule bucket values must be numeric"
            assert len(set(bucket_values)) == len(
                bucket_values
            ), f"{arg_name} custom rule bucket values should not contain duplicates"
            assert all(
                val >= 0 for val in bucket_values
            ), f"{arg_name} custom rule bucket values should be non-negative"

    def adjust_mem_fraction_for_vlm(self, model_config):
        vision_config = getattr(model_config.hf_config, "vision_config", None)
        if vision_config is None:
            return

        # roughly reduce the mem_fraction_static base on params of Vit
        original_server_arg_mem_fraction = self.mem_fraction_static
        # a base mem_fraction_static factor for regular Vit
        base_mem_fraction_reduction_ratio = 0.95

        vit_num_layers = getattr(vision_config, "num_hidden_layers", 24)
        vit_hidden_size = getattr(vision_config, "hidden_size", 1024)

        # baseline ViT params (ViT-L/14)
        baseline_vit_layers = 24
        baseline_vit_hidden_size = 1024

        # weight params count
        current_complexity_score = vit_num_layers * (vit_hidden_size**2)
        baseline_complexity_score = baseline_vit_layers * (baseline_vit_hidden_size**2)
        complexity_ratio = (
            current_complexity_score / baseline_complexity_score
            if baseline_complexity_score > 0
            else 1.0
        )

        # every time the complexity grows 100%, adjust final factor for 10%
        sensitivity_scale = 0.1
        dynamic_adjustment_factor = 1.0 - sensitivity_scale * (complexity_ratio - 1.0)
        dynamic_adjustment_factor = max(0.8, min(1.05, dynamic_adjustment_factor))

        final_overall_factor = (
            base_mem_fraction_reduction_ratio * dynamic_adjustment_factor
        )
        self.mem_fraction_static = (
            original_server_arg_mem_fraction * final_overall_factor
        )


# NOTE: This is a global variable to hold the server args for scheduler.
_global_server_args: Optional[ServerArgs] = None


def set_global_server_args_for_scheduler(server_args: ServerArgs):
    global _global_server_args
    _global_server_args = server_args


set_global_server_args_for_tokenizer = set_global_server_args_for_scheduler


def get_global_server_args() -> ServerArgs:
    if _global_server_args is None:
        raise ValueError("Global server args is not set yet!")

    return _global_server_args


def prepare_server_args(argv: List[str]) -> ServerArgs:
    """
    Prepare the server arguments from the command line arguments.

    Args:
        args: The command line arguments. Typically, it should be `sys.argv[1:]`
            to ensure compatibility with `parse_args` when no arguments are passed.

    Returns:
        The server arguments.
    """
    # Import here to avoid circular imports
    from sglang.srt.server_args_config_parser import ConfigArgumentMerger

    # Check for config file and merge arguments if present
    if "--config" in argv:
        # Extract boolean actions from the parser to handle them correctly
        parser = argparse.ArgumentParser()
        ServerArgs.add_cli_args(parser)

        # Get boolean action destinations
        boolean_actions = []
        for action in parser._actions:
            if hasattr(action, "dest") and hasattr(action, "action"):
                if action.action in ["store_true", "store_false"]:
                    boolean_actions.append(action.dest)

        # Merge config file arguments with CLI arguments
        config_merger = ConfigArgumentMerger(boolean_actions=boolean_actions)
        argv = config_merger.merge_config_with_args(argv)

    parser = argparse.ArgumentParser()
    ServerArgs.add_cli_args(parser)
    raw_args = parser.parse_args(argv)

    return ServerArgs.from_cli_args(raw_args)


ZMQ_TCP_PORT_DELTA = 233
DP_ATTENTION_HANDSHAKE_PORT_DELTA = 5


@dataclasses.dataclass
class PortArgs:
    # The ipc filename for tokenizer to receive inputs from detokenizer (zmq)
    tokenizer_ipc_name: str
    # The ipc filename for scheduler (rank 0) to receive inputs from tokenizer (zmq)
    scheduler_input_ipc_name: str
    # The ipc filename for detokenizer to receive inputs from scheduler (zmq)
    detokenizer_ipc_name: str

    # The port for nccl initialization (torch.dist)
    nccl_port: int

    # The ipc filename for rpc call between Engine and Scheduler
    rpc_ipc_name: str

    # The ipc filename for Scheduler to send metrics
    metrics_ipc_name: str

    # The ipc filename for Tokenizer and worker tokenizer
    tokenizer_worker_ipc_name: Optional[str]

    @staticmethod
    def init_new(
        server_args: ServerArgs,
        dp_rank: Optional[int] = None,
        worker_ports: Optional[List[int]] = None,
    ) -> PortArgs:
        if server_args.nccl_port is None:
            nccl_port = server_args.port + random.randint(100, 1000)
            while True:
                if is_port_available(nccl_port):
                    break
                if nccl_port < 60000:
                    nccl_port += 42
                else:
                    nccl_port -= 43
        else:
            nccl_port = server_args.nccl_port

        if server_args.tokenizer_worker_num > 1:
            tokenizer_worker_ipc_name = (
                f"ipc://{tempfile.NamedTemporaryFile(delete=False).name}"
            )
        else:
            tokenizer_worker_ipc_name = None

        if not server_args.enable_dp_attention:
            # Normal case, use IPC within a single node
            return PortArgs(
                tokenizer_ipc_name=f"ipc://{tempfile.NamedTemporaryFile(delete=False).name}",
                scheduler_input_ipc_name=f"ipc://{tempfile.NamedTemporaryFile(delete=False).name}",
                detokenizer_ipc_name=f"ipc://{tempfile.NamedTemporaryFile(delete=False).name}",
                nccl_port=nccl_port,
                rpc_ipc_name=f"ipc://{tempfile.NamedTemporaryFile(delete=False).name}",
                metrics_ipc_name=f"ipc://{tempfile.NamedTemporaryFile(delete=False).name}",
                tokenizer_worker_ipc_name=tokenizer_worker_ipc_name,
            )
        else:
            # DP attention. Use TCP + port to handle both single-node and multi-node.
            if server_args.nnodes == 1 and server_args.dist_init_addr is None:
                dist_init_addr = ("127.0.0.1", server_args.port + ZMQ_TCP_PORT_DELTA)
            elif server_args.dist_init_addr.startswith("["):  # ipv6 address
                port_num, host = configure_ipv6(server_args.dist_init_addr)
                dist_init_addr = (host, str(port_num))
            else:
                dist_init_addr = server_args.dist_init_addr.split(":")

            assert (
                len(dist_init_addr) == 2
            ), "please provide --dist-init-addr as host:port of head node"

            dist_init_host, dist_init_port = dist_init_addr
            dist_init_port = int(dist_init_port)
            port_base = dist_init_port + 1
            detokenizer_port = port_base + 1
            rpc_port = port_base + 2
            metrics_ipc_name = port_base + 3
            if dp_rank is None:
                # TokenizerManager to DataParallelController
                scheduler_input_port = port_base + 4
            else:
                assert worker_ports is not None
                scheduler_input_port = worker_ports[dp_rank]

            try:
                if dp_rank is None:
                    wait_port_available(dist_init_port, "dist_init_port")
                    wait_port_available(port_base, "port_base")
                    wait_port_available(detokenizer_port, "detokenizer_port")
                    wait_port_available(nccl_port, "nccl_port")
                    wait_port_available(rpc_port, "rpc_port")
                    wait_port_available(metrics_ipc_name, "metrics_ipc_name")
                # Check scheduler_input_port only for dp.
                # Skip check when using worker_ports since the port is already bound by our ZMQ socket
                if dp_rank is None or worker_ports is None:
                    wait_port_available(scheduler_input_port, "scheduler_input_port")
            except ValueError as e:
                logger.exception(
                    f"Port is already in use. {dist_init_port=} {port_base=} {detokenizer_port=} {nccl_port=} {scheduler_input_port=}"
                )
                raise

            return PortArgs(
                tokenizer_ipc_name=f"tcp://{dist_init_host}:{port_base}",
                scheduler_input_ipc_name=f"tcp://{dist_init_host}:{scheduler_input_port}",
                detokenizer_ipc_name=f"tcp://{dist_init_host}:{detokenizer_port}",
                nccl_port=nccl_port,
                rpc_ipc_name=f"tcp://{dist_init_host}:{rpc_port}",
                metrics_ipc_name=f"tcp://{dist_init_host}:{metrics_ipc_name}",
                tokenizer_worker_ipc_name=tokenizer_worker_ipc_name,
            )


class LoRAPathAction(argparse.Action):
    def __call__(self, parser, namespace, values, option_string=None):
        lora_paths = []
        if values:
            assert isinstance(values, list), "Expected a list of LoRA paths."
            for lora_path in values:
                lora_path = lora_path.strip()
                if lora_path.startswith("{") and lora_path.endswith("}"):
                    obj = json.loads(lora_path)
                    assert "lora_path" in obj and "lora_name" in obj, (
                        f"{repr(lora_path)} looks like a JSON str, "
                        "but it does not contain 'lora_name' and 'lora_path' keys."
                    )
                    lora_paths.append(obj)
                else:
                    lora_paths.append(lora_path)

        setattr(namespace, self.dest, lora_paths)


class DeprecatedAction(argparse.Action):
    def __init__(self, option_strings, dest, nargs=0, **kwargs):
        super(DeprecatedAction, self).__init__(
            option_strings, dest, nargs=nargs, **kwargs
        )

    def __call__(self, parser, namespace, values, option_string=None):
        raise ValueError(self.help)


def print_deprecated_warning(message: str):
    logger.warning(f"\033[33m{message}\033[0m")


def auto_choose_speculative_params(self: ServerArgs):
    """
    Automatically choose the parameters for speculative decoding.

    You can tune them on your own models and prompts with scripts/playground/bench_speculative.py
    """
    hf_config = self.get_hf_config()
    arch = hf_config.architectures[0]
    if self.speculative_algorithm == "STANDALONE":
        # The default value for standalone speculative decoding
        return (3, 1, 4)
    if arch in ["LlamaForCausalLM"]:
        # The default value for llama
        return (5, 4, 8)
    elif arch in [
        "DeepseekV32ForCausalLM",
        "DeepseekV3ForCausalLM",
        "DeepseekV2ForCausalLM",
        "GptOssForCausalLM",
        "BailingMoeForCausalLM",
        "BailingMoeV2ForCausalLM",
    ]:
        # The default value for deepseek and gpt-oss
        return (3, 1, 4)
    elif arch in ["Grok1ForCausalLM", "Grok1VForCausalLM"]:
        return (5, 4, 8)
    else:
        # The default value for all other models
        return (5, 4, 8)<|MERGE_RESOLUTION|>--- conflicted
+++ resolved
@@ -1322,42 +1322,6 @@
         if self.grammar_backend is None:
             self.grammar_backend = "xgrammar"
 
-<<<<<<< HEAD
-=======
-    def _handle_ktransformers_configs(self):
-        from sglang.srt.layers.quantization.compressed_tensors.compressed_tensors_moe import (
-            CompressedTensorsWNA16AMXEPMoEMethod,
-            override_config,
-        )
-
-        num_hidden_layers = None
-        if self.kt_max_deferred_experts_per_token is not None:
-            try:
-                model_config = self.get_model_config()
-                base_config = (
-                    getattr(model_config, "hf_text_config", None)
-                    or model_config.hf_config
-                )
-                num_hidden_layers = getattr(base_config, "num_hidden_layers", None)
-            except Exception as exc:  # noqa: BLE001
-                logger.warning(
-                    "Failed to load model config for kt_max_deferred_experts_per_token: %s",
-                    exc,
-                )
-
-        override_config(
-            CompressedTensorsWNA16AMXEPMoEMethod,
-            self.kt_num_gpu_experts,
-            self.kt_cpuinfer,
-            self.kt_threadpool_count,
-            self.kt_amx_weight_path,
-            self.kt_amx_method,
-            self.chunked_prefill_size,
-            self.kt_max_deferred_experts_per_token,
-            num_hidden_layers,
-        )
-
->>>>>>> 2104d20e
     def _handle_data_parallelism(self):
         if self.dp_size == 1:
             self.enable_dp_attention = False
@@ -3063,10 +3027,6 @@
             default=ServerArgs.kt_max_deferred_experts_per_token,
             help="Maximum number of experts deferred to CPU per token. All MoE layers except the final one use this value; the final layer always uses 0.",
         )
-<<<<<<< HEAD
-=======
-
->>>>>>> 2104d20e
         # Double Sparsity
         parser.add_argument(
             "--enable-double-sparsity",
