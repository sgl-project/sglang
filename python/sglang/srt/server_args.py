--- conflicted
+++ resolved
@@ -276,7 +276,6 @@
         # Set missing default values
         if self.tokenizer_path is None:
             self.tokenizer_path = self.model_path
-<<<<<<< HEAD
 
         # If using model from www.modelscope.cn, first download the model.
         from sglang.srt.utils import prepare_model_and_tokenizer
@@ -288,8 +287,6 @@
         if self.device is None:
             self.device = get_device()
 
-=======
->>>>>>> 8af145b7
         if self.served_model_name is None:
             self.served_model_name = self.model_path
         if self.device is None:
