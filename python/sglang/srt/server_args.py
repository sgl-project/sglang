# Copyright 2023-2024 SGLang Team
# Licensed under the Apache License, Version 2.0 (the "License");
# you may not use this file except in compliance with the License.
# You may obtain a copy of the License at
#
#     http://www.apache.org/licenses/LICENSE-2.0
#
# Unless required by applicable law or agreed to in writing, software
# distributed under the License is distributed on an "AS IS" BASIS,
# WITHOUT WARRANTIES OR CONDITIONS OF ANY KIND, either express or implied.
# See the License for the specific language governing permissions and
# limitations under the License.
# ==============================================================================
"""The arguments of the server."""

import argparse
import dataclasses
import json
import logging
import os
import random
import tempfile
from typing import List, Literal, Optional

from sglang.srt.hf_transformers_utils import check_gguf_file
from sglang.srt.reasoning_parser import ReasoningParser
from sglang.srt.utils import (
    configure_ipv6,
    get_amdgpu_memory_capacity,
    get_device,
    get_hpu_memory_capacity,
    get_nvgpu_memory_capacity,
    is_cuda,
    is_flashinfer_available,
    is_hip,
    is_port_available,
    is_remote_url,
    is_valid_ipv6_address,
    nullable_str,
)

logger = logging.getLogger(__name__)


@dataclasses.dataclass
class ServerArgs:
    # Model and tokenizer
    model_path: str
    tokenizer_path: Optional[str] = None
    tokenizer_mode: str = "auto"
    skip_tokenizer_init: bool = False
    enable_tokenizer_batch_encode: bool = False
    load_format: str = "auto"
    trust_remote_code: bool = False
    dtype: str = "auto"
    kv_cache_dtype: str = "auto"
    quantization: Optional[str] = None
    quantization_param_path: Optional[str] = None
    context_length: Optional[int] = None
    device: Optional[str] = None
    served_model_name: Optional[str] = None
    chat_template: Optional[str] = None
    completion_template: Optional[str] = None
    is_embedding: bool = False
    revision: Optional[str] = None

    # Port for the HTTP server
    host: str = "127.0.0.1"
    port: int = 30000

    # Memory and scheduling
    mem_fraction_static: Optional[float] = None
    max_running_requests: Optional[int] = None
    max_total_tokens: Optional[int] = None
    chunked_prefill_size: Optional[int] = None
    max_prefill_tokens: int = 16384
    schedule_policy: str = "fcfs"
    schedule_conservativeness: float = 1.0
    cpu_offload_gb: int = 0
    page_size: int = 1

    # Other runtime options
    tp_size: int = 1
    stream_interval: int = 1
    stream_output: bool = False
    random_seed: Optional[int] = None
    constrained_json_whitespace_pattern: Optional[str] = None
    watchdog_timeout: float = 300
    dist_timeout: Optional[int] = None  # timeout for torch.distributed
    download_dir: Optional[str] = None
    base_gpu_id: int = 0
    gpu_id_step: int = 1

    # Logging
    log_level: str = "info"
    log_level_http: Optional[str] = None
    log_requests: bool = False
    log_requests_level: int = 0
    show_time_cost: bool = False
    enable_metrics: bool = False
    decode_log_interval: int = 40

    # API related
    api_key: Optional[str] = None
    file_storage_path: str = "sglang_storage"
    enable_cache_report: bool = False
    reasoning_parser: Optional[str] = None

    # Data parallelism
    dp_size: int = 1
    load_balance_method: str = "round_robin"

    # Expert parallelism
    ep_size: int = 1

    # Multi-node distributed serving
    dist_init_addr: Optional[str] = None
    nnodes: int = 1
    node_rank: int = 0

    # Model override args in JSON
    json_model_override_args: str = "{}"

    # LoRA
    lora_paths: Optional[List[str]] = None
    max_loras_per_batch: int = 8
    lora_backend: str = "triton"

    # Kernel backend
    attention_backend: Optional[str] = None
    sampling_backend: Optional[str] = None
    grammar_backend: Optional[str] = None

    # Speculative decoding
    speculative_algorithm: Optional[str] = None
    speculative_draft_model_path: Optional[str] = None
    speculative_num_steps: Optional[int] = None
    speculative_eagle_topk: Optional[int] = None
    speculative_num_draft_tokens: Optional[int] = None
    speculative_accept_threshold_single: float = 1.0
    speculative_accept_threshold_acc: float = 1.0
    speculative_token_map: Optional[str] = None

    # Double Sparsity
    enable_double_sparsity: bool = False
    ds_channel_config_path: Optional[str] = None
    ds_heavy_channel_num: int = 32
    ds_heavy_token_num: int = 256
    ds_heavy_channel_type: str = "qk"
    ds_sparse_decode_threshold: int = 4096

    # Optimization/debug options
    disable_radix_cache: bool = False
    disable_cuda_graph: bool = False
    disable_cuda_graph_padding: bool = False
    enable_nccl_nvls: bool = False
    disable_outlines_disk_cache: bool = False
    disable_custom_all_reduce: bool = False
    enable_llama4_multimodal: Optional[bool] = None
    disable_overlap_schedule: bool = False
    enable_mixed_chunk: bool = False
    enable_dp_attention: bool = False
    enable_ep_moe: bool = False
    enable_deepep_moe: bool = False
    deepep_mode: Optional[Literal["auto", "normal", "low_latency"]] = "auto"
    enable_torch_compile: bool = False
    torch_compile_max_bs: int = 32
    cuda_graph_max_bs: Optional[int] = None
    cuda_graph_bs: Optional[List[int]] = None
    torchao_config: str = ""
    enable_nan_detection: bool = False
    enable_p2p_check: bool = False
    triton_attention_reduce_in_fp32: bool = False
    triton_attention_num_kv_splits: int = 8
    num_continuous_decode_steps: int = 1
    delete_ckpt_after_loading: bool = False
    enable_memory_saver: bool = False
    allow_auto_truncate: bool = False
    enable_custom_logit_processor: bool = False
    tool_call_parser: Optional[str] = None
    enable_hierarchical_cache: bool = False
    hicache_ratio: float = 2.0
    hicache_size: int = 0
    hicache_write_policy: str = "write_through_selective"
    flashinfer_mla_disable_ragged: bool = False
    warmups: Optional[str] = None
    moe_dense_tp_size: Optional[int] = None
    n_share_experts_fusion: int = 0
    disable_chunked_prefix_cache: bool = False
    disable_fast_image_processor: bool = False

    # Debug tensor dumps
    debug_tensor_dump_output_folder: Optional[str] = None
    debug_tensor_dump_input_file: Optional[str] = None
    debug_tensor_dump_inject: bool = False

    # For PD disaggregation: can be "null" (not disaggregated), "prefill" (prefill-only), or "decode" (decode-only)
    disaggregation_mode: str = "null"
    disaggregation_bootstrap_port: int = 8998
    disaggregation_transfer_backend: str = "mooncake"
    disaggregation_ib_device: Optional[str] = None

    def __post_init__(self):
        # Expert parallelism
        if self.enable_ep_moe:
            self.ep_size = self.tp_size
            logger.info(
                f"EP MoE is enabled. The expert parallel size is adjusted to be the same as the tensor parallel size[{self.tp_size}]."
            )

        # Set missing default values
        if self.tokenizer_path is None:
            self.tokenizer_path = self.model_path

        if self.device is None:
            self.device = get_device()

        if self.served_model_name is None:
            self.served_model_name = self.model_path

        if self.random_seed is None:
            self.random_seed = random.randint(0, 1 << 30)

        if is_cuda():
            gpu_mem = get_nvgpu_memory_capacity()
        elif is_hip():
            gpu_mem = get_amdgpu_memory_capacity()
        elif self.device == "hpu":
            gpu_mem = get_hpu_memory_capacity()
        else:
            # GPU memory is not known yet or no GPU is available.
            gpu_mem = None

        # Set mem fraction static, which depends on the tensor parallelism size
        if self.mem_fraction_static is None:
            if self.tp_size >= 16:
                self.mem_fraction_static = 0.79
            elif self.tp_size >= 8:
                self.mem_fraction_static = 0.81
            elif self.tp_size >= 4:
                self.mem_fraction_static = 0.85
            elif self.tp_size >= 2:
                self.mem_fraction_static = 0.87
            else:
                self.mem_fraction_static = 0.88

        # Set chunked prefill size, which depends on the gpu memory capacity
        if self.chunked_prefill_size is None:
            if gpu_mem is not None and gpu_mem < 25_000:
                self.chunked_prefill_size = 2048
            else:
                self.chunked_prefill_size = 8192

        assert self.chunked_prefill_size % self.page_size == 0

        assert self.moe_dense_tp_size in {
            1,
            None,
        }, f"moe_dense_tp_size only support 1 and None currently"

        if self.attention_backend == "flashmla":
            logger.warning(
                "FlashMLA only supports a page_size of 64, change page_size to 64."
            )
            self.page_size = 64
        # Set cuda graph max batch size
        if self.cuda_graph_max_bs is None:
            # Based on detailed statistics, when serving TP1/TP2 models on lower-end GPUs with HBM<25G, you can either disable cuda graph or set `cuda_graph_max_bs` to a very small value to reduce the memory overhead of creating cuda graphs, with almost no impact on performance. However, when serving models with TP4 or TP8, we need to enable cuda graph to maintain high performance. In this case, we can set `cuda_graph_max_bs` to 80 (half of the default value 160) to reduce the memory overhead of creating cuda graphs. Looking at the logs from TP4 serving of qwen2-72b, a value of 80 is sufficient and can reduce the memory overhead of creating cuda graphs on lower-end GPUs compared to the original 160, avoiding OOM issues.
            if gpu_mem is not None and gpu_mem < 25_000:
                if self.tp_size < 4:
                    self.cuda_graph_max_bs = 8
                else:
                    self.cuda_graph_max_bs = 80
            else:
                self.cuda_graph_max_bs = 160

        # Set kernel backends for hpu device
        if self.device == "hpu":
            self.attention_backend = "torch_native"
            self.sampling_backend = "pytorch"

        if self.sampling_backend is None:
            self.sampling_backend = (
                "flashinfer" if is_flashinfer_available() else "pytorch"
            )

        if self.attention_backend == "torch_native":
            logger.warning(
                "Cuda graph is disabled because of using torch native attention backend"
            )
            self.disable_cuda_graph = True

        # Choose grammar backend
        if self.grammar_backend is None:
            self.grammar_backend = "xgrammar"

        self.enable_multimodal: Optional[bool] = self.enable_llama4_multimodal

        # Data parallelism attention
        if self.enable_dp_attention:
            self.schedule_conservativeness = self.schedule_conservativeness * 0.3
            assert (
                self.dp_size > 1
            ), "Please set a dp-size > 1. You can use 1 < dp-size <= tp-size "
            assert self.tp_size % self.dp_size == 0
            self.chunked_prefill_size = self.chunked_prefill_size // self.dp_size
            logger.warning(
                f"DP attention is enabled. The chunked prefill size is adjusted to {self.chunked_prefill_size} to avoid MoE kernel issues. "
            )

        self.enable_sp_layernorm = False
        # DeepEP MoE
        if self.enable_deepep_moe:
            if self.deepep_mode == "auto":
                assert (
                    not self.enable_dp_attention
                ), "DeepEP MoE `auto` mode is not supported with DP Attention."
            self.ep_size = self.tp_size
            self.enable_sp_layernorm = (
                self.dp_size < self.tp_size if self.enable_dp_attention else True
            )
            logger.info(
                f"DeepEP MoE is enabled. The expert parallel size is adjusted to be the same as the tensor parallel size[{self.tp_size}]."
            )

        # Speculative Decoding
        if self.speculative_algorithm == "NEXTN":
            # NEXTN shares the same implementation of EAGLE
            self.speculative_algorithm = "EAGLE"

        if (
            self.speculative_algorithm == "EAGLE"
            or self.speculative_algorithm == "EAGLE3"
        ):
            if self.max_running_requests is None:
                self.max_running_requests = 48
            self.disable_overlap_schedule = True
            logger.info(
                "Overlap scheduler is disabled because of using "
                "eagle speculative decoding."
            )

            # Auto choose parameters
            if self.speculative_num_steps is None:
                assert (
                    self.speculative_eagle_topk is None
                    and self.speculative_num_draft_tokens is None
                )
                (
                    self.speculative_num_steps,
                    self.speculative_eagle_topk,
                    self.speculative_num_draft_tokens,
                ) = auto_choose_speculative_params(self)

            if self.page_size > 1 and self.speculative_eagle_topk > 1:
                self.speculative_eagle_topk = 1
                logger.info(
                    "speculative_eagle_topk is adjusted to 1 when page_size > 1"
                )

            if (
                self.speculative_eagle_topk == 1
                and self.speculative_num_draft_tokens != self.speculative_num_steps + 1
            ):
                logger.info(
                    "speculative_num_draft_tokens is adjusted to speculative_num_steps + 1 when speculative_eagle_topk == 1"
                )
                self.speculative_num_draft_tokens = self.speculative_num_steps + 1

            # The token generated from the verify step is counted.
            # If sepculative_num_steps >= speculative_num_draft_tokens, the additional tokens will definitely be discarded.
            # assert self.speculative_num_steps < self.speculative_num_draft_tokens

        # GGUF
        if (
            self.load_format == "auto" or self.load_format == "gguf"
        ) and check_gguf_file(self.model_path):
            self.quantization = self.load_format = "gguf"

        if is_remote_url(self.model_path):
            self.load_format = "remote"

        # AMD-specific Triton attention KV splits default number
        if is_hip():
            self.triton_attention_num_kv_splits = 16

        # PD disaggregation
        if self.disaggregation_mode == "prefill":
            self.disable_cuda_graph = True
<<<<<<< HEAD
            logger.warning("KV cache is forced as chunk cache for decode server")
=======
            logger.warning("Cuda graph is disabled for prefill server")
            self.disable_overlap_schedule = True
            logger.warning("Overlap scheduler is disabled for prefill server")
>>>>>>> e65b9f21
        elif self.disaggregation_mode == "decode":
            self.disable_radix_cache = True
            logger.warning("KV cache is forced as chunk cache for decode server")

        os.environ["SGLANG_ENABLE_TORCH_COMPILE"] = (
            "1" if self.enable_torch_compile else "0"
        )
        # Set env var before grammar backends init
        os.environ["SGLANG_DISABLE_OUTLINES_DISK_CACHE"] = (
            "1" if self.disable_outlines_disk_cache else "0"
        )

    @staticmethod
    def add_cli_args(parser: argparse.ArgumentParser):
        # Model and port args
        parser.add_argument(
            "--model-path",
            type=str,
            help="The path of the model weights. This can be a local folder or a Hugging Face repo ID.",
            required=True,
        )
        parser.add_argument(
            "--tokenizer-path",
            type=str,
            default=ServerArgs.tokenizer_path,
            help="The path of the tokenizer.",
        )
        parser.add_argument(
            "--host", type=str, default=ServerArgs.host, help="The host of the server."
        )
        parser.add_argument(
            "--port", type=int, default=ServerArgs.port, help="The port of the server."
        )
        parser.add_argument(
            "--tokenizer-mode",
            type=str,
            default=ServerArgs.tokenizer_mode,
            choices=["auto", "slow"],
            help="Tokenizer mode. 'auto' will use the fast "
            "tokenizer if available, and 'slow' will "
            "always use the slow tokenizer.",
        )
        parser.add_argument(
            "--skip-tokenizer-init",
            action="store_true",
            help="If set, skip init tokenizer and pass input_ids in generate request",
        )
        parser.add_argument(
            "--enable-tokenizer-batch-encode",
            action="store_true",
            help="Enable batch tokenization for improved performance when processing multiple text inputs. Do not use with image inputs, pre-tokenized input_ids, or input_embeds.",
        )
        parser.add_argument(
            "--load-format",
            type=str,
            default=ServerArgs.load_format,
            choices=[
                "auto",
                "pt",
                "safetensors",
                "npcache",
                "dummy",
                "sharded_state",
                "gguf",
                "bitsandbytes",
                "layered",
                "remote",
            ],
            help="The format of the model weights to load. "
            '"auto" will try to load the weights in the safetensors format '
            "and fall back to the pytorch bin format if safetensors format "
            "is not available. "
            '"pt" will load the weights in the pytorch bin format. '
            '"safetensors" will load the weights in the safetensors format. '
            '"npcache" will load the weights in pytorch format and store '
            "a numpy cache to speed up the loading. "
            '"dummy" will initialize the weights with random values, '
            "which is mainly for profiling."
            '"gguf" will load the weights in the gguf format. '
            '"bitsandbytes" will load the weights using bitsandbytes '
            "quantization."
            '"layered" loads weights layer by layer so that one can quantize a '
            "layer before loading another to make the peak memory envelope "
            "smaller.",
        )
        parser.add_argument(
            "--trust-remote-code",
            action="store_true",
            help="Whether or not to allow for custom models defined on the Hub in their own modeling files.",
        )
        parser.add_argument(
            "--dtype",
            type=str,
            default=ServerArgs.dtype,
            choices=["auto", "half", "float16", "bfloat16", "float", "float32"],
            help="Data type for model weights and activations.\n\n"
            '* "auto" will use FP16 precision for FP32 and FP16 models, and '
            "BF16 precision for BF16 models.\n"
            '* "half" for FP16. Recommended for AWQ quantization.\n'
            '* "float16" is the same as "half".\n'
            '* "bfloat16" for a balance between precision and range.\n'
            '* "float" is shorthand for FP32 precision.\n'
            '* "float32" for FP32 precision.',
        )
        parser.add_argument(
            "--kv-cache-dtype",
            type=str,
            default=ServerArgs.kv_cache_dtype,
            choices=["auto", "fp8_e5m2", "fp8_e4m3"],
            help='Data type for kv cache storage. "auto" will use model data type. "fp8_e5m2" and "fp8_e4m3" is supported for CUDA 11.8+.',
        )
        parser.add_argument(
            "--quantization",
            type=str,
            default=ServerArgs.quantization,
            choices=[
                "awq",
                "fp8",
                "gptq",
                "marlin",
                "gptq_marlin",
                "awq_marlin",
                "bitsandbytes",
                "gguf",
                "modelopt",
                "modelopt_fp4",
                "w8a8_int8",
                "w8a8_fp8",
                "moe_wna16",
            ],
            help="The quantization method.",
        )
        parser.add_argument(
            "--quantization-param-path",
            type=nullable_str,
            default=None,
            help="Path to the JSON file containing the KV cache "
            "scaling factors. This should generally be supplied, when "
            "KV cache dtype is FP8. Otherwise, KV cache scaling factors "
            "default to 1.0, which may cause accuracy issues. ",
        )
        parser.add_argument(
            "--context-length",
            type=int,
            default=ServerArgs.context_length,
            help="The model's maximum context length. Defaults to None (will use the value from the model's config.json instead).",
        )
        parser.add_argument(
            "--device",
            type=str,
            default=ServerArgs.device,
            help="The device to use ('cuda', 'xpu', 'hpu', 'cpu'). Defaults to auto-detection if not specified.",
        )
        parser.add_argument(
            "--served-model-name",
            type=str,
            default=ServerArgs.served_model_name,
            help="Override the model name returned by the v1/models endpoint in OpenAI API server.",
        )
        parser.add_argument(
            "--chat-template",
            type=str,
            default=ServerArgs.chat_template,
            help="The buliltin chat template name or the path of the chat template file. This is only used for OpenAI-compatible API server.",
        )
        parser.add_argument(
            "--completion-template",
            type=str,
            default=ServerArgs.completion_template,
            help="The buliltin completion template name or the path of the completion template file. This is only used for OpenAI-compatible API server. only for code completion currently.",
        )
        parser.add_argument(
            "--is-embedding",
            action="store_true",
            help="Whether to use a CausalLM as an embedding model.",
        )
        parser.add_argument(
            "--revision",
            type=str,
            default=None,
            help="The specific model version to use. It can be a branch "
            "name, a tag name, or a commit id. If unspecified, will use "
            "the default version.",
        )
        # Memory and scheduling
        parser.add_argument(
            "--mem-fraction-static",
            type=float,
            default=ServerArgs.mem_fraction_static,
            help="The fraction of the memory used for static allocation (model weights and KV cache memory pool). Use a smaller value if you see out-of-memory errors.",
        )
        parser.add_argument(
            "--max-running-requests",
            type=int,
            default=ServerArgs.max_running_requests,
            help="The maximum number of running requests.",
        )
        parser.add_argument(
            "--max-total-tokens",
            type=int,
            default=ServerArgs.max_total_tokens,
            help="The maximum number of tokens in the memory pool. If not specified, it will be automatically calculated based on the memory usage fraction. "
            "This option is typically used for development and debugging purposes.",
        )
        parser.add_argument(
            "--chunked-prefill-size",
            type=int,
            default=ServerArgs.chunked_prefill_size,
            help="The maximum number of tokens in a chunk for the chunked prefill. Setting this to -1 means disabling chunked prefill.",
        )
        parser.add_argument(
            "--max-prefill-tokens",
            type=int,
            default=ServerArgs.max_prefill_tokens,
            help="The maximum number of tokens in a prefill batch. The real bound will be the maximum of this value and the model's maximum context length.",
        )
        parser.add_argument(
            "--schedule-policy",
            type=str,
            default=ServerArgs.schedule_policy,
            choices=["lpm", "random", "fcfs", "dfs-weight"],
            help="The scheduling policy of the requests.",
        )
        parser.add_argument(
            "--schedule-conservativeness",
            type=float,
            default=ServerArgs.schedule_conservativeness,
            help="How conservative the schedule policy is. A larger value means more conservative scheduling. Use a larger value if you see requests being retracted frequently.",
        )
        parser.add_argument(
            "--cpu-offload-gb",
            type=int,
            default=ServerArgs.cpu_offload_gb,
            help="How many GBs of RAM to reserve for CPU offloading.",
        )
        parser.add_argument(
            "--page-size",
            type=int,
            default=ServerArgs.page_size,
            help="The number of tokens in a page.",
        )

        # Other runtime options
        parser.add_argument(
            "--tensor-parallel-size",
            "--tp-size",
            type=int,
            default=ServerArgs.tp_size,
            help="The tensor parallelism size.",
        )
        parser.add_argument(
            "--stream-interval",
            type=int,
            default=ServerArgs.stream_interval,
            help="The interval (or buffer size) for streaming in terms of the token length. A smaller value makes streaming smoother, while a larger value makes the throughput higher",
        )
        parser.add_argument(
            "--stream-output",
            action="store_true",
            help="Whether to output as a sequence of disjoint segments.",
        )
        parser.add_argument(
            "--random-seed",
            type=int,
            default=ServerArgs.random_seed,
            help="The random seed.",
        )
        parser.add_argument(
            "--constrained-json-whitespace-pattern",
            type=str,
            default=ServerArgs.constrained_json_whitespace_pattern,
            help=r"Regex pattern for syntactic whitespaces allowed in JSON constrained output. For example, to allow the model generate consecutive whitespaces, set the pattern to [\n\t ]*",
        )
        parser.add_argument(
            "--watchdog-timeout",
            type=float,
            default=ServerArgs.watchdog_timeout,
            help="Set watchdog timeout in seconds. If a forward batch takes longer than this, the server will crash to prevent hanging.",
        )
        parser.add_argument(
            "--dist-timeout",
            type=int,
            default=ServerArgs.dist_timeout,
            help="Set timeout for torch.distributed initialization.",
        )
        parser.add_argument(
            "--download-dir",
            type=str,
            default=ServerArgs.download_dir,
            help="Model download directory for huggingface.",
        )
        parser.add_argument(
            "--base-gpu-id",
            type=int,
            default=ServerArgs.base_gpu_id,
            help="The base GPU ID to start allocating GPUs from. Useful when running multiple instances on the same machine.",
        )
        parser.add_argument(
            "--gpu-id-step",
            type=int,
            default=ServerArgs.gpu_id_step,
            help="The delta between consecutive GPU IDs that are used. For example, setting it to 2 will use GPU 0,2,4,...",
        )

        # Logging
        parser.add_argument(
            "--log-level",
            type=str,
            default=ServerArgs.log_level,
            help="The logging level of all loggers.",
        )
        parser.add_argument(
            "--log-level-http",
            type=str,
            default=ServerArgs.log_level_http,
            help="The logging level of HTTP server. If not set, reuse --log-level by default.",
        )
        parser.add_argument(
            "--log-requests",
            action="store_true",
            help="Log metadata, inputs, outputs of all requests. The verbosity is decided by --log-requests-level",
        )
        parser.add_argument(
            "--log-requests-level",
            type=int,
            default=0,
            help="0: Log metadata. 1. Log metadata and partial input/output. 2. Log every input/output.",
            choices=[0, 1, 2],
        )
        parser.add_argument(
            "--show-time-cost",
            action="store_true",
            help="Show time cost of custom marks.",
        )
        parser.add_argument(
            "--enable-metrics",
            action="store_true",
            help="Enable log prometheus metrics.",
        )
        parser.add_argument(
            "--decode-log-interval",
            type=int,
            default=ServerArgs.decode_log_interval,
            help="The log interval of decode batch.",
        )

        # API related
        parser.add_argument(
            "--api-key",
            type=str,
            default=ServerArgs.api_key,
            help="Set API key of the server. It is also used in the OpenAI API compatible server.",
        )
        parser.add_argument(
            "--file-storage-path",
            type=str,
            default=ServerArgs.file_storage_path,
            help="The path of the file storage in backend.",
        )
        parser.add_argument(
            "--enable-cache-report",
            action="store_true",
            help="Return number of cached tokens in usage.prompt_tokens_details for each openai request.",
        )
        parser.add_argument(
            "--reasoning-parser",
            type=str,
            choices=list(ReasoningParser.DetectorMap.keys()),
            default=ServerArgs.reasoning_parser,
            help=f"Specify the parser for reasoning models, supported parsers are: {list(ReasoningParser.DetectorMap.keys())}.",
        )

        # Data parallelism
        parser.add_argument(
            "--data-parallel-size",
            "--dp-size",
            type=int,
            default=ServerArgs.dp_size,
            help="The data parallelism size.",
        )
        parser.add_argument(
            "--load-balance-method",
            type=str,
            default=ServerArgs.load_balance_method,
            help="The load balancing strategy for data parallelism.",
            choices=[
                "round_robin",
                "shortest_queue",
            ],
        )

        # Expert parallelism
        parser.add_argument(
            "--expert-parallel-size",
            "--ep-size",
            type=int,
            default=ServerArgs.ep_size,
            help="The expert parallelism size.",
        )

        # Multi-node distributed serving
        parser.add_argument(
            "--dist-init-addr",
            "--nccl-init-addr",  # For backward compatbility. This will be removed in the future.
            type=str,
            help="The host address for initializing distributed backend (e.g., `192.168.0.2:25000`).",
        )
        parser.add_argument(
            "--nnodes", type=int, default=ServerArgs.nnodes, help="The number of nodes."
        )
        parser.add_argument(
            "--node-rank", type=int, default=ServerArgs.node_rank, help="The node rank."
        )

        # Model override args
        parser.add_argument(
            "--json-model-override-args",
            type=str,
            help="A dictionary in JSON string format used to override default model configurations.",
            default=ServerArgs.json_model_override_args,
        )

        # LoRA
        parser.add_argument(
            "--lora-paths",
            type=str,
            nargs="*",
            default=None,
            action=LoRAPathAction,
            help="The list of LoRA adapters. You can provide a list of either path in str or renamed path in the format {name}={path}.",
        )
        parser.add_argument(
            "--max-loras-per-batch",
            type=int,
            default=8,
            help="Maximum number of adapters for a running batch, include base-only request.",
        )
        parser.add_argument(
            "--lora-backend",
            type=str,
            default="triton",
            help="Choose the kernel backend for multi-LoRA serving.",
        )

        # Kernel backend
        parser.add_argument(
            "--attention-backend",
            type=str,
            choices=["flashinfer", "triton", "torch_native", "fa3", "flashmla"],
            default=ServerArgs.attention_backend,
            help="Choose the kernels for attention layers.",
        )
        parser.add_argument(
            "--sampling-backend",
            type=str,
            choices=["flashinfer", "pytorch"],
            default=ServerArgs.sampling_backend,
            help="Choose the kernels for sampling layers.",
        )
        parser.add_argument(
            "--grammar-backend",
            type=str,
            choices=["xgrammar", "outlines", "llguidance", "none"],
            default=ServerArgs.grammar_backend,
            help="Choose the backend for grammar-guided decoding.",
        )
        parser.add_argument(
            "--enable-flashinfer-mla",
            action=DeprecatedAction,
            help="--enable-flashinfer-mla is deprecated. Please use '--attention-backend flashinfer' instead.",
        )
        parser.add_argument(
            "--enable-flashmla",
            action=DeprecatedAction,
            help="--enable-flashmla is deprecated. Please use '--attention-backend flashmla' instead.",
        )
        parser.add_argument(
            "--flashinfer-mla-disable-ragged",
            action="store_true",
            help="Not using ragged prefill wrapper when running flashinfer mla",
        )

        # Speculative decoding
        parser.add_argument(
            "--speculative-algorithm",
            type=str,
            choices=["EAGLE", "EAGLE3", "NEXTN"],
            help="Speculative algorithm.",
        )
        parser.add_argument(
            "--speculative-draft-model-path",
            type=str,
            help="The path of the draft model weights. This can be a local folder or a Hugging Face repo ID.",
        )
        parser.add_argument(
            "--speculative-num-steps",
            type=int,
            help="The number of steps sampled from draft model in Speculative Decoding.",
            default=ServerArgs.speculative_num_steps,
        )
        parser.add_argument(
            "--speculative-eagle-topk",
            type=int,
            help="The number of tokens sampled from the draft model in eagle2 each step.",
            default=ServerArgs.speculative_eagle_topk,
        )
        parser.add_argument(
            "--speculative-num-draft-tokens",
            type=int,
            help="The number of tokens sampled from the draft model in Speculative Decoding.",
            default=ServerArgs.speculative_num_draft_tokens,
        )
        parser.add_argument(
            "--speculative-accept-threshold-single",
            type=float,
            help="Accept a draft token if its probability in the target model is greater than this threshold.",
            default=ServerArgs.speculative_accept_threshold_single,
        )
        parser.add_argument(
            "--speculative-accept-threshold-acc",
            type=float,
            help="The accept probability of a draft token is raised from its target probability p to min(1, p / threshold_acc).",
            default=ServerArgs.speculative_accept_threshold_acc,
        )
        parser.add_argument(
            "--speculative-token-map",
            type=str,
            help="The path of the draft model's small vocab table.",
            default=ServerArgs.speculative_token_map,
        )

        # Double Sparsity
        parser.add_argument(
            "--enable-double-sparsity",
            action="store_true",
            help="Enable double sparsity attention",
        )
        parser.add_argument(
            "--ds-channel-config-path",
            type=str,
            default=ServerArgs.ds_channel_config_path,
            help="The path of the double sparsity channel config",
        )
        parser.add_argument(
            "--ds-heavy-channel-num",
            type=int,
            default=ServerArgs.ds_heavy_channel_num,
            help="The number of heavy channels in double sparsity attention",
        )
        parser.add_argument(
            "--ds-heavy-token-num",
            type=int,
            default=ServerArgs.ds_heavy_token_num,
            help="The number of heavy tokens in double sparsity attention",
        )
        parser.add_argument(
            "--ds-heavy-channel-type",
            type=str,
            default=ServerArgs.ds_heavy_channel_type,
            help="The type of heavy channels in double sparsity attention",
        )
        parser.add_argument(
            "--ds-sparse-decode-threshold",
            type=int,
            default=ServerArgs.ds_sparse_decode_threshold,
            help="The type of heavy channels in double sparsity attention",
        )

        # Optimization/debug options
        parser.add_argument(
            "--disable-radix-cache",
            action="store_true",
            help="Disable RadixAttention for prefix caching.",
        )
        parser.add_argument(
            "--disable-cuda-graph",
            action="store_true",
            help="Disable cuda graph.",
        )
        parser.add_argument(
            "--disable-cuda-graph-padding",
            action="store_true",
            help="Disable cuda graph when padding is needed. Still uses cuda graph when padding is not needed.",
        )
        parser.add_argument(
            "--enable-nccl-nvls",
            action="store_true",
            help="Enable NCCL NVLS for prefill heavy requests when available.",
        )
        parser.add_argument(
            "--disable-outlines-disk-cache",
            action="store_true",
            help="Disable disk cache of outlines to avoid possible crashes related to file system or high concurrency.",
        )
        parser.add_argument(
            "--disable-custom-all-reduce",
            action="store_true",
            help="Disable the custom all-reduce kernel and fall back to NCCL.",
        )
        parser.add_argument(
            "--enable-llama4-multimodal",
            default=ServerArgs.enable_llama4_multimodal,
            action="store_true",
            help="Enable the multimodal functionality for Llama-4.",
        )
        parser.add_argument(
            "--disable-overlap-schedule",
            action="store_true",
            help="Disable the overlap scheduler, which overlaps the CPU scheduler with GPU model worker.",
        )
        parser.add_argument(
            "--enable-mixed-chunk",
            action="store_true",
            help="Enabling mixing prefill and decode in a batch when using chunked prefill.",
        )
        parser.add_argument(
            "--enable-dp-attention",
            action="store_true",
            help="Enabling data parallelism for attention and tensor parallelism for FFN. The dp size should be equal to the tp size. Currently only DeepSeek-V2 is supported.",
        )
        parser.add_argument(
            "--enable-ep-moe",
            action="store_true",
            help="Enabling expert parallelism for moe. The ep size is equal to the tp size.",
        )
        parser.add_argument(
            "--enable-torch-compile",
            action="store_true",
            help="Optimize the model with torch.compile. Experimental feature.",
        )
        parser.add_argument(
            "--torch-compile-max-bs",
            type=int,
            default=ServerArgs.torch_compile_max_bs,
            help="Set the maximum batch size when using torch compile.",
        )
        parser.add_argument(
            "--cuda-graph-max-bs",
            type=int,
            default=ServerArgs.cuda_graph_max_bs,
            help="Set the maximum batch size for cuda graph.",
        )
        parser.add_argument(
            "--cuda-graph-bs",
            type=int,
            nargs="+",
            help="Set the list of batch sizes for cuda graph.",
        )
        parser.add_argument(
            "--torchao-config",
            type=str,
            default=ServerArgs.torchao_config,
            help="Optimize the model with torchao. Experimental feature. Current choices are: int8dq, int8wo, int4wo-<group_size>, fp8wo, fp8dq-per_tensor, fp8dq-per_row",
        )
        parser.add_argument(
            "--enable-nan-detection",
            action="store_true",
            help="Enable the NaN detection for debugging purposes.",
        )
        parser.add_argument(
            "--enable-p2p-check",
            action="store_true",
            help="Enable P2P check for GPU access, otherwise the p2p access is allowed by default.",
        )
        parser.add_argument(
            "--triton-attention-reduce-in-fp32",
            action="store_true",
            help="Cast the intermidiate attention results to fp32 to avoid possible crashes related to fp16."
            "This only affects Triton attention kernels.",
        )
        parser.add_argument(
            "--triton-attention-num-kv-splits",
            type=int,
            default=ServerArgs.triton_attention_num_kv_splits,
            help="The number of KV splits in flash decoding Triton kernel. Larger value is better in longer context scenarios. The default value is 8.",
        )
        parser.add_argument(
            "--num-continuous-decode-steps",
            type=int,
            default=ServerArgs.num_continuous_decode_steps,
            help="Run multiple continuous decoding steps to reduce scheduling overhead. "
            "This can potentially increase throughput but may also increase time-to-first-token latency. "
            "The default value is 1, meaning only run one decoding step at a time.",
        )
        parser.add_argument(
            "--delete-ckpt-after-loading",
            action="store_true",
            help="Delete the model checkpoint after loading the model.",
        )
        parser.add_argument(
            "--enable-memory-saver",
            action="store_true",
            help="Allow saving memory using release_memory_occupation and resume_memory_occupation",
        )
        parser.add_argument(
            "--allow-auto-truncate",
            action="store_true",
            help="Allow automatically truncating requests that exceed the maximum input length instead of returning an error.",
        )
        parser.add_argument(
            "--enable-custom-logit-processor",
            action="store_true",
            help="Enable users to pass custom logit processors to the server (disabled by default for security)",
        )
        parser.add_argument(
            "--tool-call-parser",
            type=str,
            choices=["qwen25", "mistral", "llama3", "deepseekv3"],
            default=ServerArgs.tool_call_parser,
            help="Specify the parser for handling tool-call interactions. Options include: 'qwen25', 'mistral', and 'llama3'.",
        )
        parser.add_argument(
            "--enable-hierarchical-cache",
            action="store_true",
            help="Enable hierarchical cache",
        )
        parser.add_argument(
            "--hicache-ratio",
            type=float,
            default=ServerArgs.hicache_ratio,
            help="The ratio of the size of host KV cache memory pool to the size of device pool.",
        )
        parser.add_argument(
            "--hicache-size",
            type=int,
            default=ServerArgs.hicache_size,
            help="The size of host KV cache memory pool in gigabytes, which will override the hicache_ratio if set.",
        )
        parser.add_argument(
            "--hicache-write-policy",
            type=str,
            choices=["write_back", "write_through", "write_through_selective"],
            default=ServerArgs.hicache_write_policy,
            help="The write policy of hierarchical cache.",
        )
        parser.add_argument(
            "--enable-deepep-moe",
            action="store_true",
            help="Enabling DeepEP MoE implementation for EP MoE.",
        )
        parser.add_argument(
            "--moe-dense-tp-size",
            type=int,
            default=ServerArgs.moe_dense_tp_size,
            help="TP size for MoE dense MLP layers. This flag is useful when, with large TP size, there are errors caused by weights in MLP layers having dimension smaller than the min dimension GEMM supports.",
        )
        parser.add_argument(
            "--deepep-mode",
            type=str,
            choices=["normal", "low_latency", "auto"],
            default="auto",
            help="Select the mode when enable DeepEP MoE, could be `normal`, `low_latency` or `auto`. Default is `auto`, which means `low_latency` for decode batch and `normal` for prefill batch.",
        )

        parser.add_argument(
            "--n-share-experts-fusion",
            type=int,
            default=0,
            help="The number of shared_experts need to be replicated to fuse with normal experts in deepseek v3/r1, "
            "set it to tp_size can get best optimized performace.",
        )
        parser.add_argument(
            "--disable-chunked-prefix-cache",
            action="store_true",
            help="Disable chunked prefix cache feature for deepseek, which should save overhead for short sequences.",
        )
        parser.add_argument(
            "--disable-fast-image-processor",
            action="store_true",
            help="Adopt base image processor instead of fast image processor.",
        )

        # Server warmups
        parser.add_argument(
            "--warmups",
            type=str,
            required=False,
            help="Specify custom warmup functions (csv) to run before server starts eg. --warmups=warmup_name1,warmup_name2 "
            "will run the functions `warmup_name1` and `warmup_name2` specified in warmup.py before the server starts listening for requests",
        )

        # Debug tensor dumps
        parser.add_argument(
            "--debug-tensor-dump-output-folder",
            type=str,
            default=ServerArgs.debug_tensor_dump_output_folder,
            help="The output folder for dumping tensors.",
        )
        parser.add_argument(
            "--debug-tensor-dump-input-file",
            type=str,
            default=ServerArgs.debug_tensor_dump_input_file,
            help="The input filename for dumping tensors",
        )
        parser.add_argument(
            "--debug-tensor-dump-inject",
            type=str,
            default=ServerArgs.debug_tensor_dump_inject,
            help="Inject the outputs from jax as the input of every layer.",
        )

        # Disaggregation
        parser.add_argument(
            "--disaggregation-mode",
            type=str,
            default="null",
            choices=["null", "prefill", "decode"],
            help='Only used for PD disaggregation. "prefill" for prefill-only server, and "decode" for decode-only server. If not specified, it is not PD disaggregated',
        )
        parser.add_argument(
            "--disaggregation-bootstrap-port",
            type=int,
            default=ServerArgs.disaggregation_bootstrap_port,
            help="Bootstrap server port on the prefill server. Default is 8998.",
        )
        parser.add_argument(
            "--disaggregation-transfer-backend",
            type=str,
            default=ServerArgs.disaggregation_transfer_backend,
            choices=["mooncake", "nixl"],
            help="The backend for disaggregation transfer. Default is mooncake.",
        )
        parser.add_argument(
            "--disaggregation-ib-device",
            type=str,
            default=ServerArgs.disaggregation_ib_device,
            help="The ib device for disaggregation transfer. Default is None, it will be detected automatically if using the mooncake backend.",
        )

    @classmethod
    def from_cli_args(cls, args: argparse.Namespace):
        args.tp_size = args.tensor_parallel_size
        args.dp_size = args.data_parallel_size
        args.ep_size = args.expert_parallel_size
        attrs = [attr.name for attr in dataclasses.fields(cls)]
        return cls(**{attr: getattr(args, attr) for attr in attrs})

    def url(self):
        if is_valid_ipv6_address(self.host):
            return f"http://[{self.host}]:{self.port}"
        else:
            return f"http://{self.host}:{self.port}"

    def check_server_args(self):
        assert (
            self.tp_size % self.nnodes == 0
        ), "tp_size must be divisible by number of nodes"
        assert not (
            self.dp_size > 1 and self.nnodes != 1 and not self.enable_dp_attention
        ), "multi-node data parallel is not supported unless dp attention!"
        assert (
            self.max_loras_per_batch > 0
            # FIXME
            and (self.lora_paths is None or self.disable_cuda_graph)
            and (self.lora_paths is None or self.disable_radix_cache)
        ), "compatibility of lora and cuda graph and radix attention is in progress"
        assert self.base_gpu_id >= 0, "base_gpu_id must be non-negative"
        assert self.gpu_id_step >= 1, "gpu_id_step must be positive"

        if isinstance(self.lora_paths, list):
            lora_paths = self.lora_paths
            self.lora_paths = {}
            for lora_path in lora_paths:
                if "=" in lora_path:
                    name, path = lora_path.split("=", 1)
                    self.lora_paths[name] = path
                else:
                    self.lora_paths[lora_path] = lora_path


def prepare_server_args(argv: List[str]) -> ServerArgs:
    """
    Prepare the server arguments from the command line arguments.

    Args:
        args: The command line arguments. Typically, it should be `sys.argv[1:]`
            to ensure compatibility with `parse_args` when no arguments are passed.

    Returns:
        The server arguments.
    """
    parser = argparse.ArgumentParser()
    ServerArgs.add_cli_args(parser)
    raw_args = parser.parse_args(argv)
    server_args = ServerArgs.from_cli_args(raw_args)
    return server_args


ZMQ_TCP_PORT_DELTA = 233


@dataclasses.dataclass
class PortArgs:
    # The ipc filename for tokenizer to receive inputs from detokenizer (zmq)
    tokenizer_ipc_name: str
    # The ipc filename for scheduler (rank 0) to receive inputs from tokenizer (zmq)
    scheduler_input_ipc_name: str
    # The ipc filename for detokenizer to receive inputs from scheduler (zmq)
    detokenizer_ipc_name: str

    # The port for nccl initialization (torch.dist)
    nccl_port: int

    # The ipc filename for rpc call between Engine and Scheduler
    rpc_ipc_name: str

    @staticmethod
    def init_new(server_args, dp_rank: Optional[int] = None) -> "PortArgs":
        port = server_args.port + random.randint(100, 1000)
        while True:
            if is_port_available(port):
                break
            if port < 60000:
                port += 42
            else:
                port -= 43

        if not server_args.enable_dp_attention:
            # Normal case, use IPC within a single node
            return PortArgs(
                tokenizer_ipc_name=f"ipc://{tempfile.NamedTemporaryFile(delete=False).name}",
                scheduler_input_ipc_name=f"ipc://{tempfile.NamedTemporaryFile(delete=False).name}",
                detokenizer_ipc_name=f"ipc://{tempfile.NamedTemporaryFile(delete=False).name}",
                nccl_port=port,
                rpc_ipc_name=f"ipc://{tempfile.NamedTemporaryFile(delete=False).name}",
            )
        else:
            # DP attention. Use TCP + port to handle both single-node and multi-node.
            if server_args.nnodes == 1 and server_args.dist_init_addr is None:
                dist_init_addr = ("127.0.0.1", server_args.port + ZMQ_TCP_PORT_DELTA)
            elif server_args.dist_init_addr.startswith("["):  # ipv6 address
                port_num, host = configure_ipv6(server_args.dist_init_addr)
                dist_init_addr = (host, str(port_num))
            else:
                dist_init_addr = server_args.dist_init_addr.split(":")

            assert (
                len(dist_init_addr) == 2
            ), "please provide --dist-init-addr as host:port of head node"

            dist_init_host, dist_init_port = dist_init_addr
            port_base = int(dist_init_port) + 1
            if dp_rank is None:
                scheduler_input_port = (
                    port_base + 3
                )  # TokenizerManager to DataParallelController
            else:
                scheduler_input_port = port_base + 3 + 1 + dp_rank

            return PortArgs(
                tokenizer_ipc_name=f"tcp://{dist_init_host}:{port_base}",
                scheduler_input_ipc_name=f"tcp://{dist_init_host}:{scheduler_input_port}",
                detokenizer_ipc_name=f"tcp://{dist_init_host}:{port_base + 1}",
                nccl_port=port,
                rpc_ipc_name=f"tcp://{dist_init_host}:{port_base + 2}",
            )


class LoRAPathAction(argparse.Action):
    def __call__(self, parser, namespace, values, option_string=None):
        setattr(namespace, self.dest, {})
        for lora_path in values:
            if "=" in lora_path:
                name, path = lora_path.split("=", 1)
                getattr(namespace, self.dest)[name] = path
            else:
                getattr(namespace, self.dest)[lora_path] = lora_path


class DeprecatedAction(argparse.Action):
    def __init__(self, option_strings, dest, nargs=0, **kwargs):
        super(DeprecatedAction, self).__init__(
            option_strings, dest, nargs=nargs, **kwargs
        )

    def __call__(self, parser, namespace, values, option_string=None):
        raise ValueError(self.help)


def auto_choose_speculative_params(self: ServerArgs):
    """
    Automatically choose the parameters for speculative decoding.

    You can tune them on your own models and prompts with scripts/playground/bench_speculative.py
    """
    if self.decrypted_config_file:
        config_path = self.decrypted_config_file
    else:
        config_path = os.path.join(self.model_path, "config.json")
    if not os.path.exists(config_path):
        raise ValueError(f"{config_path} is not found.")

    config = json.load(open(config_path))

    arch = config.get("architectures", ["Unknown"])[0]

    if arch in ["LlamaForCausalLM"]:
        # The default value for llama
        return (5, 4, 8)
    elif arch in ["DeepseekV3ForCausalLM", "DeepseekV2ForCausalLM"]:
        # The default value for deepseek
        return (5, 4, 8)
    elif arch in ["Grok1ForCausalLM", "Grok1VForCausalLM"]:
        return (5, 4, 8)
    else:
        # The default value for all other models
        return (5, 4, 8)<|MERGE_RESOLUTION|>--- conflicted
+++ resolved
@@ -387,13 +387,7 @@
         # PD disaggregation
         if self.disaggregation_mode == "prefill":
             self.disable_cuda_graph = True
-<<<<<<< HEAD
-            logger.warning("KV cache is forced as chunk cache for decode server")
-=======
             logger.warning("Cuda graph is disabled for prefill server")
-            self.disable_overlap_schedule = True
-            logger.warning("Overlap scheduler is disabled for prefill server")
->>>>>>> e65b9f21
         elif self.disaggregation_mode == "decode":
             self.disable_radix_cache = True
             logger.warning("KV cache is forced as chunk cache for decode server")
