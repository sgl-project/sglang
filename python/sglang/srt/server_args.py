--- conflicted
+++ resolved
@@ -1093,7 +1093,6 @@
                             "Use trtllm_mla as attention backend on sm100 for DeepseekV3ForCausalLM"
                         )
 
-<<<<<<< HEAD
             # common to all Deepseek MoE models
             if is_cuda() and is_sm100_supported():
                 # workaround for https://github.com/flashinfer-ai/flashinfer/issues/2006
@@ -1106,10 +1105,9 @@
                     logger.info(
                         "Enable FlashInfer mnnvl AllReduce on sm100 for DeepseekV3ForCausalLM"
                     )
-=======
+
             # Set moe backend for DeepSeek
             if is_sm100_supported():
->>>>>>> 17e81c75
                 quantization_config = getattr(hf_config, "quantization_config", None)
                 quant_method = (
                     quantization_config.get("quant_method")
@@ -1158,20 +1156,17 @@
                 f"- Decode: {decode_attn_backend}\n"
             )
 
-<<<<<<< HEAD
             if is_blackwell_supported():
                 # workaround for https://github.com/flashinfer-ai/flashinfer/issues/2006
                 if not self.enable_dp_attention and self.nnodes == 1:
                     self.enable_flashinfer_allreduce_fusion = False
                     logger.info(
-                        "Dont' enable FlashInfer AllReduce Fusion on sm100 for GptOssForCausalLM"
+                        "Don't enable FlashInfer AllReduce Fusion on sm100 for GptOssForCausalLM"
                     )
                     self.enable_flashinfer_mnnvl_allreduce = True
                     logger.info(
                         "Enable FlashInfer mnnvl AllReduce on sm100 for DeepseekV3ForCausalLM"
                     )
-=======
->>>>>>> 17e81c75
             quantization_config = getattr(hf_config, "quantization_config", None)
             is_mxfp4_quant_format = (
                 quantization_config is not None
