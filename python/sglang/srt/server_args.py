--- conflicted
+++ resolved
@@ -20,13 +20,10 @@
 import tempfile
 from typing import List, Optional
 
-<<<<<<< HEAD
+import torch
+
+from sglang.srt.hf_transformers_utils import check_gguf_file
 from sglang.srt.model_executor.forward_batch_info import SpeculativeAlgorithm
-=======
-import torch
-
-from sglang.srt.hf_transformers_utils import check_gguf_file
->>>>>>> 2b0fc594
 from sglang.srt.utils import (
     get_amdgpu_memory_capacity,
     get_nvgpu_memory_capacity,
@@ -165,17 +162,6 @@
         if self.served_model_name is None:
             self.served_model_name = self.model_path
 
-<<<<<<< HEAD
-        # Sometimes this function may be called twice, reinit it as 1
-        # if it have been set as None in first call.
-        if self.chunked_prefill_size is None:
-            self.chunked_prefill_size = -1
-        if self.chunked_prefill_size <= 0:
-            # Disable chunked prefill
-            self.chunked_prefill_size = None
-
-=======
->>>>>>> 2b0fc594
         if self.random_seed is None:
             self.random_seed = random.randint(0, 1 << 30)
 
@@ -200,25 +186,12 @@
             else:
                 self.mem_fraction_static = 0.88
 
-<<<<<<< HEAD
-        # Adjust for GPUs with small memory capacities
-        if is_hip():
-            gpu_mem = get_amdgpu_memory_capacity()
-        else:
-            gpu_mem = get_nvgpu_memory_capacity()
-        if gpu_mem < 25000:
-            if self.chunked_prefill_size is not None:
-                self.chunked_prefill_size //= 4  # make it 2048
-            self.cuda_graph_max_bs = 4
-            logger.info("Automatically adjust --chunked-prefill-size for small GPUs.")
-=======
         # Set chunked prefill size, which depends on the gpu memory capacity
         if self.chunked_prefill_size is None:
             if gpu_mem is not None and gpu_mem < 25_000:
                 self.chunked_prefill_size = 2048
             else:
                 self.chunked_prefill_size = 8192
->>>>>>> 2b0fc594
 
         # Set cuda graph max batch size
         if self.cuda_graph_max_bs is None:
@@ -258,7 +231,6 @@
                 "Overlap scheduler is disabled."
             )
 
-<<<<<<< HEAD
         # Speculative Decoding
         self.speculative_algorithm = SpeculativeAlgorithm.get_algorithm(
             self.speculative_algorithm
@@ -268,17 +240,15 @@
             self.disable_cuda_graph_padding = True
             self.disable_radix_cache = True
             self.disable_overlap_schedule = True
-            self.chunked_prefill_size = None
+            self.chunked_prefill_size = -1
             logger.info(
                 "The radix cache, chunked_prefill, and overlap scheduler are disabled because of using eagle speculative decoding."
             )
-=======
         # GGUF
         if (
             self.load_format == "auto" or self.load_format == "gguf"
         ) and check_gguf_file(self.model_path):
             self.quantization = self.load_format = "gguf"
->>>>>>> 2b0fc594
 
     @staticmethod
     def add_cli_args(parser: argparse.ArgumentParser):
