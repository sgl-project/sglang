--- conflicted
+++ resolved
@@ -243,9 +243,7 @@
     # HTTP server
     host: str = "127.0.0.1"
     port: int = 30000
-<<<<<<< HEAD
     root_path: str = ""
-=======
     grpc_mode: bool = False
     skip_server_warmup: bool = False
     warmups: Optional[str] = None
@@ -263,7 +261,6 @@
     modelopt_checkpoint_save_path: Optional[str] = None
     modelopt_export_path: Optional[str] = None
     quantize_and_serve: bool = False
->>>>>>> 2a577344
 
     # Memory and scheduling
     mem_fraction_static: Optional[float] = None
@@ -1908,24 +1905,6 @@
             help="The path of the tokenizer.",
         )
         parser.add_argument(
-<<<<<<< HEAD
-            "--host",
-            type=str,
-            default=ServerArgs.host,
-            help="The host of the HTTP server.",
-        )
-        parser.add_argument(
-            "--port",
-            type=int,
-            default=ServerArgs.port,
-            help="The port of the HTTP server.",
-        )
-        parser.add_argument(
-            "--root-path", type=str, default=ServerArgs.root_path, help="App is behind a path based routing proxy."
-        )
-        parser.add_argument(
-=======
->>>>>>> 2a577344
             "--tokenizer-mode",
             type=str,
             default=ServerArgs.tokenizer_mode,
@@ -2029,6 +2008,12 @@
             type=int,
             default=ServerArgs.port,
             help="The port of the HTTP server.",
+        )
+        parser.add_argument(
+            "--root-path",
+            type=str,
+            default=ServerArgs.root_path,
+            help="App is behind a path based routing proxy.",
         )
         parser.add_argument(
             "--grpc-mode",
