--- conflicted
+++ resolved
@@ -1223,12 +1223,6 @@
                     "NCCL_ALGO is set to 'allreduce:tree' and custom all reduce is disabled for deterministic inference when TP size > 1."
                 )
 
-<<<<<<< HEAD
-            # Warnings on MoE models
-            logger.warning(
-                "Currently deterministic inference is only tested on dense models. Please be cautious when using it on MoE models."
-            )
-
     def _handle_request_metrics_exporters(self):
         """Handle arguments for configuring `RequestMetricsExporter` usage."""
         if self.export_metrics_to_file and self.export_metrics_to_file_dir is None:
@@ -1236,8 +1230,6 @@
                 "--export-metrics-to-file-dir is required when --export-metrics-to-file is enabled"
             )
 
-=======
->>>>>>> 229d2b95
     def _handle_other_validations(self):
         pass
 
