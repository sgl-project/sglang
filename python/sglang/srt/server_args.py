# Copyright 2023-2024 SGLang Team
# Licensed under the Apache License, Version 2.0 (the "License");
# you may not use this file except in compliance with the License.
# You may obtain a copy of the License at
#
#     http://www.apache.org/licenses/LICENSE-2.0
#
# Unless required by applicable law or agreed to in writing, software
# distributed under the License is distributed on an "AS IS" BASIS,
# WITHOUT WARRANTIES OR CONDITIONS OF ANY KIND, either express or implied.
# See the License for the specific language governing permissions and
# limitations under the License.
# ==============================================================================
"""The arguments of the server."""

from __future__ import annotations

import argparse
import dataclasses
import json
import logging
import os
import random
import tempfile
from typing import Any, Dict, List, Literal, Optional, Union

import orjson

from sglang.srt.compilation.compilation_config import CompilationConfig
from sglang.srt.connector import ConnectorType
from sglang.srt.environ import ToolStrictLevel, envs
from sglang.srt.function_call.function_call_parser import FunctionCallParser
from sglang.srt.lora.lora_registry import LoRARef
from sglang.srt.parser.reasoning_parser import ReasoningParser
from sglang.srt.utils import supports_custom_op
from sglang.srt.utils.common import (
    LORA_TARGET_ALL_MODULES,
    SUPPORTED_LORA_TARGET_MODULES,
    configure_ipv6,
    cpu_has_amx_support,
    get_bool_env_var,
    get_device,
    get_device_memory_capacity,
    get_device_sm,
    is_blackwell_supported,
    is_cuda,
    is_fa3_default_architecture,
    is_flashinfer_available,
    is_hip,
    is_hopper_with_cuda_12_3,
    is_no_spec_infer_or_topk_one,
    is_npu,
    is_port_available,
    is_remote_url,
    is_sm90_supported,
    is_sm100_supported,
    is_sm120_supported,
    is_triton_kernels_available,
    is_valid_ipv6_address,
    json_list_type,
    nullable_str,
    parse_connector_type,
    wait_port_available,
    xpu_has_xmx_support,
)
from sglang.srt.utils.hf_transformers_utils import check_gguf_file, get_config
from sglang.utils import is_in_ci

logger = logging.getLogger(__name__)


# Define constants
LOAD_FORMAT_CHOICES = [
    "auto",
    "pt",
    "safetensors",
    "npcache",
    "dummy",
    "sharded_state",
    "gguf",
    "bitsandbytes",
    "layered",
    "remote",
    "remote_instance",
]

QUANTIZATION_CHOICES = [
    "awq",
    "fp8",
    "gptq",
    "marlin",
    "gptq_marlin",
    "awq_marlin",
    "bitsandbytes",
    "gguf",
    "modelopt",
    "modelopt_fp8",
    "modelopt_fp4",
    "petit_nvfp4",
    "w8a8_int8",
    "w8a8_fp8",
    "moe_wna16",
    "qoq",
    "w4afp8",
    "mxfp4",
    "auto-round",
    "compressed-tensors",  # for Ktransformers
]

ATTENTION_BACKEND_CHOICES = [
    # Common
    "triton",
    "torch_native",
    "flex_attention",
    "nsa",
    # NVIDIA specific
    "cutlass_mla",
    "fa3",
    "fa4",
    "flashinfer",
    "flashmla",
    "trtllm_mla",
    "trtllm_mha",
    "dual_chunk_flash_attn",
    # AMD specific
    "aiter",
    "wave",
    # Other platforms
    "intel_amx",
    "ascend",
    "intel_xpu",
]

LORA_BACKEND_CHOICES = ["triton", "csgmv", "ascend"]

DISAGG_TRANSFER_BACKEND_CHOICES = ["mooncake", "nixl", "ascend", "fake"]

GRAMMAR_BACKEND_CHOICES = ["xgrammar", "outlines", "llguidance", "none"]

DETERMINISTIC_ATTENTION_BACKEND_CHOICES = ["flashinfer", "fa3", "triton"]

RADIX_SUPPORTED_DETERMINISTIC_ATTENTION_BACKEND = ["fa3", "triton"]

DEFAULT_LORA_EVICTION_POLICY = "lru"

NSA_CHOICES = [
    "flashmla_sparse",
    "flashmla_kv",
    "flashmla_auto",
    "fa3",
    "tilelang",
    "aiter",
]

RADIX_EVICTION_POLICY_CHOICES = ["lru", "lfu"]

RL_ON_POLICY_TARGET_CHOICES = ["fsdp"]

MOE_RUNNER_BACKEND_CHOICES = [
    "auto",
    "deep_gemm",
    "triton",
    "triton_kernel",
    "flashinfer_trtllm",
    "flashinfer_cutlass",
    "flashinfer_mxfp4",
    "flashinfer_cutedsl",
    "cutlass",
]

MAMBA_SSM_DTYPE_CHOICES = ["float32", "bfloat16"]


# Allow external code to add more choices
def add_load_format_choices(choices):
    LOAD_FORMAT_CHOICES.extend(choices)


def add_quantization_method_choices(choices):
    QUANTIZATION_CHOICES.extend(choices)


def add_attention_backend_choices(choices):
    ATTENTION_BACKEND_CHOICES.extend(choices)


def add_disagg_transfer_backend_choices(choices):
    DISAGG_TRANSFER_BACKEND_CHOICES.extend(choices)


def add_grammar_backend_choices(choices):
    GRAMMAR_BACKEND_CHOICES.extend(choices)


def add_moe_runner_backend_choices(choices):
    MOE_RUNNER_BACKEND_CHOICES.extend(choices)


def add_deterministic_attention_backend_choices(choices):
    DETERMINISTIC_ATTENTION_BACKEND_CHOICES.extend(choices)


def add_radix_supported_deterministic_attention_backend_choices(choices):
    RADIX_SUPPORTED_DETERMINISTIC_ATTENTION_BACKEND.extend(choices)


def add_radix_eviction_policy_choices(choices):
    RADIX_EVICTION_POLICY_CHOICES.extend(choices)


def add_rl_on_policy_target_choices(choices):
    RL_ON_POLICY_TARGET_CHOICES.extend(choices)


def add_mamba_ssm_dtype_choices(choices):
    MAMBA_SSM_DTYPE_CHOICES.extend(choices)


@dataclasses.dataclass
class ServerArgs:
    """
    The arguments of the server.

    NOTE: When you add new arguments, please make sure the order
    in this class definition the same as the order in the the function
    `ServerArgs.add_cli_args`.
    Please follow the existing style to group the new arguments into related groups or create new groups.
    """

    # Model and tokenizer
    model_path: str
    tokenizer_path: Optional[str] = None
    tokenizer_mode: str = "auto"
    tokenizer_worker_num: int = 1
    skip_tokenizer_init: bool = False
    load_format: str = "auto"
    model_loader_extra_config: str = "{}"
    trust_remote_code: bool = False
    context_length: Optional[int] = None
    is_embedding: bool = False
    enable_multimodal: Optional[bool] = None
    revision: Optional[str] = None
    model_impl: str = "auto"

    # HTTP server
    host: str = "127.0.0.1"
    port: int = 30000
    fastapi_root_path: str = ""
    grpc_mode: bool = False
    skip_server_warmup: bool = False
    warmups: Optional[str] = None
    nccl_port: Optional[int] = None
    checkpoint_engine_wait_weights_before_ready: bool = False

    # Quantization and data type
    dtype: str = "auto"
    quantization: Optional[str] = None
    quantization_param_path: Optional[str] = None
    kv_cache_dtype: str = "auto"
    enable_fp32_lm_head: bool = False
    modelopt_quant: Optional[Union[str, Dict]] = None
    modelopt_checkpoint_restore_path: Optional[str] = None
    modelopt_checkpoint_save_path: Optional[str] = None
    modelopt_export_path: Optional[str] = None
    quantize_and_serve: bool = False

    # Memory and scheduling
    mem_fraction_static: Optional[float] = None
    max_running_requests: Optional[int] = None
    max_queued_requests: Optional[int] = None
    max_total_tokens: Optional[int] = None
    chunked_prefill_size: Optional[int] = None
    max_prefill_tokens: int = 16384
    schedule_policy: str = "fcfs"
    enable_priority_scheduling: bool = False
    abort_on_priority_when_disabled: bool = False
    schedule_low_priority_values_first: bool = False
    priority_scheduling_preemption_threshold: int = 10
    schedule_conservativeness: float = 1.0
    page_size: Optional[int] = None
    hybrid_kvcache_ratio: Optional[float] = None
    swa_full_tokens_ratio: float = 0.8
    disable_hybrid_swa_memory: bool = False
    radix_eviction_policy: str = "lru"

    # Runtime options
    device: Optional[str] = None
    tp_size: int = 1
    pp_size: int = 1
    pp_max_micro_batch_size: Optional[int] = None
    stream_interval: int = 1
    stream_output: bool = False
    random_seed: Optional[int] = None
    constrained_json_whitespace_pattern: Optional[str] = None
    constrained_json_disable_any_whitespace: bool = False
    watchdog_timeout: float = 300
    dist_timeout: Optional[int] = None  # timeout for torch.distributed
    download_dir: Optional[str] = None
    base_gpu_id: int = 0
    gpu_id_step: int = 1
    sleep_on_idle: bool = False
    mm_process_config: Optional[Dict[str, Any]] = None

    # Logging
    log_level: str = "info"
    log_level_http: Optional[str] = None
    log_requests: bool = False
    log_requests_level: int = 2
    crash_dump_folder: Optional[str] = None
    show_time_cost: bool = False
    enable_metrics: bool = False
    enable_metrics_for_all_schedulers: bool = False
    tokenizer_metrics_custom_labels_header: str = "x-custom-labels"
    tokenizer_metrics_allowed_custom_labels: Optional[List[str]] = None
    bucket_time_to_first_token: Optional[List[float]] = None
    bucket_inter_token_latency: Optional[List[float]] = None
    bucket_e2e_request_latency: Optional[List[float]] = None
    collect_tokens_histogram: bool = False
    prompt_tokens_buckets: Optional[List[str]] = None
    generation_tokens_buckets: Optional[List[str]] = None
    gc_warning_threshold_secs: float = 0.0
    decode_log_interval: int = 40
    enable_request_time_stats_logging: bool = False
    kv_events_config: Optional[str] = None
    enable_trace: bool = False
    otlp_traces_endpoint: str = "localhost:4317"

    # RequestMetricsExporter configuration
    export_metrics_to_file: bool = False
    export_metrics_to_file_dir: Optional[str] = None

    # API related
    api_key: Optional[str] = None
    served_model_name: Optional[str] = None
    weight_version: str = "default"
    chat_template: Optional[str] = None
    completion_template: Optional[str] = None
    file_storage_path: str = "sglang_storage"
    enable_cache_report: bool = False
    reasoning_parser: Optional[str] = None
    tool_call_parser: Optional[str] = None
    tool_server: Optional[str] = None
    sampling_defaults: str = "model"

    # Data parallelism
    dp_size: int = 1
    load_balance_method: str = "round_robin"
    load_watch_interval: float = 0.1
    # FIXME: remove this after dp rank scheduling is fully supported with PD-Disaggregation
    prefill_round_robin_balance: bool = False

    # Multi-node distributed serving
    dist_init_addr: Optional[str] = None
    nnodes: int = 1
    node_rank: int = 0

    # Model override args in JSON
    json_model_override_args: str = "{}"
    preferred_sampling_params: Optional[str] = None

    # LoRA
    enable_lora: Optional[bool] = None
    max_lora_rank: Optional[int] = None
    lora_target_modules: Optional[Union[set[str], List[str]]] = None
    lora_paths: Optional[
        Union[dict[str, str], List[dict[str, str]], List[str], List[LoRARef]]
    ] = None
    max_loaded_loras: Optional[int] = None
    max_loras_per_batch: int = 8
    lora_eviction_policy: str = "lru"
    lora_backend: str = "csgmv"
    max_lora_chunk_size: Optional[int] = 16

    # Kernel backend
    attention_backend: Optional[str] = None
    decode_attention_backend: Optional[str] = None
    prefill_attention_backend: Optional[str] = None
    sampling_backend: Optional[str] = None
    grammar_backend: Optional[str] = None
    mm_attention_backend: Optional[str] = None
    nsa_prefill_backend: str = "flashmla_sparse"
    nsa_decode_backend: str = "fa3"
    enable_flashinfer_autotune: bool = False

    # Speculative decoding
    speculative_algorithm: Optional[str] = None
    speculative_draft_model_path: Optional[str] = None
    speculative_draft_model_revision: Optional[str] = None
    speculative_draft_load_format: Optional[str] = None
    speculative_num_steps: Optional[int] = None
    speculative_eagle_topk: Optional[int] = None
    speculative_num_draft_tokens: Optional[int] = None
    speculative_accept_threshold_single: float = 1.0
    speculative_accept_threshold_acc: float = 1.0
    speculative_token_map: Optional[str] = None
    speculative_attention_mode: str = "prefill"
    speculative_moe_runner_backend: Optional[str] = None

    # Speculative decoding (ngram)
    speculative_ngram_min_match_window_size: int = 1
    speculative_ngram_max_match_window_size: int = 12
    speculative_ngram_min_bfs_breadth: int = 1
    speculative_ngram_max_bfs_breadth: int = 10
    speculative_ngram_match_type: Literal["BFS", "PROB"] = "BFS"
    speculative_ngram_branch_length: int = 18
    speculative_ngram_capacity: int = 10 * 1000 * 1000

    # Expert parallelism
    ep_size: int = 1
    moe_a2a_backend: Literal["none", "deepep", "mooncake", "ascend_fuseep"] = "none"
    moe_runner_backend: str = "auto"
    flashinfer_mxfp4_moe_precision: Literal["default", "bf16"] = "default"
    enable_flashinfer_allreduce_fusion: bool = False
    deepep_mode: Literal["auto", "normal", "low_latency"] = "auto"
    ep_num_redundant_experts: int = 0
    ep_dispatch_algorithm: Optional[Literal["static", "dynamic", "fake"]] = None
    init_expert_location: str = "trivial"
    enable_eplb: bool = False
    eplb_algorithm: str = "auto"
    eplb_rebalance_num_iterations: int = 1000
    eplb_rebalance_layers_per_chunk: Optional[int] = None
    eplb_min_rebalancing_utilization_threshold: float = 1.0
    expert_distribution_recorder_mode: Optional[
        Literal["stat", "stat_approx", "per_pass", "per_token"]
    ] = None
    expert_distribution_recorder_buffer_size: Optional[int] = None
    enable_expert_distribution_metrics: bool = False
    deepep_config: Optional[str] = None
    moe_dense_tp_size: Optional[int] = None
    elastic_ep_backend: Literal[None, "mooncake"] = None
    mooncake_ib_device: Optional[str] = None

    # Mamba cache
    max_mamba_cache_size: Optional[int] = None
    mamba_ssm_dtype: str = "float32"
    mamba_full_memory_ratio: float = 0.9

    # Hierarchical cache
    enable_hierarchical_cache: bool = False
    hicache_ratio: float = 2.0
    hicache_size: int = 0
    hicache_write_policy: str = "write_through"
    hicache_io_backend: str = "kernel"
    hicache_mem_layout: str = "layer_first"
    hicache_storage_backend: Optional[str] = None
    hicache_storage_prefetch_policy: str = "best_effort"
    hicache_storage_backend_extra_config: Optional[str] = None
    # LMCache
    enable_lmcache: bool = False

    # Ktransformers/AMX expert parallelism
    kt_weight_path: Optional[str] = None
    kt_method: Optional[str] = None
    kt_cpuinfer: Optional[int] = None
    kt_threadpool_count: Optional[int] = None
    kt_num_gpu_experts: Optional[int] = None
    kt_max_deferred_experts_per_token: Optional[int] = None

    # Diffusion LLM
    dllm_algorithm: Optional[str] = None
    dllm_block_size: Optional[int] = None

    # Double Sparsity
    enable_double_sparsity: bool = False
    ds_channel_config_path: Optional[str] = None
    ds_heavy_channel_num: int = 32
    ds_heavy_token_num: int = 256
    ds_heavy_channel_type: str = "qk"
    ds_sparse_decode_threshold: int = 4096

    # Offloading
    cpu_offload_gb: int = 0
    offload_group_size: int = -1
    offload_num_in_group: int = 1
    offload_prefetch_step: int = 1
    offload_mode: str = "cpu"

    # Scoring configuration
    # Delimiter token ID used to combine Query and Items into a single sequence for multi-item scoring.
    # Format: Query<delimiter>Item1<delimiter>Item2<delimiter>...
    # This enables efficient batch processing of multiple items against a single query.
    multi_item_scoring_delimiter: Optional[Union[int]] = None

    # Optimization/debug options
    disable_radix_cache: bool = False
    cuda_graph_max_bs: Optional[int] = None
    cuda_graph_bs: Optional[List[int]] = None
    disable_cuda_graph: bool = False
    disable_cuda_graph_padding: bool = False
    enable_piecewise_npu_graph_decode: bool = False
    enable_profile_cuda_graph: bool = False
    enable_cudagraph_gc: bool = False
    enable_layerwise_nvtx_marker: bool = False
    enable_nccl_nvls: bool = False
    enable_symm_mem: bool = False
    disable_flashinfer_cutlass_moe_fp4_allgather: bool = False
    enable_tokenizer_batch_encode: bool = False
    disable_tokenizer_batch_decode: bool = False
    disable_outlines_disk_cache: bool = False
    disable_custom_all_reduce: bool = False
    enable_mscclpp: bool = False
    enable_torch_symm_mem: bool = False
    disable_overlap_schedule: bool = False
    enable_mixed_chunk: bool = False
    enable_dp_attention: bool = False
    enable_dp_lm_head: bool = False
    enable_two_batch_overlap: bool = False
    enable_single_batch_overlap: bool = False
    tbo_token_distribution_threshold: float = 0.48
    enable_torch_compile: bool = False
    enable_piecewise_cuda_graph: bool = False
    enable_torch_compile_debug_mode: bool = False
    torch_compile_max_bs: int = 32
    piecewise_cuda_graph_max_tokens: int = 4096
    piecewise_cuda_graph_tokens: Optional[List[int]] = None
    piecewise_cuda_graph_compiler: str = "eager"
    torchao_config: str = ""
    enable_nan_detection: bool = False
    enable_p2p_check: bool = False
    triton_attention_reduce_in_fp32: bool = False
    triton_attention_num_kv_splits: int = 8
    triton_attention_split_tile_size: Optional[int] = None
    num_continuous_decode_steps: int = 1
    delete_ckpt_after_loading: bool = False
    enable_memory_saver: bool = False
    enable_weights_cpu_backup: bool = False
    enable_draft_weights_cpu_backup: bool = False
    allow_auto_truncate: bool = False
    enable_custom_logit_processor: bool = False
    flashinfer_mla_disable_ragged: bool = False
    disable_shared_experts_fusion: bool = False
    disable_chunked_prefix_cache: bool = False
    disable_fast_image_processor: bool = False
    keep_mm_feature_on_device: bool = False
    enable_return_hidden_states: bool = False
    scheduler_recv_interval: int = 1
    numa_node: Optional[List[int]] = None
    enable_deterministic_inference: bool = False
    rl_on_policy_target: Optional[str] = None
    enable_attn_tp_input_scattered: bool = False
    # Context parallelism used in the long sequence prefill phase of DeepSeek v3.2
    enable_nsa_prefill_context_parallel: bool = False

    # Dynamic batch tokenizer
    enable_dynamic_batch_tokenizer: bool = False
    dynamic_batch_tokenizer_batch_size: int = 32
    dynamic_batch_tokenizer_batch_timeout: float = 0.002

    # Debug tensor dumps
    debug_tensor_dump_output_folder: Optional[str] = None
    # None means dump all layers.
    debug_tensor_dump_layers: Optional[List[int]] = None
    # TODO(guoyuhong): clean the old dumper code.
    debug_tensor_dump_input_file: Optional[str] = None
    debug_tensor_dump_inject: bool = False

    # PD disaggregation: can be "null" (not disaggregated), "prefill" (prefill-only), or "decode" (decode-only)
    disaggregation_mode: Literal["null", "prefill", "decode"] = "null"
    disaggregation_transfer_backend: str = "mooncake"
    disaggregation_bootstrap_port: int = 8998
    disaggregation_decode_tp: Optional[int] = None
    disaggregation_decode_dp: Optional[int] = None
    disaggregation_prefill_pp: Optional[int] = 1
    disaggregation_ib_device: Optional[str] = None
    disaggregation_decode_enable_offload_kvcache: bool = False
    num_reserved_decode_tokens: int = 512  # used for decode kv cache offload in PD
    # FIXME: hack to reduce ITL when decode bs is small
    disaggregation_decode_polling_interval: int = 1

    compilation_config: Optional[CompilationConfig] = None

    # For model weight update and weight loading
    custom_weight_loader: Optional[List[str]] = None
    weight_loader_disable_mmap: bool = False
    remote_instance_weight_loader_seed_instance_ip: Optional[str] = None
    remote_instance_weight_loader_seed_instance_service_port: Optional[int] = None
    remote_instance_weight_loader_send_weights_group_ports: Optional[List[int]] = None

    # For PD-Multiplexing
    enable_pdmux: bool = False
    pdmux_config_path: Optional[str] = None
    sm_group_num: int = 8

    # For Multi-Modal
    mm_max_concurrent_calls: int = 32
    mm_per_request_timeout: float = 10.0
    enable_broadcast_mm_inputs_process: bool = False

    # For checkpoint decryption
    decrypted_config_file: Optional[str] = None
    decrypted_draft_config_file: Optional[str] = None

    # For encoder dp
    mm_enable_dp_encoder: bool = False

    # For forward hooks
    forward_hooks: Optional[List[dict[str, Any]]] = None

    def __post_init__(self):
        """
        Orchestrates the handling of various server arguments, ensuring proper configuration and validation.
        """

        if self.model_path.lower() in ["none", "dummy"]:
            # Skip for dummy models
            return

        # Handle deprecated arguments.
        self._handle_deprecated_args()

        # Set missing default values.
        self._handle_missing_default_values()

        # Get GPU memory capacity, which is a common dependency for several configuration steps.
        gpu_mem = get_device_memory_capacity(self.device)

        # Handle memory-related, chunked prefill, and CUDA graph batch size configurations.
        self._handle_gpu_memory_settings(gpu_mem)

        # Handle device-specific backends.
        self._handle_hpu_backends()
        self._handle_cpu_backends()

        # Apply model-specific adjustments.
        self._handle_model_specific_adjustments()

        # Handle Hicache settings.
        self._handle_hicache()

        # Set kernel backends.
        self._handle_sampling_backend()
        self._handle_attention_backend_compatibility()
        self._handle_page_size()
        self._handle_amd_specifics()
        self._handle_grammar_backend()

        # Handle data parallelism.
        self._handle_data_parallelism()

        # Handle MoE configurations.
        self._handle_moe_kernel_config()
        self._handle_a2a_moe()
        self._handle_eplb_and_dispatch()
        self._handle_expert_distribution_metrics()

        # Handle pipeline parallelism.
        self._handle_pipeline_parallelism()

        # Handle speculative decoding logic.
        self._handle_speculative_decoding()

        # Handle model loading format.
        self._handle_load_format()

        # Handle PD disaggregation.
        self._handle_disaggregation()

        # Validate tokenizer settings.
        self._handle_tokenizer_batching()

        # Propagate environment variables.
        self._handle_environment_variables()

        # Validate cache settings.
        self._handle_cache_compatibility()

        # Validate metrics labels.
        self._handle_metrics_labels()

        # Handle deterministic inference.
        self._handle_deterministic_inference()

        # Handle exporting request-level metrics.
        self._handle_request_metrics_exporters()

        # Handle diffusion LLM inference.
        self._handle_dllm_inference()

        # Handle any other necessary validations.
        self._handle_other_validations()

        # Handle elastic expert parallelism.
        self._handle_elastic_ep()

    def _handle_deprecated_args(self):
        # handle deprecated tool call parsers
        deprecated_tool_call_parsers = {"qwen25": "qwen", "glm45": "glm"}
        if self.tool_call_parser in deprecated_tool_call_parsers:
            logger.warning(
                f"The tool_call_parser '{self.tool_call_parser}' is deprecated. Please use '{deprecated_tool_call_parsers[self.tool_call_parser]}' instead."
            )
            self.tool_call_parser = deprecated_tool_call_parsers[self.tool_call_parser]

    def _handle_missing_default_values(self):
        if self.tokenizer_path is None:
            self.tokenizer_path = self.model_path
        if self.served_model_name is None:
            self.served_model_name = self.model_path
        if self.device is None:
            self.device = get_device()
        if self.random_seed is None:
            self.random_seed = random.randint(0, 1 << 30)
        if self.mm_process_config is None:
            self.mm_process_config = {}

    def _handle_gpu_memory_settings(self, gpu_mem):
        """
        Configure GPU memory-dependent settings including
        chunked_prefill_size, cuda_graph_max_bs, and mem_fraction_static.

        Here are our heuristics:
        - Set chunked_prefill_size and cuda_graph_max_bs based on the GPU memory capacity.
          This is because GPUs with more memory are generally more powerful, we need to use a larger
          chunked_prefill_size and a larger cuda_graph_max_bs to fully utilize the GPU.
        - Then set mem_fraction_static based on chunked_prefill_size and cuda_graph_max_bs.

          GPU memory capacity = model weights + KV cache pool + activations + cuda graph buffers

          The argument mem_fraction_static is defined as (model weights + KV cache pool) / GPU memory capacity,
          or equivalently, mem_fraction_static = (GPU memory capacity - activations - cuda graph buffers) / GPU memory capacity.

          In order to compute mem_fraction_static, we need to estimate the size of activations and cuda graph buffers.
          The activation memory is proportional to the chunked_prefill_size.
          The cuda graph memory is proportional to the cuda_graph_max_bs.
          We use reserved_mem = chunked_prefill_size * 1.5 + cuda_graph_max_bs * 2 to estimate the size of activations and cuda graph buffers in GB.
          and set mem_fraction_static = (GPU memory capacity - reserved_mem) / GPU memory capacity.

          The coefficient 1.5 is a heuristic value, in the future, we can do better estimation by looking at the model types, hidden sizes or even do a dummy run.
        """
        if gpu_mem is not None:
            if gpu_mem < 20 * 1024:
                # T4, 4080
                # (chunked_prefill_size 2k, cuda_graph_max_bs 8)
                if self.chunked_prefill_size is None:
                    self.chunked_prefill_size = 2048
                if self.cuda_graph_max_bs is None:
                    self.cuda_graph_max_bs = 8
            elif is_npu() and gpu_mem < 32 * 1024:
                # Atlas A2B4
                # (chunked_prefill_size 32k, cuda_graph_max_bs 16 if tp < 4 else 64)
                if self.chunked_prefill_size is None:
                    self.chunked_prefill_size = 32768
                if self.cuda_graph_max_bs is None:
                    if self.tp_size < 4:
                        self.cuda_graph_max_bs = 16
                    else:
                        self.cuda_graph_max_bs = 64
            elif gpu_mem < 35 * 1024:
                # A10, 4090, 5090
                # (chunked_prefill_size 2k, cuda_graph_max_bs 24 if tp < 4 else 80)
                if self.chunked_prefill_size is None:
                    self.chunked_prefill_size = 2048
                if self.cuda_graph_max_bs is None:
                    # Based on detailed statistics, when serving TP1/TP2 models on lower-end GPUs with HBM < 35GB, you can either disable cuda graph or set `cuda_graph_max_bs` to a very small value to reduce the memory overhead of creating cuda graphs, with almost no impact on performance.
                    # However, when serving models with TP4 or TP8, we need to enable cuda graph to maintain high performance. In this case, we can set `cuda_graph_max_bs` to 80 (half of the default value 160) to reduce the memory overhead of creating cuda graphs. Looking at the logs
                    # from TP4 serving of qwen2-72b, a value of 80 is sufficient and can reduce the memory overhead of creating cuda graphs on lower-end GPUs compared to the original 160, avoiding OOM issues.
                    if self.tp_size < 4:
                        self.cuda_graph_max_bs = 24
                    else:
                        self.cuda_graph_max_bs = 80
            elif gpu_mem < 60 * 1024:
                # A100 (40GB), L40,
                # (chunked_prefill_size 4k, cuda_graph_max_bs 32 if tp < 4 else 160)
                if self.chunked_prefill_size is None:
                    self.chunked_prefill_size = 4096
                if self.cuda_graph_max_bs is None:
                    if self.tp_size < 4:
                        self.cuda_graph_max_bs = 32
                    else:
                        self.cuda_graph_max_bs = 160
            elif is_npu() and gpu_mem < 64 * 1024:
                # Atlas A2 and Atlas A3
                # (chunked_prefill_size 32k, cuda_graph_max_bs 64 if tp < 4 else 128)
                if self.chunked_prefill_size is None:
                    self.chunked_prefill_size = 32768
                if self.cuda_graph_max_bs is None:
                    if self.tp_size < 4:
                        self.cuda_graph_max_bs = 64
                    else:
                        self.cuda_graph_max_bs = 128
            elif gpu_mem < 90 * 1024:
                # H100, A100
                # (chunked_prefill_size 8k, cuda_graph_max_bs 256 if tp < 4 else 512)
                if self.chunked_prefill_size is None:
                    self.chunked_prefill_size = 8192
                if self.cuda_graph_max_bs is None:
                    if self.tp_size < 4:
                        self.cuda_graph_max_bs = 256
                    else:
                        self.cuda_graph_max_bs = 512
            elif gpu_mem < 160 * 1024:
                # H20, H200
                # (chunked_prefill_size 8k, cuda_graph_max_bs 256 if tp < 4 else 512)
                if self.chunked_prefill_size is None:
                    self.chunked_prefill_size = 8192
                if self.cuda_graph_max_bs is None:
                    if self.tp_size < 4:
                        self.cuda_graph_max_bs = 256
                    else:
                        self.cuda_graph_max_bs = 512
            else:
                # B200, MI300
                # (chunked_prefill_size 16k, cuda_graph_max_bs 512)
                if self.chunked_prefill_size is None:
                    self.chunked_prefill_size = 16384
                if self.cuda_graph_max_bs is None:
                    self.cuda_graph_max_bs = 512
        else:
            # Fallback defaults when gpu_mem is None
            if self.chunked_prefill_size is None:
                self.chunked_prefill_size = 4096
            if self.cuda_graph_max_bs is None:
                self.cuda_graph_max_bs = 160

        # Set cuda graph batch sizes
        if self.cuda_graph_bs is None:
            self.cuda_graph_bs = self._generate_cuda_graph_batch_sizes()
        else:
            self.cuda_graph_max_bs = max(self.cuda_graph_bs)

        if self.piecewise_cuda_graph_tokens is None:
            self.piecewise_cuda_graph_tokens = (
                self._generate_piecewise_cuda_graph_tokens()
            )

        if self.mem_fraction_static is None:
            # Constant meta data (e.g., from attention backend)
            reserved_mem = 512
            # For activation during large prefill
            if self.chunked_prefill_size > 0:
                reserved_mem += max(self.chunked_prefill_size, 2048) * 1.5
            else:
                reserved_mem += max(self.max_prefill_tokens, 2048) * 1.5
            # For cuda graphs
            reserved_mem += self.cuda_graph_max_bs * 2
            # Some adjustments for large parallel size
            reserved_mem += self.tp_size * self.pp_size / 8 * 1024

            if self.enable_dp_attention:
                # DP attention needs more padding for some operations
                reserved_mem += self.cuda_graph_max_bs * self.dp_size * 3

                # DP attention uses much more memory for large cuda graph max bs,
                # likely due to some inefficiencies in torch allocator or our implementation.
                # So we need to reserve more memory.
                if self.cuda_graph_max_bs > 300:
                    reserved_mem += self.cuda_graph_max_bs * self.dp_size * 1.5

            if gpu_mem is not None and gpu_mem > 60 * 1024:
                reserved_mem = max(reserved_mem, 10 * 1024)

            if self.speculative_algorithm is not None:
                if self.speculative_algorithm == "STANDALONE":
                    # standalonedraft model and cuda graphs
                    reserved_mem += 6 * 1024
                elif self.speculative_algorithm != "NGRAM":
                    # eagle draft models and cuda graphs
                    reserved_mem += 2 * 1024

            # For piecewise cuda graphs
            if self.enable_piecewise_cuda_graph:
                reserved_mem += self.piecewise_cuda_graph_max_tokens // 4

            self.mem_fraction_static = (
                round((gpu_mem - reserved_mem) / gpu_mem, 3)
                if gpu_mem is not None
                else 0.88
            )

            # Multimodal models need more memory for the image processing,
            # so we adjust the mem_fraction_static accordingly.
            model_config = self.get_model_config()
            if model_config.is_multimodal:
                self.adjust_mem_fraction_for_vlm(model_config)

    def _generate_cuda_graph_batch_sizes(self):
        """
        Generate the list of batch sizes for CUDA graph capture based on cuda_graph_max_bs.
        This integrates the logic from cuda_graph_runner.py.
        """
        # Handle disable_cuda_graph_padding as the first condition for both spec and non-spec
        if self.disable_cuda_graph_padding:
            capture_bs = list(range(1, self.cuda_graph_max_bs + 1))
        elif self.speculative_algorithm is None:
            # Normal case: [1, 2, 4, 8, 12] + list(range(16, 257, 8)) + list(range(272, 512, 16)) + list(range(512, cuda_graph_max_bs + 1))
            capture_bs = (
                [1, 2, 4, 8, 12]
                + list(range(16, 257, 8))
                + list(range(272, 512, 16))
                + list(range(512, self.cuda_graph_max_bs + 1, 32))
            )
        else:
            # Spec decoding case: list(range(1, 9, 1)) + list(range(10, 33, 2)) + list(range(40, 64, 4)) + list(range(72, 257, 8))
            capture_bs = (
                list(range(1, 9, 1))
                + list(range(10, 33, 2))
                + list(range(40, 65, 4))
                + list(range(72, 257, 8))
                + list(range(272, self.cuda_graph_max_bs + 1, 16))
            )

        capture_bs = [bs for bs in capture_bs if bs <= self.cuda_graph_max_bs]

        return capture_bs

    def _generate_piecewise_cuda_graph_tokens(self):
        """
        Generate the list of batch sizes for piecewise CUDA graph capture
        based on piecewise_cuda_graph_max_tokens.
        """
        capture_sizes = (
            list(range(4, 33, 4))
            + list(range(48, 257, 16))
            + list(range(288, 513, 32))
            + list(range(640, 4096 + 1, 128))
            + list(range(4352, self.piecewise_cuda_graph_max_tokens + 1, 256))
        )

        capture_sizes = [
            s for s in capture_sizes if s <= self.piecewise_cuda_graph_max_tokens
        ]

        return capture_sizes

    def _handle_hpu_backends(self):
        if self.device == "hpu":
            self.attention_backend = "torch_native"
            self.sampling_backend = "pytorch"

    def _handle_cpu_backends(self):
        if self.device == "cpu":
            if self.attention_backend is None:
                self.attention_backend = "intel_amx"
            self.sampling_backend = "pytorch"

    def _handle_model_specific_adjustments(self):
        from sglang.srt.configs.model_config import is_deepseek_nsa

        if parse_connector_type(self.model_path) == ConnectorType.INSTANCE:
            return

        hf_config = self.get_hf_config()
        model_arch = hf_config.architectures[0]
        if model_arch in ["DeepseekV3ForCausalLM"]:
            if is_deepseek_nsa(hf_config):
                if (
                    self.attention_backend is None
                    and self.prefill_attention_backend is None
                    and self.decode_attention_backend is None
                ):
                    self.attention_backend = "nsa"
                    logger.warning("Set nsa attention backend for DeepSeek NSA.")

                if not is_npu():
                    self.enable_dp_attention = True
                    logger.warning("DP attention is enabled for DeepSeek NSA.")
                    if self.enable_nsa_prefill_context_parallel:
                        # TODO Supports moe_dense_tp_size != 1, kv cache dtype = "fp8",moe_a2a_backend non-deepep and cross-machine operation .
                        self.moe_dense_tp_size = 1
                        self.moe_a2a_backend = "deepep"
                        self.ep_size = self.tp_size
                        self.kv_cache_dtype = "bf16"
                        assert (
                            self.tp_size == 8
                        ), "Current multi-machine CP support suffers from precision issues. So context parallel only support Single machine(tp_size == 8)"

                        logger.warning(
                            f"Enable Context Parallel opt for deeeseekv3.2-DSA, Setting dp_size == {self.dp_size} and moe_dense_tp_size == {self.moe_dense_tp_size}, ep_size == {self.ep_size}, tp_size == {self.tp_size}, kv_cache_dtype == {self.kv_cache_dtype}, moe_a2a_backend {self.moe_a2a_backend} "
                        )
                    else:
                        # Pure TP and partial DP Attention mode is active for NSA, logging a warning
                        if self.dp_size < self.tp_size:
                            logger.warning(
                                f"NSA with TP mode is active, dp_size={self.dp_size}, tp_size={self.tp_size}, "
                                f"attn_tp_size={self.tp_size}, attention weights will be sharded across {self.tp_size} ranks."
                            )

                    self.page_size = 64
                    logger.warning("Setting page size to 64 for DeepSeek NSA.")

                    # For Hopper, we support both bf16 and fp8 kv cache; for Blackwell, we support fp8 only currently
                    import torch

                    major, _ = torch.cuda.get_device_capability()
                    if self.kv_cache_dtype == "auto":
                        self.kv_cache_dtype = "fp8_e4m3" if major >= 10 else "bfloat16"
                        logger.warning(
                            f"Setting KV cache dtype to {self.kv_cache_dtype} for DeepSeek NSA."
                        )
                    if self.kv_cache_dtype == "bf16":
                        self.kv_cache_dtype = "bfloat16"
                    assert self.kv_cache_dtype in [
                        "bfloat16",
                        "fp8_e4m3",
                    ], "DeepSeek NSA only supports bf16/bfloat16 or fp8_e4m3 kv_cache_dtype"

                    if self.kv_cache_dtype == "fp8_e4m3":
                        # flashmla_auto dispatches to flashmla_sparse/flashmla_kv based on hardware and heuristics
                        self.nsa_prefill_backend = "flashmla_auto"
                        self.nsa_decode_backend = "flashmla_kv"
                        logger.warning(
                            "Setting NSA backend to flashmla_auto for prefill and flashmla_kv for decode for FP8 KV Cache."
                        )
                    else:
                        # set prefill/decode backends for Blackwell. The default settings are for Hopper.
                        if major >= 10:
                            self.nsa_prefill_backend = "flashmla_sparse"
                            self.nsa_decode_backend = "flashmla_sparse"

                    # Logging env vars for NSA
                    from sglang.srt.layers.attention.nsa.utils import (
                        print_nsa_bool_env_vars,
                    )

                    print_nsa_bool_env_vars()

            else:
                if self.enable_piecewise_cuda_graph:
                    logger.info("Piecewise CUDA graph is enabled, use MLA for prefill.")

                if is_cuda() and is_sm100_supported():
                    if (
                        self.attention_backend is None
                        and self.prefill_attention_backend is None
                        and self.decode_attention_backend is None
                    ):
                        self.attention_backend = "trtllm_mla"
                        logger.info(
                            "Use trtllm_mla as attention backend on sm100 for DeepseekV3ForCausalLM"
                        )

            # common to all Deepseek MoE models
            if is_cuda() and is_sm100_supported():
                # workaround for https://github.com/flashinfer-ai/flashinfer/issues/2006
                if not self.enable_dp_attention and self.nnodes == 1:
                    self.enable_flashinfer_allreduce_fusion = True
                    logger.info(
                        "Enable FlashInfer AllReduce Fusion on sm100 for DeepseekV3ForCausalLM"
                    )
                quantization_config = getattr(hf_config, "quantization_config", None)
                quant_method = (
                    quantization_config.get("quant_method")
                    if quantization_config is not None
                    else None
                )
                if self.quantization is None:
                    # Default DeepSeek V3/R1 native FP8 when not explicitly set,
                    # Because we need this condition for an assertion in
                    # flashinfer_trtllm MoE runner backend.
                    if quant_method is None:
                        self.quantization = "fp8"
                        logger.info(
                            "Quantization not specified, default to fp8 for DeepSeek on sm100"
                        )
                    else:
                        self.quantization = quant_method
                if (
                    self.moe_a2a_backend == "none"
                    and self.moe_runner_backend == "auto"
                    and self.quantization in ["fp8", "modelopt_fp8", "modelopt_fp4"]
                ):
                    self.moe_runner_backend = "flashinfer_trtllm"
                    logger.info(
                        "Use flashinfer_trtllm as MoE runner backend on sm100 for DeepseekV3ForCausalLM"
                    )

        elif model_arch in ["GptOssForCausalLM"]:
            if (
                self.attention_backend is None
                and self.prefill_attention_backend is None
                and self.decode_attention_backend is None
            ):
                if is_cuda() and is_sm100_supported():
                    self.attention_backend = "trtllm_mha"
                elif is_cuda() and is_sm90_supported():
                    self.attention_backend = "fa3"
                else:
                    self.attention_backend = "triton"

            supported_backends = ["triton", "trtllm_mha", "fa3", "fa4"]
            prefill_attn_backend, decode_attn_backend = self.get_attention_backends()
            assert (
                prefill_attn_backend in supported_backends
                and decode_attn_backend in supported_backends
            ), (
                f"GptOssForCausalLM requires one of {supported_backends} attention backend, but got the following backends\n"
                f"- Prefill: {prefill_attn_backend}\n"
                f"- Decode: {decode_attn_backend}\n"
            )

            if is_blackwell_supported():
                # workaround for https://github.com/flashinfer-ai/flashinfer/issues/2006
                if not self.enable_dp_attention and self.nnodes == 1:
                    self.enable_flashinfer_allreduce_fusion = True
                    logger.info(
                        "Enable FlashInfer AllReduce Fusion on sm100 for GptOssForCausalLM"
                    )
            quantization_config = getattr(hf_config, "quantization_config", None)
            is_mxfp4_quant_format = (
                quantization_config is not None
                and quantization_config.get("quant_method") == "mxfp4"
            )
            if is_mxfp4_quant_format:
                # use bf16 for mxfp4 triton kernels
                self.dtype = "bfloat16"

            if self.moe_runner_backend == "auto":
                if self.enable_piecewise_cuda_graph:
                    self.moe_runner_backend = "auto"
                    logger.warning(
                        "Enable piecewise CUDA graph, enabling auto MOE kernel."
                    )
                elif is_blackwell_supported() and is_mxfp4_quant_format:
                    self.moe_runner_backend = "flashinfer_mxfp4"
                    logger.warning(
                        "Detected SM100 and MXFP4 quantization format for GPT-OSS model, enabling FlashInfer MXFP4 MOE kernel."
                    )
                elif self.ep_size == 1 and is_triton_kernels_available():
                    self.moe_runner_backend = "triton_kernel"
                    logger.warning(
                        "Detected GPT-OSS model, enabling triton_kernels MOE kernel."
                    )

            if self.moe_runner_backend == "triton_kernel":
                assert (
                    self.ep_size == 1
                ), "Triton kernel MoE is only supported when ep_size == 1"
            self.disable_hybrid_swa_memory = True

        elif "Llama4" in model_arch and self.device != "cpu":
            # Auto-select attention backend for Llama4 if not specified
            if self.attention_backend is None:
                if is_sm100_supported():
                    self.attention_backend, platform = "trtllm_mha", "sm100"
                elif is_sm90_supported():
                    self.attention_backend, platform = "fa3", "sm90"
                elif is_hip():
                    self.attention_backend, platform = "aiter", "hip"
                elif self.device == "xpu":
                    self.attention_backend, platform = "intel_xpu", "xpu"
                else:
                    self.attention_backend, platform = "triton", "other platforms"
                logger.warning(
                    f"Use {self.attention_backend} as attention backend on {platform} for Llama4 model"
                )
            assert self.attention_backend in {
                "fa3",
                "aiter",
                "triton",
                "trtllm_mha",
                "intel_xpu",
            }, f"fa3, aiter, triton, trtllm_mha or intel_xpu is required for Llama4 model but got {self.attention_backend}"
            if is_sm100_supported() and self.moe_runner_backend == "auto":
                if self.quantization in {"fp8", "modelopt_fp8"}:
                    self.moe_runner_backend = "flashinfer_trtllm"
                    logger.info(
                        "Use flashinfer_trtllm as MoE runner backend on SM100 for Llama4"
                    )
        elif model_arch in [
            "Gemma2ForCausalLM",
            "Gemma3ForCausalLM",
            "Gemma3ForConditionalGeneration",
            "Gemma3nForCausalLM",
            "Gemma3nForConditionalGeneration",
        ]:
            # FIXME: https://github.com/sgl-project/sglang/pull/7367 is not compatible with gemma2 model.
            # It failed at this test: https://github.com/sgl-project/sglang/actions/runs/16255155597/job/45890331952#step:4:736
            logger.warning(
                f"Disable hybrid SWA memory for {model_arch} as it is not yet supported."
            )
            self.disable_hybrid_swa_memory = True
        elif model_arch in ["Olmo2ForCausalLM"]:
            # FIXME: https://github.com/sgl-project/sglang/pull/7367 is not compatible with Olmo3 model.
            logger.warning(
                f"Disabling hybrid SWA memory for {model_arch} as it is not yet supported."
            )
            self.disable_hybrid_swa_memory = True

            if self.attention_backend is None:
                if is_cuda() and is_sm100_supported():
                    self.attention_backend = "trtllm_mha"
                elif is_cuda() and get_device_sm() >= 80:
                    self.attention_backend = "fa3"
                else:
                    self.attention_backend = "triton"

            # Flashinfer appears to degrade performance when sliding window attention
            # is used for the Olmo2 architecture. Olmo2 does not use sliding window attention
            # but Olmo3 does.
            assert (
                self.attention_backend != "flashinfer"
            ), "FlashInfer backend can significantly degrade the performance of Olmo3 models."

            logger.info(
                f"Using {self.attention_backend} as attention backend for {model_arch}."
            )
        elif model_arch in ["KimiLinearForCausalLM"]:
            logger.warning(
                f"Disabling Radix Cache for {model_arch} as it is not yet supported."
            )
            self.disable_radix_cache = True
        elif model_arch in ["NemotronHForCausalLM"]:
            if self.model_config.quantization in [
                "modelopt",
                "modelopt_fp8",
                "modelopt_fp4",
            ]:
                assert self.model_config.hf_config.mlp_hidden_act == "relu2"
                if self.model_config.quantization == "modelopt":
                    self.quantization = (
                        "modelopt_fp4"
                        if self.model_config.hf_config.quantization_config["quant_algo"]
                        == "NVFP4"
                        else "modelopt_fp8"
                    )
                else:
                    self.quantization = self.model_config.quantization
                self.moe_runner_backend = "flashinfer_cutlass"
        elif model_arch in [
            "Qwen3MoeForCausalLM",
            "Qwen3VLMoeForConditionalGeneration",
        ]:
            if is_sm100_supported():
                quantization_config = getattr(hf_config, "quantization_config", None)
                quant_method = (
                    quantization_config.get("quant_method")
                    if quantization_config is not None
                    else None
                )
                if self.quantization is None and quant_method is not None:
                    self.quantization = quant_method
                if (
                    self.quantization in ("fp8", "modelopt_fp4")
                    and self.moe_a2a_backend == "none"
                    and self.moe_runner_backend == "auto"
                ):
                    self.moe_runner_backend = "flashinfer_trtllm"
                    logger.info(
                        "Use flashinfer_trtllm as MoE runner backend on sm100 for "
                        f"{model_arch}"
                    )
        elif model_arch in ["Qwen3NextForCausalLM"]:
            if not self.disable_radix_cache:
                logger.warning(
                    "Disabling overlap schedule since MambaRadixCache is not compatible with "
                    "overlap schedule currently, try to use --disable-radix-cache if overlap schedule is necessary"
                )
                self.disable_overlap_schedule = True
            if is_sm100_supported():
                self.attention_backend = "triton"
                quantization_config = getattr(hf_config, "quantization_config", None)
                quant_method = (
                    quantization_config.get("quant_method")
                    if quantization_config is not None
                    else None
                )
                if self.quantization is None and quant_method is not None:
                    self.quantization = quant_method
                if (
                    (self.quantization == "fp8" or self.quantization == "modelopt_fp4")
                    and self.moe_a2a_backend == "none"
                    and self.moe_runner_backend == "auto"
                ):
                    self.moe_runner_backend = "flashinfer_trtllm"
                    logger.info(
                        "Use flashinfer_trtllm as MoE runner backend on sm100 for Qwen3NextForCausalLM"
                    )

    def _handle_sampling_backend(self):
        if self.sampling_backend is None:
            self.sampling_backend = (
                "flashinfer" if is_flashinfer_available() else "pytorch"
            )

    def _handle_attention_backend_compatibility(self):
        model_config = self.get_model_config()
        use_mla_backend = self.use_mla_backend()

        if self.prefill_attention_backend is not None and (
            self.prefill_attention_backend == self.decode_attention_backend
        ):  # override the default attention backend
            self.attention_backend = self.prefill_attention_backend

        # Pick the default attention backend if not specified
        if self.attention_backend is None:
            """
            Auto select the fastest attention backend.

            1. Models with MHA Architecture (e.g: Llama, QWen)
                1.1 We will turn on FA3 on hopper unless user use spec decode with topk > 1 or page_size > 1.
                1.2 In other cases, we will use flashinfer if available, otherwise use triton.
            2. Models with MLA Architecture and using FA3
                2.1 We will use FA3 backend on hopper.
                2.2 We will use Flashinfer backend on blackwell.
                2.3 Otherwise, we will use triton backend.
            """

            if not use_mla_backend:
                # MHA architecture
                if (
                    is_hopper_with_cuda_12_3()
                    and is_no_spec_infer_or_topk_one(self)
                    and is_fa3_default_architecture(self.model_config.hf_config)
                ):
                    self.attention_backend = "fa3"
                elif is_hip():
                    self.attention_backend = "aiter"
                elif is_npu():
                    self.attention_backend = "ascend"
                else:
                    self.attention_backend = (
                        "flashinfer" if is_flashinfer_available() else "triton"
                    )
            else:
                # MLA architecture
                if is_hopper_with_cuda_12_3():
                    self.attention_backend = "fa3"
                elif is_sm100_supported():
                    self.attention_backend = "flashinfer"
                elif is_hip():
                    head_num = model_config.get_num_kv_heads(self.tp_size)
                    # TODO current aiter only support head number 16 or 128 head number
                    if head_num == 128 or head_num == 16:
                        self.attention_backend = "aiter"
                    else:
                        self.attention_backend = "triton"
                elif is_npu():
                    self.attention_backend = "ascend"
                else:
                    self.attention_backend = "triton"

            logger.warning(
                f"Attention backend not explicitly specified. Use {self.attention_backend} backend by default."
            )

        # Torch native and flex attention backends
        if self.attention_backend == "torch_native":
            logger.warning(
                "Cuda graph is disabled because of using torch native attention backend"
            )
            self.disable_cuda_graph = True
            self.enable_piecewise_npu_graph_decode = False

        if self.attention_backend == "flex_attention":
            logger.warning(
                "Cuda graph is disabled because of using torch Flex Attention backend"
            )
            self.disable_cuda_graph = True
            assert (
                self.speculative_algorithm is None
            ), "Speculative decoding is currently not supported with Flex Attention backend"

        # Major NVIDIA platforms backends
        if (
            self.attention_backend == "flashmla"
            or self.decode_attention_backend == "flashmla"
        ):
            logger.warning(
                "FlashMLA only supports a page_size of 64, change page_size to 64."
            )
            self.page_size = 64

        if (
            self.attention_backend == "cutlass_mla"
            or self.decode_attention_backend == "cutlass_mla"
        ):
            logger.warning(
                "Cutlass MLA only supports a page_size of 128, change page_size to 128."
            )
            self.page_size = 128

        if (
            self.attention_backend == "trtllm_mla"
            or self.decode_attention_backend == "trtllm_mla"
        ):
            if not is_blackwell_supported():
                raise ValueError(
                    "TRTLLM MLA backend is only supported on Blackwell GPUs (SM100). Please use a different backend."
                )

            if self.page_size not in [32, 64]:
                logger.warning(
                    f"TensorRT-LLM MLA only supports page_size of 32 or 64, changing page_size from {self.page_size} to 64."
                )
                self.page_size = 64

            if self.kv_cache_dtype not in ["fp8_e4m3", "fp4_e2m1", "auto"]:
                raise ValueError(
                    "TensorRT-LLM MLA backend only supports kv-cache-dtype of fp8_e4m3, fp4_e2m1, or auto."
                )

        if (
            self.attention_backend == "trtllm_mha"
            or self.decode_attention_backend == "trtllm_mha"
            or self.prefill_attention_backend == "trtllm_mha"
        ):
            if not is_sm100_supported():
                raise ValueError(
                    "TRTLLM MHA backend is only supported on Blackwell GPUs (SM100). Please use a different backend."
                )

            if self.page_size not in [16, 32, 64]:
                logger.warning(
                    f"TensorRT-LLM MHA only supports page_size of 16, 32 or 64, changing page_size from {self.page_size} to 64."
                )
                self.page_size = 64

        if self.attention_backend == "fa3" and self.kv_cache_dtype == "fp8_e5m2":
            logger.warning(
                "FlashAttention3 only supports fp8_e4m3 if using FP8; "
                "Setting attention backend to triton."
            )
            self.attention_backend = "triton"

        if self.attention_backend == "fa4" or self.decode_attention_backend == "fa4":
            raise ValueError(
                "FA4 backend is only supported for prefill. Please use `--prefill-attention-backend fa4` instead."
            )
        if self.prefill_attention_backend == "fa4" and not self.use_mla_backend():
            logger.warning(
                f"FA4 backend only supports page size 128 for non-MLA model architectures, changing page_size from {self.page_size} to 128."
            )
            self.page_size = 128

        # AMD platforms backends
        if self.attention_backend == "aiter":
            if model_config.context_len > 8192:
                self.mem_fraction_static *= 0.85

        # NPU platforms backends
        if is_npu() and self.attention_backend in ["ascend"]:
            logger.warning(
                "At this moment Ascend attention backend only supports a page_size of 128, change page_size to 128."
            )
            self.page_size = 128

        # Other platforms backends
        if (
            self.attention_backend == "intel_amx"
            and self.device == "cpu"
            and not cpu_has_amx_support()
        ):
            logger.warning(
                "The current platform does not support Intel AMX, will fallback to torch_native backend."
            )
            self.attention_backend = "torch_native"

        if (
            self.attention_backend == "intel_xpu"
            and self.device == "xpu"
            and not xpu_has_xmx_support()
        ):
            logger.warning(
                "The current platform does not support Intel XMX, will fallback to triton backend."
            )
            self.attention_backend = "triton"

        if self.attention_backend == "intel_xpu":
            if self.page_size not in [32, 64, 128]:
                logger.warning(
                    f"Intel XPU attention backend only supports page_size of 32, 64 or 128, changing page_size from {self.page_size} to 128."
                )
                self.page_size = 128

        # Dual chunk flash attention backend
        if (
            getattr(model_config.hf_config, "dual_chunk_attention_config", None)
            is not None
        ):
            if self.attention_backend is None:
                self.attention_backend = "dual_chunk_flash_attn"
                logger.info("Dual chunk attention is turned on by default.")
            elif self.attention_backend != "dual_chunk_flash_attn":
                raise ValueError(
                    "Dual chunk attention is enabled, but attention backend is set to "
                    f"{self.attention_backend}. Please set it to 'dual_chunk_flash_attn'."
                )
        if self.attention_backend == "dual_chunk_flash_attn":
            logger.warning(
                "Mixed chunk and radix cache are disabled when using dual-chunk flash attention backend"
            )
            self.enable_mixed_chunk = False
            self.disable_radix_cache = True

    def _handle_page_size(self):
        if self.page_size is None:
            self.page_size = 1

    def _handle_amd_specifics(self):
        if is_hip():
            self.triton_attention_num_kv_splits = 16

    def _handle_grammar_backend(self):
        if self.grammar_backend is None:
            self.grammar_backend = "xgrammar"

    def _handle_data_parallelism(self):
        if self.dp_size == 1:
            self.enable_dp_attention = False
            self.enable_dp_lm_head = False

        if self.enable_dp_attention:
            self.schedule_conservativeness = self.schedule_conservativeness * 0.3
            assert self.tp_size % self.dp_size == 0
            self.chunked_prefill_size = self.chunked_prefill_size // self.dp_size
            logger.warning(
                f"DP attention is enabled. The chunked prefill size is adjusted to {self.chunked_prefill_size} to avoid MoE kernel issues. "
            )

        if self.enable_dp_lm_head:
            assert (
                self.enable_dp_attention
            ), "Please enable dp attention when setting enable_dp_lm_head. "

    def _handle_moe_kernel_config(self):
        if self.moe_runner_backend == "flashinfer_cutlass":
            assert self.quantization in [
                "modelopt_fp4",
                "modelopt_fp8",
                None,
            ], f"Invalid quantization '{self.quantization}'. \nFlashInfer Cutlass MOE supports only: 'modelopt_fp4', 'modelopt_fp8', or bfloat16 (None)."
            assert self.ep_size in [
                1,
                self.tp_size,
            ], "The expert parallel size must be 1 or the same as the tensor parallel size"

        if self.moe_runner_backend == "flashinfer_trtllm":
            assert (
                self.quantization == "modelopt_fp4"
                or self.quantization == "modelopt_fp8"
                or self.quantization == "fp8"
            ), "modelopt_fp4, modelopt_fp8 or fp8 quantization is required for Flashinfer TRTLLM MoE"
            self.disable_shared_experts_fusion = True
            logger.warning(
                "FlashInfer TRTLLM MoE is enabled. --disable-shared-experts-fusion is automatically set."
            )

        if get_bool_env_var("SGLANG_CUTLASS_MOE"):
            logger.warning(
                "SGLANG_CUTLASS_MOE is deprecated, use --moe-runner-backend=cutlass and/or --speculative-moe-runner-backend=cutlass instead"
            )
            assert (
                self.quantization == "fp8"
            ), "cutlass MoE is only supported with fp8 quantization"
            self.moe_runner_backend = "cutlass"
        if self.moe_runner_backend == "cutlass" and self.quantization == "fp8":
            assert (
                self.ep_size == 1
            ), "FP8 Cutlass MoE is only supported with ep_size == 1"

    def _handle_a2a_moe(self):
        if self.moe_a2a_backend == "deepep":
            if self.deepep_mode == "normal":
                logger.warning("Cuda graph is disabled because deepep_mode=`normal`")
                self.disable_cuda_graph = True
                self.enable_piecewise_npu_graph_decode = False
            self.ep_size = self.tp_size
            logger.warning(
                f"DeepEP MoE is enabled. The expert parallel size is adjusted to be the same as the tensor parallel size[{self.tp_size}]."
            )

        if self.moe_a2a_backend == "mooncake":
            self.ep_size = self.tp_size
            logger.warning(
                f"Mooncake MoE is enabled. The expert parallel size is adjusted to be the same as the tensor parallel size[{self.tp_size}]."
            )

        if self.moe_a2a_backend == "ascend_fuseep":
            self.ep_size = self.tp_size
            logger.warning(
                f"Ascend fused EP MoE is enabled. The expert parallel size is adjusted to be the same as the tensor parallel size[{self.tp_size}]."
            )

    def _handle_eplb_and_dispatch(self):
        if self.enable_eplb and (self.expert_distribution_recorder_mode is None):
            self.expert_distribution_recorder_mode = "stat"
            logger.warning(
                "EPLB is enabled. The expert_distribution_recorder_mode is automatically set."
            )

        if (self.enable_eplb or (self.init_expert_location != "trivial")) and (
            self.ep_dispatch_algorithm is None
        ):
            self.ep_dispatch_algorithm = "static"

        if self.enable_eplb:
            assert self.ep_size > 1

    def _handle_elastic_ep(self):
        if self.elastic_ep_backend is not None:
            if self.enable_eplb:
                if self.eplb_algorithm == "auto":
                    self.eplb_algorithm = "elasticity_aware"
                assert (
                    self.eplb_algorithm == "elasticity_aware"
                ), "Elastic EP requires eplb_algorithm to be set to 'auto' or 'elasticity_aware'."

    def _handle_expert_distribution_metrics(self):
        if self.enable_expert_distribution_metrics and (
            self.expert_distribution_recorder_mode is None
        ):
            self.expert_distribution_recorder_mode = "stat"

        if self.expert_distribution_recorder_buffer_size is None:
            if (x := self.eplb_rebalance_num_iterations) is not None:
                self.expert_distribution_recorder_buffer_size = x
            elif self.expert_distribution_recorder_mode is not None:
                self.expert_distribution_recorder_buffer_size = 1000

    def _handle_pipeline_parallelism(self):
        if self.pp_size > 1:
            self.disable_overlap_schedule = True
            logger.warning(
                "Pipeline parallelism is incompatible with overlap schedule."
            )

    def _handle_hicache(self):
        if self.hicache_storage_backend == "mooncake":
            if self.hicache_mem_layout == "layer_first":
                if self.hicache_io_backend == "direct":
                    self.hicache_mem_layout = "page_first_direct"
                elif self.hicache_io_backend == "kernel":
                    self.hicache_mem_layout = "page_first"
                logger.warning(
                    f"Mooncake storage backend does not support layer_first layout, "
                    f"switching to {self.hicache_mem_layout} layout for {self.hicache_io_backend} io backend"
                )

        if self.hicache_mem_layout == "page_first_direct":
            if self.hicache_io_backend != "direct":
                self.hicache_io_backend = "direct"
                logger.warning(
                    "Page first direct layout only support direct io backend"
                )

        if self.enable_hierarchical_cache and self.hicache_io_backend == "kernel":
            # fix for the compatibility issue with FlashAttention3 decoding and HiCache kernel backend
            if self.decode_attention_backend is None:
                if not self.use_mla_backend():
                    self.decode_attention_backend = (
                        "flashinfer" if is_flashinfer_available() else "triton"
                    )
                else:
                    self.decode_attention_backend = (
                        "flashinfer" if is_sm100_supported() else "triton"
                    )
            elif self.decode_attention_backend == "fa3":
                self.hicache_io_backend = "direct"
                logger.warning(
                    "FlashAttention3 decode backend is not compatible with hierarchical cache. "
                    "Setting hicache_io_backend to vanilla I/O, which may lead to suboptimal performance with small page sizes."
                )

        # Below are the only parameters currently supported on Ascend
        if self.enable_hierarchical_cache and is_npu():
            # FIXME(iforgetmyname) fix decode_attention_backend on ascend
            self.decode_attention_backend = "ascend"
            self.hicache_io_backend = "kernel_ascend"
            if self.use_mla_backend():
                self.hicache_mem_layout = "page_first_kv_split"
            else:
                self.hicache_mem_layout = "page_first_direct"
            logger.warning(
                f"Ascend NPU Platform detected, change `hicache_io_backend` to `kernel_ascend` and "
                f"`hicache_mem_layout` to `{self.hicache_mem_layout}`"
            )

    def _handle_speculative_decoding(self):
        if (
            self.speculative_draft_model_path is not None
            and self.speculative_draft_model_revision is None
        ):
            self.speculative_draft_model_revision = "main"

        if self.speculative_algorithm == "NEXTN":
            self.speculative_algorithm = "EAGLE"

        if self.speculative_algorithm in ("EAGLE", "EAGLE3", "STANDALONE"):
            if self.speculative_algorithm == "STANDALONE" and self.enable_dp_attention:
                # TODO: support dp attention for standalone speculative decoding
                raise ValueError(
                    "Currently standalone speculative decoding does not support dp attention."
                )

            if self.max_running_requests is None:
                self.max_running_requests = 48
                logger.warning(
                    "Max running requests is reset to 48 for speculative decoding. You can override this by explicitly setting --max-running-requests."
                )

            if (
                self.speculative_algorithm == "EAGLE"
                and envs.SGLANG_ENABLE_SPEC_V2.get()
            ):
                self.disable_overlap_schedule = False
                logger.warning(
                    "Beta spec is enabled for eagle speculative decoding and overlap schedule is turned on."
                )

            if not envs.SGLANG_ENABLE_SPEC_V2.get():
                self.disable_overlap_schedule = True
                logger.warning(
                    "Overlap scheduler is disabled because of using eagle3 or standalone speculative decoding."
                )

            if self.enable_mixed_chunk:
                self.enable_mixed_chunk = False
                logger.warning(
                    "Mixed chunked prefill is disabled because of using "
                    "eagle speculative decoding."
                )

            model_arch = self.get_hf_config().architectures[0]
            if model_arch in [
                "DeepseekV32ForCausalLM",
                "DeepseekV3ForCausalLM",
                "Glm4MoeForCausalLM",
                "BailingMoeForCausalLM",
                "BailingMoeV2ForCausalLM",
            ]:
                if self.speculative_draft_model_path is None:
                    self.speculative_draft_model_path = self.model_path
                    self.speculative_draft_model_revision = self.revision
                else:
                    logger.warning(
                        "DeepSeek MTP does not require setting speculative_draft_model_path."
                    )

            if self.speculative_num_steps is None:
                assert (
                    self.speculative_eagle_topk is None
                    and self.speculative_num_draft_tokens is None
                )
                (
                    self.speculative_num_steps,
                    self.speculative_eagle_topk,
                    self.speculative_num_draft_tokens,
                ) = auto_choose_speculative_params(self)

            if (
                self.attention_backend == "trtllm_mha"
                or self.decode_attention_backend == "trtllm_mha"
                or self.prefill_attention_backend == "trtllm_mha"
            ):
                if self.speculative_eagle_topk > 1:
                    raise ValueError(
                        "trtllm_mha backend only supports topk = 1 for speculative decoding."
                    )

            if (
                self.speculative_eagle_topk == 1
                and self.speculative_num_draft_tokens != self.speculative_num_steps + 1
            ):
                logger.warning(
                    "speculative_num_draft_tokens is adjusted to speculative_num_steps + 1 when speculative_eagle_topk == 1"
                )
                self.speculative_num_draft_tokens = self.speculative_num_steps + 1

            if (
                self.speculative_eagle_topk > 1
                and self.page_size > 1
                and self.attention_backend not in ["flashinfer", "fa3"]
            ):
                raise ValueError(
                    "speculative_eagle_topk > 1 with page_size > 1 is unstable and produces incorrect results for paged attention backends. This combination is only supported for the 'flashinfer' backend."
                )

        if self.speculative_algorithm == "NGRAM":
            if not self.device.startswith("cuda"):
                raise ValueError(
                    "Ngram speculative decoding only supports CUDA device."
                )

            if self.max_running_requests is None:
                self.max_running_requests = 48
                logger.warning(
                    "Max running requests is reset to 48 for speculative decoding. You can override this by explicitly setting --max-running-requests."
                )

            self.disable_overlap_schedule = True
            self.enable_mixed_chunk = False
            self.speculative_eagle_topk = self.speculative_ngram_max_bfs_breadth
            if self.speculative_num_draft_tokens is None:
                self.speculative_num_draft_tokens = (
                    self.speculative_ngram_max_match_window_size
                )
            logger.warning(
                "The overlap scheduler and mixed chunked prefill are disabled because of "
                "using ngram speculative decoding."
            )

            if (
                self.speculative_eagle_topk > 1
                and self.page_size > 1
                and self.attention_backend != "flashinfer"
            ):
                raise ValueError(
                    f"speculative_eagle_topk({self.speculative_eagle_topk}) > 1 "
                    f"with page_size({self.page_size}) > 1 is unstable "
                    "and produces incorrect results for paged attention backends. "
                    "This combination is only supported for the 'flashinfer' backend."
                )
            if self.enable_dp_attention:
                # TODO: support dp attention for ngram speculative decoding
                raise ValueError(
                    "Currently ngram speculative decoding does not support dp attention."
                )

    def _handle_load_format(self):
        if (
            self.load_format == "auto" or self.load_format == "gguf"
        ) and check_gguf_file(self.model_path):
            self.quantization = self.load_format = "gguf"

        if is_remote_url(self.model_path):
            self.load_format = "remote"

        if self.custom_weight_loader is None:
            self.custom_weight_loader = []

        if self.load_format == "remote_instance":
            if (
                self.remote_instance_weight_loader_seed_instance_ip is None
                or self.remote_instance_weight_loader_seed_instance_service_port is None
                or self.remote_instance_weight_loader_send_weights_group_ports is None
            ):
                self.load_format = "auto"

    def _handle_disaggregation(self):
        if self.disaggregation_mode == "decode":
            assert (
                self.disaggregation_decode_tp is None
            ), "Cannot set --disaggregation-decode-tp for the decode engine."
            assert (
                self.disaggregation_decode_dp is None
            ), "Cannot set --disaggregation-decode-dp for the decode engine."

            self.disable_radix_cache = True
            logger.warning("KV cache is forced as chunk cache for decode server")

            if self.dp_size > 1 and not is_in_ci():
                assert self.prefill_round_robin_balance, (
                    "Prefill round robin balance is required when dp size > 1. "
                    "Please make sure that the prefill instance is launched with `--load-balance-method round_robin`"
                    " and `--prefill-round-robin-balance` is set for decode server."
                )
        elif self.disaggregation_mode == "prefill":
            if self.disaggregation_decode_tp is None:
                self.disaggregation_decode_tp = self.tp_size
            if self.disaggregation_decode_dp is None:
                self.disaggregation_decode_dp = self.dp_size

            self.disaggregation_prefill_pp = self.pp_size
            self.validate_disagg_tp_size(self.tp_size, self.disaggregation_decode_tp)
<<<<<<< HEAD
            self.disable_cuda_graph = True
            logger.warning("Cuda graph is disabled for prefill server")
            self.enable_piecewise_npu_graph_decode = False
            logger.warning("Piecewise graph is disabled for prefill server")
=======

            if not self.enable_piecewise_cuda_graph:
                self.disable_cuda_graph = True
                logger.warning(
                    "Cuda graph is disabled for prefill server when piecewise cuda graph is not enabled."
                )
>>>>>>> 64092c8b

    def _handle_tokenizer_batching(self):
        if self.enable_tokenizer_batch_encode and self.enable_dynamic_batch_tokenizer:
            raise ValueError(
                "Cannot enable both --enable-tokenizer-batch-encode and --enable-dynamic-batch-tokenizer. "
                "Please choose one tokenizer batching approach."
            )

        if self.skip_tokenizer_init:
            if self.tokenizer_worker_num != 1:
                logger.warning(
                    "skip_tokenizer_init=True disables tokenizer workers; forcing tokenizer_worker_num=1 "
                    f"(requested {self.tokenizer_worker_num})."
                )
                self.tokenizer_worker_num = 1

            if self.enable_tokenizer_batch_encode:
                logger.warning(
                    "skip_tokenizer_init=True ignores --enable-tokenizer-batch-encode; disabling it."
                )
                self.enable_tokenizer_batch_encode = False

            if self.enable_dynamic_batch_tokenizer:
                logger.warning(
                    "skip_tokenizer_init=True ignores --enable-dynamic-batch-tokenizer; disabling it."
                )
                self.enable_dynamic_batch_tokenizer = False

    def _handle_environment_variables(self):
        os.environ["SGLANG_ENABLE_TORCH_COMPILE"] = (
            "1" if self.enable_torch_compile else "0"
        )
        os.environ["SGLANG_MAMBA_SSM_DTYPE"] = self.mamba_ssm_dtype
        os.environ["SGLANG_DISABLE_OUTLINES_DISK_CACHE"] = (
            "1" if self.disable_outlines_disk_cache else "0"
        )
        os.environ["SGLANG_ENABLE_DETERMINISTIC_INFERENCE"] = (
            "1" if self.enable_deterministic_inference else "0"
        )
        # Set the highest strict level for Kimi K2 tool calls
        if (
            self.tool_call_parser == "kimi_k2"
            and not envs.SGLANG_TOOL_STRICT_LEVEL.is_set()
        ):
            envs.SGLANG_TOOL_STRICT_LEVEL.set(ToolStrictLevel.PARAMETER)

    def _handle_cache_compatibility(self):
        if self.enable_hierarchical_cache and self.disable_radix_cache:
            raise ValueError(
                "The arguments enable-hierarchical-cache and disable-radix-cache are mutually exclusive "
                "and cannot be used at the same time. Please use only one of them."
            )

        if self.disaggregation_decode_enable_offload_kvcache:
            if self.disaggregation_mode != "decode":
                raise ValueError(
                    "The argument disaggregation-decode-enable-offload-kvcache is only supported for decode side."
                )
            if (
                self.disaggregation_mode == "decode"
                and envs.SGLANG_ENABLE_SPEC_V2.get()
            ):
                raise ValueError(
                    "Spec v2 and decode offload kv cache are incompatible and cannot be enabled together."
                )

    def _handle_metrics_labels(self):
        if (
            not self.tokenizer_metrics_custom_labels_header
            and self.tokenizer_metrics_allowed_custom_labels
        ):
            raise ValueError(
                "Please set --tokenizer-metrics-custom-labels-header when setting --tokenizer-metrics-allowed-custom-labels."
            )

    def _handle_deterministic_inference(self):
        if self.rl_on_policy_target is not None:
            logger.warning(
                "Enable deterministic inference because of rl_on_policy_target."
            )
            self.enable_deterministic_inference = True
            # TODO remove this environment variable as a whole
            os.environ["SGLANG_ENABLE_DETERMINISTIC_INFERENCE"] = "1"

        if self.enable_deterministic_inference:
            # Check sampling backend
            self.sampling_backend = "pytorch"
            logger.warning(
                "Sampling backend is set to pytorch for deterministic inference."
            )
            is_deepseek_model = False
            if parse_connector_type(self.model_path) != ConnectorType.INSTANCE:
                try:
                    hf_config = self.get_hf_config()
                    model_arch = hf_config.architectures[0]
                    is_deepseek_model = model_arch in [
                        "DeepseekV2ForCausalLM",
                        "DeepseekV3ForCausalLM",
                        "DeepseekV32ForCausalLM",
                    ]
                except Exception:
                    pass

            # Check attention backend
            if self.attention_backend is None:
                # User didn't specify attention backend, fallback based on GPU architecture
                if is_sm100_supported() or is_sm120_supported():
                    # Blackwell and newer architectures
                    if is_deepseek_model:
                        # fallback to triton for DeepSeek models because flashinfer doesn't support deterministic inference for DeepSeek models yet
                        self.attention_backend = "triton"
                    else:
                        # fallback to flashinfer on Blackwell for non-DeepSeek models
                        self.attention_backend = "flashinfer"
                else:
                    # Hopper (SM90) and older architectures
                    self.attention_backend = "fa3"
                logger.warning(
                    f"Attention backend not specified. Falling back to '{self.attention_backend}' for deterministic inference. "
                    f"You can explicitly set --attention-backend to one of {DETERMINISTIC_ATTENTION_BACKEND_CHOICES}."
                )
            elif self.attention_backend not in DETERMINISTIC_ATTENTION_BACKEND_CHOICES:
                # User explicitly specified an incompatible attention backend
                raise ValueError(
                    f"Currently only {DETERMINISTIC_ATTENTION_BACKEND_CHOICES} attention backends are supported for deterministic inference, "
                    f"but you explicitly specified '{self.attention_backend}'."
                )

            if is_deepseek_model:
                if self.attention_backend not in ["fa3", "triton"]:
                    raise ValueError(
                        f"Currently only {RADIX_SUPPORTED_DETERMINISTIC_ATTENTION_BACKEND} attention backends are supported for deterministic inference with DeepSeek models. But you're using {self.attention_backend}."
                    )

            if (
                self.attention_backend
                not in RADIX_SUPPORTED_DETERMINISTIC_ATTENTION_BACKEND
            ):
                # Currently, only certain backends support radix cache. Support for other backends is in progress
                self.disable_radix_cache = True
                logger.warning(
                    f"Currently radix cache is not compatible with {self.attention_backend} attention backend for deterministic inference. It will be supported in the future."
                )

            # Check TP size
            if self.tp_size > 1:
                os.environ["NCCL_ALGO"] = "allreduce:tree"
                self.disable_custom_all_reduce = True
                logger.warning(
                    "NCCL_ALGO is set to 'allreduce:tree' and custom all reduce is disabled for deterministic inference when TP size > 1."
                )

    def _handle_request_metrics_exporters(self):
        """Handle arguments for configuring `RequestMetricsExporter` usage."""
        if self.export_metrics_to_file and self.export_metrics_to_file_dir is None:
            raise ValueError(
                "--export-metrics-to-file-dir is required when --export-metrics-to-file is enabled"
            )

    def _handle_dllm_inference(self):
        if self.dllm_algorithm is None:
            return
        if not self.disable_cuda_graph:
            logger.warning(
                "Cuda graph is disabled because of using diffusion LLM inference"
            )
            self.disable_cuda_graph = True
        if not self.disable_overlap_schedule:
            logger.warning(
                "Overlap schedule is disabled because of using diffusion LLM inference"
            )
            self.disable_overlap_schedule = True
        if not self.disable_radix_cache:
            logger.warning(
                "Radix cache is disabled because of using diffusion LLM inference"
            )
            self.disable_radix_cache = True
        if not self.pp_size > 1:
            logger.warning(
                "Pipeline parallelism is disabled because of using diffusion LLM inference"
            )
            self.pp_size = 1

    def _handle_other_validations(self):
        # Handle model inference tensor dump.
        if self.debug_tensor_dump_output_folder is not None:
            logger.warning(
                "Cuda graph and server warmup are disabled because of using tensor dump mode"
            )
            self.disable_cuda_graph = True
            self.skip_server_warmup = True

        if is_npu() and not supports_custom_op():
            logger.warning(
                "Torch compile is disabled because custom ops are not supported"
            )
            self.enable_torch_compile = False

    @staticmethod
    def add_cli_args(parser: argparse.ArgumentParser):

        # Model and tokenizer
        parser.add_argument(
            "--model-path",
            "--model",
            type=str,
            help="The path of the model weights. This can be a local folder or a Hugging Face repo ID.",
            required=True,
        )
        parser.add_argument(
            "--tokenizer-path",
            type=str,
            default=ServerArgs.tokenizer_path,
            help="The path of the tokenizer.",
        )
        parser.add_argument(
            "--tokenizer-mode",
            type=str,
            default=ServerArgs.tokenizer_mode,
            choices=["auto", "slow"],
            help="Tokenizer mode. 'auto' will use the fast "
            "tokenizer if available, and 'slow' will "
            "always use the slow tokenizer.",
        )
        parser.add_argument(
            "--tokenizer-worker-num",
            type=int,
            default=ServerArgs.tokenizer_worker_num,
            help="The worker num of the tokenizer manager.",
        )
        parser.add_argument(
            "--skip-tokenizer-init",
            action="store_true",
            help="If set, skip init tokenizer and pass input_ids in generate request.",
        )
        parser.add_argument(
            "--load-format",
            type=str,
            default=ServerArgs.load_format,
            choices=LOAD_FORMAT_CHOICES,
            help="The format of the model weights to load. "
            '"auto" will try to load the weights in the safetensors format '
            "and fall back to the pytorch bin format if safetensors format "
            "is not available. "
            '"pt" will load the weights in the pytorch bin format. '
            '"safetensors" will load the weights in the safetensors format. '
            '"npcache" will load the weights in pytorch format and store '
            "a numpy cache to speed up the loading. "
            '"dummy" will initialize the weights with random values, '
            "which is mainly for profiling."
            '"gguf" will load the weights in the gguf format. '
            '"bitsandbytes" will load the weights using bitsandbytes '
            "quantization."
            '"layered" loads weights layer by layer so that one can quantize a '
            "layer before loading another to make the peak memory envelope "
            "smaller.",
        )
        parser.add_argument(
            "--model-loader-extra-config",
            type=str,
            help="Extra config for model loader. "
            "This will be passed to the model loader corresponding to the chosen load_format.",
            default=ServerArgs.model_loader_extra_config,
        )
        parser.add_argument(
            "--trust-remote-code",
            action="store_true",
            help="Whether or not to allow for custom models defined on the Hub in their own modeling files.",
        )
        parser.add_argument(
            "--context-length",
            type=int,
            default=ServerArgs.context_length,
            help="The model's maximum context length. Defaults to None (will use the value from the model's config.json instead).",
        )
        parser.add_argument(
            "--is-embedding",
            action="store_true",
            help="Whether to use a CausalLM as an embedding model.",
        )
        parser.add_argument(
            "--enable-multimodal",
            default=ServerArgs.enable_multimodal,
            action="store_true",
            help="Enable the multimodal functionality for the served model. If the model being served is not multimodal, nothing will happen",
        )
        parser.add_argument(
            "--revision",
            type=str,
            default=None,
            help="The specific model version to use. It can be a branch "
            "name, a tag name, or a commit id. If unspecified, will use "
            "the default version.",
        )
        parser.add_argument(
            "--model-impl",
            type=str,
            default=ServerArgs.model_impl,
            help="Which implementation of the model to use.\n\n"
            '* "auto" will try to use the SGLang implementation if it exists '
            "and fall back to the Transformers implementation if no SGLang "
            "implementation is available.\n"
            '* "sglang" will use the SGLang model implementation.\n'
            '* "transformers" will use the Transformers model '
            '* "mindspore" will use the MindSpore model '
            "implementation.\n",
        )

        # HTTP server
        parser.add_argument(
            "--host",
            type=str,
            default=ServerArgs.host,
            help="The host of the HTTP server.",
        )
        parser.add_argument(
            "--port",
            type=int,
            default=ServerArgs.port,
            help="The port of the HTTP server.",
        )
        parser.add_argument(
            "--fastapi-root-path",
            type=str,
            default=ServerArgs.fastapi_root_path,
            help="App is behind a path based routing proxy.",
        )
        parser.add_argument(
            "--grpc-mode",
            action="store_true",
            help="If set, use gRPC server instead of HTTP server.",
        )
        parser.add_argument(
            "--skip-server-warmup",
            action="store_true",
            help="If set, skip warmup.",
        )
        parser.add_argument(
            "--warmups",
            type=str,
            required=False,
            help="Specify custom warmup functions (csv) to run before server starts eg. --warmups=warmup_name1,warmup_name2 "
            "will run the functions `warmup_name1` and `warmup_name2` specified in warmup.py before the server starts listening for requests",
        )
        parser.add_argument(
            "--nccl-port",
            type=int,
            default=ServerArgs.nccl_port,
            help="The port for NCCL distributed environment setup. Defaults to a random port.",
        )
        parser.add_argument(
            "--checkpoint-engine-wait-weights-before-ready",
            action="store_true",
            help="If set, the server will wait for initial weights to be loaded via checkpoint-engine or other update methods "
            "before serving inference requests.",
        )

        # Quantization and data type
        parser.add_argument(
            "--dtype",
            type=str,
            default=ServerArgs.dtype,
            choices=["auto", "half", "float16", "bfloat16", "float", "float32"],
            help="Data type for model weights and activations.\n\n"
            '* "auto" will use FP16 precision for FP32 and FP16 models, and '
            "BF16 precision for BF16 models.\n"
            '* "half" for FP16. Recommended for AWQ quantization.\n'
            '* "float16" is the same as "half".\n'
            '* "bfloat16" for a balance between precision and range.\n'
            '* "float" is shorthand for FP32 precision.\n'
            '* "float32" for FP32 precision.',
        )
        parser.add_argument(
            "--quantization",
            type=str,
            default=ServerArgs.quantization,
            choices=QUANTIZATION_CHOICES,
            help="The quantization method.",
        )
        parser.add_argument(
            "--quantization-param-path",
            type=nullable_str,
            default=None,
            help="Path to the JSON file containing the KV cache "
            "scaling factors. This should generally be supplied, when "
            "KV cache dtype is FP8. Otherwise, KV cache scaling factors "
            "default to 1.0, which may cause accuracy issues. ",
        )
        parser.add_argument(
            "--kv-cache-dtype",
            type=str,
            default=ServerArgs.kv_cache_dtype,
            choices=["auto", "fp8_e5m2", "fp8_e4m3", "bf16", "bfloat16", "fp4_e2m1"],
            help='Data type for kv cache storage. "auto" will use model data type. "bf16" or "bfloat16" for BF16 KV cache. "fp8_e5m2" and "fp8_e4m3" are supported for CUDA 11.8+. "fp4_e2m1" (only mxfp4) is supported for CUDA 12.8+ and PyTorch 2.8.0+',
        )
        parser.add_argument(
            "--enable-fp32-lm-head",
            action="store_true",
            help="If set, the LM head outputs (logits) are in FP32.",
        )
        parser.add_argument(
            "--modelopt-quant",
            type=str,
            default=ServerArgs.modelopt_quant,
            help="The ModelOpt quantization configuration. "
            "Supported values: 'fp8', 'int4_awq', 'w4a8_awq', 'nvfp4', 'nvfp4_awq'. "
            "This requires the NVIDIA Model Optimizer library to be installed: pip install nvidia-modelopt",
        )
        parser.add_argument(
            "--modelopt-checkpoint-restore-path",
            type=str,
            default=ServerArgs.modelopt_checkpoint_restore_path,
            help="Path to restore a previously saved ModelOpt quantized checkpoint. "
            "If provided, the quantization process will be skipped and the model "
            "will be loaded from this checkpoint.",
        )
        parser.add_argument(
            "--modelopt-checkpoint-save-path",
            type=str,
            default=ServerArgs.modelopt_checkpoint_save_path,
            help="Path to save the ModelOpt quantized checkpoint after quantization. "
            "This allows reusing the quantized model in future runs.",
        )
        parser.add_argument(
            "--modelopt-export-path",
            type=str,
            default=ServerArgs.modelopt_export_path,
            help="Path to export the quantized model in HuggingFace format after ModelOpt quantization. "
            "The exported model can then be used directly with SGLang for inference. "
            "If not provided, the model will not be exported.",
        )
        parser.add_argument(
            "--quantize-and-serve",
            action="store_true",
            default=ServerArgs.quantize_and_serve,
            help="Quantize the model with ModelOpt and immediately serve it without exporting. "
            "This is useful for development and prototyping. For production, it's recommended "
            "to use separate quantization and deployment steps.",
        )

        # Memory and scheduling
        parser.add_argument(
            "--mem-fraction-static",
            type=float,
            default=ServerArgs.mem_fraction_static,
            help="The fraction of the memory used for static allocation (model weights and KV cache memory pool). Use a smaller value if you see out-of-memory errors.",
        )
        parser.add_argument(
            "--max-running-requests",
            type=int,
            default=ServerArgs.max_running_requests,
            help="The maximum number of running requests.",
        )
        parser.add_argument(
            "--max-queued-requests",
            type=int,
            default=ServerArgs.max_queued_requests,
            help="The maximum number of queued requests. This option is ignored when using disaggregation-mode.",
        )
        parser.add_argument(
            "--max-total-tokens",
            type=int,
            default=ServerArgs.max_total_tokens,
            help="The maximum number of tokens in the memory pool. If not specified, it will be automatically calculated based on the memory usage fraction. "
            "This option is typically used for development and debugging purposes.",
        )
        parser.add_argument(
            "--chunked-prefill-size",
            type=int,
            default=ServerArgs.chunked_prefill_size,
            help="The maximum number of tokens in a chunk for the chunked prefill. Setting this to -1 means disabling chunked prefill.",
        )
        parser.add_argument(
            "--max-prefill-tokens",
            type=int,
            default=ServerArgs.max_prefill_tokens,
            help="The maximum number of tokens in a prefill batch. The real bound will be the maximum of this value and the model's maximum context length.",
        )
        parser.add_argument(
            "--schedule-policy",
            type=str,
            default=ServerArgs.schedule_policy,
            choices=["lpm", "random", "fcfs", "dfs-weight", "lof", "priority"],
            help="The scheduling policy of the requests.",
        )
        parser.add_argument(
            "--enable-priority-scheduling",
            action="store_true",
            default=ServerArgs.enable_priority_scheduling,
            help="Enable priority scheduling. Requests with higher priority integer values will be scheduled first by default.",
        )
        parser.add_argument(
            "--abort-on-priority-when-disabled",
            action="store_true",
            default=ServerArgs.abort_on_priority_when_disabled,
            help="If set, abort requests that specify a priority when priority scheduling is disabled.",
        )
        parser.add_argument(
            "--schedule-low-priority-values-first",
            action="store_true",
            default=ServerArgs.schedule_low_priority_values_first,
            help="If specified with --enable-priority-scheduling, the scheduler will schedule requests with lower priority integer values first.",
        )
        parser.add_argument(
            "--priority-scheduling-preemption-threshold",
            type=int,
            default=ServerArgs.priority_scheduling_preemption_threshold,
            help="Minimum difference in priorities for an incoming request to have to preempt running request(s).",
        )
        parser.add_argument(
            "--schedule-conservativeness",
            type=float,
            default=ServerArgs.schedule_conservativeness,
            help="How conservative the schedule policy is. A larger value means more conservative scheduling. Use a larger value if you see requests being retracted frequently.",
        )
        parser.add_argument(
            "--page-size",
            type=int,
            default=ServerArgs.page_size,
            help="The number of tokens in a page.",
        )
        parser.add_argument(
            "--hybrid-kvcache-ratio",
            nargs="?",
            const=0.5,
            type=float,
            default=ServerArgs.hybrid_kvcache_ratio,
            help=(
                "Mix ratio in [0,1] between uniform and hybrid kv buffers "
                "(0.0 = pure uniform: swa_size / full_size = 1)"
                "(1.0 = pure hybrid: swa_size / full_size = local_attention_size / context_length)"
            ),
        )
        parser.add_argument(
            "--swa-full-tokens-ratio",
            type=float,
            default=ServerArgs.swa_full_tokens_ratio,
            help="The ratio of SWA layer KV tokens / full layer KV tokens, regardless of the number of swa:full layers. It should be between 0 and 1. "
            "E.g. 0.5 means if each swa layer has 50 tokens, then each full layer has 100 tokens.",
        )
        parser.add_argument(
            "--disable-hybrid-swa-memory",
            action="store_true",
            help="Disable the hybrid SWA memory pool.",
        )
        parser.add_argument(
            "--radix-eviction-policy",
            type=str,
            choices=RADIX_EVICTION_POLICY_CHOICES,
            default=ServerArgs.radix_eviction_policy,
            help="The eviction policy of radix trees. 'lru' stands for Least Recently Used, 'lfu' stands for Least Frequently Used.",
        )

        # Runtime options
        parser.add_argument(
            "--device",
            type=str,
            default=ServerArgs.device,
            help="The device to use ('cuda', 'xpu', 'hpu', 'npu', 'cpu'). Defaults to auto-detection if not specified.",
        )
        parser.add_argument(
            "--tensor-parallel-size",
            "--tp-size",
            type=int,
            default=ServerArgs.tp_size,
            help="The tensor parallelism size.",
        )
        parser.add_argument(
            "--pipeline-parallel-size",
            "--pp-size",
            type=int,
            default=ServerArgs.pp_size,
            help="The pipeline parallelism size.",
        )
        parser.add_argument(
            "--pp-max-micro-batch-size",
            type=int,
            default=ServerArgs.pp_max_micro_batch_size,
            help="The maximum micro batch size in pipeline parallelism.",
        )
        parser.add_argument(
            "--stream-interval",
            type=int,
            default=ServerArgs.stream_interval,
            help="The interval (or buffer size) for streaming in terms of the token length. A smaller value makes streaming smoother, while a larger value makes the throughput higher",
        )
        parser.add_argument(
            "--stream-output",
            action="store_true",
            help="Whether to output as a sequence of disjoint segments.",
        )
        parser.add_argument(
            "--random-seed",
            type=int,
            default=ServerArgs.random_seed,
            help="The random seed.",
        )
        parser.add_argument(
            "--constrained-json-whitespace-pattern",
            type=str,
            default=ServerArgs.constrained_json_whitespace_pattern,
            help="(outlines and llguidance backends only) Regex pattern for syntactic whitespaces allowed in JSON constrained output. For example, to allow the model generate consecutive whitespaces, set the pattern to [\n\t ]*",
        )
        parser.add_argument(
            "--constrained-json-disable-any-whitespace",
            action="store_true",
            help="(xgrammar and llguidance backends only) Enforce compact representation in JSON constrained output.",
        )
        parser.add_argument(
            "--watchdog-timeout",
            type=float,
            default=ServerArgs.watchdog_timeout,
            help="Set watchdog timeout in seconds. If a forward batch takes longer than this, the server will crash to prevent hanging.",
        )
        parser.add_argument(
            "--dist-timeout",
            type=int,
            default=ServerArgs.dist_timeout,
            help="Set timeout for torch.distributed initialization.",
        )
        parser.add_argument(
            "--download-dir",
            type=str,
            default=ServerArgs.download_dir,
            help="Model download directory for huggingface.",
        )
        parser.add_argument(
            "--base-gpu-id",
            type=int,
            default=ServerArgs.base_gpu_id,
            help="The base GPU ID to start allocating GPUs from. Useful when running multiple instances on the same machine.",
        )
        parser.add_argument(
            "--gpu-id-step",
            type=int,
            default=ServerArgs.gpu_id_step,
            help="The delta between consecutive GPU IDs that are used. For example, setting it to 2 will use GPU 0,2,4,...",
        )
        parser.add_argument(
            "--sleep-on-idle",
            action="store_true",
            help="Reduce CPU usage when sglang is idle.",
        )
        parser.add_argument(
            "--mm-process-config",
            type=json.loads,
            default=ServerArgs.mm_process_config,
            help="Multimodal preprocessing config, a json config contains keys: `image`, `video`, `audio`",
        )

        # Logging
        parser.add_argument(
            "--log-level",
            type=str,
            default=ServerArgs.log_level,
            help="The logging level of all loggers.",
        )
        parser.add_argument(
            "--log-level-http",
            type=str,
            default=ServerArgs.log_level_http,
            help="The logging level of HTTP server. If not set, reuse --log-level by default.",
        )
        parser.add_argument(
            "--log-requests",
            action="store_true",
            help="Log metadata, inputs, outputs of all requests. The verbosity is decided by --log-requests-level",
        )
        parser.add_argument(
            "--log-requests-level",
            type=int,
            default=ServerArgs.log_requests_level,
            help="0: Log metadata (no sampling parameters). 1: Log metadata and sampling parameters. 2: Log metadata, sampling parameters and partial input/output. 3: Log every input/output.",
            choices=[0, 1, 2, 3],
        )
        parser.add_argument(
            "--crash-dump-folder",
            type=str,
            default=ServerArgs.crash_dump_folder,
            help="Folder path to dump requests from the last 5 min before a crash (if any). If not specified, crash dumping is disabled.",
        )
        parser.add_argument(
            "--show-time-cost",
            action="store_true",
            help="Show time cost of custom marks.",
        )
        parser.add_argument(
            "--enable-metrics",
            action="store_true",
            help="Enable log prometheus metrics.",
        )
        parser.add_argument(
            "--enable-metrics-for-all-schedulers",
            action="store_true",
            help="Enable --enable-metrics-for-all-schedulers when you want schedulers on all TP ranks (not just TP 0) "
            "to record request metrics separately. This is especially useful when dp_attention is enabled, as "
            "otherwise all metrics appear to come from TP 0.",
        )
        parser.add_argument(
            "--tokenizer-metrics-custom-labels-header",
            type=str,
            default=ServerArgs.tokenizer_metrics_custom_labels_header,
            help="Specify the HTTP header for passing custom labels for tokenizer metrics.",
        )
        parser.add_argument(
            "--tokenizer-metrics-allowed-custom-labels",
            type=str,
            nargs="+",
            default=ServerArgs.tokenizer_metrics_allowed_custom_labels,
            help="The custom labels allowed for tokenizer metrics. The labels are specified via a dict in "
            "'--tokenizer-metrics-custom-labels-header' field in HTTP requests, e.g., {'label1': 'value1', 'label2': "
            "'value2'} is allowed if '--tokenizer-metrics-allowed-custom-labels label1 label2' is set.",
        )
        parser.add_argument(
            "--bucket-time-to-first-token",
            type=float,
            nargs="+",
            default=ServerArgs.bucket_time_to_first_token,
            help="The buckets of time to first token, specified as a list of floats.",
        )
        parser.add_argument(
            "--bucket-inter-token-latency",
            type=float,
            nargs="+",
            default=ServerArgs.bucket_inter_token_latency,
            help="The buckets of inter-token latency, specified as a list of floats.",
        )
        parser.add_argument(
            "--bucket-e2e-request-latency",
            type=float,
            nargs="+",
            default=ServerArgs.bucket_e2e_request_latency,
            help="The buckets of end-to-end request latency, specified as a list of floats.",
        )
        parser.add_argument(
            "--collect-tokens-histogram",
            action="store_true",
            default=ServerArgs.collect_tokens_histogram,
            help="Collect prompt/generation tokens histogram.",
        )
        bucket_rule = (
            "Supports 3 rule types: 'default' uses predefined buckets; 'tse <middle> <base> <count>' "
            "generates two sides exponential distributed buckets (e.g., 'tse 1000 2 8' generates buckets "
            "[984.0, 992.0, 996.0, 998.0, 1000.0, 1002.0, 1004.0, 1008.0, 1016.0]).); 'custom <value1> "
            "<value2> ...' uses custom bucket values (e.g., 'custom 10 50 100 500')."
        )
        parser.add_argument(
            "--prompt-tokens-buckets",
            type=str,
            nargs="+",
            default=ServerArgs.prompt_tokens_buckets,
            help=f"The buckets rule of prompt tokens. {bucket_rule}",
        )
        parser.add_argument(
            "--generation-tokens-buckets",
            type=str,
            nargs="+",
            default=ServerArgs.generation_tokens_buckets,
            help=f"The buckets rule for generation tokens histogram. {bucket_rule}",
        )
        parser.add_argument(
            "--gc-warning-threshold-secs",
            type=float,
            default=ServerArgs.gc_warning_threshold_secs,
            help="The threshold for long GC warning. If a GC takes longer than this, a warning will be logged. Set to 0 to disable.",
        )
        parser.add_argument(
            "--decode-log-interval",
            type=int,
            default=ServerArgs.decode_log_interval,
            help="The log interval of decode batch.",
        )
        parser.add_argument(
            "--enable-request-time-stats-logging",
            action="store_true",
            default=ServerArgs.enable_request_time_stats_logging,
            help="Enable per request time stats logging",
        )
        parser.add_argument(
            "--kv-events-config",
            type=str,
            default=None,
            help="Config in json format for NVIDIA dynamo KV event publishing. Publishing will be enabled if this flag is used.",
        )
        parser.add_argument(
            "--enable-trace",
            action="store_true",
            help="Enable opentelemetry trace",
        )
        parser.add_argument(
            "--otlp-traces-endpoint",
            type=str,
            default="localhost:4317",
            help="Config opentelemetry collector endpoint if --enable-trace is set. format: <ip>:<port>",
        )

        # RequestMetricsExporter configuration
        parser.add_argument(
            "--export-metrics-to-file",
            action="store_true",
            help="Export performance metrics for each request to local file (e.g. for forwarding to external systems).",
        )
        parser.add_argument(
            "--export-metrics-to-file-dir",
            type=str,
            default=ServerArgs.export_metrics_to_file_dir,
            help="Directory path for writing performance metrics files (required when --export-metrics-to-file is enabled).",
        )

        # API related
        parser.add_argument(
            "--api-key",
            type=str,
            default=ServerArgs.api_key,
            help="Set API key of the server. It is also used in the OpenAI API compatible server.",
        )
        parser.add_argument(
            "--served-model-name",
            type=str,
            default=ServerArgs.served_model_name,
            help="Override the model name returned by the v1/models endpoint in OpenAI API server.",
        )
        parser.add_argument(
            "--weight-version",
            type=str,
            default=ServerArgs.weight_version,
            help="Version identifier for the model weights. Defaults to 'default' if not specified.",
        )
        parser.add_argument(
            "--chat-template",
            type=str,
            default=ServerArgs.chat_template,
            help="The buliltin chat template name or the path of the chat template file. This is only used for OpenAI-compatible API server.",
        )
        parser.add_argument(
            "--completion-template",
            type=str,
            default=ServerArgs.completion_template,
            help="The buliltin completion template name or the path of the completion template file. This is only used for OpenAI-compatible API server. only for code completion currently.",
        )
        parser.add_argument(
            "--file-storage-path",
            type=str,
            default=ServerArgs.file_storage_path,
            help="The path of the file storage in backend.",
        )
        parser.add_argument(
            "--enable-cache-report",
            action="store_true",
            help="Return number of cached tokens in usage.prompt_tokens_details for each openai request.",
        )
        parser.add_argument(
            "--reasoning-parser",
            type=str,
            choices=list(ReasoningParser.DetectorMap.keys()),
            default=ServerArgs.reasoning_parser,
            help=f"Specify the parser for reasoning models, supported parsers are: {list(ReasoningParser.DetectorMap.keys())}.",
        )
        tool_call_parser_choices = list(FunctionCallParser.ToolCallParserEnum.keys())
        parser.add_argument(
            "--tool-call-parser",
            type=str,
            choices=tool_call_parser_choices,
            default=ServerArgs.tool_call_parser,
            help=f"Specify the parser for handling tool-call interactions. Options include: {tool_call_parser_choices}.",
        )
        parser.add_argument(
            "--tool-server",
            type=str,
            default=None,
            help="Either 'demo' or a comma-separated list of tool server urls to use for the model. If not specified, no tool server will be used.",
        )
        parser.add_argument(
            "--sampling-defaults",
            type=str,
            choices=["openai", "model"],
            default=ServerArgs.sampling_defaults,
            help="Where to get default sampling parameters. "
            "'openai' uses SGLang/OpenAI defaults (temperature=1.0, top_p=1.0, etc.). "
            "'model' uses the model's generation_config.json to get the recommended "
            "sampling parameters if available. Default is 'model'.",
        )

        # Data parallelism
        parser.add_argument(
            "--data-parallel-size",
            "--dp-size",
            type=int,
            default=ServerArgs.dp_size,
            help="The data parallelism size.",
        )
        parser.add_argument(
            "--load-balance-method",
            type=str,
            default=ServerArgs.load_balance_method,
            help="The load balancing strategy for data parallelism.",
            choices=[
                "round_robin",
                "shortest_queue",
                "minimum_tokens",
            ],
        )
        parser.add_argument(
            "--load-watch-interval",
            type=float,
            default=ServerArgs.load_watch_interval,
            help="The interval of load watching in seconds.",
        )
        parser.add_argument(
            "--prefill-round-robin-balance",
            default=ServerArgs.prefill_round_robin_balance,
            action="store_true",
            help="Prefill is round robin balanced. This is used to promise decode server can get the correct dp rank.",
        )

        # Multi-node distributed serving
        parser.add_argument(
            "--dist-init-addr",
            "--nccl-init-addr",  # For backward compatibility. This will be removed in the future.
            type=str,
            help="The host address for initializing distributed backend (e.g., `192.168.0.2:25000`).",
        )
        parser.add_argument(
            "--nnodes", type=int, default=ServerArgs.nnodes, help="The number of nodes."
        )
        parser.add_argument(
            "--node-rank", type=int, default=ServerArgs.node_rank, help="The node rank."
        )

        # Model override args
        parser.add_argument(
            "--json-model-override-args",
            type=str,
            help="A dictionary in JSON string format used to override default model configurations.",
            default=ServerArgs.json_model_override_args,
        )
        parser.add_argument(
            "--preferred-sampling-params",
            type=str,
            help="json-formatted sampling settings that will be returned in /get_model_info",
        )

        # LoRA
        parser.add_argument(
            "--enable-lora",
            default=ServerArgs.enable_lora,
            action="store_true",
            help="Enable LoRA support for the model. This argument is automatically set to True if `--lora-paths` is provided for backward compatibility.",
        )
        parser.add_argument(
            "--max-lora-rank",
            default=ServerArgs.max_lora_rank,
            type=int,
            help="The maximum rank of LoRA adapters. If not specified, it will be automatically inferred from the adapters provided in --lora-paths.",
        )
        parser.add_argument(
            "--lora-target-modules",
            type=str,
            choices=SUPPORTED_LORA_TARGET_MODULES + [LORA_TARGET_ALL_MODULES],
            nargs="*",
            default=None,
            help="The union set of all target modules where LoRA should be applied. If not specified, "
            "it will be automatically inferred from the adapters provided in --lora-paths. If 'all' is specified, "
            "all supported modules will be targeted.",
        )
        parser.add_argument(
            "--lora-paths",
            type=str,
            nargs="*",
            default=None,
            action=LoRAPathAction,
            help='The list of LoRA adapters to load. Each adapter must be specified in one of the following formats: <PATH> | <NAME>=<PATH> | JSON with schema {"lora_name":str,"lora_path":str,"pinned":bool}',
        )
        parser.add_argument(
            "--max-loras-per-batch",
            type=int,
            default=8,
            help="Maximum number of adapters for a running batch, include base-only request.",
        )
        parser.add_argument(
            "--max-loaded-loras",
            type=int,
            default=ServerArgs.max_loaded_loras,
            help="If specified, it limits the maximum number of LoRA adapters loaded in CPU memory at a time. The value must be greater than or equal to `--max-loras-per-batch`.",
        )
        parser.add_argument(
            "--lora-eviction-policy",
            type=str,
            default=ServerArgs.lora_eviction_policy,
            choices=["lru", "fifo"],
            help="LoRA adapter eviction policy when memory pool is full. 'lru': Least Recently Used (default, better cache efficiency). 'fifo': First-In-First-Out.",
        )
        parser.add_argument(
            "--lora-backend",
            type=str,
            choices=LORA_BACKEND_CHOICES,
            default=ServerArgs.lora_backend,
            help="Choose the kernel backend for multi-LoRA serving.",
        )
        parser.add_argument(
            "--max-lora-chunk-size",
            type=int,
            default=ServerArgs.max_lora_chunk_size,
            choices=[16, 32, 64, 128],
            help="Maximum chunk size for the ChunkedSGMV LoRA backend. Only used when --lora-backend is 'csgmv'. Choosing a larger value might improve performance.",
        )

        # Kernel backend
        parser.add_argument(
            "--attention-backend",
            type=str,
            choices=ATTENTION_BACKEND_CHOICES,
            default=ServerArgs.attention_backend,
            help="Choose the kernels for attention layers.",
        )
        parser.add_argument(
            "--prefill-attention-backend",
            type=str,
            choices=ATTENTION_BACKEND_CHOICES,
            default=ServerArgs.prefill_attention_backend,
            help="Choose the kernels for prefill attention layers (have priority over --attention-backend).",
        )
        parser.add_argument(
            "--decode-attention-backend",
            type=str,
            choices=ATTENTION_BACKEND_CHOICES,
            default=ServerArgs.decode_attention_backend,
            help="Choose the kernels for decode attention layers (have priority over --attention-backend).",
        )
        parser.add_argument(
            "--sampling-backend",
            type=str,
            choices=["flashinfer", "pytorch", "ascend"],
            default=ServerArgs.sampling_backend,
            help="Choose the kernels for sampling layers.",
        )
        parser.add_argument(
            "--grammar-backend",
            type=str,
            choices=GRAMMAR_BACKEND_CHOICES,
            default=ServerArgs.grammar_backend,
            help="Choose the backend for grammar-guided decoding.",
        )
        parser.add_argument(
            "--mm-attention-backend",
            type=str,
            choices=["sdpa", "fa3", "triton_attn", "ascend_attn", "aiter_attn"],
            default=ServerArgs.mm_attention_backend,
            help="Set multimodal attention backend.",
        )
        parser.add_argument(
            "--nsa-prefill-backend",
            default=ServerArgs.nsa_prefill_backend,
            type=str,
            choices=NSA_CHOICES,
        )
        parser.add_argument(
            "--nsa-decode-backend",
            default=ServerArgs.nsa_decode_backend,
            type=str,
            choices=NSA_CHOICES,
        )
        parser.add_argument(
            "--enable-flashinfer-autotune",
            default=ServerArgs.enable_flashinfer_autotune,
            action="store_true",
            help="Enable FlashInfer autotuning for optimal kernel selection.",
        )

        parser.add_argument(
            "--compilation-config",
            type=CompilationConfig.from_cli,
            default=None,
            help="Compilation config.",
        )

        # Speculative decoding
        parser.add_argument(
            "--speculative-algorithm",
            type=str,
            choices=["EAGLE", "EAGLE3", "NEXTN", "STANDALONE", "NGRAM"],
            help="Speculative algorithm.",
        )
        parser.add_argument(
            "--speculative-draft-model-path",
            "--speculative-draft-model",
            type=str,
            help="The path of the draft model weights. This can be a local folder or a Hugging Face repo ID.",
        )
        parser.add_argument(
            "--speculative-draft-model-revision",
            type=str,
            default=None,
            help="The specific draft model version to use. It can be a branch "
            "name, a tag name, or a commit id. If unspecified, will use "
            "the default version.",
        )
        parser.add_argument(
            "--speculative-draft-load-format",
            type=str,
            default=ServerArgs.speculative_draft_load_format,
            choices=LOAD_FORMAT_CHOICES,
            help="The format of the draft model weights to load. "
            "If not specified, will use the same format as --load-format. "
            "Use 'dummy' to initialize draft model weights with random values for profiling.",
        )
        parser.add_argument(
            "--speculative-num-steps",
            type=int,
            help="The number of steps sampled from draft model in Speculative Decoding.",
            default=ServerArgs.speculative_num_steps,
        )
        parser.add_argument(
            "--speculative-eagle-topk",
            type=int,
            help="The number of tokens sampled from the draft model in eagle2 each step.",
            default=ServerArgs.speculative_eagle_topk,
        )
        parser.add_argument(
            "--speculative-num-draft-tokens",
            type=int,
            help="The number of tokens sampled from the draft model in Speculative Decoding.",
            default=ServerArgs.speculative_num_draft_tokens,
        )
        parser.add_argument(
            "--speculative-accept-threshold-single",
            type=float,
            help="Accept a draft token if its probability in the target model is greater than this threshold.",
            default=ServerArgs.speculative_accept_threshold_single,
        )
        parser.add_argument(
            "--speculative-accept-threshold-acc",
            type=float,
            help="The accept probability of a draft token is raised from its target probability p to min(1, p / threshold_acc).",
            default=ServerArgs.speculative_accept_threshold_acc,
        )
        parser.add_argument(
            "--speculative-token-map",
            type=str,
            help="The path of the draft model's small vocab table.",
            default=ServerArgs.speculative_token_map,
        )
        parser.add_argument(
            "--speculative-attention-mode",
            type=str,
            choices=["prefill", "decode"],
            help="Attention backend for speculative decoding operations (both target verify and draft extend). Can be one of 'prefill' (default) or 'decode'.",
            default=ServerArgs.speculative_attention_mode,
        )
        parser.add_argument(
            "--speculative-moe-runner-backend",
            type=str,
            choices=MOE_RUNNER_BACKEND_CHOICES,
            default=ServerArgs.speculative_moe_runner_backend,
            help="Choose the runner backend for MoE in speculative decoding.",
        )

        # Speculative decoding (ngram)
        parser.add_argument(
            "--speculative-ngram-min-match-window-size",
            type=int,
            default=ServerArgs.speculative_ngram_min_match_window_size,
            help="The minimum window size for pattern matching in ngram speculative decoding.",
        )
        parser.add_argument(
            "--speculative-ngram-max-match-window-size",
            type=int,
            default=ServerArgs.speculative_ngram_max_match_window_size,
            help="The maximum window size for pattern matching in ngram speculative decoding.",
        )
        parser.add_argument(
            "--speculative-ngram-min-bfs-breadth",
            type=int,
            default=ServerArgs.speculative_ngram_min_bfs_breadth,
            help="The minimum breadth for BFS (Breadth-First Search) in ngram speculative decoding.",
        )
        parser.add_argument(
            "--speculative-ngram-max-bfs-breadth",
            type=int,
            default=ServerArgs.speculative_ngram_max_bfs_breadth,
            help="The maximum breadth for BFS (Breadth-First Search) in ngram speculative decoding.",
        )
        parser.add_argument(
            "--speculative-ngram-match-type",
            type=str,
            choices=["BFS", "PROB"],
            default=ServerArgs.speculative_ngram_match_type,
            help="The match type for cache tree.",
        )
        parser.add_argument(
            "--speculative-ngram-branch-length",
            type=int,
            default=ServerArgs.speculative_ngram_branch_length,
            help="The branch length for ngram speculative decoding.",
        )
        parser.add_argument(
            "--speculative-ngram-capacity",
            type=int,
            default=ServerArgs.speculative_ngram_capacity,
            help="The cache capacity for ngram speculative decoding.",
        )

        # Expert parallelism
        parser.add_argument(
            "--expert-parallel-size",
            "--ep-size",
            "--ep",
            type=int,
            default=ServerArgs.ep_size,
            help="The expert parallelism size.",
        )
        parser.add_argument(
            "--moe-a2a-backend",
            type=str,
            choices=["none", "deepep", "mooncake", "ascend_fuseep"],
            default=ServerArgs.moe_a2a_backend,
            help="Choose the backend for MoE A2A.",
        )
        parser.add_argument(
            "--moe-runner-backend",
            type=str,
            choices=MOE_RUNNER_BACKEND_CHOICES,
            default=ServerArgs.moe_runner_backend,
            help="Choose the runner backend for MoE.",
        )
        parser.add_argument(
            "--flashinfer-mxfp4-moe-precision",
            type=str,
            choices=["default", "bf16"],
            default=ServerArgs.flashinfer_mxfp4_moe_precision,
            help="Choose the computation precision of flashinfer mxfp4 moe",
        )
        parser.add_argument(
            "--enable-flashinfer-allreduce-fusion",
            action="store_true",
            help="Enable FlashInfer allreduce fusion with Residual RMSNorm.",
        )
        parser.add_argument(
            "--deepep-mode",
            type=str,
            choices=["normal", "low_latency", "auto"],
            default="auto",
            help="Select the mode when enable DeepEP MoE, could be `normal`, `low_latency` or `auto`. Default is `auto`, which means `low_latency` for decode batch and `normal` for prefill batch.",
        )
        parser.add_argument(
            "--ep-num-redundant-experts",
            type=int,
            default=ServerArgs.ep_num_redundant_experts,
            help="Allocate this number of redundant experts in expert parallel.",
        )
        parser.add_argument(
            "--ep-dispatch-algorithm",
            type=str,
            default=ServerArgs.ep_dispatch_algorithm,
            help="The algorithm to choose ranks for redundant experts in expert parallel.",
        )
        parser.add_argument(
            "--init-expert-location",
            type=str,
            default=ServerArgs.init_expert_location,
            help="Initial location of EP experts.",
        )
        parser.add_argument(
            "--enable-eplb",
            action="store_true",
            help="Enable EPLB algorithm",
        )
        parser.add_argument(
            "--eplb-algorithm",
            type=str,
            default=ServerArgs.eplb_algorithm,
            help="Chosen EPLB algorithm",
        )
        parser.add_argument(
            "--eplb-rebalance-num-iterations",
            type=int,
            default=ServerArgs.eplb_rebalance_num_iterations,
            help="Number of iterations to automatically trigger a EPLB re-balance.",
        )
        parser.add_argument(
            "--eplb-rebalance-layers-per-chunk",
            type=int,
            default=ServerArgs.eplb_rebalance_layers_per_chunk,
            help="Number of layers to rebalance per forward pass.",
        )
        parser.add_argument(
            "--eplb-min-rebalancing-utilization-threshold",
            type=float,
            default=ServerArgs.eplb_min_rebalancing_utilization_threshold,
            help="Minimum threshold for GPU average utilization to trigger EPLB rebalancing. Must be in the range [0.0, 1.0].",
        )
        parser.add_argument(
            "--expert-distribution-recorder-mode",
            type=str,
            default=ServerArgs.expert_distribution_recorder_mode,
            help="Mode of expert distribution recorder.",
        )
        parser.add_argument(
            "--expert-distribution-recorder-buffer-size",
            type=int,
            default=ServerArgs.expert_distribution_recorder_buffer_size,
            help="Circular buffer size of expert distribution recorder. Set to -1 to denote infinite buffer.",
        )
        parser.add_argument(
            "--enable-expert-distribution-metrics",
            action="store_true",
            help="Enable logging metrics for expert balancedness",
        )
        parser.add_argument(
            "--deepep-config",
            type=str,
            default=ServerArgs.deepep_config,
            help="Tuned DeepEP config suitable for your own cluster. It can be either a string with JSON content or a file path.",
        )
        parser.add_argument(
            "--moe-dense-tp-size",
            type=int,
            default=ServerArgs.moe_dense_tp_size,
            help="TP size for MoE dense MLP layers. This flag is useful when, with large TP size, there are errors caused by weights in MLP layers having dimension smaller than the min dimension GEMM supports.",
        )
        parser.add_argument(
            "--elastic-ep-backend",
            type=str,
            default=ServerArgs.elastic_ep_backend,
            choices=["none", "mooncake"],
            help="Specify the collective communication backend for elastic EP. Currently supports 'mooncake'.",
        )
        parser.add_argument(
            "--mooncake-ib-device",
            type=str,
            default=ServerArgs.mooncake_ib_device,
            help="The InfiniBand devices for Mooncake Backend transfer, accepts multiple comma-separated devices "
            "(e.g., --mooncake-ib-device mlx5_0,mlx5_1). "
            "Default is None, which triggers automatic device detection when Mooncake Backend is enabled.",
        )

        # Mamba Cache
        parser.add_argument(
            "--max-mamba-cache-size",
            type=int,
            default=ServerArgs.max_mamba_cache_size,
            help="The maximum size of the mamba cache.",
        )
        parser.add_argument(
            "--mamba-ssm-dtype",
            type=str,
            default=ServerArgs.mamba_ssm_dtype,
            choices=MAMBA_SSM_DTYPE_CHOICES,
            help="The data type of the SSM states in mamba cache.",
        )
        parser.add_argument(
            "--mamba-full-memory-ratio",
            type=float,
            default=ServerArgs.mamba_full_memory_ratio,
            help="The ratio of mamba state memory to full kv cache memory.",
        )

        # Hierarchical cache
        parser.add_argument(
            "--enable-hierarchical-cache",
            action="store_true",
            help="Enable hierarchical cache",
        )
        parser.add_argument(
            "--hicache-ratio",
            type=float,
            default=ServerArgs.hicache_ratio,
            help="The ratio of the size of host KV cache memory pool to the size of device pool.",
        )
        parser.add_argument(
            "--hicache-size",
            type=int,
            default=ServerArgs.hicache_size,
            help="The size of host KV cache memory pool in gigabytes, which will override the hicache_ratio if set.",
        )
        parser.add_argument(
            "--hicache-write-policy",
            type=str,
            choices=["write_back", "write_through", "write_through_selective"],
            default=ServerArgs.hicache_write_policy,
            help="The write policy of hierarchical cache.",
        )
        parser.add_argument(
            "--hicache-io-backend",
            type=str,
            choices=["direct", "kernel", "kernel_ascend"],
            default=ServerArgs.hicache_io_backend,
            help="The IO backend for KV cache transfer between CPU and GPU",
        )
        parser.add_argument(
            "--hicache-mem-layout",
            type=str,
            choices=[
                "layer_first",
                "page_first",
                "page_first_direct",
                "page_first_kv_split",
                "page_head",
            ],
            default=ServerArgs.hicache_mem_layout,
            help="The layout of host memory pool for hierarchical cache.",
        )
        parser.add_argument(
            "--hicache-storage-backend",
            type=str,
            choices=["file", "mooncake", "hf3fs", "nixl", "aibrix", "dynamic", "eic"],
            default=ServerArgs.hicache_storage_backend,
            help="The storage backend for hierarchical KV cache. "
            "Built-in backends: file, mooncake, hf3fs, nixl, aibrix. "
            "For dynamic backend, use --hicache-storage-backend-extra-config to specify: "
            "backend_name (custom name), module_path (Python module path), class_name (backend class name).",
        )
        parser.add_argument(
            "--hicache-storage-prefetch-policy",
            type=str,
            choices=["best_effort", "wait_complete", "timeout"],
            default=ServerArgs.hicache_storage_prefetch_policy,
            help="Control when prefetching from the storage backend should stop.",
        )
        parser.add_argument(
            "--hicache-storage-backend-extra-config",
            type=str,
            default=ServerArgs.hicache_storage_backend_extra_config,
            help="A dictionary in JSON string format containing extra configuration for the storage backend.",
        )
        # LMCache
        parser.add_argument(
            "--enable-lmcache",
            action="store_true",
            help="Using LMCache as an alternative hierarchical cache solution",
        )

        # Ktransformer server args
        parser.add_argument(
            "--kt-weight-path",
            type=str,
            help="[ktransformers parameter] The path of the quantized expert weights for amx kernel. A local folder.",
        )
        parser.add_argument(
            "--kt-method",
            type=str,
            default="AMXINT4",
            help="[ktransformers parameter] Quantization formats for CPU execution.",
        )
        parser.add_argument(
            "--kt-cpuinfer",
            type=int,
            help="[ktransformers parameter] The number of CPUInfer threads.",
        )
        parser.add_argument(
            "--kt-threadpool-count",
            type=int,
            default=2,
            help="[ktransformers parameter] One-to-one with the number of NUMA nodes (one thread pool per NUMA).",
        )
        parser.add_argument(
            "--kt-num-gpu-experts",
            type=int,
            help="[ktransformers parameter] The number of GPU experts.",
        )
        parser.add_argument(
            "--kt-max-deferred-experts-per-token",
            type=int,
            default=ServerArgs.kt_max_deferred_experts_per_token,
            help="[ktransformers parameter] Maximum number of experts deferred to CPU per token. All MoE layers except the final one use this value; the final layer always uses 0.",
        )

        # Diffusion LLM
        parser.add_argument(
            "--dllm-algorithm",
            type=str,
            default=ServerArgs.dllm_algorithm,
            help="The diffusion LLM algorithm.",
        )
        parser.add_argument(
            "--dllm-block-size",
            type=int,
            default=ServerArgs.dllm_block_size,
            help="The number of tokens processed in each iteration of the block diffusion LLM.",
        )

        # Double Sparsity
        parser.add_argument(
            "--enable-double-sparsity",
            action="store_true",
            help="Enable double sparsity attention",
        )
        parser.add_argument(
            "--ds-channel-config-path",
            type=str,
            default=ServerArgs.ds_channel_config_path,
            help="The path of the double sparsity channel config",
        )
        parser.add_argument(
            "--ds-heavy-channel-num",
            type=int,
            default=ServerArgs.ds_heavy_channel_num,
            help="The number of heavy channels in double sparsity attention",
        )
        parser.add_argument(
            "--ds-heavy-token-num",
            type=int,
            default=ServerArgs.ds_heavy_token_num,
            help="The number of heavy tokens in double sparsity attention",
        )
        parser.add_argument(
            "--ds-heavy-channel-type",
            type=str,
            default=ServerArgs.ds_heavy_channel_type,
            help="The type of heavy channels in double sparsity attention",
        )
        parser.add_argument(
            "--ds-sparse-decode-threshold",
            type=int,
            default=ServerArgs.ds_sparse_decode_threshold,
            help="The minimum decode sequence length required before the double-sparsity backend switches from the dense fallback to the sparse decode kernel.",
        )

        # Offloading
        parser.add_argument(
            "--cpu-offload-gb",
            type=int,
            default=ServerArgs.cpu_offload_gb,
            help="How many GBs of RAM to reserve for CPU offloading.",
        )
        parser.add_argument(
            "--offload-group-size",
            type=int,
            default=ServerArgs.offload_group_size,
            help="Number of layers per group in offloading.",
        )
        parser.add_argument(
            "--offload-num-in-group",
            type=int,
            default=ServerArgs.offload_num_in_group,
            help="Number of layers to be offloaded within a group.",
        )
        parser.add_argument(
            "--offload-prefetch-step",
            type=int,
            default=ServerArgs.offload_prefetch_step,
            help="Steps to prefetch in offloading.",
        )
        parser.add_argument(
            "--offload-mode",
            type=str,
            default=ServerArgs.offload_mode,
            help="Mode of offloading.",
        )

        # Args for multi-item-scoring
        parser.add_argument(
            "--multi-item-scoring-delimiter",
            type=int,
            default=ServerArgs.multi_item_scoring_delimiter,
            help="Delimiter token ID for multi-item scoring. Used to combine Query and Items into a single sequence: Query<delimiter>Item1<delimiter>Item2<delimiter>... This enables efficient batch processing of multiple items against a single query.",
        )

        # Optimization/debug options
        parser.add_argument(
            "--disable-radix-cache",
            action="store_true",
            help="Disable RadixAttention for prefix caching.",
        )
        parser.add_argument(
            "--cuda-graph-max-bs",
            type=int,
            default=ServerArgs.cuda_graph_max_bs,
            help="Set the maximum batch size for cuda graph. It will extend the cuda graph capture batch size to this value.",
        )
        parser.add_argument(
            "--cuda-graph-bs",
            type=int,
            nargs="+",
            help="Set the list of batch sizes for cuda graph.",
        )
        parser.add_argument(
            "--disable-cuda-graph",
            action="store_true",
            help="Disable cuda graph.",
        )
        parser.add_argument(
            "--enable-piecewise-npu-graph-decode",
            action="store_true",
            help="Optimize the model with piecewise npu graph for decode.",
        )
        parser.add_argument(
            "--disable-cuda-graph-padding",
            action="store_true",
            help="Disable cuda graph when padding is needed. Still uses cuda graph when padding is not needed.",
        )
        parser.add_argument(
            "--enable-profile-cuda-graph",
            action="store_true",
            help="Enable profiling of cuda graph capture.",
        )
        parser.add_argument(
            "--enable-cudagraph-gc",
            action="store_true",
            help="Enable garbage collection during CUDA graph capture. If disabled (default), GC is frozen during capture to speed up the process.",
        )
        parser.add_argument(
            "--enable-layerwise-nvtx-marker",
            action="store_true",
            help="Enable layerwise NVTX profiling annotations for the model.",
        )
        parser.add_argument(
            "--enable-nccl-nvls",
            action="store_true",
            help="Enable NCCL NVLS for prefill heavy requests when available.",
        )
        parser.add_argument(
            "--enable-symm-mem",
            action="store_true",
            help="Enable NCCL symmetric memory for fast collectives.",
        )
        parser.add_argument(
            "--disable-flashinfer-cutlass-moe-fp4-allgather",
            action="store_true",
            help="Disables quantize before all-gather for flashinfer cutlass moe.",
        )
        parser.add_argument(
            "--enable-tokenizer-batch-encode",
            action="store_true",
            help="Enable batch tokenization for improved performance when processing multiple text inputs. Do not use with image inputs, pre-tokenized input_ids, or input_embeds.",
        )
        parser.add_argument(
            "--disable-tokenizer-batch-decode",
            action="store_true",
            help="Disable batch decoding when decoding multiple completions.",
        )
        parser.add_argument(
            "--disable-outlines-disk-cache",
            action="store_true",
            help="Disable disk cache of outlines to avoid possible crashes related to file system or high concurrency.",
        )
        parser.add_argument(
            "--disable-custom-all-reduce",
            action="store_true",
            help="Disable the custom all-reduce kernel and fall back to NCCL.",
        )
        parser.add_argument(
            "--enable-mscclpp",
            action="store_true",
            help="Enable using mscclpp for small messages for all-reduce kernel and fall back to NCCL.",
        )
        parser.add_argument(
            "--enable-torch-symm-mem",
            action="store_true",
            help="Enable using torch symm mem for all-reduce kernel and fall back to NCCL. Only supports CUDA device SM90 and above. SM90 supports world size 4, 6, 8. SM100 supports world size 6, 8.",
        )
        parser.add_argument(
            "--disable-overlap-schedule",
            action="store_true",
            help="Disable the overlap scheduler, which overlaps the CPU scheduler with GPU model worker.",
        )
        parser.add_argument(
            "--enable-mixed-chunk",
            action="store_true",
            help="Enabling mixing prefill and decode in a batch when using chunked prefill.",
        )
        parser.add_argument(
            "--enable-dp-attention",
            action="store_true",
            help="Enabling data parallelism for attention and tensor parallelism for FFN. The dp size should be equal to the tp size. Currently DeepSeek-V2 and Qwen 2/3 MoE models are supported.",
        )
        parser.add_argument(
            "--enable-dp-lm-head",
            action="store_true",
            help="Enable vocabulary parallel across the attention TP group to avoid all-gather across DP groups, optimizing performance under DP attention.",
        )
        parser.add_argument(
            "--enable-two-batch-overlap",
            action="store_true",
            help="Enabling two micro batches to overlap.",
        )
        parser.add_argument(
            "--enable-single-batch-overlap",
            action="store_true",
            help="Let computation and communication overlap within one micro batch.",
        )
        parser.add_argument(
            "--tbo-token-distribution-threshold",
            type=float,
            default=ServerArgs.tbo_token_distribution_threshold,
            help="The threshold of token distribution between two batches in micro-batch-overlap, determines whether to two-batch-overlap or two-chunk-overlap. Set to 0 denote disable two-chunk-overlap.",
        )
        parser.add_argument(
            "--enable-torch-compile",
            action="store_true",
            help="Optimize the model with torch.compile. Experimental feature.",
        )
        parser.add_argument(
            "--enable-torch-air-compile",
            action="store_true",
            help="Optimize the model with Torch Ascend Intermediate Representation compilation. Experimental feature.",
        )
        parser.add_argument(
            "--enable-torch-compile-debug-mode",
            action="store_true",
            help="Enable debug mode for torch compile",
        )
        parser.add_argument(
            "--enable-piecewise-cuda-graph",
            action="store_true",
            help="Optimize the model with piecewise cuda graph for extend/prefill only. Experimental feature.",
        )
        parser.add_argument(
            "--piecewise-cuda-graph-tokens",
            type=json_list_type,
            default=ServerArgs.piecewise_cuda_graph_tokens,
            help="Set the list of tokens when using piecewise cuda graph.",
        )
        parser.add_argument(
            "--piecewise-cuda-graph-compiler",
            type=str,
            default=ServerArgs.piecewise_cuda_graph_compiler,
            help="Set the compiler for piecewise cuda graph. Choices are: eager, inductor.",
            choices=["eager", "inductor"],
        )
        parser.add_argument(
            "--torch-compile-max-bs",
            type=int,
            default=ServerArgs.torch_compile_max_bs,
            help="Set the maximum batch size when using torch compile.",
        )
        parser.add_argument(
            "--piecewise-cuda-graph-max-tokens",
            type=int,
            default=ServerArgs.piecewise_cuda_graph_max_tokens,
            help="Set the maximum tokens when using piecewise cuda graph.",
        )
        parser.add_argument(
            "--torchao-config",
            type=str,
            default=ServerArgs.torchao_config,
            help="Optimize the model with torchao. Experimental feature. Current choices are: int8dq, int8wo, int4wo-<group_size>, fp8wo, fp8dq-per_tensor, fp8dq-per_row",
        )
        parser.add_argument(
            "--enable-nan-detection",
            action="store_true",
            help="Enable the NaN detection for debugging purposes.",
        )
        parser.add_argument(
            "--enable-p2p-check",
            action="store_true",
            help="Enable P2P check for GPU access, otherwise the p2p access is allowed by default.",
        )
        parser.add_argument(
            "--triton-attention-reduce-in-fp32",
            action="store_true",
            help="Cast the intermediate attention results to fp32 to avoid possible crashes related to fp16."
            "This only affects Triton attention kernels.",
        )
        parser.add_argument(
            "--triton-attention-num-kv-splits",
            type=int,
            default=ServerArgs.triton_attention_num_kv_splits,
            help="The number of KV splits in flash decoding Triton kernel. Larger value is better in longer context scenarios. The default value is 8.",
        )
        parser.add_argument(
            "--triton-attention-split-tile-size",
            type=int,
            default=ServerArgs.triton_attention_split_tile_size,
            help="The size of split KV tile in flash decoding Triton kernel. Used for deterministic inference.",
        )
        parser.add_argument(
            "--num-continuous-decode-steps",
            type=int,
            default=ServerArgs.num_continuous_decode_steps,
            help="Run multiple continuous decoding steps to reduce scheduling overhead. "
            "This can potentially increase throughput but may also increase time-to-first-token latency. "
            "The default value is 1, meaning only run one decoding step at a time.",
        )
        parser.add_argument(
            "--delete-ckpt-after-loading",
            action="store_true",
            help="Delete the model checkpoint after loading the model.",
        )
        parser.add_argument(
            "--enable-memory-saver",
            action="store_true",
            help="Allow saving memory using release_memory_occupation and resume_memory_occupation",
        )
        parser.add_argument(
            "--enable-weights-cpu-backup",
            action="store_true",
            help="Save model weights (both main model and draft model, if any) to CPU memory during release_weights_occupation and resume_weights_occupation",
        )
        parser.add_argument(
            "--enable-draft-weights-cpu-backup",
            action="store_true",
            help="Save draft model weights to CPU memory during release_weights_occupation and resume_weights_occupation",
        )
        parser.add_argument(
            "--allow-auto-truncate",
            action="store_true",
            help="Allow automatically truncating requests that exceed the maximum input length instead of returning an error.",
        )
        parser.add_argument(
            "--enable-custom-logit-processor",
            action="store_true",
            help="Enable users to pass custom logit processors to the server (disabled by default for security)",
        )
        parser.add_argument(
            "--flashinfer-mla-disable-ragged",
            action="store_true",
            help="Not using ragged prefill wrapper when running flashinfer mla",
        )
        parser.add_argument(
            "--disable-shared-experts-fusion",
            action="store_true",
            help="Disable shared experts fusion optimization for deepseek v3/r1.",
        )
        parser.add_argument(
            "--disable-chunked-prefix-cache",
            action="store_true",
            help="Disable chunked prefix cache feature for deepseek, which should save overhead for short sequences.",
        )
        parser.add_argument(
            "--disable-fast-image-processor",
            action="store_true",
            help="Adopt base image processor instead of fast image processor.",
        )
        parser.add_argument(
            "--keep-mm-feature-on-device",
            action="store_true",
            help="Keep multimodal feature tensors on device after processing to save D2H copy.",
        )
        parser.add_argument(
            "--enable-return-hidden-states",
            action="store_true",
            help="Enable returning hidden states with responses.",
        )
        parser.add_argument(
            "--scheduler-recv-interval",
            type=int,
            default=ServerArgs.scheduler_recv_interval,
            help="The interval to poll requests in scheduler. Can be set to >1 to reduce the overhead of this.",
        )
        parser.add_argument(
            "--numa-node",
            type=int,
            nargs="+",
            help="Sets the numa node for the subprocesses. i-th element corresponds to i-th subprocess.",
        )
        parser.add_argument(
            "--enable-deterministic-inference",
            action="store_true",
            help="Enable deterministic inference mode with batch invariant ops.",
        )
        parser.add_argument(
            "--rl-on-policy-target",
            type=str,
            default=ServerArgs.rl_on_policy_target,
            choices=RL_ON_POLICY_TARGET_CHOICES,
            help="The training system that SGLang needs to match for true on-policy.",
        )
        parser.add_argument(
            "--enable-attn-tp-input-scattered",
            action="store_true",
            help="Allow input of attention to be scattered when only using tensor parallelism, to reduce the computational load of operations such as qkv latent.",
        )
        parser.add_argument(
            "--enable-nsa-prefill-context-parallel",
            action="store_true",
            help="Enable context parallelism used in the long sequence prefill phase of DeepSeek v3.2.",
        )

        # Dynamic batch tokenizer
        parser.add_argument(
            "--enable-dynamic-batch-tokenizer",
            action="store_true",
            help="Enable async dynamic batch tokenizer for improved performance when multiple requests arrive concurrently.",
        )
        parser.add_argument(
            "--dynamic-batch-tokenizer-batch-size",
            type=int,
            default=ServerArgs.dynamic_batch_tokenizer_batch_size,
            help="[Only used if --enable-dynamic-batch-tokenizer is set] Maximum batch size for dynamic batch tokenizer.",
        )
        parser.add_argument(
            "--dynamic-batch-tokenizer-batch-timeout",
            type=float,
            default=ServerArgs.dynamic_batch_tokenizer_batch_timeout,
            help="[Only used if --enable-dynamic-batch-tokenizer is set] Timeout in seconds for batching tokenization requests.",
        )

        # Debug tensor dumps
        parser.add_argument(
            "--debug-tensor-dump-output-folder",
            type=str,
            default=ServerArgs.debug_tensor_dump_output_folder,
            help="The output folder for dumping tensors.",
        )
        parser.add_argument(
            "--debug-tensor-dump-layers",
            type=int,
            nargs="+",
            help="The layer ids to dump. Dump all layers if not specified.",
        )
        parser.add_argument(
            "--debug-tensor-dump-input-file",
            type=str,
            default=ServerArgs.debug_tensor_dump_input_file,
            help="The input filename for dumping tensors",
        )
        parser.add_argument(
            "--debug-tensor-dump-inject",
            type=str,
            default=ServerArgs.debug_tensor_dump_inject,
            help="Inject the outputs from jax as the input of every layer.",
        )

        # PD disaggregation
        parser.add_argument(
            "--disaggregation-mode",
            type=str,
            default=ServerArgs.disaggregation_mode,
            choices=["null", "prefill", "decode"],
            help='Only used for PD disaggregation. "prefill" for prefill-only server, and "decode" for decode-only server. If not specified, it is not PD disaggregated',
        )
        parser.add_argument(
            "--disaggregation-transfer-backend",
            type=str,
            default=ServerArgs.disaggregation_transfer_backend,
            choices=DISAGG_TRANSFER_BACKEND_CHOICES,
            help="The backend for disaggregation transfer. Default is mooncake.",
        )
        parser.add_argument(
            "--disaggregation-bootstrap-port",
            type=int,
            default=ServerArgs.disaggregation_bootstrap_port,
            help="Bootstrap server port on the prefill server. Default is 8998.",
        )
        parser.add_argument(
            "--disaggregation-decode-tp",
            type=int,
            default=ServerArgs.disaggregation_decode_tp,
            help="Decode tp size. If not set, it matches the tp size of the current engine. This is only set on the prefill server.",
        )
        parser.add_argument(
            "--disaggregation-decode-dp",
            type=int,
            default=ServerArgs.disaggregation_decode_dp,
            help="Decode dp size. If not set, it matches the dp size of the current engine. This is only set on the prefill server.",
        )
        parser.add_argument(
            "--disaggregation-prefill-pp",
            type=int,
            default=ServerArgs.disaggregation_prefill_pp,
            help="Prefill pp size. If not set, it is default to 1. This is only set on the decode server.",
        )
        parser.add_argument(
            "--disaggregation-ib-device",
            type=str,
            default=ServerArgs.disaggregation_ib_device,
            help="The InfiniBand devices for disaggregation transfer, accepts single device (e.g., --disaggregation-ib-device mlx5_0) "
            "or multiple comma-separated devices (e.g., --disaggregation-ib-device mlx5_0,mlx5_1). "
            "Default is None, which triggers automatic device detection when mooncake backend is enabled.",
        )
        parser.add_argument(
            "--disaggregation-decode-enable-offload-kvcache",
            action="store_true",
            help="Enable async KV cache offloading on decode server (PD mode).",
        )
        parser.add_argument(
            "--num-reserved-decode-tokens",
            type=int,
            default=ServerArgs.num_reserved_decode_tokens,
            help="Number of decode tokens that will have memory reserved when adding new request to the running batch.",
        )
        parser.add_argument(
            "--disaggregation-decode-polling-interval",
            type=int,
            default=ServerArgs.disaggregation_decode_polling_interval,
            help="The interval to poll requests in decode server. Can be set to >1 to reduce the overhead of this.",
        )

        # Custom weight loader
        parser.add_argument(
            "--custom-weight-loader",
            type=str,
            nargs="*",
            default=None,
            help="The custom dataloader which used to update the model. Should be set with a valid import path, such as my_package.weight_load_func",
        )
        parser.add_argument(
            "--weight-loader-disable-mmap",
            action="store_true",
            help="Disable mmap while loading weight using safetensors.",
        )
        parser.add_argument(
            "--remote-instance-weight-loader-seed-instance-ip",
            type=str,
            default=ServerArgs.remote_instance_weight_loader_seed_instance_ip,
            help="The ip of the seed instance for loading weights from remote instance.",
        )
        parser.add_argument(
            "--remote-instance-weight-loader-seed-instance-service-port",
            type=int,
            default=ServerArgs.remote_instance_weight_loader_seed_instance_service_port,
            help="The service port of the seed instance for loading weights from remote instance.",
        )
        parser.add_argument(
            "--remote-instance-weight-loader-send-weights-group-ports",
            type=json_list_type,
            default=ServerArgs.remote_instance_weight_loader_send_weights_group_ports,
            help="The communication group ports for loading weights from remote instance.",
        )

        # For PD-Multiplexing
        parser.add_argument(
            "--enable-pdmux",
            action="store_true",
            help="Enable PD-Multiplexing, PD running on greenctx stream.",
        )
        parser.add_argument(
            "--pdmux-config-path",
            type=str,
            default=None,
            help="The path of the PD-Multiplexing config file.",
        )
        parser.add_argument(
            "--sm-group-num",
            type=int,
            default=ServerArgs.sm_group_num,
            help="Number of sm partition groups.",
        )

        # Configuration file support
        parser.add_argument(
            "--config",
            type=str,
            help="Read CLI options from a config file. Must be a YAML file with configuration options.",
        )

        # For Multi-Modal
        parser.add_argument(
            "--mm-max-concurrent-calls",
            type=int,
            default=ServerArgs.mm_max_concurrent_calls,
            help="The max concurrent calls for async mm data processing.",
        )
        parser.add_argument(
            "--mm-per-request-timeout",
            type=int,
            default=ServerArgs.mm_per_request_timeout,
            help="The timeout for each multi-modal request in seconds.",
        )
        parser.add_argument(
            "--enable-broadcast-mm-inputs-process",
            action="store_true",
            default=ServerArgs.enable_broadcast_mm_inputs_process,
            help="Enable broadcast mm-inputs process in scheduler.",
        )

        # For checkpoint decryption
        parser.add_argument(
            "--decrypted-config-file",
            type=str,
            default=ServerArgs.decrypted_config_file,
            help="The path of the decrypted config file.",
        )
        parser.add_argument(
            "--decrypted-draft-config-file",
            type=str,
            default=ServerArgs.decrypted_draft_config_file,
            help="The path of the decrypted draft config file.",
        )
        parser.add_argument(
            "--mm-enable-dp-encoder",
            action="store_true",
            default=ServerArgs.mm_enable_dp_encoder,
            help="Enabling data parallelism for mm encoder. The dp size will be set to the tp size automatically.",
        )

        # For registering hooks
        parser.add_argument(
            "--forward-hooks",
            type=json_list_type,
            default=ServerArgs.forward_hooks,
            help="JSON-formatted forward hook specifications to attach to the model.",
        )

    @classmethod
    def from_cli_args(cls, args: argparse.Namespace):
        args.tp_size = args.tensor_parallel_size
        args.pp_size = args.pipeline_parallel_size
        args.dp_size = args.data_parallel_size
        args.ep_size = args.expert_parallel_size

        attrs = [attr.name for attr in dataclasses.fields(cls)]
        return cls(**{attr: getattr(args, attr) for attr in attrs})

    def url(self):
        if is_valid_ipv6_address(self.host):
            return f"http://[{self.host}]:{self.port}"
        else:
            return f"http://{self.host}:{self.port}"

    def get_hf_config(self):
        kwargs = {}
        hf_config = get_config(
            self.model_path,
            trust_remote_code=self.trust_remote_code,
            revision=self.revision,
            model_override_args=orjson.loads(self.json_model_override_args),
            **kwargs,
        )
        return hf_config

    def get_model_config(self):
        # Lazy init to avoid circular import
        from sglang.srt.configs.model_config import ModelConfig

        if hasattr(self, "model_config"):
            return self.model_config
        self.model_config = ModelConfig.from_server_args(self)
        return self.model_config

    def get_attention_backends(self):
        prefill_attention_backend_str = (
            self.prefill_attention_backend
            if self.prefill_attention_backend
            else self.attention_backend
        )
        decode_attention_backend_str = (
            self.decode_attention_backend
            if self.decode_attention_backend
            else self.attention_backend
        )
        return prefill_attention_backend_str, decode_attention_backend_str

    def use_mla_backend(self):
        from sglang.srt.configs.model_config import AttentionArch

        model_config = self.get_model_config()
        return model_config.attention_arch == AttentionArch.MLA

    def check_server_args(self):
        # Check parallel size constraints
        assert (
            self.tp_size * self.pp_size
        ) % self.nnodes == 0, "tp_size must be divisible by number of nodes"

        if self.pp_size > 1:
            assert (
                self.disable_overlap_schedule
                and self.speculative_algorithm is None
                and not self.enable_mixed_chunk
            ), "Pipeline parallelism is not compatible with overlap schedule, speculative decoding, mixed chunked prefill."

        assert not (
            self.dp_size > 1 and self.nnodes != 1 and not self.enable_dp_attention
        ), "multi-node data parallel is not supported unless dp attention!"

        assert self.base_gpu_id >= 0, "base_gpu_id must be non-negative"
        assert self.gpu_id_step >= 1, "gpu_id_step must be positive"

        assert self.moe_dense_tp_size in {
            1,
            None,
        }, "moe_dense_tp_size only support 1 and None currently"

        # Check served model name to not have colon as it is reserved for LoRA adapter syntax
        assert ":" not in self.served_model_name, (
            "served_model_name cannot contain a colon (':') character. "
            "The colon is reserved for the 'model:adapter' syntax used in LoRA adapter specification. "
            f"Invalid value: '{self.served_model_name}'"
        )

        # Check LoRA
        self.check_lora_server_args()

        # torch 2.9.1 has compatibility issues with cuDNN 9.14 and below,
        # causing extremely slow nn.Conv3d performance.
        # TODO(yhyang201): Remove this check when sglang no longer uses torch 2.9.1.
        self.check_torch_2_9_1_cudnn_compatibility()

        # Check speculative decoding
        if self.speculative_algorithm is not None:
            assert (
                not self.enable_mixed_chunk
            ), "enable_mixed_chunk is required for speculative decoding"

        # Check chunked prefill
        # Skip validation if chunked prefill is disabled (i.e., size <= 0).
        # Skip validation if disaggregation mode is decode.
        if self.chunked_prefill_size > 0 and self.disaggregation_mode != "decode":
            assert (
                self.chunked_prefill_size % self.page_size == 0
            ), "chunked_prefill_size must be divisible by page_size"

        # Check pdmux
        if self.enable_pdmux:
            assert (
                self.pp_size == 1
            ), "PD-Multiplexing is only supported with pipeline parallelism disabled (pp_size=1)."
            assert (
                self.chunked_prefill_size == -1
            ), "PD-Multiplexing is not compatible with chunked prefill."
            assert (
                self.disaggregation_mode == "null"
            ), "PD-Multiplexing is not compatible with disaggregation mode."
            assert (
                self.disable_overlap_schedule
            ), "PD-Multiplexing is not compatible with overlap schedule."

            # NOTE: CUDA Green Context may encounter potential issues with CudaGraph on torch 2.7.x – 2.8.x, leading to performance degradation.
            import torch

            parts = torch.__version__.split("+", 1)[0].split(".")
            major = int(parts[0]) if len(parts) > 0 and parts[0].isdigit() else 0
            minor = int(parts[1]) if len(parts) > 1 and parts[1].isdigit() else 0
            if (major, minor) > (2, 6):
                logger.warning(
                    "WARNING: PD-Multiplexing may experience performance degradation with torch versions > 2.6.x.\n"
                    f"  Current torch version is {torch.__version__}.\n"
                    "  Please manually install torch 2.6.x."
                )

        assert self.tokenizer_worker_num > 0, "Tokenizer worker num must >= 1"
        self.validate_buckets_rule(
            "--prompt-tokens-buckets", self.prompt_tokens_buckets
        )
        self.validate_buckets_rule(
            "--generation-tokens-buckets", self.generation_tokens_buckets
        )

        # Check scheduling policy
        if self.enable_priority_scheduling:
            assert self.schedule_policy in [
                "fcfs",
                "lof",
            ], f"To use priority scheduling, schedule_policy must be 'fcfs' or 'lof'. '{self.schedule_policy}' is not supported."

        # Check multi-item scoring
        if self.multi_item_scoring_delimiter is not None:
            assert self.disable_radix_cache, (
                "Multi-item scoring requires radix cache to be disabled. "
                "Please set --disable-radix-cache when using --multi-item-scoring-delimiter."
            )
            assert self.chunked_prefill_size == -1, (
                "Multi-item scoring requires chunked prefill to be disabled. "
                "Please set --chunked-prefill-size -1 when using --multi-item-scoring-delimiter."
            )

        assert (
            self.schedule_conservativeness >= 0
        ), "schedule_conservativeness must be non-negative"

        if self.model_impl == "mindspore":
            assert is_npu(), "MindSpore model impl is only supported on Ascend npu."

    def check_torch_2_9_1_cudnn_compatibility(self):
        if self.get_model_config().is_multimodal:
            import torch

            torch_version = torch.__version__.split("+", 1)[0]
            if torch_version == "2.9.1":
                cudnn_version = None
                try:
                    cudnn_version = torch.backends.cudnn.version()
                except Exception:
                    cudnn_version = None
                if cudnn_version is not None:
                    version_float = float(str(cudnn_version)[:3]) / 100
                    if version_float < 9.15:
                        RED = "\033[91m"
                        BOLD = "\033[1m"
                        RESET = "\033[0m"
                        msg = (
                            f"{RED}{BOLD}"
                            "CRITICAL WARNING: PyTorch 2.9.1 & CuDNN Compatibility Issue Detected\n"
                            "--------------------------------------------------------------------------------\n"
                            f"Current Environment: PyTorch {torch.__version__} | CuDNN {version_float:.2f}\n\n"
                            "Issue:     There is a KNOWN BUG in PyTorch 2.9.1's `nn.Conv3d` implementation\n"
                            "           when used with CuDNN versions older than 9.15. This can cause\n"
                            "           SEVERE PERFORMANCE DEGRADATION and EXCESSIVE MEMORY USAGE.\n\n"
                            "Reference: https://github.com/pytorch/pytorch/issues/168167\n\n"
                            "Solution:  You MUST upgrade CuDNN to version 9.15+ to ensure correctness.\n\n"
                            "Run the following command immediately to fix:\n"
                            "    pip install nvidia-cudnn-cu12==9.16.0.29\n"
                            "--------------------------------------------------------------------------------\n"
                            f"{RESET}"
                        )
                        raise RuntimeError(msg)
                else:
                    RED = "\033[91m"
                    RESET = "\033[0m"
                    logger.warning(
                        f"{RED}WARNING: Could not determine CuDNN version for torch==2.9.1. Please ensure CuDNN >= 9.15 to avoid nn.Conv3d bugs.{RESET}"
                    )

    def check_lora_server_args(self):
        assert self.max_loras_per_batch > 0, "max_loras_per_batch must be positive"

        # Enable LoRA if any LoRA paths are provided for backward compatibility.
        if self.lora_paths:
            if self.enable_lora is None:
                self.enable_lora = True
                logger.warning(
                    "--enable-lora is set to True because --lora-paths is provided."
                )
            elif self.enable_lora is False:
                logger.warning(
                    "--enable-lora is set to False, any provided lora_paths will be ignored."
                )

        if self.enable_lora:
            # Validate compatibility with speculative decoding
            if self.speculative_algorithm not in ["NGRAM", None]:
                raise ValueError(
                    "Currently LoRA is only compatible with NGRAM speculative decoding."
                )

            # Parse lora_paths
            if isinstance(self.lora_paths, list):
                lora_paths = self.lora_paths
                self.lora_paths = []
                for lora_path in lora_paths:
                    if isinstance(lora_path, str):
                        if "=" in lora_path:
                            name, path = lora_path.split("=", 1)
                            lora_ref = LoRARef(
                                lora_name=name, lora_path=path, pinned=False
                            )
                        else:
                            lora_ref = LoRARef(
                                lora_name=lora_path, lora_path=lora_path, pinned=False
                            )
                    elif isinstance(lora_path, dict):
                        assert (
                            "lora_name" in lora_path and "lora_path" in lora_path
                        ), f"When providing LoRA paths as a list of dict, each dict should contain 'lora_name' and 'lora_path' keys. Got: {lora_path}"
                        lora_ref = LoRARef(
                            lora_name=lora_path["lora_name"],
                            lora_path=lora_path["lora_path"],
                            pinned=lora_path.get("pinned", False),
                        )
                    else:
                        raise ValueError(
                            f"Invalid type for item in --lora-paths list: {type(lora_path)}. "
                            "Expected a string or a dictionary."
                        )
                    self.lora_paths.append(lora_ref)
            elif isinstance(self.lora_paths, dict):
                self.lora_paths = [
                    LoRARef(lora_name=k, lora_path=v, pinned=False)
                    for k, v in self.lora_paths.items()
                ]
            elif self.lora_paths is None:
                self.lora_paths = []
            else:
                raise ValueError(
                    f"Invalid type for --lora-paths: {type(self.lora_paths)}. "
                    "Expected a list or a dictionary."
                )

            # Expand target modules
            if self.lora_target_modules:
                self.lora_target_modules = set(self.lora_target_modules)
                if "all" in self.lora_target_modules:
                    assert (
                        len(self.lora_target_modules) == 1
                    ), "If 'all' is specified in --lora-target-modules, it should be the only module specified."
                    self.lora_target_modules = set(SUPPORTED_LORA_TARGET_MODULES)

            # Ensure sufficient information is provided for LoRA initialization.
            assert self.lora_paths or (
                self.max_lora_rank and self.lora_target_modules
            ), "When no initial --lora-paths is provided, you need to specify both --max-lora-rank and --lora-target-modules for LoRA initialization."

            # Validate max_loaded_loras
            if self.max_loaded_loras is not None:
                assert self.max_loaded_loras >= self.max_loras_per_batch, (
                    "max_loaded_loras should be greater than or equal to max_loras_per_batch. "
                    f"max_loaded_loras={self.max_loaded_loras}, max_loras_per_batch={self.max_loras_per_batch}"
                )
                assert len(self.lora_paths) <= self.max_loaded_loras, (
                    "The number of LoRA paths should not exceed max_loaded_loras. "
                    f"max_loaded_loras={self.max_loaded_loras}, lora_paths={len(self.lora_paths)}"
                )

            if self.max_lora_chunk_size is not None:
                assert (
                    16 <= self.max_lora_chunk_size <= 128
                    and (self.max_lora_chunk_size & (self.max_lora_chunk_size - 1)) == 0
                ), "--max-lora-chunk-size must be a power of 2 between 16 and 128."

    def validate_disagg_tp_size(self, prefill_tp: int, decode_tp: int):
        larger_tp = max(decode_tp, prefill_tp)
        smaller_tp = min(decode_tp, prefill_tp)
        assert larger_tp % smaller_tp == 0, (
            "Different tp size is supported only when one tp is multiple of the other. "
            f"decode_tp={decode_tp}, prefill_tp={prefill_tp}"
        )

    def validate_buckets_rule(self, arg_name: str, buckets_rule: List[str]):
        if not buckets_rule:
            return

        assert len(buckets_rule) > 0, f"{arg_name} cannot be empty list"
        rule = buckets_rule[0]
        assert rule in [
            "tse",
            "default",
            "custom",
        ], f"Unsupported {arg_name} rule type: '{rule}'. Must be one of: 'tse', 'default', 'custom'"

        if rule == "tse":
            assert (
                len(buckets_rule) == 4
            ), f"{arg_name} TSE rule requires exactly 4 parameters: ['tse', middle, base, count], got {len(buckets_rule)}"
            try:
                middle = float(buckets_rule[1])
                base = float(buckets_rule[2])
                count = int(buckets_rule[3])
            except (ValueError, IndexError):
                assert (
                    False
                ), f"{arg_name} TSE rule parameters must be: ['tse', <float:middle>, <float:base>, <int:count>]"
            assert base > 1, f"{arg_name} TSE base must be larger than 1, got: {base}"
            assert count > 0, f"{arg_name} TSE count must be positive, got: {count}"
            assert middle > 0, f"{arg_name} TSE middle must be positive, got: {middle}"

        elif rule == "default":
            assert (
                len(buckets_rule) == 1
            ), f"{arg_name} default rule should only have one parameter: ['default'], got {len(buckets_rule)}"

        elif rule == "custom":
            assert (
                len(buckets_rule) >= 2
            ), f"{arg_name} custom rule requires at least one bucket value: ['custom', value1, ...]"
            try:
                bucket_values = [float(x) for x in buckets_rule[1:]]
            except ValueError:
                assert False, f"{arg_name} custom rule bucket values must be numeric"
            assert len(set(bucket_values)) == len(
                bucket_values
            ), f"{arg_name} custom rule bucket values should not contain duplicates"
            assert all(
                val >= 0 for val in bucket_values
            ), f"{arg_name} custom rule bucket values should be non-negative"

    def adjust_mem_fraction_for_vlm(self, model_config):
        vision_config = getattr(model_config.hf_config, "vision_config", None)
        if vision_config is None:
            return

        # roughly reduce the mem_fraction_static base on params of Vit
        original_server_arg_mem_fraction = self.mem_fraction_static
        # a base mem_fraction_static factor for regular Vit
        base_mem_fraction_reduction_ratio = 0.95

        vit_num_layers = getattr(vision_config, "num_hidden_layers", 24)
        vit_hidden_size = getattr(vision_config, "hidden_size", 1024)

        # baseline ViT params (ViT-L/14)
        baseline_vit_layers = 24
        baseline_vit_hidden_size = 1024

        # weight params count
        current_complexity_score = vit_num_layers * (vit_hidden_size**2)
        baseline_complexity_score = baseline_vit_layers * (baseline_vit_hidden_size**2)
        complexity_ratio = (
            current_complexity_score / baseline_complexity_score
            if baseline_complexity_score > 0
            else 1.0
        )

        # every time the complexity grows 100%, adjust final factor for 10%
        sensitivity_scale = 0.1
        dynamic_adjustment_factor = 1.0 - sensitivity_scale * (complexity_ratio - 1.0)
        dynamic_adjustment_factor = max(0.8, min(1.05, dynamic_adjustment_factor))

        final_overall_factor = (
            base_mem_fraction_reduction_ratio * dynamic_adjustment_factor
        )
        self.mem_fraction_static = (
            original_server_arg_mem_fraction * final_overall_factor
        )


# NOTE: This is a global variable to hold the server args for scheduler.
_global_server_args: Optional[ServerArgs] = None


def set_global_server_args_for_scheduler(server_args: ServerArgs):
    global _global_server_args
    _global_server_args = server_args


set_global_server_args_for_tokenizer = set_global_server_args_for_scheduler


def get_global_server_args() -> ServerArgs:
    if _global_server_args is None:
        raise ValueError("Global server args is not set yet!")

    return _global_server_args


def prepare_server_args(argv: List[str]) -> ServerArgs:
    """
    Prepare the server arguments from the command line arguments.

    Args:
        args: The command line arguments. Typically, it should be `sys.argv[1:]`
            to ensure compatibility with `parse_args` when no arguments are passed.

    Returns:
        The server arguments.
    """
    # Import here to avoid circular imports
    from sglang.srt.server_args_config_parser import ConfigArgumentMerger

    # Check for config file and merge arguments if present
    if "--config" in argv:
        # Extract boolean actions from the parser to handle them correctly
        parser = argparse.ArgumentParser()
        ServerArgs.add_cli_args(parser)

        # Get boolean action destinations
        boolean_actions = []
        for action in parser._actions:
            if hasattr(action, "dest") and hasattr(action, "action"):
                if action.action in ["store_true", "store_false"]:
                    boolean_actions.append(action.dest)

        # Merge config file arguments with CLI arguments
        config_merger = ConfigArgumentMerger(boolean_actions=boolean_actions)
        argv = config_merger.merge_config_with_args(argv)

    parser = argparse.ArgumentParser()
    ServerArgs.add_cli_args(parser)
    raw_args = parser.parse_args(argv)

    return ServerArgs.from_cli_args(raw_args)


ZMQ_TCP_PORT_DELTA = 233
DP_ATTENTION_HANDSHAKE_PORT_DELTA = 13


@dataclasses.dataclass
class PortArgs:
    # The ipc filename for tokenizer to receive inputs from detokenizer (zmq)
    tokenizer_ipc_name: str
    # The ipc filename for scheduler (rank 0) to receive inputs from tokenizer (zmq)
    scheduler_input_ipc_name: str
    # The ipc filename for detokenizer to receive inputs from scheduler (zmq)
    detokenizer_ipc_name: str

    # The port for nccl initialization (torch.dist)
    nccl_port: int

    # The ipc filename for rpc call between Engine and Scheduler
    rpc_ipc_name: str

    # The ipc filename for Scheduler to send metrics
    metrics_ipc_name: str

    # The ipc filename for Tokenizer and worker tokenizer
    tokenizer_worker_ipc_name: Optional[str]

    @staticmethod
    def init_new(
        server_args: ServerArgs,
        dp_rank: Optional[int] = None,
        worker_ports: Optional[List[int]] = None,
    ) -> PortArgs:
        if server_args.nccl_port is None:
            nccl_port = server_args.port + random.randint(100, 1000)
            while True:
                if is_port_available(nccl_port):
                    break
                if nccl_port < 60000:
                    nccl_port += 42
                else:
                    nccl_port -= 43
        else:
            nccl_port = server_args.nccl_port

        if server_args.tokenizer_worker_num > 1:
            tokenizer_worker_ipc_name = (
                f"ipc://{tempfile.NamedTemporaryFile(delete=False).name}"
            )
        else:
            tokenizer_worker_ipc_name = None

        if not server_args.enable_dp_attention:
            # Normal case, use IPC within a single node
            return PortArgs(
                tokenizer_ipc_name=f"ipc://{tempfile.NamedTemporaryFile(delete=False).name}",
                scheduler_input_ipc_name=f"ipc://{tempfile.NamedTemporaryFile(delete=False).name}",
                detokenizer_ipc_name=f"ipc://{tempfile.NamedTemporaryFile(delete=False).name}",
                nccl_port=nccl_port,
                rpc_ipc_name=f"ipc://{tempfile.NamedTemporaryFile(delete=False).name}",
                metrics_ipc_name=f"ipc://{tempfile.NamedTemporaryFile(delete=False).name}",
                tokenizer_worker_ipc_name=tokenizer_worker_ipc_name,
            )
        else:
            # DP attention. Use TCP + port to handle both single-node and multi-node.
            if server_args.nnodes == 1 and server_args.dist_init_addr is None:
                dist_init_addr = ("127.0.0.1", server_args.port + ZMQ_TCP_PORT_DELTA)
            elif server_args.dist_init_addr.startswith("["):  # ipv6 address
                port_num, host = configure_ipv6(server_args.dist_init_addr)
                dist_init_addr = (host, str(port_num))
            else:
                dist_init_addr = server_args.dist_init_addr.split(":")

            assert (
                len(dist_init_addr) == 2
            ), "please provide --dist-init-addr as host:port of head node"

            dist_init_host, dist_init_port = dist_init_addr
            dist_init_port = int(dist_init_port)
            port_base = dist_init_port + 1
            detokenizer_port = port_base + 1
            rpc_port = port_base + 2
            metrics_ipc_name = port_base + 3
            if dp_rank is None:
                # TokenizerManager to DataParallelController
                scheduler_input_port = port_base + 4
            else:
                assert worker_ports is not None
                scheduler_input_port = worker_ports[dp_rank]

            try:
                if dp_rank is None:
                    wait_port_available(dist_init_port, "dist_init_port")
                    wait_port_available(port_base, "port_base")
                    wait_port_available(detokenizer_port, "detokenizer_port")
                    wait_port_available(nccl_port, "nccl_port")
                    wait_port_available(rpc_port, "rpc_port")
                    wait_port_available(metrics_ipc_name, "metrics_ipc_name")
                # Check scheduler_input_port only for dp.
                # Skip check when using worker_ports since the port is already bound by our ZMQ socket
                if dp_rank is None or worker_ports is None:
                    wait_port_available(scheduler_input_port, "scheduler_input_port")
            except ValueError as e:
                logger.exception(
                    f"Port is already in use. {dist_init_port=} {port_base=} {detokenizer_port=} {nccl_port=} {scheduler_input_port=}"
                )
                raise

            return PortArgs(
                tokenizer_ipc_name=f"tcp://{dist_init_host}:{port_base}",
                scheduler_input_ipc_name=f"tcp://{dist_init_host}:{scheduler_input_port}",
                detokenizer_ipc_name=f"tcp://{dist_init_host}:{detokenizer_port}",
                nccl_port=nccl_port,
                rpc_ipc_name=f"tcp://{dist_init_host}:{rpc_port}",
                metrics_ipc_name=f"tcp://{dist_init_host}:{metrics_ipc_name}",
                tokenizer_worker_ipc_name=tokenizer_worker_ipc_name,
            )


class LoRAPathAction(argparse.Action):
    def __call__(self, parser, namespace, values, option_string=None):
        lora_paths = []
        if values:
            assert isinstance(values, list), "Expected a list of LoRA paths."
            for lora_path in values:
                lora_path = lora_path.strip()
                if lora_path.startswith("{") and lora_path.endswith("}"):
                    obj = json.loads(lora_path)
                    assert "lora_path" in obj and "lora_name" in obj, (
                        f"{repr(lora_path)} looks like a JSON str, "
                        "but it does not contain 'lora_name' and 'lora_path' keys."
                    )
                    lora_paths.append(obj)
                else:
                    lora_paths.append(lora_path)

        setattr(namespace, self.dest, lora_paths)


class DeprecatedAction(argparse.Action):
    def __init__(self, option_strings, dest, nargs=0, **kwargs):
        super(DeprecatedAction, self).__init__(
            option_strings, dest, nargs=nargs, **kwargs
        )

    def __call__(self, parser, namespace, values, option_string=None):
        raise ValueError(self.help)


def print_deprecated_warning(message: str):
    logger.warning(f"\033[33m{message}\033[0m")


def auto_choose_speculative_params(self: ServerArgs):
    """
    Automatically choose the parameters for speculative decoding.

    You can tune them on your own models and prompts with scripts/playground/bench_speculative.py
    """
    hf_config = self.get_hf_config()
    arch = hf_config.architectures[0]
    if self.speculative_algorithm == "STANDALONE":
        # The default value for standalone speculative decoding
        return (3, 1, 4)
    if arch in ["LlamaForCausalLM"]:
        # The default value for llama
        return (5, 4, 8)
    elif arch in [
        "DeepseekV32ForCausalLM",
        "DeepseekV3ForCausalLM",
        "DeepseekV2ForCausalLM",
        "GptOssForCausalLM",
        "BailingMoeForCausalLM",
        "BailingMoeV2ForCausalLM",
    ]:
        # The default value for deepseek and gpt-oss
        return (3, 1, 4)
    elif arch in ["Grok1ForCausalLM", "Grok1VForCausalLM"]:
        return (5, 4, 8)
    else:
        # The default value for all other models
        return (5, 4, 8)<|MERGE_RESOLUTION|>--- conflicted
+++ resolved
@@ -1852,19 +1852,16 @@
 
             self.disaggregation_prefill_pp = self.pp_size
             self.validate_disagg_tp_size(self.tp_size, self.disaggregation_decode_tp)
-<<<<<<< HEAD
-            self.disable_cuda_graph = True
-            logger.warning("Cuda graph is disabled for prefill server")
-            self.enable_piecewise_npu_graph_decode = False
-            logger.warning("Piecewise graph is disabled for prefill server")
-=======
+
+            if self.enable_piecewise_npu_graph_decode:
+                self.enable_piecewise_npu_graph_decode = False
+                logger.warning("NPU piecewise graph is disabled for decode server")
 
             if not self.enable_piecewise_cuda_graph:
                 self.disable_cuda_graph = True
                 logger.warning(
                     "Cuda graph is disabled for prefill server when piecewise cuda graph is not enabled."
                 )
->>>>>>> 64092c8b
 
     def _handle_tokenizer_batching(self):
         if self.enable_tokenizer_batch_encode and self.enable_dynamic_batch_tokenizer:
