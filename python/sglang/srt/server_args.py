--- conflicted
+++ resolved
@@ -966,18 +966,14 @@
                 "fa3",
                 "aiter",
                 "triton",
-<<<<<<< HEAD
+                "trtllm_mha",
                 "intel_xpu",
-            }, "fa3, aiter, triton or intel_xpu is required for Llama4 model"
-=======
-                "trtllm_mha",
-            }, "fa3, aiter, triton, or trtllm_mha is required for Llama4 model"
+            }, "fa3, aiter, triton, trtllm_mha or intel_xpu is required for Llama4 model"
             if is_sm100_supported() and self.attention_backend is None:
                 self.attention_backend = "trtllm_mha"
                 logger.warning(
                     "Use trtllm_mha as attention backend on sm100 for Llama4 model"
                 )
->>>>>>> 47e12e08
         elif model_arch in [
             "Gemma2ForCausalLM",
             "Gemma3ForCausalLM",
