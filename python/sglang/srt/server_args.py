# Copyright 2023-2024 SGLang Team
# Licensed under the Apache License, Version 2.0 (the "License");
# you may not use this file except in compliance with the License.
# You may obtain a copy of the License at
#
#     http://www.apache.org/licenses/LICENSE-2.0
#
# Unless required by applicable law or agreed to in writing, software
# distributed under the License is distributed on an "AS IS" BASIS,
# WITHOUT WARRANTIES OR CONDITIONS OF ANY KIND, either express or implied.
# See the License for the specific language governing permissions and
# limitations under the License.
# ==============================================================================
"""The arguments of the server."""

import argparse
import dataclasses
import json
import logging
import os
import random
import tempfile
from typing import List, Literal, Optional, Union

from sglang.srt.hf_transformers_utils import check_gguf_file, get_config
from sglang.srt.lora.lora_registry import LoRARef
from sglang.srt.reasoning_parser import ReasoningParser
from sglang.srt.utils import (
    LORA_TARGET_ALL_MODULES,
    SUPPORTED_LORA_TARGET_MODULES,
    configure_ipv6,
    get_device,
    get_device_memory_capacity,
    is_flashinfer_available,
    is_hip,
    is_port_available,
    is_remote_url,
    is_valid_ipv6_address,
    nullable_str,
)

logger = logging.getLogger(__name__)


@dataclasses.dataclass
class ServerArgs:
    # Model and tokenizer
    model_path: str
    tokenizer_path: Optional[str] = None
    tokenizer_mode: str = "auto"
    skip_tokenizer_init: bool = False
    load_format: str = "auto"
    model_loader_extra_config: str = "{}"
    trust_remote_code: bool = False
    context_length: Optional[int] = None
    is_embedding: bool = False
    enable_multimodal: Optional[bool] = None
    revision: Optional[str] = None
    model_impl: str = "auto"

    # HTTP server
    host: str = "127.0.0.1"
    port: int = 30000
    skip_server_warmup: bool = False
    warmups: Optional[str] = None
    nccl_port: Optional[int] = None

    # Quantization and data type
    dtype: str = "auto"
    quantization: Optional[str] = None
    quantization_param_path: Optional[str] = None
    kv_cache_dtype: str = "auto"

    # Memory and scheduling
    mem_fraction_static: Optional[float] = None
    max_running_requests: Optional[int] = None
    max_total_tokens: Optional[int] = None
    chunked_prefill_size: Optional[int] = None
    max_prefill_tokens: int = 16384
    schedule_policy: str = "fcfs"
    schedule_conservativeness: float = 1.0
    cpu_offload_gb: int = 0
    page_size: Optional[int] = None
    hybrid_kvcache_ratio: Optional[float] = None
    swa_full_tokens_ratio: float = 0.8
    disable_hybrid_swa_memory: bool = False

    # Runtime options
    device: Optional[str] = None
    tp_size: int = 1
    pp_size: int = 1
    max_micro_batch_size: Optional[int] = None
    stream_interval: int = 1
    stream_output: bool = False
    random_seed: Optional[int] = None
    constrained_json_whitespace_pattern: Optional[str] = None
    watchdog_timeout: float = 300
    dist_timeout: Optional[int] = None  # timeout for torch.distributed
    download_dir: Optional[str] = None
    base_gpu_id: int = 0
    gpu_id_step: int = 1
    sleep_on_idle: bool = False

    # Logging
    log_level: str = "info"
    log_level_http: Optional[str] = None
    log_requests: bool = False
    log_requests_level: int = 0
    crash_dump_folder: Optional[str] = None
    show_time_cost: bool = False
    enable_metrics: bool = False
    enable_metrics_for_all_schedulers: bool = False
    bucket_time_to_first_token: Optional[List[float]] = None
    bucket_inter_token_latency: Optional[List[float]] = None
    bucket_e2e_request_latency: Optional[List[float]] = None
    collect_tokens_histogram: bool = False
    decode_log_interval: int = 40
    enable_request_time_stats_logging: bool = False
    kv_events_config: Optional[str] = None

    # API related
    api_key: Optional[str] = None
    served_model_name: Optional[str] = None
    chat_template: Optional[str] = None
    completion_template: Optional[str] = None
    file_storage_path: str = "sglang_storage"
    enable_cache_report: bool = False
    reasoning_parser: Optional[str] = None
    tool_call_parser: Optional[str] = None

    # Data parallelism
    dp_size: int = 1
    load_balance_method: str = "round_robin"

    # Multi-node distributed serving
    dist_init_addr: Optional[str] = None
    nnodes: int = 1
    node_rank: int = 0

    # Model override args in JSON
    json_model_override_args: str = "{}"
    preferred_sampling_params: Optional[str] = None

    # LoRA
    enable_lora: Optional[bool] = None
    max_lora_rank: Optional[int] = None
    lora_target_modules: Optional[Union[set[str], List[str]]] = None
    lora_paths: Optional[Union[dict[str, str], dict[str, LoRARef], List[str]]] = None
    max_loras_per_batch: int = 8
    lora_backend: str = "triton"

    # Kernel backend
    attention_backend: Optional[str] = None
    sampling_backend: Optional[str] = None
    grammar_backend: Optional[str] = None
    mm_attention_backend: Optional[str] = None

    # Speculative decoding
    speculative_algorithm: Optional[str] = None
    speculative_draft_model_path: Optional[str] = None
    speculative_num_steps: Optional[int] = None
    speculative_eagle_topk: Optional[int] = None
    speculative_num_draft_tokens: Optional[int] = None
    speculative_accept_threshold_single: float = 1.0
    speculative_accept_threshold_acc: float = 1.0
    speculative_token_map: Optional[str] = None

    # Expert parallelism
    ep_size: int = 1
    enable_ep_moe: bool = False
    enable_deepep_moe: bool = False
    enable_flashinfer_moe: bool = False
    enable_flashinfer_allreduce_fusion: bool = False
    deepep_mode: Optional[Literal["auto", "normal", "low_latency"]] = "auto"
    ep_num_redundant_experts: int = 0
    ep_dispatch_algorithm: Optional[Literal["static", "dynamic", "fake"]] = None
    init_expert_location: str = "trivial"
    enable_eplb: bool = False
    eplb_algorithm: str = "auto"
    eplb_rebalance_num_iterations: int = 1000
    eplb_rebalance_layers_per_chunk: Optional[int] = None
    expert_distribution_recorder_mode: Optional[
        Literal["stat", "stat_approx", "per_pass", "per_token"]
    ] = None
    expert_distribution_recorder_buffer_size: Optional[int] = None
    enable_expert_distribution_metrics: bool = False
    deepep_config: Optional[str] = None
    moe_dense_tp_size: Optional[int] = None

    # Hierarchical cache
    enable_hierarchical_cache: bool = False
    hicache_ratio: float = 2.0
    hicache_size: int = 0
    hicache_write_policy: str = "write_through_selective"
    hicache_io_backend: str = ""
    hicache_storage_backend: Optional[str] = None

    # Double Sparsity
    enable_double_sparsity: bool = False
    ds_channel_config_path: Optional[str] = None
    ds_heavy_channel_num: int = 32
    ds_heavy_token_num: int = 256
    ds_heavy_channel_type: str = "qk"
    ds_sparse_decode_threshold: int = 4096

    # Optimization/debug options
    disable_radix_cache: bool = False
    cuda_graph_max_bs: Optional[int] = None
    cuda_graph_bs: Optional[List[int]] = None
    disable_cuda_graph: bool = False
    disable_cuda_graph_padding: bool = False
    enable_profile_cuda_graph: bool = False
    enable_nccl_nvls: bool = False
    enable_tokenizer_batch_encode: bool = False
    disable_outlines_disk_cache: bool = False
    disable_custom_all_reduce: bool = False
    enable_mscclpp: bool = False
    disable_overlap_schedule: bool = False
    enable_mixed_chunk: bool = False
    enable_dp_attention: bool = False
    enable_dp_lm_head: bool = False
    enable_two_batch_overlap: bool = False
    enable_torch_compile: bool = False
    torch_compile_max_bs: int = 32
    torchao_config: str = ""
    enable_nan_detection: bool = False
    enable_p2p_check: bool = False
    triton_attention_reduce_in_fp32: bool = False
    triton_attention_num_kv_splits: int = 8
    num_continuous_decode_steps: int = 1
    delete_ckpt_after_loading: bool = False
    enable_memory_saver: bool = False
    allow_auto_truncate: bool = False
    enable_custom_logit_processor: bool = False
    flashinfer_mla_disable_ragged: bool = False
    disable_shared_experts_fusion: bool = False
    disable_chunked_prefix_cache: bool = False
    disable_fast_image_processor: bool = False
    enable_return_hidden_states: bool = False
    enable_triton_kernel_moe: bool = False

    # Debug tensor dumps
    debug_tensor_dump_output_folder: Optional[str] = None
    debug_tensor_dump_input_file: Optional[str] = None
    debug_tensor_dump_inject: bool = False
    debug_tensor_dump_prefill_only: bool = False

    # PD disaggregation: can be "null" (not disaggregated), "prefill" (prefill-only), or "decode" (decode-only)
    disaggregation_mode: str = "null"
    disaggregation_transfer_backend: str = "mooncake"
    disaggregation_bootstrap_port: int = 8998
    disaggregation_decode_tp: Optional[int] = None
    disaggregation_decode_dp: Optional[int] = None
    disaggregation_prefill_pp: Optional[int] = 1
    disaggregation_ib_device: Optional[str] = None
    num_reserved_decode_tokens: int = 512  # used for decode kv cache offload in PD
    pdlb_url: Optional[str] = None

    # For model weight update
    custom_weight_loader: Optional[List[str]] = None
    weight_loader_disable_mmap: bool = False

    # For PD-Multiplexing
    enable_pdmux: bool = False
    sm_group_num: int = 3

    def __post_init__(self):
        # Expert parallelism
        # We put it here first due to some internal ckpt conversation issues.
        if self.enable_ep_moe:
            self.ep_size = self.tp_size
            logger.warning(
                f"EP MoE is enabled. The expert parallel size is adjusted to be the same as the tensor parallel size[{self.tp_size}]."
            )

        # Set missing default values
        if self.tokenizer_path is None:
            self.tokenizer_path = self.model_path
        if self.served_model_name is None:
            self.served_model_name = self.model_path
        if self.device is None:
            self.device = get_device()
        if self.random_seed is None:
            self.random_seed = random.randint(0, 1 << 30)

        gpu_mem = get_device_memory_capacity(self.device)

        # Set mem fraction static
        if self.mem_fraction_static is None:
            if gpu_mem is not None:
                # GPU memory capacity = model weights + KV cache pool + activations + cuda graph buffers
                # mem_fraction_static = (model weights + KV cache pool) / GPU memory capacity.

                # We want mem_fraction_static to be as large as possible but still has enough room
                # for activations and cuda graph buffers. We use the following heuristic to
                # compute the needed size for activations and cuda graph buffers:
                # - The size of the activation depends on the chunked_prefill_size and model size.
                # - The size of cuda graph buffers depends on the cuda graph capture range and model size.
                # For GPUs with more memory, we use a larger chunked_prefill_size and
                # capture more cuda graphs, so they need to reserve more memory.
                parallel_size = self.tp_size * self.pp_size

                if gpu_mem < 20 * 1024:
                    # T4, 4080. (chunked_prefill_size 2k, cuda_graph_max_bs 8)
                    reserved_mem = (2.8 + parallel_size / 10) * 1024
                elif gpu_mem < 35 * 1024:
                    # A10, L40, 4090, 5090. (chunked_prefill_size 2k, cuda_graph_max_bs 8)
                    reserved_mem = (2.8 + parallel_size / 10) * 1024
                elif gpu_mem < 90 * 1024:
                    # H100, A100. (chunked_prefill_size 8k, cuda_graph_max_bs 160)
                    reserved_mem = (9.5 + parallel_size / 2) * 1024
                elif gpu_mem < 100 * 1024:
                    # H20. (chunked_prefill_size 8k, cuda_graph_max_bs 256)
                    reserved_mem = (12 + parallel_size / 2) * 1024
                elif gpu_mem < 160 * 1024:
                    # H200. (chunked_prefill_size 8k, cuda_graph_max_bs 256)
                    reserved_mem = (12 + parallel_size / 2) * 1024
                else:
                    # B200, MI300. (chunked_prefill_size 16k, cuda_graph_max_bs 512)
                    reserved_mem = 32 * 1024

                if self.speculative_algorithm is not None:
                    # draft model and larger cuda graph buffers
                    reserved_mem += 2 * 1024
                if self.enable_dp_attention:
                    reserved_mem += 4 * 1024

                self.mem_fraction_static = round((gpu_mem - reserved_mem) / gpu_mem, 3)
            else:
                self.mem_fraction_static = 0.88

            # Lazy init to avoid circular import
            # Multimodal models need more memory for the image processor
            from sglang.srt.configs.model_config import ModelConfig

            model_config = ModelConfig.from_server_args(self)
            if model_config.is_multimodal:
                self.adjust_mem_fraction_for_vlm(model_config)

        # Set chunked prefill size, which depends on the gpu memory capacity
        if self.chunked_prefill_size is None:
            if gpu_mem is not None:
                if gpu_mem < 35 * 1024:  # A10, L40, 4090
                    self.chunked_prefill_size = 2048
                elif gpu_mem < 160 * 1024:  # H100, H200, A100, H20
                    self.chunked_prefill_size = 8192
                else:  # B200, MI300
                    self.chunked_prefill_size = 16384
            else:
                self.chunked_prefill_size = 4096

        # Set cuda graph max batch size
        if self.cuda_graph_max_bs is None:
            # Based on detailed statistics, when serving TP1/TP2 models on lower-end GPUs with HBM<25G, you can either disable cuda graph or set `cuda_graph_max_bs` to a very small value to reduce the memory overhead of creating cuda graphs, with almost no impact on performance. However, when serving models with TP4 or TP8, we need to enable cuda graph to maintain high performance. In this case, we can set `cuda_graph_max_bs` to 80 (half of the default value 160) to reduce the memory overhead of creating cuda graphs. Looking at the logs from TP4 serving of qwen2-72b, a value of 80 is sufficient and can reduce the memory overhead of creating cuda graphs on lower-end GPUs compared to the original 160, avoiding OOM issues.
            if gpu_mem is not None and gpu_mem < 35 * 1024:
                if self.tp_size < 4:
                    self.cuda_graph_max_bs = 8
                else:
                    self.cuda_graph_max_bs = 80

        # Set kernel backends for hpu device
        if self.device == "hpu":
            self.attention_backend = "torch_native"
            self.sampling_backend = "pytorch"

        # Set kernel backends
        if self.device == "cpu":
            if self.attention_backend is None:
                self.attention_backend = "intel_amx"
            self.sampling_backend = "pytorch"

        if self.sampling_backend is None:
            self.sampling_backend = (
                "flashinfer" if is_flashinfer_available() else "pytorch"
            )

        if self.attention_backend == "torch_native":
            logger.warning(
                "Cuda graph is disabled because of using torch native attention backend"
            )
            self.disable_cuda_graph = True

        if self.attention_backend == "ascend":
            logger.warning(
                "At this moment Ascend attention backend only supports a page_size of 128, change page_size to 128."
            )
            self.page_size = 128

        if self.attention_backend == "flashmla":
            logger.warning(
                "FlashMLA only supports a page_size of 64, change page_size to 64."
            )
            self.page_size = 64

        if self.attention_backend == "cutlass_mla":
            logger.warning(
                "Cutlass MLA only supports a page_size of 128, change page_size to 128."
            )
            self.page_size = 128

        # Set page size
        if self.page_size is None:
            self.page_size = 1

        # AMD-specific Triton attention KV splits default number
        if is_hip():
            self.triton_attention_num_kv_splits = 16

        # Choose grammar backend
        if self.grammar_backend is None:
            self.grammar_backend = "xgrammar"

        # Data parallelism attention
        if self.enable_dp_attention:
            self.schedule_conservativeness = self.schedule_conservativeness * 0.3
            assert (
                self.dp_size > 1
            ), "Please set a dp-size > 1. You can use 1 < dp-size <= tp-size "
            assert self.tp_size % self.dp_size == 0
            self.chunked_prefill_size = self.chunked_prefill_size // self.dp_size
            logger.warning(
                f"DP attention is enabled. The chunked prefill size is adjusted to {self.chunked_prefill_size} to avoid MoE kernel issues. "
            )

        if self.enable_dp_lm_head:
            assert (
                self.enable_dp_attention
            ), "Please enable dp attention when setting enable_dp_lm_head. "

        # MoE kernel
        if self.enable_flashinfer_moe:
            assert (
                self.quantization == "modelopt_fp4"
            ), "modelopt_fp4 quantization is required for Flashinfer MOE"
            os.environ["TRTLLM_ENABLE_PDL"] = "1"
            self.disable_shared_experts_fusion = True
            logger.warning(
                f"Flashinfer MoE is enabled. Shared expert fusion is disabled."
            )

        # DeepEP MoE
        if self.enable_deepep_moe:
            if self.deepep_mode == "normal":
                logger.warning("Cuda graph is disabled because deepep_mode=`normal`")
                self.disable_cuda_graph = True
            self.ep_size = self.tp_size
            logger.warning(
                f"DeepEP MoE is enabled. The expert parallel size is adjusted to be the same as the tensor parallel size[{self.tp_size}]."
            )

        if self.enable_eplb and (self.expert_distribution_recorder_mode is None):
            self.expert_distribution_recorder_mode = "stat"
            logger.info(
                "EPLB is enabled. The expert_distribution_recorder_mode is automatically set."
            )

        if (self.enable_eplb or (self.init_expert_location is not None)) and (
            self.ep_dispatch_algorithm is None
        ):
            self.ep_dispatch_algorithm = "static"
            logger.info(
                "EPLB is enabled or init_expert_location is provided. ep_dispatch_algorithm is configured."
            )

        if self.enable_expert_distribution_metrics and (
            self.expert_distribution_recorder_mode is None
        ):
            self.expert_distribution_recorder_mode = "stat"

        if self.expert_distribution_recorder_buffer_size is None:
            if (x := self.eplb_rebalance_num_iterations) is not None:
                self.expert_distribution_recorder_buffer_size = x
            elif self.expert_distribution_recorder_mode is not None:
                self.expert_distribution_recorder_buffer_size = 1000

        # Pipeline parallelism
        if self.pp_size > 1:
            self.disable_overlap_schedule = True
            logger.warning(
                "Pipeline parallelism is incompatible with overlap schedule."
            )

        # Speculative Decoding
        if self.speculative_algorithm == "NEXTN":
            # NEXTN shares the same implementation of EAGLE
            self.speculative_algorithm = "EAGLE"

        if self.speculative_algorithm in ("EAGLE", "EAGLE3"):
            if self.max_running_requests is None:
                self.max_running_requests = 48
            self.disable_overlap_schedule = True
            logger.warning(
                "Overlap scheduler is disabled because of using "
                "eagle speculative decoding."
            )
            if self.enable_mixed_chunk:
                self.enable_mixed_chunk = False
                logger.warning(
                    "Mixed chunked prefill is disabled because of using "
                    "eagle speculative decoding."
                )

            model_arch = self.get_hf_config().architectures[0]
            if model_arch in ["DeepseekV3ForCausalLM", "Glm4MoeForCausalLM"]:
                # Auto set draft_model_path DeepSeek-V3/R1
                if self.speculative_draft_model_path is None:
                    self.speculative_draft_model_path = self.model_path
                else:
                    logger.warning(
                        "DeepSeek MTP does not require setting speculative_draft_model_path."
                    )

            # Auto choose parameters
            if self.speculative_num_steps is None:
                assert (
                    self.speculative_eagle_topk is None
                    and self.speculative_num_draft_tokens is None
                )
                (
                    self.speculative_num_steps,
                    self.speculative_eagle_topk,
                    self.speculative_num_draft_tokens,
                ) = auto_choose_speculative_params(self)

            if (
                self.speculative_eagle_topk == 1
                and self.speculative_num_draft_tokens != self.speculative_num_steps + 1
            ):
                logger.warning(
                    "speculative_num_draft_tokens is adjusted to speculative_num_steps + 1 when speculative_eagle_topk == 1"
                )
                self.speculative_num_draft_tokens = self.speculative_num_steps + 1

            # The token generated from the verify step is counted.
            # If sepculative_num_steps >= speculative_num_draft_tokens, the additional tokens will definitely be discarded.
            # assert self.speculative_num_steps < self.speculative_num_draft_tokens

        # GGUF
        if (
            self.load_format == "auto" or self.load_format == "gguf"
        ) and check_gguf_file(self.model_path):
            self.quantization = self.load_format = "gguf"

        # Model loading
        if is_remote_url(self.model_path):
            self.load_format = "remote"
        if self.custom_weight_loader is None:
            self.custom_weight_loader = []

        # PD disaggregation
        if self.disaggregation_mode == "decode":
            assert (
                self.disaggregation_decode_tp is None
            ), "Cannot set --disaggregation-decode-tp for the decode engine."
            assert (
                self.disaggregation_decode_dp is None
            ), "Cannot set --disaggregation-decode-dp for the decode engine."

            self.disable_radix_cache = True
            logger.warning("KV cache is forced as chunk cache for decode server")
        elif self.disaggregation_mode == "prefill":
            if self.disaggregation_decode_tp is None:
                self.disaggregation_decode_tp = self.tp_size
            if self.disaggregation_decode_dp is None:
                self.disaggregation_decode_dp = self.dp_size

            self.disaggregation_prefill_pp = self.pp_size
            self.validate_disagg_tp_size(self.tp_size, self.disaggregation_decode_tp)

            self.disable_cuda_graph = True
            logger.warning("Cuda graph is disabled for prefill server")

        # Propagate env vars
        os.environ["SGLANG_ENABLE_TORCH_COMPILE"] = (
            "1" if self.enable_torch_compile else "0"
        )
        # Set env var before grammar backends init
        os.environ["SGLANG_DISABLE_OUTLINES_DISK_CACHE"] = (
            "1" if self.disable_outlines_disk_cache else "0"
        )

    @staticmethod
    def add_cli_args(parser: argparse.ArgumentParser):
        # Model and tokenizer
        parser.add_argument(
            "--model-path",
            "--model",
            type=str,
            help="The path of the model weights. This can be a local folder or a Hugging Face repo ID.",
            required=True,
        )
        parser.add_argument(
            "--tokenizer-path",
            type=str,
            default=ServerArgs.tokenizer_path,
            help="The path of the tokenizer.",
        )
        parser.add_argument(
            "--tokenizer-mode",
            type=str,
            default=ServerArgs.tokenizer_mode,
            choices=["auto", "slow"],
            help="Tokenizer mode. 'auto' will use the fast "
            "tokenizer if available, and 'slow' will "
            "always use the slow tokenizer.",
        )
        parser.add_argument(
            "--skip-tokenizer-init",
            action="store_true",
            help="If set, skip init tokenizer and pass input_ids in generate request.",
        )
        parser.add_argument(
            "--load-format",
            type=str,
            default=ServerArgs.load_format,
            choices=[
                "auto",
                "pt",
                "safetensors",
                "npcache",
                "dummy",
                "sharded_state",
                "gguf",
                "bitsandbytes",
                "layered",
                "remote",
            ],
            help="The format of the model weights to load. "
            '"auto" will try to load the weights in the safetensors format '
            "and fall back to the pytorch bin format if safetensors format "
            "is not available. "
            '"pt" will load the weights in the pytorch bin format. '
            '"safetensors" will load the weights in the safetensors format. '
            '"npcache" will load the weights in pytorch format and store '
            "a numpy cache to speed up the loading. "
            '"dummy" will initialize the weights with random values, '
            "which is mainly for profiling."
            '"gguf" will load the weights in the gguf format. '
            '"bitsandbytes" will load the weights using bitsandbytes '
            "quantization."
            '"layered" loads weights layer by layer so that one can quantize a '
            "layer before loading another to make the peak memory envelope "
            "smaller.",
        )
        parser.add_argument(
            "--model-loader-extra-config",
            type=str,
            help="Extra config for model loader. "
            "This will be passed to the model loader corresponding to the chosen load_format.",
            default=ServerArgs.model_loader_extra_config,
        )
        parser.add_argument(
            "--trust-remote-code",
            action="store_true",
            help="Whether or not to allow for custom models defined on the Hub in their own modeling files.",
        )
        parser.add_argument(
            "--context-length",
            type=int,
            default=ServerArgs.context_length,
            help="The model's maximum context length. Defaults to None (will use the value from the model's config.json instead).",
        )
        parser.add_argument(
            "--is-embedding",
            action="store_true",
            help="Whether to use a CausalLM as an embedding model.",
        )
        parser.add_argument(
            "--enable-multimodal",
            default=ServerArgs.enable_multimodal,
            action="store_true",
            help="Enable the multimodal functionality for the served model. If the model being served is not multimodal, nothing will happen",
        )
        parser.add_argument(
            "--revision",
            type=str,
            default=None,
            help="The specific model version to use. It can be a branch "
            "name, a tag name, or a commit id. If unspecified, will use "
            "the default version.",
        )
        parser.add_argument(
            "--model-impl",
            type=str,
            default=ServerArgs.model_impl,
            help="Which implementation of the model to use.\n\n"
            '* "auto" will try to use the SGLang implementation if it exists '
            "and fall back to the Transformers implementation if no SGLang "
            "implementation is available.\n"
            '* "sglang" will use the SGLang model implementation.\n'
            '* "transformers" will use the Transformers model '
            "implementation.\n",
        )

        # HTTP server
        parser.add_argument(
            "--host",
            type=str,
            default=ServerArgs.host,
            help="The host of the HTTP server.",
        )
        parser.add_argument(
            "--port",
            type=int,
            default=ServerArgs.port,
            help="The port of the HTTP server.",
        )
        parser.add_argument(
            "--skip-server-warmup",
            action="store_true",
            help="If set, skip warmup.",
        )
        parser.add_argument(
            "--warmups",
            type=str,
            required=False,
            help="Specify custom warmup functions (csv) to run before server starts eg. --warmups=warmup_name1,warmup_name2 "
            "will run the functions `warmup_name1` and `warmup_name2` specified in warmup.py before the server starts listening for requests",
        )
        parser.add_argument(
            "--nccl-port",
            type=int,
            default=ServerArgs.nccl_port,
            help="The port for NCCL distributed environment setup. Defaults to a random port.",
        )

        # Quantization and data type
        parser.add_argument(
            "--dtype",
            type=str,
            default=ServerArgs.dtype,
            choices=["auto", "half", "float16", "bfloat16", "float", "float32"],
            help="Data type for model weights and activations.\n\n"
            '* "auto" will use FP16 precision for FP32 and FP16 models, and '
            "BF16 precision for BF16 models.\n"
            '* "half" for FP16. Recommended for AWQ quantization.\n'
            '* "float16" is the same as "half".\n'
            '* "bfloat16" for a balance between precision and range.\n'
            '* "float" is shorthand for FP32 precision.\n'
            '* "float32" for FP32 precision.',
        )
        parser.add_argument(
            "--quantization",
            type=str,
            default=ServerArgs.quantization,
            choices=[
                "awq",
                "fp8",
                "gptq",
                "marlin",
                "gptq_marlin",
                "awq_marlin",
                "bitsandbytes",
                "gguf",
                "modelopt",
                "modelopt_fp4",
                "petit_nvfp4",
                "w8a8_int8",
                "w8a8_fp8",
                "moe_wna16",
                "qoq",
                "w4afp8",
            ],
            help="The quantization method.",
        )
        parser.add_argument(
            "--quantization-param-path",
            type=nullable_str,
            default=None,
            help="Path to the JSON file containing the KV cache "
            "scaling factors. This should generally be supplied, when "
            "KV cache dtype is FP8. Otherwise, KV cache scaling factors "
            "default to 1.0, which may cause accuracy issues. ",
        )
        parser.add_argument(
            "--kv-cache-dtype",
            type=str,
            default=ServerArgs.kv_cache_dtype,
            choices=["auto", "fp8_e5m2", "fp8_e4m3"],
            help='Data type for kv cache storage. "auto" will use model data type. "fp8_e5m2" and "fp8_e4m3" is supported for CUDA 11.8+.',
        )

        # Memory and scheduling
        parser.add_argument(
            "--mem-fraction-static",
            type=float,
            default=ServerArgs.mem_fraction_static,
            help="The fraction of the memory used for static allocation (model weights and KV cache memory pool). Use a smaller value if you see out-of-memory errors.",
        )
        parser.add_argument(
            "--max-running-requests",
            type=int,
            default=ServerArgs.max_running_requests,
            help="The maximum number of running requests.",
        )
        parser.add_argument(
            "--max-total-tokens",
            type=int,
            default=ServerArgs.max_total_tokens,
            help="The maximum number of tokens in the memory pool. If not specified, it will be automatically calculated based on the memory usage fraction. "
            "This option is typically used for development and debugging purposes.",
        )
        parser.add_argument(
            "--chunked-prefill-size",
            type=int,
            default=ServerArgs.chunked_prefill_size,
            help="The maximum number of tokens in a chunk for the chunked prefill. Setting this to -1 means disabling chunked prefill.",
        )
        parser.add_argument(
            "--max-prefill-tokens",
            type=int,
            default=ServerArgs.max_prefill_tokens,
            help="The maximum number of tokens in a prefill batch. The real bound will be the maximum of this value and the model's maximum context length.",
        )
        parser.add_argument(
            "--schedule-policy",
            type=str,
            default=ServerArgs.schedule_policy,
            choices=["lpm", "random", "fcfs", "dfs-weight"],
            help="The scheduling policy of the requests.",
        )
        parser.add_argument(
            "--schedule-conservativeness",
            type=float,
            default=ServerArgs.schedule_conservativeness,
            help="How conservative the schedule policy is. A larger value means more conservative scheduling. Use a larger value if you see requests being retracted frequently.",
        )
        parser.add_argument(
            "--cpu-offload-gb",
            type=int,
            default=ServerArgs.cpu_offload_gb,
            help="How many GBs of RAM to reserve for CPU offloading.",
        )
        parser.add_argument(
            "--page-size",
            type=int,
            default=ServerArgs.page_size,
            help="The number of tokens in a page.",
        )
        parser.add_argument(
            "--hybrid-kvcache-ratio",
            nargs="?",
            const=0.5,
            type=float,
            default=ServerArgs.hybrid_kvcache_ratio,
            help=(
                "Mix ratio in [0,1] between uniform and hybrid kv buffers "
                "(0.0 = pure uniform: swa_size / full_size = 1)"
                "(1.0 = pure hybrid: swa_size / full_size = local_attention_size / context_length)"
            ),
        )
        parser.add_argument(
            "--swa-full-tokens-ratio",
            type=float,
            default=ServerArgs.swa_full_tokens_ratio,
            help="The ratio of SWA layer KV tokens / full layer KV tokens, regardless of the number of swa:full layers. It should be between 0 and 1. "
            "E.g. 0.5 means if each swa layer has 50 tokens, then each full layer has 100 tokens.",
        )
        parser.add_argument(
            "--disable-hybrid-swa-memory",
            action="store_true",
            help="Disable the hybrid SWA memory.",
        )

        # Runtime options
        parser.add_argument(
            "--device",
            type=str,
            default=ServerArgs.device,
            help="The device to use ('cuda', 'xpu', 'hpu', 'npu', 'cpu'). Defaults to auto-detection if not specified.",
        )
        parser.add_argument(
            "--tensor-parallel-size",
            "--tp-size",
            type=int,
            default=ServerArgs.tp_size,
            help="The tensor parallelism size.",
        )
        parser.add_argument(
            "--pipeline-parallel-size",
            "--pp-size",
            type=int,
            default=ServerArgs.pp_size,
            help="The pipeline parallelism size.",
        )
        parser.add_argument(
            "--max-micro-batch-size",
            type=int,
            default=ServerArgs.max_micro_batch_size,
            help="The maximum micro batch size in pipeline parallelism.",
        )
        parser.add_argument(
            "--stream-interval",
            type=int,
            default=ServerArgs.stream_interval,
            help="The interval (or buffer size) for streaming in terms of the token length. A smaller value makes streaming smoother, while a larger value makes the throughput higher",
        )
        parser.add_argument(
            "--stream-output",
            action="store_true",
            help="Whether to output as a sequence of disjoint segments.",
        )
        parser.add_argument(
            "--random-seed",
            type=int,
            default=ServerArgs.random_seed,
            help="The random seed.",
        )
        parser.add_argument(
            "--constrained-json-whitespace-pattern",
            type=str,
            default=ServerArgs.constrained_json_whitespace_pattern,
            help="(outlines backend only) Regex pattern for syntactic whitespaces allowed in JSON constrained output. For example, to allow the model generate consecutive whitespaces, set the pattern to [\n\t ]*",
        )
        parser.add_argument(
            "--watchdog-timeout",
            type=float,
            default=ServerArgs.watchdog_timeout,
            help="Set watchdog timeout in seconds. If a forward batch takes longer than this, the server will crash to prevent hanging.",
        )
        parser.add_argument(
            "--dist-timeout",
            type=int,
            default=ServerArgs.dist_timeout,
            help="Set timeout for torch.distributed initialization.",
        )
        parser.add_argument(
            "--download-dir",
            type=str,
            default=ServerArgs.download_dir,
            help="Model download directory for huggingface.",
        )
        parser.add_argument(
            "--base-gpu-id",
            type=int,
            default=ServerArgs.base_gpu_id,
            help="The base GPU ID to start allocating GPUs from. Useful when running multiple instances on the same machine.",
        )
        parser.add_argument(
            "--gpu-id-step",
            type=int,
            default=ServerArgs.gpu_id_step,
            help="The delta between consecutive GPU IDs that are used. For example, setting it to 2 will use GPU 0,2,4,...",
        )
        parser.add_argument(
            "--sleep-on-idle",
            action="store_true",
            help="Reduce CPU usage when sglang is idle.",
        )

        # Logging
        parser.add_argument(
            "--log-level",
            type=str,
            default=ServerArgs.log_level,
            help="The logging level of all loggers.",
        )
        parser.add_argument(
            "--log-level-http",
            type=str,
            default=ServerArgs.log_level_http,
            help="The logging level of HTTP server. If not set, reuse --log-level by default.",
        )
        parser.add_argument(
            "--log-requests",
            action="store_true",
            help="Log metadata, inputs, outputs of all requests. The verbosity is decided by --log-requests-level",
        )
        parser.add_argument(
            "--log-requests-level",
            type=int,
            default=0,
            help="0: Log metadata (no sampling parameters). 1: Log metadata and sampling parameters. 2: Log metadata, sampling parameters and partial input/output. 3: Log every input/output.",
            choices=[0, 1, 2, 3],
        )
        parser.add_argument(
            "--crash-dump-folder",
            type=str,
            default=ServerArgs.crash_dump_folder,
            help="Folder path to dump requests from the last 5 min before a crash (if any). If not specified, crash dumping is disabled.",
        )
        parser.add_argument(
            "--show-time-cost",
            action="store_true",
            help="Show time cost of custom marks.",
        )
        parser.add_argument(
            "--enable-metrics",
            action="store_true",
            help="Enable log prometheus metrics.",
        )
        parser.add_argument(
            "--enable-metrics-for-all-schedulers",
            action="store_true",
            help="Enable --enable-metrics-for-all-schedulers when you want schedulers on all TP ranks (not just TP 0) "
            "to record request metrics separately. This is especially useful when dp_attention is enabled, as "
            "otherwise all metrics appear to come from TP 0.",
        )
        parser.add_argument(
            "--bucket-time-to-first-token",
            type=float,
            nargs="+",
            default=ServerArgs.bucket_time_to_first_token,
            help="The buckets of time to first token, specified as a list of floats.",
        )
        parser.add_argument(
            "--bucket-inter-token-latency",
            type=float,
            nargs="+",
            default=ServerArgs.bucket_inter_token_latency,
            help="The buckets of inter-token latency, specified as a list of floats.",
        )
        parser.add_argument(
            "--bucket-e2e-request-latency",
            type=float,
            nargs="+",
            default=ServerArgs.bucket_e2e_request_latency,
            help="The buckets of end-to-end request latency, specified as a list of floats.",
        )
        parser.add_argument(
            "--collect-tokens-histogram",
            action="store_true",
            default=ServerArgs.collect_tokens_histogram,
            help="Collect prompt/generation tokens histogram.",
        )
        parser.add_argument(
            "--decode-log-interval",
            type=int,
            default=ServerArgs.decode_log_interval,
            help="The log interval of decode batch.",
        )
        parser.add_argument(
            "--enable-request-time-stats-logging",
            action="store_true",
            default=ServerArgs.enable_request_time_stats_logging,
            help="Enable per request time stats logging",
        )
        parser.add_argument(
            "--kv-events-config",
            type=str,
            default=None,
            help="Config in json format for NVIDIA dynamo KV event publishing. Publishing will be enabled if this flag is used.",
        )

        # API related
        parser.add_argument(
            "--api-key",
            type=str,
            default=ServerArgs.api_key,
            help="Set API key of the server. It is also used in the OpenAI API compatible server.",
        )
        parser.add_argument(
            "--served-model-name",
            type=str,
            default=ServerArgs.served_model_name,
            help="Override the model name returned by the v1/models endpoint in OpenAI API server.",
        )
        parser.add_argument(
            "--chat-template",
            type=str,
            default=ServerArgs.chat_template,
            help="The buliltin chat template name or the path of the chat template file. This is only used for OpenAI-compatible API server.",
        )
        parser.add_argument(
            "--completion-template",
            type=str,
            default=ServerArgs.completion_template,
            help="The buliltin completion template name or the path of the completion template file. This is only used for OpenAI-compatible API server. only for code completion currently.",
        )
        parser.add_argument(
            "--file-storage-path",
            type=str,
            default=ServerArgs.file_storage_path,
            help="The path of the file storage in backend.",
        )
        parser.add_argument(
            "--enable-cache-report",
            action="store_true",
            help="Return number of cached tokens in usage.prompt_tokens_details for each openai request.",
        )
        parser.add_argument(
            "--reasoning-parser",
            type=str,
            choices=list(ReasoningParser.DetectorMap.keys()),
            default=ServerArgs.reasoning_parser,
            help=f"Specify the parser for reasoning models, supported parsers are: {list(ReasoningParser.DetectorMap.keys())}.",
        )
        parser.add_argument(
            "--tool-call-parser",
            type=str,
            choices=[
                "qwen25",
                "mistral",
                "llama3",
                "deepseekv3",
                "pythonic",
                "kimi_k2",
<<<<<<< HEAD
                "qwen3",
                "glm45",
=======
                "qwen3_coder",
>>>>>>> f8ca2368
            ],
            default=ServerArgs.tool_call_parser,
            help="Specify the parser for handling tool-call interactions. Options include: 'qwen25', 'mistral', 'llama3', 'deepseekv3', 'pythonic', 'kimi_k2', and 'qwen3_coder'.",
        )

        # Data parallelism
        parser.add_argument(
            "--data-parallel-size",
            "--dp-size",
            type=int,
            default=ServerArgs.dp_size,
            help="The data parallelism size.",
        )
        parser.add_argument(
            "--load-balance-method",
            type=str,
            default=ServerArgs.load_balance_method,
            help="The load balancing strategy for data parallelism.",
            choices=[
                "round_robin",
                "shortest_queue",
            ],
        )

        # Multi-node distributed serving
        parser.add_argument(
            "--dist-init-addr",
            "--nccl-init-addr",  # For backward compatibility. This will be removed in the future.
            type=str,
            help="The host address for initializing distributed backend (e.g., `192.168.0.2:25000`).",
        )
        parser.add_argument(
            "--nnodes", type=int, default=ServerArgs.nnodes, help="The number of nodes."
        )
        parser.add_argument(
            "--node-rank", type=int, default=ServerArgs.node_rank, help="The node rank."
        )

        # Model override args
        parser.add_argument(
            "--json-model-override-args",
            type=str,
            help="A dictionary in JSON string format used to override default model configurations.",
            default=ServerArgs.json_model_override_args,
        )
        parser.add_argument(
            "--preferred-sampling-params",
            type=str,
            help="json-formatted sampling settings that will be returned in /get_model_info",
        )

        # LoRA
        parser.add_argument(
            "--enable-lora",
            default=ServerArgs.enable_lora,
            action="store_true",
            help="Enable LoRA support for the model. This argument is automatically set to True if `--lora-paths` is provided for backward compatibility.",
        )
        parser.add_argument(
            "--max-lora-rank",
            default=ServerArgs.max_lora_rank,
            type=int,
            help="The maximum rank of LoRA adapters. If not specified, it will be automatically inferred from the adapters provided in --lora-paths.",
        )
        parser.add_argument(
            "--lora-target-modules",
            type=str,
            choices=SUPPORTED_LORA_TARGET_MODULES + [LORA_TARGET_ALL_MODULES],
            nargs="*",
            default=None,
            help="The union set of all target modules where LoRA should be applied. If not specified, "
            "it will be automatically inferred from the adapters provided in --lora-paths. If 'all' is specified, "
            "all supported modules will be targeted.",
        )
        parser.add_argument(
            "--lora-paths",
            type=str,
            nargs="*",
            default=None,
            action=LoRAPathAction,
            help="The list of LoRA adapters. You can provide a list of either path in str or renamed path in the format {name}={path}.",
        )
        parser.add_argument(
            "--max-loras-per-batch",
            type=int,
            default=8,
            help="Maximum number of adapters for a running batch, include base-only request.",
        )
        parser.add_argument(
            "--lora-backend",
            type=str,
            default="triton",
            help="Choose the kernel backend for multi-LoRA serving.",
        )

        # Kernel backend
        parser.add_argument(
            "--attention-backend",
            type=str,
            choices=[
                "aiter",
                "cutlass_mla",
                "fa3",
                "flashinfer",
                "flashmla",
                "intel_amx",
                "torch_native",
                "ascend",
                "triton",
            ],
            default=ServerArgs.attention_backend,
            help="Choose the kernels for attention layers.",
        )
        parser.add_argument(
            "--sampling-backend",
            type=str,
            choices=["flashinfer", "pytorch"],
            default=ServerArgs.sampling_backend,
            help="Choose the kernels for sampling layers.",
        )
        parser.add_argument(
            "--grammar-backend",
            type=str,
            choices=["xgrammar", "outlines", "llguidance", "none"],
            default=ServerArgs.grammar_backend,
            help="Choose the backend for grammar-guided decoding.",
        )
        parser.add_argument(
            "--mm-attention-backend",
            type=str,
            choices=["sdpa", "fa3", "triton_attn"],
            default=ServerArgs.mm_attention_backend,
            help="Set multimodal attention backend.",
        )

        # Speculative decoding
        parser.add_argument(
            "--speculative-algorithm",
            type=str,
            choices=["EAGLE", "EAGLE3", "NEXTN"],
            help="Speculative algorithm.",
        )
        parser.add_argument(
            "--speculative-draft-model-path",
            type=str,
            help="The path of the draft model weights. This can be a local folder or a Hugging Face repo ID.",
        )
        parser.add_argument(
            "--speculative-num-steps",
            type=int,
            help="The number of steps sampled from draft model in Speculative Decoding.",
            default=ServerArgs.speculative_num_steps,
        )
        parser.add_argument(
            "--speculative-eagle-topk",
            type=int,
            help="The number of tokens sampled from the draft model in eagle2 each step.",
            default=ServerArgs.speculative_eagle_topk,
        )
        parser.add_argument(
            "--speculative-num-draft-tokens",
            type=int,
            help="The number of tokens sampled from the draft model in Speculative Decoding.",
            default=ServerArgs.speculative_num_draft_tokens,
        )
        parser.add_argument(
            "--speculative-accept-threshold-single",
            type=float,
            help="Accept a draft token if its probability in the target model is greater than this threshold.",
            default=ServerArgs.speculative_accept_threshold_single,
        )
        parser.add_argument(
            "--speculative-accept-threshold-acc",
            type=float,
            help="The accept probability of a draft token is raised from its target probability p to min(1, p / threshold_acc).",
            default=ServerArgs.speculative_accept_threshold_acc,
        )
        parser.add_argument(
            "--speculative-token-map",
            type=str,
            help="The path of the draft model's small vocab table.",
            default=ServerArgs.speculative_token_map,
        )

        # Expert parallelism
        parser.add_argument(
            "--expert-parallel-size",
            "--ep-size",
            type=int,
            default=ServerArgs.ep_size,
            help="The expert parallelism size.",
        )
        parser.add_argument(
            "--enable-ep-moe",
            action="store_true",
            help="Enabling expert parallelism for moe. The ep size is equal to the tp size.",
        )
        parser.add_argument(
            "--enable-flashinfer-moe",
            action="store_true",
            help="Enable FlashInfer CUTLASS MoE backend for modelopt_fp4 quant on Blackwell. Supports MoE-EP with --enable-ep-moe",
        )
        parser.add_argument(
            "--enable-flashinfer-allreduce-fusion",
            action="store_true",
            help="Enable FlashInfer allreduce fusion for Add_RMSNorm.",
        )
        parser.add_argument(
            "--enable-deepep-moe",
            action="store_true",
            help="Enabling DeepEP MoE implementation for EP MoE.",
        )
        parser.add_argument(
            "--deepep-mode",
            type=str,
            choices=["normal", "low_latency", "auto"],
            default="auto",
            help="Select the mode when enable DeepEP MoE, could be `normal`, `low_latency` or `auto`. Default is `auto`, which means `low_latency` for decode batch and `normal` for prefill batch.",
        )
        parser.add_argument(
            "--ep-num-redundant-experts",
            type=int,
            default=ServerArgs.ep_num_redundant_experts,
            help="Allocate this number of redundant experts in expert parallel.",
        )
        parser.add_argument(
            "--ep-dispatch-algorithm",
            type=str,
            default=ServerArgs.ep_dispatch_algorithm,
            help="The algorithm to choose ranks for redundant experts in expert parallel.",
        )
        parser.add_argument(
            "--init-expert-location",
            type=str,
            default=ServerArgs.init_expert_location,
            help="Initial location of EP experts.",
        )
        parser.add_argument(
            "--enable-eplb",
            action="store_true",
            help="Enable EPLB algorithm",
        )
        parser.add_argument(
            "--eplb-algorithm",
            type=str,
            default=ServerArgs.eplb_algorithm,
            help="Chosen EPLB algorithm",
        )
        parser.add_argument(
            "--eplb-rebalance-num-iterations",
            type=int,
            default=ServerArgs.eplb_rebalance_num_iterations,
            help="Number of iterations to automatically trigger a EPLB re-balance.",
        )
        parser.add_argument(
            "--eplb-rebalance-layers-per-chunk",
            type=int,
            default=ServerArgs.eplb_rebalance_layers_per_chunk,
            help="Number of layers to rebalance per forward pass.",
        )
        parser.add_argument(
            "--expert-distribution-recorder-mode",
            type=str,
            default=ServerArgs.expert_distribution_recorder_mode,
            help="Mode of expert distribution recorder.",
        )
        parser.add_argument(
            "--expert-distribution-recorder-buffer-size",
            type=int,
            default=ServerArgs.expert_distribution_recorder_buffer_size,
            help="Circular buffer size of expert distribution recorder. Set to -1 to denote infinite buffer.",
        )
        parser.add_argument(
            "--enable-expert-distribution-metrics",
            action="store_true",
            help="Enable logging metrics for expert balancedness",
        )
        parser.add_argument(
            "--deepep-config",
            type=str,
            default=ServerArgs.deepep_config,
            help="Tuned DeepEP config suitable for your own cluster. It can be either a string with JSON content or a file path.",
        )
        parser.add_argument(
            "--moe-dense-tp-size",
            type=int,
            default=ServerArgs.moe_dense_tp_size,
            help="TP size for MoE dense MLP layers. This flag is useful when, with large TP size, there are errors caused by weights in MLP layers having dimension smaller than the min dimension GEMM supports.",
        )

        # Hierarchical cache
        parser.add_argument(
            "--enable-hierarchical-cache",
            action="store_true",
            help="Enable hierarchical cache",
        )
        parser.add_argument(
            "--hicache-ratio",
            type=float,
            default=ServerArgs.hicache_ratio,
            help="The ratio of the size of host KV cache memory pool to the size of device pool.",
        )
        parser.add_argument(
            "--hicache-size",
            type=int,
            default=ServerArgs.hicache_size,
            help="The size of host KV cache memory pool in gigabytes, which will override the hicache_ratio if set.",
        )
        parser.add_argument(
            "--hicache-write-policy",
            type=str,
            choices=["write_back", "write_through", "write_through_selective"],
            default=ServerArgs.hicache_write_policy,
            help="The write policy of hierarchical cache.",
        )
        parser.add_argument(
            "--hicache-io-backend",
            type=str,
            choices=["direct", "kernel"],
            default=ServerArgs.hicache_io_backend,
            help="The IO backend for KV cache transfer between CPU and GPU",
        )
        parser.add_argument(
            "--hicache-storage-backend",
            type=str,
            choices=["file"],  # todo, mooncake
            default=ServerArgs.hicache_storage_backend,
            help="The storage backend for hierarchical KV cache.",
        )

        # Double Sparsity
        parser.add_argument(
            "--enable-double-sparsity",
            action="store_true",
            help="Enable double sparsity attention",
        )
        parser.add_argument(
            "--ds-channel-config-path",
            type=str,
            default=ServerArgs.ds_channel_config_path,
            help="The path of the double sparsity channel config",
        )
        parser.add_argument(
            "--ds-heavy-channel-num",
            type=int,
            default=ServerArgs.ds_heavy_channel_num,
            help="The number of heavy channels in double sparsity attention",
        )
        parser.add_argument(
            "--ds-heavy-token-num",
            type=int,
            default=ServerArgs.ds_heavy_token_num,
            help="The number of heavy tokens in double sparsity attention",
        )
        parser.add_argument(
            "--ds-heavy-channel-type",
            type=str,
            default=ServerArgs.ds_heavy_channel_type,
            help="The type of heavy channels in double sparsity attention",
        )
        parser.add_argument(
            "--ds-sparse-decode-threshold",
            type=int,
            default=ServerArgs.ds_sparse_decode_threshold,
            help="The type of heavy channels in double sparsity attention",
        )

        # Optimization/debug options
        parser.add_argument(
            "--disable-radix-cache",
            action="store_true",
            help="Disable RadixAttention for prefix caching.",
        )
        parser.add_argument(
            "--cuda-graph-max-bs",
            type=int,
            default=ServerArgs.cuda_graph_max_bs,
            help="Set the maximum batch size for cuda graph. It will extend the cuda graph capture batch size to this value.",
        )
        parser.add_argument(
            "--cuda-graph-bs",
            type=int,
            nargs="+",
            help="Set the list of batch sizes for cuda graph.",
        )
        parser.add_argument(
            "--disable-cuda-graph",
            action="store_true",
            help="Disable cuda graph.",
        )
        parser.add_argument(
            "--disable-cuda-graph-padding",
            action="store_true",
            help="Disable cuda graph when padding is needed. Still uses cuda graph when padding is not needed.",
        )
        parser.add_argument(
            "--enable-profile-cuda-graph",
            action="store_true",
            help="Enable profiling of cuda graph capture.",
        )
        parser.add_argument(
            "--enable-nccl-nvls",
            action="store_true",
            help="Enable NCCL NVLS for prefill heavy requests when available.",
        )
        parser.add_argument(
            "--enable-tokenizer-batch-encode",
            action="store_true",
            help="Enable batch tokenization for improved performance when processing multiple text inputs. Do not use with image inputs, pre-tokenized input_ids, or input_embeds.",
        )
        parser.add_argument(
            "--disable-outlines-disk-cache",
            action="store_true",
            help="Disable disk cache of outlines to avoid possible crashes related to file system or high concurrency.",
        )
        parser.add_argument(
            "--disable-custom-all-reduce",
            action="store_true",
            help="Disable the custom all-reduce kernel and fall back to NCCL.",
        )
        parser.add_argument(
            "--enable-mscclpp",
            action="store_true",
            help="Enable using mscclpp for small messages for all-reduce kernel and fall back to NCCL.",
        )
        parser.add_argument(
            "--disable-overlap-schedule",
            action="store_true",
            help="Disable the overlap scheduler, which overlaps the CPU scheduler with GPU model worker.",
        )
        parser.add_argument(
            "--enable-mixed-chunk",
            action="store_true",
            help="Enabling mixing prefill and decode in a batch when using chunked prefill.",
        )
        parser.add_argument(
            "--enable-dp-attention",
            action="store_true",
            help="Enabling data parallelism for attention and tensor parallelism for FFN. The dp size should be equal to the tp size. Currently DeepSeek-V2 and Qwen 2/3 MoE models are supported.",
        )
        parser.add_argument(
            "--enable-dp-lm-head",
            action="store_true",
            help="Enable vocabulary parallel across the attention TP group to avoid all-gather across DP groups, optimizing performance under DP attention.",
        )
        parser.add_argument(
            "--enable-two-batch-overlap",
            action="store_true",
            help="Enabling two micro batches to overlap.",
        )
        parser.add_argument(
            "--enable-torch-compile",
            action="store_true",
            help="Optimize the model with torch.compile. Experimental feature.",
        )
        parser.add_argument(
            "--torch-compile-max-bs",
            type=int,
            default=ServerArgs.torch_compile_max_bs,
            help="Set the maximum batch size when using torch compile.",
        )
        parser.add_argument(
            "--torchao-config",
            type=str,
            default=ServerArgs.torchao_config,
            help="Optimize the model with torchao. Experimental feature. Current choices are: int8dq, int8wo, int4wo-<group_size>, fp8wo, fp8dq-per_tensor, fp8dq-per_row",
        )
        parser.add_argument(
            "--enable-nan-detection",
            action="store_true",
            help="Enable the NaN detection for debugging purposes.",
        )
        parser.add_argument(
            "--enable-p2p-check",
            action="store_true",
            help="Enable P2P check for GPU access, otherwise the p2p access is allowed by default.",
        )
        parser.add_argument(
            "--triton-attention-reduce-in-fp32",
            action="store_true",
            help="Cast the intermediate attention results to fp32 to avoid possible crashes related to fp16."
            "This only affects Triton attention kernels.",
        )
        parser.add_argument(
            "--triton-attention-num-kv-splits",
            type=int,
            default=ServerArgs.triton_attention_num_kv_splits,
            help="The number of KV splits in flash decoding Triton kernel. Larger value is better in longer context scenarios. The default value is 8.",
        )
        parser.add_argument(
            "--num-continuous-decode-steps",
            type=int,
            default=ServerArgs.num_continuous_decode_steps,
            help="Run multiple continuous decoding steps to reduce scheduling overhead. "
            "This can potentially increase throughput but may also increase time-to-first-token latency. "
            "The default value is 1, meaning only run one decoding step at a time.",
        )
        parser.add_argument(
            "--delete-ckpt-after-loading",
            action="store_true",
            help="Delete the model checkpoint after loading the model.",
        )
        parser.add_argument(
            "--enable-memory-saver",
            action="store_true",
            help="Allow saving memory using release_memory_occupation and resume_memory_occupation",
        )
        parser.add_argument(
            "--allow-auto-truncate",
            action="store_true",
            help="Allow automatically truncating requests that exceed the maximum input length instead of returning an error.",
        )
        parser.add_argument(
            "--enable-custom-logit-processor",
            action="store_true",
            help="Enable users to pass custom logit processors to the server (disabled by default for security)",
        )
        parser.add_argument(
            "--flashinfer-mla-disable-ragged",
            action="store_true",
            help="Not using ragged prefill wrapper when running flashinfer mla",
        )
        parser.add_argument(
            "--disable-shared-experts-fusion",
            action="store_true",
            help="Disable shared experts fusion optimization for deepseek v3/r1.",
        )
        parser.add_argument(
            "--disable-chunked-prefix-cache",
            action="store_true",
            help="Disable chunked prefix cache feature for deepseek, which should save overhead for short sequences.",
        )
        parser.add_argument(
            "--disable-fast-image-processor",
            action="store_true",
            help="Adopt base image processor instead of fast image processor.",
        )
        parser.add_argument(
            "--enable-return-hidden-states",
            action="store_true",
            help="Enable returning hidden states with responses.",
        )
        parser.add_argument(
            "--enable-triton-kernel-moe",
            action="store_true",
            help="Use triton moe grouped gemm kernel.",
        )

        # Debug tensor dumps
        parser.add_argument(
            "--debug-tensor-dump-output-folder",
            type=str,
            default=ServerArgs.debug_tensor_dump_output_folder,
            help="The output folder for dumping tensors.",
        )
        parser.add_argument(
            "--debug-tensor-dump-input-file",
            type=str,
            default=ServerArgs.debug_tensor_dump_input_file,
            help="The input filename for dumping tensors",
        )
        parser.add_argument(
            "--debug-tensor-dump-inject",
            type=str,
            default=ServerArgs.debug_tensor_dump_inject,
            help="Inject the outputs from jax as the input of every layer.",
        )
        parser.add_argument(
            "--debug-tensor-dump-prefill-only",
            action="store_true",
            help="Only dump the tensors for prefill requests (i.e. batch size > 1).",
        )

        # PD disaggregation
        parser.add_argument(
            "--disaggregation-mode",
            type=str,
            default="null",
            choices=["null", "prefill", "decode"],
            help='Only used for PD disaggregation. "prefill" for prefill-only server, and "decode" for decode-only server. If not specified, it is not PD disaggregated',
        )
        parser.add_argument(
            "--disaggregation-transfer-backend",
            type=str,
            default=ServerArgs.disaggregation_transfer_backend,
            choices=["mooncake", "nixl", "ascend"],
            help="The backend for disaggregation transfer. Default is mooncake.",
        )
        parser.add_argument(
            "--disaggregation-bootstrap-port",
            type=int,
            default=ServerArgs.disaggregation_bootstrap_port,
            help="Bootstrap server port on the prefill server. Default is 8998.",
        )
        parser.add_argument(
            "--disaggregation-decode-tp",
            type=int,
            default=ServerArgs.disaggregation_decode_tp,
            help="Decode tp size. If not set, it matches the tp size of the current engine. This is only set on the prefill server.",
        )
        parser.add_argument(
            "--disaggregation-decode-dp",
            type=int,
            default=ServerArgs.disaggregation_decode_dp,
            help="Decode dp size. If not set, it matches the dp size of the current engine. This is only set on the prefill server.",
        )
        parser.add_argument(
            "--disaggregation-prefill-pp",
            type=int,
            default=ServerArgs.disaggregation_prefill_pp,
            help="Prefill pp size. If not set, it is default to 1. This is only set on the decode server.",
        )
        parser.add_argument(
            "--disaggregation-ib-device",
            type=str,
            default=ServerArgs.disaggregation_ib_device,
            help="The InfiniBand devices for disaggregation transfer, accepts single device (e.g., --disaggregation-ib-device mlx5_0) "
            "or multiple comma-separated devices (e.g., --disaggregation-ib-device mlx5_0,mlx5_1). "
            "Default is None, which triggers automatic device detection when mooncake backend is enabled.",
        )
        parser.add_argument(
            "--num-reserved-decode-tokens",
            type=int,
            default=ServerArgs.num_reserved_decode_tokens,
            help="Number of decode tokens that will have memory reserved when adding new request to the running batch.",
        )
        parser.add_argument(
            "--pdlb-url",
            type=str,
            default=None,
            help="The URL of the PD disaggregation load balancer. If set, the prefill/decode server will register with the load balancer.",
        )

        # Custom weight loader
        parser.add_argument(
            "--custom-weight-loader",
            type=str,
            nargs="*",
            default=None,
            help="The custom dataloader which used to update the model. Should be set with a valid import path, such as my_package.weight_load_func",
        )
        parser.add_argument(
            "--enable-pdmux",
            action="store_true",
            help="Enable PD-Multiplexing, PD running on greenctx stream.",
        )

        # For PD-Multiplexing
        parser.add_argument(
            "--sm-group-num",
            type=int,
            default=ServerArgs.sm_group_num,
            help="Number of sm partition groups.",
        )
        parser.add_argument(
            "--weight-loader-disable-mmap",
            action="store_true",
            help="Disable mmap while loading weight using safetensors.",
        )

    @classmethod
    def from_cli_args(cls, args: argparse.Namespace):
        args.tp_size = args.tensor_parallel_size
        args.pp_size = args.pipeline_parallel_size
        args.dp_size = args.data_parallel_size
        args.ep_size = args.expert_parallel_size
        attrs = [attr.name for attr in dataclasses.fields(cls)]
        return cls(**{attr: getattr(args, attr) for attr in attrs})

    def url(self):
        if is_valid_ipv6_address(self.host):
            return f"http://[{self.host}]:{self.port}"
        else:
            return f"http://{self.host}:{self.port}"

    def get_hf_config(self):
        kwargs = {}
        hf_config = get_config(
            self.model_path,
            trust_remote_code=self.trust_remote_code,
            revision=self.revision,
            model_override_args=json.loads(self.json_model_override_args),
            **kwargs,
        )
        return hf_config

    def check_server_args(self):
        # Check parallel size constraints
        assert (
            self.tp_size * self.pp_size
        ) % self.nnodes == 0, "tp_size must be divisible by number of nodes"

        if self.pp_size > 1:
            assert (
                self.disable_overlap_schedule
                and self.speculative_algorithm is None
                and not self.enable_mixed_chunk
            ), "Pipeline parallelism is not compatible with overlap schedule, speculative decoding, mixed chunked prefill."

        assert not (
            self.dp_size > 1 and self.nnodes != 1 and not self.enable_dp_attention
        ), "multi-node data parallel is not supported unless dp attention!"

        assert self.base_gpu_id >= 0, "base_gpu_id must be non-negative"
        assert self.gpu_id_step >= 1, "gpu_id_step must be positive"

        assert self.moe_dense_tp_size in {
            1,
            None,
        }, "moe_dense_tp_size only support 1 and None currently"

        # Check model architecture
        model_arch = self.get_hf_config().architectures[0]
        if "Llama4" in model_arch:
            assert self.attention_backend == "fa3", "fa3 is required for Llama4 model"

        # Check LoRA
        self.check_lora_server_args()

        # Check speculative decoding
        if self.speculative_algorithm is not None:
            assert (
                not self.enable_mixed_chunk
            ), "enable_mixed_chunk is required for speculative decoding"

        # Check chunked prefill
        assert (
            self.chunked_prefill_size % self.page_size == 0
        ), "chunked_prefill_size must be divisible by page_size"

    def check_lora_server_args(self):
        assert (
            self.max_loras_per_batch > 0
            # FIXME
            and (self.lora_paths is None or self.disable_radix_cache)
        ), "compatibility of lora and radix attention is in progress"

        # Enable LoRA if any LoRA paths are provided for backward compatibility.
        if self.lora_paths:
            if self.enable_lora is None:
                self.enable_lora = True
                logger.info(
                    "--enable-lora is set to True because --lora-paths is provided."
                )
            elif self.enable_lora is False:
                logger.warning(
                    "--enable-lora is set to False, any provided lora_paths will be ignored."
                )

        if self.enable_lora:
            # Normalize lora_paths to a dictionary if it is a list.
            if isinstance(self.lora_paths, list):
                lora_paths = self.lora_paths
                self.lora_paths = {}
                for lora_path in lora_paths:
                    if "=" in lora_path:
                        name, path = lora_path.split("=", 1)
                        self.lora_paths[name] = LoRARef(lora_name=name, lora_path=path)
                    else:
                        self.lora_paths[lora_path] = LoRARef(
                            lora_name=lora_path,
                            lora_path=lora_path,
                        )
            elif isinstance(self.lora_paths, dict):
                self.lora_paths = {
                    k: LoRARef(lora_name=k, lora_path=v)
                    for k, v in self.lora_paths.items()
                }
            elif self.lora_paths is None:
                self.lora_paths = {}
            else:
                raise ValueError(
                    f"Invalid type for --lora-paths: {type(self.lora_paths)}. "
                    "Expected a list or a dictionary."
                )

            # Expand target modules
            if self.lora_target_modules:
                self.lora_target_modules = set(self.lora_target_modules)
                if "all" in self.lora_target_modules:
                    assert (
                        len(self.lora_target_modules) == 1
                    ), "If 'all' is specified in --lora-target-modules, it should be the only module specified."
                    self.lora_target_modules = set(SUPPORTED_LORA_TARGET_MODULES)

            # Ensure sufficient information is provided for LoRA initialization.
            assert self.lora_paths or (
                self.max_lora_rank and self.lora_target_modules
            ), "When no initial --lora-paths is provided, you need to specify both --max-lora-rank and --lora-target-modules for LoRA initialization."

    def validate_disagg_tp_size(self, prefill_tp: int, decode_tp: int):
        larger_tp = max(decode_tp, prefill_tp)
        smaller_tp = min(decode_tp, prefill_tp)
        assert larger_tp % smaller_tp == 0, (
            "Different tp size is supported only when one tp is multiple of the other. "
            f"decode_tp={decode_tp}, prefill_tp={prefill_tp}"
        )

    def adjust_mem_fraction_for_vlm(self, model_config):
        vision_config = getattr(model_config.hf_config, "vision_config", None)
        if vision_config is None:
            return

        # roughly reduce the mem_fraction_static base on params of Vit
        original_server_arg_mem_fraction = self.mem_fraction_static
        # a base mem_fraction_static factor for regular Vit
        base_mem_fraction_reduction_ratio = 0.95

        vit_num_layers = getattr(vision_config, "num_hidden_layers", 24)
        vit_hidden_size = getattr(vision_config, "hidden_size", 1024)

        # baseline ViT params (ViT-L/14)
        baseline_vit_layers = 24
        baseline_vit_hidden_size = 1024

        # weight params count
        current_complexity_score = vit_num_layers * (vit_hidden_size**2)
        baseline_complexity_score = baseline_vit_layers * (baseline_vit_hidden_size**2)
        complexity_ratio = (
            current_complexity_score / baseline_complexity_score
            if baseline_complexity_score > 0
            else 1.0
        )

        # every time the complexity grows 100%, adjust final factor for 10%
        sensitivity_scale = 0.1
        dynamic_adjustment_factor = 1.0 - sensitivity_scale * (complexity_ratio - 1.0)
        dynamic_adjustment_factor = max(0.8, min(1.05, dynamic_adjustment_factor))

        final_overall_factor = (
            base_mem_fraction_reduction_ratio * dynamic_adjustment_factor
        )
        self.mem_fraction_static = (
            original_server_arg_mem_fraction * final_overall_factor
        )
        logger.warning(
            f"Multimodal model: Dynamically adjusted --mem-fraction-static "
            f"from: {original_server_arg_mem_fraction:.3f} to: {self.mem_fraction_static:.3f}."
        )


def prepare_server_args(argv: List[str]) -> ServerArgs:
    """
    Prepare the server arguments from the command line arguments.

    Args:
        args: The command line arguments. Typically, it should be `sys.argv[1:]`
            to ensure compatibility with `parse_args` when no arguments are passed.

    Returns:
        The server arguments.
    """
    parser = argparse.ArgumentParser()
    ServerArgs.add_cli_args(parser)
    raw_args = parser.parse_args(argv)
    server_args = ServerArgs.from_cli_args(raw_args)
    return server_args


ZMQ_TCP_PORT_DELTA = 233


@dataclasses.dataclass
class PortArgs:
    # The ipc filename for tokenizer to receive inputs from detokenizer (zmq)
    tokenizer_ipc_name: str
    # The ipc filename for scheduler (rank 0) to receive inputs from tokenizer (zmq)
    scheduler_input_ipc_name: str
    # The ipc filename for detokenizer to receive inputs from scheduler (zmq)
    detokenizer_ipc_name: str

    # The port for nccl initialization (torch.dist)
    nccl_port: int

    # The ipc filename for rpc call between Engine and Scheduler
    rpc_ipc_name: str

    # The ipc filename for Scheduler to send metrics
    metrics_ipc_name: str

    @staticmethod
    def init_new(server_args, dp_rank: Optional[int] = None) -> "PortArgs":
        if server_args.nccl_port is None:
            nccl_port = server_args.port + random.randint(100, 1000)
            while True:
                if is_port_available(nccl_port):
                    break
                if nccl_port < 60000:
                    nccl_port += 42
                else:
                    nccl_port -= 43
        else:
            nccl_port = server_args.nccl_port

        if not server_args.enable_dp_attention:
            # Normal case, use IPC within a single node
            return PortArgs(
                tokenizer_ipc_name=f"ipc://{tempfile.NamedTemporaryFile(delete=False).name}",
                scheduler_input_ipc_name=f"ipc://{tempfile.NamedTemporaryFile(delete=False).name}",
                detokenizer_ipc_name=f"ipc://{tempfile.NamedTemporaryFile(delete=False).name}",
                nccl_port=nccl_port,
                rpc_ipc_name=f"ipc://{tempfile.NamedTemporaryFile(delete=False).name}",
                metrics_ipc_name=f"ipc://{tempfile.NamedTemporaryFile(delete=False).name}",
            )
        else:
            # DP attention. Use TCP + port to handle both single-node and multi-node.
            if server_args.nnodes == 1 and server_args.dist_init_addr is None:
                dist_init_addr = ("127.0.0.1", server_args.port + ZMQ_TCP_PORT_DELTA)
            elif server_args.dist_init_addr.startswith("["):  # ipv6 address
                port_num, host = configure_ipv6(server_args.dist_init_addr)
                dist_init_addr = (host, str(port_num))
            else:
                dist_init_addr = server_args.dist_init_addr.split(":")

            assert (
                len(dist_init_addr) == 2
            ), "please provide --dist-init-addr as host:port of head node"

            dist_init_host, dist_init_port = dist_init_addr
            port_base = int(dist_init_port) + 1
            if dp_rank is None:
                # TokenizerManager to DataParallelController
                scheduler_input_port = port_base + 4
            else:
                scheduler_input_port = port_base + 4 + 1 + dp_rank

            return PortArgs(
                tokenizer_ipc_name=f"tcp://{dist_init_host}:{port_base}",
                scheduler_input_ipc_name=f"tcp://{dist_init_host}:{scheduler_input_port}",
                detokenizer_ipc_name=f"tcp://{dist_init_host}:{port_base + 1}",
                nccl_port=nccl_port,
                rpc_ipc_name=f"tcp://{dist_init_host}:{port_base + 2}",
                metrics_ipc_name=f"tcp://{dist_init_host}:{port_base + 3}",
            )


class LoRAPathAction(argparse.Action):
    def __call__(self, parser, namespace, values, option_string=None):
        setattr(namespace, self.dest, {})
        for lora_path in values:
            if "=" in lora_path:
                name, path = lora_path.split("=", 1)
                getattr(namespace, self.dest)[name] = path
            else:
                getattr(namespace, self.dest)[lora_path] = lora_path


class DeprecatedAction(argparse.Action):
    def __init__(self, option_strings, dest, nargs=0, **kwargs):
        super(DeprecatedAction, self).__init__(
            option_strings, dest, nargs=nargs, **kwargs
        )

    def __call__(self, parser, namespace, values, option_string=None):
        raise ValueError(self.help)


def auto_choose_speculative_params(self: ServerArgs):
    """
    Automatically choose the parameters for speculative decoding.

    You can tune them on your own models and prompts with scripts/playground/bench_speculative.py
    """
    hf_config = self.get_hf_config()
    arch = hf_config.architectures[0]

    if arch in ["LlamaForCausalLM"]:
        # The default value for llama
        return (5, 4, 8)
    elif arch in ["DeepseekV3ForCausalLM", "DeepseekV2ForCausalLM"]:
        # The default value for deepseek
        return (3, 1, 4)
    elif arch in ["Grok1ForCausalLM", "Grok1VForCausalLM"]:
        return (5, 4, 8)
    else:
        # The default value for all other models
        return (5, 4, 8)<|MERGE_RESOLUTION|>--- conflicted
+++ resolved
@@ -1095,12 +1095,8 @@
                 "deepseekv3",
                 "pythonic",
                 "kimi_k2",
-<<<<<<< HEAD
-                "qwen3",
+                "qwen3_coder",
                 "glm45",
-=======
-                "qwen3_coder",
->>>>>>> f8ca2368
             ],
             default=ServerArgs.tool_call_parser,
             help="Specify the parser for handling tool-call interactions. Options include: 'qwen25', 'mistral', 'llama3', 'deepseekv3', 'pythonic', 'kimi_k2', and 'qwen3_coder'.",
