# Copyright 2023-2024 SGLang Team
# Licensed under the Apache License, Version 2.0 (the "License");
# you may not use this file except in compliance with the License.
# You may obtain a copy of the License at
#
#     http://www.apache.org/licenses/LICENSE-2.0
#
# Unless required by applicable law or agreed to in writing, software
# distributed under the License is distributed on an "AS IS" BASIS,
# WITHOUT WARRANTIES OR CONDITIONS OF ANY KIND, either express or implied.
# See the License for the specific language governing permissions and
# limitations under the License.
# ==============================================================================
"""The arguments of the server."""

from __future__ import annotations

import argparse
import dataclasses
import importlib
import json
import logging
import os
import random
import tempfile
from typing import Any, Callable, Dict, List, Literal, Optional, Union

import orjson

from sglang.srt.connector import ConnectorType
from sglang.srt.environ import ToolStrictLevel, envs
from sglang.srt.function_call.function_call_parser import FunctionCallParser
from sglang.srt.layers.attention.fla.chunk_delta_h import CHUNK_SIZE as FLA_CHUNK_SIZE
from sglang.srt.lora.lora_registry import LoRARef
from sglang.srt.parser.reasoning_parser import ReasoningParser
from sglang.srt.utils.common import (
    LORA_TARGET_ALL_MODULES,
    SUPPORTED_LORA_TARGET_MODULES,
    configure_ipv6,
    cpu_has_amx_support,
    get_bool_env_var,
    get_device,
    get_device_memory_capacity,
    get_device_name,
    get_device_sm,
    is_blackwell_supported,
    is_cuda,
    is_fa3_default_architecture,
    is_flashinfer_available,
    is_hip,
    is_hopper_with_cuda_12_3,
    is_no_spec_infer_or_topk_one,
    is_npu,
    is_port_available,
    is_remote_url,
    is_sm90_supported,
    is_sm100_supported,
    is_sm120_supported,
    is_triton_kernels_available,
    is_valid_ipv6_address,
    json_list_type,
    nullable_str,
    parse_connector_type,
    wait_port_available,
    xpu_has_xmx_support,
)
from sglang.srt.utils.hf_transformers_utils import check_gguf_file, get_config
from sglang.utils import is_in_ci

logger = logging.getLogger(__name__)


# Define constants
LOAD_FORMAT_CHOICES = [
    "auto",
    "pt",
    "safetensors",
    "npcache",
    "dummy",
    "sharded_state",
    "gguf",
    "bitsandbytes",
    "layered",
    "flash_rl",
    "remote",
    "remote_instance",
    "private",
]

QUANTIZATION_CHOICES = [
    "awq",
    "fp8",
    "gptq",
    "marlin",
    "gptq_marlin",
    "awq_marlin",
    "bitsandbytes",
    "gguf",
    "modelopt",
    "modelopt_fp8",
    "modelopt_fp4",
    "petit_nvfp4",
    "w8a8_int8",
    "w8a8_fp8",
    "moe_wna16",
    "qoq",
    "w4afp8",
    "mxfp4",
    "auto-round",
    "compressed-tensors",  # for Ktransformers
    "modelslim",  # for NPU
]

SPECULATIVE_DRAFT_MODEL_QUANTIZATION_CHOICES = [*QUANTIZATION_CHOICES, "unquant"]

ATTENTION_BACKEND_CHOICES = [
    # Common
    "triton",
    "torch_native",
    "flex_attention",
    "nsa",
    # NVIDIA specific
    "cutlass_mla",
    "fa3",
    "fa4",
    "flashinfer",
    "flashmla",
    "trtllm_mla",
    "trtllm_mha",
    "dual_chunk_flash_attn",
    # AMD specific
    "aiter",
    "wave",
    # Other platforms
    "intel_amx",
    "ascend",
    "intel_xpu",
]

LORA_BACKEND_CHOICES = ["triton", "csgmv", "ascend", "torch_native"]

DISAGG_TRANSFER_BACKEND_CHOICES = ["mooncake", "nixl", "ascend", "fake"]

ENCODER_TRANSFER_BACKEND_CHOICES = ["zmq_to_scheduler", "zmq_to_tokenizer", "mooncake"]

GRAMMAR_BACKEND_CHOICES = ["xgrammar", "outlines", "llguidance", "none"]

DETERMINISTIC_ATTENTION_BACKEND_CHOICES = ["flashinfer", "fa3", "triton"]

RADIX_SUPPORTED_DETERMINISTIC_ATTENTION_BACKEND = ["fa3", "triton"]

DEFAULT_LORA_EVICTION_POLICY = "lru"

NSA_CHOICES = [
    "flashmla_sparse",
    "flashmla_kv",
    "flashmla_auto",
    "fa3",
    "tilelang",
    "aiter",
]

RADIX_EVICTION_POLICY_CHOICES = ["lru", "lfu"]

RL_ON_POLICY_TARGET_CHOICES = ["fsdp"]

MOE_RUNNER_BACKEND_CHOICES = [
    "auto",
    "deep_gemm",
    "triton",
    "triton_kernel",
    "flashinfer_trtllm",
    "flashinfer_cutlass",
    "flashinfer_mxfp4",
    "flashinfer_cutedsl",
    "cutlass",
]

MOE_A2A_BACKEND_CHOICES = ["none", "deepep", "mooncake", "ascend_fuseep"]

FP8_GEMM_RUNNER_BACKEND_CHOICES = [
    "auto",
    "deep_gemm",
    "flashinfer_trtllm",
    "cutlass",
    "triton",
    "aiter",
]

MAMBA_SSM_DTYPE_CHOICES = ["float32", "bfloat16"]

mamba_scheduler_strategy_CHOICES = ["auto", "no_buffer", "extra_buffer"]


# Allow external code to add more choices
def add_load_format_choices(choices):
    LOAD_FORMAT_CHOICES.extend(choices)


def add_quantization_method_choices(choices):
    QUANTIZATION_CHOICES.extend(choices)


def add_attention_backend_choices(choices):
    ATTENTION_BACKEND_CHOICES.extend(choices)


def add_disagg_transfer_backend_choices(choices):
    DISAGG_TRANSFER_BACKEND_CHOICES.extend(choices)


def add_grammar_backend_choices(choices):
    GRAMMAR_BACKEND_CHOICES.extend(choices)


def add_moe_runner_backend_choices(choices):
    MOE_RUNNER_BACKEND_CHOICES.extend(choices)


def add_fp8_gemm_runner_backend_choices(choices):
    FP8_GEMM_RUNNER_BACKEND_CHOICES.extend(choices)


def add_deterministic_attention_backend_choices(choices):
    DETERMINISTIC_ATTENTION_BACKEND_CHOICES.extend(choices)


def add_radix_supported_deterministic_attention_backend_choices(choices):
    RADIX_SUPPORTED_DETERMINISTIC_ATTENTION_BACKEND.extend(choices)


def add_radix_eviction_policy_choices(choices):
    RADIX_EVICTION_POLICY_CHOICES.extend(choices)


def add_rl_on_policy_target_choices(choices):
    RL_ON_POLICY_TARGET_CHOICES.extend(choices)


def add_mamba_ssm_dtype_choices(choices):
    MAMBA_SSM_DTYPE_CHOICES.extend(choices)


@dataclasses.dataclass
class ServerArgs:
    """
    The arguments of the server.

    NOTE: When you add new arguments, please make sure the order
    in this class definition the same as the order in the the function
    `ServerArgs.add_cli_args`.
    Please follow the existing style to group the new arguments into related groups or create new groups.
    """

    # Model and tokenizer
    model_path: str
    tokenizer_path: Optional[str] = None
    tokenizer_mode: str = "auto"
    tokenizer_worker_num: int = 1
    skip_tokenizer_init: bool = False
    load_format: str = "auto"
    model_loader_extra_config: str = "{}"
    trust_remote_code: bool = False
    context_length: Optional[int] = None
    is_embedding: bool = False
    enable_multimodal: Optional[bool] = None
    revision: Optional[str] = None
    model_impl: str = "auto"

    # HTTP server
    host: str = "127.0.0.1"
    port: int = 30000
    fastapi_root_path: str = ""
    grpc_mode: bool = False
    skip_server_warmup: bool = False
    warmups: Optional[str] = None
    nccl_port: Optional[int] = None
    checkpoint_engine_wait_weights_before_ready: bool = False

    # Encode prefill disaggregation
    encoder_only: bool = False
    language_only: bool = False
    encoder_transfer_backend: str = ENCODER_TRANSFER_BACKEND_CHOICES[0]
    encoder_urls: List[str] = dataclasses.field(default_factory=list)

    # Quantization and data type
    dtype: str = "auto"
    quantization: Optional[str] = None
    quantization_param_path: Optional[str] = None
    kv_cache_dtype: str = "auto"
    enable_fp32_lm_head: bool = False
    modelopt_quant: Optional[Union[str, Dict]] = None
    modelopt_checkpoint_restore_path: Optional[str] = None
    modelopt_checkpoint_save_path: Optional[str] = None
    modelopt_export_path: Optional[str] = None
    quantize_and_serve: bool = False
    rl_quant_profile: Optional[str] = None  # For flash_rl load format

    # Memory and scheduling
    mem_fraction_static: Optional[float] = None
    max_running_requests: Optional[int] = None
    max_queued_requests: Optional[int] = None
    max_total_tokens: Optional[int] = None
    chunked_prefill_size: Optional[int] = None
    enable_dynamic_chunking: bool = False
    max_prefill_tokens: int = 16384
    prefill_max_requests: Optional[int] = None
    schedule_policy: str = "fcfs"
    enable_priority_scheduling: bool = False
    abort_on_priority_when_disabled: bool = False
    schedule_low_priority_values_first: bool = False
    priority_scheduling_preemption_threshold: int = 10
    schedule_conservativeness: float = 1.0
    page_size: Optional[int] = None
    hybrid_kvcache_ratio: Optional[float] = None
    swa_full_tokens_ratio: float = 0.8
    disable_hybrid_swa_memory: bool = False
    radix_eviction_policy: str = "lru"

    # Runtime options
    device: Optional[str] = None
    tp_size: int = 1
    pp_size: int = 1
    pp_max_micro_batch_size: Optional[int] = None
    pp_async_batch_depth: int = 0
    stream_interval: int = 1
    stream_output: bool = False
    random_seed: Optional[int] = None
    constrained_json_whitespace_pattern: Optional[str] = None
    constrained_json_disable_any_whitespace: bool = False
    watchdog_timeout: float = 300
    soft_watchdog_timeout: Optional[float] = None
    dist_timeout: Optional[int] = None  # timeout for torch.distributed
    download_dir: Optional[str] = None
    base_gpu_id: int = 0
    gpu_id_step: int = 1
    sleep_on_idle: bool = False
    custom_sigquit_handler: Optional[Callable] = None

    # Logging
    log_level: str = "info"
    log_level_http: Optional[str] = None
    log_requests: bool = False
    log_requests_level: int = 2
    crash_dump_folder: Optional[str] = None
    show_time_cost: bool = False
    enable_metrics: bool = False
    enable_metrics_for_all_schedulers: bool = False
    tokenizer_metrics_custom_labels_header: str = "x-custom-labels"
    tokenizer_metrics_allowed_custom_labels: Optional[List[str]] = None
    bucket_time_to_first_token: Optional[List[float]] = None
    bucket_inter_token_latency: Optional[List[float]] = None
    bucket_e2e_request_latency: Optional[List[float]] = None
    collect_tokens_histogram: bool = False
    prompt_tokens_buckets: Optional[List[str]] = None
    generation_tokens_buckets: Optional[List[str]] = None
    gc_warning_threshold_secs: float = 0.0
    decode_log_interval: int = 40
    enable_request_time_stats_logging: bool = False
    kv_events_config: Optional[str] = None
    enable_trace: bool = False
    otlp_traces_endpoint: str = "localhost:4317"

    # RequestMetricsExporter configuration
    export_metrics_to_file: bool = False
    export_metrics_to_file_dir: Optional[str] = None

    # API related
    api_key: Optional[str] = None
    served_model_name: Optional[str] = None
    weight_version: str = "default"
    chat_template: Optional[str] = None
    completion_template: Optional[str] = None
    file_storage_path: str = "sglang_storage"
    enable_cache_report: bool = False
    reasoning_parser: Optional[str] = None
    tool_call_parser: Optional[str] = None
    tool_server: Optional[str] = None
    sampling_defaults: str = "model"

    # Data parallelism
    dp_size: int = 1
    load_balance_method: str = "round_robin"
    load_watch_interval: float = 0.1
    # FIXME: remove this after dp rank scheduling is fully supported with PD-Disaggregation
    prefill_round_robin_balance: bool = False

    # Multi-node distributed serving
    dist_init_addr: Optional[str] = None
    nnodes: int = 1
    node_rank: int = 0

    # Model override args in JSON
    json_model_override_args: str = "{}"
    preferred_sampling_params: Optional[str] = None

    # LoRA
    enable_lora: Optional[bool] = None
    max_lora_rank: Optional[int] = None
    lora_target_modules: Optional[Union[set[str], List[str]]] = None
    lora_paths: Optional[
        Union[dict[str, str], List[dict[str, str]], List[str], List[LoRARef]]
    ] = None
    max_loaded_loras: Optional[int] = None
    max_loras_per_batch: int = 8
    lora_eviction_policy: str = "lru"
    lora_backend: str = "csgmv"
    max_lora_chunk_size: Optional[int] = 16

    # Kernel backend
    attention_backend: Optional[str] = None
    decode_attention_backend: Optional[str] = None
    prefill_attention_backend: Optional[str] = None
    sampling_backend: Optional[str] = None
    grammar_backend: Optional[str] = None
    mm_attention_backend: Optional[str] = None
    fp8_gemm_runner_backend: str = "auto"
    nsa_prefill_backend: str = "flashmla_sparse"
    nsa_decode_backend: str = "fa3"
    enable_flashinfer_autotune: bool = False

    # Speculative decoding
    speculative_algorithm: Optional[str] = None
    speculative_draft_model_path: Optional[str] = None
    speculative_draft_model_revision: Optional[str] = None
    speculative_draft_load_format: Optional[str] = None
    speculative_num_steps: Optional[int] = None
    speculative_eagle_topk: Optional[int] = None
    speculative_num_draft_tokens: Optional[int] = None
    speculative_accept_threshold_single: float = 1.0
    speculative_accept_threshold_acc: float = 1.0
    speculative_token_map: Optional[str] = None
    speculative_attention_mode: str = "prefill"
    speculative_moe_runner_backend: Optional[str] = None
    speculative_moe_a2a_backend: Optional[str] = None
    speculative_draft_model_quantization: Optional[str] = None

    # Speculative decoding (ngram)
    speculative_ngram_min_match_window_size: int = 1
    speculative_ngram_max_match_window_size: int = 12
    speculative_ngram_min_bfs_breadth: int = 1
    speculative_ngram_max_bfs_breadth: int = 10
    speculative_ngram_match_type: Literal["BFS", "PROB"] = "BFS"
    speculative_ngram_branch_length: int = 18
    speculative_ngram_capacity: int = 10 * 1000 * 1000

    # Expert parallelism
    ep_size: int = 1
    moe_a2a_backend: Literal["none", "deepep", "mooncake", "ascend_fuseep"] = "none"
    moe_runner_backend: str = "auto"
    flashinfer_mxfp4_moe_precision: Literal["default", "bf16"] = "default"
    enable_flashinfer_allreduce_fusion: bool = False
    deepep_mode: Literal["auto", "normal", "low_latency"] = "auto"
    ep_num_redundant_experts: int = 0
    ep_dispatch_algorithm: Optional[Literal["static", "dynamic", "fake"]] = None
    init_expert_location: str = "trivial"
    enable_eplb: bool = False
    eplb_algorithm: str = "auto"
    eplb_rebalance_num_iterations: int = 1000
    eplb_rebalance_layers_per_chunk: Optional[int] = None
    eplb_min_rebalancing_utilization_threshold: float = 1.0
    expert_distribution_recorder_mode: Optional[
        Literal["stat", "stat_approx", "per_pass", "per_token"]
    ] = None
    expert_distribution_recorder_buffer_size: Optional[int] = None
    enable_expert_distribution_metrics: bool = False
    deepep_config: Optional[str] = None
    moe_dense_tp_size: Optional[int] = None
    elastic_ep_backend: Literal[None, "mooncake"] = None
    mooncake_ib_device: Optional[str] = None

    # Mamba cache
    max_mamba_cache_size: Optional[int] = None
    mamba_ssm_dtype: str = "float32"
    mamba_full_memory_ratio: float = 0.9
    mamba_scheduler_strategy: str = "auto"
    mamba_track_interval: int = 256

    # Hierarchical cache
    enable_hierarchical_cache: bool = False
    hicache_ratio: float = 2.0
    hicache_size: int = 0
    hicache_write_policy: str = "write_through"
    hicache_io_backend: str = "kernel"
    hicache_mem_layout: str = "layer_first"
    hicache_storage_backend: Optional[str] = None
    hicache_storage_prefetch_policy: str = "best_effort"
    hicache_storage_backend_extra_config: Optional[str] = None
    # LMCache
    enable_lmcache: bool = False

    # Ktransformers/AMX expert parallelism
    kt_weight_path: Optional[str] = None
    kt_method: Optional[str] = None
    kt_cpuinfer: Optional[int] = None
    kt_threadpool_count: Optional[int] = None
    kt_num_gpu_experts: Optional[int] = None
    kt_max_deferred_experts_per_token: Optional[int] = None

    # Diffusion LLM
    dllm_algorithm: Optional[str] = None
    dllm_algorithm_config: Optional[str] = None

    # Double Sparsity
    enable_double_sparsity: bool = False
    ds_channel_config_path: Optional[str] = None
    ds_heavy_channel_num: int = 32
    ds_heavy_token_num: int = 256
    ds_heavy_channel_type: str = "qk"
    ds_sparse_decode_threshold: int = 4096

    # Offloading
    cpu_offload_gb: int = 0
    offload_group_size: int = -1
    offload_num_in_group: int = 1
    offload_prefetch_step: int = 1
    offload_mode: str = "cpu"

    # Scoring configuration
    # Delimiter token ID used to combine Query and Items into a single sequence for multi-item scoring.
    # Format: Query<delimiter>Item1<delimiter>Item2<delimiter>...
    # This enables efficient batch processing of multiple items against a single query.
    multi_item_scoring_delimiter: Optional[Union[int]] = None

    # Optimization/debug options
    disable_radix_cache: bool = False
    cuda_graph_max_bs: Optional[int] = None
    cuda_graph_bs: Optional[List[int]] = None
    disable_cuda_graph: bool = False
    disable_cuda_graph_padding: bool = False
    enable_profile_cuda_graph: bool = False
    enable_cudagraph_gc: bool = False
    enable_layerwise_nvtx_marker: bool = False
    enable_nccl_nvls: bool = False
    enable_symm_mem: bool = False
    disable_flashinfer_cutlass_moe_fp4_allgather: bool = False
    enable_tokenizer_batch_encode: bool = False
    disable_tokenizer_batch_decode: bool = False
    disable_outlines_disk_cache: bool = False
    disable_custom_all_reduce: bool = False
    enable_mscclpp: bool = False
    enable_torch_symm_mem: bool = False
    disable_overlap_schedule: bool = False
    enable_mixed_chunk: bool = False
    enable_dp_attention: bool = False
    enable_dp_lm_head: bool = False
    enable_two_batch_overlap: bool = False
    enable_single_batch_overlap: bool = False
    tbo_token_distribution_threshold: float = 0.48
    enable_torch_compile: bool = False
    enable_piecewise_cuda_graph: bool = False
    enable_torch_compile_debug_mode: bool = False
    torch_compile_max_bs: int = 32
    piecewise_cuda_graph_max_tokens: int = 4096
    piecewise_cuda_graph_tokens: Optional[List[int]] = None
    piecewise_cuda_graph_compiler: str = "eager"
    torchao_config: str = ""
    enable_nan_detection: bool = False
    enable_p2p_check: bool = False
    triton_attention_reduce_in_fp32: bool = False
    triton_attention_num_kv_splits: int = 8
    triton_attention_split_tile_size: Optional[int] = None
    num_continuous_decode_steps: int = 1
    delete_ckpt_after_loading: bool = False
    enable_memory_saver: bool = False
    enable_weights_cpu_backup: bool = False
    enable_draft_weights_cpu_backup: bool = False
    allow_auto_truncate: bool = False
    enable_custom_logit_processor: bool = False
    flashinfer_mla_disable_ragged: bool = False
    disable_shared_experts_fusion: bool = False
    disable_chunked_prefix_cache: bool = False
    disable_fast_image_processor: bool = False
    keep_mm_feature_on_device: bool = False
    enable_return_hidden_states: bool = False
    scheduler_recv_interval: int = 1
    numa_node: Optional[List[int]] = None
    enable_deterministic_inference: bool = False
    rl_on_policy_target: Optional[str] = None
    enable_attn_tp_input_scattered: bool = False
    # Context parallelism used in the long sequence prefill phase of DeepSeek v3.2
    enable_nsa_prefill_context_parallel: bool = False
    enable_fused_qk_norm_rope: bool = False

    # Dynamic batch tokenizer
    enable_dynamic_batch_tokenizer: bool = False
    dynamic_batch_tokenizer_batch_size: int = 32
    dynamic_batch_tokenizer_batch_timeout: float = 0.002

    # Debug tensor dumps
    debug_tensor_dump_output_folder: Optional[str] = None
    # None means dump all layers.
    debug_tensor_dump_layers: Optional[List[int]] = None
    # TODO(guoyuhong): clean the old dumper code.
    debug_tensor_dump_input_file: Optional[str] = None
    debug_tensor_dump_inject: bool = False

    # PD disaggregation: can be "null" (not disaggregated), "prefill" (prefill-only), or "decode" (decode-only)
    disaggregation_mode: Literal["null", "prefill", "decode"] = "null"
    disaggregation_transfer_backend: str = "mooncake"
    disaggregation_bootstrap_port: int = 8998
    disaggregation_decode_tp: Optional[int] = None
    disaggregation_decode_dp: Optional[int] = None
    disaggregation_prefill_pp: Optional[int] = 1
    disaggregation_ib_device: Optional[str] = None
    disaggregation_decode_enable_offload_kvcache: bool = False
    num_reserved_decode_tokens: int = 512  # used for decode kv cache offload in PD
    # FIXME: hack to reduce ITL when decode bs is small
    disaggregation_decode_polling_interval: int = 1

    # For model weight update and weight loading
    custom_weight_loader: Optional[List[str]] = None
    weight_loader_disable_mmap: bool = False
    remote_instance_weight_loader_seed_instance_ip: Optional[str] = None
    remote_instance_weight_loader_seed_instance_service_port: Optional[int] = None
    remote_instance_weight_loader_send_weights_group_ports: Optional[List[int]] = None

    # For PD-Multiplexing
    enable_pdmux: bool = False
    pdmux_config_path: Optional[str] = None
    sm_group_num: int = 8

    # For Multi-Modal
    mm_max_concurrent_calls: int = 32
    mm_per_request_timeout: float = 10.0
    enable_broadcast_mm_inputs_process: bool = False
    enable_prefix_mm_cache: bool = False
    mm_enable_dp_encoder: bool = False
    mm_process_config: Optional[Dict[str, Any]] = None

    # For checkpoint decryption
    decrypted_config_file: Optional[str] = None
    decrypted_draft_config_file: Optional[str] = None

    # For forward hooks
    forward_hooks: Optional[List[dict[str, Any]]] = None

    def __post_init__(self):
        """
        Orchestrates the handling of various server arguments, ensuring proper configuration and validation.
        """

        if self.model_path.lower() in ["none", "dummy"]:
            # Skip for dummy models
            return

        # Handle deprecated arguments.
        self._handle_deprecated_args()

        # Set missing default values.
        self._handle_missing_default_values()

        # Get GPU memory capacity, which is a common dependency for several configuration steps.
        gpu_mem = get_device_memory_capacity(self.device)

        # Handle memory-related, chunked prefill, and CUDA graph batch size configurations.
        self._handle_gpu_memory_settings(gpu_mem)

        # Handle device-specific backends.
        self._handle_hpu_backends()
        self._handle_cpu_backends()
        self._handle_npu_backends()

        # Apply model-specific adjustments.
        self._handle_model_specific_adjustments()

        # Handle Hicache settings.
        self._handle_hicache()

        # Set kernel backends.
        self._handle_sampling_backend()
        self._handle_attention_backend_compatibility()
        self._handle_kv4_compatibility()
        self._handle_page_size()
        self._handle_amd_specifics()
        self._handle_grammar_backend()

        # Handle data parallelism.
        self._handle_data_parallelism()

        # Handle MoE configurations.
        self._handle_moe_kernel_config()
        self._handle_a2a_moe()
        self._handle_eplb_and_dispatch()
        self._handle_expert_distribution_metrics()

        # Handle pipeline parallelism.
        self._handle_pipeline_parallelism()

        # Handle speculative decoding logic.
        self._handle_speculative_decoding()

        # Handle model loading format.
        self._handle_load_format()

        # Handle PD disaggregation.
        self._handle_pd_disaggregation()

        # Handle Encoder disaggregation.
        self._handle_encoder_disaggregation()

        # Validate tokenizer settings.
        self._handle_tokenizer_batching()

        # Propagate environment variables.
        self._handle_environment_variables()

        # Validate cache settings.
        self._handle_cache_compatibility()

        # Validate metrics labels.
        self._handle_metrics_labels()

        # Handle deterministic inference.
        self._handle_deterministic_inference()

        # Handle exporting request-level metrics.
        self._handle_request_metrics_exporters()

        # Handle diffusion LLM inference.
        self._handle_dllm_inference()

        # Handle any other necessary validations.
        self._handle_other_validations()

        # Handle elastic expert parallelism.
        self._handle_elastic_ep()

    def _handle_deprecated_args(self):
        # Handle deprecated tool call parsers
        deprecated_tool_call_parsers = {"qwen25": "qwen", "glm45": "glm"}
        if self.tool_call_parser in deprecated_tool_call_parsers:
            logger.warning(
                f"The tool_call_parser '{self.tool_call_parser}' is deprecated. Please use '{deprecated_tool_call_parsers[self.tool_call_parser]}' instead."
            )
            self.tool_call_parser = deprecated_tool_call_parsers[self.tool_call_parser]

    def _handle_missing_default_values(self):
        if self.tokenizer_path is None:
            self.tokenizer_path = self.model_path
        if self.served_model_name is None:
            self.served_model_name = self.model_path
        if self.device is None:
            self.device = get_device()
        if self.random_seed is None:
            self.random_seed = random.randint(0, 1 << 30)
        if self.mm_process_config is None:
            self.mm_process_config = {}
<<<<<<< HEAD
        # In speculative scenario:
        # - If `speculative_draft_model_quantization` is specified, the draft model uses this quantization method.
        # - Otherwise, the draft model defaults to the same quantization as the target model.
        if self.speculative_draft_model_quantization is None:
            self.speculative_draft_model_quantization = self.quantization
        elif self.speculative_draft_model_quantization == "unquant":
            self.speculative_draft_model_quantization = None

            # Handle ModelScope model downloads
=======
        if self.mamba_scheduler_strategy == "auto":
            # TODO: when extra_buffer is more verified, we can set the default path based on
            #       [overlap, non-overlap]
            self.mamba_scheduler_strategy = "no_buffer"

        # Handle ModelScope model downloads
>>>>>>> 3518b331
        if get_bool_env_var("SGLANG_USE_MODELSCOPE"):
            if not os.path.exists(self.model_path):
                from modelscope import snapshot_download

                self.model_path = snapshot_download(self.model_path)
                self.tokenizer_path = snapshot_download(
                    self.tokenizer_path, ignore_patterns=["*.bin", "*.safetensors"]
                )

    def _handle_gpu_memory_settings(self, gpu_mem):
        """
        Configure GPU memory-dependent settings including
        chunked_prefill_size, cuda_graph_max_bs, and mem_fraction_static.

        Here are our heuristics:
        - Set chunked_prefill_size and cuda_graph_max_bs based on the GPU memory capacity.
          This is because GPUs with more memory are generally more powerful, we need to use a larger
          chunked_prefill_size and a larger cuda_graph_max_bs to fully utilize the GPU.
        - Then set mem_fraction_static based on chunked_prefill_size and cuda_graph_max_bs.

          GPU memory capacity = model weights + KV cache pool + activations + cuda graph buffers

          The argument mem_fraction_static is defined as (model weights + KV cache pool) / GPU memory capacity,
          or equivalently, mem_fraction_static = (GPU memory capacity - activations - cuda graph buffers) / GPU memory capacity.

          In order to compute mem_fraction_static, we need to estimate the size of activations and cuda graph buffers.
          The activation memory is proportional to the chunked_prefill_size.
          The cuda graph memory is proportional to the cuda_graph_max_bs.
          We use reserved_mem = chunked_prefill_size * 1.5 + cuda_graph_max_bs * 2 to estimate the size of activations and cuda graph buffers in GB.
          and set mem_fraction_static = (GPU memory capacity - reserved_mem) / GPU memory capacity.

          The coefficient 1.5 is a heuristic value, in the future, we can do better estimation by looking at the model types, hidden sizes or even do a dummy run.
        """
        if gpu_mem is not None:
            if gpu_mem < 20 * 1024:
                # T4, 4080
                # (chunked_prefill_size 2k, cuda_graph_max_bs 8)
                if self.chunked_prefill_size is None:
                    self.chunked_prefill_size = 2048
                if self.cuda_graph_max_bs is None:
                    self.cuda_graph_max_bs = 8
            elif is_npu() and gpu_mem < 32 * 1024:
                # Atlas A2B4
                # (chunked_prefill_size 32k, cuda_graph_max_bs 16 if tp < 4 else 64)
                if self.chunked_prefill_size is None:
                    self.chunked_prefill_size = 32768
                if self.cuda_graph_max_bs is None:
                    if self.tp_size < 4:
                        self.cuda_graph_max_bs = 16
                    else:
                        self.cuda_graph_max_bs = 64
            elif gpu_mem < 35 * 1024:
                # A10, 4090, 5090
                # (chunked_prefill_size 2k, cuda_graph_max_bs 24 if tp < 4 else 80)
                if self.chunked_prefill_size is None:
                    self.chunked_prefill_size = 2048
                if self.cuda_graph_max_bs is None:
                    # Based on detailed statistics, when serving TP1/TP2 models on lower-end GPUs with HBM < 35GB, you can either disable cuda graph or set `cuda_graph_max_bs` to a very small value to reduce the memory overhead of creating cuda graphs, with almost no impact on performance.
                    # However, when serving models with TP4 or TP8, we need to enable cuda graph to maintain high performance. In this case, we can set `cuda_graph_max_bs` to 80 (half of the default value 160) to reduce the memory overhead of creating cuda graphs. Looking at the logs
                    # from TP4 serving of qwen2-72b, a value of 80 is sufficient and can reduce the memory overhead of creating cuda graphs on lower-end GPUs compared to the original 160, avoiding OOM issues.
                    if self.tp_size < 4:
                        self.cuda_graph_max_bs = 24
                    else:
                        self.cuda_graph_max_bs = 80
            elif gpu_mem < 60 * 1024:
                # A100 (40GB), L40,
                # (chunked_prefill_size 4k, cuda_graph_max_bs 32 if tp < 4 else 160)
                if self.chunked_prefill_size is None:
                    self.chunked_prefill_size = 4096
                if self.cuda_graph_max_bs is None:
                    if self.tp_size < 4:
                        self.cuda_graph_max_bs = 32
                    else:
                        self.cuda_graph_max_bs = 160
            elif is_npu() and gpu_mem < 64 * 1024:
                # Atlas A2 and Atlas A3
                # (chunked_prefill_size 32k, cuda_graph_max_bs 64 if tp < 4 else 128)
                if self.chunked_prefill_size is None:
                    self.chunked_prefill_size = 32768
                if self.cuda_graph_max_bs is None:
                    if self.tp_size < 4:
                        self.cuda_graph_max_bs = 64
                    else:
                        self.cuda_graph_max_bs = 128
            elif gpu_mem < 90 * 1024:
                # H100, A100
                # (chunked_prefill_size 8k, cuda_graph_max_bs 256 if tp < 4 else 512)
                if self.chunked_prefill_size is None:
                    self.chunked_prefill_size = 8192
                if self.cuda_graph_max_bs is None:
                    if self.tp_size < 4:
                        self.cuda_graph_max_bs = 256
                    else:
                        self.cuda_graph_max_bs = 512
            elif gpu_mem < 160 * 1024:
                # H20, H200
                # (chunked_prefill_size 8k, cuda_graph_max_bs 256 if tp < 4 else 512)
                if self.chunked_prefill_size is None:
                    self.chunked_prefill_size = 8192
                if self.cuda_graph_max_bs is None:
                    if self.tp_size < 4:
                        self.cuda_graph_max_bs = 256
                    else:
                        self.cuda_graph_max_bs = 512
            else:
                # B200, MI300
                # (chunked_prefill_size 16k, cuda_graph_max_bs 512)
                if self.chunked_prefill_size is None:
                    self.chunked_prefill_size = 16384
                if self.cuda_graph_max_bs is None:
                    self.cuda_graph_max_bs = 512
        else:
            # Fallback defaults when gpu_mem is None
            if self.chunked_prefill_size is None:
                self.chunked_prefill_size = 4096
            if self.cuda_graph_max_bs is None:
                self.cuda_graph_max_bs = 160

        # Set cuda graph batch sizes
        if self.cuda_graph_bs is None:
            self.cuda_graph_bs = self._generate_cuda_graph_batch_sizes()
        else:
            self.cuda_graph_max_bs = max(self.cuda_graph_bs)

        if self.piecewise_cuda_graph_tokens is None:
            self.piecewise_cuda_graph_tokens = (
                self._generate_piecewise_cuda_graph_tokens()
            )

        if self.mem_fraction_static is None:
            # Constant meta data (e.g., from attention backend)
            reserved_mem = 512
            # For activation during large prefill
            if self.chunked_prefill_size > 0:
                reserved_mem += max(self.chunked_prefill_size, 2048) * 1.5
            else:
                reserved_mem += max(self.max_prefill_tokens, 2048) * 1.5
            # For cuda graphs
            reserved_mem += self.cuda_graph_max_bs * 2
            # Some adjustments for large parallel size
            reserved_mem += self.tp_size * self.pp_size / 8 * 1024

            if self.enable_dp_attention:
                # DP attention needs more padding for some operations
                reserved_mem += self.cuda_graph_max_bs * self.dp_size * 3

                # DP attention uses much more memory for large cuda graph max bs,
                # likely due to some inefficiencies in torch allocator or our implementation.
                # So we need to reserve more memory.
                if self.cuda_graph_max_bs > 300:
                    reserved_mem += self.cuda_graph_max_bs * self.dp_size * 1.5

            if gpu_mem is not None and gpu_mem > 60 * 1024:
                reserved_mem = max(reserved_mem, 10 * 1024)

            if self.speculative_algorithm is not None:
                if self.speculative_algorithm == "STANDALONE":
                    # standalonedraft model and cuda graphs
                    reserved_mem += 6 * 1024
                elif self.speculative_algorithm != "NGRAM":
                    # eagle draft models and cuda graphs
                    reserved_mem += 2 * 1024

            # For piecewise cuda graphs
            if self.enable_piecewise_cuda_graph:
                reserved_mem += self.piecewise_cuda_graph_max_tokens // 4

            self.mem_fraction_static = (
                round((gpu_mem - reserved_mem) / gpu_mem, 3)
                if gpu_mem is not None
                else 0.88
            )

            # Multimodal models need more memory for the image processing,
            # so we adjust the mem_fraction_static accordingly.
            model_config = self.get_model_config()
            if model_config.is_multimodal:
                self.adjust_mem_fraction_for_vlm(model_config)

    def _generate_cuda_graph_batch_sizes(self):
        """
        Generate the list of batch sizes for CUDA graph capture based on cuda_graph_max_bs.
        This integrates the logic from cuda_graph_runner.py.
        """
        # Handle disable_cuda_graph_padding as the first condition for both spec and non-spec
        if self.disable_cuda_graph_padding:
            capture_bs = list(range(1, self.cuda_graph_max_bs + 1))
        elif self.speculative_algorithm is None:
            # Normal case:
            capture_bs = (
                [1, 2, 4, 8, 12]
                + list(range(16, 257, 8))
                + list(range(272, 512, 16))
                + list(range(512, self.cuda_graph_max_bs + 1, 32))
            )
        else:
            # Spec decoding case: less padding for smaller batch sizes
            capture_bs = (
                list(range(1, 9, 1))
                + list(range(10, 33, 2))
                + list(range(40, 65, 4))
                + list(range(72, 257, 8))
                + list(range(272, self.cuda_graph_max_bs + 1, 16))
            )

        capture_bs = [bs for bs in capture_bs if bs <= self.cuda_graph_max_bs]

        return capture_bs

    def _generate_piecewise_cuda_graph_tokens(self):
        """
        Generate the list of batch sizes for piecewise CUDA graph capture
        based on piecewise_cuda_graph_max_tokens.
        """
        capture_sizes = (
            list(range(4, 33, 4))
            + list(range(48, 257, 16))
            + list(range(288, 513, 32))
            + list(range(640, 4096 + 1, 128))
            + list(range(4352, self.piecewise_cuda_graph_max_tokens + 1, 256))
        )

        capture_sizes = [
            s for s in capture_sizes if s <= self.piecewise_cuda_graph_max_tokens
        ]

        return capture_sizes

    def _handle_hpu_backends(self):
        if self.device == "hpu":
            self.attention_backend = "torch_native"
            self.sampling_backend = "pytorch"

    def _handle_cpu_backends(self):
        if self.device == "cpu":
            if self.attention_backend is None:
                self.attention_backend = "intel_amx"
            self.sampling_backend = "pytorch"

    def _handle_npu_backends(self):
        if self.device == "npu":
            from sglang.srt.hardware_backend.npu.utils import set_default_server_args

            set_default_server_args(self)

            if self.piecewise_cuda_graph_compiler != "eager":
                logger.warning(
                    "At this moment Ascend platform only support prefill graph compilation with "
                    "piecewise_cuda_graph_compiler='eager', change piecewise_cuda_graph_compiler to 'eager'."
                )
                self.piecewise_cuda_graph_compiler = "eager"

    def _handle_model_specific_adjustments(self):
        from sglang.srt.configs.model_config import is_deepseek_nsa

        if parse_connector_type(self.model_path) == ConnectorType.INSTANCE:
            return

        hf_config = self.get_hf_config()
        model_arch = hf_config.architectures[0]

        if model_arch in [
            "MistralLarge3ForCausalLM",
            "PixtralForConditionalGeneration",
        ]:
            self.dtype = "bfloat16"

        if model_arch in [
            "DeepseekV3ForCausalLM",
            "MistralLarge3ForCausalLM",
            "PixtralForConditionalGeneration",
        ]:
            if is_deepseek_nsa(hf_config):
                if (
                    self.attention_backend is None
                    and self.prefill_attention_backend is None
                    and self.decode_attention_backend is None
                ):
                    self.attention_backend = "nsa"
                    logger.warning("Set nsa attention backend for DeepSeek NSA.")

                if not is_npu():
                    self.enable_dp_attention = True
                    logger.warning("DP attention is enabled for DeepSeek NSA.")
                    if self.enable_nsa_prefill_context_parallel:
                        # TODO Supports moe_dense_tp_size != 1, kv cache dtype = "fp8",moe_a2a_backend non-deepep and cross-machine operation .
                        self.moe_dense_tp_size = 1
                        self.moe_a2a_backend = "deepep"
                        self.ep_size = self.tp_size
                        self.kv_cache_dtype = "bf16"
                        assert (
                            self.tp_size == 8
                        ), "Current multi-machine CP support suffers from precision issues. So context parallel only support Single machine(tp_size == 8)"

                        logger.warning(
                            f"Enable Context Parallel opt for deeeseekv3.2-DSA, Setting dp_size == {self.dp_size} and moe_dense_tp_size == {self.moe_dense_tp_size}, ep_size == {self.ep_size}, tp_size == {self.tp_size}, kv_cache_dtype == {self.kv_cache_dtype}, moe_a2a_backend {self.moe_a2a_backend} "
                        )
                    else:
                        # Pure TP and partial DP Attention mode is active for NSA, logging a warning
                        if self.dp_size < self.tp_size:
                            logger.warning(
                                f"NSA with TP mode is active, dp_size={self.dp_size}, tp_size={self.tp_size}, "
                                f"attn_tp_size={self.tp_size}, attention weights will be sharded across {self.tp_size} ranks."
                            )

                    self.page_size = 64
                    logger.warning("Setting page size to 64 for DeepSeek NSA.")

                    # For Hopper, we support both bf16 and fp8 kv cache; for Blackwell, we support fp8 only currently
                    import torch

                    major, _ = torch.cuda.get_device_capability()
                    if self.kv_cache_dtype == "auto":
                        self.kv_cache_dtype = "fp8_e4m3" if major >= 10 else "bfloat16"
                        logger.warning(
                            f"Setting KV cache dtype to {self.kv_cache_dtype} for DeepSeek NSA."
                        )
                    if self.kv_cache_dtype == "bf16":
                        self.kv_cache_dtype = "bfloat16"
                    assert self.kv_cache_dtype in [
                        "bfloat16",
                        "fp8_e4m3",
                    ], "DeepSeek NSA only supports bf16/bfloat16 or fp8_e4m3 kv_cache_dtype"

                    if self.kv_cache_dtype == "fp8_e4m3":
                        # flashmla_auto dispatches to flashmla_sparse/flashmla_kv based on hardware and heuristics
                        self.nsa_prefill_backend = "flashmla_auto"
                        self.nsa_decode_backend = "flashmla_kv"
                        logger.warning(
                            "Setting NSA backend to flashmla_auto for prefill and flashmla_kv for decode for FP8 KV Cache."
                        )
                    else:
                        # set prefill/decode backends for Blackwell. The default settings are for Hopper.
                        if major >= 10:
                            self.nsa_prefill_backend = "flashmla_sparse"
                            self.nsa_decode_backend = "flashmla_sparse"

                    # Logging env vars for NSA
                    from sglang.srt.layers.attention.nsa.utils import (
                        print_nsa_bool_env_vars,
                    )

                    print_nsa_bool_env_vars()

            else:
                if self.enable_piecewise_cuda_graph:
                    logger.info("Piecewise CUDA graph is enabled, use MLA for prefill.")

                if is_cuda() and is_sm100_supported():
                    if (
                        self.attention_backend is None
                        and self.prefill_attention_backend is None
                        and self.decode_attention_backend is None
                    ):
                        self.attention_backend = "trtllm_mla"
                        logger.info(
                            "Use trtllm_mla as attention backend on sm100 for DeepseekV3ForCausalLM"
                        )

            # common to all Deepseek MoE models
            if is_cuda() and is_sm100_supported():
                quantization_config = getattr(hf_config, "quantization_config", None)
                quant_method = (
                    quantization_config.get("quant_method")
                    if quantization_config is not None
                    else None
                )
                if self.quantization is None:
                    # Default DeepSeek V3/R1 native FP8 when not explicitly set,
                    # Because we need this condition for an assertion in
                    # flashinfer_trtllm MoE runner backend.
                    if quant_method is None and model_arch == "DeepseekV3ForCausalLM":
                        self.quantization = "fp8"
                        logger.info(
                            "Quantization not specified, default to fp8 for DeepSeek on sm100"
                        )
                    else:
                        self.quantization = quant_method
                if (
                    self.moe_a2a_backend == "none"
                    and self.moe_runner_backend == "auto"
                    and self.quantization in ["fp8", "modelopt_fp8", "modelopt_fp4"]
                ):
                    self.moe_runner_backend = "flashinfer_trtllm"
                    logger.info(
                        "Use flashinfer_trtllm as MoE runner backend on sm100 for DeepseekV3ForCausalLM"
                    )

        elif model_arch in ["GptOssForCausalLM"]:
            if (
                self.attention_backend is None
                and self.prefill_attention_backend is None
                and self.decode_attention_backend is None
            ):
                if is_cuda() and is_sm100_supported():
                    self.attention_backend = "trtllm_mha"
                elif is_cuda() and is_sm90_supported():
                    self.attention_backend = "fa3"
                else:
                    self.attention_backend = "triton"

            supported_backends = ["triton", "trtllm_mha", "fa3", "fa4"]
            prefill_attn_backend, decode_attn_backend = self.get_attention_backends()
            assert (
                prefill_attn_backend in supported_backends
                and decode_attn_backend in supported_backends
            ), (
                f"GptOssForCausalLM requires one of {supported_backends} attention backend, but got the following backends\n"
                f"- Prefill: {prefill_attn_backend}\n"
                f"- Decode: {decode_attn_backend}\n"
            )

            quantization_config = getattr(hf_config, "quantization_config", None)
            is_mxfp4_quant_format = (
                quantization_config is not None
                and quantization_config.get("quant_method") == "mxfp4"
            )
            if is_mxfp4_quant_format:
                # use bf16 for mxfp4 triton kernels
                self.dtype = "bfloat16"

            if self.moe_runner_backend == "auto":
                if self.enable_piecewise_cuda_graph:
                    self.moe_runner_backend = "auto"
                    logger.warning(
                        "Enable piecewise CUDA graph, enabling auto MOE kernel."
                    )
                elif is_blackwell_supported() and is_mxfp4_quant_format:
                    self.moe_runner_backend = "flashinfer_mxfp4"
                    logger.warning(
                        "Detected SM100 and MXFP4 quantization format for GPT-OSS model, enabling FlashInfer MXFP4 MOE kernel."
                    )
                elif self.ep_size == 1 and is_triton_kernels_available():
                    self.moe_runner_backend = "triton_kernel"
                    logger.warning(
                        "Detected GPT-OSS model, enabling triton_kernels MOE kernel."
                    )

            if self.moe_runner_backend == "triton_kernel":
                assert (
                    self.ep_size == 1
                ), "Triton kernel MoE is only supported when ep_size == 1"
            self.disable_hybrid_swa_memory = True

        elif "Llama4" in model_arch and self.device != "cpu":
            # Auto-select attention backend for Llama4 if not specified
            if self.attention_backend is None:
                if is_sm100_supported():
                    self.attention_backend, platform = "trtllm_mha", "sm100"
                elif is_sm90_supported():
                    self.attention_backend, platform = "fa3", "sm90"
                elif is_hip():
                    self.attention_backend, platform = "aiter", "hip"
                elif self.device == "xpu":
                    self.attention_backend, platform = "intel_xpu", "xpu"
                else:
                    self.attention_backend, platform = "triton", "other platforms"
                logger.warning(
                    f"Use {self.attention_backend} as attention backend on {platform} for Llama4 model"
                )
            assert self.attention_backend in {
                "fa3",
                "aiter",
                "triton",
                "trtllm_mha",
                "intel_xpu",
            }, f"fa3, aiter, triton, trtllm_mha or intel_xpu is required for Llama4 model but got {self.attention_backend}"
            if is_sm100_supported() and self.moe_runner_backend == "auto":
                if self.quantization in {"fp8", "modelopt_fp8"}:
                    self.moe_runner_backend = "flashinfer_trtllm"
                    logger.info(
                        "Use flashinfer_trtllm as MoE runner backend on SM100 for Llama4"
                    )
        elif model_arch in [
            "Gemma2ForCausalLM",
            "Gemma3ForCausalLM",
            "Gemma3ForConditionalGeneration",
            "Gemma3nForCausalLM",
            "Gemma3nForConditionalGeneration",
        ]:
            # FIXME: https://github.com/sgl-project/sglang/pull/7367 is not compatible with gemma2 model.
            # It failed at this test: https://github.com/sgl-project/sglang/actions/runs/16255155597/job/45890331952#step:4:736
            logger.warning(
                f"Disable hybrid SWA memory for {model_arch} as it is not yet supported."
            )
            self.disable_hybrid_swa_memory = True
        elif model_arch in ["Olmo2ForCausalLM"]:
            # FIXME: https://github.com/sgl-project/sglang/pull/7367 is not compatible with Olmo3 model.
            logger.warning(
                f"Disabling hybrid SWA memory for {model_arch} as it is not yet supported."
            )
            self.disable_hybrid_swa_memory = True

            if self.attention_backend is None:
                if is_cuda() and is_sm100_supported():
                    self.attention_backend = "trtllm_mha"
                elif is_cuda() and get_device_sm() >= 80:
                    self.attention_backend = "fa3"
                else:
                    self.attention_backend = "triton"

            # Flashinfer appears to degrade performance when sliding window attention
            # is used for the Olmo2 architecture. Olmo2 does not use sliding window attention
            # but Olmo3 does.
            assert (
                self.attention_backend != "flashinfer"
            ), "FlashInfer backend can significantly degrade the performance of Olmo3 models."

            logger.info(
                f"Using {self.attention_backend} as attention backend for {model_arch}."
            )
        elif model_arch in ["KimiLinearForCausalLM"]:
            logger.warning(
                f"Disabling Radix Cache for {model_arch} as it is not yet supported."
            )
            self.disable_radix_cache = True
        elif model_arch in ["NemotronHForCausalLM"]:
            model_config = self.get_model_config()
            if model_config.quantization in [
                "modelopt",
                "modelopt_fp8",
                "modelopt_fp4",
            ]:
                assert model_config.hf_config.mlp_hidden_act == "relu2"
                if model_config.quantization == "modelopt":
                    self.quantization = (
                        "modelopt_fp4"
                        if model_config.hf_config.quantization_config["quant_algo"]
                        == "NVFP4"
                        else "modelopt_fp8"
                    )
                else:
                    self.quantization = model_config.quantization
                self.moe_runner_backend = "flashinfer_cutlass"
            if not self.disable_radix_cache:
                logger.warning(
                    "Disabling overlap schedule since MambaRadixCache is not compatible with "
                    "overlap schedule currently, try to use --disable-radix-cache if overlap schedule is necessary"
                )
                self.disable_overlap_schedule = True
                if is_sm100_supported():
                    if self.attention_backend is None:
                        self.attention_backend = "flashinfer"
                        logger.info(
                            "Use flashinfer as attention backend on sm100 for NemotronHForCausalLM"
                        )
                    if self.attention_backend == "trtllm_mha":
                        logger.warning(
                            "Disabling radix cache since trtllm_mha does not support page_size = 1, which is required by MambaRadixCache. "
                            "Try to use --attention-backend triton if radix cache is necessary."
                        )
                        self.disable_radix_cache = True
                        self.disable_overlap_schedule = False
            assert self.attention_backend != "triton", (
                "NemotronHForCausalLM does not support triton attention backend,"
                "as the first layer might not be an attention layer"
            )
        elif model_arch in [
            "Qwen3MoeForCausalLM",
            "Qwen3VLMoeForConditionalGeneration",
        ]:
            if is_sm100_supported():
                quantization_config = getattr(hf_config, "quantization_config", None)
                quant_method = (
                    quantization_config.get("quant_method")
                    if quantization_config is not None
                    else None
                )
                if self.quantization is None and quant_method is not None:
                    self.quantization = quant_method
                if (
                    self.quantization in ("fp8", "modelopt_fp4")
                    and self.moe_a2a_backend == "none"
                    and self.moe_runner_backend == "auto"
                ):
                    self.moe_runner_backend = "flashinfer_trtllm"
                    logger.info(
                        "Use flashinfer_trtllm as MoE runner backend on sm100 for "
                        f"{model_arch}"
                    )
        elif model_arch in ["Qwen3NextForCausalLM"]:
            if is_sm100_supported():
                quantization_config = getattr(hf_config, "quantization_config", None)
                quant_method = (
                    quantization_config.get("quant_method")
                    if quantization_config is not None
                    else None
                )
                if self.quantization is None and quant_method is not None:
                    self.quantization = quant_method
                if (
                    (self.quantization == "fp8" or self.quantization == "modelopt_fp4")
                    and self.moe_a2a_backend == "none"
                    and self.moe_runner_backend == "auto"
                ):
                    self.moe_runner_backend = "flashinfer_trtllm"
                    logger.info(
                        "Use flashinfer_trtllm as MoE runner backend on sm100 for Qwen3NextForCausalLM"
                    )
                if self.attention_backend is None:
                    self.attention_backend = "triton"
                    logger.info(
                        "Use triton as attention backend on sm100 for Qwen3NextForCausalLM"
                    )
                if (
                    not self.disable_radix_cache
                    and self.attention_backend == "trtllm_mha"
                ):
                    logger.warning(
                        "Disabling radix cache since trtllm_mha does not support page_size = 1, which is required by MambaRadixCache. "
                        "Try to use --attention-backend triton if radix cache is necessary."
                    )
                    self.disable_radix_cache = True
                    self.disable_overlap_schedule = False

            # Mamba radix cache v2
            if self.enable_mamba_extra_buffer():
                assert (
                    is_cuda()
                ), "Mamba extra_buffer is only supported on CUDA devices with FLA backend"
                assert (
                    self.disaggregation_mode == "null"
                ), "Mamba extra_buffer is not compatible with disaggregation mode yet."
                if self.speculative_num_draft_tokens is not None:
                    assert (
                        self.mamba_track_interval >= self.speculative_num_draft_tokens
                    ), f"mamba_track_interval {self.mamba_track_interval} must be greater than or equal to speculative_num_draft_tokens {self.speculative_num_draft_tokens}"

                if self.page_size is not None:
                    assert (
                        self.mamba_track_interval % self.page_size == 0
                    ), f"mamba_track_interval {self.mamba_track_interval} must be divisible by page_size {self.page_size}"
                    assert (
                        FLA_CHUNK_SIZE % self.page_size == 0
                    ), f"Page size for hybrid GDN model must be divisible by {FLA_CHUNK_SIZE}, got {self.page_size}"

                if self.speculative_algorithm is not None:
                    logger.info(
                        f"Disable overlap schedule for {model_arch} model speculative decoding."
                    )
                    self.disable_overlap_schedule = True
            elif not self.disable_radix_cache:
                logger.warning(
                    "Disabling overlap schedule since MambaRadixCache no_buffer is not compatible with "
                    "overlap schedule currently, try to use --mamba-scheduler-strategy extra_buffer to enable overlap schedule"
                )
                self.disable_overlap_schedule = True

        elif model_arch in [
            "FalconH1ForCausalLM",
            "JetNemotronForCausalLM",
            "JetVLMForConditionalGeneration",
        ]:
            assert (
                not self.enable_mamba_extra_buffer()
            ), f"mamba extra_buffer is not supported for {model_arch} model"
            if not self.disable_radix_cache:
                logger.warning(
                    "Disabling overlap schedule since mamba no_buffer is not compatible with "
                    "overlap schedule, try to use --disable-radix-cache if overlap schedule is necessary"
                )
                self.disable_overlap_schedule = True
                if is_sm100_supported():
                    if self.attention_backend is None:
                        self.attention_backend = "triton"
                        logger.info(
                            f"Use triton as attention backend on sm100 for {model_arch}"
                        )
                    if self.attention_backend == "trtllm_mha":
                        logger.warning(
                            "Disabling radix cache since trtllm_mha does not support page_size = 1, which is required by MambaRadixCache. "
                            "Try to use --attention-backend triton if radix cache is necessary."
                        )
                        self.disable_radix_cache = True
                        self.disable_overlap_schedule = False

        # TRTLLM AllReduce Fusion supports SM90/100/120, enable it by default
        # for models with explicit support (DeepseekV3, GptOss, Glm4Moe, Qwen3Moe)
        # TODO: currently, it is only supported in the single node scenario. https://github.com/flashinfer-ai/flashinfer/issues/2006
        # TODO: there is currently a bug on H20 device specifically, https://github.com/flashinfer-ai/flashinfer/issues/2204
        device_name = get_device_name()
        is_h20_device = "H20" in device_name and "H200" not in device_name
        if (
            not self.enable_flashinfer_allreduce_fusion
            and model_arch
            in [
                "DeepseekV3ForCausalLM",
                "GptOssForCausalLM",
                "Glm4MoeForCausalLM",
                "Qwen3MoeForCausalLM",
            ]
            and (is_sm90_supported() or is_blackwell_supported())
            and not self.enable_dp_attention
            and self.nnodes == 1
            and not is_h20_device
            and self.moe_a2a_backend == "none"
        ):
            self.enable_flashinfer_allreduce_fusion = True
            logger.info(
                f"Enable FlashInfer AllReduce Fusion by default for {model_arch}"
            )

    def _handle_sampling_backend(self):
        if self.sampling_backend is None:
            self.sampling_backend = (
                "flashinfer" if is_flashinfer_available() else "pytorch"
            )

    def _handle_attention_backend_compatibility(self):
        model_config = self.get_model_config()
        use_mla_backend = self.use_mla_backend()

        if self.prefill_attention_backend is not None and (
            self.prefill_attention_backend == self.decode_attention_backend
        ):  # override the default attention backend
            self.attention_backend = self.prefill_attention_backend

        # Pick the default attention backend if not specified
        if self.attention_backend is None:
            """
            Auto select the fastest attention backend.

            1. Models with MHA Architecture (e.g: Llama, QWen)
                1.1 We will turn on FA3 on hopper unless user use spec decode with topk > 1 or page_size > 1.
                1.2 Use trtllm_mha for SM100/SM103 (Blackwell B200/GB200/B300) excluding spec with topk > 1.
                   Note: trtllm_mha does not support SM120, which will fall back to flashinfer.
                1.3 In other cases, we will use flashinfer if available, otherwise use triton.
            2. Models with MLA Architecture and using FA3
                2.1 We will use FA3 backend on hopper.
                2.2 We will use Flashinfer backend on blackwell.
                2.3 Otherwise, we will use triton backend.
            """

            if not use_mla_backend:
                # MHA architecture
                if (
                    is_hopper_with_cuda_12_3()
                    and is_no_spec_infer_or_topk_one(self)
                    and is_fa3_default_architecture(self.model_config.hf_config)
                ):
                    self.attention_backend = "fa3"
                elif is_sm100_supported() and is_no_spec_infer_or_topk_one(self):
                    self.attention_backend = "trtllm_mha"
                elif is_hip():
                    self.attention_backend = "aiter"
                else:
                    self.attention_backend = (
                        "flashinfer" if is_flashinfer_available() else "triton"
                    )
            else:
                # MLA architecture
                if is_hopper_with_cuda_12_3():
                    self.attention_backend = "fa3"
                elif is_sm100_supported():
                    self.attention_backend = "flashinfer"
                elif is_hip():
                    head_num = model_config.get_num_kv_heads(self.tp_size)
                    # TODO current aiter only support head number 16 or 128 head number
                    if head_num == 128 or head_num == 16:
                        self.attention_backend = "aiter"
                    else:
                        self.attention_backend = "triton"
                else:
                    self.attention_backend = "triton"

            logger.warning(
                f"Attention backend not explicitly specified. Use {self.attention_backend} backend by default."
            )

        # Torch native and flex attention backends
        if self.attention_backend == "torch_native":
            logger.warning(
                "Cuda graph is disabled because of using torch native attention backend"
            )
            self.disable_cuda_graph = True

        if self.attention_backend == "flex_attention":
            logger.warning(
                "Cuda graph is disabled because of using torch Flex Attention backend"
            )
            self.disable_cuda_graph = True
            assert (
                self.speculative_algorithm is None
            ), "Speculative decoding is currently not supported with Flex Attention backend"

        # Major NVIDIA platforms backends
        if (
            self.attention_backend == "flashmla"
            or self.decode_attention_backend == "flashmla"
        ):
            logger.warning(
                "FlashMLA only supports a page_size of 64, change page_size to 64."
            )
            self.page_size = 64

        if (
            self.attention_backend == "cutlass_mla"
            or self.decode_attention_backend == "cutlass_mla"
        ):
            logger.warning(
                "Cutlass MLA only supports a page_size of 128, change page_size to 128."
            )
            self.page_size = 128

        if (
            self.attention_backend == "trtllm_mla"
            or self.decode_attention_backend == "trtllm_mla"
        ):
            if not is_blackwell_supported():
                raise ValueError(
                    "TRTLLM MLA backend is only supported on Blackwell GPUs (SM100). Please use a different backend."
                )

            if self.page_size not in [32, 64]:
                logger.warning(
                    f"TensorRT-LLM MLA only supports page_size of 32 or 64, changing page_size from {self.page_size} to 64."
                )
                self.page_size = 64

            if self.kv_cache_dtype not in ["fp8_e4m3", "fp4_e2m1", "auto"]:
                raise ValueError(
                    "TensorRT-LLM MLA backend only supports kv-cache-dtype of fp8_e4m3, fp4_e2m1, or auto."
                )

        if (
            self.attention_backend == "trtllm_mha"
            or self.decode_attention_backend == "trtllm_mha"
            or self.prefill_attention_backend == "trtllm_mha"
        ):
            if not is_sm100_supported():
                raise ValueError(
                    "TRTLLM MHA backend is only supported on Blackwell GPUs (SM100). Please use a different backend."
                )

            if self.page_size not in [16, 32, 64]:
                logger.warning(
                    f"TensorRT-LLM MHA only supports page_size of 16, 32 or 64, changing page_size from {self.page_size} to 64."
                )
                self.page_size = 64

        if self.attention_backend == "fa3" and self.kv_cache_dtype == "fp8_e5m2":
            logger.warning(
                "FlashAttention3 only supports fp8_e4m3 if using FP8; "
                "Setting attention backend to triton."
            )
            self.attention_backend = "triton"

        if self.attention_backend == "fa4" or self.decode_attention_backend == "fa4":
            raise ValueError(
                "FA4 backend is only supported for prefill. Please use `--prefill-attention-backend fa4` instead."
            )
        if self.prefill_attention_backend == "fa4" and not self.use_mla_backend():
            logger.warning(
                f"FA4 backend only supports page size 128 for non-MLA model architectures, changing page_size from {self.page_size} to 128."
            )
            self.page_size = 128

        # AMD platforms backends
        if self.attention_backend == "aiter":
            if model_config.context_len > 8192:
                self.mem_fraction_static *= 0.85

        # Other platforms backends
        if (
            self.attention_backend == "intel_amx"
            and self.device == "cpu"
            and not cpu_has_amx_support()
        ):
            logger.warning(
                "The current platform does not support Intel AMX, will fallback to torch_native backend."
            )
            self.attention_backend = "torch_native"

        if (
            self.attention_backend == "intel_xpu"
            and self.device == "xpu"
            and not xpu_has_xmx_support()
        ):
            logger.warning(
                "The current platform does not support Intel XMX, will fallback to triton backend."
            )
            self.attention_backend = "triton"

        if self.attention_backend == "intel_xpu":
            if self.page_size not in [32, 64, 128]:
                logger.warning(
                    f"Intel XPU attention backend only supports page_size of 32, 64 or 128, changing page_size from {self.page_size} to 128."
                )
                self.page_size = 128

        # Dual chunk flash attention backend
        if (
            getattr(model_config.hf_config, "dual_chunk_attention_config", None)
            is not None
        ):
            if self.attention_backend is None:
                self.attention_backend = "dual_chunk_flash_attn"
                logger.info("Dual chunk attention is turned on by default.")
            elif self.attention_backend != "dual_chunk_flash_attn":
                raise ValueError(
                    "Dual chunk attention is enabled, but attention backend is set to "
                    f"{self.attention_backend}. Please set it to 'dual_chunk_flash_attn'."
                )
        if self.attention_backend == "dual_chunk_flash_attn":
            logger.warning(
                "Mixed chunk and radix cache are disabled when using dual-chunk flash attention backend"
            )
            self.enable_mixed_chunk = False
            self.disable_radix_cache = True

    def _handle_kv4_compatibility(self):
        """Check FP4 KV cache compatibility with the attention backend"""
        if self.kv_cache_dtype != "fp4_e2m1":
            return

        use_mla_backend = self.use_mla_backend()
        # self.attention_backend didn't overwrite self.prefill/decode_attention_backend yet
        self.prefill_attention_backend_str, self.decode_attention_backend_str = (
            self.get_attention_backends()
        )

        if is_cuda():
            if (
                self.prefill_attention_backend_str != self.decode_attention_backend_str
                and self.prefill_attention_backend_str != "fa4"
            ):  # Take care of prefill=fa4 later
                logger.warning(
                    f"Attention: Using KV4 with PREFILL = {self.prefill_attention_backend_str} "
                    f"and DECODE = {self.decode_attention_backend_str}. "
                    f"Compatibility issues are unlikely, but may occur in rare edge cases."
                )
            else:
                if self.prefill_attention_backend_str == "fa4":
                    if use_mla_backend:  # FA4 + MLA
                        KV4_FA4_MLA_BACKEND_CHOICES = [
                            "cutlass_mla",
                            "flashinfer",
                            "trtllm_mla",
                        ]
                        assert (
                            self.decode_attention_backend_str
                            in KV4_FA4_MLA_BACKEND_CHOICES
                        ), (
                            f"KV4 FA4 MLA expects decode_attention_backend to be one of "
                            f"{KV4_FA4_MLA_BACKEND_CHOICES}, but got {self.decode_attention_backend_str}"
                        )
                    else:  # FA4 + MHA
                        KV4_FA4_MHA_BACKEND_CHOICES = [
                            "triton",
                            "torch_native",
                            "flex_attention",
                        ]
                        assert (
                            self.decode_attention_backend_str
                            in KV4_FA4_MHA_BACKEND_CHOICES
                        ), (
                            f"KV4 FA4 MHA expects decode_attention_backend to be one of "
                            f"{KV4_FA4_MHA_BACKEND_CHOICES}, but got {self.decode_attention_backend_str}"
                        )
                else:
                    if use_mla_backend:  # !FA4 + MLA
                        KV4_ATTENTION_MLA_BACKEND_CHOICES = [
                            "cutlass_mla",
                            "flashinfer",
                            "trtllm_mla",
                            "flashmla",
                        ]
                        assert (
                            self.attention_backend in KV4_ATTENTION_MLA_BACKEND_CHOICES
                        ), (
                            f"KV4 MLA expects attention_backend to be one of "
                            f"{KV4_ATTENTION_MLA_BACKEND_CHOICES}, but got {self.attention_backend}"
                        )
                    else:  # !FA4 + MHA
                        KV4_ATTENTION_MHA_BACKEND_CHOICES = [
                            "triton",
                            "torch_native",
                            "flex_attention",
                            "trtllm_mha",
                        ]
                        assert (
                            self.attention_backend in KV4_ATTENTION_MHA_BACKEND_CHOICES
                        ), (
                            f"KV4 MHA expects attention_backend to be one of "
                            f"{KV4_ATTENTION_MHA_BACKEND_CHOICES}, but got {self.attention_backend}"
                        )
        else:
            raise RuntimeError("KV4 is not tested on non-CUDA platforms.")

    def _handle_page_size(self):
        if self.page_size is None:
            self.page_size = 1

    def _handle_amd_specifics(self):
        if is_hip():
            self.triton_attention_num_kv_splits = 16

    def _handle_grammar_backend(self):
        if self.grammar_backend is None:
            self.grammar_backend = "xgrammar"

    def _handle_data_parallelism(self):
        if self.dp_size == 1:
            self.enable_dp_attention = False
            self.enable_dp_lm_head = False

        if self.enable_dp_attention:
            self.schedule_conservativeness = self.schedule_conservativeness * 0.3
            assert self.tp_size % self.dp_size == 0
            self.chunked_prefill_size = self.chunked_prefill_size // self.dp_size
            logger.warning(
                f"DP attention is enabled. The chunked prefill size is adjusted to {self.chunked_prefill_size} to avoid MoE kernel issues. "
            )

        if self.enable_dp_lm_head:
            assert (
                self.enable_dp_attention
            ), "Please enable dp attention when setting enable_dp_lm_head. "

    def _handle_moe_kernel_config(self):
        if self.moe_runner_backend == "flashinfer_cutlass":
            assert self.quantization in [
                "modelopt_fp4",
                "modelopt_fp8",
                None,
            ], f"Invalid quantization '{self.quantization}'. \nFlashInfer Cutlass MOE supports only: 'modelopt_fp4', 'modelopt_fp8', or bfloat16 (None)."
            assert self.ep_size in [
                1,
                self.tp_size,
            ], "The expert parallel size must be 1 or the same as the tensor parallel size"

        if self.moe_runner_backend == "flashinfer_trtllm":
            assert self.quantization in [
                "modelopt_fp4",
                "fp8",
                "modelopt_fp8",
                None,
            ], f"Invalid quantization '{self.quantization}'. \nFlashInfer TRTLLM MOE supports only: 'modelopt_fp4', 'fp8', 'modelopt_fp8', or bfloat16 (None)."
            self.disable_shared_experts_fusion = True
            logger.warning(
                "FlashInfer TRTLLM MoE is enabled. --disable-shared-experts-fusion is automatically set."
            )

        if get_bool_env_var("SGLANG_CUTLASS_MOE"):
            logger.warning(
                "SGLANG_CUTLASS_MOE is deprecated, use --moe-runner-backend=cutlass and/or --speculative-moe-runner-backend=cutlass instead"
            )
            assert (
                self.quantization == "fp8"
            ), "cutlass MoE is only supported with fp8 quantization"
            self.moe_runner_backend = "cutlass"
        if self.moe_runner_backend == "cutlass" and self.quantization == "fp8":
            assert (
                self.ep_size == 1
            ), "FP8 Cutlass MoE is only supported with ep_size == 1"

    def _handle_a2a_moe(self):
        if self.moe_a2a_backend == "deepep":
            if self.deepep_mode == "normal":
                logger.warning("Cuda graph is disabled because deepep_mode=`normal`")
                self.disable_cuda_graph = True
            self.ep_size = self.tp_size
            logger.warning(
                f"DeepEP MoE is enabled. The expert parallel size is adjusted to be the same as the tensor parallel size[{self.tp_size}]."
            )

        if self.moe_a2a_backend == "mooncake":
            self.ep_size = self.tp_size
            logger.warning(
                f"Mooncake MoE is enabled. The expert parallel size is adjusted to be the same as the tensor parallel size[{self.tp_size}]."
            )

        if self.moe_a2a_backend == "ascend_fuseep":
            self.ep_size = self.tp_size
            logger.warning(
                f"Ascend fused EP MoE is enabled. The expert parallel size is adjusted to be the same as the tensor parallel size[{self.tp_size}]."
            )

    def _handle_eplb_and_dispatch(self):
        if self.enable_eplb and (self.expert_distribution_recorder_mode is None):
            self.expert_distribution_recorder_mode = "stat"
            logger.warning(
                "EPLB is enabled. The expert_distribution_recorder_mode is automatically set."
            )

        if (self.enable_eplb or (self.init_expert_location != "trivial")) and (
            self.ep_dispatch_algorithm is None
        ):
            self.ep_dispatch_algorithm = "static"

        if self.enable_eplb:
            assert self.ep_size > 1

    def _handle_elastic_ep(self):
        if self.elastic_ep_backend is not None:
            if self.enable_eplb:
                if self.eplb_algorithm == "auto":
                    self.eplb_algorithm = "elasticity_aware"
                assert (
                    self.eplb_algorithm == "elasticity_aware"
                ), "Elastic EP requires eplb_algorithm to be set to 'auto' or 'elasticity_aware'."

    def _handle_expert_distribution_metrics(self):
        if self.enable_expert_distribution_metrics and (
            self.expert_distribution_recorder_mode is None
        ):
            self.expert_distribution_recorder_mode = "stat"

        if self.expert_distribution_recorder_buffer_size is None:
            if (x := self.eplb_rebalance_num_iterations) is not None:
                self.expert_distribution_recorder_buffer_size = x
            elif self.expert_distribution_recorder_mode is not None:
                self.expert_distribution_recorder_buffer_size = 1000

    def _handle_pipeline_parallelism(self):
        if self.pp_size > 1:
            self.disable_overlap_schedule = True
            logger.warning(
                "Pipeline parallelism is incompatible with overlap schedule."
            )

    def _handle_hicache(self):
        if self.hicache_storage_backend == "mooncake":
            if self.hicache_mem_layout == "layer_first":
                if self.hicache_io_backend == "direct":
                    self.hicache_mem_layout = "page_first_direct"
                elif self.hicache_io_backend == "kernel":
                    self.hicache_mem_layout = "page_first"
                logger.warning(
                    f"Mooncake storage backend does not support layer_first layout, "
                    f"switching to {self.hicache_mem_layout} layout for {self.hicache_io_backend} io backend"
                )

        if self.hicache_mem_layout == "page_first_direct":
            if self.hicache_io_backend not in ["direct", "kernel_ascend"]:
                self.hicache_io_backend = "direct"
                logger.warning(
                    "Page first direct layout only support direct io backend"
                )

        if (
            self.enable_hierarchical_cache
            or self.disaggregation_decode_enable_offload_kvcache
        ) and self.hicache_io_backend == "kernel":
            # fix for the compatibility issue with FlashAttention3 decoding and HiCache kernel backend
            if self.decode_attention_backend is None:
                if not self.use_mla_backend():
                    self.decode_attention_backend = (
                        "flashinfer" if is_flashinfer_available() else "triton"
                    )
                else:
                    self.decode_attention_backend = (
                        "flashinfer" if is_sm100_supported() else "triton"
                    )
            elif self.decode_attention_backend == "fa3":
                self.hicache_io_backend = "direct"
                logger.warning(
                    "FlashAttention3 decode backend is not compatible with hierarchical cache. "
                    "Setting hicache_io_backend to vanilla I/O, which may lead to suboptimal performance with small page sizes."
                )

    def _handle_speculative_decoding(self):
        if (
            self.speculative_draft_model_path is not None
            and self.speculative_draft_model_revision is None
        ):
            self.speculative_draft_model_revision = "main"

        # Avoid using flashinfer_trtllm for speculative MoE runner backend by default
        # TODO: Remove this block after verifying no accuracy regression with flashinfer_trtllm speculative backend
        from sglang.srt.layers.moe.utils import MoeRunnerBackend

        if self.speculative_moe_runner_backend is None:
            self.speculative_moe_runner_backend = (
                "auto"
                if self.moe_runner_backend == "flashinfer_trtllm"
                else self.moe_runner_backend
            )
        else:
            assert not MoeRunnerBackend(
                self.speculative_moe_runner_backend
            ).is_flashinfer_trtllm(), "Currently speculative MoE runner backend cannot be flashinfer_trtllm for risk in some draft models."

        if self.speculative_algorithm == "NEXTN":
            self.speculative_algorithm = "EAGLE"

        if self.speculative_algorithm in ("EAGLE", "EAGLE3", "STANDALONE"):
            if self.speculative_algorithm == "STANDALONE" and self.enable_dp_attention:
                # TODO: support dp attention for standalone speculative decoding
                raise ValueError(
                    "Currently standalone speculative decoding does not support dp attention."
                )

            if self.max_running_requests is None:
                self.max_running_requests = 48
                logger.warning(
                    "Max running requests is reset to 48 for speculative decoding. You can override this by explicitly setting --max-running-requests."
                )

            if (
                self.speculative_algorithm == "EAGLE"
                and envs.SGLANG_ENABLE_SPEC_V2.get()
            ):
                self.disable_overlap_schedule = False
                logger.warning(
                    "Beta spec is enabled for eagle speculative decoding and overlap schedule is turned on."
                )

            if not envs.SGLANG_ENABLE_SPEC_V2.get():
                self.disable_overlap_schedule = True
                logger.warning(
                    "Overlap scheduler is disabled because of using eagle3 or standalone speculative decoding."
                )

            if self.enable_mixed_chunk:
                self.enable_mixed_chunk = False
                logger.warning(
                    "Mixed chunked prefill is disabled because of using "
                    "eagle speculative decoding."
                )

            model_arch = self.get_hf_config().architectures[0]
            if model_arch in [
                "DeepseekV32ForCausalLM",
                "DeepseekV3ForCausalLM",
                "Glm4MoeForCausalLM",
                "BailingMoeForCausalLM",
                "BailingMoeV2ForCausalLM",
                "MistralLarge3ForCausalLM",
                "PixtralForConditionalGeneration",
            ]:
                if self.speculative_draft_model_path is None:
                    self.speculative_draft_model_path = self.model_path
                    self.speculative_draft_model_revision = self.revision
                else:
                    if model_arch not in [
                        "MistralLarge3ForCausalLM",
                        "PixtralForConditionalGeneration",
                    ]:
                        logger.warning(
                            "DeepSeek MTP does not require setting speculative_draft_model_path."
                        )

            if self.speculative_num_steps is None:
                assert (
                    self.speculative_eagle_topk is None
                    and self.speculative_num_draft_tokens is None
                )
                (
                    self.speculative_num_steps,
                    self.speculative_eagle_topk,
                    self.speculative_num_draft_tokens,
                ) = auto_choose_speculative_params(self)

            if (
                self.attention_backend == "trtllm_mha"
                or self.decode_attention_backend == "trtllm_mha"
                or self.prefill_attention_backend == "trtllm_mha"
            ):
                if self.speculative_eagle_topk > 1:
                    raise ValueError(
                        "trtllm_mha backend only supports topk = 1 for speculative decoding."
                    )

            if (
                self.speculative_eagle_topk == 1
                and self.speculative_num_draft_tokens != self.speculative_num_steps + 1
            ):
                logger.warning(
                    "speculative_num_draft_tokens is adjusted to speculative_num_steps + 1 when speculative_eagle_topk == 1"
                )
                self.speculative_num_draft_tokens = self.speculative_num_steps + 1

            if (
                self.speculative_eagle_topk > 1
                and self.page_size > 1
                and self.attention_backend not in ["flashinfer", "fa3"]
            ):
                raise ValueError(
                    "speculative_eagle_topk > 1 with page_size > 1 is unstable and produces incorrect results for paged attention backends. This combination is only supported for the 'flashinfer' backend."
                )

        if self.speculative_algorithm == "NGRAM":
            if not self.device.startswith("cuda"):
                raise ValueError(
                    "Ngram speculative decoding only supports CUDA device."
                )

            if self.max_running_requests is None:
                self.max_running_requests = 48
                logger.warning(
                    "Max running requests is reset to 48 for speculative decoding. You can override this by explicitly setting --max-running-requests."
                )

            self.disable_overlap_schedule = True
            self.enable_mixed_chunk = False
            self.speculative_eagle_topk = self.speculative_ngram_max_bfs_breadth
            if self.speculative_num_draft_tokens is None:
                self.speculative_num_draft_tokens = (
                    self.speculative_ngram_max_match_window_size
                )
            logger.warning(
                "The overlap scheduler and mixed chunked prefill are disabled because of "
                "using ngram speculative decoding."
            )

            if (
                self.speculative_eagle_topk > 1
                and self.page_size > 1
                and self.attention_backend != "flashinfer"
            ):
                raise ValueError(
                    f"speculative_eagle_topk({self.speculative_eagle_topk}) > 1 "
                    f"with page_size({self.page_size}) > 1 is unstable "
                    "and produces incorrect results for paged attention backends. "
                    "This combination is only supported for the 'flashinfer' backend."
                )
            if self.enable_dp_attention:
                # TODO: support dp attention for ngram speculative decoding
                raise ValueError(
                    "Currently ngram speculative decoding does not support dp attention."
                )

    def _handle_load_format(self):
        if (
            self.load_format == "auto" or self.load_format == "gguf"
        ) and check_gguf_file(self.model_path):
            self.quantization = self.load_format = "gguf"

        if is_remote_url(self.model_path):
            self.load_format = "remote"

        if self.custom_weight_loader is None:
            self.custom_weight_loader = []

        if self.load_format == "remote_instance":
            if (
                self.remote_instance_weight_loader_seed_instance_ip is None
                or self.remote_instance_weight_loader_seed_instance_service_port is None
                or self.remote_instance_weight_loader_send_weights_group_ports is None
            ):
                self.load_format = "auto"

    def _handle_encoder_disaggregation(self):
        if self.enable_prefix_mm_cache and not self.encoder_only:
            raise ValueError(
                "--enable-prefix-mm-cache requires --encoder-only to be enabled"
            )
        if self.encoder_only and self.language_only:
            raise ValueError("Cannot set --encoder-only and --language-only together")
        if self.encoder_only and not self.disaggregation_mode == "null":
            raise ValueError(
                "Cannot set --encoder-only and --disaggregation-mode prefill/decode together"
            )
        if (
            self.language_only
            and self.encoder_transfer_backend == "zmq_to_scheduler"
            and self.pp_size > 1
        ):
            raise ValueError("zmq_to_scheduler not support pp_size > 1")

        if self.language_only and len(self.encoder_urls) == 0:
            raise ValueError(
                "requires at least one encoder urls to be set via --encoder-urls"
            )

    def _handle_pd_disaggregation(self):
        if self.disaggregation_mode == "decode":
            assert (
                self.disaggregation_decode_tp is None
            ), "Cannot set --disaggregation-decode-tp for the decode engine."
            assert (
                self.disaggregation_decode_dp is None
            ), "Cannot set --disaggregation-decode-dp for the decode engine."

            self.disable_radix_cache = True
            logger.warning("KV cache is forced as chunk cache for decode server")

            if self.dp_size > 1 and not is_in_ci():
                assert self.prefill_round_robin_balance, (
                    "Prefill round robin balance is required when dp size > 1. "
                    "Please make sure that the prefill instance is launched with `--load-balance-method round_robin`"
                    " and `--prefill-round-robin-balance` is set for decode server."
                )
        elif self.disaggregation_mode == "prefill":
            if self.disaggregation_decode_tp is None:
                self.disaggregation_decode_tp = self.tp_size
            if self.disaggregation_decode_dp is None:
                self.disaggregation_decode_dp = self.dp_size

            self.disaggregation_prefill_pp = self.pp_size
            self.validate_disagg_tp_size(self.tp_size, self.disaggregation_decode_tp)

            if not self.enable_piecewise_cuda_graph:
                self.disable_cuda_graph = True
                logger.warning(
                    "Cuda graph is disabled for prefill server when piecewise cuda graph is not enabled."
                )

    def _handle_tokenizer_batching(self):
        if self.enable_tokenizer_batch_encode and self.enable_dynamic_batch_tokenizer:
            raise ValueError(
                "Cannot enable both --enable-tokenizer-batch-encode and --enable-dynamic-batch-tokenizer. "
                "Please choose one tokenizer batching approach."
            )

        if self.skip_tokenizer_init:
            if self.tokenizer_worker_num != 1:
                logger.warning(
                    "skip_tokenizer_init=True disables tokenizer workers; forcing tokenizer_worker_num=1 "
                    f"(requested {self.tokenizer_worker_num})."
                )
                self.tokenizer_worker_num = 1

            if self.enable_tokenizer_batch_encode:
                logger.warning(
                    "skip_tokenizer_init=True ignores --enable-tokenizer-batch-encode; disabling it."
                )
                self.enable_tokenizer_batch_encode = False

            if self.enable_dynamic_batch_tokenizer:
                logger.warning(
                    "skip_tokenizer_init=True ignores --enable-dynamic-batch-tokenizer; disabling it."
                )
                self.enable_dynamic_batch_tokenizer = False

    def _handle_environment_variables(self):
        os.environ["SGLANG_ENABLE_TORCH_COMPILE"] = (
            "1" if self.enable_torch_compile else "0"
        )
        os.environ["SGLANG_MAMBA_SSM_DTYPE"] = self.mamba_ssm_dtype
        os.environ["SGLANG_DISABLE_OUTLINES_DISK_CACHE"] = (
            "1" if self.disable_outlines_disk_cache else "0"
        )
        os.environ["SGLANG_ENABLE_DETERMINISTIC_INFERENCE"] = (
            "1" if self.enable_deterministic_inference else "0"
        )
        # Set the highest strict level for Kimi K2 tool calls
        if (
            self.tool_call_parser == "kimi_k2"
            and not envs.SGLANG_TOOL_STRICT_LEVEL.is_set()
        ):
            envs.SGLANG_TOOL_STRICT_LEVEL.set(ToolStrictLevel.PARAMETER)

    def _handle_cache_compatibility(self):
        if self.enable_hierarchical_cache and self.disable_radix_cache:
            raise ValueError(
                "The arguments enable-hierarchical-cache and disable-radix-cache are mutually exclusive "
                "and cannot be used at the same time. Please use only one of them."
            )

        if self.disaggregation_decode_enable_offload_kvcache:
            if self.disaggregation_mode != "decode":
                raise ValueError(
                    "The argument disaggregation-decode-enable-offload-kvcache is only supported for decode side."
                )
            if (
                self.disaggregation_mode == "decode"
                and envs.SGLANG_ENABLE_SPEC_V2.get()
            ):
                raise ValueError(
                    "Spec v2 and decode offload kv cache are incompatible and cannot be enabled together."
                )

    def _handle_metrics_labels(self):
        if (
            not self.tokenizer_metrics_custom_labels_header
            and self.tokenizer_metrics_allowed_custom_labels
        ):
            raise ValueError(
                "Please set --tokenizer-metrics-custom-labels-header when setting --tokenizer-metrics-allowed-custom-labels."
            )

    def _handle_deterministic_inference(self):
        if self.rl_on_policy_target is not None:
            logger.warning(
                "Enable deterministic inference because of rl_on_policy_target."
            )
            self.enable_deterministic_inference = True
            # TODO remove this environment variable as a whole
            os.environ["SGLANG_ENABLE_DETERMINISTIC_INFERENCE"] = "1"

        if self.enable_deterministic_inference:
            # Check sampling backend
            self.sampling_backend = "pytorch"
            logger.warning(
                "Sampling backend is set to pytorch for deterministic inference."
            )
            is_deepseek_model = False
            if parse_connector_type(self.model_path) != ConnectorType.INSTANCE:
                try:
                    hf_config = self.get_hf_config()
                    model_arch = hf_config.architectures[0]
                    is_deepseek_model = model_arch in [
                        "DeepseekV2ForCausalLM",
                        "DeepseekV3ForCausalLM",
                        "DeepseekV32ForCausalLM",
                        "MistralLarge3ForCausalLM",
                        "PixtralForConditionalGeneration",
                    ]
                except Exception:
                    pass

            # Check attention backend
            if self.attention_backend is None:
                # User didn't specify attention backend, fallback based on GPU architecture
                if is_sm100_supported() or is_sm120_supported():
                    # Blackwell and newer architectures
                    if is_deepseek_model:
                        # fallback to triton for DeepSeek models because flashinfer doesn't support deterministic inference for DeepSeek models yet
                        self.attention_backend = "triton"
                    else:
                        # fallback to flashinfer on Blackwell for non-DeepSeek models
                        self.attention_backend = "flashinfer"
                else:
                    # Hopper (SM90) and older architectures
                    self.attention_backend = "fa3"
                logger.warning(
                    f"Attention backend not specified. Falling back to '{self.attention_backend}' for deterministic inference. "
                    f"You can explicitly set --attention-backend to one of {DETERMINISTIC_ATTENTION_BACKEND_CHOICES}."
                )
            elif self.attention_backend not in DETERMINISTIC_ATTENTION_BACKEND_CHOICES:
                # User explicitly specified an incompatible attention backend
                raise ValueError(
                    f"Currently only {DETERMINISTIC_ATTENTION_BACKEND_CHOICES} attention backends are supported for deterministic inference, "
                    f"but you explicitly specified '{self.attention_backend}'."
                )

            if is_deepseek_model:
                if self.attention_backend not in ["fa3", "triton"]:
                    raise ValueError(
                        f"Currently only {RADIX_SUPPORTED_DETERMINISTIC_ATTENTION_BACKEND} attention backends are supported for deterministic inference with DeepSeek models. But you're using {self.attention_backend}."
                    )

            if (
                self.attention_backend
                not in RADIX_SUPPORTED_DETERMINISTIC_ATTENTION_BACKEND
            ):
                # Currently, only certain backends support radix cache. Support for other backends is in progress
                self.disable_radix_cache = True
                logger.warning(
                    f"Currently radix cache is not compatible with {self.attention_backend} attention backend for deterministic inference. It will be supported in the future."
                )

            # Check TP size
            if self.tp_size > 1:
                os.environ["NCCL_ALGO"] = "allreduce:tree"
                self.disable_custom_all_reduce = True
                logger.warning(
                    "NCCL_ALGO is set to 'allreduce:tree' and custom all reduce is disabled for deterministic inference when TP size > 1."
                )

    def _handle_request_metrics_exporters(self):
        """Handle arguments for configuring `RequestMetricsExporter` usage."""
        if self.export_metrics_to_file and self.export_metrics_to_file_dir is None:
            raise ValueError(
                "--export-metrics-to-file-dir is required when --export-metrics-to-file is enabled"
            )

    def _handle_dllm_inference(self):
        if self.dllm_algorithm is None:
            return
        if not self.disable_cuda_graph:
            if self.cuda_graph_bs != [1]:
                logger.warning(
                    "Cuda graph bs is set to [1] because of using diffusion LLM inference"
                )
                self.cuda_graph_bs = [1]
            if self.attention_backend != "flashinfer":
                logger.warning(
                    "Attention backend is set to flashinfer because of enabling cuda graph in diffusion LLM inference"
                )
                self.attention_backend = "flashinfer"
        if not self.disable_overlap_schedule:
            logger.warning(
                "Overlap schedule is disabled because of using diffusion LLM inference"
            )
            self.disable_overlap_schedule = True
        if not self.disable_radix_cache:
            logger.warning(
                "Radix cache is disabled because of using diffusion LLM inference"
            )
            self.disable_radix_cache = True
        if not self.pp_size > 1:
            logger.warning(
                "Pipeline parallelism is disabled because of using diffusion LLM inference"
            )
            self.pp_size = 1

    def _handle_other_validations(self):
        # Handle model inference tensor dump.
        if self.debug_tensor_dump_output_folder is not None:
            logger.warning(
                "Cuda graph and server warmup are disabled because of using tensor dump mode"
            )
            self.disable_cuda_graph = True
            self.skip_server_warmup = True

    def _handle_remote_instance_weight_loader_support_transfer_engine(self):
        if importlib.util.find_spec("mooncake.engine") is None:
            logger.warning(
                f"Failed to import mooncake.engine. Does not support using TransferEngine as remote instance weight loader backend."
            )
            self.remote_instance_weight_loader_support_transfer_engine = False
        elif self.enable_memory_saver:
            logger.warning(
                "Memory saver is enabled, which is not compatible with TransferEngine. Does not support using TransferEngine as remote instance weight loader backend."
            )
            self.remote_instance_weight_loader_support_transfer_engine = False
        else:
            self.remote_instance_weight_loader_support_transfer_engine = True

    @staticmethod
    def add_cli_args(parser: argparse.ArgumentParser):

        # Model and tokenizer
        parser.add_argument(
            "--model-path",
            "--model",
            type=str,
            help="The path of the model weights. This can be a local folder or a Hugging Face repo ID.",
            required=True,
        )
        parser.add_argument(
            "--tokenizer-path",
            type=str,
            default=ServerArgs.tokenizer_path,
            help="The path of the tokenizer.",
        )
        parser.add_argument(
            "--tokenizer-mode",
            type=str,
            default=ServerArgs.tokenizer_mode,
            choices=["auto", "slow"],
            help="Tokenizer mode. 'auto' will use the fast "
            "tokenizer if available, and 'slow' will "
            "always use the slow tokenizer.",
        )
        parser.add_argument(
            "--tokenizer-worker-num",
            type=int,
            default=ServerArgs.tokenizer_worker_num,
            help="The worker num of the tokenizer manager.",
        )
        parser.add_argument(
            "--skip-tokenizer-init",
            action="store_true",
            help="If set, skip init tokenizer and pass input_ids in generate request.",
        )
        parser.add_argument(
            "--load-format",
            type=str,
            default=ServerArgs.load_format,
            choices=LOAD_FORMAT_CHOICES,
            help="The format of the model weights to load. "
            '"auto" will try to load the weights in the safetensors format '
            "and fall back to the pytorch bin format if safetensors format "
            "is not available. "
            '"pt" will load the weights in the pytorch bin format. '
            '"safetensors" will load the weights in the safetensors format. '
            '"npcache" will load the weights in pytorch format and store '
            "a numpy cache to speed up the loading. "
            '"dummy" will initialize the weights with random values, '
            "which is mainly for profiling."
            '"gguf" will load the weights in the gguf format. '
            '"bitsandbytes" will load the weights using bitsandbytes '
            "quantization."
            '"layered" loads weights layer by layer so that one can quantize a '
            "layer before loading another to make the peak memory envelope "
            "smaller.",
        )
        parser.add_argument(
            "--model-loader-extra-config",
            type=str,
            help="Extra config for model loader. "
            "This will be passed to the model loader corresponding to the chosen load_format.",
            default=ServerArgs.model_loader_extra_config,
        )
        parser.add_argument(
            "--trust-remote-code",
            action="store_true",
            help="Whether or not to allow for custom models defined on the Hub in their own modeling files.",
        )
        parser.add_argument(
            "--context-length",
            type=int,
            default=ServerArgs.context_length,
            help="The model's maximum context length. Defaults to None (will use the value from the model's config.json instead).",
        )
        parser.add_argument(
            "--is-embedding",
            action="store_true",
            help="Whether to use a CausalLM as an embedding model.",
        )
        parser.add_argument(
            "--enable-multimodal",
            default=ServerArgs.enable_multimodal,
            action="store_true",
            help="Enable the multimodal functionality for the served model. If the model being served is not multimodal, nothing will happen",
        )
        parser.add_argument(
            "--revision",
            type=str,
            default=None,
            help="The specific model version to use. It can be a branch "
            "name, a tag name, or a commit id. If unspecified, will use "
            "the default version.",
        )
        parser.add_argument(
            "--model-impl",
            type=str,
            default=ServerArgs.model_impl,
            help="Which implementation of the model to use.\n\n"
            '* "auto" will try to use the SGLang implementation if it exists '
            "and fall back to the Transformers implementation if no SGLang "
            "implementation is available.\n"
            '* "sglang" will use the SGLang model implementation.\n'
            '* "transformers" will use the Transformers model '
            '* "mindspore" will use the MindSpore model '
            "implementation.\n",
        )

        # HTTP server
        parser.add_argument(
            "--host",
            type=str,
            default=ServerArgs.host,
            help="The host of the HTTP server.",
        )
        parser.add_argument(
            "--port",
            type=int,
            default=ServerArgs.port,
            help="The port of the HTTP server.",
        )
        parser.add_argument(
            "--fastapi-root-path",
            type=str,
            default=ServerArgs.fastapi_root_path,
            help="App is behind a path based routing proxy.",
        )
        parser.add_argument(
            "--grpc-mode",
            action="store_true",
            help="If set, use gRPC server instead of HTTP server.",
        )
        parser.add_argument(
            "--skip-server-warmup",
            action="store_true",
            help="If set, skip warmup.",
        )
        parser.add_argument(
            "--warmups",
            type=str,
            required=False,
            help="Specify custom warmup functions (csv) to run before server starts eg. --warmups=warmup_name1,warmup_name2 "
            "will run the functions `warmup_name1` and `warmup_name2` specified in warmup.py before the server starts listening for requests",
        )
        parser.add_argument(
            "--nccl-port",
            type=int,
            default=ServerArgs.nccl_port,
            help="The port for NCCL distributed environment setup. Defaults to a random port.",
        )
        parser.add_argument(
            "--checkpoint-engine-wait-weights-before-ready",
            action="store_true",
            help="If set, the server will wait for initial weights to be loaded via checkpoint-engine or other update methods "
            "before serving inference requests.",
        )

        # Encode prefill disaggregation
        parser.add_argument(
            "--encoder-only",
            action="store_true",
            help="For MLLM with an encoder, launch an encoder-only server",
        )
        parser.add_argument(
            "--language-only",
            action="store_true",
            help="For VLM, load weights for the language model only.",
        )
        parser.add_argument(
            "--encoder-transfer-backend",
            type=str,
            default=ServerArgs.encoder_transfer_backend,
            choices=ENCODER_TRANSFER_BACKEND_CHOICES,
            help="The backend for encoder disaggregation transfer. Default is zmq_to_scheduler.",
        )
        parser.add_argument(
            "--encoder-urls",
            nargs="+",
            type=str,
            default=[],
            help="List of encoder server urls.",
        )

        # Quantization and data type
        parser.add_argument(
            "--dtype",
            type=str,
            default=ServerArgs.dtype,
            choices=["auto", "half", "float16", "bfloat16", "float", "float32"],
            help="Data type for model weights and activations.\n\n"
            '* "auto" will use FP16 precision for FP32 and FP16 models, and '
            "BF16 precision for BF16 models.\n"
            '* "half" for FP16. Recommended for AWQ quantization.\n'
            '* "float16" is the same as "half".\n'
            '* "bfloat16" for a balance between precision and range.\n'
            '* "float" is shorthand for FP32 precision.\n'
            '* "float32" for FP32 precision.',
        )
        parser.add_argument(
            "--quantization",
            type=str,
            default=ServerArgs.quantization,
            choices=QUANTIZATION_CHOICES,
            help="The quantization method.",
        )
        parser.add_argument(
            "--quantization-param-path",
            type=nullable_str,
            default=None,
            help="Path to the JSON file containing the KV cache "
            "scaling factors. This should generally be supplied, when "
            "KV cache dtype is FP8. Otherwise, KV cache scaling factors "
            "default to 1.0, which may cause accuracy issues. ",
        )
        parser.add_argument(
            "--kv-cache-dtype",
            type=str,
            default=ServerArgs.kv_cache_dtype,
            choices=["auto", "fp8_e5m2", "fp8_e4m3", "bf16", "bfloat16", "fp4_e2m1"],
            help='Data type for kv cache storage. "auto" will use model data type. "bf16" or "bfloat16" for BF16 KV cache. "fp8_e5m2" and "fp8_e4m3" are supported for CUDA 11.8+. "fp4_e2m1" (only mxfp4) is supported for CUDA 12.8+ and PyTorch 2.8.0+',
        )
        parser.add_argument(
            "--enable-fp32-lm-head",
            action="store_true",
            help="If set, the LM head outputs (logits) are in FP32.",
        )
        parser.add_argument(
            "--modelopt-quant",
            type=str,
            default=ServerArgs.modelopt_quant,
            help="The ModelOpt quantization configuration. "
            "Supported values: 'fp8', 'int4_awq', 'w4a8_awq', 'nvfp4', 'nvfp4_awq'. "
            "This requires the NVIDIA Model Optimizer library to be installed: pip install nvidia-modelopt",
        )
        parser.add_argument(
            "--modelopt-checkpoint-restore-path",
            type=str,
            default=ServerArgs.modelopt_checkpoint_restore_path,
            help="Path to restore a previously saved ModelOpt quantized checkpoint. "
            "If provided, the quantization process will be skipped and the model "
            "will be loaded from this checkpoint.",
        )
        parser.add_argument(
            "--modelopt-checkpoint-save-path",
            type=str,
            default=ServerArgs.modelopt_checkpoint_save_path,
            help="Path to save the ModelOpt quantized checkpoint after quantization. "
            "This allows reusing the quantized model in future runs.",
        )
        parser.add_argument(
            "--modelopt-export-path",
            type=str,
            default=ServerArgs.modelopt_export_path,
            help="Path to export the quantized model in HuggingFace format after ModelOpt quantization. "
            "The exported model can then be used directly with SGLang for inference. "
            "If not provided, the model will not be exported.",
        )
        parser.add_argument(
            "--quantize-and-serve",
            action="store_true",
            default=ServerArgs.quantize_and_serve,
            help="Quantize the model with ModelOpt and immediately serve it without exporting. "
            "This is useful for development and prototyping. For production, it's recommended "
            "to use separate quantization and deployment steps.",
        )
        parser.add_argument(
            "--rl-quant-profile",
            type=str,
            default=ServerArgs.rl_quant_profile,
            help="Path to the FlashRL quantization profile. Required when using --load-format flash_rl.",
        )

        # Memory and scheduling
        parser.add_argument(
            "--mem-fraction-static",
            type=float,
            default=ServerArgs.mem_fraction_static,
            help="The fraction of the memory used for static allocation (model weights and KV cache memory pool). Use a smaller value if you see out-of-memory errors.",
        )
        parser.add_argument(
            "--max-running-requests",
            type=int,
            default=ServerArgs.max_running_requests,
            help="The maximum number of running requests.",
        )
        parser.add_argument(
            "--max-queued-requests",
            type=int,
            default=ServerArgs.max_queued_requests,
            help="The maximum number of queued requests. This option is ignored when using disaggregation-mode.",
        )
        parser.add_argument(
            "--max-total-tokens",
            type=int,
            default=ServerArgs.max_total_tokens,
            help="The maximum number of tokens in the memory pool. If not specified, it will be automatically calculated based on the memory usage fraction. "
            "This option is typically used for development and debugging purposes.",
        )
        parser.add_argument(
            "--chunked-prefill-size",
            type=int,
            default=ServerArgs.chunked_prefill_size,
            help="The maximum number of tokens in a chunk for the chunked prefill. Setting this to -1 means disabling chunked prefill.",
        )
        parser.add_argument(
            "--prefill-max-requests",
            type=int,
            default=ServerArgs.prefill_max_requests,
            help="The maximum number of requests in a prefill batch. If not specified, there is no limit.",
        )
        parser.add_argument(
            "--enable-dynamic-chunking",
            action="store_true",
            default=ServerArgs.enable_dynamic_chunking,
            help="Enable dynamic chunk size adjustment for pipeline parallelism. When enabled, chunk sizes are dynamically calculated based on fitted function to maintain consistent execution time across chunks.",
        )
        parser.add_argument(
            "--max-prefill-tokens",
            type=int,
            default=ServerArgs.max_prefill_tokens,
            help="The maximum number of tokens in a prefill batch. The real bound will be the maximum of this value and the model's maximum context length.",
        )
        parser.add_argument(
            "--schedule-policy",
            type=str,
            default=ServerArgs.schedule_policy,
            choices=["lpm", "random", "fcfs", "dfs-weight", "lof", "priority"],
            help="The scheduling policy of the requests.",
        )
        parser.add_argument(
            "--enable-priority-scheduling",
            action="store_true",
            default=ServerArgs.enable_priority_scheduling,
            help="Enable priority scheduling. Requests with higher priority integer values will be scheduled first by default.",
        )
        parser.add_argument(
            "--abort-on-priority-when-disabled",
            action="store_true",
            default=ServerArgs.abort_on_priority_when_disabled,
            help="If set, abort requests that specify a priority when priority scheduling is disabled.",
        )
        parser.add_argument(
            "--schedule-low-priority-values-first",
            action="store_true",
            default=ServerArgs.schedule_low_priority_values_first,
            help="If specified with --enable-priority-scheduling, the scheduler will schedule requests with lower priority integer values first.",
        )
        parser.add_argument(
            "--priority-scheduling-preemption-threshold",
            type=int,
            default=ServerArgs.priority_scheduling_preemption_threshold,
            help="Minimum difference in priorities for an incoming request to have to preempt running request(s).",
        )
        parser.add_argument(
            "--schedule-conservativeness",
            type=float,
            default=ServerArgs.schedule_conservativeness,
            help="How conservative the schedule policy is. A larger value means more conservative scheduling. Use a larger value if you see requests being retracted frequently.",
        )
        parser.add_argument(
            "--page-size",
            type=int,
            default=ServerArgs.page_size,
            help="The number of tokens in a page.",
        )
        parser.add_argument(
            "--hybrid-kvcache-ratio",
            nargs="?",
            const=0.5,
            type=float,
            default=ServerArgs.hybrid_kvcache_ratio,
            help=(
                "Mix ratio in [0,1] between uniform and hybrid kv buffers "
                "(0.0 = pure uniform: swa_size / full_size = 1)"
                "(1.0 = pure hybrid: swa_size / full_size = local_attention_size / context_length)"
            ),
        )
        parser.add_argument(
            "--swa-full-tokens-ratio",
            type=float,
            default=ServerArgs.swa_full_tokens_ratio,
            help="The ratio of SWA layer KV tokens / full layer KV tokens, regardless of the number of swa:full layers. It should be between 0 and 1. "
            "E.g. 0.5 means if each swa layer has 50 tokens, then each full layer has 100 tokens.",
        )
        parser.add_argument(
            "--disable-hybrid-swa-memory",
            action="store_true",
            help="Disable the hybrid SWA memory pool.",
        )
        parser.add_argument(
            "--radix-eviction-policy",
            type=str,
            choices=RADIX_EVICTION_POLICY_CHOICES,
            default=ServerArgs.radix_eviction_policy,
            help="The eviction policy of radix trees. 'lru' stands for Least Recently Used, 'lfu' stands for Least Frequently Used.",
        )

        # Runtime options
        parser.add_argument(
            "--device",
            type=str,
            default=ServerArgs.device,
            help="The device to use ('cuda', 'xpu', 'hpu', 'npu', 'cpu'). Defaults to auto-detection if not specified.",
        )
        parser.add_argument(
            "--tensor-parallel-size",
            "--tp-size",
            type=int,
            default=ServerArgs.tp_size,
            help="The tensor parallelism size.",
        )
        parser.add_argument(
            "--pipeline-parallel-size",
            "--pp-size",
            type=int,
            default=ServerArgs.pp_size,
            help="The pipeline parallelism size.",
        )
        parser.add_argument(
            "--pp-max-micro-batch-size",
            type=int,
            default=ServerArgs.pp_max_micro_batch_size,
            help="The maximum micro batch size in pipeline parallelism.",
        )
        parser.add_argument(
            "--pp-async-batch-depth",
            type=int,
            default=ServerArgs.pp_async_batch_depth,
            help="The async batch depth of pipeline parallelism.",
        )
        parser.add_argument(
            "--stream-interval",
            type=int,
            default=ServerArgs.stream_interval,
            help="The interval (or buffer size) for streaming in terms of the token length. A smaller value makes streaming smoother, while a larger value makes the throughput higher",
        )
        parser.add_argument(
            "--stream-output",
            action="store_true",
            help="Whether to output as a sequence of disjoint segments.",
        )
        parser.add_argument(
            "--random-seed",
            type=int,
            default=ServerArgs.random_seed,
            help="The random seed.",
        )
        parser.add_argument(
            "--constrained-json-whitespace-pattern",
            type=str,
            default=ServerArgs.constrained_json_whitespace_pattern,
            help="(outlines and llguidance backends only) Regex pattern for syntactic whitespaces allowed in JSON constrained output. For example, to allow the model generate consecutive whitespaces, set the pattern to [\n\t ]*",
        )
        parser.add_argument(
            "--constrained-json-disable-any-whitespace",
            action="store_true",
            help="(xgrammar and llguidance backends only) Enforce compact representation in JSON constrained output.",
        )
        parser.add_argument(
            "--watchdog-timeout",
            type=float,
            default=ServerArgs.watchdog_timeout,
            help="Set watchdog timeout in seconds. If a forward batch takes longer than this, the server will crash to prevent hanging.",
        )
        parser.add_argument(
            "--soft-watchdog-timeout",
            type=float,
            default=ServerArgs.soft_watchdog_timeout,
            help="Set soft watchdog timeout in seconds. If a forward batch takes longer than this, the server will dump information for debugging.",
        )
        parser.add_argument(
            "--dist-timeout",
            type=int,
            default=ServerArgs.dist_timeout,
            help="Set timeout for torch.distributed initialization.",
        )
        parser.add_argument(
            "--download-dir",
            type=str,
            default=ServerArgs.download_dir,
            help="Model download directory for huggingface.",
        )
        parser.add_argument(
            "--base-gpu-id",
            type=int,
            default=ServerArgs.base_gpu_id,
            help="The base GPU ID to start allocating GPUs from. Useful when running multiple instances on the same machine.",
        )
        parser.add_argument(
            "--gpu-id-step",
            type=int,
            default=ServerArgs.gpu_id_step,
            help="The delta between consecutive GPU IDs that are used. For example, setting it to 2 will use GPU 0,2,4,...",
        )
        parser.add_argument(
            "--sleep-on-idle",
            action="store_true",
            help="Reduce CPU usage when sglang is idle.",
        )
        parser.add_argument(
            "--custom-sigquit-handler",
            help="Register a custom sigquit handler so you can do additional cleanup after the server is shutdown. This is only available for Engine, not for CLI.",
        )

        # Logging
        parser.add_argument(
            "--log-level",
            type=str,
            default=ServerArgs.log_level,
            help="The logging level of all loggers.",
        )
        parser.add_argument(
            "--log-level-http",
            type=str,
            default=ServerArgs.log_level_http,
            help="The logging level of HTTP server. If not set, reuse --log-level by default.",
        )
        parser.add_argument(
            "--log-requests",
            action="store_true",
            help="Log metadata, inputs, outputs of all requests. The verbosity is decided by --log-requests-level",
        )
        parser.add_argument(
            "--log-requests-level",
            type=int,
            default=ServerArgs.log_requests_level,
            help="0: Log metadata (no sampling parameters). 1: Log metadata and sampling parameters. 2: Log metadata, sampling parameters and partial input/output. 3: Log every input/output.",
            choices=[0, 1, 2, 3],
        )
        parser.add_argument(
            "--crash-dump-folder",
            type=str,
            default=ServerArgs.crash_dump_folder,
            help="Folder path to dump requests from the last 5 min before a crash (if any). If not specified, crash dumping is disabled.",
        )
        parser.add_argument(
            "--show-time-cost",
            action="store_true",
            help="Show time cost of custom marks.",
        )
        parser.add_argument(
            "--enable-metrics",
            action="store_true",
            help="Enable log prometheus metrics.",
        )
        parser.add_argument(
            "--enable-metrics-for-all-schedulers",
            action="store_true",
            help="Enable --enable-metrics-for-all-schedulers when you want schedulers on all TP ranks (not just TP 0) "
            "to record request metrics separately. This is especially useful when dp_attention is enabled, as "
            "otherwise all metrics appear to come from TP 0.",
        )
        parser.add_argument(
            "--tokenizer-metrics-custom-labels-header",
            type=str,
            default=ServerArgs.tokenizer_metrics_custom_labels_header,
            help="Specify the HTTP header for passing custom labels for tokenizer metrics.",
        )
        parser.add_argument(
            "--tokenizer-metrics-allowed-custom-labels",
            type=str,
            nargs="+",
            default=ServerArgs.tokenizer_metrics_allowed_custom_labels,
            help="The custom labels allowed for tokenizer metrics. The labels are specified via a dict in "
            "'--tokenizer-metrics-custom-labels-header' field in HTTP requests, e.g., {'label1': 'value1', 'label2': "
            "'value2'} is allowed if '--tokenizer-metrics-allowed-custom-labels label1 label2' is set.",
        )
        parser.add_argument(
            "--bucket-time-to-first-token",
            type=float,
            nargs="+",
            default=ServerArgs.bucket_time_to_first_token,
            help="The buckets of time to first token, specified as a list of floats.",
        )
        parser.add_argument(
            "--bucket-inter-token-latency",
            type=float,
            nargs="+",
            default=ServerArgs.bucket_inter_token_latency,
            help="The buckets of inter-token latency, specified as a list of floats.",
        )
        parser.add_argument(
            "--bucket-e2e-request-latency",
            type=float,
            nargs="+",
            default=ServerArgs.bucket_e2e_request_latency,
            help="The buckets of end-to-end request latency, specified as a list of floats.",
        )
        parser.add_argument(
            "--collect-tokens-histogram",
            action="store_true",
            default=ServerArgs.collect_tokens_histogram,
            help="Collect prompt/generation tokens histogram.",
        )
        bucket_rule = (
            "Supports 3 rule types: 'default' uses predefined buckets; 'tse <middle> <base> <count>' "
            "generates two sides exponential distributed buckets (e.g., 'tse 1000 2 8' generates buckets "
            "[984.0, 992.0, 996.0, 998.0, 1000.0, 1002.0, 1004.0, 1008.0, 1016.0]).); 'custom <value1> "
            "<value2> ...' uses custom bucket values (e.g., 'custom 10 50 100 500')."
        )
        parser.add_argument(
            "--prompt-tokens-buckets",
            type=str,
            nargs="+",
            default=ServerArgs.prompt_tokens_buckets,
            help=f"The buckets rule of prompt tokens. {bucket_rule}",
        )
        parser.add_argument(
            "--generation-tokens-buckets",
            type=str,
            nargs="+",
            default=ServerArgs.generation_tokens_buckets,
            help=f"The buckets rule for generation tokens histogram. {bucket_rule}",
        )
        parser.add_argument(
            "--gc-warning-threshold-secs",
            type=float,
            default=ServerArgs.gc_warning_threshold_secs,
            help="The threshold for long GC warning. If a GC takes longer than this, a warning will be logged. Set to 0 to disable.",
        )
        parser.add_argument(
            "--decode-log-interval",
            type=int,
            default=ServerArgs.decode_log_interval,
            help="The log interval of decode batch.",
        )
        parser.add_argument(
            "--enable-request-time-stats-logging",
            action="store_true",
            default=ServerArgs.enable_request_time_stats_logging,
            help="Enable per request time stats logging",
        )
        parser.add_argument(
            "--kv-events-config",
            type=str,
            default=None,
            help="Config in json format for NVIDIA dynamo KV event publishing. Publishing will be enabled if this flag is used.",
        )
        parser.add_argument(
            "--enable-trace",
            action="store_true",
            help="Enable opentelemetry trace",
        )
        parser.add_argument(
            "--otlp-traces-endpoint",
            type=str,
            default="localhost:4317",
            help="Config opentelemetry collector endpoint if --enable-trace is set. format: <ip>:<port>",
        )

        # RequestMetricsExporter configuration
        parser.add_argument(
            "--export-metrics-to-file",
            action="store_true",
            help="Export performance metrics for each request to local file (e.g. for forwarding to external systems).",
        )
        parser.add_argument(
            "--export-metrics-to-file-dir",
            type=str,
            default=ServerArgs.export_metrics_to_file_dir,
            help="Directory path for writing performance metrics files (required when --export-metrics-to-file is enabled).",
        )

        # API related
        parser.add_argument(
            "--api-key",
            type=str,
            default=ServerArgs.api_key,
            help="Set API key of the server. It is also used in the OpenAI API compatible server.",
        )
        parser.add_argument(
            "--served-model-name",
            type=str,
            default=ServerArgs.served_model_name,
            help="Override the model name returned by the v1/models endpoint in OpenAI API server.",
        )
        parser.add_argument(
            "--weight-version",
            type=str,
            default=ServerArgs.weight_version,
            help="Version identifier for the model weights. Defaults to 'default' if not specified.",
        )
        parser.add_argument(
            "--chat-template",
            type=str,
            default=ServerArgs.chat_template,
            help="The buliltin chat template name or the path of the chat template file. This is only used for OpenAI-compatible API server.",
        )
        parser.add_argument(
            "--completion-template",
            type=str,
            default=ServerArgs.completion_template,
            help="The buliltin completion template name or the path of the completion template file. This is only used for OpenAI-compatible API server. only for code completion currently.",
        )
        parser.add_argument(
            "--file-storage-path",
            type=str,
            default=ServerArgs.file_storage_path,
            help="The path of the file storage in backend.",
        )
        parser.add_argument(
            "--enable-cache-report",
            action="store_true",
            help="Return number of cached tokens in usage.prompt_tokens_details for each openai request.",
        )
        parser.add_argument(
            "--reasoning-parser",
            type=str,
            choices=list(ReasoningParser.DetectorMap.keys()),
            default=ServerArgs.reasoning_parser,
            help=f"Specify the parser for reasoning models, supported parsers are: {list(ReasoningParser.DetectorMap.keys())}.",
        )
        tool_call_parser_choices = list(FunctionCallParser.ToolCallParserEnum.keys())
        parser.add_argument(
            "--tool-call-parser",
            type=str,
            choices=tool_call_parser_choices,
            default=ServerArgs.tool_call_parser,
            help=f"Specify the parser for handling tool-call interactions. Options include: {tool_call_parser_choices}.",
        )
        parser.add_argument(
            "--tool-server",
            type=str,
            default=None,
            help="Either 'demo' or a comma-separated list of tool server urls to use for the model. If not specified, no tool server will be used.",
        )
        parser.add_argument(
            "--sampling-defaults",
            type=str,
            choices=["openai", "model"],
            default=ServerArgs.sampling_defaults,
            help="Where to get default sampling parameters. "
            "'openai' uses SGLang/OpenAI defaults (temperature=1.0, top_p=1.0, etc.). "
            "'model' uses the model's generation_config.json to get the recommended "
            "sampling parameters if available. Default is 'model'.",
        )

        # Data parallelism
        parser.add_argument(
            "--data-parallel-size",
            "--dp-size",
            type=int,
            default=ServerArgs.dp_size,
            help="The data parallelism size.",
        )
        parser.add_argument(
            "--load-balance-method",
            type=str,
            default=ServerArgs.load_balance_method,
            help="The load balancing strategy for data parallelism.",
            choices=[
                "round_robin",
                "shortest_queue",
                "minimum_tokens",
            ],
        )
        parser.add_argument(
            "--load-watch-interval",
            type=float,
            default=ServerArgs.load_watch_interval,
            help="The interval of load watching in seconds.",
        )
        parser.add_argument(
            "--prefill-round-robin-balance",
            default=ServerArgs.prefill_round_robin_balance,
            action="store_true",
            help="Prefill is round robin balanced. This is used to promise decode server can get the correct dp rank.",
        )

        # Multi-node distributed serving
        parser.add_argument(
            "--dist-init-addr",
            "--nccl-init-addr",  # For backward compatibility. This will be removed in the future.
            type=str,
            help="The host address for initializing distributed backend (e.g., `192.168.0.2:25000`).",
        )
        parser.add_argument(
            "--nnodes", type=int, default=ServerArgs.nnodes, help="The number of nodes."
        )
        parser.add_argument(
            "--node-rank", type=int, default=ServerArgs.node_rank, help="The node rank."
        )

        # Model override args
        parser.add_argument(
            "--json-model-override-args",
            type=str,
            help="A dictionary in JSON string format used to override default model configurations.",
            default=ServerArgs.json_model_override_args,
        )
        parser.add_argument(
            "--preferred-sampling-params",
            type=str,
            help="json-formatted sampling settings that will be returned in /get_model_info",
        )

        # LoRA
        parser.add_argument(
            "--enable-lora",
            default=ServerArgs.enable_lora,
            action="store_true",
            help="Enable LoRA support for the model. This argument is automatically set to True if `--lora-paths` is provided for backward compatibility.",
        )
        parser.add_argument(
            "--max-lora-rank",
            default=ServerArgs.max_lora_rank,
            type=int,
            help="The maximum rank of LoRA adapters. If not specified, it will be automatically inferred from the adapters provided in --lora-paths.",
        )
        parser.add_argument(
            "--lora-target-modules",
            type=str,
            choices=SUPPORTED_LORA_TARGET_MODULES + [LORA_TARGET_ALL_MODULES],
            nargs="*",
            default=None,
            help="The union set of all target modules where LoRA should be applied. If not specified, "
            "it will be automatically inferred from the adapters provided in --lora-paths. If 'all' is specified, "
            "all supported modules will be targeted.",
        )
        parser.add_argument(
            "--lora-paths",
            type=str,
            nargs="*",
            default=None,
            action=LoRAPathAction,
            help='The list of LoRA adapters to load. Each adapter must be specified in one of the following formats: <PATH> | <NAME>=<PATH> | JSON with schema {"lora_name":str,"lora_path":str,"pinned":bool}',
        )
        parser.add_argument(
            "--max-loras-per-batch",
            type=int,
            default=8,
            help="Maximum number of adapters for a running batch, include base-only request.",
        )
        parser.add_argument(
            "--max-loaded-loras",
            type=int,
            default=ServerArgs.max_loaded_loras,
            help="If specified, it limits the maximum number of LoRA adapters loaded in CPU memory at a time. The value must be greater than or equal to `--max-loras-per-batch`.",
        )
        parser.add_argument(
            "--lora-eviction-policy",
            type=str,
            default=ServerArgs.lora_eviction_policy,
            choices=["lru", "fifo"],
            help="LoRA adapter eviction policy when memory pool is full. 'lru': Least Recently Used (default, better cache efficiency). 'fifo': First-In-First-Out.",
        )
        parser.add_argument(
            "--lora-backend",
            type=str,
            choices=LORA_BACKEND_CHOICES,
            default=ServerArgs.lora_backend,
            help="Choose the kernel backend for multi-LoRA serving.",
        )
        parser.add_argument(
            "--max-lora-chunk-size",
            type=int,
            default=ServerArgs.max_lora_chunk_size,
            choices=[16, 32, 64, 128],
            help="Maximum chunk size for the ChunkedSGMV LoRA backend. Only used when --lora-backend is 'csgmv'. Choosing a larger value might improve performance.",
        )

        # Kernel backend
        parser.add_argument(
            "--attention-backend",
            type=str,
            choices=ATTENTION_BACKEND_CHOICES,
            default=ServerArgs.attention_backend,
            help="Choose the kernels for attention layers.",
        )
        parser.add_argument(
            "--prefill-attention-backend",
            type=str,
            choices=ATTENTION_BACKEND_CHOICES,
            default=ServerArgs.prefill_attention_backend,
            help="Choose the kernels for prefill attention layers (have priority over --attention-backend).",
        )
        parser.add_argument(
            "--decode-attention-backend",
            type=str,
            choices=ATTENTION_BACKEND_CHOICES,
            default=ServerArgs.decode_attention_backend,
            help="Choose the kernels for decode attention layers (have priority over --attention-backend).",
        )
        parser.add_argument(
            "--sampling-backend",
            type=str,
            choices=["flashinfer", "pytorch", "ascend"],
            default=ServerArgs.sampling_backend,
            help="Choose the kernels for sampling layers.",
        )
        parser.add_argument(
            "--grammar-backend",
            type=str,
            choices=GRAMMAR_BACKEND_CHOICES,
            default=ServerArgs.grammar_backend,
            help="Choose the backend for grammar-guided decoding.",
        )
        parser.add_argument(
            "--mm-attention-backend",
            type=str,
            choices=["sdpa", "fa3", "triton_attn", "ascend_attn", "aiter_attn"],
            default=ServerArgs.mm_attention_backend,
            help="Set multimodal attention backend.",
        )
        parser.add_argument(
            "--nsa-prefill-backend",
            default=ServerArgs.nsa_prefill_backend,
            type=str,
            choices=NSA_CHOICES,
        )
        parser.add_argument(
            "--nsa-decode-backend",
            default=ServerArgs.nsa_decode_backend,
            type=str,
            choices=NSA_CHOICES,
        )
        parser.add_argument(
            "--fp8-gemm-backend",
            type=str,
            choices=FP8_GEMM_RUNNER_BACKEND_CHOICES,
            default=ServerArgs.fp8_gemm_runner_backend,
            dest="fp8_gemm_runner_backend",
            help="Choose the runner backend for Blockwise FP8 GEMM operations. "
            "Options: 'auto' (default, auto-selects based on hardware), "
            "'deep_gemm' (JIT-compiled; enabled by default on NVIDIA Hopper (SM90) and Blackwell (SM100) when DeepGEMM is installed), "
            "'flashinfer_trtllm' (optimal for Blackwell and low-latency), "
            "'cutlass' (optimal for Hopper/Blackwell GPUs and high-throughput), "
            "'triton' (fallback, widely compatible), "
            "'aiter' (ROCm only). "
            "NOTE: This replaces the deprecated environment variables "
            "SGLANG_ENABLE_FLASHINFER_FP8_GEMM and SGLANG_SUPPORT_CUTLASS_BLOCK_FP8.",
        )
        parser.add_argument(
            "--enable-flashinfer-autotune",
            default=ServerArgs.enable_flashinfer_autotune,
            action="store_true",
            help="Enable FlashInfer autotuning for optimal kernel selection.",
        )

        # Speculative decoding
        parser.add_argument(
            "--speculative-algorithm",
            type=str,
            choices=["EAGLE", "EAGLE3", "NEXTN", "STANDALONE", "NGRAM"],
            help="Speculative algorithm.",
        )
        parser.add_argument(
            "--speculative-draft-model-path",
            "--speculative-draft-model",
            type=str,
            help="The path of the draft model weights. This can be a local folder or a Hugging Face repo ID.",
        )
        parser.add_argument(
            "--speculative-draft-model-revision",
            type=str,
            default=None,
            help="The specific draft model version to use. It can be a branch "
            "name, a tag name, or a commit id. If unspecified, will use "
            "the default version.",
        )
        parser.add_argument(
            "--speculative-draft-load-format",
            type=str,
            default=ServerArgs.speculative_draft_load_format,
            choices=LOAD_FORMAT_CHOICES,
            help="The format of the draft model weights to load. "
            "If not specified, will use the same format as --load-format. "
            "Use 'dummy' to initialize draft model weights with random values for profiling.",
        )
        parser.add_argument(
            "--speculative-num-steps",
            type=int,
            help="The number of steps sampled from draft model in Speculative Decoding.",
            default=ServerArgs.speculative_num_steps,
        )
        parser.add_argument(
            "--speculative-eagle-topk",
            type=int,
            help="The number of tokens sampled from the draft model in eagle2 each step.",
            default=ServerArgs.speculative_eagle_topk,
        )
        parser.add_argument(
            "--speculative-num-draft-tokens",
            type=int,
            help="The number of tokens sampled from the draft model in Speculative Decoding.",
            default=ServerArgs.speculative_num_draft_tokens,
        )
        parser.add_argument(
            "--speculative-accept-threshold-single",
            type=float,
            help="Accept a draft token if its probability in the target model is greater than this threshold.",
            default=ServerArgs.speculative_accept_threshold_single,
        )
        parser.add_argument(
            "--speculative-accept-threshold-acc",
            type=float,
            help="The accept probability of a draft token is raised from its target probability p to min(1, p / threshold_acc).",
            default=ServerArgs.speculative_accept_threshold_acc,
        )
        parser.add_argument(
            "--speculative-token-map",
            type=str,
            help="The path of the draft model's small vocab table.",
            default=ServerArgs.speculative_token_map,
        )
        parser.add_argument(
            "--speculative-attention-mode",
            type=str,
            choices=["prefill", "decode"],
            help="Attention backend for speculative decoding operations (both target verify and draft extend). Can be one of 'prefill' (default) or 'decode'.",
            default=ServerArgs.speculative_attention_mode,
        )
        parser.add_argument(
            "--speculative-moe-runner-backend",
            type=str,
            choices=MOE_RUNNER_BACKEND_CHOICES,
            default=ServerArgs.speculative_moe_runner_backend,
            help="Choose the runner backend for MoE in speculative decoding.",
        )
        parser.add_argument(
            "--speculative-moe-a2a-backend",
            type=str,
            choices=MOE_A2A_BACKEND_CHOICES,
            default=ServerArgs.speculative_moe_a2a_backend,
            help="Choose the backend for MoE A2A in speculative decoding",
        )
        parser.add_argument(
            "--speculative-draft-model-quantization",
            type=str,
            choices=SPECULATIVE_DRAFT_MODEL_QUANTIZATION_CHOICES,
            default=ServerArgs.speculative_draft_model_quantization,
            help="The quantization method for speculative model.",
        )

        # Speculative decoding (ngram)
        parser.add_argument(
            "--speculative-ngram-min-match-window-size",
            type=int,
            default=ServerArgs.speculative_ngram_min_match_window_size,
            help="The minimum window size for pattern matching in ngram speculative decoding.",
        )
        parser.add_argument(
            "--speculative-ngram-max-match-window-size",
            type=int,
            default=ServerArgs.speculative_ngram_max_match_window_size,
            help="The maximum window size for pattern matching in ngram speculative decoding.",
        )
        parser.add_argument(
            "--speculative-ngram-min-bfs-breadth",
            type=int,
            default=ServerArgs.speculative_ngram_min_bfs_breadth,
            help="The minimum breadth for BFS (Breadth-First Search) in ngram speculative decoding.",
        )
        parser.add_argument(
            "--speculative-ngram-max-bfs-breadth",
            type=int,
            default=ServerArgs.speculative_ngram_max_bfs_breadth,
            help="The maximum breadth for BFS (Breadth-First Search) in ngram speculative decoding.",
        )
        parser.add_argument(
            "--speculative-ngram-match-type",
            type=str,
            choices=["BFS", "PROB"],
            default=ServerArgs.speculative_ngram_match_type,
            help="The match type for cache tree.",
        )
        parser.add_argument(
            "--speculative-ngram-branch-length",
            type=int,
            default=ServerArgs.speculative_ngram_branch_length,
            help="The branch length for ngram speculative decoding.",
        )
        parser.add_argument(
            "--speculative-ngram-capacity",
            type=int,
            default=ServerArgs.speculative_ngram_capacity,
            help="The cache capacity for ngram speculative decoding.",
        )

        # Expert parallelism
        parser.add_argument(
            "--expert-parallel-size",
            "--ep-size",
            "--ep",
            type=int,
            default=ServerArgs.ep_size,
            help="The expert parallelism size.",
        )
        parser.add_argument(
            "--moe-a2a-backend",
            type=str,
            choices=MOE_A2A_BACKEND_CHOICES,
            default=ServerArgs.moe_a2a_backend,
            help="Choose the backend for MoE A2A.",
        )
        parser.add_argument(
            "--moe-runner-backend",
            type=str,
            choices=MOE_RUNNER_BACKEND_CHOICES,
            default=ServerArgs.moe_runner_backend,
            help="Choose the runner backend for MoE.",
        )
        parser.add_argument(
            "--flashinfer-mxfp4-moe-precision",
            type=str,
            choices=["default", "bf16"],
            default=ServerArgs.flashinfer_mxfp4_moe_precision,
            help="Choose the computation precision of flashinfer mxfp4 moe",
        )
        parser.add_argument(
            "--enable-flashinfer-allreduce-fusion",
            action="store_true",
            help="Enable FlashInfer allreduce fusion with Residual RMSNorm.",
        )
        parser.add_argument(
            "--deepep-mode",
            type=str,
            choices=["normal", "low_latency", "auto"],
            default="auto",
            help="Select the mode when enable DeepEP MoE, could be `normal`, `low_latency` or `auto`. Default is `auto`, which means `low_latency` for decode batch and `normal` for prefill batch.",
        )
        parser.add_argument(
            "--ep-num-redundant-experts",
            type=int,
            default=ServerArgs.ep_num_redundant_experts,
            help="Allocate this number of redundant experts in expert parallel.",
        )
        parser.add_argument(
            "--ep-dispatch-algorithm",
            type=str,
            default=ServerArgs.ep_dispatch_algorithm,
            help="The algorithm to choose ranks for redundant experts in expert parallel.",
        )
        parser.add_argument(
            "--init-expert-location",
            type=str,
            default=ServerArgs.init_expert_location,
            help="Initial location of EP experts.",
        )
        parser.add_argument(
            "--enable-eplb",
            action="store_true",
            help="Enable EPLB algorithm",
        )
        parser.add_argument(
            "--eplb-algorithm",
            type=str,
            default=ServerArgs.eplb_algorithm,
            help="Chosen EPLB algorithm",
        )
        parser.add_argument(
            "--eplb-rebalance-num-iterations",
            type=int,
            default=ServerArgs.eplb_rebalance_num_iterations,
            help="Number of iterations to automatically trigger a EPLB re-balance.",
        )
        parser.add_argument(
            "--eplb-rebalance-layers-per-chunk",
            type=int,
            default=ServerArgs.eplb_rebalance_layers_per_chunk,
            help="Number of layers to rebalance per forward pass.",
        )
        parser.add_argument(
            "--eplb-min-rebalancing-utilization-threshold",
            type=float,
            default=ServerArgs.eplb_min_rebalancing_utilization_threshold,
            help="Minimum threshold for GPU average utilization to trigger EPLB rebalancing. Must be in the range [0.0, 1.0].",
        )
        parser.add_argument(
            "--expert-distribution-recorder-mode",
            type=str,
            default=ServerArgs.expert_distribution_recorder_mode,
            help="Mode of expert distribution recorder.",
        )
        parser.add_argument(
            "--expert-distribution-recorder-buffer-size",
            type=int,
            default=ServerArgs.expert_distribution_recorder_buffer_size,
            help="Circular buffer size of expert distribution recorder. Set to -1 to denote infinite buffer.",
        )
        parser.add_argument(
            "--enable-expert-distribution-metrics",
            action="store_true",
            help="Enable logging metrics for expert balancedness",
        )
        parser.add_argument(
            "--deepep-config",
            type=str,
            default=ServerArgs.deepep_config,
            help="Tuned DeepEP config suitable for your own cluster. It can be either a string with JSON content or a file path.",
        )
        parser.add_argument(
            "--moe-dense-tp-size",
            type=int,
            default=ServerArgs.moe_dense_tp_size,
            help="TP size for MoE dense MLP layers. This flag is useful when, with large TP size, there are errors caused by weights in MLP layers having dimension smaller than the min dimension GEMM supports.",
        )
        parser.add_argument(
            "--elastic-ep-backend",
            type=str,
            default=ServerArgs.elastic_ep_backend,
            choices=["none", "mooncake"],
            help="Specify the collective communication backend for elastic EP. Currently supports 'mooncake'.",
        )
        parser.add_argument(
            "--mooncake-ib-device",
            type=str,
            default=ServerArgs.mooncake_ib_device,
            help="The InfiniBand devices for Mooncake Backend transfer, accepts multiple comma-separated devices "
            "(e.g., --mooncake-ib-device mlx5_0,mlx5_1). "
            "Default is None, which triggers automatic device detection when Mooncake Backend is enabled.",
        )

        # Mamba Cache
        parser.add_argument(
            "--max-mamba-cache-size",
            type=int,
            default=ServerArgs.max_mamba_cache_size,
            help="The maximum size of the mamba cache.",
        )
        parser.add_argument(
            "--mamba-ssm-dtype",
            type=str,
            default=ServerArgs.mamba_ssm_dtype,
            choices=MAMBA_SSM_DTYPE_CHOICES,
            help="The data type of the SSM states in mamba cache.",
        )
        parser.add_argument(
            "--mamba-full-memory-ratio",
            type=float,
            default=ServerArgs.mamba_full_memory_ratio,
            help="The ratio of mamba state memory to full kv cache memory.",
        )
        parser.add_argument(
            "--mamba-scheduler-strategy",
            type=str,
            choices=mamba_scheduler_strategy_CHOICES,
            default=ServerArgs.mamba_scheduler_strategy,
            help="The strategy to use for mamba radix cache.",
        )
        parser.add_argument(
            "--mamba-track-interval",
            type=int,
            default=ServerArgs.mamba_track_interval,
            help="The interval to track the mamba state during decode.",
        )

        # Hierarchical cache
        parser.add_argument(
            "--enable-hierarchical-cache",
            action="store_true",
            help="Enable hierarchical cache",
        )
        parser.add_argument(
            "--hicache-ratio",
            type=float,
            default=ServerArgs.hicache_ratio,
            help="The ratio of the size of host KV cache memory pool to the size of device pool.",
        )
        parser.add_argument(
            "--hicache-size",
            type=int,
            default=ServerArgs.hicache_size,
            help="The size of host KV cache memory pool in gigabytes, which will override the hicache_ratio if set.",
        )
        parser.add_argument(
            "--hicache-write-policy",
            type=str,
            choices=["write_back", "write_through", "write_through_selective"],
            default=ServerArgs.hicache_write_policy,
            help="The write policy of hierarchical cache.",
        )
        parser.add_argument(
            "--hicache-io-backend",
            type=str,
            choices=["direct", "kernel", "kernel_ascend"],
            default=ServerArgs.hicache_io_backend,
            help="The IO backend for KV cache transfer between CPU and GPU",
        )
        parser.add_argument(
            "--hicache-mem-layout",
            type=str,
            choices=[
                "layer_first",
                "page_first",
                "page_first_direct",
                "page_first_kv_split",
                "page_head",
            ],
            default=ServerArgs.hicache_mem_layout,
            help="The layout of host memory pool for hierarchical cache.",
        )
        parser.add_argument(
            "--hicache-storage-backend",
            type=str,
            choices=["file", "mooncake", "hf3fs", "nixl", "aibrix", "dynamic", "eic"],
            default=ServerArgs.hicache_storage_backend,
            help="The storage backend for hierarchical KV cache. "
            "Built-in backends: file, mooncake, hf3fs, nixl, aibrix. "
            "For dynamic backend, use --hicache-storage-backend-extra-config to specify: "
            "backend_name (custom name), module_path (Python module path), class_name (backend class name).",
        )
        parser.add_argument(
            "--hicache-storage-prefetch-policy",
            type=str,
            choices=["best_effort", "wait_complete", "timeout"],
            default=ServerArgs.hicache_storage_prefetch_policy,
            help="Control when prefetching from the storage backend should stop.",
        )
        parser.add_argument(
            "--hicache-storage-backend-extra-config",
            type=str,
            default=ServerArgs.hicache_storage_backend_extra_config,
            help="A dictionary in JSON string format containing extra configuration for the storage backend.",
        )
        # LMCache
        parser.add_argument(
            "--enable-lmcache",
            action="store_true",
            help="Using LMCache as an alternative hierarchical cache solution",
        )

        # Ktransformer server args
        parser.add_argument(
            "--kt-weight-path",
            type=str,
            help="[ktransformers parameter] The path of the quantized expert weights for amx kernel. A local folder.",
        )
        parser.add_argument(
            "--kt-method",
            type=str,
            default="AMXINT4",
            help="[ktransformers parameter] Quantization formats for CPU execution.",
        )
        parser.add_argument(
            "--kt-cpuinfer",
            type=int,
            help="[ktransformers parameter] The number of CPUInfer threads.",
        )
        parser.add_argument(
            "--kt-threadpool-count",
            type=int,
            default=2,
            help="[ktransformers parameter] One-to-one with the number of NUMA nodes (one thread pool per NUMA).",
        )
        parser.add_argument(
            "--kt-num-gpu-experts",
            type=int,
            help="[ktransformers parameter] The number of GPU experts.",
        )
        parser.add_argument(
            "--kt-max-deferred-experts-per-token",
            type=int,
            default=ServerArgs.kt_max_deferred_experts_per_token,
            help="[ktransformers parameter] Maximum number of experts deferred to CPU per token. All MoE layers except the final one use this value; the final layer always uses 0.",
        )

        # Diffusion LLM
        parser.add_argument(
            "--dllm-algorithm",
            type=str,
            default=ServerArgs.dllm_algorithm,
            help="The diffusion LLM algorithm, such as LowConfidence.",
        )
        parser.add_argument(
            "--dllm-algorithm-config",
            type=str,
            default=ServerArgs.dllm_algorithm_config,
            help="The diffusion LLM algorithm configurations. Must be a YAML file.",
        )

        # Double Sparsity
        parser.add_argument(
            "--enable-double-sparsity",
            action="store_true",
            help="Enable double sparsity attention",
        )
        parser.add_argument(
            "--ds-channel-config-path",
            type=str,
            default=ServerArgs.ds_channel_config_path,
            help="The path of the double sparsity channel config",
        )
        parser.add_argument(
            "--ds-heavy-channel-num",
            type=int,
            default=ServerArgs.ds_heavy_channel_num,
            help="The number of heavy channels in double sparsity attention",
        )
        parser.add_argument(
            "--ds-heavy-token-num",
            type=int,
            default=ServerArgs.ds_heavy_token_num,
            help="The number of heavy tokens in double sparsity attention",
        )
        parser.add_argument(
            "--ds-heavy-channel-type",
            type=str,
            default=ServerArgs.ds_heavy_channel_type,
            help="The type of heavy channels in double sparsity attention",
        )
        parser.add_argument(
            "--ds-sparse-decode-threshold",
            type=int,
            default=ServerArgs.ds_sparse_decode_threshold,
            help="The minimum decode sequence length required before the double-sparsity backend switches from the dense fallback to the sparse decode kernel.",
        )

        # Offloading
        parser.add_argument(
            "--cpu-offload-gb",
            type=int,
            default=ServerArgs.cpu_offload_gb,
            help="How many GBs of RAM to reserve for CPU offloading.",
        )
        parser.add_argument(
            "--offload-group-size",
            type=int,
            default=ServerArgs.offload_group_size,
            help="Number of layers per group in offloading.",
        )
        parser.add_argument(
            "--offload-num-in-group",
            type=int,
            default=ServerArgs.offload_num_in_group,
            help="Number of layers to be offloaded within a group.",
        )
        parser.add_argument(
            "--offload-prefetch-step",
            type=int,
            default=ServerArgs.offload_prefetch_step,
            help="Steps to prefetch in offloading.",
        )
        parser.add_argument(
            "--offload-mode",
            type=str,
            default=ServerArgs.offload_mode,
            help="Mode of offloading.",
        )

        # Args for multi-item-scoring
        parser.add_argument(
            "--multi-item-scoring-delimiter",
            type=int,
            default=ServerArgs.multi_item_scoring_delimiter,
            help="Delimiter token ID for multi-item scoring. Used to combine Query and Items into a single sequence: Query<delimiter>Item1<delimiter>Item2<delimiter>... This enables efficient batch processing of multiple items against a single query.",
        )

        # Optimization/debug options
        parser.add_argument(
            "--disable-radix-cache",
            action="store_true",
            help="Disable RadixAttention for prefix caching.",
        )
        parser.add_argument(
            "--cuda-graph-max-bs",
            type=int,
            default=ServerArgs.cuda_graph_max_bs,
            help="Set the maximum batch size for cuda graph. It will extend the cuda graph capture batch size to this value.",
        )
        parser.add_argument(
            "--cuda-graph-bs",
            type=int,
            nargs="+",
            help="Set the list of batch sizes for cuda graph.",
        )
        parser.add_argument(
            "--disable-cuda-graph",
            action="store_true",
            help="Disable cuda graph.",
        )
        parser.add_argument(
            "--disable-cuda-graph-padding",
            action="store_true",
            help="Disable cuda graph when padding is needed. Still uses cuda graph when padding is not needed.",
        )
        parser.add_argument(
            "--enable-profile-cuda-graph",
            action="store_true",
            help="Enable profiling of cuda graph capture.",
        )
        parser.add_argument(
            "--enable-cudagraph-gc",
            action="store_true",
            help="Enable garbage collection during CUDA graph capture. If disabled (default), GC is frozen during capture to speed up the process.",
        )
        parser.add_argument(
            "--enable-layerwise-nvtx-marker",
            action="store_true",
            help="Enable layerwise NVTX profiling annotations for the model.",
        )
        parser.add_argument(
            "--enable-nccl-nvls",
            action="store_true",
            help="Enable NCCL NVLS for prefill heavy requests when available.",
        )
        parser.add_argument(
            "--enable-symm-mem",
            action="store_true",
            help="Enable NCCL symmetric memory for fast collectives.",
        )
        parser.add_argument(
            "--disable-flashinfer-cutlass-moe-fp4-allgather",
            action="store_true",
            help="Disables quantize before all-gather for flashinfer cutlass moe.",
        )
        parser.add_argument(
            "--enable-tokenizer-batch-encode",
            action="store_true",
            help="Enable batch tokenization for improved performance when processing multiple text inputs. Do not use with image inputs, pre-tokenized input_ids, or input_embeds.",
        )
        parser.add_argument(
            "--disable-tokenizer-batch-decode",
            action="store_true",
            help="Disable batch decoding when decoding multiple completions.",
        )
        parser.add_argument(
            "--disable-outlines-disk-cache",
            action="store_true",
            help="Disable disk cache of outlines to avoid possible crashes related to file system or high concurrency.",
        )
        parser.add_argument(
            "--disable-custom-all-reduce",
            action="store_true",
            help="Disable the custom all-reduce kernel and fall back to NCCL.",
        )
        parser.add_argument(
            "--enable-mscclpp",
            action="store_true",
            help="Enable using mscclpp for small messages for all-reduce kernel and fall back to NCCL.",
        )
        parser.add_argument(
            "--enable-torch-symm-mem",
            action="store_true",
            help="Enable using torch symm mem for all-reduce kernel and fall back to NCCL. Only supports CUDA device SM90 and above. SM90 supports world size 4, 6, 8. SM100 supports world size 6, 8.",
        )
        parser.add_argument(
            "--disable-overlap-schedule",
            action="store_true",
            help="Disable the overlap scheduler, which overlaps the CPU scheduler with GPU model worker.",
        )
        parser.add_argument(
            "--enable-mixed-chunk",
            action="store_true",
            help="Enabling mixing prefill and decode in a batch when using chunked prefill.",
        )
        parser.add_argument(
            "--enable-dp-attention",
            action="store_true",
            help="Enabling data parallelism for attention and tensor parallelism for FFN. The dp size should be equal to the tp size. Currently DeepSeek-V2 and Qwen 2/3 MoE models are supported.",
        )
        parser.add_argument(
            "--enable-dp-lm-head",
            action="store_true",
            help="Enable vocabulary parallel across the attention TP group to avoid all-gather across DP groups, optimizing performance under DP attention.",
        )
        parser.add_argument(
            "--enable-two-batch-overlap",
            action="store_true",
            help="Enabling two micro batches to overlap.",
        )
        parser.add_argument(
            "--enable-single-batch-overlap",
            action="store_true",
            help="Let computation and communication overlap within one micro batch.",
        )
        parser.add_argument(
            "--tbo-token-distribution-threshold",
            type=float,
            default=ServerArgs.tbo_token_distribution_threshold,
            help="The threshold of token distribution between two batches in micro-batch-overlap, determines whether to two-batch-overlap or two-chunk-overlap. Set to 0 denote disable two-chunk-overlap.",
        )
        parser.add_argument(
            "--enable-torch-compile",
            action="store_true",
            help="Optimize the model with torch.compile. Experimental feature.",
        )
        parser.add_argument(
            "--enable-torch-compile-debug-mode",
            action="store_true",
            help="Enable debug mode for torch compile",
        )
        parser.add_argument(
            "--enable-piecewise-cuda-graph",
            action="store_true",
            help="Optimize the model with piecewise cuda graph for extend/prefill only. Experimental feature.",
        )
        parser.add_argument(
            "--piecewise-cuda-graph-tokens",
            type=json_list_type,
            default=ServerArgs.piecewise_cuda_graph_tokens,
            help="Set the list of tokens when using piecewise cuda graph.",
        )
        parser.add_argument(
            "--piecewise-cuda-graph-compiler",
            type=str,
            default=ServerArgs.piecewise_cuda_graph_compiler,
            help="Set the compiler for piecewise cuda graph. Choices are: eager, inductor.",
            choices=["eager", "inductor"],
        )
        parser.add_argument(
            "--torch-compile-max-bs",
            type=int,
            default=ServerArgs.torch_compile_max_bs,
            help="Set the maximum batch size when using torch compile.",
        )
        parser.add_argument(
            "--piecewise-cuda-graph-max-tokens",
            type=int,
            default=ServerArgs.piecewise_cuda_graph_max_tokens,
            help="Set the maximum tokens when using piecewise cuda graph.",
        )
        parser.add_argument(
            "--torchao-config",
            type=str,
            default=ServerArgs.torchao_config,
            help="Optimize the model with torchao. Experimental feature. Current choices are: int8dq, int8wo, int4wo-<group_size>, fp8wo, fp8dq-per_tensor, fp8dq-per_row",
        )
        parser.add_argument(
            "--enable-nan-detection",
            action="store_true",
            help="Enable the NaN detection for debugging purposes.",
        )
        parser.add_argument(
            "--enable-p2p-check",
            action="store_true",
            help="Enable P2P check for GPU access, otherwise the p2p access is allowed by default.",
        )
        parser.add_argument(
            "--triton-attention-reduce-in-fp32",
            action="store_true",
            help="Cast the intermediate attention results to fp32 to avoid possible crashes related to fp16."
            "This only affects Triton attention kernels.",
        )
        parser.add_argument(
            "--triton-attention-num-kv-splits",
            type=int,
            default=ServerArgs.triton_attention_num_kv_splits,
            help="The number of KV splits in flash decoding Triton kernel. Larger value is better in longer context scenarios. The default value is 8.",
        )
        parser.add_argument(
            "--triton-attention-split-tile-size",
            type=int,
            default=ServerArgs.triton_attention_split_tile_size,
            help="The size of split KV tile in flash decoding Triton kernel. Used for deterministic inference.",
        )
        parser.add_argument(
            "--num-continuous-decode-steps",
            type=int,
            default=ServerArgs.num_continuous_decode_steps,
            help="Run multiple continuous decoding steps to reduce scheduling overhead. "
            "This can potentially increase throughput but may also increase time-to-first-token latency. "
            "The default value is 1, meaning only run one decoding step at a time.",
        )
        parser.add_argument(
            "--delete-ckpt-after-loading",
            action="store_true",
            help="Delete the model checkpoint after loading the model.",
        )
        parser.add_argument(
            "--enable-memory-saver",
            action="store_true",
            help="Allow saving memory using release_memory_occupation and resume_memory_occupation",
        )
        parser.add_argument(
            "--enable-weights-cpu-backup",
            action="store_true",
            help="Save model weights (both main model and draft model, if any) to CPU memory during release_weights_occupation and resume_weights_occupation",
        )
        parser.add_argument(
            "--enable-draft-weights-cpu-backup",
            action="store_true",
            help="Save draft model weights to CPU memory during release_weights_occupation and resume_weights_occupation",
        )
        parser.add_argument(
            "--allow-auto-truncate",
            action="store_true",
            help="Allow automatically truncating requests that exceed the maximum input length instead of returning an error.",
        )
        parser.add_argument(
            "--enable-custom-logit-processor",
            action="store_true",
            help="Enable users to pass custom logit processors to the server (disabled by default for security)",
        )
        parser.add_argument(
            "--flashinfer-mla-disable-ragged",
            action="store_true",
            help="Not using ragged prefill wrapper when running flashinfer mla",
        )
        parser.add_argument(
            "--disable-shared-experts-fusion",
            action="store_true",
            help="Disable shared experts fusion optimization for deepseek v3/r1.",
        )
        parser.add_argument(
            "--disable-chunked-prefix-cache",
            action="store_true",
            help="Disable chunked prefix cache feature for deepseek, which should save overhead for short sequences.",
        )
        parser.add_argument(
            "--disable-fast-image-processor",
            action="store_true",
            help="Adopt base image processor instead of fast image processor.",
        )
        parser.add_argument(
            "--keep-mm-feature-on-device",
            action="store_true",
            help="Keep multimodal feature tensors on device after processing to save D2H copy.",
        )
        parser.add_argument(
            "--enable-return-hidden-states",
            action="store_true",
            help="Enable returning hidden states with responses.",
        )
        parser.add_argument(
            "--scheduler-recv-interval",
            type=int,
            default=ServerArgs.scheduler_recv_interval,
            help="The interval to poll requests in scheduler. Can be set to >1 to reduce the overhead of this.",
        )
        parser.add_argument(
            "--numa-node",
            type=int,
            nargs="+",
            help="Sets the numa node for the subprocesses. i-th element corresponds to i-th subprocess.",
        )
        parser.add_argument(
            "--enable-deterministic-inference",
            action="store_true",
            help="Enable deterministic inference mode with batch invariant ops.",
        )
        parser.add_argument(
            "--rl-on-policy-target",
            type=str,
            default=ServerArgs.rl_on_policy_target,
            choices=RL_ON_POLICY_TARGET_CHOICES,
            help="The training system that SGLang needs to match for true on-policy.",
        )
        parser.add_argument(
            "--enable-attn-tp-input-scattered",
            action="store_true",
            help="Allow input of attention to be scattered when only using tensor parallelism, to reduce the computational load of operations such as qkv latent.",
        )
        parser.add_argument(
            "--enable-nsa-prefill-context-parallel",
            action="store_true",
            help="Enable context parallelism used in the long sequence prefill phase of DeepSeek v3.2.",
        )
        parser.add_argument(
            "--enable-fused-qk-norm-rope",
            action="store_true",
            help="Enable fused qk normalization and rope rotary embedding.",
        )

        # Dynamic batch tokenizer
        parser.add_argument(
            "--enable-dynamic-batch-tokenizer",
            action="store_true",
            help="Enable async dynamic batch tokenizer for improved performance when multiple requests arrive concurrently.",
        )
        parser.add_argument(
            "--dynamic-batch-tokenizer-batch-size",
            type=int,
            default=ServerArgs.dynamic_batch_tokenizer_batch_size,
            help="[Only used if --enable-dynamic-batch-tokenizer is set] Maximum batch size for dynamic batch tokenizer.",
        )
        parser.add_argument(
            "--dynamic-batch-tokenizer-batch-timeout",
            type=float,
            default=ServerArgs.dynamic_batch_tokenizer_batch_timeout,
            help="[Only used if --enable-dynamic-batch-tokenizer is set] Timeout in seconds for batching tokenization requests.",
        )

        # Debug tensor dumps
        parser.add_argument(
            "--debug-tensor-dump-output-folder",
            type=str,
            default=ServerArgs.debug_tensor_dump_output_folder,
            help="The output folder for dumping tensors.",
        )
        parser.add_argument(
            "--debug-tensor-dump-layers",
            type=int,
            nargs="+",
            help="The layer ids to dump. Dump all layers if not specified.",
        )
        parser.add_argument(
            "--debug-tensor-dump-input-file",
            type=str,
            default=ServerArgs.debug_tensor_dump_input_file,
            help="The input filename for dumping tensors",
        )
        parser.add_argument(
            "--debug-tensor-dump-inject",
            type=str,
            default=ServerArgs.debug_tensor_dump_inject,
            help="Inject the outputs from jax as the input of every layer.",
        )

        # PD disaggregation
        parser.add_argument(
            "--disaggregation-mode",
            type=str,
            default=ServerArgs.disaggregation_mode,
            choices=["null", "prefill", "decode"],
            help='Only used for PD disaggregation. "prefill" for prefill-only server, and "decode" for decode-only server. If not specified, it is not PD disaggregated',
        )
        parser.add_argument(
            "--disaggregation-transfer-backend",
            type=str,
            default=ServerArgs.disaggregation_transfer_backend,
            choices=DISAGG_TRANSFER_BACKEND_CHOICES,
            help="The backend for disaggregation transfer. Default is mooncake.",
        )
        parser.add_argument(
            "--disaggregation-bootstrap-port",
            type=int,
            default=ServerArgs.disaggregation_bootstrap_port,
            help="Bootstrap server port on the prefill server. Default is 8998.",
        )
        parser.add_argument(
            "--disaggregation-decode-tp",
            type=int,
            default=ServerArgs.disaggregation_decode_tp,
            help="Decode tp size. If not set, it matches the tp size of the current engine. This is only set on the prefill server.",
        )
        parser.add_argument(
            "--disaggregation-decode-dp",
            type=int,
            default=ServerArgs.disaggregation_decode_dp,
            help="Decode dp size. If not set, it matches the dp size of the current engine. This is only set on the prefill server.",
        )
        parser.add_argument(
            "--disaggregation-prefill-pp",
            type=int,
            default=ServerArgs.disaggregation_prefill_pp,
            help="Prefill pp size. If not set, it is default to 1. This is only set on the decode server.",
        )
        parser.add_argument(
            "--disaggregation-ib-device",
            type=str,
            default=ServerArgs.disaggregation_ib_device,
            help="The InfiniBand devices for disaggregation transfer, accepts single device (e.g., --disaggregation-ib-device mlx5_0) "
            "or multiple comma-separated devices (e.g., --disaggregation-ib-device mlx5_0,mlx5_1). "
            "Default is None, which triggers automatic device detection when mooncake backend is enabled.",
        )
        parser.add_argument(
            "--disaggregation-decode-enable-offload-kvcache",
            action="store_true",
            help="Enable async KV cache offloading on decode server (PD mode).",
        )
        parser.add_argument(
            "--num-reserved-decode-tokens",
            type=int,
            default=ServerArgs.num_reserved_decode_tokens,
            help="Number of decode tokens that will have memory reserved when adding new request to the running batch.",
        )
        parser.add_argument(
            "--disaggregation-decode-polling-interval",
            type=int,
            default=ServerArgs.disaggregation_decode_polling_interval,
            help="The interval to poll requests in decode server. Can be set to >1 to reduce the overhead of this.",
        )

        # Custom weight loader
        parser.add_argument(
            "--custom-weight-loader",
            type=str,
            nargs="*",
            default=None,
            help="The custom dataloader which used to update the model. Should be set with a valid import path, such as my_package.weight_load_func",
        )
        parser.add_argument(
            "--weight-loader-disable-mmap",
            action="store_true",
            help="Disable mmap while loading weight using safetensors.",
        )
        parser.add_argument(
            "--remote-instance-weight-loader-seed-instance-ip",
            type=str,
            default=ServerArgs.remote_instance_weight_loader_seed_instance_ip,
            help="The ip of the seed instance for loading weights from remote instance.",
        )
        parser.add_argument(
            "--remote-instance-weight-loader-seed-instance-service-port",
            type=int,
            default=ServerArgs.remote_instance_weight_loader_seed_instance_service_port,
            help="The service port of the seed instance for loading weights from remote instance.",
        )
        parser.add_argument(
            "--remote-instance-weight-loader-send-weights-group-ports",
            type=json_list_type,
            default=ServerArgs.remote_instance_weight_loader_send_weights_group_ports,
            help="The communication group ports for loading weights from remote instance.",
        )

        # For PD-Multiplexing
        parser.add_argument(
            "--enable-pdmux",
            action="store_true",
            help="Enable PD-Multiplexing, PD running on greenctx stream.",
        )
        parser.add_argument(
            "--pdmux-config-path",
            type=str,
            default=None,
            help="The path of the PD-Multiplexing config file.",
        )
        parser.add_argument(
            "--sm-group-num",
            type=int,
            default=ServerArgs.sm_group_num,
            help="Number of sm partition groups.",
        )

        # Configuration file support
        parser.add_argument(
            "--config",
            type=str,
            help="Read CLI options from a config file. Must be a YAML file with configuration options.",
        )

        # For Multi-Modal
        parser.add_argument(
            "--mm-max-concurrent-calls",
            type=int,
            default=ServerArgs.mm_max_concurrent_calls,
            help="The max concurrent calls for async mm data processing.",
        )
        parser.add_argument(
            "--mm-per-request-timeout",
            type=int,
            default=ServerArgs.mm_per_request_timeout,
            help="The timeout for each multi-modal request in seconds.",
        )
        parser.add_argument(
            "--enable-broadcast-mm-inputs-process",
            action="store_true",
            default=ServerArgs.enable_broadcast_mm_inputs_process,
            help="Enable broadcast mm-inputs process in scheduler.",
        )
        parser.add_argument(
            "--mm-process-config",
            type=json.loads,
            default=ServerArgs.mm_process_config,
            help="Multimodal preprocessing config, a json config contains keys: `image`, `video`, `audio`",
        )
        parser.add_argument(
            "--mm-enable-dp-encoder",
            action="store_true",
            default=ServerArgs.mm_enable_dp_encoder,
            help="Enabling data parallelism for mm encoder. The dp size will be set to the tp size automatically.",
        )

        # For checkpoint decryption
        parser.add_argument(
            "--decrypted-config-file",
            type=str,
            default=ServerArgs.decrypted_config_file,
            help="The path of the decrypted config file.",
        )
        parser.add_argument(
            "--decrypted-draft-config-file",
            type=str,
            default=ServerArgs.decrypted_draft_config_file,
            help="The path of the decrypted draft config file.",
        )
        parser.add_argument(
            "--enable-prefix-mm-cache",
            action="store_true",
            default=ServerArgs.enable_prefix_mm_cache,
            help="Enable prefix multimodal cache. Currently only supports mm-only.",
        )

        # For registering hooks
        parser.add_argument(
            "--forward-hooks",
            type=json_list_type,
            default=ServerArgs.forward_hooks,
            help="JSON-formatted forward hook specifications to attach to the model.",
        )

    @classmethod
    def from_cli_args(cls, args: argparse.Namespace):
        args.tp_size = args.tensor_parallel_size
        args.pp_size = args.pipeline_parallel_size
        args.dp_size = args.data_parallel_size
        args.ep_size = args.expert_parallel_size

        attrs = [attr.name for attr in dataclasses.fields(cls)]
        return cls(**{attr: getattr(args, attr) for attr in attrs})

    def url(self):
        if is_valid_ipv6_address(self.host):
            return f"http://[{self.host}]:{self.port}"
        else:
            return f"http://{self.host}:{self.port}"

    def get_hf_config(self):
        kwargs = {}
        hf_config = get_config(
            self.model_path,
            trust_remote_code=self.trust_remote_code,
            revision=self.revision,
            model_override_args=orjson.loads(self.json_model_override_args),
            **kwargs,
        )
        return hf_config

    def get_model_config(self):
        # Lazy init to avoid circular import
        from sglang.srt.configs.model_config import ModelConfig

        if hasattr(self, "model_config"):
            return self.model_config
        self.model_config = ModelConfig.from_server_args(self)
        return self.model_config

    def get_attention_backends(self):
        prefill_attention_backend_str = (
            self.prefill_attention_backend
            if self.prefill_attention_backend
            else self.attention_backend
        )
        decode_attention_backend_str = (
            self.decode_attention_backend
            if self.decode_attention_backend
            else self.attention_backend
        )
        return prefill_attention_backend_str, decode_attention_backend_str

    def use_mla_backend(self):
        from sglang.srt.configs.model_config import AttentionArch

        model_config = self.get_model_config()
        return model_config.attention_arch == AttentionArch.MLA

    def enable_mamba_extra_buffer(self) -> bool:
        return self.mamba_scheduler_strategy == "extra_buffer"

    def check_server_args(self):
        # Check parallel size constraints
        assert (
            self.tp_size * self.pp_size
        ) % self.nnodes == 0, "tp_size must be divisible by number of nodes"

        if self.pp_size > 1:
            assert (
                self.disable_overlap_schedule
                and self.speculative_algorithm is None
                and not self.enable_mixed_chunk
            ), "Pipeline parallelism is not compatible with overlap schedule, speculative decoding, mixed chunked prefill."

        assert not (
            self.dp_size > 1 and self.nnodes != 1 and not self.enable_dp_attention
        ), "multi-node data parallel is not supported unless dp attention!"

        assert self.base_gpu_id >= 0, "base_gpu_id must be non-negative"
        assert self.gpu_id_step >= 1, "gpu_id_step must be positive"

        assert self.moe_dense_tp_size in {
            1,
            None,
        }, "moe_dense_tp_size only support 1 and None currently"

        # Check served model name to not have colon as it is reserved for LoRA adapter syntax
        assert ":" not in self.served_model_name, (
            "served_model_name cannot contain a colon (':') character. "
            "The colon is reserved for the 'model:adapter' syntax used in LoRA adapter specification. "
            f"Invalid value: '{self.served_model_name}'"
        )

        # Check LoRA
        self.check_lora_server_args()

        # torch 2.9.1 has compatibility issues with cuDNN 9.14 and below,
        # causing extremely slow nn.Conv3d performance.
        # TODO(yhyang201): Remove this check when sglang no longer uses torch 2.9.1.
        self.check_torch_2_9_1_cudnn_compatibility()

        # Check speculative decoding
        if self.speculative_algorithm is not None:
            assert (
                not self.enable_mixed_chunk
            ), "enable_mixed_chunk is required for speculative decoding"

        # Check chunked prefill
        # Skip validation if chunked prefill is disabled (i.e., size <= 0).
        # Skip validation if disaggregation mode is decode.
        if self.chunked_prefill_size > 0 and self.disaggregation_mode != "decode":
            assert (
                self.chunked_prefill_size % self.page_size == 0
            ), "chunked_prefill_size must be divisible by page_size"

        # Check pdmux
        if self.enable_pdmux:
            assert (
                self.pp_size == 1
            ), "PD-Multiplexing is only supported with pipeline parallelism disabled (pp_size=1)."
            assert (
                self.chunked_prefill_size == -1
            ), "PD-Multiplexing is not compatible with chunked prefill."
            assert (
                self.disaggregation_mode == "null"
            ), "PD-Multiplexing is not compatible with disaggregation mode."
            assert (
                self.disable_overlap_schedule
            ), "PD-Multiplexing is not compatible with overlap schedule."

            # NOTE: CUDA Green Context may encounter potential issues with CudaGraph on torch 2.7.x – 2.8.x, leading to performance degradation.
            import torch

            parts = torch.__version__.split("+", 1)[0].split(".")
            major = int(parts[0]) if len(parts) > 0 and parts[0].isdigit() else 0
            minor = int(parts[1]) if len(parts) > 1 and parts[1].isdigit() else 0
            if (major, minor) > (2, 6):
                logger.warning(
                    "WARNING: PD-Multiplexing may experience performance degradation with torch versions > 2.6.x.\n"
                    f"  Current torch version is {torch.__version__}.\n"
                    "  Please manually install torch 2.6.x."
                )

        assert self.tokenizer_worker_num > 0, "Tokenizer worker num must >= 1"
        self.validate_buckets_rule(
            "--prompt-tokens-buckets", self.prompt_tokens_buckets
        )
        self.validate_buckets_rule(
            "--generation-tokens-buckets", self.generation_tokens_buckets
        )

        # Check scheduling policy
        if self.enable_priority_scheduling:
            assert self.schedule_policy in [
                "fcfs",
                "lof",
            ], f"To use priority scheduling, schedule_policy must be 'fcfs' or 'lof'. '{self.schedule_policy}' is not supported."

        # Check multi-item scoring
        if self.multi_item_scoring_delimiter is not None:
            assert self.disable_radix_cache, (
                "Multi-item scoring requires radix cache to be disabled. "
                "Please set --disable-radix-cache when using --multi-item-scoring-delimiter."
            )
            assert self.chunked_prefill_size == -1, (
                "Multi-item scoring requires chunked prefill to be disabled. "
                "Please set --chunked-prefill-size -1 when using --multi-item-scoring-delimiter."
            )

        assert (
            self.schedule_conservativeness >= 0
        ), "schedule_conservativeness must be non-negative"

        if self.model_impl == "mindspore":
            assert is_npu(), "MindSpore model impl is only supported on Ascend npu."

    def check_torch_2_9_1_cudnn_compatibility(self):
        if get_bool_env_var("SGLANG_DISABLE_CUDNN_CHECK"):
            return

        if self.get_model_config().is_multimodal:
            import torch

            torch_version = torch.__version__.split("+", 1)[0]
            if torch_version == "2.9.1":
                cudnn_version = None
                try:
                    cudnn_version = torch.backends.cudnn.version()
                except Exception:
                    cudnn_version = None
                if cudnn_version is not None:
                    version_float = float(str(cudnn_version)[:3]) / 100
                    if version_float < 9.15:
                        RED = "\033[91m"
                        BOLD = "\033[1m"
                        RESET = "\033[0m"
                        msg = (
                            f"{RED}{BOLD}"
                            "CRITICAL WARNING: PyTorch 2.9.1 & CuDNN Compatibility Issue Detected\n"
                            "--------------------------------------------------------------------------------\n"
                            f"Current Environment: PyTorch {torch.__version__} | CuDNN {version_float:.2f}\n\n"
                            "Issue:     There is a KNOWN BUG in PyTorch 2.9.1's `nn.Conv3d` implementation\n"
                            "           when used with CuDNN versions older than 9.15. This can cause\n"
                            "           SEVERE PERFORMANCE DEGRADATION and EXCESSIVE MEMORY USAGE.\n\n"
                            "Reference: https://github.com/pytorch/pytorch/issues/168167\n\n"
                            "Solution:  You MUST upgrade CuDNN to version 9.15+ to ensure correctness.\n\n"
                            "Run the following command immediately to fix:\n"
                            "    pip install nvidia-cudnn-cu12==9.16.0.29\n\n"
                            "Or you can disable this check by setting env var SGLANG_DISABLE_CUDNN_CHECK=1\n"
                            "--------------------------------------------------------------------------------\n"
                            f"{RESET}"
                        )
                        raise RuntimeError(msg)
                else:
                    RED = "\033[91m"
                    RESET = "\033[0m"
                    logger.warning(
                        f"{RED}WARNING: Could not determine CuDNN version for torch==2.9.1. Please ensure CuDNN >= 9.15 to avoid nn.Conv3d bugs.{RESET}"
                    )

    def check_lora_server_args(self):
        assert self.max_loras_per_batch > 0, "max_loras_per_batch must be positive"

        # Enable LoRA if any LoRA paths are provided for backward compatibility.
        if self.lora_paths:
            if self.enable_lora is None:
                self.enable_lora = True
                logger.warning(
                    "--enable-lora is set to True because --lora-paths is provided."
                )
            elif self.enable_lora is False:
                logger.warning(
                    "--enable-lora is set to False, any provided lora_paths will be ignored."
                )

        if self.enable_lora:
            # Validate compatibility with speculative decoding
            if self.speculative_algorithm not in ["NGRAM", None]:
                raise ValueError(
                    "Currently LoRA is only compatible with NGRAM speculative decoding."
                )

            # Parse lora_paths
            if isinstance(self.lora_paths, list):
                lora_paths = self.lora_paths
                self.lora_paths = []
                for lora_path in lora_paths:
                    if isinstance(lora_path, str):
                        if "=" in lora_path:
                            name, path = lora_path.split("=", 1)
                            lora_ref = LoRARef(
                                lora_name=name, lora_path=path, pinned=False
                            )
                        else:
                            lora_ref = LoRARef(
                                lora_name=lora_path, lora_path=lora_path, pinned=False
                            )
                    elif isinstance(lora_path, dict):
                        assert (
                            "lora_name" in lora_path and "lora_path" in lora_path
                        ), f"When providing LoRA paths as a list of dict, each dict should contain 'lora_name' and 'lora_path' keys. Got: {lora_path}"
                        lora_ref = LoRARef(
                            lora_name=lora_path["lora_name"],
                            lora_path=lora_path["lora_path"],
                            pinned=lora_path.get("pinned", False),
                        )
                    else:
                        raise ValueError(
                            f"Invalid type for item in --lora-paths list: {type(lora_path)}. "
                            "Expected a string or a dictionary."
                        )
                    self.lora_paths.append(lora_ref)
            elif isinstance(self.lora_paths, dict):
                self.lora_paths = [
                    LoRARef(lora_name=k, lora_path=v, pinned=False)
                    for k, v in self.lora_paths.items()
                ]
            elif self.lora_paths is None:
                self.lora_paths = []
            else:
                raise ValueError(
                    f"Invalid type for --lora-paths: {type(self.lora_paths)}. "
                    "Expected a list or a dictionary."
                )

            # Expand target modules
            if self.lora_target_modules:
                self.lora_target_modules = set(self.lora_target_modules)
                if "all" in self.lora_target_modules:
                    assert (
                        len(self.lora_target_modules) == 1
                    ), "If 'all' is specified in --lora-target-modules, it should be the only module specified."
                    self.lora_target_modules = set(SUPPORTED_LORA_TARGET_MODULES)

                    # When using the chunked SGMV backend, skip embedding / lm_head layers for now,
                    # since it does not support these yet (TODO: implement embedding / lm_head support)
                    if self.lora_backend == "csgmv":
                        logger.warning(
                            "LoRA backend 'csgmv' does not yet support embedding or lm_head layers; "
                            "dropping 'embed_tokens' and 'lm_head' from --lora-target-modules=all. "
                            "To apply LoRA to these, use --lora-backend triton."
                        )
                        self.lora_target_modules.discard("embed_tokens")
                        self.lora_target_modules.discard("lm_head")

            # Ensure sufficient information is provided for LoRA initialization.
            assert self.lora_paths or (
                self.max_lora_rank and self.lora_target_modules
            ), "When no initial --lora-paths is provided, you need to specify both --max-lora-rank and --lora-target-modules for LoRA initialization."

            # Validate max_loaded_loras
            if self.max_loaded_loras is not None:
                assert self.max_loaded_loras >= self.max_loras_per_batch, (
                    "max_loaded_loras should be greater than or equal to max_loras_per_batch. "
                    f"max_loaded_loras={self.max_loaded_loras}, max_loras_per_batch={self.max_loras_per_batch}"
                )
                assert len(self.lora_paths) <= self.max_loaded_loras, (
                    "The number of LoRA paths should not exceed max_loaded_loras. "
                    f"max_loaded_loras={self.max_loaded_loras}, lora_paths={len(self.lora_paths)}"
                )

            if self.max_lora_chunk_size is not None:
                assert (
                    16 <= self.max_lora_chunk_size <= 128
                    and (self.max_lora_chunk_size & (self.max_lora_chunk_size - 1)) == 0
                ), "--max-lora-chunk-size must be a power of 2 between 16 and 128."

    def validate_disagg_tp_size(self, prefill_tp: int, decode_tp: int):
        larger_tp = max(decode_tp, prefill_tp)
        smaller_tp = min(decode_tp, prefill_tp)
        assert larger_tp % smaller_tp == 0, (
            "Different tp size is supported only when one tp is multiple of the other. "
            f"decode_tp={decode_tp}, prefill_tp={prefill_tp}"
        )

    def validate_buckets_rule(self, arg_name: str, buckets_rule: List[str]):
        if not buckets_rule:
            return

        assert len(buckets_rule) > 0, f"{arg_name} cannot be empty list"
        rule = buckets_rule[0]
        assert rule in [
            "tse",
            "default",
            "custom",
        ], f"Unsupported {arg_name} rule type: '{rule}'. Must be one of: 'tse', 'default', 'custom'"

        if rule == "tse":
            assert (
                len(buckets_rule) == 4
            ), f"{arg_name} TSE rule requires exactly 4 parameters: ['tse', middle, base, count], got {len(buckets_rule)}"
            try:
                middle = float(buckets_rule[1])
                base = float(buckets_rule[2])
                count = int(buckets_rule[3])
            except (ValueError, IndexError):
                assert (
                    False
                ), f"{arg_name} TSE rule parameters must be: ['tse', <float:middle>, <float:base>, <int:count>]"
            assert base > 1, f"{arg_name} TSE base must be larger than 1, got: {base}"
            assert count > 0, f"{arg_name} TSE count must be positive, got: {count}"
            assert middle > 0, f"{arg_name} TSE middle must be positive, got: {middle}"

        elif rule == "default":
            assert (
                len(buckets_rule) == 1
            ), f"{arg_name} default rule should only have one parameter: ['default'], got {len(buckets_rule)}"

        elif rule == "custom":
            assert (
                len(buckets_rule) >= 2
            ), f"{arg_name} custom rule requires at least one bucket value: ['custom', value1, ...]"
            try:
                bucket_values = [float(x) for x in buckets_rule[1:]]
            except ValueError:
                assert False, f"{arg_name} custom rule bucket values must be numeric"
            assert len(set(bucket_values)) == len(
                bucket_values
            ), f"{arg_name} custom rule bucket values should not contain duplicates"
            assert all(
                val >= 0 for val in bucket_values
            ), f"{arg_name} custom rule bucket values should be non-negative"

    def adjust_mem_fraction_for_vlm(self, model_config):
        vision_config = getattr(model_config.hf_config, "vision_config", None)
        if vision_config is None:
            return

        # roughly reduce the mem_fraction_static base on params of Vit
        original_server_arg_mem_fraction = self.mem_fraction_static
        # a base mem_fraction_static factor for regular Vit
        base_mem_fraction_reduction_ratio = 0.95

        vit_num_layers = getattr(vision_config, "num_hidden_layers", 24)
        vit_hidden_size = getattr(vision_config, "hidden_size", 1024)

        # baseline ViT params (ViT-L/14)
        baseline_vit_layers = 24
        baseline_vit_hidden_size = 1024

        # weight params count
        current_complexity_score = vit_num_layers * (vit_hidden_size**2)
        baseline_complexity_score = baseline_vit_layers * (baseline_vit_hidden_size**2)
        complexity_ratio = (
            current_complexity_score / baseline_complexity_score
            if baseline_complexity_score > 0
            else 1.0
        )

        # every time the complexity grows 100%, adjust final factor for 10%
        sensitivity_scale = 0.1
        dynamic_adjustment_factor = 1.0 - sensitivity_scale * (complexity_ratio - 1.0)
        dynamic_adjustment_factor = max(0.8, min(1.05, dynamic_adjustment_factor))

        final_overall_factor = (
            base_mem_fraction_reduction_ratio * dynamic_adjustment_factor
        )
        self.mem_fraction_static = (
            original_server_arg_mem_fraction * final_overall_factor
        )


# NOTE: This is a global variable to hold the server args for scheduler.
_global_server_args: Optional[ServerArgs] = None


def set_global_server_args_for_scheduler(server_args: ServerArgs):
    global _global_server_args
    _global_server_args = server_args


set_global_server_args_for_tokenizer = set_global_server_args_for_scheduler


def get_global_server_args() -> ServerArgs:
    if _global_server_args is None:
        raise ValueError("Global server args is not set yet!")

    return _global_server_args


def prepare_server_args(argv: List[str]) -> ServerArgs:
    """
    Prepare the server arguments from the command line arguments.

    Args:
        args: The command line arguments. Typically, it should be `sys.argv[1:]`
            to ensure compatibility with `parse_args` when no arguments are passed.

    Returns:
        The server arguments.
    """
    # Import here to avoid circular imports
    from sglang.srt.server_args_config_parser import ConfigArgumentMerger

    # Check for config file and merge arguments if present
    if "--config" in argv:
        # Extract boolean actions from the parser to handle them correctly
        parser = argparse.ArgumentParser()
        ServerArgs.add_cli_args(parser)

        # Get boolean action destinations
        boolean_actions = []
        for action in parser._actions:
            if hasattr(action, "dest") and hasattr(action, "action"):
                if action.action in ["store_true", "store_false"]:
                    boolean_actions.append(action.dest)

        # Merge config file arguments with CLI arguments
        config_merger = ConfigArgumentMerger(boolean_actions=boolean_actions)
        argv = config_merger.merge_config_with_args(argv)

    parser = argparse.ArgumentParser()
    ServerArgs.add_cli_args(parser)
    raw_args = parser.parse_args(argv)

    return ServerArgs.from_cli_args(raw_args)


ZMQ_TCP_PORT_DELTA = 233
DP_ATTENTION_HANDSHAKE_PORT_DELTA = 13


@dataclasses.dataclass
class PortArgs:
    # The ipc filename for tokenizer to receive inputs from detokenizer (zmq)
    tokenizer_ipc_name: str
    # The ipc filename for scheduler (rank 0) to receive inputs from tokenizer (zmq)
    scheduler_input_ipc_name: str
    # The ipc filename for detokenizer to receive inputs from scheduler (zmq)
    detokenizer_ipc_name: str

    # The port for nccl initialization (torch.dist)
    nccl_port: int

    # The ipc filename for rpc call between Engine and Scheduler
    rpc_ipc_name: str

    # The ipc filename for Scheduler to send metrics
    metrics_ipc_name: str

    # The ipc filename for Tokenizer and worker tokenizer
    tokenizer_worker_ipc_name: Optional[str]

    @staticmethod
    def init_new(
        server_args: ServerArgs,
        dp_rank: Optional[int] = None,
        worker_ports: Optional[List[int]] = None,
    ) -> PortArgs:
        if server_args.nccl_port is None:
            nccl_port = server_args.port + random.randint(100, 1000)
            while True:
                if is_port_available(nccl_port):
                    break
                if nccl_port < 60000:
                    nccl_port += 42
                else:
                    nccl_port -= 43
        else:
            nccl_port = server_args.nccl_port

        if server_args.tokenizer_worker_num > 1:
            tokenizer_worker_ipc_name = (
                f"ipc://{tempfile.NamedTemporaryFile(delete=False).name}"
            )
        else:
            tokenizer_worker_ipc_name = None

        if not server_args.enable_dp_attention:
            # Normal case, use IPC within a single node
            return PortArgs(
                tokenizer_ipc_name=f"ipc://{tempfile.NamedTemporaryFile(delete=False).name}",
                scheduler_input_ipc_name=f"ipc://{tempfile.NamedTemporaryFile(delete=False).name}",
                detokenizer_ipc_name=f"ipc://{tempfile.NamedTemporaryFile(delete=False).name}",
                nccl_port=nccl_port,
                rpc_ipc_name=f"ipc://{tempfile.NamedTemporaryFile(delete=False).name}",
                metrics_ipc_name=f"ipc://{tempfile.NamedTemporaryFile(delete=False).name}",
                tokenizer_worker_ipc_name=tokenizer_worker_ipc_name,
            )
        else:
            # DP attention. Use TCP + port to handle both single-node and multi-node.
            if server_args.nnodes == 1 and server_args.dist_init_addr is None:
                dist_init_addr = ("127.0.0.1", server_args.port + ZMQ_TCP_PORT_DELTA)
            elif server_args.dist_init_addr.startswith("["):  # ipv6 address
                port_num, host = configure_ipv6(server_args.dist_init_addr)
                dist_init_addr = (host, str(port_num))
            else:
                dist_init_addr = server_args.dist_init_addr.split(":")

            assert (
                len(dist_init_addr) == 2
            ), "please provide --dist-init-addr as host:port of head node"

            dist_init_host, dist_init_port = dist_init_addr
            dist_init_port = int(dist_init_port)
            port_base = dist_init_port + 1
            detokenizer_port = port_base + 1
            rpc_port = port_base + 2
            metrics_ipc_name = port_base + 3
            if dp_rank is None:
                # TokenizerManager to DataParallelController
                scheduler_input_port = port_base + 4
            else:
                assert worker_ports is not None
                scheduler_input_port = worker_ports[dp_rank]

            try:
                if dp_rank is None:
                    wait_port_available(dist_init_port, "dist_init_port")
                    wait_port_available(port_base, "port_base")
                    wait_port_available(detokenizer_port, "detokenizer_port")
                    wait_port_available(nccl_port, "nccl_port")
                    wait_port_available(rpc_port, "rpc_port")
                    wait_port_available(metrics_ipc_name, "metrics_ipc_name")
                # Check scheduler_input_port only for dp.
                # Skip check when using worker_ports since the port is already bound by our ZMQ socket
                if dp_rank is None or worker_ports is None:
                    wait_port_available(scheduler_input_port, "scheduler_input_port")
            except ValueError as e:
                logger.exception(
                    f"Port is already in use. {dist_init_port=} {port_base=} {detokenizer_port=} {nccl_port=} {scheduler_input_port=}"
                )
                raise

            return PortArgs(
                tokenizer_ipc_name=f"tcp://{dist_init_host}:{port_base}",
                scheduler_input_ipc_name=f"tcp://{dist_init_host}:{scheduler_input_port}",
                detokenizer_ipc_name=f"tcp://{dist_init_host}:{detokenizer_port}",
                nccl_port=nccl_port,
                rpc_ipc_name=f"tcp://{dist_init_host}:{rpc_port}",
                metrics_ipc_name=f"tcp://{dist_init_host}:{metrics_ipc_name}",
                tokenizer_worker_ipc_name=tokenizer_worker_ipc_name,
            )


class LoRAPathAction(argparse.Action):
    def __call__(self, parser, namespace, values, option_string=None):
        lora_paths = []
        if values:
            assert isinstance(values, list), "Expected a list of LoRA paths."
            for lora_path in values:
                lora_path = lora_path.strip()
                if lora_path.startswith("{") and lora_path.endswith("}"):
                    obj = json.loads(lora_path)
                    assert "lora_path" in obj and "lora_name" in obj, (
                        f"{repr(lora_path)} looks like a JSON str, "
                        "but it does not contain 'lora_name' and 'lora_path' keys."
                    )
                    lora_paths.append(obj)
                else:
                    lora_paths.append(lora_path)

        setattr(namespace, self.dest, lora_paths)


class DeprecatedAction(argparse.Action):
    def __init__(self, option_strings, dest, nargs=0, **kwargs):
        super(DeprecatedAction, self).__init__(
            option_strings, dest, nargs=nargs, **kwargs
        )

    def __call__(self, parser, namespace, values, option_string=None):
        raise ValueError(self.help)


def print_deprecated_warning(message: str):
    logger.warning(f"\033[33m{message}\033[0m")


def auto_choose_speculative_params(self: ServerArgs):
    """
    Automatically choose the parameters for speculative decoding.

    You can tune them on your own models and prompts with scripts/playground/bench_speculative.py
    """
    hf_config = self.get_hf_config()
    arch = hf_config.architectures[0]
    if self.speculative_algorithm == "STANDALONE":
        # The default value for standalone speculative decoding
        return (3, 1, 4)
    if arch in ["LlamaForCausalLM"]:
        # The default value for llama
        return (5, 4, 8)
    elif arch in [
        "DeepseekV32ForCausalLM",
        "DeepseekV3ForCausalLM",
        "DeepseekV2ForCausalLM",
        "GptOssForCausalLM",
        "Glm4MoeForCausalLM",
        "BailingMoeForCausalLM",
        "BailingMoeV2ForCausalLM",
        "MistralLarge3ForCausalLM",
        "PixtralForConditionalGeneration",
    ]:
        # The default value for deepseek and gpt-oss
        return (3, 1, 4)
    elif arch in ["Grok1ForCausalLM", "Grok1VForCausalLM"]:
        return (5, 4, 8)
    else:
        # The default value for all other models
        return (5, 4, 8)<|MERGE_RESOLUTION|>--- conflicted
+++ resolved
@@ -746,7 +746,10 @@
             self.random_seed = random.randint(0, 1 << 30)
         if self.mm_process_config is None:
             self.mm_process_config = {}
-<<<<<<< HEAD
+        if self.mamba_scheduler_strategy == "auto":
+            # TODO: when extra_buffer is more verified, we can set the default path based on
+            #       [overlap, non-overlap]
+            self.mamba_scheduler_strategy = "no_buffer"
         # In speculative scenario:
         # - If `speculative_draft_model_quantization` is specified, the draft model uses this quantization method.
         # - Otherwise, the draft model defaults to the same quantization as the target model.
@@ -756,14 +759,6 @@
             self.speculative_draft_model_quantization = None
 
             # Handle ModelScope model downloads
-=======
-        if self.mamba_scheduler_strategy == "auto":
-            # TODO: when extra_buffer is more verified, we can set the default path based on
-            #       [overlap, non-overlap]
-            self.mamba_scheduler_strategy = "no_buffer"
-
-        # Handle ModelScope model downloads
->>>>>>> 3518b331
         if get_bool_env_var("SGLANG_USE_MODELSCOPE"):
             if not os.path.exists(self.model_path):
                 from modelscope import snapshot_download
