--- conflicted
+++ resolved
@@ -230,11 +230,8 @@
     enable_cudagraph_gc: bool = False
     enable_nccl_nvls: bool = False
     enable_symm_mem: bool = False
-<<<<<<< HEAD
     disable_tp_allreduce_overlap: bool = False
-=======
     disable_flashinfer_cutlass_moe_fp4_allgather: bool = False
->>>>>>> 81da16f6
     enable_tokenizer_batch_encode: bool = False
     disable_outlines_disk_cache: bool = False
     disable_custom_all_reduce: bool = False
@@ -1720,15 +1717,12 @@
             help="Enable NCCL symmetric memory for fast collectives.",
         )
         parser.add_argument(
-<<<<<<< HEAD
             "--disable-tp-allreduce-overlap",
             action="store_true",
             help="Disable overlapping TP all-reduce with compute using a dedicated comm stream.",
-=======
             "--disable-flashinfer-cutlass-moe-fp4-allgather",
             action="store_true",
             help="Disables quantize before all-gather for flashinfer cutlass moe.",
->>>>>>> 81da16f6
         )
         parser.add_argument(
             "--enable-tokenizer-batch-encode",
