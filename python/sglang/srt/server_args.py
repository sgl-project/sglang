--- conflicted
+++ resolved
@@ -2154,14 +2154,17 @@
         parser.add_argument(
             "--hicache-storage-backend",
             type=str,
-<<<<<<< HEAD
-            choices=["file", "mooncake", "hf3fs", "nixl", "dynamic"],
-=======
             choices=["file", "mooncake", "hf3fs", "nixl", "aibrix"],
->>>>>>> fce17048
+            default=ServerArgs.hicache_storage_backend,
+            help="The storage backend for hierarchical KV cache.",
+        )
+        parser.add_argument(
+            "--hicache-storage-backend",
+            type=str,
+            choices=["file", "mooncake", "hf3fs", "nixl", "aibrix", "dynamic"],
             default=ServerArgs.hicache_storage_backend,
             help="The storage backend for hierarchical KV cache. "
-            "Built-in backends: file, mooncake, hf3fs, nixl. "
+            "Built-in backends: file, mooncake, hf3fs, nixl, aibrix. "
             "For dynamic backend, use --hicache-storage-backend-extra-config to specify: "
             "backend_name (custom name), module_path (Python module path), class_name (backend class name).",
         )
