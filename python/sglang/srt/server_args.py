--- conflicted
+++ resolved
@@ -83,11 +83,8 @@
     "flash_rl",
     "remote",
     "remote_instance",
-<<<<<<< HEAD
     "fastsafetensors",
-=======
     "private",
->>>>>>> e61dabf5
 ]
 
 QUANTIZATION_CHOICES = [
