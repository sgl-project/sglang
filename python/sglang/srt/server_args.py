--- conflicted
+++ resolved
@@ -2189,7 +2189,9 @@
                 self.chunked_prefill_size % self.page_size == 0
             ), "chunked_prefill_size must be divisible by page_size"
 
-<<<<<<< HEAD
+        # Check multi tokenizer
+        assert self.tokenizer_worker_num > 0, "Tokenizer worker num must >= 1"
+        
         # check pd disaggregation args
         assert (
             self.enable_pd_convert and self.disaggregation_mode != "null"
@@ -2199,10 +2201,6 @@
         assert (
             self.enable_pd_convert and self.pp_size == 1
         ), "Pipeline parallelism is not supported in enable_pd_convert mode"
-=======
-        # Check multi tokenizer
-        assert self.tokenizer_worker_num > 0, "Tokenizer worker num must >= 1"
->>>>>>> 5f77e129
 
     def check_lora_server_args(self):
         assert self.max_loras_per_batch > 0, "max_loras_per_batch must be positive"
