--- conflicted
+++ resolved
@@ -2219,7 +2219,6 @@
                 )
                 self.load_format = "auto"
 
-<<<<<<< HEAD
     def _handle_disaggregation(self):
         nvshmem_backend = (
             self.disaggregation_transfer_backend.lower() == "nvshmem"
@@ -2244,12 +2243,10 @@
         if self.language_only and len(self.encoder_urls) == 0:
             raise ValueError(
                 "requires at least one encoder urls to be set via --encoder-urls"
-=======
         # Check whether TransferEngine can be used when users want to start seed service that supports TransferEngine backend.
         if self.remote_instance_weight_loader_start_seed_via_transfer_engine:
             self.remote_instance_weight_loader_start_seed_via_transfer_engine = (
                 self.validate_transfer_engine()
->>>>>>> 1b2b95d8
             )
 
     def _handle_pd_disaggregation(self):
