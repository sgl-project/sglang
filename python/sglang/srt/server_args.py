--- conflicted
+++ resolved
@@ -2098,28 +2098,10 @@
                 )
                 self.load_format = "auto"
 
-<<<<<<< HEAD
-    def _handle_encoder_disaggregation(self):
-        if self.enable_prefix_mm_cache and not self.encoder_only:
-            raise ValueError(
-                "--enable-prefix-mm-cache requires --encoder-only to be enabled"
-            )
-        if self.encoder_only and self.language_only:
-            raise ValueError("Cannot set --encoder-only and --language-only together")
-        if self.encoder_only and not self.disaggregation_mode == "null":
-            raise ValueError(
-                "Cannot set --encoder-only and --disaggregation-mode prefill/decode together"
-            )
-
-        if self.language_only and len(self.encoder_urls) == 0:
-            raise ValueError(
-                "requires at least one encoder urls to be set via --encoder-urls"
-=======
         # Check whether TransferEngine can be used when users want to start seed service that supports TransferEngine backend.
         if self.remote_instance_weight_loader_start_seed_via_transfer_engine:
             self.remote_instance_weight_loader_start_seed_via_transfer_engine = (
                 self.validate_transfer_engine()
->>>>>>> 793c96c3
             )
 
     def _handle_pd_disaggregation(self):
@@ -2166,12 +2148,6 @@
             raise ValueError(
                 "Cannot set --encoder-only and --disaggregation-mode prefill/decode together"
             )
-        if (
-            self.language_only
-            and self.encoder_transfer_backend == "zmq_to_scheduler"
-            and self.pp_size > 1
-        ):
-            raise ValueError("zmq_to_scheduler not support pp_size > 1")
 
         if self.language_only and len(self.encoder_urls) == 0:
             raise ValueError(
