# Copyright 2023-2024 SGLang Team
# Licensed under the Apache License, Version 2.0 (the "License");
# you may not use this file except in compliance with the License.
# You may obtain a copy of the License at
#
#     http://www.apache.org/licenses/LICENSE-2.0
#
# Unless required by applicable law or agreed to in writing, software
# distributed under the License is distributed on an "AS IS" BASIS,
# WITHOUT WARRANTIES OR CONDITIONS OF ANY KIND, either express or implied.
# See the License for the specific language governing permissions and
# limitations under the License.
# ==============================================================================
"""The arguments of the server."""

import argparse
import dataclasses
import json
import logging
import os
import random
import tempfile
from typing import List, Literal, Optional, Union

from sglang.srt.hf_transformers_utils import check_gguf_file, get_config
from sglang.srt.reasoning_parser import ReasoningParser
from sglang.srt.utils import (
    configure_ipv6,
    get_device,
    get_device_memory_capacity,
    is_flashinfer_available,
    is_hip,
    is_port_available,
    is_remote_url,
    is_valid_ipv6_address,
    nullable_str,
)

logger = logging.getLogger(__name__)


@dataclasses.dataclass
class ServerArgs:
    # Model and tokenizer
    model_path: str
    tokenizer_path: Optional[str] = None
    tokenizer_mode: str = "auto"
    skip_tokenizer_init: bool = False
    skip_server_warmup: bool = False
    load_format: str = "auto"
    model_loader_extra_config: str = "{}"
    trust_remote_code: bool = False
    dtype: str = "auto"
    kv_cache_dtype: str = "auto"
    quantization: Optional[str] = None
    quantization_param_path: Optional[str] = None
    context_length: Optional[int] = None
    device: Optional[str] = None
    served_model_name: Optional[str] = None
    chat_template: Optional[str] = None
    completion_template: Optional[str] = None
    is_embedding: bool = False
    enable_multimodal: Optional[bool] = None
    revision: Optional[str] = None
    hybrid_kvcache_ratio: Optional[float] = None
    swa_full_tokens_ratio: float = 0.8
    impl: str = "auto"

    # Port for the HTTP server
    host: str = "127.0.0.1"
    port: int = 30000
    nccl_port: Optional[int] = None

    # Memory and scheduling
    mem_fraction_static: Optional[float] = None
    max_running_requests: Optional[int] = None
    max_total_tokens: Optional[int] = None
    chunked_prefill_size: Optional[int] = None
    max_prefill_tokens: int = 16384
    schedule_policy: str = "fcfs"
    schedule_conservativeness: float = 1.0
    cpu_offload_gb: int = 0
    page_size: int = 1

    # Other runtime options
    tp_size: int = 1
    pp_size: int = 1
    max_micro_batch_size: Optional[int] = None
    stream_interval: int = 1
    stream_output: bool = False
    random_seed: Optional[int] = None
    constrained_json_whitespace_pattern: Optional[str] = None
    watchdog_timeout: float = 300
    dist_timeout: Optional[int] = None  # timeout for torch.distributed
    download_dir: Optional[str] = None
    base_gpu_id: int = 0
    gpu_id_step: int = 1
    sleep_on_idle: bool = False

    # Logging
    log_level: str = "info"
    log_level_http: Optional[str] = None
    log_requests: bool = False
    log_requests_level: int = 0
    crash_dump_folder: Optional[str] = None
    show_time_cost: bool = False
    enable_metrics: bool = False
    bucket_time_to_first_token: Optional[List[float]] = None
    bucket_e2e_request_latency: Optional[List[float]] = None
    bucket_inter_token_latency: Optional[List[float]] = None
    collect_tokens_histogram: bool = False
    decode_log_interval: int = 40
    enable_request_time_stats_logging: bool = False
    kv_events_config: Optional[str] = None

    # API related
    api_key: Optional[str] = None
    file_storage_path: str = "sglang_storage"
    enable_cache_report: bool = False
    reasoning_parser: Optional[str] = None
    tool_call_parser: Optional[str] = None

    # Data parallelism
    dp_size: int = 1
    load_balance_method: str = "round_robin"

    # Multi-node distributed serving
    dist_init_addr: Optional[str] = None
    nnodes: int = 1
    node_rank: int = 0

    # Model override args in JSON
    json_model_override_args: str = "{}"
    preferred_sampling_params: Optional[str] = None

    # LoRA
    max_lora_rank: Optional[int] = None
    lora_target_modules: Optional[List[str]] = None
    lora_paths: Optional[Union[dict[str, str], List[str]]] = None
    max_loras_per_batch: int = 8
    lora_backend: str = "triton"

    # Kernel backend
    attention_backend: Optional[str] = None
    sampling_backend: Optional[str] = None
    grammar_backend: Optional[str] = None
    mm_attention_backend: Optional[str] = None

    # Speculative decoding
    speculative_algorithm: Optional[str] = None
    speculative_draft_model_path: Optional[str] = None
    speculative_num_steps: Optional[int] = None
    speculative_eagle_topk: Optional[int] = None
    speculative_num_draft_tokens: Optional[int] = None
    speculative_accept_threshold_single: float = 1.0
    speculative_accept_threshold_acc: float = 1.0
    speculative_token_map: Optional[str] = None

    # Expert parallelism
    ep_size: int = 1
    enable_ep_moe: bool = False
    enable_deepep_moe: bool = False
    enable_flashinfer_moe: bool = False
    enable_flashinfer_allreduce_fusion: bool = False
    deepep_mode: Optional[Literal["auto", "normal", "low_latency"]] = "auto"
    ep_num_redundant_experts: int = 0
    ep_dispatch_algorithm: Optional[Literal["static", "dynamic", "fake"]] = None
    init_expert_location: str = "trivial"
    enable_eplb: bool = False
    eplb_algorithm: str = "auto"
    eplb_rebalance_num_iterations: int = 1000
    eplb_rebalance_layers_per_chunk: Optional[int] = None
    expert_distribution_recorder_mode: Optional[
        Literal["stat", "stat_approx", "per_pass", "per_token"]
    ] = None
    expert_distribution_recorder_buffer_size: Optional[int] = None
    enable_expert_distribution_metrics: bool = False
    deepep_config: Optional[str] = None
    moe_dense_tp_size: Optional[int] = None

    # Double Sparsity
    enable_double_sparsity: bool = False
    ds_channel_config_path: Optional[str] = None
    ds_heavy_channel_num: int = 32
    ds_heavy_token_num: int = 256
    ds_heavy_channel_type: str = "qk"
    ds_sparse_decode_threshold: int = 4096

    # Optimization/debug options
    disable_radix_cache: bool = False
    cuda_graph_max_bs: Optional[int] = None
    cuda_graph_bs: Optional[List[int]] = None
    disable_cuda_graph: bool = False
    disable_cuda_graph_padding: bool = False
    enable_profile_cuda_graph: bool = False
    enable_nccl_nvls: bool = False
    enable_tokenizer_batch_encode: bool = False
    disable_outlines_disk_cache: bool = False
    disable_custom_all_reduce: bool = False
    enable_mscclpp: bool = False
    disable_overlap_schedule: bool = False
    disable_overlap_cg_plan: bool = False
    enable_mixed_chunk: bool = False
    enable_dp_attention: bool = False
    enable_dp_lm_head: bool = False
    enable_two_batch_overlap: bool = False
    enable_torch_compile: bool = False
    torch_compile_max_bs: int = 32
    torchao_config: str = ""
    enable_nan_detection: bool = False
    enable_p2p_check: bool = False
    triton_attention_reduce_in_fp32: bool = False
    triton_attention_num_kv_splits: int = 8
    num_continuous_decode_steps: int = 1
    delete_ckpt_after_loading: bool = False
    enable_memory_saver: bool = False
    allow_auto_truncate: bool = False
    enable_custom_logit_processor: bool = False
    enable_hierarchical_cache: bool = False
    hicache_ratio: float = 2.0
    hicache_size: int = 0
    hicache_write_policy: str = "write_through_selective"
    hicache_io_backend: str = ""
    flashinfer_mla_disable_ragged: bool = False
    disable_shared_experts_fusion: bool = False
    disable_chunked_prefix_cache: bool = False
    disable_fast_image_processor: bool = False
    enable_return_hidden_states: bool = False
    enable_triton_kernel_moe: bool = False
    warmups: Optional[str] = None
    disable_hybrid_swa_memory: bool = False

    # Debug tensor dumps
    debug_tensor_dump_output_folder: Optional[str] = None
    debug_tensor_dump_input_file: Optional[str] = None
    debug_tensor_dump_inject: bool = False
    debug_tensor_dump_prefill_only: bool = False

    # For PD disaggregation: can be "null" (not disaggregated), "prefill" (prefill-only), or "decode" (decode-only)
    disaggregation_mode: str = "null"
    disaggregation_transfer_backend: str = "mooncake"
    disaggregation_bootstrap_port: int = 8998
    disaggregation_decode_tp: Optional[int] = None
    disaggregation_decode_dp: Optional[int] = None
    disaggregation_prefill_pp: Optional[int] = 1
    disaggregation_ib_device: Optional[str] = None
    num_reserved_decode_tokens: int = 512  # used for decode kv cache offload in PD
    pdlb_url: Optional[str] = None

    # For model weight update
    custom_weight_loader: Optional[List[str]] = None
    weight_loader_disable_mmap: bool = False

    # For PD-Multiplexing
    enable_pdmux: bool = False
    sm_group_num: int = 3

    def __post_init__(self):
        # Expert parallelism
        if self.enable_ep_moe:
            self.ep_size = self.tp_size
            logger.warning(
                f"EP MoE is enabled. The expert parallel size is adjusted to be the same as the tensor parallel size[{self.tp_size}]."
            )
        if self.enable_flashinfer_moe:
            assert (
                self.quantization == "modelopt_fp4"
            ), "modelopt_fp4 quantization is required for Flashinfer MOE"
            os.environ["TRTLLM_ENABLE_PDL"] = "1"
            self.disable_shared_experts_fusion = True
            logger.warning(
                f"Flashinfer MoE is enabled. Shared expert fusion is disabled."
            )
        # Set missing default values
        if self.tokenizer_path is None:
            self.tokenizer_path = self.model_path

        if self.device is None:
            self.device = get_device()

        if self.served_model_name is None:
            self.served_model_name = self.model_path

        if self.random_seed is None:
            self.random_seed = random.randint(0, 1 << 30)

        gpu_mem = get_device_memory_capacity(self.device)

        # Set mem fraction static
        if self.mem_fraction_static is None:
            if gpu_mem is not None:
                # GPU memory capacity = model weights + KV cache pool + activations + cuda graph buffers
                # mem_fraction_static = (model weights + KV cache pool) / GPU memory capacity.

                # We want mem_fraction_static to be as large as possible but still has enough room
                # for activations and cuda graph buffers. We use the following heuristic to
                # compute the needed size for activations and cuda graph buffers:
                # - The size of the activation depends on the chunked_prefill_size and model size.
                # - The size of cuda graph buffers depends on the cuda graph capture range and model size.
                # For GPUs with more memory, we use a larger chunked_prefill_size and
                # capture more cuda graphs, so they need to reserve more memory.
                parallel_size = self.tp_size * self.pp_size

                if gpu_mem < 20 * 1024:
                    # T4, 4080. (chunked_prefill_size 2k, cuda_graph_max_bs 8)
                    reserved_mem = (2.8 + parallel_size / 10) * 1024
                elif gpu_mem < 35 * 1024:
                    # A10, L40, 4090, 5090. (chunked_prefill_size 2k, cuda_graph_max_bs 8)
                    reserved_mem = (2.8 + parallel_size / 10) * 1024
                elif gpu_mem < 90 * 1024:
                    # H100, A100. (chunked_prefill_size 8k, cuda_graph_max_bs 160)
                    reserved_mem = (9.5 + parallel_size / 2) * 1024
                elif gpu_mem < 100 * 1024:
                    # H20. (chunked_prefill_size 8k, cuda_graph_max_bs 256)
                    reserved_mem = (12 + parallel_size / 2) * 1024
                elif gpu_mem < 160 * 1024:
                    # H200. (chunked_prefill_size 8k, cuda_graph_max_bs 256)
                    reserved_mem = (12 + parallel_size / 2) * 1024
                else:
                    # B200, MI300. (chunked_prefill_size 16k, cuda_graph_max_bs 512)
                    reserved_mem = 32 * 1024

                if self.speculative_algorithm is not None:
                    # draft model and larger cuda graph buffers
                    reserved_mem += 2 * 1024
                if self.enable_dp_attention:
                    reserved_mem += 4 * 1024

                self.mem_fraction_static = round((gpu_mem - reserved_mem) / gpu_mem, 3)
            else:
                self.mem_fraction_static = 0.88

            # Lazy init to avoid circular import
            from sglang.srt.configs.model_config import ModelConfig

            # Multimodal models need more memory for the image processor
            model_config = ModelConfig.from_server_args(self)
            if model_config.is_multimodal:
                self.mem_fraction_static *= 0.90

        # Set chunked prefill size, which depends on the gpu memory capacity
        if self.chunked_prefill_size is None:
            if gpu_mem is not None:
                if gpu_mem < 35 * 1024:  # A10, L40, 4090
                    self.chunked_prefill_size = 2048
                elif gpu_mem < 160 * 1024:  # H100, H200, A100, H20
                    self.chunked_prefill_size = 8192
                else:  # B200, MI300
                    self.chunked_prefill_size = 16384
            else:
                self.chunked_prefill_size = 4096
        assert self.chunked_prefill_size % self.page_size == 0

        # Set cuda graph max batch size
        if self.cuda_graph_max_bs is None:
            # Based on detailed statistics, when serving TP1/TP2 models on lower-end GPUs with HBM<25G, you can either disable cuda graph or set `cuda_graph_max_bs` to a very small value to reduce the memory overhead of creating cuda graphs, with almost no impact on performance. However, when serving models with TP4 or TP8, we need to enable cuda graph to maintain high performance. In this case, we can set `cuda_graph_max_bs` to 80 (half of the default value 160) to reduce the memory overhead of creating cuda graphs. Looking at the logs from TP4 serving of qwen2-72b, a value of 80 is sufficient and can reduce the memory overhead of creating cuda graphs on lower-end GPUs compared to the original 160, avoiding OOM issues.
            if gpu_mem is not None and gpu_mem < 35 * 1024:
                if self.tp_size < 4:
                    self.cuda_graph_max_bs = 8
                else:
                    self.cuda_graph_max_bs = 80

        assert self.moe_dense_tp_size in {
            1,
            None,
        }, "moe_dense_tp_size only support 1 and None currently"

        if self.attention_backend == "flashmla":
            logger.warning(
                "FlashMLA only supports a page_size of 64, change page_size to 64."
            )
            self.page_size = 64

        if self.attention_backend == "cutlass_mla":
            logger.warning(
                "Cutlass MLA only supports a page_size of 128, change page_size to 128."
            )
            self.page_size = 128

        # Set kernel backends for hpu device
        if self.device == "hpu":
            self.attention_backend = "torch_native"
            self.sampling_backend = "pytorch"

        # Set kernel backends
        if self.device == "cpu":
            if self.attention_backend is None:
                self.attention_backend = "intel_amx"
            self.sampling_backend = "pytorch"

        if self.sampling_backend is None:
            self.sampling_backend = (
                "flashinfer" if is_flashinfer_available() else "pytorch"
            )

        if self.attention_backend == "torch_native":
            logger.warning(
                "Cuda graph is disabled because of using torch native attention backend"
            )
            self.disable_cuda_graph = True

        if self.attention_backend == "ascend":
            logger.warning(
                "At this moment Ascend attention backend only supports a page_size of 128, change page_size to 128."
            )
            self.page_size = 128

        # Choose grammar backend
        if self.grammar_backend is None:
            self.grammar_backend = "xgrammar"

        # Data parallelism attention
        if self.enable_dp_attention:
            self.schedule_conservativeness = self.schedule_conservativeness * 0.3
            assert (
                self.dp_size > 1
            ), "Please set a dp-size > 1. You can use 1 < dp-size <= tp-size "
            assert self.tp_size % self.dp_size == 0
            self.chunked_prefill_size = self.chunked_prefill_size // self.dp_size
            logger.warning(
                f"DP attention is enabled. The chunked prefill size is adjusted to {self.chunked_prefill_size} to avoid MoE kernel issues. "
            )

        if self.enable_dp_lm_head:
            assert (
                self.enable_dp_attention
            ), "Please enable dp attention when setting enable_dp_lm_head. "

        # DeepEP MoE
        if self.enable_deepep_moe:
            if self.deepep_mode == "normal":
                logger.warning("Cuda graph is disabled because deepep_mode=`normal`")
                self.disable_cuda_graph = True
            self.ep_size = self.tp_size
            logger.warning(
                f"DeepEP MoE is enabled. The expert parallel size is adjusted to be the same as the tensor parallel size[{self.tp_size}]."
            )

        if self.pp_size > 1:
            self.disable_overlap_schedule = True
            logger.warning(
                "Pipeline parallelism is incompatible with overlap schedule."
            )

        if self.enable_eplb and (self.expert_distribution_recorder_mode is None):
            self.expert_distribution_recorder_mode = "stat"
            logger.info(
                "EPLB is enabled. The expert_distribution_recorder_mode is automatically set."
            )

        if (self.enable_eplb or (self.init_expert_location is not None)) and (
            self.ep_dispatch_algorithm is None
        ):
            self.ep_dispatch_algorithm = "static"
            logger.info(
                "EPLB is enabled or init_expert_location is provided. ep_dispatch_algorithm is configured."
            )

        if self.enable_expert_distribution_metrics and (
            self.expert_distribution_recorder_mode is None
        ):
            self.expert_distribution_recorder_mode = "stat"

        if self.expert_distribution_recorder_buffer_size is None:
            if (x := self.eplb_rebalance_num_iterations) is not None:
                self.expert_distribution_recorder_buffer_size = x
            elif self.expert_distribution_recorder_mode is not None:
                self.expert_distribution_recorder_buffer_size = 1000

        # Speculative Decoding
        if self.speculative_algorithm == "NEXTN":
            # NEXTN shares the same implementation of EAGLE
            self.speculative_algorithm = "EAGLE"

        if self.speculative_algorithm in ("EAGLE", "EAGLE3"):
            if self.max_running_requests is None:
                self.max_running_requests = 48
            self.disable_overlap_schedule = True
            logger.warning(
                "Overlap scheduler is disabled because of using "
                "eagle speculative decoding."
            )
            if self.enable_mixed_chunk:
                self.enable_mixed_chunk = False
                logger.warning(
                    "Mixed chunked prefill is disabled because of using "
                    "eagle speculative decoding."
                )

            model_arch = get_model_arch(self)

            if model_arch == "DeepseekV3ForCausalLM":
                # Auto set draft_model_path DeepSeek-V3/R1
                if self.speculative_draft_model_path is None:
                    self.speculative_draft_model_path = self.model_path
                else:
                    logger.warning(
                        "DeepSeek MTP does not require setting speculative_draft_model_path."
                    )
            elif "Llama4" in model_arch:
                # TODO: remove this after Llama4 supports in other backends
                if self.attention_backend != "fa3":
                    self.attention_backend = "fa3"
                    logger.warning(
                        "Llama4 requires using fa3 attention backend. "
                        "Attention backend is automatically set to fa3."
                    )

            # Auto choose parameters
            if self.speculative_num_steps is None:
                assert (
                    self.speculative_eagle_topk is None
                    and self.speculative_num_draft_tokens is None
                )
                (
                    self.speculative_num_steps,
                    self.speculative_eagle_topk,
                    self.speculative_num_draft_tokens,
                ) = auto_choose_speculative_params(self)

            if (
                self.speculative_eagle_topk == 1
                and self.speculative_num_draft_tokens != self.speculative_num_steps + 1
            ):
                logger.warning(
                    "speculative_num_draft_tokens is adjusted to speculative_num_steps + 1 when speculative_eagle_topk == 1"
                )
                self.speculative_num_draft_tokens = self.speculative_num_steps + 1

            # The token generated from the verify step is counted.
            # If sepculative_num_steps >= speculative_num_draft_tokens, the additional tokens will definitely be discarded.
            # assert self.speculative_num_steps < self.speculative_num_draft_tokens

        # GGUF
        if (
            self.load_format == "auto" or self.load_format == "gguf"
        ) and check_gguf_file(self.model_path):
            self.quantization = self.load_format = "gguf"

        if is_remote_url(self.model_path):
            self.load_format = "remote"

        # AMD-specific Triton attention KV splits default number
        if is_hip():
            self.triton_attention_num_kv_splits = 16

        # PD disaggregation
        if self.disaggregation_mode == "decode":
            assert (
                self.disaggregation_decode_tp is None
            ), "Cannot set --disaggregation-decode-tp for the decode engine."
            assert (
                self.disaggregation_decode_dp is None
            ), "Cannot set --disaggregation-decode-dp for the decode engine."

            self.disable_radix_cache = True
            logger.warning("KV cache is forced as chunk cache for decode server")
        elif self.disaggregation_mode == "prefill":
            if self.disaggregation_decode_tp is None:
                self.disaggregation_decode_tp = self.tp_size
            if self.disaggregation_decode_dp is None:
                self.disaggregation_decode_dp = self.dp_size

            self.disaggregation_prefill_pp = self.pp_size
            self.validate_disagg_tp_size(self.tp_size, self.disaggregation_decode_tp)

            self.disable_cuda_graph = True
            logger.warning("Cuda graph is disabled for prefill server")

        os.environ["SGLANG_ENABLE_TORCH_COMPILE"] = (
            "1" if self.enable_torch_compile else "0"
        )
        # Set env var before grammar backends init
        os.environ["SGLANG_DISABLE_OUTLINES_DISK_CACHE"] = (
            "1" if self.disable_outlines_disk_cache else "0"
        )

        if self.custom_weight_loader is None:
            self.custom_weight_loader = []

    def validate_disagg_tp_size(self, prefill_tp: int, decode_tp: int):
        larger_tp = max(decode_tp, prefill_tp)
        smaller_tp = min(decode_tp, prefill_tp)
        assert larger_tp % smaller_tp == 0, (
            "Different tp size is supported only when one tp is multiple of the other. "
            f"decode_tp={decode_tp}, prefill_tp={prefill_tp}"
        )

    @staticmethod
    def add_cli_args(parser: argparse.ArgumentParser):
        # Model and port args
        parser.add_argument(
            "--model-path",
            "--model",
            type=str,
            help="The path of the model weights. This can be a local folder or a Hugging Face repo ID.",
            required=True,
        )
        parser.add_argument(
            "--tokenizer-path",
            type=str,
            default=ServerArgs.tokenizer_path,
            help="The path of the tokenizer.",
        )
        parser.add_argument(
            "--host",
            type=str,
            default=ServerArgs.host,
            help="The host of the HTTP server.",
        )
        parser.add_argument(
            "--port",
            type=int,
            default=ServerArgs.port,
            help="The port of the HTTP server.",
        )
        parser.add_argument(
            "--nccl-port",
            type=int,
            default=ServerArgs.nccl_port,
            help="The port for NCCL distributed environment setup. Defaults to a random port.",
        )
        parser.add_argument(
            "--tokenizer-mode",
            type=str,
            default=ServerArgs.tokenizer_mode,
            choices=["auto", "slow"],
            help="Tokenizer mode. 'auto' will use the fast "
            "tokenizer if available, and 'slow' will "
            "always use the slow tokenizer.",
        )
        parser.add_argument(
            "--skip-tokenizer-init",
            action="store_true",
            help="If set, skip init tokenizer and pass input_ids in generate request.",
        )
        parser.add_argument(
            "--skip-server-warmup",
            action="store_true",
            help="If set, skip warmup.",
        )
        parser.add_argument(
            "--load-format",
            type=str,
            default=ServerArgs.load_format,
            choices=[
                "auto",
                "pt",
                "safetensors",
                "npcache",
                "dummy",
                "sharded_state",
                "gguf",
                "bitsandbytes",
                "layered",
                "remote",
            ],
            help="The format of the model weights to load. "
            '"auto" will try to load the weights in the safetensors format '
            "and fall back to the pytorch bin format if safetensors format "
            "is not available. "
            '"pt" will load the weights in the pytorch bin format. '
            '"safetensors" will load the weights in the safetensors format. '
            '"npcache" will load the weights in pytorch format and store '
            "a numpy cache to speed up the loading. "
            '"dummy" will initialize the weights with random values, '
            "which is mainly for profiling."
            '"gguf" will load the weights in the gguf format. '
            '"bitsandbytes" will load the weights using bitsandbytes '
            "quantization."
            '"layered" loads weights layer by layer so that one can quantize a '
            "layer before loading another to make the peak memory envelope "
            "smaller.",
        )
        parser.add_argument(
            "--model-loader-extra-config",
            type=str,
            help="Extra config for model loader. "
            "This will be passed to the model loader corresponding to the chosen load_format.",
            default=ServerArgs.model_loader_extra_config,
        )
        parser.add_argument(
            "--trust-remote-code",
            action="store_true",
            help="Whether or not to allow for custom models defined on the Hub in their own modeling files.",
        )
        parser.add_argument(
            "--dtype",
            type=str,
            default=ServerArgs.dtype,
            choices=["auto", "half", "float16", "bfloat16", "float", "float32"],
            help="Data type for model weights and activations.\n\n"
            '* "auto" will use FP16 precision for FP32 and FP16 models, and '
            "BF16 precision for BF16 models.\n"
            '* "half" for FP16. Recommended for AWQ quantization.\n'
            '* "float16" is the same as "half".\n'
            '* "bfloat16" for a balance between precision and range.\n'
            '* "float" is shorthand for FP32 precision.\n'
            '* "float32" for FP32 precision.',
        )
        parser.add_argument(
            "--kv-cache-dtype",
            type=str,
            default=ServerArgs.kv_cache_dtype,
            choices=["auto", "fp8_e5m2", "fp8_e4m3"],
            help='Data type for kv cache storage. "auto" will use model data type. "fp8_e5m2" and "fp8_e4m3" is supported for CUDA 11.8+.',
        )
        parser.add_argument(
            "--quantization",
            type=str,
            default=ServerArgs.quantization,
            choices=[
                "awq",
                "fp8",
                "gptq",
                "marlin",
                "gptq_marlin",
                "awq_marlin",
                "bitsandbytes",
                "gguf",
                "modelopt",
                "modelopt_fp4",
                "w8a8_int8",
                "w8a8_fp8",
                "moe_wna16",
                "qoq",
<<<<<<< HEAD
                "int4fp8_moe"
=======
                "w4afp8",
>>>>>>> 4a883795
            ],
            help="The quantization method.",
        )
        parser.add_argument(
            "--quantization-param-path",
            type=nullable_str,
            default=None,
            help="Path to the JSON file containing the KV cache "
            "scaling factors. This should generally be supplied, when "
            "KV cache dtype is FP8. Otherwise, KV cache scaling factors "
            "default to 1.0, which may cause accuracy issues. ",
        )
        parser.add_argument(
            "--context-length",
            type=int,
            default=ServerArgs.context_length,
            help="The model's maximum context length. Defaults to None (will use the value from the model's config.json instead).",
        )
        parser.add_argument(
            "--device",
            type=str,
            default=ServerArgs.device,
            help="The device to use ('cuda', 'xpu', 'hpu', 'npu', 'cpu'). Defaults to auto-detection if not specified.",
        )
        parser.add_argument(
            "--served-model-name",
            type=str,
            default=ServerArgs.served_model_name,
            help="Override the model name returned by the v1/models endpoint in OpenAI API server.",
        )
        parser.add_argument(
            "--chat-template",
            type=str,
            default=ServerArgs.chat_template,
            help="The buliltin chat template name or the path of the chat template file. This is only used for OpenAI-compatible API server.",
        )
        parser.add_argument(
            "--completion-template",
            type=str,
            default=ServerArgs.completion_template,
            help="The buliltin completion template name or the path of the completion template file. This is only used for OpenAI-compatible API server. only for code completion currently.",
        )
        parser.add_argument(
            "--is-embedding",
            action="store_true",
            help="Whether to use a CausalLM as an embedding model.",
        )
        parser.add_argument(
            "--enable-multimodal",
            default=ServerArgs.enable_multimodal,
            action="store_true",
            help="Enable the multimodal functionality for the served model. If the model being served is not multimodal, nothing will happen",
        )
        parser.add_argument(
            "--revision",
            type=str,
            default=None,
            help="The specific model version to use. It can be a branch "
            "name, a tag name, or a commit id. If unspecified, will use "
            "the default version.",
        )
        parser.add_argument(
            "--impl",
            type=str,
            default=ServerArgs.impl,
            help="Which implementation of the model to use.\n\n"
            '* "auto" will try to use the SGLang implementation if it exists '
            "and fall back to the Transformers implementation if no SGLang "
            "implementation is available.\n"
            '* "sglang" will use the SGLang model implementation.\n'
            '* "transformers" will use the Transformers model '
            "implementation.\n",
        )

        # Memory and scheduling
        parser.add_argument(
            "--mem-fraction-static",
            type=float,
            default=ServerArgs.mem_fraction_static,
            help="The fraction of the memory used for static allocation (model weights and KV cache memory pool). Use a smaller value if you see out-of-memory errors.",
        )
        parser.add_argument(
            "--max-running-requests",
            type=int,
            default=ServerArgs.max_running_requests,
            help="The maximum number of running requests.",
        )
        parser.add_argument(
            "--max-total-tokens",
            type=int,
            default=ServerArgs.max_total_tokens,
            help="The maximum number of tokens in the memory pool. If not specified, it will be automatically calculated based on the memory usage fraction. "
            "This option is typically used for development and debugging purposes.",
        )
        parser.add_argument(
            "--chunked-prefill-size",
            type=int,
            default=ServerArgs.chunked_prefill_size,
            help="The maximum number of tokens in a chunk for the chunked prefill. Setting this to -1 means disabling chunked prefill.",
        )
        parser.add_argument(
            "--max-prefill-tokens",
            type=int,
            default=ServerArgs.max_prefill_tokens,
            help="The maximum number of tokens in a prefill batch. The real bound will be the maximum of this value and the model's maximum context length.",
        )
        parser.add_argument(
            "--schedule-policy",
            type=str,
            default=ServerArgs.schedule_policy,
            choices=["lpm", "random", "fcfs", "dfs-weight"],
            help="The scheduling policy of the requests.",
        )
        parser.add_argument(
            "--schedule-conservativeness",
            type=float,
            default=ServerArgs.schedule_conservativeness,
            help="How conservative the schedule policy is. A larger value means more conservative scheduling. Use a larger value if you see requests being retracted frequently.",
        )
        parser.add_argument(
            "--cpu-offload-gb",
            type=int,
            default=ServerArgs.cpu_offload_gb,
            help="How many GBs of RAM to reserve for CPU offloading.",
        )
        parser.add_argument(
            "--page-size",
            type=int,
            default=ServerArgs.page_size,
            help="The number of tokens in a page.",
        )
        parser.add_argument(
            "--hybrid-kvcache-ratio",
            nargs="?",
            const=0.5,
            type=float,
            default=ServerArgs.hybrid_kvcache_ratio,
            help=(
                "Mix ratio in [0,1] between uniform and hybrid kv buffers "
                "(0.0 = pure uniform: swa_size / full_size = 1)"
                "(1.0 = pure hybrid: swa_size / full_size = local_attention_size / context_length)"
            ),
        )
        parser.add_argument(
            "--swa-full-tokens-ratio",
            type=float,
            default=ServerArgs.swa_full_tokens_ratio,
            help="The ratio of SWA layer KV tokens / full layer KV tokens, regardless of the number of swa:full layers. It should be between 0 and 1. "
            "E.g. 0.5 means if each swa layer has 50 tokens, then each full layer has 100 tokens.",
        )
        parser.add_argument(
            "--disable-hybrid-swa-memory",
            action="store_true",
            help="Disable the hybrid SWA memory.",
        )

        # Other runtime options
        parser.add_argument(
            "--tensor-parallel-size",
            "--tp-size",
            type=int,
            default=ServerArgs.tp_size,
            help="The tensor parallelism size.",
        )
        parser.add_argument(
            "--pipeline-parallel-size",
            "--pp-size",
            type=int,
            default=ServerArgs.pp_size,
            help="The pipeline parallelism size.",
        )
        parser.add_argument(
            "--max-micro-batch-size",
            type=int,
            default=ServerArgs.max_micro_batch_size,
            help="The maximum micro batch size in pipeline parallelism.",
        )
        parser.add_argument(
            "--stream-interval",
            type=int,
            default=ServerArgs.stream_interval,
            help="The interval (or buffer size) for streaming in terms of the token length. A smaller value makes streaming smoother, while a larger value makes the throughput higher",
        )
        parser.add_argument(
            "--stream-output",
            action="store_true",
            help="Whether to output as a sequence of disjoint segments.",
        )
        parser.add_argument(
            "--random-seed",
            type=int,
            default=ServerArgs.random_seed,
            help="The random seed.",
        )
        parser.add_argument(
            "--constrained-json-whitespace-pattern",
            type=str,
            default=ServerArgs.constrained_json_whitespace_pattern,
            help=r"Regex pattern for syntactic whitespaces allowed in JSON constrained output. For example, to allow the model generate consecutive whitespaces, set the pattern to [\n\t ]*",
        )
        parser.add_argument(
            "--watchdog-timeout",
            type=float,
            default=ServerArgs.watchdog_timeout,
            help="Set watchdog timeout in seconds. If a forward batch takes longer than this, the server will crash to prevent hanging.",
        )
        parser.add_argument(
            "--dist-timeout",
            type=int,
            default=ServerArgs.dist_timeout,
            help="Set timeout for torch.distributed initialization.",
        )
        parser.add_argument(
            "--download-dir",
            type=str,
            default=ServerArgs.download_dir,
            help="Model download directory for huggingface.",
        )
        parser.add_argument(
            "--base-gpu-id",
            type=int,
            default=ServerArgs.base_gpu_id,
            help="The base GPU ID to start allocating GPUs from. Useful when running multiple instances on the same machine.",
        )
        parser.add_argument(
            "--gpu-id-step",
            type=int,
            default=ServerArgs.gpu_id_step,
            help="The delta between consecutive GPU IDs that are used. For example, setting it to 2 will use GPU 0,2,4,...",
        )
        parser.add_argument(
            "--sleep-on-idle",
            action="store_true",
            help="Reduce CPU usage when sglang is idle.",
        )

        # Logging
        parser.add_argument(
            "--log-level",
            type=str,
            default=ServerArgs.log_level,
            help="The logging level of all loggers.",
        )
        parser.add_argument(
            "--log-level-http",
            type=str,
            default=ServerArgs.log_level_http,
            help="The logging level of HTTP server. If not set, reuse --log-level by default.",
        )
        parser.add_argument(
            "--log-requests",
            action="store_true",
            help="Log metadata, inputs, outputs of all requests. The verbosity is decided by --log-requests-level",
        )
        parser.add_argument(
            "--log-requests-level",
            type=int,
            default=0,
            help="0: Log metadata (no sampling parameters). 1: Log metadata and sampling parameters. 2: Log metadata, sampling parameters and partial input/output. 3: Log every input/output.",
            choices=[0, 1, 2, 3],
        )
        parser.add_argument(
            "--crash-dump-folder",
            type=str,
            default=ServerArgs.crash_dump_folder,
            help="Folder path to dump requests from the last 5 min before a crash (if any). If not specified, crash dumping is disabled.",
        )
        parser.add_argument(
            "--show-time-cost",
            action="store_true",
            help="Show time cost of custom marks.",
        )
        parser.add_argument(
            "--enable-metrics",
            action="store_true",
            help="Enable log prometheus metrics.",
        )
        parser.add_argument(
            "--bucket-time-to-first-token",
            type=float,
            nargs="+",
            default=ServerArgs.bucket_time_to_first_token,
            help="The buckets of time to first token, specified as a list of floats.",
        )
        parser.add_argument(
            "--bucket-inter-token-latency",
            type=float,
            nargs="+",
            default=ServerArgs.bucket_inter_token_latency,
            help="The buckets of inter-token latency, specified as a list of floats.",
        )
        parser.add_argument(
            "--bucket-e2e-request-latency",
            type=float,
            nargs="+",
            default=ServerArgs.bucket_e2e_request_latency,
            help="The buckets of end-to-end request latency, specified as a list of floats.",
        )
        parser.add_argument(
            "--collect-tokens-histogram",
            action="store_true",
            default=ServerArgs.collect_tokens_histogram,
            help="Collect prompt/generation tokens histogram.",
        )
        parser.add_argument(
            "--kv-events-config",
            type=str,
            default=None,
            help="Config in json format for NVIDIA dynamo KV event publishing. Publishing will be enabled if this flag is used.",
        )
        parser.add_argument(
            "--decode-log-interval",
            type=int,
            default=ServerArgs.decode_log_interval,
            help="The log interval of decode batch.",
        )
        parser.add_argument(
            "--enable-request-time-stats-logging",
            action="store_true",
            default=ServerArgs.enable_request_time_stats_logging,
            help="Enable per request time stats logging",
        )

        # API related
        parser.add_argument(
            "--api-key",
            type=str,
            default=ServerArgs.api_key,
            help="Set API key of the server. It is also used in the OpenAI API compatible server.",
        )
        parser.add_argument(
            "--file-storage-path",
            type=str,
            default=ServerArgs.file_storage_path,
            help="The path of the file storage in backend.",
        )
        parser.add_argument(
            "--enable-cache-report",
            action="store_true",
            help="Return number of cached tokens in usage.prompt_tokens_details for each openai request.",
        )
        parser.add_argument(
            "--reasoning-parser",
            type=str,
            choices=list(ReasoningParser.DetectorMap.keys()),
            default=ServerArgs.reasoning_parser,
            help=f"Specify the parser for reasoning models, supported parsers are: {list(ReasoningParser.DetectorMap.keys())}.",
        )
        parser.add_argument(
            "--tool-call-parser",
            type=str,
            choices=[
                "qwen25",
                "mistral",
                "llama3",
                "deepseekv3",
                "pythonic",
                "kimi_k2",
            ],
            default=ServerArgs.tool_call_parser,
            help="Specify the parser for handling tool-call interactions. Options include: 'qwen25', 'mistral', 'llama3', 'deepseekv3', 'pythonic', and 'kimi_k2'.",
        )

        # Data parallelism
        parser.add_argument(
            "--data-parallel-size",
            "--dp-size",
            type=int,
            default=ServerArgs.dp_size,
            help="The data parallelism size.",
        )
        parser.add_argument(
            "--load-balance-method",
            type=str,
            default=ServerArgs.load_balance_method,
            help="The load balancing strategy for data parallelism.",
            choices=[
                "round_robin",
                "shortest_queue",
            ],
        )

        # Multi-node distributed serving
        parser.add_argument(
            "--dist-init-addr",
            "--nccl-init-addr",  # For backward compatibility. This will be removed in the future.
            type=str,
            help="The host address for initializing distributed backend (e.g., `192.168.0.2:25000`).",
        )
        parser.add_argument(
            "--nnodes", type=int, default=ServerArgs.nnodes, help="The number of nodes."
        )
        parser.add_argument(
            "--node-rank", type=int, default=ServerArgs.node_rank, help="The node rank."
        )

        # Model override args
        parser.add_argument(
            "--json-model-override-args",
            type=str,
            help="A dictionary in JSON string format used to override default model configurations.",
            default=ServerArgs.json_model_override_args,
        )
        parser.add_argument(
            "--preferred-sampling-params",
            type=str,
            help="json-formatted sampling settings that will be returned in /get_model_info",
        )

        # LoRA
        parser.add_argument(
            "--max-lora-rank",
            default=ServerArgs.max_lora_rank,
            type=int,
            help="The maximum rank of LoRA adapters. If not specified, it will be automatically inferred from the adapters provided in --lora-paths.",
        )
        parser.add_argument(
            "--lora-target-modules",
            type=str,
            choices=[
                "q_proj",
                "k_proj",
                "v_proj",
                "o_proj",
                "gate_proj",
                "up_proj",
                "down_proj",
            ],
            nargs="*",
            default=None,
            help="The union set of all target modules where LoRA should be applied. If not specified, it will be automatically inferred from the adapters provided in --lora-paths.",
        )
        parser.add_argument(
            "--lora-paths",
            type=str,
            nargs="*",
            default=None,
            action=LoRAPathAction,
            help="The list of LoRA adapters. You can provide a list of either path in str or renamed path in the format {name}={path}.",
        )
        parser.add_argument(
            "--max-loras-per-batch",
            type=int,
            default=8,
            help="Maximum number of adapters for a running batch, include base-only request.",
        )
        parser.add_argument(
            "--lora-backend",
            type=str,
            default="triton",
            help="Choose the kernel backend for multi-LoRA serving.",
        )

        # Kernel backend
        parser.add_argument(
            "--attention-backend",
            type=str,
            choices=[
                "aiter",
                "cutlass_mla",
                "fa3",
                "flashinfer",
                "flashmla",
                "intel_amx",
                "torch_native",
                "ascend",
                "triton",
            ],
            default=ServerArgs.attention_backend,
            help="Choose the kernels for attention layers.",
        )
        parser.add_argument(
            "--sampling-backend",
            type=str,
            choices=["flashinfer", "pytorch"],
            default=ServerArgs.sampling_backend,
            help="Choose the kernels for sampling layers.",
        )
        parser.add_argument(
            "--grammar-backend",
            type=str,
            choices=["xgrammar", "outlines", "llguidance", "none"],
            default=ServerArgs.grammar_backend,
            help="Choose the backend for grammar-guided decoding.",
        )

        # Speculative decoding
        parser.add_argument(
            "--speculative-algorithm",
            type=str,
            choices=["EAGLE", "EAGLE3", "NEXTN"],
            help="Speculative algorithm.",
        )
        parser.add_argument(
            "--speculative-draft-model-path",
            type=str,
            help="The path of the draft model weights. This can be a local folder or a Hugging Face repo ID.",
        )
        parser.add_argument(
            "--speculative-num-steps",
            type=int,
            help="The number of steps sampled from draft model in Speculative Decoding.",
            default=ServerArgs.speculative_num_steps,
        )
        parser.add_argument(
            "--speculative-eagle-topk",
            type=int,
            help="The number of tokens sampled from the draft model in eagle2 each step.",
            default=ServerArgs.speculative_eagle_topk,
        )
        parser.add_argument(
            "--speculative-num-draft-tokens",
            type=int,
            help="The number of tokens sampled from the draft model in Speculative Decoding.",
            default=ServerArgs.speculative_num_draft_tokens,
        )
        parser.add_argument(
            "--speculative-accept-threshold-single",
            type=float,
            help="Accept a draft token if its probability in the target model is greater than this threshold.",
            default=ServerArgs.speculative_accept_threshold_single,
        )
        parser.add_argument(
            "--speculative-accept-threshold-acc",
            type=float,
            help="The accept probability of a draft token is raised from its target probability p to min(1, p / threshold_acc).",
            default=ServerArgs.speculative_accept_threshold_acc,
        )
        parser.add_argument(
            "--speculative-token-map",
            type=str,
            help="The path of the draft model's small vocab table.",
            default=ServerArgs.speculative_token_map,
        )
        parser.add_argument(
            "--mm-attention-backend",
            type=str,
            choices=["sdpa", "fa3", "triton_attn"],
            default=ServerArgs.mm_attention_backend,
            help="Set multimodal attention backend.",
        )

        # Expert parallelism
        parser.add_argument(
            "--expert-parallel-size",
            "--ep-size",
            type=int,
            default=ServerArgs.ep_size,
            help="The expert parallelism size.",
        )
        parser.add_argument(
            "--enable-ep-moe",
            action="store_true",
            help="Enabling expert parallelism for moe. The ep size is equal to the tp size.",
        )
        parser.add_argument(
            "--enable-flashinfer-moe",
            action="store_true",
            help="Enable FlashInfer CUTLASS MoE backend for modelopt_fp4 quant on Blackwell. Supports MoE-EP with --enable-ep-moe",
        )
        parser.add_argument(
            "--enable-flashinfer-allreduce-fusion",
            action="store_true",
            help="Enable FlashInfer allreduce fusion for Add_RMSNorm.",
        )
        parser.add_argument(
            "--enable-deepep-moe",
            action="store_true",
            help="Enabling DeepEP MoE implementation for EP MoE.",
        )
        parser.add_argument(
            "--deepep-mode",
            type=str,
            choices=["normal", "low_latency", "auto"],
            default="auto",
            help="Select the mode when enable DeepEP MoE, could be `normal`, `low_latency` or `auto`. Default is `auto`, which means `low_latency` for decode batch and `normal` for prefill batch.",
        )
        parser.add_argument(
            "--ep-num-redundant-experts",
            type=int,
            default=ServerArgs.ep_num_redundant_experts,
            help="Allocate this number of redundant experts in expert parallel.",
        )
        parser.add_argument(
            "--ep-dispatch-algorithm",
            type=str,
            default=ServerArgs.ep_dispatch_algorithm,
            help="The algorithm to choose ranks for redundant experts in expert parallel.",
        )
        parser.add_argument(
            "--init-expert-location",
            type=str,
            default=ServerArgs.init_expert_location,
            help="Initial location of EP experts.",
        )
        parser.add_argument(
            "--enable-eplb",
            action="store_true",
            help="Enable EPLB algorithm",
        )
        parser.add_argument(
            "--eplb-algorithm",
            type=str,
            default=ServerArgs.eplb_algorithm,
            help="Chosen EPLB algorithm",
        )
        parser.add_argument(
            "--eplb-rebalance-num-iterations",
            type=int,
            default=ServerArgs.eplb_rebalance_num_iterations,
            help="Number of iterations to automatically trigger a EPLB re-balance.",
        )
        parser.add_argument(
            "--eplb-rebalance-layers-per-chunk",
            type=int,
            default=ServerArgs.eplb_rebalance_layers_per_chunk,
            help="Number of layers to rebalance per forward pass.",
        )
        parser.add_argument(
            "--expert-distribution-recorder-mode",
            type=str,
            default=ServerArgs.expert_distribution_recorder_mode,
            help="Mode of expert distribution recorder.",
        )
        parser.add_argument(
            "--expert-distribution-recorder-buffer-size",
            type=int,
            default=ServerArgs.expert_distribution_recorder_buffer_size,
            help="Circular buffer size of expert distribution recorder. Set to -1 to denote infinite buffer.",
        )
        parser.add_argument(
            "--enable-expert-distribution-metrics",
            action="store_true",
            help="Enable logging metrics for expert balancedness",
        )
        parser.add_argument(
            "--deepep-config",
            type=str,
            default=ServerArgs.deepep_config,
            help="Tuned DeepEP config suitable for your own cluster. It can be either a string with JSON content or a file path.",
        )
        parser.add_argument(
            "--moe-dense-tp-size",
            type=int,
            default=ServerArgs.moe_dense_tp_size,
            help="TP size for MoE dense MLP layers. This flag is useful when, with large TP size, there are errors caused by weights in MLP layers having dimension smaller than the min dimension GEMM supports.",
        )

        # Double Sparsity
        parser.add_argument(
            "--enable-double-sparsity",
            action="store_true",
            help="Enable double sparsity attention",
        )
        parser.add_argument(
            "--ds-channel-config-path",
            type=str,
            default=ServerArgs.ds_channel_config_path,
            help="The path of the double sparsity channel config",
        )
        parser.add_argument(
            "--ds-heavy-channel-num",
            type=int,
            default=ServerArgs.ds_heavy_channel_num,
            help="The number of heavy channels in double sparsity attention",
        )
        parser.add_argument(
            "--ds-heavy-token-num",
            type=int,
            default=ServerArgs.ds_heavy_token_num,
            help="The number of heavy tokens in double sparsity attention",
        )
        parser.add_argument(
            "--ds-heavy-channel-type",
            type=str,
            default=ServerArgs.ds_heavy_channel_type,
            help="The type of heavy channels in double sparsity attention",
        )
        parser.add_argument(
            "--ds-sparse-decode-threshold",
            type=int,
            default=ServerArgs.ds_sparse_decode_threshold,
            help="The type of heavy channels in double sparsity attention",
        )

        # Optimization/debug options
        parser.add_argument(
            "--disable-radix-cache",
            action="store_true",
            help="Disable RadixAttention for prefix caching.",
        )
        parser.add_argument(
            "--cuda-graph-max-bs",
            type=int,
            default=ServerArgs.cuda_graph_max_bs,
            help="Set the maximum batch size for cuda graph. It will extend the cuda graph capture batch size to this value.",
        )
        parser.add_argument(
            "--cuda-graph-bs",
            type=int,
            nargs="+",
            help="Set the list of batch sizes for cuda graph.",
        )
        parser.add_argument(
            "--disable-cuda-graph",
            action="store_true",
            help="Disable cuda graph.",
        )
        parser.add_argument(
            "--disable-cuda-graph-padding",
            action="store_true",
            help="Disable cuda graph when padding is needed. Still uses cuda graph when padding is not needed.",
        )
        parser.add_argument(
            "--enable-profile-cuda-graph",
            action="store_true",
            help="Enable profiling of cuda graph capture.",
        )
        parser.add_argument(
            "--enable-nccl-nvls",
            action="store_true",
            help="Enable NCCL NVLS for prefill heavy requests when available.",
        )
        parser.add_argument(
            "--enable-tokenizer-batch-encode",
            action="store_true",
            help="Enable batch tokenization for improved performance when processing multiple text inputs. Do not use with image inputs, pre-tokenized input_ids, or input_embeds.",
        )
        parser.add_argument(
            "--disable-outlines-disk-cache",
            action="store_true",
            help="Disable disk cache of outlines to avoid possible crashes related to file system or high concurrency.",
        )
        parser.add_argument(
            "--disable-custom-all-reduce",
            action="store_true",
            help="Disable the custom all-reduce kernel and fall back to NCCL.",
        )
        parser.add_argument(
            "--enable-mscclpp",
            action="store_true",
            help="Enable using mscclpp for small messages for all-reduce kernel and fall back to NCCL.",
        )
        parser.add_argument(
            "--disable-overlap-schedule",
            action="store_true",
            help="Disable the overlap scheduler, which overlaps the CPU scheduler with GPU model worker.",
        )
        parser.add_argument(
            "--disable-overlap-cg-plan",
            action="store_true",
            help="Disable the overlap optimization for cudagraph preparation in eagle verify.",
        )
        parser.add_argument(
            "--enable-mixed-chunk",
            action="store_true",
            help="Enabling mixing prefill and decode in a batch when using chunked prefill.",
        )
        parser.add_argument(
            "--enable-dp-attention",
            action="store_true",
            help="Enabling data parallelism for attention and tensor parallelism for FFN. The dp size should be equal to the tp size. Currently DeepSeek-V2 and Qwen 2/3 MoE models are supported.",
        )
        parser.add_argument(
            "--enable-dp-lm-head",
            action="store_true",
            help="Enable vocabulary parallel across the attention TP group to avoid all-gather across DP groups, optimizing performance under DP attention.",
        )
        parser.add_argument(
            "--enable-two-batch-overlap",
            action="store_true",
            help="Enabling two micro batches to overlap.",
        )
        parser.add_argument(
            "--enable-torch-compile",
            action="store_true",
            help="Optimize the model with torch.compile. Experimental feature.",
        )
        parser.add_argument(
            "--torch-compile-max-bs",
            type=int,
            default=ServerArgs.torch_compile_max_bs,
            help="Set the maximum batch size when using torch compile.",
        )
        parser.add_argument(
            "--torchao-config",
            type=str,
            default=ServerArgs.torchao_config,
            help="Optimize the model with torchao. Experimental feature. Current choices are: int8dq, int8wo, int4wo-<group_size>, fp8wo, fp8dq-per_tensor, fp8dq-per_row",
        )
        parser.add_argument(
            "--enable-nan-detection",
            action="store_true",
            help="Enable the NaN detection for debugging purposes.",
        )
        parser.add_argument(
            "--enable-p2p-check",
            action="store_true",
            help="Enable P2P check for GPU access, otherwise the p2p access is allowed by default.",
        )
        parser.add_argument(
            "--triton-attention-reduce-in-fp32",
            action="store_true",
            help="Cast the intermediate attention results to fp32 to avoid possible crashes related to fp16."
            "This only affects Triton attention kernels.",
        )
        parser.add_argument(
            "--triton-attention-num-kv-splits",
            type=int,
            default=ServerArgs.triton_attention_num_kv_splits,
            help="The number of KV splits in flash decoding Triton kernel. Larger value is better in longer context scenarios. The default value is 8.",
        )
        parser.add_argument(
            "--num-continuous-decode-steps",
            type=int,
            default=ServerArgs.num_continuous_decode_steps,
            help="Run multiple continuous decoding steps to reduce scheduling overhead. "
            "This can potentially increase throughput but may also increase time-to-first-token latency. "
            "The default value is 1, meaning only run one decoding step at a time.",
        )
        parser.add_argument(
            "--delete-ckpt-after-loading",
            action="store_true",
            help="Delete the model checkpoint after loading the model.",
        )
        parser.add_argument(
            "--enable-memory-saver",
            action="store_true",
            help="Allow saving memory using release_memory_occupation and resume_memory_occupation",
        )
        parser.add_argument(
            "--allow-auto-truncate",
            action="store_true",
            help="Allow automatically truncating requests that exceed the maximum input length instead of returning an error.",
        )
        parser.add_argument(
            "--enable-custom-logit-processor",
            action="store_true",
            help="Enable users to pass custom logit processors to the server (disabled by default for security)",
        )
        parser.add_argument(
            "--enable-hierarchical-cache",
            action="store_true",
            help="Enable hierarchical cache",
        )
        parser.add_argument(
            "--hicache-ratio",
            type=float,
            default=ServerArgs.hicache_ratio,
            help="The ratio of the size of host KV cache memory pool to the size of device pool.",
        )
        parser.add_argument(
            "--hicache-size",
            type=int,
            default=ServerArgs.hicache_size,
            help="The size of host KV cache memory pool in gigabytes, which will override the hicache_ratio if set.",
        )
        parser.add_argument(
            "--hicache-write-policy",
            type=str,
            choices=["write_back", "write_through", "write_through_selective"],
            default=ServerArgs.hicache_write_policy,
            help="The write policy of hierarchical cache.",
        )
        parser.add_argument(
            "--hicache-io-backend",
            type=str,
            choices=["direct", "kernel"],
            default=ServerArgs.hicache_io_backend,
            help="The IO backend for KV cache transfer between CPU and GPU",
        )
        parser.add_argument(
            "--flashinfer-mla-disable-ragged",
            action="store_true",
            help="Not using ragged prefill wrapper when running flashinfer mla",
        )
        parser.add_argument(
            "--disable-shared-experts-fusion",
            action="store_true",
            help="Disable shared experts fusion optimization for deepseek v3/r1.",
        )
        parser.add_argument(
            "--disable-chunked-prefix-cache",
            action="store_true",
            help="Disable chunked prefix cache feature for deepseek, which should save overhead for short sequences.",
        )
        parser.add_argument(
            "--disable-fast-image-processor",
            action="store_true",
            help="Adopt base image processor instead of fast image processor.",
        )
        parser.add_argument(
            "--enable-return-hidden-states",
            action="store_true",
            help="Enable returning hidden states with responses.",
        )
        parser.add_argument(
            "--enable-triton-kernel-moe",
            action="store_true",
            help="Use triton moe grouped gemm kernel.",
        )
        parser.add_argument(
            "--warmups",
            type=str,
            required=False,
            help="Specify custom warmup functions (csv) to run before server starts eg. --warmups=warmup_name1,warmup_name2 "
            "will run the functions `warmup_name1` and `warmup_name2` specified in warmup.py before the server starts listening for requests",
        )

        # Debug tensor dumps
        parser.add_argument(
            "--debug-tensor-dump-output-folder",
            type=str,
            default=ServerArgs.debug_tensor_dump_output_folder,
            help="The output folder for dumping tensors.",
        )
        parser.add_argument(
            "--debug-tensor-dump-input-file",
            type=str,
            default=ServerArgs.debug_tensor_dump_input_file,
            help="The input filename for dumping tensors",
        )
        parser.add_argument(
            "--debug-tensor-dump-inject",
            type=str,
            default=ServerArgs.debug_tensor_dump_inject,
            help="Inject the outputs from jax as the input of every layer.",
        )
        parser.add_argument(
            "--debug-tensor-dump-prefill-only",
            action="store_true",
            help="Only dump the tensors for prefill requests (i.e. batch size > 1).",
        )

        # Disaggregation
        parser.add_argument(
            "--disaggregation-mode",
            type=str,
            default="null",
            choices=["null", "prefill", "decode"],
            help='Only used for PD disaggregation. "prefill" for prefill-only server, and "decode" for decode-only server. If not specified, it is not PD disaggregated',
        )
        parser.add_argument(
            "--disaggregation-transfer-backend",
            type=str,
            default=ServerArgs.disaggregation_transfer_backend,
            choices=["mooncake", "nixl", "ascend"],
            help="The backend for disaggregation transfer. Default is mooncake.",
        )
        parser.add_argument(
            "--disaggregation-bootstrap-port",
            type=int,
            default=ServerArgs.disaggregation_bootstrap_port,
            help="Bootstrap server port on the prefill server. Default is 8998.",
        )
        parser.add_argument(
            "--disaggregation-decode-tp",
            type=int,
            default=ServerArgs.disaggregation_decode_tp,
            help="Decode tp size. If not set, it matches the tp size of the current engine. This is only set on the prefill server.",
        )
        parser.add_argument(
            "--disaggregation-decode-dp",
            type=int,
            default=ServerArgs.disaggregation_decode_dp,
            help="Decode dp size. If not set, it matches the dp size of the current engine. This is only set on the prefill server.",
        )
        parser.add_argument(
            "--disaggregation-prefill-pp",
            type=int,
            default=ServerArgs.disaggregation_prefill_pp,
            help="Prefill pp size. If not set, it is default to 1. This is only set on the decode server.",
        )
        parser.add_argument(
            "--disaggregation-ib-device",
            type=str,
            default=ServerArgs.disaggregation_ib_device,
            help="The InfiniBand devices for disaggregation transfer, accepts single device (e.g., --disaggregation-ib-device mlx5_0) "
            "or multiple comma-separated devices (e.g., --disaggregation-ib-device mlx5_0,mlx5_1). "
            "Default is None, which triggers automatic device detection when mooncake backend is enabled.",
        )
        parser.add_argument(
            "--num-reserved-decode-tokens",
            type=int,
            default=ServerArgs.num_reserved_decode_tokens,
            help="Number of decode tokens that will have memory reserved when adding new request to the running batch.",
        )
        parser.add_argument(
            "--pdlb-url",
            type=str,
            default=None,
            help="The URL of the PD disaggregation load balancer. If set, the prefill/decode server will register with the load balancer.",
        )
        parser.add_argument(
            "--custom-weight-loader",
            type=str,
            nargs="*",
            default=None,
            help="The custom dataloader which used to update the model. Should be set with a valid import path, such as my_package.weight_load_func",
        )
        parser.add_argument(
            "--enable-pdmux",
            action="store_true",
            help="Enable PD-Multiplexing, PD running on greenctx stream.",
        )
        parser.add_argument(
            "--sm-group-num",
            type=int,
            default=ServerArgs.sm_group_num,
            help="Number of sm partition groups.",
        )
        parser.add_argument(
            "--weight-loader-disable-mmap",
            action="store_true",
            help="Disable mmap while loading weight using safetensors.",
        )

    @classmethod
    def from_cli_args(cls, args: argparse.Namespace):
        args.tp_size = args.tensor_parallel_size
        args.pp_size = args.pipeline_parallel_size
        args.dp_size = args.data_parallel_size
        args.ep_size = args.expert_parallel_size
        attrs = [attr.name for attr in dataclasses.fields(cls)]
        return cls(**{attr: getattr(args, attr) for attr in attrs})

    def url(self):
        if is_valid_ipv6_address(self.host):
            return f"http://[{self.host}]:{self.port}"
        else:
            return f"http://{self.host}:{self.port}"

    def check_server_args(self):
        assert (
            self.tp_size * self.pp_size
        ) % self.nnodes == 0, "tp_size must be divisible by number of nodes"

        # FIXME pp constraints
        if self.pp_size > 1:
            assert (
                self.disable_overlap_schedule
                and self.speculative_algorithm is None
                and not self.enable_mixed_chunk
            ), "Pipeline parallelism is not compatible with overlap schedule, speculative decoding, mixed chunked prefill."

        assert not (
            self.dp_size > 1 and self.nnodes != 1 and not self.enable_dp_attention
        ), "multi-node data parallel is not supported unless dp attention!"
        assert (
            self.max_loras_per_batch > 0
            # FIXME
            and (self.lora_paths is None or self.disable_radix_cache)
        ), "compatibility of lora and radix attention is in progress"
        assert self.base_gpu_id >= 0, "base_gpu_id must be non-negative"
        assert self.gpu_id_step >= 1, "gpu_id_step must be positive"

        if isinstance(self.lora_paths, list):
            lora_paths = self.lora_paths
            self.lora_paths = {}
            for lora_path in lora_paths:
                if "=" in lora_path:
                    name, path = lora_path.split("=", 1)
                    self.lora_paths[name] = path
                else:
                    self.lora_paths[lora_path] = lora_path


def prepare_server_args(argv: List[str]) -> ServerArgs:
    """
    Prepare the server arguments from the command line arguments.

    Args:
        args: The command line arguments. Typically, it should be `sys.argv[1:]`
            to ensure compatibility with `parse_args` when no arguments are passed.

    Returns:
        The server arguments.
    """
    parser = argparse.ArgumentParser()
    ServerArgs.add_cli_args(parser)
    raw_args = parser.parse_args(argv)
    server_args = ServerArgs.from_cli_args(raw_args)
    return server_args


ZMQ_TCP_PORT_DELTA = 233


@dataclasses.dataclass
class PortArgs:
    # The ipc filename for tokenizer to receive inputs from detokenizer (zmq)
    tokenizer_ipc_name: str
    # The ipc filename for scheduler (rank 0) to receive inputs from tokenizer (zmq)
    scheduler_input_ipc_name: str
    # The ipc filename for detokenizer to receive inputs from scheduler (zmq)
    detokenizer_ipc_name: str

    # The port for nccl initialization (torch.dist)
    nccl_port: int

    # The ipc filename for rpc call between Engine and Scheduler
    rpc_ipc_name: str

    # The ipc filename for Scheduler to send metrics
    metrics_ipc_name: str

    @staticmethod
    def init_new(server_args, dp_rank: Optional[int] = None) -> "PortArgs":
        if server_args.nccl_port is None:
            port = server_args.port + random.randint(100, 1000)
            while True:
                if is_port_available(port):
                    break
                if port < 60000:
                    port += 42
                else:
                    port -= 43
        else:
            port = server_args.nccl_port

        if not server_args.enable_dp_attention:
            # Normal case, use IPC within a single node
            return PortArgs(
                tokenizer_ipc_name=f"ipc://{tempfile.NamedTemporaryFile(delete=False).name}",
                scheduler_input_ipc_name=f"ipc://{tempfile.NamedTemporaryFile(delete=False).name}",
                detokenizer_ipc_name=f"ipc://{tempfile.NamedTemporaryFile(delete=False).name}",
                nccl_port=port,
                rpc_ipc_name=f"ipc://{tempfile.NamedTemporaryFile(delete=False).name}",
                metrics_ipc_name=f"ipc://{tempfile.NamedTemporaryFile(delete=False).name}",
            )
        else:
            # DP attention. Use TCP + port to handle both single-node and multi-node.
            if server_args.nnodes == 1 and server_args.dist_init_addr is None:
                dist_init_addr = ("127.0.0.1", server_args.port + ZMQ_TCP_PORT_DELTA)
            elif server_args.dist_init_addr.startswith("["):  # ipv6 address
                port_num, host = configure_ipv6(server_args.dist_init_addr)
                dist_init_addr = (host, str(port_num))
            else:
                dist_init_addr = server_args.dist_init_addr.split(":")

            assert (
                len(dist_init_addr) == 2
            ), "please provide --dist-init-addr as host:port of head node"

            dist_init_host, dist_init_port = dist_init_addr
            port_base = int(dist_init_port) + 1
            if dp_rank is None:
                # TokenizerManager to DataParallelController
                scheduler_input_port = port_base + 4
            else:
                scheduler_input_port = port_base + 4 + 1 + dp_rank

            return PortArgs(
                tokenizer_ipc_name=f"tcp://{dist_init_host}:{port_base}",
                scheduler_input_ipc_name=f"tcp://{dist_init_host}:{scheduler_input_port}",
                detokenizer_ipc_name=f"tcp://{dist_init_host}:{port_base + 1}",
                nccl_port=port,
                rpc_ipc_name=f"tcp://{dist_init_host}:{port_base + 2}",
                metrics_ipc_name=f"tcp://{dist_init_host}:{port_base + 3}",
            )


class LoRAPathAction(argparse.Action):
    def __call__(self, parser, namespace, values, option_string=None):
        setattr(namespace, self.dest, {})
        for lora_path in values:
            if "=" in lora_path:
                name, path = lora_path.split("=", 1)
                getattr(namespace, self.dest)[name] = path
            else:
                getattr(namespace, self.dest)[lora_path] = lora_path


class DeprecatedAction(argparse.Action):
    def __init__(self, option_strings, dest, nargs=0, **kwargs):
        super(DeprecatedAction, self).__init__(
            option_strings, dest, nargs=nargs, **kwargs
        )

    def __call__(self, parser, namespace, values, option_string=None):
        raise ValueError(self.help)


def get_model_arch(args: ServerArgs):
    hf_config = get_config(
        args.model_path,
        trust_remote_code=args.trust_remote_code,
        revision=args.revision,
        model_override_args=json.loads(args.json_model_override_args),
    )
    return hf_config.architectures[0]


def auto_choose_speculative_params(self: ServerArgs):
    """
    Automatically choose the parameters for speculative decoding.

    You can tune them on your own models and prompts with scripts/playground/bench_speculative.py
    """
    kwargs = {}

    hf_config = get_config(
        self.model_path,
        trust_remote_code=self.trust_remote_code,
        revision=self.revision,
        model_override_args=json.loads(self.json_model_override_args),
        **kwargs,
    )
    arch = hf_config.architectures[0]

    if arch in ["LlamaForCausalLM"]:
        # The default value for llama
        return (5, 4, 8)
    elif arch in ["DeepseekV3ForCausalLM", "DeepseekV2ForCausalLM"]:
        # The default value for deepseek
        return (3, 1, 4)
    elif arch in ["Grok1ForCausalLM", "Grok1VForCausalLM"]:
        return (5, 4, 8)
    else:
        # The default value for all other models
        return (5, 4, 8)<|MERGE_RESOLUTION|>--- conflicted
+++ resolved
@@ -724,11 +724,8 @@
                 "w8a8_fp8",
                 "moe_wna16",
                 "qoq",
-<<<<<<< HEAD
+                "w4afp8",
                 "int4fp8_moe"
-=======
-                "w4afp8",
->>>>>>> 4a883795
             ],
             help="The quantization method.",
         )
