# Copyright 2023-2024 SGLang Team
# Licensed under the Apache License, Version 2.0 (the "License");
# you may not use this file except in compliance with the License.
# You may obtain a copy of the License at
#
#     http://www.apache.org/licenses/LICENSE-2.0
#
# Unless required by applicable law or agreed to in writing, software
# distributed under the License is distributed on an "AS IS" BASIS,
# WITHOUT WARRANTIES OR CONDITIONS OF ANY KIND, either express or implied.
# See the License for the specific language governing permissions and
# limitations under the License.
# ==============================================================================
"""The arguments of the server."""

from __future__ import annotations

import argparse
import dataclasses
import json
import logging
import os
import random
import tempfile
from typing import Dict, List, Literal, Optional, Union

import orjson

from sglang.srt.connector import ConnectorType
from sglang.srt.environ import ToolStrictLevel, envs
from sglang.srt.function_call.function_call_parser import FunctionCallParser
from sglang.srt.lora.lora_registry import LoRARef
from sglang.srt.parser.reasoning_parser import ReasoningParser
from sglang.srt.utils.common import (
    LORA_TARGET_ALL_MODULES,
    SUPPORTED_LORA_TARGET_MODULES,
    configure_ipv6,
    cpu_has_amx_support,
    get_bool_env_var,
    get_device,
    get_device_memory_capacity,
    get_device_sm,
    is_blackwell_supported,
    is_cuda,
    is_fa3_default_architecture,
    is_flashinfer_available,
    is_hip,
    is_hopper_with_cuda_12_3,
    is_no_spec_infer_or_topk_one,
    is_npu,
    is_port_available,
    is_remote_url,
    is_sm90_supported,
    is_sm100_supported,
    is_sm120_supported,
    is_triton_kernels_available,
    is_valid_ipv6_address,
    json_list_type,
    nullable_str,
    parse_connector_type,
    wait_port_available,
    xpu_has_xmx_support,
)
from sglang.srt.utils.hf_transformers_utils import check_gguf_file, get_config
from sglang.utils import is_in_ci

logger = logging.getLogger(__name__)


# Define constants
LOAD_FORMAT_CHOICES = [
    "auto",
    "pt",
    "safetensors",
    "npcache",
    "dummy",
    "sharded_state",
    "gguf",
    "bitsandbytes",
    "layered",
    "remote",
    "remote_instance",
]

QUANTIZATION_CHOICES = [
    "awq",
    "fp8",
    "gptq",
    "marlin",
    "gptq_marlin",
    "awq_marlin",
    "bitsandbytes",
    "gguf",
    "modelopt",
    "modelopt_fp8",
    "modelopt_fp4",
    "petit_nvfp4",
    "w8a8_int8",
    "w8a8_fp8",
    "moe_wna16",
    "qoq",
    "w4afp8",
    "mxfp4",
    "auto-round",
    "compressed-tensors",  # for Ktransformers
]

ATTENTION_BACKEND_CHOICES = [
    # Common
    "triton",
    "torch_native",
    "flex_attention",
    "nsa",
    # NVIDIA specific
    "cutlass_mla",
    "fa3",
    "fa4",
    "flashinfer",
    "flashmla",
    "trtllm_mla",
    "trtllm_mha",
    "dual_chunk_flash_attn",
    # AMD specific
    "aiter",
    "wave",
    # Other platforms
    "intel_amx",
    "ascend",
    "intel_xpu",
]

LORA_BACKEND_CHOICES = ["triton", "csgmv", "ascend"]

DISAGG_TRANSFER_BACKEND_CHOICES = ["mooncake", "nixl", "ascend", "fake"]

GRAMMAR_BACKEND_CHOICES = ["xgrammar", "outlines", "llguidance", "none"]

DETERMINISTIC_ATTENTION_BACKEND_CHOICES = ["flashinfer", "fa3", "triton"]

RADIX_SUPPORTED_DETERMINISTIC_ATTENTION_BACKEND = ["fa3", "triton"]

DEFAULT_LORA_EVICTION_POLICY = "lru"

NSA_CHOICES = [
    "flashmla_sparse",
    "flashmla_kv",
    "flashmla_auto",
    "fa3",
    "tilelang",
    "aiter",
]

RADIX_EVICTION_POLICY_CHOICES = ["lru", "lfu"]

RL_ON_POLICY_TARGET_CHOICES = ["fsdp"]

MOE_RUNNER_BACKEND_CHOICES = [
    "auto",
    "deep_gemm",
    "triton",
    "triton_kernel",
    "flashinfer_trtllm",
    "flashinfer_cutlass",
    "flashinfer_cutedsl",
    "cutlass",
]

MAMBA_SSM_DTYPE_CHOICES = ["float32", "bfloat16"]


# Allow external code to add more choices
def add_load_format_choices(choices):
    LOAD_FORMAT_CHOICES.extend(choices)


def add_quantization_method_choices(choices):
    QUANTIZATION_CHOICES.extend(choices)


def add_attention_backend_choices(choices):
    ATTENTION_BACKEND_CHOICES.extend(choices)


def add_disagg_transfer_backend_choices(choices):
    DISAGG_TRANSFER_BACKEND_CHOICES.extend(choices)


def add_grammar_backend_choices(choices):
    GRAMMAR_BACKEND_CHOICES.extend(choices)


def add_moe_runner_backend_choices(choices):
    MOE_RUNNER_BACKEND_CHOICES.extend(choices)


def add_deterministic_attention_backend_choices(choices):
    DETERMINISTIC_ATTENTION_BACKEND_CHOICES.extend(choices)


def add_radix_supported_deterministic_attention_backend_choices(choices):
    RADIX_SUPPORTED_DETERMINISTIC_ATTENTION_BACKEND.extend(choices)


def add_radix_eviction_policy_choices(choices):
    RADIX_EVICTION_POLICY_CHOICES.extend(choices)


def add_rl_on_policy_target_choices(choices):
    RL_ON_POLICY_TARGET_CHOICES.extend(choices)


def add_mamba_ssm_dtype_choices(choices):
    MAMBA_SSM_DTYPE_CHOICES.extend(choices)


@dataclasses.dataclass
class ServerArgs:
    """
    The arguments of the server.

    NOTE: When you add new arguments, please make sure the order
    in this class definition the same as the order in the the function
    `ServerArgs.add_cli_args`.
    Please follow the existing style to group the new arguments into related groups or create new groups.
    """

    # Model and tokenizer
    model_path: str
    tokenizer_path: Optional[str] = None
    tokenizer_mode: str = "auto"
    tokenizer_worker_num: int = 1
    skip_tokenizer_init: bool = False
    load_format: str = "auto"
    model_loader_extra_config: str = "{}"
    trust_remote_code: bool = False
    context_length: Optional[int] = None
    is_embedding: bool = False
    enable_multimodal: Optional[bool] = None
    revision: Optional[str] = None
    model_impl: str = "auto"

    # HTTP server
    host: str = "127.0.0.1"
    port: int = 30000
    grpc_mode: bool = False
    skip_server_warmup: bool = False
    warmups: Optional[str] = None
    nccl_port: Optional[int] = None
    checkpoint_engine_wait_weights_before_ready: bool = False

    # Quantization and data type
    dtype: str = "auto"
    quantization: Optional[str] = None
    quantization_param_path: Optional[str] = None
    kv_cache_dtype: str = "auto"
    enable_fp32_lm_head: bool = False
    modelopt_quant: Optional[Union[str, Dict]] = None
    modelopt_checkpoint_restore_path: Optional[str] = None
    modelopt_checkpoint_save_path: Optional[str] = None
    modelopt_export_path: Optional[str] = None
    quantize_and_serve: bool = False

    # Memory and scheduling
    mem_fraction_static: Optional[float] = None
    max_running_requests: Optional[int] = None
    max_queued_requests: Optional[int] = None
    max_total_tokens: Optional[int] = None
    chunked_prefill_size: Optional[int] = None
    max_prefill_tokens: int = 16384
    schedule_policy: str = "fcfs"
    enable_priority_scheduling: bool = False
    abort_on_priority_when_disabled: bool = False
    schedule_low_priority_values_first: bool = False
    priority_scheduling_preemption_threshold: int = 10
    schedule_conservativeness: float = 1.0
    page_size: Optional[int] = None
    hybrid_kvcache_ratio: Optional[float] = None
    swa_full_tokens_ratio: float = 0.8
    disable_hybrid_swa_memory: bool = False
    radix_eviction_policy: str = "lru"

    # Runtime options
    device: Optional[str] = None
    tp_size: int = 1
    pp_size: int = 1
    pp_max_micro_batch_size: Optional[int] = None
    stream_interval: int = 1
    stream_output: bool = False
    random_seed: Optional[int] = None
    constrained_json_whitespace_pattern: Optional[str] = None
    constrained_json_disable_any_whitespace: bool = False
    watchdog_timeout: float = 300
    dist_timeout: Optional[int] = None  # timeout for torch.distributed
    download_dir: Optional[str] = None
    base_gpu_id: int = 0
    gpu_id_step: int = 1
    sleep_on_idle: bool = False

    # Logging
    log_level: str = "info"
    log_level_http: Optional[str] = None
    log_requests: bool = False
    log_requests_level: int = 2
    crash_dump_folder: Optional[str] = None
    show_time_cost: bool = False
    enable_metrics: bool = False
    enable_metrics_for_all_schedulers: bool = False
    tokenizer_metrics_custom_labels_header: str = "x-custom-labels"
    tokenizer_metrics_allowed_custom_labels: Optional[List[str]] = None
    bucket_time_to_first_token: Optional[List[float]] = None
    bucket_inter_token_latency: Optional[List[float]] = None
    bucket_e2e_request_latency: Optional[List[float]] = None
    collect_tokens_histogram: bool = False
    prompt_tokens_buckets: Optional[List[str]] = None
    generation_tokens_buckets: Optional[List[str]] = None
    gc_warning_threshold_secs: float = 0.0
    decode_log_interval: int = 40
    enable_request_time_stats_logging: bool = False
    kv_events_config: Optional[str] = None
    enable_trace: bool = False
    otlp_traces_endpoint: str = "localhost:4317"

    # RequestMetricsExporter configuration
    export_metrics_to_file: bool = False
    export_metrics_to_file_dir: Optional[str] = None

    # API related
    api_key: Optional[str] = None
    served_model_name: Optional[str] = None
    weight_version: str = "default"
    chat_template: Optional[str] = None
    completion_template: Optional[str] = None
    file_storage_path: str = "sglang_storage"
    enable_cache_report: bool = False
    reasoning_parser: Optional[str] = None
    tool_call_parser: Optional[str] = None
    tool_server: Optional[str] = None
    sampling_defaults: str = "model"

    # Data parallelism
    dp_size: int = 1
    load_balance_method: str = "round_robin"
    load_watch_interval: float = 0.1
    # FIXME: remove this after dp rank scheduling is fully supported with PD-Disaggregation
    prefill_round_robin_balance: bool = False

    # Multi-node distributed serving
    dist_init_addr: Optional[str] = None
    nnodes: int = 1
    node_rank: int = 0

    # Model override args in JSON
    json_model_override_args: str = "{}"
    preferred_sampling_params: Optional[str] = None

    # LoRA
    enable_lora: Optional[bool] = None
    max_lora_rank: Optional[int] = None
    lora_target_modules: Optional[Union[set[str], List[str]]] = None
    lora_paths: Optional[
        Union[dict[str, str], List[dict[str, str]], List[str], List[LoRARef]]
    ] = None
    max_loaded_loras: Optional[int] = None
    max_loras_per_batch: int = 8
    lora_eviction_policy: str = "lru"
    lora_backend: str = "csgmv"
    max_lora_chunk_size: Optional[int] = 16

    # Kernel backend
    attention_backend: Optional[str] = None
    decode_attention_backend: Optional[str] = None
    prefill_attention_backend: Optional[str] = None
    sampling_backend: Optional[str] = None
    grammar_backend: Optional[str] = None
    mm_attention_backend: Optional[str] = None
    nsa_prefill_backend: str = "flashmla_sparse"
    nsa_decode_backend: str = "fa3"

    # Speculative decoding
    speculative_algorithm: Optional[str] = None
    speculative_draft_model_path: Optional[str] = None
    speculative_draft_model_revision: Optional[str] = None
    speculative_draft_load_format: Optional[str] = None
    speculative_num_steps: Optional[int] = None
    speculative_eagle_topk: Optional[int] = None
    speculative_num_draft_tokens: Optional[int] = None
    speculative_accept_threshold_single: float = 1.0
    speculative_accept_threshold_acc: float = 1.0
    speculative_token_map: Optional[str] = None
    speculative_attention_mode: str = "prefill"
    speculative_moe_runner_backend: Optional[str] = None
    # For ngram only
    speculative_ngram_min_match_window_size: int = 1
    speculative_ngram_max_match_window_size: int = 12
    speculative_ngram_min_bfs_breadth: int = 1
    speculative_ngram_max_bfs_breadth: int = 10
    speculative_ngram_match_type: Literal["BFS", "PROB"] = "BFS"
    speculative_ngram_branch_length: int = 18
    speculative_ngram_capacity: int = 10 * 1000 * 1000

    # Expert parallelism
    ep_size: int = 1
    moe_a2a_backend: Literal["none", "deepep", "mooncake"] = "none"
    moe_runner_backend: str = "auto"
    flashinfer_mxfp4_moe_precision: Literal["default", "bf16"] = "default"
    enable_flashinfer_allreduce_fusion: bool = False
    deepep_mode: Literal["auto", "normal", "low_latency"] = "auto"
    ep_num_redundant_experts: int = 0
    ep_dispatch_algorithm: Optional[Literal["static", "dynamic", "fake"]] = None
    init_expert_location: str = "trivial"
    enable_eplb: bool = False
    eplb_algorithm: str = "auto"
    eplb_rebalance_num_iterations: int = 1000
    eplb_rebalance_layers_per_chunk: Optional[int] = None
    eplb_min_rebalancing_utilization_threshold: float = 1.0
    expert_distribution_recorder_mode: Optional[
        Literal["stat", "stat_approx", "per_pass", "per_token"]
    ] = None
    expert_distribution_recorder_buffer_size: Optional[int] = None
    enable_expert_distribution_metrics: bool = False
    deepep_config: Optional[str] = None
    moe_dense_tp_size: Optional[int] = None
    elastic_ep_backend: Literal[None, "mooncake"] = None
    mooncake_ib_device: Optional[str] = None

    # Mamba cache
    max_mamba_cache_size: Optional[int] = None
    mamba_ssm_dtype: str = "float32"
    mamba_full_memory_ratio: float = 0.9

    # Hierarchical cache
    enable_hierarchical_cache: bool = False
    hicache_ratio: float = 2.0
    hicache_size: int = 0
    hicache_write_policy: str = "write_through"
    hicache_io_backend: str = "kernel"
    hicache_mem_layout: str = "layer_first"
    hicache_storage_backend: Optional[str] = None
    hicache_storage_prefetch_policy: str = "best_effort"
    hicache_storage_backend_extra_config: Optional[str] = None
    # LMCache
    enable_lmcache: bool = False

    # Ktransformers/AMX expert parallelism
    kt_weight_path: Optional[str] = None
    kt_method: Optional[str] = None
    kt_cpuinfer: Optional[int] = None
    kt_threadpool_count: Optional[int] = None
    kt_num_gpu_experts: Optional[int] = None
    kt_max_deferred_experts_per_token: Optional[int] = None

    # Double Sparsity
    enable_double_sparsity: bool = False
    ds_channel_config_path: Optional[str] = None
    ds_heavy_channel_num: int = 32
    ds_heavy_token_num: int = 256
    ds_heavy_channel_type: str = "qk"
    ds_sparse_decode_threshold: int = 4096

    # Offloading
    cpu_offload_gb: int = 0
    offload_group_size: int = -1
    offload_num_in_group: int = 1
    offload_prefetch_step: int = 1
    offload_mode: str = "cpu"

    # Scoring configuration
    # Delimiter token ID used to combine Query and Items into a single sequence for multi-item scoring.
    # Format: Query<delimiter>Item1<delimiter>Item2<delimiter>...
    # This enables efficient batch processing of multiple items against a single query.
    multi_item_scoring_delimiter: Optional[Union[int]] = None

    # Optimization/debug options
    disable_radix_cache: bool = False
    cuda_graph_max_bs: Optional[int] = None
    cuda_graph_bs: Optional[List[int]] = None
    disable_cuda_graph: bool = False
    disable_cuda_graph_padding: bool = False
    enable_profile_cuda_graph: bool = False
    enable_cudagraph_gc: bool = False
    enable_layerwise_nvtx_marker: bool = False
    enable_nccl_nvls: bool = False
    enable_symm_mem: bool = False
    disable_flashinfer_cutlass_moe_fp4_allgather: bool = False
    enable_tokenizer_batch_encode: bool = False
    disable_tokenizer_batch_decode: bool = False
    disable_outlines_disk_cache: bool = False
    disable_custom_all_reduce: bool = False
    enable_mscclpp: bool = False
    enable_torch_symm_mem: bool = False
    disable_overlap_schedule: bool = False
    enable_mixed_chunk: bool = False
    enable_dp_attention: bool = False
    enable_dp_lm_head: bool = False
    enable_two_batch_overlap: bool = False
    enable_single_batch_overlap: bool = False
    tbo_token_distribution_threshold: float = 0.48
    enable_torch_compile: bool = False
    enable_piecewise_cuda_graph: bool = False
    torch_compile_max_bs: int = 32
    piecewise_cuda_graph_max_tokens: int = 4096
    piecewise_cuda_graph_tokens: Optional[List[int]] = None
    piecewise_cuda_graph_compiler: str = "eager"
    torchao_config: str = ""
    enable_nan_detection: bool = False
    enable_p2p_check: bool = False
    triton_attention_reduce_in_fp32: bool = False
    triton_attention_num_kv_splits: int = 8
    triton_attention_split_tile_size: Optional[int] = None
    num_continuous_decode_steps: int = 1
    delete_ckpt_after_loading: bool = False
    enable_memory_saver: bool = False
    enable_weights_cpu_backup: bool = False
    enable_draft_weights_cpu_backup: bool = False
    allow_auto_truncate: bool = False
    enable_custom_logit_processor: bool = False
    flashinfer_mla_disable_ragged: bool = False
    disable_shared_experts_fusion: bool = False
    disable_chunked_prefix_cache: bool = False
    disable_fast_image_processor: bool = False
    keep_mm_feature_on_device: bool = False
    enable_return_hidden_states: bool = False
    scheduler_recv_interval: int = 1
    numa_node: Optional[List[int]] = None
    enable_deterministic_inference: bool = False
    rl_on_policy_target: Optional[str] = None
    enable_attn_tp_input_scattered: bool = False

    # Dynamic batch tokenizer
    enable_dynamic_batch_tokenizer: bool = False
    dynamic_batch_tokenizer_batch_size: int = 32
    dynamic_batch_tokenizer_batch_timeout: float = 0.002

    # Debug tensor dumps
    debug_tensor_dump_output_folder: Optional[str] = None
    # None means dump all layers.
    debug_tensor_dump_layers: Optional[List[int]] = None
    # TODO(guoyuhong): clean the old dumper code.
    debug_tensor_dump_input_file: Optional[str] = None
    debug_tensor_dump_inject: bool = False

    # PD disaggregation: can be "null" (not disaggregated), "prefill" (prefill-only), or "decode" (decode-only)
    disaggregation_mode: Literal["null", "prefill", "decode"] = "null"
    disaggregation_transfer_backend: str = "mooncake"
    disaggregation_bootstrap_port: int = 8998
    disaggregation_decode_tp: Optional[int] = None
    disaggregation_decode_dp: Optional[int] = None
    disaggregation_prefill_pp: Optional[int] = 1
    disaggregation_ib_device: Optional[str] = None
    disaggregation_decode_enable_offload_kvcache: bool = False
    num_reserved_decode_tokens: int = 512  # used for decode kv cache offload in PD
    # FIXME: hack to reduce ITL when decode bs is small
    disaggregation_decode_polling_interval: int = 1

    # For model weight update and weight loading
    custom_weight_loader: Optional[List[str]] = None
    weight_loader_disable_mmap: bool = False
    remote_instance_weight_loader_seed_instance_ip: Optional[str] = None
    remote_instance_weight_loader_seed_instance_service_port: Optional[int] = None
    remote_instance_weight_loader_send_weights_group_ports: Optional[List[int]] = None

    # For PD-Multiplexing
    enable_pdmux: bool = False
    pdmux_config_path: Optional[str] = None
    sm_group_num: int = 8

    # For Multi-Modal
    mm_max_concurrent_calls: int = 32
    mm_per_request_timeout: float = 10.0
    enable_broadcast_mm_inputs_process: bool = False

    # For checkpoint decryption
    decrypted_config_file: Optional[str] = None
    decrypted_draft_config_file: Optional[str] = None

    def __post_init__(self):
        """
        Orchestrates the handling of various server arguments, ensuring proper configuration and validation.
        """

        if self.model_path.lower() in ["none", "dummy"]:
            # Skip for dummy models
            return

        # Handle deprecated arguments.
        self._handle_deprecated_args()

        # Set missing default values.
        self._handle_missing_default_values()

        # Get GPU memory capacity, which is a common dependency for several configuration steps.
        gpu_mem = get_device_memory_capacity(self.device)

        # Handle memory-related, chunked prefill, and CUDA graph batch size configurations.
        self._handle_gpu_memory_settings(gpu_mem)

        # Handle device-specific backends.
        self._handle_hpu_backends()
        self._handle_cpu_backends()

        # Apply model-specific adjustments.
        self._handle_model_specific_adjustments()

        # Handle Hicache settings.
        self._handle_hicache()

        # Set kernel backends.
        self._handle_sampling_backend()
        self._handle_attention_backend_compatibility()
        self._handle_page_size()
        self._handle_amd_specifics()
        self._handle_grammar_backend()

        # Handle data parallelism.
        self._handle_data_parallelism()

        # Handle MoE configurations.
        self._handle_moe_kernel_config()
        self._handle_a2a_moe()
        self._handle_eplb_and_dispatch()
        self._handle_expert_distribution_metrics()

        # Handle pipeline parallelism.
        self._handle_pipeline_parallelism()

        # Handle speculative decoding logic.
        self._handle_speculative_decoding()

        # Handle model loading format.
        self._handle_load_format()

        # Handle PD disaggregation.
        self._handle_disaggregation()

        # Validate tokenizer settings.
        self._handle_tokenizer_batching()

        # Propagate environment variables.
        self._handle_environment_variables()

        # Validate cache settings.
        self._handle_cache_compatibility()

        # Validate metrics labels.
        self._handle_metrics_labels()

        # Handle deterministic inference.
        self._handle_deterministic_inference()

        # Handle exporting request-level metrics.
        self._handle_request_metrics_exporters()

        # Handle any other necessary validations.
        self._handle_other_validations()

        # Handle elastic expert parallelism.
        self._handle_elastic_ep()

    def _handle_deprecated_args(self):
        # handle deprecated tool call parsers
        deprecated_tool_call_parsers = {"qwen25": "qwen", "glm45": "glm"}
        if self.tool_call_parser in deprecated_tool_call_parsers:
            logger.warning(
                f"The tool_call_parser '{self.tool_call_parser}' is deprecated. Please use '{deprecated_tool_call_parsers[self.tool_call_parser]}' instead."
            )
            self.tool_call_parser = deprecated_tool_call_parsers[self.tool_call_parser]

        if self.moe_runner_backend == "flashinfer_mxfp4":
            self.moe_runner_backend = "flashinfer_trtllm"
            print_deprecated_warning(
                "NOTE: --moe-runner-backend=flashinfer_mxfp4 is deprecated. Please set `--moe-runner-backend` to 'flashinfer_trtllm' instead."
            )

    def _handle_missing_default_values(self):
        if self.tokenizer_path is None:
            self.tokenizer_path = self.model_path
        if self.served_model_name is None:
            self.served_model_name = self.model_path
        if self.device is None:
            self.device = get_device()
        if self.random_seed is None:
            self.random_seed = random.randint(0, 1 << 30)

    def _handle_gpu_memory_settings(self, gpu_mem):
        """
        Configure GPU memory-dependent settings including
        chunked_prefill_size, cuda_graph_max_bs, and mem_fraction_static.

        Here are our heuristics:
        - Set chunked_prefill_size and cuda_graph_max_bs based on the GPU memory capacity.
          This is because GPUs with more memory are generally more powerful, we need to use a larger
          chunked_prefill_size and a larger cuda_graph_max_bs to fully utilize the GPU.
        - Then set mem_fraction_static based on chunked_prefill_size and cuda_graph_max_bs.

          GPU memory capacity = model weights + KV cache pool + activations + cuda graph buffers

          The argument mem_fraction_static is defined as (model weights + KV cache pool) / GPU memory capacity,
          or equivalently, mem_fraction_static = (GPU memory capacity - activations - cuda graph buffers) / GPU memory capacity.

          In order to compute mem_fraction_static, we need to estimate the size of activations and cuda graph buffers.
          The activation memory is proportional to the chunked_prefill_size.
          The cuda graph memory is proportional to the cuda_graph_max_bs.
          We use reserved_mem = chunked_prefill_size * 1.5 + cuda_graph_max_bs * 2 to estimate the size of activations and cuda graph buffers in GB.
          and set mem_fraction_static = (GPU memory capacity - reserved_mem) / GPU memory capacity.

          The coefficient 1.5 is a heuristic value, in the future, we can do better estimation by looking at the model types, hidden sizes or even do a dummy run.
        """
        if gpu_mem is not None:
            if gpu_mem < 20 * 1024:
                # T4, 4080
                # (chunked_prefill_size 2k, cuda_graph_max_bs 8)
                if self.chunked_prefill_size is None:
                    self.chunked_prefill_size = 2048
                if self.cuda_graph_max_bs is None:
                    self.cuda_graph_max_bs = 8
            elif is_npu() and gpu_mem < 32 * 1024:
                # Atlas A2B4
                # (chunked_prefill_size 32k, cuda_graph_max_bs 16 if tp < 4 else 64)
                if self.chunked_prefill_size is None:
                    self.chunked_prefill_size = 32768
                if self.cuda_graph_max_bs is None:
                    if self.tp_size < 4:
                        self.cuda_graph_max_bs = 16
                    else:
                        self.cuda_graph_max_bs = 64
            elif gpu_mem < 35 * 1024:
                # A10, 4090, 5090
                # (chunked_prefill_size 2k, cuda_graph_max_bs 24 if tp < 4 else 80)
                if self.chunked_prefill_size is None:
                    self.chunked_prefill_size = 2048
                if self.cuda_graph_max_bs is None:
                    # Based on detailed statistics, when serving TP1/TP2 models on lower-end GPUs with HBM < 35GB, you can either disable cuda graph or set `cuda_graph_max_bs` to a very small value to reduce the memory overhead of creating cuda graphs, with almost no impact on performance.
                    # However, when serving models with TP4 or TP8, we need to enable cuda graph to maintain high performance. In this case, we can set `cuda_graph_max_bs` to 80 (half of the default value 160) to reduce the memory overhead of creating cuda graphs. Looking at the logs
                    # from TP4 serving of qwen2-72b, a value of 80 is sufficient and can reduce the memory overhead of creating cuda graphs on lower-end GPUs compared to the original 160, avoiding OOM issues.
                    if self.tp_size < 4:
                        self.cuda_graph_max_bs = 24
                    else:
                        self.cuda_graph_max_bs = 80
            elif gpu_mem < 60 * 1024:
                # A100 (40GB), L40,
                # (chunked_prefill_size 4k, cuda_graph_max_bs 32 if tp < 4 else 160)
                if self.chunked_prefill_size is None:
                    self.chunked_prefill_size = 4096
                if self.cuda_graph_max_bs is None:
                    if self.tp_size < 4:
                        self.cuda_graph_max_bs = 32
                    else:
                        self.cuda_graph_max_bs = 160
            elif is_npu() and gpu_mem < 64 * 1024:
                # Atlas A2 and Atlas A3
                # (chunked_prefill_size 32k, cuda_graph_max_bs 64 if tp < 4 else 128)
                if self.chunked_prefill_size is None:
                    self.chunked_prefill_size = 32768
                if self.cuda_graph_max_bs is None:
                    if self.tp_size < 4:
                        self.cuda_graph_max_bs = 64
                    else:
                        self.cuda_graph_max_bs = 128
            elif gpu_mem < 90 * 1024:
                # H100, A100
                # (chunked_prefill_size 8k, cuda_graph_max_bs 256 if tp < 4 else 512)
                if self.chunked_prefill_size is None:
                    self.chunked_prefill_size = 8192
                if self.cuda_graph_max_bs is None:
                    if self.tp_size < 4:
                        self.cuda_graph_max_bs = 256
                    else:
                        self.cuda_graph_max_bs = 512
            elif gpu_mem < 160 * 1024:
                # H20, H200
                # (chunked_prefill_size 8k, cuda_graph_max_bs 256 if tp < 4 else 512)
                if self.chunked_prefill_size is None:
                    self.chunked_prefill_size = 8192
                if self.cuda_graph_max_bs is None:
                    if self.tp_size < 4:
                        self.cuda_graph_max_bs = 256
                    else:
                        self.cuda_graph_max_bs = 512
            else:
                # B200, MI300
                # (chunked_prefill_size 16k, cuda_graph_max_bs 512)
                if self.chunked_prefill_size is None:
                    self.chunked_prefill_size = 16384
                if self.cuda_graph_max_bs is None:
                    self.cuda_graph_max_bs = 512
        else:
            # Fallback defaults when gpu_mem is None
            if self.chunked_prefill_size is None:
                self.chunked_prefill_size = 4096
            if self.cuda_graph_max_bs is None:
                self.cuda_graph_max_bs = 160

        # Set cuda graph batch sizes
        if self.cuda_graph_bs is None:
            self.cuda_graph_bs = self._generate_cuda_graph_batch_sizes()
        else:
            self.cuda_graph_max_bs = max(self.cuda_graph_bs)

        if self.piecewise_cuda_graph_tokens is None:
            self.piecewise_cuda_graph_tokens = (
                self._generate_piecewise_cuda_graph_tokens()
            )

        if self.mem_fraction_static is None:
            # Constant meta data (e.g., from attention backend)
            reserved_mem = 512
            # For activation during large prefill
            if self.chunked_prefill_size > 0:
                reserved_mem += max(self.chunked_prefill_size, 2048) * 1.5
            else:
                reserved_mem += max(self.max_prefill_tokens, 2048) * 1.5
            # For cuda graphs
            reserved_mem += self.cuda_graph_max_bs * 2
            # Some adjustments for large parallel size
            reserved_mem += self.tp_size * self.pp_size / 8 * 1024

            if self.enable_dp_attention:
                # DP attention needs more padding for some operations
                reserved_mem += self.cuda_graph_max_bs * self.dp_size * 3

                # DP attention uses much more memory for large cuda graph max bs,
                # likely due to some inefficiencies in torch allocator or our implementation.
                # So we need to reserve more memory.
                if self.cuda_graph_max_bs > 300:
                    reserved_mem += self.cuda_graph_max_bs * self.dp_size * 1.5

            if gpu_mem is not None and gpu_mem > 60 * 1024:
                reserved_mem = max(reserved_mem, 10 * 1024)

            if self.speculative_algorithm is not None:
                if self.speculative_algorithm == "STANDALONE":
                    # standalonedraft model and cuda graphs
                    reserved_mem += 6 * 1024
                elif self.speculative_algorithm != "NGRAM":
                    # eagle draft models and cuda graphs
                    reserved_mem += 2 * 1024

            # For piecewise cuda graphs
            if self.enable_piecewise_cuda_graph:
                reserved_mem += self.piecewise_cuda_graph_max_tokens // 4

            self.mem_fraction_static = (
                round((gpu_mem - reserved_mem) / gpu_mem, 3)
                if gpu_mem is not None
                else 0.88
            )

            # Multimodal models need more memory for the image processing,
            # so we adjust the mem_fraction_static accordingly.
            model_config = self.get_model_config()
            if model_config.is_multimodal:
                self.adjust_mem_fraction_for_vlm(model_config)

    def _generate_cuda_graph_batch_sizes(self):
        """
        Generate the list of batch sizes for CUDA graph capture based on cuda_graph_max_bs.
        This integrates the logic from cuda_graph_runner.py.
        """
        # Handle disable_cuda_graph_padding as the first condition for both spec and non-spec
        if self.disable_cuda_graph_padding:
            capture_bs = list(range(1, self.cuda_graph_max_bs + 1))
        elif self.speculative_algorithm is None:
            # Normal case: [1, 2, 4, 8, 12] + list(range(16, 257, 8)) + list(range(272, 512, 16)) + list(range(512, cuda_graph_max_bs + 1))
            capture_bs = (
                [1, 2, 4, 8, 12]
                + list(range(16, 257, 8))
                + list(range(272, 512, 16))
                + list(range(512, self.cuda_graph_max_bs + 1, 32))
            )
        else:
            # Spec decoding case: list(range(1, 9, 1)) + list(range(10, 33, 2)) + list(range(40, 64, 4)) + list(range(72, 257, 8))
            capture_bs = (
                list(range(1, 9, 1))
                + list(range(10, 33, 2))
                + list(range(40, 65, 4))
                + list(range(72, 257, 8))
                + list(range(272, self.cuda_graph_max_bs + 1, 16))
            )

        capture_bs = [bs for bs in capture_bs if bs <= self.cuda_graph_max_bs]

        return capture_bs

    def _generate_piecewise_cuda_graph_tokens(self):
        """
        Generate the list of batch sizes for piecewise CUDA graph capture
        based on piecewise_cuda_graph_max_tokens.
        """
        capture_sizes = (
            list(range(4, 33, 4))
            + list(range(48, 257, 16))
            + list(range(288, 513, 32))
            + list(range(640, 4096 + 1, 128))
            + list(range(4352, self.piecewise_cuda_graph_max_tokens + 1, 256))
        )

        capture_sizes = [
            s for s in capture_sizes if s <= self.piecewise_cuda_graph_max_tokens
        ]

        return capture_sizes

    def _handle_hpu_backends(self):
        if self.device == "hpu":
            self.attention_backend = "torch_native"
            self.sampling_backend = "pytorch"

    def _handle_cpu_backends(self):
        if self.device == "cpu":
            if self.attention_backend is None:
                self.attention_backend = "intel_amx"
            self.sampling_backend = "pytorch"

    def _handle_model_specific_adjustments(self):
        from sglang.srt.configs.model_config import is_deepseek_nsa

        if parse_connector_type(self.model_path) == ConnectorType.INSTANCE:
            return

        hf_config = self.get_hf_config()
        model_arch = hf_config.architectures[0]
        if model_arch in ["DeepseekV3ForCausalLM"] and not is_deepseek_nsa(hf_config):
            if self.enable_piecewise_cuda_graph:
                logger.info("Piecewise CUDA graph is enabled, use MLA for prefill.")

            if is_cuda() and is_sm100_supported():
                if (
                    self.attention_backend is None
                    and self.prefill_attention_backend is None
                    and self.decode_attention_backend is None
                ):
                    self.attention_backend = "trtllm_mla"
                    logger.info(
                        "Use trtllm_mla as attention backend on sm100 for DeepseekV3ForCausalLM"
                    )
                # workaround for https://github.com/flashinfer-ai/flashinfer/issues/2006
                if not self.enable_dp_attention and self.nnodes == 1:
                    self.enable_flashinfer_allreduce_fusion = True
                    logger.info(
                        "Enable FlashInfer AllReduce Fusion on sm100 for DeepseekV3ForCausalLM"
                    )
                quantization_config = getattr(hf_config, "quantization_config", None)
                quant_method = (
                    quantization_config.get("quant_method")
                    if quantization_config is not None
                    else None
                )
                if self.quantization is None:
                    # Default DeepSeek V3/R1 native FP8 when not explicitly set,
                    # Because we need this condition for an assertion in
                    # flashinfer_trtllm MoE runner backend.
                    if quant_method is None:
                        self.quantization = "fp8"
                        logger.info(
                            "Quantization not specified, default to fp8 for DeepSeek on sm100"
                        )
                    else:
                        self.quantization = quant_method
                if (
                    self.moe_a2a_backend == "none"
                    and self.moe_runner_backend == "auto"
                    and self.quantization in ["fp8", "modelopt_fp8", "modelopt_fp4"]
                ):
                    self.moe_runner_backend = "flashinfer_trtllm"
                    logger.info(
                        "Use flashinfer_trtllm as MoE runner backend on sm100 for DeepseekV3ForCausalLM"
                    )

        elif model_arch in ["GptOssForCausalLM"]:
            if (
                self.attention_backend is None
                and self.prefill_attention_backend is None
                and self.decode_attention_backend is None
            ):
                if is_cuda() and is_sm100_supported():
                    self.attention_backend = "trtllm_mha"
                elif is_cuda() and is_sm90_supported():
                    self.attention_backend = "fa3"
                else:
                    self.attention_backend = "triton"

            supported_backends = ["triton", "trtllm_mha", "fa3", "fa4"]
            prefill_attn_backend, decode_attn_backend = self.get_attention_backends()
            assert (
                prefill_attn_backend in supported_backends
                and decode_attn_backend in supported_backends
            ), (
                f"GptOssForCausalLM requires one of {supported_backends} attention backend, but got the following backends\n"
                f"- Prefill: {prefill_attn_backend}\n"
                f"- Decode: {decode_attn_backend}\n"
            )

            if is_blackwell_supported():
                # workaround for https://github.com/flashinfer-ai/flashinfer/issues/2006
                if not self.enable_dp_attention and self.nnodes == 1:
                    self.enable_flashinfer_allreduce_fusion = True
                    logger.info(
                        "Enable FlashInfer AllReduce Fusion on sm100 for GptOssForCausalLM"
                    )
            quantization_config = getattr(hf_config, "quantization_config", None)
            is_mxfp4_quant_format = (
                quantization_config is not None
                and quantization_config.get("quant_method") == "mxfp4"
            )
            if is_mxfp4_quant_format:
                # use bf16 for mxfp4 triton kernels
                self.dtype = "bfloat16"

            if self.quantization is None and is_blackwell_supported():
                self.quantization = "mxfp4"

            if self.moe_runner_backend == "auto":
<<<<<<< HEAD
                if is_blackwell_supported() and is_mxfp4_quant_format:
                    self.moe_runner_backend = "flashinfer_trtllm"
=======
                if self.enable_piecewise_cuda_graph:
                    self.moe_runner_backend = "auto"
                    logger.warning(
                        "Enable piecewise CUDA graph, enabling auto MOE kernel."
                    )
                elif is_blackwell_supported() and is_mxfp4_quant_format:
                    self.moe_runner_backend = "flashinfer_mxfp4"
>>>>>>> 254f62d8
                    logger.warning(
                        "Detected SM100 and MXFP4 quantization format for GPT-OSS model, enabling FlashInfer trtllm MOE kernel."
                    )
                elif self.ep_size == 1 and is_triton_kernels_available():
                    self.moe_runner_backend = "triton_kernel"
                    logger.warning(
                        "Detected GPT-OSS model, enabling triton_kernels MOE kernel."
                    )

            if self.moe_runner_backend == "triton_kernel":
                assert (
                    self.ep_size == 1
                ), "Triton kernel MoE is only supported when ep_size == 1"
            self.disable_hybrid_swa_memory = True

        elif "Llama4" in model_arch and self.device != "cpu":
            assert self.attention_backend in {
                "fa3",
                "aiter",
                "triton",
                "trtllm_mha",
                "intel_xpu",
            }, f"fa3, aiter, triton, trtllm_mha or intel_xpu is required for Llama4 model but got {self.attention_backend}"
            if is_sm100_supported() and self.attention_backend is None:
                self.attention_backend = "trtllm_mha"
                logger.warning(
                    "Use trtllm_mha as attention backend on sm100 for Llama4 model"
                )
            if is_sm100_supported() and self.moe_runner_backend == "auto":
                if self.quantization in {"fp8", "modelopt_fp8"}:
                    self.moe_runner_backend = "flashinfer_trtllm"
                    logger.info(
                        "Use flashinfer_trtllm as MoE runner backend on SM100 for Llama4"
                    )
        elif model_arch in [
            "Gemma2ForCausalLM",
            "Gemma3ForCausalLM",
            "Gemma3ForConditionalGeneration",
            "Gemma3nForCausalLM",
            "Gemma3nForConditionalGeneration",
        ]:
            # FIXME: https://github.com/sgl-project/sglang/pull/7367 is not compatible with gemma2 model.
            # It failed at this test: https://github.com/sgl-project/sglang/actions/runs/16255155597/job/45890331952#step:4:736
            logger.warning(
                f"Disable hybrid SWA memory for {model_arch} as it is not yet supported."
            )
            self.disable_hybrid_swa_memory = True
        elif model_arch in ["Olmo2ForCausalLM"]:
            # FIXME: https://github.com/sgl-project/sglang/pull/7367 is not compatible with Olmo3 model.
            logger.warning(
                f"Disabling hybrid SWA memory for {model_arch} as it is not yet supported."
            )
            self.disable_hybrid_swa_memory = True

            if self.attention_backend is None:
                if is_cuda() and is_sm100_supported():
                    self.attention_backend = "trtllm_mha"
                elif is_cuda() and get_device_sm() >= 80:
                    self.attention_backend = "fa3"
                else:
                    self.attention_backend = "triton"

            # Flashinfer appears to degrade performance when sliding window attention
            # is used for the Olmo2 architecture. Olmo2 does not use sliding window attention
            # but Olmo3 does.
            assert (
                self.attention_backend != "flashinfer"
            ), "FlashInfer backend can significantly degrade the performance of Olmo3 models."

            logger.info(
                f"Using {self.attention_backend} as attention backend for {model_arch}."
            )
        elif model_arch in ["KimiLinearForCausalLM"]:
            logger.warning(
                f"Disabling Radix Cache for {model_arch} as it is not yet supported."
            )
            self.disable_radix_cache = True
        elif model_arch in ["Qwen3NextForCausalLM"]:
            if not self.disable_radix_cache:
                logger.warning(
                    "Disabling overlap schedule since MambaRadixCache is not compatible with "
                    "overlap schedule currently, try to use --disable-radix-cache if overlap schedule is necessary"
                )
                self.disable_overlap_schedule = True

        if is_deepseek_nsa(hf_config):
            if (
                self.attention_backend is None
                and self.prefill_attention_backend is None
                and self.decode_attention_backend is None
            ):
                self.attention_backend = "nsa"
                logger.warning("Set nsa attention backend for DeepSeek NSA.")

            if not is_npu():
                self.enable_dp_attention = True
                self.dp_size = self.tp_size
                logger.warning("DP attention is enabled for DeepSeek NSA.")

                self.page_size = 64
                logger.warning("Setting page size to 64 for DeepSeek NSA.")

                # For Hopper, we support both bf16 and fp8 kv cache; for Blackwell, we support fp8 only currently
                import torch

                major, _ = torch.cuda.get_device_capability()
                if self.kv_cache_dtype == "auto":
                    self.kv_cache_dtype = "fp8_e4m3" if major >= 10 else "bfloat16"
                    logger.warning(
                        f"Setting KV cache dtype to {self.kv_cache_dtype} for DeepSeek NSA."
                    )
                if self.kv_cache_dtype == "bf16":
                    self.kv_cache_dtype = "bfloat16"
                assert self.kv_cache_dtype in [
                    "bfloat16",
                    "fp8_e4m3",
                ], "DeepSeek NSA only supports bf16/bfloat16 or fp8_e4m3 kv_cache_dtype"

                if self.kv_cache_dtype == "fp8_e4m3":
                    # flashmla_auto dispatches to flashmla_sparse/flashmla_kv based on hardware and heuristics
                    self.nsa_prefill_backend = "flashmla_auto"
                    self.nsa_decode_backend = "flashmla_kv"
                    logger.warning(
                        "Setting NSA backend to flashmla_auto for prefill and flashmla_kv for decode for FP8 KV Cache."
                    )
                else:
                    # set prefill/decode backends for Blackwell. The default settings are for Hopper.
                    if major >= 10:
                        self.nsa_prefill_backend = "flashmla_sparse"
                        self.nsa_decode_backend = "flashmla_sparse"

                # Logging env vars for NSA
                from sglang.srt.layers.attention.nsa.utils import (
                    print_nsa_bool_env_vars,
                )

                print_nsa_bool_env_vars()

    def _handle_sampling_backend(self):
        if self.sampling_backend is None:
            self.sampling_backend = (
                "flashinfer" if is_flashinfer_available() else "pytorch"
            )

    def _handle_attention_backend_compatibility(self):
        model_config = self.get_model_config()
        use_mla_backend = self.use_mla_backend()

        if self.prefill_attention_backend is not None and (
            self.prefill_attention_backend == self.decode_attention_backend
        ):  # override the default attention backend
            self.attention_backend = self.prefill_attention_backend

        # Pick the default attention backend if not specified
        if self.attention_backend is None:
            """
            Auto select the fastest attention backend.

            1. Models with MHA Architecture (e.g: Llama, QWen)
                1.1 We will turn on FA3 on hopper unless user use spec decode with topk > 1 or page_size > 1.
                1.2 In other cases, we will use flashinfer if available, otherwise use triton.
            2. Models with MLA Architecture and using FA3
                2.1 We will use FA3 backend on hopper.
                2.2 We will use Flashinfer backend on blackwell.
                2.3 Otherwise, we will use triton backend.
            """

            if not use_mla_backend:
                # MHA architecture
                if (
                    is_hopper_with_cuda_12_3()
                    and is_no_spec_infer_or_topk_one(self)
                    and is_fa3_default_architecture(self.model_config.hf_config)
                ):
                    self.attention_backend = "fa3"
                elif is_hip():
                    self.attention_backend = "aiter"
                elif is_npu():
                    self.attention_backend = "ascend"
                else:
                    self.attention_backend = (
                        "flashinfer" if is_flashinfer_available() else "triton"
                    )
            else:
                # MLA architecture
                if is_hopper_with_cuda_12_3():
                    self.attention_backend = "fa3"
                elif is_sm100_supported():
                    self.attention_backend = "flashinfer"
                elif is_hip():
                    head_num = model_config.get_num_kv_heads(self.tp_size)
                    # TODO current aiter only support head number 16 or 128 head number
                    if head_num == 128 or head_num == 16:
                        self.attention_backend = "aiter"
                    else:
                        self.attention_backend = "triton"
                elif is_npu():
                    self.attention_backend = "ascend"
                else:
                    self.attention_backend = "triton"

            logger.warning(
                f"Attention backend not explicitly specified. Use {self.attention_backend} backend by default."
            )

        # Torch native and flex attention backends
        if self.attention_backend == "torch_native":
            logger.warning(
                "Cuda graph is disabled because of using torch native attention backend"
            )
            self.disable_cuda_graph = True

        if self.attention_backend == "flex_attention":
            logger.warning(
                "Cuda graph is disabled because of using torch Flex Attention backend"
            )
            self.disable_cuda_graph = True
            assert (
                self.speculative_algorithm is None
            ), "Speculative decoding is currently not supported with Flex Attention backend"

        # Major NVIDIA platforms backends
        if (
            self.attention_backend == "flashmla"
            or self.decode_attention_backend == "flashmla"
        ):
            logger.warning(
                "FlashMLA only supports a page_size of 64, change page_size to 64."
            )
            self.page_size = 64

        if (
            self.attention_backend == "cutlass_mla"
            or self.decode_attention_backend == "cutlass_mla"
        ):
            logger.warning(
                "Cutlass MLA only supports a page_size of 128, change page_size to 128."
            )
            self.page_size = 128

        if (
            self.attention_backend == "trtllm_mla"
            or self.decode_attention_backend == "trtllm_mla"
        ):
            if not is_blackwell_supported():
                raise ValueError(
                    "TRTLLM MLA backend is only supported on Blackwell GPUs (SM100). Please use a different backend."
                )

            if self.page_size not in [32, 64]:
                logger.warning(
                    f"TensorRT-LLM MLA only supports page_size of 32 or 64, changing page_size from {self.page_size} to 64."
                )
                self.page_size = 64

            if self.kv_cache_dtype not in ["fp8_e4m3", "fp4_e2m1", "auto"]:
                raise ValueError(
                    "TensorRT-LLM MLA backend only supports kv-cache-dtype of fp8_e4m3, fp4_e2m1, or auto."
                )

        if (
            self.attention_backend == "trtllm_mha"
            or self.decode_attention_backend == "trtllm_mha"
            or self.prefill_attention_backend == "trtllm_mha"
        ):
            if not is_sm100_supported():
                raise ValueError(
                    "TRTLLM MHA backend is only supported on Blackwell GPUs (SM100). Please use a different backend."
                )

            if self.page_size not in [16, 32, 64]:
                logger.warning(
                    f"TensorRT-LLM MHA only supports page_size of 16, 32 or 64, changing page_size from {self.page_size} to 64."
                )
                self.page_size = 64

        if self.attention_backend == "fa3" and self.kv_cache_dtype == "fp8_e5m2":
            logger.warning(
                "FlashAttention3 only supports fp8_e4m3 if using FP8; "
                "Setting attention backend to triton."
            )
            self.attention_backend = "triton"

        if self.attention_backend == "fa4" or self.decode_attention_backend == "fa4":
            raise ValueError(
                "FA4 backend is only supported for prefill. Please use `--prefill-attention-backend fa4` instead."
            )
        if self.prefill_attention_backend == "fa4" and not self.use_mla_backend():
            logger.warning(
                f"FA4 backend only supports page size 128 for non-MLA model architectures, changing page_size from {self.page_size} to 128."
            )
            self.page_size = 128

        # AMD platforms backends
        if self.attention_backend == "aiter":
            if model_config.context_len > 8192:
                self.mem_fraction_static *= 0.85

        # NPU platforms backends
        if is_npu() and self.attention_backend in ["ascend"]:
            logger.warning(
                "At this moment Ascend attention backend only supports a page_size of 128, change page_size to 128."
            )
            self.page_size = 128

        # Other platforms backends
        if (
            self.attention_backend == "intel_amx"
            and self.device == "cpu"
            and not cpu_has_amx_support()
        ):
            logger.warning(
                "The current platform does not support Intel AMX, will fallback to torch_native backend."
            )
            self.attention_backend = "torch_native"

        if (
            self.attention_backend == "intel_xpu"
            and self.device == "xpu"
            and not xpu_has_xmx_support()
        ):
            logger.warning(
                "The current platform does not support Intel XMX, will fallback to triton backend."
            )
            self.attention_backend = "triton"

        if self.attention_backend == "intel_xpu":
            if self.page_size not in [32, 64, 128]:
                logger.warning(
                    f"Intel XPU attention backend only supports page_size of 32, 64 or 128, changing page_size from {self.page_size} to 128."
                )
                self.page_size = 128

        # Dual chunk flash attention backend
        if (
            getattr(model_config.hf_config, "dual_chunk_attention_config", None)
            is not None
        ):
            if self.attention_backend is None:
                self.attention_backend = "dual_chunk_flash_attn"
                logger.info("Dual chunk attention is turned on by default.")
            elif self.attention_backend != "dual_chunk_flash_attn":
                raise ValueError(
                    "Dual chunk attention is enabled, but attention backend is set to "
                    f"{self.attention_backend}. Please set it to 'dual_chunk_flash_attn'."
                )
        if self.attention_backend == "dual_chunk_flash_attn":
            logger.warning(
                "Mixed chunk and radix cache are disabled when using dual-chunk flash attention backend"
            )
            self.enable_mixed_chunk = False
            self.disable_radix_cache = True

    def _handle_page_size(self):
        if self.page_size is None:
            self.page_size = 1

    def _handle_amd_specifics(self):
        if is_hip():
            self.triton_attention_num_kv_splits = 16

    def _handle_grammar_backend(self):
        if self.grammar_backend is None:
            self.grammar_backend = "xgrammar"

    def _handle_data_parallelism(self):
        if self.dp_size == 1:
            self.enable_dp_attention = False
            self.enable_dp_lm_head = False

        if self.enable_dp_attention:
            self.schedule_conservativeness = self.schedule_conservativeness * 0.3
            assert self.tp_size % self.dp_size == 0
            self.chunked_prefill_size = self.chunked_prefill_size // self.dp_size
            logger.warning(
                f"DP attention is enabled. The chunked prefill size is adjusted to {self.chunked_prefill_size} to avoid MoE kernel issues. "
            )

        if self.enable_dp_lm_head:
            assert (
                self.enable_dp_attention
            ), "Please enable dp attention when setting enable_dp_lm_head. "

    def _handle_moe_kernel_config(self):
        if self.moe_runner_backend == "flashinfer_cutlass":
            assert (
<<<<<<< HEAD
                self.quantization == "modelopt_fp4" or self.quantization == "mxfp4"
            ), "modelopt_fp4 or mxfp4 quantization is required for Flashinfer MOE"
=======
                self.quantization == "modelopt_fp4"
            ), "modelopt_fp4 quantization is required for Flashinfer Cutlass MOE"
>>>>>>> 254f62d8
            assert self.ep_size in [
                1,
                self.tp_size,
            ], "The expert parallel size must be 1 or the same as the tensor parallel size"

        if self.moe_runner_backend == "flashinfer_trtllm":
            assert (
                self.quantization == "modelopt_fp4"
                or self.quantization == "modelopt_fp8"
                or self.quantization == "mxfp4"
                or self.quantization == "fp8"
            ), "modelopt_fp4, modelopt_fp8, mxfp4 or fp8 quantization is required for Flashinfer TRTLLM MoE"
            self.disable_shared_experts_fusion = True
            logger.warning(
                "FlashInfer TRTLLM MoE is enabled. --disable-shared-experts-fusion is automatically set."
            )

        if get_bool_env_var("SGLANG_CUTLASS_MOE"):
            logger.warning(
                "SGLANG_CUTLASS_MOE is deprecated, use --moe-runner-backend=cutlass and/or --speculative-moe-runner-backend=cutlass instead"
            )
            assert (
                self.quantization == "fp8"
            ), "cutlass MoE is only supported with fp8 quantization"
            self.moe_runner_backend = "cutlass"
        if self.moe_runner_backend == "cutlass" and self.quantization == "fp8":
            assert (
                self.ep_size == 1
            ), "FP8 Cutlass MoE is only supported with ep_size == 1"

    def _handle_a2a_moe(self):
        if self.moe_a2a_backend == "deepep":
            if self.deepep_mode == "normal":
                logger.warning("Cuda graph is disabled because deepep_mode=`normal`")
                self.disable_cuda_graph = True
            self.ep_size = self.tp_size
            logger.warning(
                f"DeepEP MoE is enabled. The expert parallel size is adjusted to be the same as the tensor parallel size[{self.tp_size}]."
            )

        if self.moe_a2a_backend == "mooncake":
            self.ep_size = self.tp_size
            logger.warning(
                f"Mooncake MoE is enabled. The expert parallel size is adjusted to be the same as the tensor parallel size[{self.tp_size}]."
            )

    def _handle_eplb_and_dispatch(self):
        if self.enable_eplb and (self.expert_distribution_recorder_mode is None):
            self.expert_distribution_recorder_mode = "stat"
            logger.warning(
                "EPLB is enabled. The expert_distribution_recorder_mode is automatically set."
            )

        if (self.enable_eplb or (self.init_expert_location is not None)) and (
            self.ep_dispatch_algorithm is None
        ):
            self.ep_dispatch_algorithm = "static"

        if self.enable_eplb:
            assert self.ep_size > 1

    def _handle_elastic_ep(self):
        if self.elastic_ep_backend is not None:
            if self.enable_eplb:
                if self.eplb_algorithm == "auto":
                    self.eplb_algorithm = "elasticity_aware"
                assert (
                    self.eplb_algorithm == "elasticity_aware"
                ), "Elastic EP requires eplb_algorithm to be set to 'auto' or 'elasticity_aware'."

    def _handle_expert_distribution_metrics(self):
        if self.enable_expert_distribution_metrics and (
            self.expert_distribution_recorder_mode is None
        ):
            self.expert_distribution_recorder_mode = "stat"

        if self.expert_distribution_recorder_buffer_size is None:
            if (x := self.eplb_rebalance_num_iterations) is not None:
                self.expert_distribution_recorder_buffer_size = x
            elif self.expert_distribution_recorder_mode is not None:
                self.expert_distribution_recorder_buffer_size = 1000

    def _handle_pipeline_parallelism(self):
        if self.pp_size > 1:
            self.disable_overlap_schedule = True
            logger.warning(
                "Pipeline parallelism is incompatible with overlap schedule."
            )

    def _handle_hicache(self):
        if self.hicache_storage_backend == "mooncake":
            if self.hicache_mem_layout == "layer_first":
                if self.hicache_io_backend == "direct":
                    self.hicache_mem_layout = "page_first_direct"
                elif self.hicache_io_backend == "kernel":
                    self.hicache_mem_layout = "page_first"
                logger.warning(
                    f"Mooncake storage backend does not support layer_first layout, "
                    f"switching to {self.hicache_mem_layout} layout for {self.hicache_io_backend} io backend"
                )

        if self.hicache_mem_layout == "page_first_direct":
            if self.hicache_io_backend != "direct":
                self.hicache_io_backend = "direct"
                logger.warning(
                    "Page first direct layout only support direct io backend"
                )

        if self.enable_hierarchical_cache and self.hicache_io_backend == "kernel":
            # fix for the compatibility issue with FlashAttention3 decoding and HiCache kernel backend
            if self.decode_attention_backend is None:
                if not self.use_mla_backend():
                    self.decode_attention_backend = (
                        "flashinfer" if is_flashinfer_available() else "triton"
                    )
                else:
                    self.decode_attention_backend = (
                        "flashinfer" if is_sm100_supported() else "triton"
                    )
            elif self.decode_attention_backend == "fa3":
                self.hicache_io_backend = "direct"
                logger.warning(
                    "FlashAttention3 decode backend is not compatible with hierarchical cache. "
                    "Setting hicache_io_backend to vanilla I/O, which may lead to suboptimal performance with small page sizes."
                )

        # Below are the only parameters currently supported on Ascend
        if self.enable_hierarchical_cache and is_npu():
            # FIXME(iforgetmyname) fix decode_attention_backend on ascend
            self.decode_attention_backend = "ascend"
            self.hicache_io_backend = "kernel_ascend"
            if self.use_mla_backend():
                self.hicache_mem_layout = "page_first_kv_split"
            else:
                self.hicache_mem_layout = "page_first_direct"
            logger.warning(
                f"Ascend NPU Platform detected, change `hicache_io_backend` to `kernel_ascend` and "
                f"`hicache_mem_layout` to `{self.hicache_mem_layout}`"
            )

    def _handle_speculative_decoding(self):
        if self.speculative_algorithm == "NEXTN":
            self.speculative_algorithm = "EAGLE"

        if self.speculative_algorithm in ("EAGLE", "EAGLE3", "STANDALONE"):
            if self.speculative_algorithm == "STANDALONE" and self.enable_dp_attention:
                # TODO: support dp attention for standalone speculative decoding
                raise ValueError(
                    "Currently standalone speculative decoding does not support dp attention."
                )

            if self.max_running_requests is None:
                self.max_running_requests = 48
                logger.warning(
                    "Max running requests is reset to 48 for speculative decoding. You can override this by explicitly setting --max-running-requests."
                )

            if (
                self.speculative_algorithm == "EAGLE"
                and envs.SGLANG_ENABLE_SPEC_V2.get()
            ):
                self.disable_overlap_schedule = False
                logger.warning(
                    "Beta spec is enabled for eagle speculative decoding and overlap schedule is turned on."
                )

            if not envs.SGLANG_ENABLE_SPEC_V2.get():
                self.disable_overlap_schedule = True
                logger.warning(
                    "Overlap scheduler is disabled because of using eagle3 or standalone speculative decoding."
                )

            if self.enable_mixed_chunk:
                self.enable_mixed_chunk = False
                logger.warning(
                    "Mixed chunked prefill is disabled because of using "
                    "eagle speculative decoding."
                )

            model_arch = self.get_hf_config().architectures[0]
            if model_arch in [
                "DeepseekV32ForCausalLM",
                "DeepseekV3ForCausalLM",
                "Glm4MoeForCausalLM",
                "BailingMoeForCausalLM",
                "BailingMoeV2ForCausalLM",
            ]:
                if self.speculative_draft_model_path is None:
                    self.speculative_draft_model_path = self.model_path
                else:
                    logger.warning(
                        "DeepSeek MTP does not require setting speculative_draft_model_path."
                    )

            if self.speculative_num_steps is None:
                assert (
                    self.speculative_eagle_topk is None
                    and self.speculative_num_draft_tokens is None
                )
                (
                    self.speculative_num_steps,
                    self.speculative_eagle_topk,
                    self.speculative_num_draft_tokens,
                ) = auto_choose_speculative_params(self)

            if (
                self.attention_backend == "trtllm_mha"
                or self.decode_attention_backend == "trtllm_mha"
                or self.prefill_attention_backend == "trtllm_mha"
            ):
                if self.speculative_eagle_topk > 1:
                    raise ValueError(
                        "trtllm_mha backend only supports topk = 1 for speculative decoding."
                    )

            if (
                self.speculative_eagle_topk == 1
                and self.speculative_num_draft_tokens != self.speculative_num_steps + 1
            ):
                logger.warning(
                    "speculative_num_draft_tokens is adjusted to speculative_num_steps + 1 when speculative_eagle_topk == 1"
                )
                self.speculative_num_draft_tokens = self.speculative_num_steps + 1

            if (
                self.speculative_eagle_topk > 1
                and self.page_size > 1
                and self.attention_backend != "flashinfer"
            ):
                raise ValueError(
                    "speculative_eagle_topk > 1 with page_size > 1 is unstable and produces incorrect results for paged attention backends. This combination is only supported for the 'flashinfer' backend."
                )

        if self.speculative_algorithm == "NGRAM":
            if not self.device.startswith("cuda"):
                raise ValueError(
                    "Ngram speculative decoding only supports CUDA device."
                )

            if self.max_running_requests is None:
                self.max_running_requests = 48
                logger.warning(
                    "Max running requests is reset to 48 for speculative decoding. You can override this by explicitly setting --max-running-requests."
                )

            self.disable_overlap_schedule = True
            self.enable_mixed_chunk = False
            self.speculative_eagle_topk = self.speculative_ngram_max_bfs_breadth
            if self.speculative_num_draft_tokens is None:
                self.speculative_num_draft_tokens = (
                    self.speculative_ngram_max_match_window_size
                )
            logger.warning(
                "The overlap scheduler and mixed chunked prefill are disabled because of "
                "using ngram speculative decoding."
            )

            if (
                self.speculative_eagle_topk > 1
                and self.page_size > 1
                and self.attention_backend != "flashinfer"
            ):
                raise ValueError(
                    f"speculative_eagle_topk({self.speculative_eagle_topk}) > 1 "
                    f"with page_size({self.page_size}) > 1 is unstable "
                    "and produces incorrect results for paged attention backends. "
                    "This combination is only supported for the 'flashinfer' backend."
                )
            if self.enable_dp_attention:
                # TODO: support dp attention for ngram speculative decoding
                raise ValueError(
                    "Currently ngram speculative decoding does not support dp attention."
                )

    def _handle_load_format(self):
        if (
            self.load_format == "auto" or self.load_format == "gguf"
        ) and check_gguf_file(self.model_path):
            self.quantization = self.load_format = "gguf"

        if is_remote_url(self.model_path):
            self.load_format = "remote"

        if self.custom_weight_loader is None:
            self.custom_weight_loader = []

        if self.load_format == "remote_instance":
            if (
                self.remote_instance_weight_loader_seed_instance_ip is None
                or self.remote_instance_weight_loader_seed_instance_service_port is None
                or self.remote_instance_weight_loader_send_weights_group_ports is None
            ):
                self.load_format = "auto"

    def _handle_disaggregation(self):
        if self.disaggregation_mode == "decode":
            assert (
                self.disaggregation_decode_tp is None
            ), "Cannot set --disaggregation-decode-tp for the decode engine."
            assert (
                self.disaggregation_decode_dp is None
            ), "Cannot set --disaggregation-decode-dp for the decode engine."

            self.disable_radix_cache = True
            logger.warning("KV cache is forced as chunk cache for decode server")

            if self.dp_size > 1 and not is_in_ci():
                assert self.prefill_round_robin_balance, (
                    "Prefill round robin balance is required when dp size > 1. "
                    "Please make sure that the prefill instance is launched with `--load-balance-method round_robin`"
                    " and `--prefill-round-robin-balance` is set for decode server."
                )
        elif self.disaggregation_mode == "prefill":
            if self.disaggregation_decode_tp is None:
                self.disaggregation_decode_tp = self.tp_size
            if self.disaggregation_decode_dp is None:
                self.disaggregation_decode_dp = self.dp_size

            self.disaggregation_prefill_pp = self.pp_size
            self.validate_disagg_tp_size(self.tp_size, self.disaggregation_decode_tp)
            self.disable_cuda_graph = True
            logger.warning("Cuda graph is disabled for prefill server")

    def _handle_tokenizer_batching(self):
        if self.enable_tokenizer_batch_encode and self.enable_dynamic_batch_tokenizer:
            raise ValueError(
                "Cannot enable both --enable-tokenizer-batch-encode and --enable-dynamic-batch-tokenizer. "
                "Please choose one tokenizer batching approach."
            )

        if self.skip_tokenizer_init:
            if self.tokenizer_worker_num != 1:
                logger.warning(
                    "skip_tokenizer_init=True disables tokenizer workers; forcing tokenizer_worker_num=1 "
                    f"(requested {self.tokenizer_worker_num})."
                )
                self.tokenizer_worker_num = 1

            if self.enable_tokenizer_batch_encode:
                logger.warning(
                    "skip_tokenizer_init=True ignores --enable-tokenizer-batch-encode; disabling it."
                )
                self.enable_tokenizer_batch_encode = False

            if self.enable_dynamic_batch_tokenizer:
                logger.warning(
                    "skip_tokenizer_init=True ignores --enable-dynamic-batch-tokenizer; disabling it."
                )
                self.enable_dynamic_batch_tokenizer = False

    def _handle_environment_variables(self):
        os.environ["SGLANG_ENABLE_TORCH_COMPILE"] = (
            "1" if self.enable_torch_compile else "0"
        )
        os.environ["SGLANG_MAMBA_SSM_DTYPE"] = self.mamba_ssm_dtype
        os.environ["SGLANG_DISABLE_OUTLINES_DISK_CACHE"] = (
            "1" if self.disable_outlines_disk_cache else "0"
        )
        os.environ["SGLANG_ENABLE_DETERMINISTIC_INFERENCE"] = (
            "1" if self.enable_deterministic_inference else "0"
        )
        # Set the highest strict level for Kimi K2 tool calls
        if (
            self.tool_call_parser == "kimi_k2"
            and not envs.SGLANG_TOOL_STRICT_LEVEL.is_set()
        ):
            envs.SGLANG_TOOL_STRICT_LEVEL.set(ToolStrictLevel.PARAMETER)

    def _handle_cache_compatibility(self):
        if self.enable_hierarchical_cache and self.disable_radix_cache:
            raise ValueError(
                "The arguments enable-hierarchical-cache and disable-radix-cache are mutually exclusive "
                "and cannot be used at the same time. Please use only one of them."
            )

        if self.disaggregation_decode_enable_offload_kvcache:
            if self.disaggregation_mode != "decode":
                raise ValueError(
                    "The argument disaggregation-decode-enable-offload-kvcache is only supported for decode side."
                )
            if (
                self.disaggregation_mode == "decode"
                and envs.SGLANG_ENABLE_SPEC_V2.get()
            ):
                raise ValueError(
                    "Spec v2 and decode offload kv cache are incompatible and cannot be enabled together."
                )

    def _handle_metrics_labels(self):
        if (
            not self.tokenizer_metrics_custom_labels_header
            and self.tokenizer_metrics_allowed_custom_labels
        ):
            raise ValueError(
                "Please set --tokenizer-metrics-custom-labels-header when setting --tokenizer-metrics-allowed-custom-labels."
            )

    def _handle_deterministic_inference(self):
        if self.rl_on_policy_target is not None:
            logger.warning(
                "Enable deterministic inference because of rl_on_policy_target."
            )
            self.enable_deterministic_inference = True
            # TODO remove this environment variable as a whole
            os.environ["SGLANG_ENABLE_DETERMINISTIC_INFERENCE"] = "1"

        if self.enable_deterministic_inference:
            # Check sampling backend
            self.sampling_backend = "pytorch"
            logger.warning(
                "Sampling backend is set to pytorch for deterministic inference."
            )
            is_deepseek_model = False
            if parse_connector_type(self.model_path) != ConnectorType.INSTANCE:
                try:
                    hf_config = self.get_hf_config()
                    model_arch = hf_config.architectures[0]
                    is_deepseek_model = model_arch in [
                        "DeepseekV2ForCausalLM",
                        "DeepseekV3ForCausalLM",
                        "DeepseekV32ForCausalLM",
                    ]
                except Exception:
                    pass

            # Check attention backend
            if self.attention_backend is None:
                # User didn't specify attention backend, fallback based on GPU architecture
                if is_sm100_supported() or is_sm120_supported():
                    # Blackwell and newer architectures
                    if is_deepseek_model:
                        # fallback to triton for DeepSeek models because flashinfer doesn't support deterministic inference for DeepSeek models yet
                        self.attention_backend = "triton"
                    else:
                        # fallback to flashinfer on Blackwell for non-DeepSeek models
                        self.attention_backend = "flashinfer"
                else:
                    # Hopper (SM90) and older architectures
                    self.attention_backend = "fa3"
                logger.warning(
                    f"Attention backend not specified. Falling back to '{self.attention_backend}' for deterministic inference. "
                    f"You can explicitly set --attention-backend to one of {DETERMINISTIC_ATTENTION_BACKEND_CHOICES}."
                )
            elif self.attention_backend not in DETERMINISTIC_ATTENTION_BACKEND_CHOICES:
                # User explicitly specified an incompatible attention backend
                raise ValueError(
                    f"Currently only {DETERMINISTIC_ATTENTION_BACKEND_CHOICES} attention backends are supported for deterministic inference, "
                    f"but you explicitly specified '{self.attention_backend}'."
                )

            if is_deepseek_model:
                if self.attention_backend not in ["fa3", "triton"]:
                    raise ValueError(
                        f"Currently only {RADIX_SUPPORTED_DETERMINISTIC_ATTENTION_BACKEND} attention backends are supported for deterministic inference with DeepSeek models. But you're using {self.attention_backend}."
                    )

            if (
                self.attention_backend
                not in RADIX_SUPPORTED_DETERMINISTIC_ATTENTION_BACKEND
            ):
                # Currently, only certain backends support radix cache. Support for other backends is in progress
                self.disable_radix_cache = True
                logger.warning(
                    f"Currently radix cache is not compatible with {self.attention_backend} attention backend for deterministic inference. It will be supported in the future."
                )

            # Check TP size
            if self.tp_size > 1:
                os.environ["NCCL_ALGO"] = "allreduce:tree"
                self.disable_custom_all_reduce = True
                logger.warning(
                    "NCCL_ALGO is set to 'allreduce:tree' and custom all reduce is disabled for deterministic inference when TP size > 1."
                )

    def _handle_request_metrics_exporters(self):
        """Handle arguments for configuring `RequestMetricsExporter` usage."""
        if self.export_metrics_to_file and self.export_metrics_to_file_dir is None:
            raise ValueError(
                "--export-metrics-to-file-dir is required when --export-metrics-to-file is enabled"
            )

    def _handle_other_validations(self):
        # Handle model inference tensor dump.
        if self.debug_tensor_dump_output_folder is not None:
            logger.warning(
                "Cuda graph and server warmup are disabled because of using tensor dump mode"
            )
            self.disable_cuda_graph = True
            self.skip_server_warmup = True

    @staticmethod
    def add_cli_args(parser: argparse.ArgumentParser):

        # Model and tokenizer
        parser.add_argument(
            "--model-path",
            "--model",
            type=str,
            help="The path of the model weights. This can be a local folder or a Hugging Face repo ID.",
            required=True,
        )
        parser.add_argument(
            "--tokenizer-path",
            type=str,
            default=ServerArgs.tokenizer_path,
            help="The path of the tokenizer.",
        )
        parser.add_argument(
            "--tokenizer-mode",
            type=str,
            default=ServerArgs.tokenizer_mode,
            choices=["auto", "slow"],
            help="Tokenizer mode. 'auto' will use the fast "
            "tokenizer if available, and 'slow' will "
            "always use the slow tokenizer.",
        )
        parser.add_argument(
            "--tokenizer-worker-num",
            type=int,
            default=ServerArgs.tokenizer_worker_num,
            help="The worker num of the tokenizer manager.",
        )
        parser.add_argument(
            "--skip-tokenizer-init",
            action="store_true",
            help="If set, skip init tokenizer and pass input_ids in generate request.",
        )
        parser.add_argument(
            "--load-format",
            type=str,
            default=ServerArgs.load_format,
            choices=LOAD_FORMAT_CHOICES,
            help="The format of the model weights to load. "
            '"auto" will try to load the weights in the safetensors format '
            "and fall back to the pytorch bin format if safetensors format "
            "is not available. "
            '"pt" will load the weights in the pytorch bin format. '
            '"safetensors" will load the weights in the safetensors format. '
            '"npcache" will load the weights in pytorch format and store '
            "a numpy cache to speed up the loading. "
            '"dummy" will initialize the weights with random values, '
            "which is mainly for profiling."
            '"gguf" will load the weights in the gguf format. '
            '"bitsandbytes" will load the weights using bitsandbytes '
            "quantization."
            '"layered" loads weights layer by layer so that one can quantize a '
            "layer before loading another to make the peak memory envelope "
            "smaller.",
        )
        parser.add_argument(
            "--model-loader-extra-config",
            type=str,
            help="Extra config for model loader. "
            "This will be passed to the model loader corresponding to the chosen load_format.",
            default=ServerArgs.model_loader_extra_config,
        )
        parser.add_argument(
            "--trust-remote-code",
            action="store_true",
            help="Whether or not to allow for custom models defined on the Hub in their own modeling files.",
        )
        parser.add_argument(
            "--context-length",
            type=int,
            default=ServerArgs.context_length,
            help="The model's maximum context length. Defaults to None (will use the value from the model's config.json instead).",
        )
        parser.add_argument(
            "--is-embedding",
            action="store_true",
            help="Whether to use a CausalLM as an embedding model.",
        )
        parser.add_argument(
            "--enable-multimodal",
            default=ServerArgs.enable_multimodal,
            action="store_true",
            help="Enable the multimodal functionality for the served model. If the model being served is not multimodal, nothing will happen",
        )
        parser.add_argument(
            "--revision",
            type=str,
            default=None,
            help="The specific model version to use. It can be a branch "
            "name, a tag name, or a commit id. If unspecified, will use "
            "the default version.",
        )
        parser.add_argument(
            "--model-impl",
            type=str,
            default=ServerArgs.model_impl,
            help="Which implementation of the model to use.\n\n"
            '* "auto" will try to use the SGLang implementation if it exists '
            "and fall back to the Transformers implementation if no SGLang "
            "implementation is available.\n"
            '* "sglang" will use the SGLang model implementation.\n'
            '* "transformers" will use the Transformers model '
            "implementation.\n",
        )

        # HTTP server
        parser.add_argument(
            "--host",
            type=str,
            default=ServerArgs.host,
            help="The host of the HTTP server.",
        )
        parser.add_argument(
            "--port",
            type=int,
            default=ServerArgs.port,
            help="The port of the HTTP server.",
        )
        parser.add_argument(
            "--grpc-mode",
            action="store_true",
            help="If set, use gRPC server instead of HTTP server.",
        )
        parser.add_argument(
            "--skip-server-warmup",
            action="store_true",
            help="If set, skip warmup.",
        )
        parser.add_argument(
            "--warmups",
            type=str,
            required=False,
            help="Specify custom warmup functions (csv) to run before server starts eg. --warmups=warmup_name1,warmup_name2 "
            "will run the functions `warmup_name1` and `warmup_name2` specified in warmup.py before the server starts listening for requests",
        )
        parser.add_argument(
            "--nccl-port",
            type=int,
            default=ServerArgs.nccl_port,
            help="The port for NCCL distributed environment setup. Defaults to a random port.",
        )
        parser.add_argument(
            "--checkpoint-engine-wait-weights-before-ready",
            action="store_true",
            help="If set, the server will wait for initial weights to be loaded via checkpoint-engine or other update methods "
            "before serving inference requests.",
        )

        # Quantization and data type
        parser.add_argument(
            "--dtype",
            type=str,
            default=ServerArgs.dtype,
            choices=["auto", "half", "float16", "bfloat16", "float", "float32"],
            help="Data type for model weights and activations.\n\n"
            '* "auto" will use FP16 precision for FP32 and FP16 models, and '
            "BF16 precision for BF16 models.\n"
            '* "half" for FP16. Recommended for AWQ quantization.\n'
            '* "float16" is the same as "half".\n'
            '* "bfloat16" for a balance between precision and range.\n'
            '* "float" is shorthand for FP32 precision.\n'
            '* "float32" for FP32 precision.',
        )
        parser.add_argument(
            "--quantization",
            type=str,
            default=ServerArgs.quantization,
            choices=QUANTIZATION_CHOICES,
            help="The quantization method.",
        )
        parser.add_argument(
            "--quantization-param-path",
            type=nullable_str,
            default=None,
            help="Path to the JSON file containing the KV cache "
            "scaling factors. This should generally be supplied, when "
            "KV cache dtype is FP8. Otherwise, KV cache scaling factors "
            "default to 1.0, which may cause accuracy issues. ",
        )
        parser.add_argument(
            "--kv-cache-dtype",
            type=str,
            default=ServerArgs.kv_cache_dtype,
            choices=["auto", "fp8_e5m2", "fp8_e4m3", "bf16", "bfloat16", "fp4_e2m1"],
            help='Data type for kv cache storage. "auto" will use model data type. "bf16" or "bfloat16" for BF16 KV cache. "fp8_e5m2" and "fp8_e4m3" are supported for CUDA 11.8+. "fp4_e2m1" (only mxfp4) is supported for CUDA 12.8+ and PyTorch 2.8.0+',
        )
        parser.add_argument(
            "--enable-fp32-lm-head",
            action="store_true",
            help="If set, the LM head outputs (logits) are in FP32.",
        )
        parser.add_argument(
            "--modelopt-quant",
            type=str,
            default=ServerArgs.modelopt_quant,
            help="The ModelOpt quantization configuration. "
            "Supported values: 'fp8', 'int4_awq', 'w4a8_awq', 'nvfp4', 'nvfp4_awq'. "
            "This requires the NVIDIA Model Optimizer library to be installed: pip install nvidia-modelopt",
        )
        parser.add_argument(
            "--modelopt-checkpoint-restore-path",
            type=str,
            default=ServerArgs.modelopt_checkpoint_restore_path,
            help="Path to restore a previously saved ModelOpt quantized checkpoint. "
            "If provided, the quantization process will be skipped and the model "
            "will be loaded from this checkpoint.",
        )
        parser.add_argument(
            "--modelopt-checkpoint-save-path",
            type=str,
            default=ServerArgs.modelopt_checkpoint_save_path,
            help="Path to save the ModelOpt quantized checkpoint after quantization. "
            "This allows reusing the quantized model in future runs.",
        )
        parser.add_argument(
            "--modelopt-export-path",
            type=str,
            default=ServerArgs.modelopt_export_path,
            help="Path to export the quantized model in HuggingFace format after ModelOpt quantization. "
            "The exported model can then be used directly with SGLang for inference. "
            "If not provided, the model will not be exported.",
        )
        parser.add_argument(
            "--quantize-and-serve",
            action="store_true",
            default=ServerArgs.quantize_and_serve,
            help="Quantize the model with ModelOpt and immediately serve it without exporting. "
            "This is useful for development and prototyping. For production, it's recommended "
            "to use separate quantization and deployment steps.",
        )

        # Memory and scheduling
        parser.add_argument(
            "--mem-fraction-static",
            type=float,
            default=ServerArgs.mem_fraction_static,
            help="The fraction of the memory used for static allocation (model weights and KV cache memory pool). Use a smaller value if you see out-of-memory errors.",
        )
        parser.add_argument(
            "--max-running-requests",
            type=int,
            default=ServerArgs.max_running_requests,
            help="The maximum number of running requests.",
        )
        parser.add_argument(
            "--max-queued-requests",
            type=int,
            default=ServerArgs.max_queued_requests,
            help="The maximum number of queued requests. This option is ignored when using disaggregation-mode.",
        )
        parser.add_argument(
            "--max-total-tokens",
            type=int,
            default=ServerArgs.max_total_tokens,
            help="The maximum number of tokens in the memory pool. If not specified, it will be automatically calculated based on the memory usage fraction. "
            "This option is typically used for development and debugging purposes.",
        )
        parser.add_argument(
            "--chunked-prefill-size",
            type=int,
            default=ServerArgs.chunked_prefill_size,
            help="The maximum number of tokens in a chunk for the chunked prefill. Setting this to -1 means disabling chunked prefill.",
        )
        parser.add_argument(
            "--max-prefill-tokens",
            type=int,
            default=ServerArgs.max_prefill_tokens,
            help="The maximum number of tokens in a prefill batch. The real bound will be the maximum of this value and the model's maximum context length.",
        )
        parser.add_argument(
            "--schedule-policy",
            type=str,
            default=ServerArgs.schedule_policy,
            choices=["lpm", "random", "fcfs", "dfs-weight", "lof", "priority"],
            help="The scheduling policy of the requests.",
        )
        parser.add_argument(
            "--enable-priority-scheduling",
            action="store_true",
            default=ServerArgs.enable_priority_scheduling,
            help="Enable priority scheduling. Requests with higher priority integer values will be scheduled first by default.",
        )
        parser.add_argument(
            "--abort-on-priority-when-disabled",
            action="store_true",
            default=ServerArgs.abort_on_priority_when_disabled,
            help="If set, abort requests that specify a priority when priority scheduling is disabled.",
        )
        parser.add_argument(
            "--schedule-low-priority-values-first",
            action="store_true",
            default=ServerArgs.schedule_low_priority_values_first,
            help="If specified with --enable-priority-scheduling, the scheduler will schedule requests with lower priority integer values first.",
        )
        parser.add_argument(
            "--priority-scheduling-preemption-threshold",
            type=int,
            default=ServerArgs.priority_scheduling_preemption_threshold,
            help="Minimum difference in priorities for an incoming request to have to preempt running request(s).",
        )
        parser.add_argument(
            "--schedule-conservativeness",
            type=float,
            default=ServerArgs.schedule_conservativeness,
            help="How conservative the schedule policy is. A larger value means more conservative scheduling. Use a larger value if you see requests being retracted frequently.",
        )
        parser.add_argument(
            "--page-size",
            type=int,
            default=ServerArgs.page_size,
            help="The number of tokens in a page.",
        )
        parser.add_argument(
            "--hybrid-kvcache-ratio",
            nargs="?",
            const=0.5,
            type=float,
            default=ServerArgs.hybrid_kvcache_ratio,
            help=(
                "Mix ratio in [0,1] between uniform and hybrid kv buffers "
                "(0.0 = pure uniform: swa_size / full_size = 1)"
                "(1.0 = pure hybrid: swa_size / full_size = local_attention_size / context_length)"
            ),
        )
        parser.add_argument(
            "--swa-full-tokens-ratio",
            type=float,
            default=ServerArgs.swa_full_tokens_ratio,
            help="The ratio of SWA layer KV tokens / full layer KV tokens, regardless of the number of swa:full layers. It should be between 0 and 1. "
            "E.g. 0.5 means if each swa layer has 50 tokens, then each full layer has 100 tokens.",
        )
        parser.add_argument(
            "--disable-hybrid-swa-memory",
            action="store_true",
            help="Disable the hybrid SWA memory pool.",
        )
        parser.add_argument(
            "--radix-eviction-policy",
            type=str,
            choices=RADIX_EVICTION_POLICY_CHOICES,
            default=ServerArgs.radix_eviction_policy,
            help="The eviction policy of radix trees. 'lru' stands for Least Recently Used, 'lfu' stands for Least Frequently Used.",
        )

        # Runtime options
        parser.add_argument(
            "--device",
            type=str,
            default=ServerArgs.device,
            help="The device to use ('cuda', 'xpu', 'hpu', 'npu', 'cpu'). Defaults to auto-detection if not specified.",
        )
        parser.add_argument(
            "--tensor-parallel-size",
            "--tp-size",
            type=int,
            default=ServerArgs.tp_size,
            help="The tensor parallelism size.",
        )
        parser.add_argument(
            "--pipeline-parallel-size",
            "--pp-size",
            type=int,
            default=ServerArgs.pp_size,
            help="The pipeline parallelism size.",
        )
        parser.add_argument(
            "--pp-max-micro-batch-size",
            type=int,
            default=ServerArgs.pp_max_micro_batch_size,
            help="The maximum micro batch size in pipeline parallelism.",
        )
        parser.add_argument(
            "--stream-interval",
            type=int,
            default=ServerArgs.stream_interval,
            help="The interval (or buffer size) for streaming in terms of the token length. A smaller value makes streaming smoother, while a larger value makes the throughput higher",
        )
        parser.add_argument(
            "--stream-output",
            action="store_true",
            help="Whether to output as a sequence of disjoint segments.",
        )
        parser.add_argument(
            "--random-seed",
            type=int,
            default=ServerArgs.random_seed,
            help="The random seed.",
        )
        parser.add_argument(
            "--constrained-json-whitespace-pattern",
            type=str,
            default=ServerArgs.constrained_json_whitespace_pattern,
            help="(outlines and llguidance backends only) Regex pattern for syntactic whitespaces allowed in JSON constrained output. For example, to allow the model generate consecutive whitespaces, set the pattern to [\n\t ]*",
        )
        parser.add_argument(
            "--constrained-json-disable-any-whitespace",
            action="store_true",
            help="(xgrammar and llguidance backends only) Enforce compact representation in JSON constrained output.",
        )
        parser.add_argument(
            "--watchdog-timeout",
            type=float,
            default=ServerArgs.watchdog_timeout,
            help="Set watchdog timeout in seconds. If a forward batch takes longer than this, the server will crash to prevent hanging.",
        )
        parser.add_argument(
            "--dist-timeout",
            type=int,
            default=ServerArgs.dist_timeout,
            help="Set timeout for torch.distributed initialization.",
        )
        parser.add_argument(
            "--download-dir",
            type=str,
            default=ServerArgs.download_dir,
            help="Model download directory for huggingface.",
        )
        parser.add_argument(
            "--base-gpu-id",
            type=int,
            default=ServerArgs.base_gpu_id,
            help="The base GPU ID to start allocating GPUs from. Useful when running multiple instances on the same machine.",
        )
        parser.add_argument(
            "--gpu-id-step",
            type=int,
            default=ServerArgs.gpu_id_step,
            help="The delta between consecutive GPU IDs that are used. For example, setting it to 2 will use GPU 0,2,4,...",
        )
        parser.add_argument(
            "--sleep-on-idle",
            action="store_true",
            help="Reduce CPU usage when sglang is idle.",
        )

        # Logging
        parser.add_argument(
            "--log-level",
            type=str,
            default=ServerArgs.log_level,
            help="The logging level of all loggers.",
        )
        parser.add_argument(
            "--log-level-http",
            type=str,
            default=ServerArgs.log_level_http,
            help="The logging level of HTTP server. If not set, reuse --log-level by default.",
        )
        parser.add_argument(
            "--log-requests",
            action="store_true",
            help="Log metadata, inputs, outputs of all requests. The verbosity is decided by --log-requests-level",
        )
        parser.add_argument(
            "--log-requests-level",
            type=int,
            default=ServerArgs.log_requests_level,
            help="0: Log metadata (no sampling parameters). 1: Log metadata and sampling parameters. 2: Log metadata, sampling parameters and partial input/output. 3: Log every input/output.",
            choices=[0, 1, 2, 3],
        )
        parser.add_argument(
            "--crash-dump-folder",
            type=str,
            default=ServerArgs.crash_dump_folder,
            help="Folder path to dump requests from the last 5 min before a crash (if any). If not specified, crash dumping is disabled.",
        )
        parser.add_argument(
            "--show-time-cost",
            action="store_true",
            help="Show time cost of custom marks.",
        )
        parser.add_argument(
            "--enable-metrics",
            action="store_true",
            help="Enable log prometheus metrics.",
        )
        parser.add_argument(
            "--enable-metrics-for-all-schedulers",
            action="store_true",
            help="Enable --enable-metrics-for-all-schedulers when you want schedulers on all TP ranks (not just TP 0) "
            "to record request metrics separately. This is especially useful when dp_attention is enabled, as "
            "otherwise all metrics appear to come from TP 0.",
        )
        parser.add_argument(
            "--tokenizer-metrics-custom-labels-header",
            type=str,
            default=ServerArgs.tokenizer_metrics_custom_labels_header,
            help="Specify the HTTP header for passing custom labels for tokenizer metrics.",
        )
        parser.add_argument(
            "--tokenizer-metrics-allowed-custom-labels",
            type=str,
            nargs="+",
            default=ServerArgs.tokenizer_metrics_allowed_custom_labels,
            help="The custom labels allowed for tokenizer metrics. The labels are specified via a dict in "
            "'--tokenizer-metrics-custom-labels-header' field in HTTP requests, e.g., {'label1': 'value1', 'label2': "
            "'value2'} is allowed if '--tokenizer-metrics-allowed-custom-labels label1 label2' is set.",
        )
        parser.add_argument(
            "--bucket-time-to-first-token",
            type=float,
            nargs="+",
            default=ServerArgs.bucket_time_to_first_token,
            help="The buckets of time to first token, specified as a list of floats.",
        )
        parser.add_argument(
            "--bucket-inter-token-latency",
            type=float,
            nargs="+",
            default=ServerArgs.bucket_inter_token_latency,
            help="The buckets of inter-token latency, specified as a list of floats.",
        )
        parser.add_argument(
            "--bucket-e2e-request-latency",
            type=float,
            nargs="+",
            default=ServerArgs.bucket_e2e_request_latency,
            help="The buckets of end-to-end request latency, specified as a list of floats.",
        )
        parser.add_argument(
            "--collect-tokens-histogram",
            action="store_true",
            default=ServerArgs.collect_tokens_histogram,
            help="Collect prompt/generation tokens histogram.",
        )
        bucket_rule = (
            "Supports 3 rule types: 'default' uses predefined buckets; 'tse <middle> <base> <count>' "
            "generates two sides exponential distributed buckets (e.g., 'tse 1000 2 8' generates buckets "
            "[984.0, 992.0, 996.0, 998.0, 1000.0, 1002.0, 1004.0, 1008.0, 1016.0]).); 'custom <value1> "
            "<value2> ...' uses custom bucket values (e.g., 'custom 10 50 100 500')."
        )
        parser.add_argument(
            "--prompt-tokens-buckets",
            type=str,
            nargs="+",
            default=ServerArgs.prompt_tokens_buckets,
            help=f"The buckets rule of prompt tokens. {bucket_rule}",
        )
        parser.add_argument(
            "--generation-tokens-buckets",
            type=str,
            nargs="+",
            default=ServerArgs.generation_tokens_buckets,
            help=f"The buckets rule for generation tokens histogram. {bucket_rule}",
        )
        parser.add_argument(
            "--gc-warning-threshold-secs",
            type=float,
            default=ServerArgs.gc_warning_threshold_secs,
            help="The threshold for long GC warning. If a GC takes longer than this, a warning will be logged. Set to 0 to disable.",
        )
        parser.add_argument(
            "--decode-log-interval",
            type=int,
            default=ServerArgs.decode_log_interval,
            help="The log interval of decode batch.",
        )
        parser.add_argument(
            "--enable-request-time-stats-logging",
            action="store_true",
            default=ServerArgs.enable_request_time_stats_logging,
            help="Enable per request time stats logging",
        )
        parser.add_argument(
            "--kv-events-config",
            type=str,
            default=None,
            help="Config in json format for NVIDIA dynamo KV event publishing. Publishing will be enabled if this flag is used.",
        )
        parser.add_argument(
            "--enable-trace",
            action="store_true",
            help="Enable opentelemetry trace",
        )
        parser.add_argument(
            "--otlp-traces-endpoint",
            type=str,
            default="localhost:4317",
            help="Config opentelemetry collector endpoint if --enable-trace is set. format: <ip>:<port>",
        )

        # RequestMetricsExporter configuration
        parser.add_argument(
            "--export-metrics-to-file",
            action="store_true",
            help="Export performance metrics for each request to local file (e.g. for forwarding to external systems).",
        )
        parser.add_argument(
            "--export-metrics-to-file-dir",
            type=str,
            default=ServerArgs.export_metrics_to_file_dir,
            help="Directory path for writing performance metrics files (required when --export-metrics-to-file is enabled).",
        )

        # API related
        parser.add_argument(
            "--api-key",
            type=str,
            default=ServerArgs.api_key,
            help="Set API key of the server. It is also used in the OpenAI API compatible server.",
        )
        parser.add_argument(
            "--served-model-name",
            type=str,
            default=ServerArgs.served_model_name,
            help="Override the model name returned by the v1/models endpoint in OpenAI API server.",
        )
        parser.add_argument(
            "--weight-version",
            type=str,
            default=ServerArgs.weight_version,
            help="Version identifier for the model weights. Defaults to 'default' if not specified.",
        )
        parser.add_argument(
            "--chat-template",
            type=str,
            default=ServerArgs.chat_template,
            help="The buliltin chat template name or the path of the chat template file. This is only used for OpenAI-compatible API server.",
        )
        parser.add_argument(
            "--completion-template",
            type=str,
            default=ServerArgs.completion_template,
            help="The buliltin completion template name or the path of the completion template file. This is only used for OpenAI-compatible API server. only for code completion currently.",
        )
        parser.add_argument(
            "--file-storage-path",
            type=str,
            default=ServerArgs.file_storage_path,
            help="The path of the file storage in backend.",
        )
        parser.add_argument(
            "--enable-cache-report",
            action="store_true",
            help="Return number of cached tokens in usage.prompt_tokens_details for each openai request.",
        )
        parser.add_argument(
            "--reasoning-parser",
            type=str,
            choices=list(ReasoningParser.DetectorMap.keys()),
            default=ServerArgs.reasoning_parser,
            help=f"Specify the parser for reasoning models, supported parsers are: {list(ReasoningParser.DetectorMap.keys())}.",
        )
        tool_call_parser_choices = list(FunctionCallParser.ToolCallParserEnum.keys())
        parser.add_argument(
            "--tool-call-parser",
            type=str,
            choices=tool_call_parser_choices,
            default=ServerArgs.tool_call_parser,
            help=f"Specify the parser for handling tool-call interactions. Options include: {tool_call_parser_choices}.",
        )
        parser.add_argument(
            "--tool-server",
            type=str,
            default=None,
            help="Either 'demo' or a comma-separated list of tool server urls to use for the model. If not specified, no tool server will be used.",
        )
        parser.add_argument(
            "--sampling-defaults",
            type=str,
            choices=["openai", "model"],
            default=ServerArgs.sampling_defaults,
            help="Where to get default sampling parameters. "
            "'openai' uses SGLang/OpenAI defaults (temperature=1.0, top_p=1.0, etc.). "
            "'model' uses the model's generation_config.json to get the recommended "
            "sampling parameters if available. Default is 'model'.",
        )

        # Data parallelism
        parser.add_argument(
            "--data-parallel-size",
            "--dp-size",
            type=int,
            default=ServerArgs.dp_size,
            help="The data parallelism size.",
        )
        parser.add_argument(
            "--load-balance-method",
            type=str,
            default=ServerArgs.load_balance_method,
            help="The load balancing strategy for data parallelism.",
            choices=[
                "round_robin",
                "shortest_queue",
                "minimum_tokens",
            ],
        )
        parser.add_argument(
            "--load-watch-interval",
            type=float,
            default=ServerArgs.load_watch_interval,
            help="The interval of load watching in seconds.",
        )
        parser.add_argument(
            "--prefill-round-robin-balance",
            default=ServerArgs.prefill_round_robin_balance,
            action="store_true",
            help="Prefill is round robin balanced. This is used to promise decode server can get the correct dp rank.",
        )

        # Multi-node distributed serving
        parser.add_argument(
            "--dist-init-addr",
            "--nccl-init-addr",  # For backward compatibility. This will be removed in the future.
            type=str,
            help="The host address for initializing distributed backend (e.g., `192.168.0.2:25000`).",
        )
        parser.add_argument(
            "--nnodes", type=int, default=ServerArgs.nnodes, help="The number of nodes."
        )
        parser.add_argument(
            "--node-rank", type=int, default=ServerArgs.node_rank, help="The node rank."
        )

        # Model override args
        parser.add_argument(
            "--json-model-override-args",
            type=str,
            help="A dictionary in JSON string format used to override default model configurations.",
            default=ServerArgs.json_model_override_args,
        )
        parser.add_argument(
            "--preferred-sampling-params",
            type=str,
            help="json-formatted sampling settings that will be returned in /get_model_info",
        )

        # LoRA
        parser.add_argument(
            "--enable-lora",
            default=ServerArgs.enable_lora,
            action="store_true",
            help="Enable LoRA support for the model. This argument is automatically set to True if `--lora-paths` is provided for backward compatibility.",
        )
        parser.add_argument(
            "--max-lora-rank",
            default=ServerArgs.max_lora_rank,
            type=int,
            help="The maximum rank of LoRA adapters. If not specified, it will be automatically inferred from the adapters provided in --lora-paths.",
        )
        parser.add_argument(
            "--lora-target-modules",
            type=str,
            choices=SUPPORTED_LORA_TARGET_MODULES + [LORA_TARGET_ALL_MODULES],
            nargs="*",
            default=None,
            help="The union set of all target modules where LoRA should be applied. If not specified, "
            "it will be automatically inferred from the adapters provided in --lora-paths. If 'all' is specified, "
            "all supported modules will be targeted.",
        )
        parser.add_argument(
            "--lora-paths",
            type=str,
            nargs="*",
            default=None,
            action=LoRAPathAction,
            help='The list of LoRA adapters to load. Each adapter must be specified in one of the following formats: <PATH> | <NAME>=<PATH> | JSON with schema {"lora_name":str,"lora_path":str,"pinned":bool}',
        )
        parser.add_argument(
            "--max-loras-per-batch",
            type=int,
            default=8,
            help="Maximum number of adapters for a running batch, include base-only request.",
        )
        parser.add_argument(
            "--max-loaded-loras",
            type=int,
            default=ServerArgs.max_loaded_loras,
            help="If specified, it limits the maximum number of LoRA adapters loaded in CPU memory at a time. The value must be greater than or equal to `--max-loras-per-batch`.",
        )
        parser.add_argument(
            "--lora-eviction-policy",
            type=str,
            default=ServerArgs.lora_eviction_policy,
            choices=["lru", "fifo"],
            help="LoRA adapter eviction policy when memory pool is full. 'lru': Least Recently Used (default, better cache efficiency). 'fifo': First-In-First-Out.",
        )
        parser.add_argument(
            "--lora-backend",
            type=str,
            choices=LORA_BACKEND_CHOICES,
            default=ServerArgs.lora_backend,
            help="Choose the kernel backend for multi-LoRA serving.",
        )
        parser.add_argument(
            "--max-lora-chunk-size",
            type=int,
            default=ServerArgs.max_lora_chunk_size,
            choices=[16, 32, 64, 128],
            help="Maximum chunk size for the ChunkedSGMV LoRA backend. Only used when --lora-backend is 'csgmv'. Choosing a larger value might improve performance.",
        )

        # Kernel backend
        parser.add_argument(
            "--attention-backend",
            type=str,
            choices=ATTENTION_BACKEND_CHOICES,
            default=ServerArgs.attention_backend,
            help="Choose the kernels for attention layers.",
        )
        parser.add_argument(
            "--prefill-attention-backend",
            type=str,
            choices=ATTENTION_BACKEND_CHOICES,
            default=ServerArgs.prefill_attention_backend,
            help="Choose the kernels for prefill attention layers (have priority over --attention-backend).",
        )
        parser.add_argument(
            "--decode-attention-backend",
            type=str,
            choices=ATTENTION_BACKEND_CHOICES,
            default=ServerArgs.decode_attention_backend,
            help="Choose the kernels for decode attention layers (have priority over --attention-backend).",
        )
        parser.add_argument(
            "--sampling-backend",
            type=str,
            choices=["flashinfer", "pytorch", "ascend"],
            default=ServerArgs.sampling_backend,
            help="Choose the kernels for sampling layers.",
        )
        parser.add_argument(
            "--grammar-backend",
            type=str,
            choices=GRAMMAR_BACKEND_CHOICES,
            default=ServerArgs.grammar_backend,
            help="Choose the backend for grammar-guided decoding.",
        )
        parser.add_argument(
            "--mm-attention-backend",
            type=str,
            choices=["sdpa", "fa3", "triton_attn", "ascend_attn", "aiter_attn"],
            default=ServerArgs.mm_attention_backend,
            help="Set multimodal attention backend.",
        )
        parser.add_argument(
            "--nsa-prefill-backend",
            default=ServerArgs.nsa_prefill_backend,
            type=str,
            choices=NSA_CHOICES,
        )
        parser.add_argument(
            "--nsa-decode-backend",
            default=ServerArgs.nsa_decode_backend,
            type=str,
            choices=NSA_CHOICES,
        )

        # Speculative decoding
        parser.add_argument(
            "--speculative-algorithm",
            type=str,
            choices=["EAGLE", "EAGLE3", "NEXTN", "STANDALONE", "NGRAM"],
            help="Speculative algorithm.",
        )
        parser.add_argument(
            "--speculative-draft-model-path",
            "--speculative-draft-model",
            type=str,
            help="The path of the draft model weights. This can be a local folder or a Hugging Face repo ID.",
        )
        parser.add_argument(
            "--speculative-draft-model-revision",
            type=str,
            default=None,
            help="The specific draft model version to use. It can be a branch "
            "name, a tag name, or a commit id. If unspecified, will use "
            "the default version.",
        )
        parser.add_argument(
            "--speculative-draft-load-format",
            type=str,
            default=ServerArgs.speculative_draft_load_format,
            choices=LOAD_FORMAT_CHOICES,
            help="The format of the draft model weights to load. "
            "If not specified, will use the same format as --load-format. "
            "Use 'dummy' to initialize draft model weights with random values for profiling.",
        )
        parser.add_argument(
            "--speculative-num-steps",
            type=int,
            help="The number of steps sampled from draft model in Speculative Decoding.",
            default=ServerArgs.speculative_num_steps,
        )
        parser.add_argument(
            "--speculative-eagle-topk",
            type=int,
            help="The number of tokens sampled from the draft model in eagle2 each step.",
            default=ServerArgs.speculative_eagle_topk,
        )
        parser.add_argument(
            "--speculative-num-draft-tokens",
            type=int,
            help="The number of tokens sampled from the draft model in Speculative Decoding.",
            default=ServerArgs.speculative_num_draft_tokens,
        )
        parser.add_argument(
            "--speculative-accept-threshold-single",
            type=float,
            help="Accept a draft token if its probability in the target model is greater than this threshold.",
            default=ServerArgs.speculative_accept_threshold_single,
        )
        parser.add_argument(
            "--speculative-accept-threshold-acc",
            type=float,
            help="The accept probability of a draft token is raised from its target probability p to min(1, p / threshold_acc).",
            default=ServerArgs.speculative_accept_threshold_acc,
        )
        parser.add_argument(
            "--speculative-token-map",
            type=str,
            help="The path of the draft model's small vocab table.",
            default=ServerArgs.speculative_token_map,
        )
        parser.add_argument(
            "--speculative-attention-mode",
            type=str,
            choices=["prefill", "decode"],
            help="Attention backend for speculative decoding operations (both target verify and draft extend). Can be one of 'prefill' (default) or 'decode'.",
            default=ServerArgs.speculative_attention_mode,
        )
        parser.add_argument(
            "--speculative-moe-runner-backend",
            type=str,
            choices=MOE_RUNNER_BACKEND_CHOICES,
            default=ServerArgs.speculative_moe_runner_backend,
            help="Choose the runner backend for MoE in speculative decoding.",
        )
        # Ngram speculative decoding
        parser.add_argument(
            "--speculative-ngram-min-match-window-size",
            type=int,
            default=ServerArgs.speculative_ngram_min_match_window_size,
            help="The minimum window size for pattern matching in ngram speculative decoding.",
        )
        parser.add_argument(
            "--speculative-ngram-max-match-window-size",
            type=int,
            default=ServerArgs.speculative_ngram_max_match_window_size,
            help="The maximum window size for pattern matching in ngram speculative decoding.",
        )
        parser.add_argument(
            "--speculative-ngram-min-bfs-breadth",
            type=int,
            default=ServerArgs.speculative_ngram_min_bfs_breadth,
            help="The minimum breadth for BFS (Breadth-First Search) in ngram speculative decoding.",
        )
        parser.add_argument(
            "--speculative-ngram-max-bfs-breadth",
            type=int,
            default=ServerArgs.speculative_ngram_max_bfs_breadth,
            help="The maximum breadth for BFS (Breadth-First Search) in ngram speculative decoding.",
        )
        parser.add_argument(
            "--speculative-ngram-match-type",
            type=str,
            choices=["BFS", "PROB"],
            default=ServerArgs.speculative_ngram_match_type,
            help="The match type for cache tree.",
        )
        parser.add_argument(
            "--speculative-ngram-branch-length",
            type=int,
            default=ServerArgs.speculative_ngram_branch_length,
            help="The branch length for ngram speculative decoding.",
        )
        parser.add_argument(
            "--speculative-ngram-capacity",
            type=int,
            default=ServerArgs.speculative_ngram_capacity,
            help="The cache capacity for ngram speculative decoding.",
        )

        # Expert parallelism
        parser.add_argument(
            "--expert-parallel-size",
            "--ep-size",
            "--ep",
            type=int,
            default=ServerArgs.ep_size,
            help="The expert parallelism size.",
        )
        parser.add_argument(
            "--moe-a2a-backend",
            type=str,
            choices=["none", "deepep", "mooncake"],
            default=ServerArgs.moe_a2a_backend,
            help="Choose the backend for MoE A2A.",
        )
        parser.add_argument(
            "--moe-runner-backend",
            type=str,
            choices=MOE_RUNNER_BACKEND_CHOICES,
            default=ServerArgs.moe_runner_backend,
            help="Choose the runner backend for MoE.",
        )
        parser.add_argument(
            "--flashinfer-mxfp4-moe-precision",
            type=str,
            choices=["default", "bf16"],
            default=ServerArgs.flashinfer_mxfp4_moe_precision,
            help="Choose the computation precision of flashinfer mxfp4 moe",
        )
        parser.add_argument(
            "--enable-flashinfer-allreduce-fusion",
            action="store_true",
            help="Enable FlashInfer allreduce fusion with Residual RMSNorm.",
        )
        parser.add_argument(
            "--deepep-mode",
            type=str,
            choices=["normal", "low_latency", "auto"],
            default="auto",
            help="Select the mode when enable DeepEP MoE, could be `normal`, `low_latency` or `auto`. Default is `auto`, which means `low_latency` for decode batch and `normal` for prefill batch.",
        )
        parser.add_argument(
            "--ep-num-redundant-experts",
            type=int,
            default=ServerArgs.ep_num_redundant_experts,
            help="Allocate this number of redundant experts in expert parallel.",
        )
        parser.add_argument(
            "--ep-dispatch-algorithm",
            type=str,
            default=ServerArgs.ep_dispatch_algorithm,
            help="The algorithm to choose ranks for redundant experts in expert parallel.",
        )
        parser.add_argument(
            "--init-expert-location",
            type=str,
            default=ServerArgs.init_expert_location,
            help="Initial location of EP experts.",
        )
        parser.add_argument(
            "--enable-eplb",
            action="store_true",
            help="Enable EPLB algorithm",
        )
        parser.add_argument(
            "--eplb-algorithm",
            type=str,
            default=ServerArgs.eplb_algorithm,
            help="Chosen EPLB algorithm",
        )
        parser.add_argument(
            "--eplb-rebalance-num-iterations",
            type=int,
            default=ServerArgs.eplb_rebalance_num_iterations,
            help="Number of iterations to automatically trigger a EPLB re-balance.",
        )
        parser.add_argument(
            "--eplb-rebalance-layers-per-chunk",
            type=int,
            default=ServerArgs.eplb_rebalance_layers_per_chunk,
            help="Number of layers to rebalance per forward pass.",
        )
        parser.add_argument(
            "--eplb-min-rebalancing-utilization-threshold",
            type=float,
            default=ServerArgs.eplb_min_rebalancing_utilization_threshold,
            help="Minimum threshold for GPU average utilization to trigger EPLB rebalancing. Must be in the range [0.0, 1.0].",
        )
        parser.add_argument(
            "--expert-distribution-recorder-mode",
            type=str,
            default=ServerArgs.expert_distribution_recorder_mode,
            help="Mode of expert distribution recorder.",
        )
        parser.add_argument(
            "--expert-distribution-recorder-buffer-size",
            type=int,
            default=ServerArgs.expert_distribution_recorder_buffer_size,
            help="Circular buffer size of expert distribution recorder. Set to -1 to denote infinite buffer.",
        )
        parser.add_argument(
            "--enable-expert-distribution-metrics",
            action="store_true",
            help="Enable logging metrics for expert balancedness",
        )
        parser.add_argument(
            "--deepep-config",
            type=str,
            default=ServerArgs.deepep_config,
            help="Tuned DeepEP config suitable for your own cluster. It can be either a string with JSON content or a file path.",
        )
        parser.add_argument(
            "--moe-dense-tp-size",
            type=int,
            default=ServerArgs.moe_dense_tp_size,
            help="TP size for MoE dense MLP layers. This flag is useful when, with large TP size, there are errors caused by weights in MLP layers having dimension smaller than the min dimension GEMM supports.",
        )
        parser.add_argument(
            "--elastic-ep-backend",
            type=str,
            default=ServerArgs.elastic_ep_backend,
            choices=["none", "mooncake"],
            help="Specify the collective communication backend for elastic EP. Currently supports 'mooncake'.",
        )
        parser.add_argument(
            "--mooncake-ib-device",
            type=str,
            default=ServerArgs.mooncake_ib_device,
            help="The InfiniBand devices for Mooncake Backend transfer, accepts multiple comma-separated devices "
            "(e.g., --mooncake-ib-device mlx5_0,mlx5_1). "
            "Default is None, which triggers automatic device detection when Mooncake Backend is enabled.",
        )

        # Mamba Cache
        parser.add_argument(
            "--max-mamba-cache-size",
            type=int,
            default=ServerArgs.max_mamba_cache_size,
            help="The maximum size of the mamba cache.",
        )
        parser.add_argument(
            "--mamba-ssm-dtype",
            type=str,
            default=ServerArgs.mamba_ssm_dtype,
            choices=MAMBA_SSM_DTYPE_CHOICES,
            help="The data type of the SSM states in mamba cache.",
        )
        parser.add_argument(
            "--mamba-full-memory-ratio",
            type=float,
            default=ServerArgs.mamba_full_memory_ratio,
            help="The ratio of mamba state memory to full kv cache memory.",
        )

        # Hierarchical cache
        parser.add_argument(
            "--enable-hierarchical-cache",
            action="store_true",
            help="Enable hierarchical cache",
        )
        parser.add_argument(
            "--hicache-ratio",
            type=float,
            default=ServerArgs.hicache_ratio,
            help="The ratio of the size of host KV cache memory pool to the size of device pool.",
        )
        parser.add_argument(
            "--hicache-size",
            type=int,
            default=ServerArgs.hicache_size,
            help="The size of host KV cache memory pool in gigabytes, which will override the hicache_ratio if set.",
        )
        parser.add_argument(
            "--hicache-write-policy",
            type=str,
            choices=["write_back", "write_through", "write_through_selective"],
            default=ServerArgs.hicache_write_policy,
            help="The write policy of hierarchical cache.",
        )
        parser.add_argument(
            "--hicache-io-backend",
            type=str,
            choices=["direct", "kernel", "kernel_ascend"],
            default=ServerArgs.hicache_io_backend,
            help="The IO backend for KV cache transfer between CPU and GPU",
        )
        parser.add_argument(
            "--hicache-mem-layout",
            type=str,
            choices=[
                "layer_first",
                "page_first",
                "page_first_direct",
                "page_first_kv_split",
            ],
            default=ServerArgs.hicache_mem_layout,
            help="The layout of host memory pool for hierarchical cache.",
        )
        parser.add_argument(
            "--hicache-storage-backend",
            type=str,
            choices=["file", "mooncake", "hf3fs", "nixl", "aibrix", "dynamic", "eic"],
            default=ServerArgs.hicache_storage_backend,
            help="The storage backend for hierarchical KV cache. "
            "Built-in backends: file, mooncake, hf3fs, nixl, aibrix. "
            "For dynamic backend, use --hicache-storage-backend-extra-config to specify: "
            "backend_name (custom name), module_path (Python module path), class_name (backend class name).",
        )
        parser.add_argument(
            "--hicache-storage-prefetch-policy",
            type=str,
            choices=["best_effort", "wait_complete", "timeout"],
            default=ServerArgs.hicache_storage_prefetch_policy,
            help="Control when prefetching from the storage backend should stop.",
        )
        parser.add_argument(
            "--hicache-storage-backend-extra-config",
            type=str,
            default=ServerArgs.hicache_storage_backend_extra_config,
            help="A dictionary in JSON string format containing extra configuration for the storage backend.",
        )
        # LMCache
        parser.add_argument(
            "--enable-lmcache",
            action="store_true",
            help="Using LMCache as an alternative hierarchical cache solution",
        )

        # Ktransformer server args
        parser.add_argument(
            "--kt-weight-path",
            type=str,
            help="[ktransformers parameter] The path of the quantized expert weights for amx kernel. A local folder.",
        )
        parser.add_argument(
            "--kt-method",
            type=str,
            default="AMXINT4",
            help="[ktransformers parameter] Quantization formats for CPU execution.",
        )
        parser.add_argument(
            "--kt-cpuinfer",
            type=int,
            help="[ktransformers parameter] The number of CPUInfer threads.",
        )
        parser.add_argument(
            "--kt-threadpool-count",
            type=int,
            default=2,
            help="[ktransformers parameter] One-to-one with the number of NUMA nodes (one thread pool per NUMA).",
        )
        parser.add_argument(
            "--kt-num-gpu-experts",
            type=int,
            help="[ktransformers parameter] The number of GPU experts.",
        )
        parser.add_argument(
            "--kt-max-deferred-experts-per-token",
            type=int,
            default=ServerArgs.kt_max_deferred_experts_per_token,
            help="[ktransformers parameter] Maximum number of experts deferred to CPU per token. All MoE layers except the final one use this value; the final layer always uses 0.",
        )
        # Double Sparsity
        parser.add_argument(
            "--enable-double-sparsity",
            action="store_true",
            help="Enable double sparsity attention",
        )
        parser.add_argument(
            "--ds-channel-config-path",
            type=str,
            default=ServerArgs.ds_channel_config_path,
            help="The path of the double sparsity channel config",
        )
        parser.add_argument(
            "--ds-heavy-channel-num",
            type=int,
            default=ServerArgs.ds_heavy_channel_num,
            help="The number of heavy channels in double sparsity attention",
        )
        parser.add_argument(
            "--ds-heavy-token-num",
            type=int,
            default=ServerArgs.ds_heavy_token_num,
            help="The number of heavy tokens in double sparsity attention",
        )
        parser.add_argument(
            "--ds-heavy-channel-type",
            type=str,
            default=ServerArgs.ds_heavy_channel_type,
            help="The type of heavy channels in double sparsity attention",
        )
        parser.add_argument(
            "--ds-sparse-decode-threshold",
            type=int,
            default=ServerArgs.ds_sparse_decode_threshold,
            help="The minimum decode sequence length required before the double-sparsity backend switches from the dense fallback to the sparse decode kernel.",
        )

        # Offloading
        parser.add_argument(
            "--cpu-offload-gb",
            type=int,
            default=ServerArgs.cpu_offload_gb,
            help="How many GBs of RAM to reserve for CPU offloading.",
        )
        parser.add_argument(
            "--offload-group-size",
            type=int,
            default=ServerArgs.offload_group_size,
            help="Number of layers per group in offloading.",
        )
        parser.add_argument(
            "--offload-num-in-group",
            type=int,
            default=ServerArgs.offload_num_in_group,
            help="Number of layers to be offloaded within a group.",
        )
        parser.add_argument(
            "--offload-prefetch-step",
            type=int,
            default=ServerArgs.offload_prefetch_step,
            help="Steps to prefetch in offloading.",
        )
        parser.add_argument(
            "--offload-mode",
            type=str,
            default=ServerArgs.offload_mode,
            help="Mode of offloading.",
        )

        # Args for multi-item-scoring
        parser.add_argument(
            "--multi-item-scoring-delimiter",
            type=int,
            default=ServerArgs.multi_item_scoring_delimiter,
            help="Delimiter token ID for multi-item scoring. Used to combine Query and Items into a single sequence: Query<delimiter>Item1<delimiter>Item2<delimiter>... This enables efficient batch processing of multiple items against a single query.",
        )

        # Optimization/debug options
        parser.add_argument(
            "--disable-radix-cache",
            action="store_true",
            help="Disable RadixAttention for prefix caching.",
        )
        parser.add_argument(
            "--cuda-graph-max-bs",
            type=int,
            default=ServerArgs.cuda_graph_max_bs,
            help="Set the maximum batch size for cuda graph. It will extend the cuda graph capture batch size to this value.",
        )
        parser.add_argument(
            "--cuda-graph-bs",
            type=int,
            nargs="+",
            help="Set the list of batch sizes for cuda graph.",
        )
        parser.add_argument(
            "--disable-cuda-graph",
            action="store_true",
            help="Disable cuda graph.",
        )
        parser.add_argument(
            "--disable-cuda-graph-padding",
            action="store_true",
            help="Disable cuda graph when padding is needed. Still uses cuda graph when padding is not needed.",
        )
        parser.add_argument(
            "--enable-profile-cuda-graph",
            action="store_true",
            help="Enable profiling of cuda graph capture.",
        )
        parser.add_argument(
            "--enable-cudagraph-gc",
            action="store_true",
            help="Enable garbage collection during CUDA graph capture. If disabled (default), GC is frozen during capture to speed up the process.",
        )
        parser.add_argument(
            "--enable-layerwise-nvtx-marker",
            action="store_true",
            help="Enable layerwise NVTX profiling annotations for the model.",
        )
        parser.add_argument(
            "--enable-nccl-nvls",
            action="store_true",
            help="Enable NCCL NVLS for prefill heavy requests when available.",
        )
        parser.add_argument(
            "--enable-symm-mem",
            action="store_true",
            help="Enable NCCL symmetric memory for fast collectives.",
        )
        parser.add_argument(
            "--disable-flashinfer-cutlass-moe-fp4-allgather",
            action="store_true",
            help="Disables quantize before all-gather for flashinfer cutlass moe.",
        )
        parser.add_argument(
            "--enable-tokenizer-batch-encode",
            action="store_true",
            help="Enable batch tokenization for improved performance when processing multiple text inputs. Do not use with image inputs, pre-tokenized input_ids, or input_embeds.",
        )
        parser.add_argument(
            "--disable-tokenizer-batch-decode",
            action="store_true",
            help="Disable batch decoding when decoding multiple completions.",
        )
        parser.add_argument(
            "--disable-outlines-disk-cache",
            action="store_true",
            help="Disable disk cache of outlines to avoid possible crashes related to file system or high concurrency.",
        )
        parser.add_argument(
            "--disable-custom-all-reduce",
            action="store_true",
            help="Disable the custom all-reduce kernel and fall back to NCCL.",
        )
        parser.add_argument(
            "--enable-mscclpp",
            action="store_true",
            help="Enable using mscclpp for small messages for all-reduce kernel and fall back to NCCL.",
        )
        parser.add_argument(
            "--enable-torch-symm-mem",
            action="store_true",
            help="Enable using torch symm mem for all-reduce kernel and fall back to NCCL. Only supports CUDA device SM90 and above. SM90 supports world size 4, 6, 8. SM100 supports world size 6, 8.",
        )
        parser.add_argument(
            "--disable-overlap-schedule",
            action="store_true",
            help="Disable the overlap scheduler, which overlaps the CPU scheduler with GPU model worker.",
        )
        parser.add_argument(
            "--enable-mixed-chunk",
            action="store_true",
            help="Enabling mixing prefill and decode in a batch when using chunked prefill.",
        )
        parser.add_argument(
            "--enable-dp-attention",
            action="store_true",
            help="Enabling data parallelism for attention and tensor parallelism for FFN. The dp size should be equal to the tp size. Currently DeepSeek-V2 and Qwen 2/3 MoE models are supported.",
        )
        parser.add_argument(
            "--enable-dp-lm-head",
            action="store_true",
            help="Enable vocabulary parallel across the attention TP group to avoid all-gather across DP groups, optimizing performance under DP attention.",
        )
        parser.add_argument(
            "--enable-two-batch-overlap",
            action="store_true",
            help="Enabling two micro batches to overlap.",
        )
        parser.add_argument(
            "--enable-single-batch-overlap",
            action="store_true",
            help="Let computation and communication overlap within one micro batch.",
        )
        parser.add_argument(
            "--tbo-token-distribution-threshold",
            type=float,
            default=ServerArgs.tbo_token_distribution_threshold,
            help="The threshold of token distribution between two batches in micro-batch-overlap, determines whether to two-batch-overlap or two-chunk-overlap. Set to 0 denote disable two-chunk-overlap.",
        )
        parser.add_argument(
            "--enable-torch-compile",
            action="store_true",
            help="Optimize the model with torch.compile. Experimental feature.",
        )
        parser.add_argument(
            "--enable-piecewise-cuda-graph",
            action="store_true",
            help="Optimize the model with piecewise cuda graph for extend/prefill only. Experimental feature.",
        )
        parser.add_argument(
            "--piecewise-cuda-graph-tokens",
            type=json_list_type,
            default=ServerArgs.piecewise_cuda_graph_tokens,
            help="Set the list of tokens when using piecewise cuda graph.",
        )
        parser.add_argument(
            "--piecewise-cuda-graph-compiler",
            type=str,
            default=ServerArgs.piecewise_cuda_graph_compiler,
            help="Set the compiler for piecewise cuda graph. Choices are: eager, inductor.",
            choices=["eager", "inductor"],
        )
        parser.add_argument(
            "--torch-compile-max-bs",
            type=int,
            default=ServerArgs.torch_compile_max_bs,
            help="Set the maximum batch size when using torch compile.",
        )
        parser.add_argument(
            "--piecewise-cuda-graph-max-tokens",
            type=int,
            default=ServerArgs.piecewise_cuda_graph_max_tokens,
            help="Set the maximum tokens when using piecewise cuda graph.",
        )
        parser.add_argument(
            "--torchao-config",
            type=str,
            default=ServerArgs.torchao_config,
            help="Optimize the model with torchao. Experimental feature. Current choices are: int8dq, int8wo, int4wo-<group_size>, fp8wo, fp8dq-per_tensor, fp8dq-per_row",
        )
        parser.add_argument(
            "--enable-nan-detection",
            action="store_true",
            help="Enable the NaN detection for debugging purposes.",
        )
        parser.add_argument(
            "--enable-p2p-check",
            action="store_true",
            help="Enable P2P check for GPU access, otherwise the p2p access is allowed by default.",
        )
        parser.add_argument(
            "--triton-attention-reduce-in-fp32",
            action="store_true",
            help="Cast the intermediate attention results to fp32 to avoid possible crashes related to fp16."
            "This only affects Triton attention kernels.",
        )
        parser.add_argument(
            "--triton-attention-num-kv-splits",
            type=int,
            default=ServerArgs.triton_attention_num_kv_splits,
            help="The number of KV splits in flash decoding Triton kernel. Larger value is better in longer context scenarios. The default value is 8.",
        )
        parser.add_argument(
            "--triton-attention-split-tile-size",
            type=int,
            default=ServerArgs.triton_attention_split_tile_size,
            help="The size of split KV tile in flash decoding Triton kernel. Used for deterministic inference.",
        )
        parser.add_argument(
            "--num-continuous-decode-steps",
            type=int,
            default=ServerArgs.num_continuous_decode_steps,
            help="Run multiple continuous decoding steps to reduce scheduling overhead. "
            "This can potentially increase throughput but may also increase time-to-first-token latency. "
            "The default value is 1, meaning only run one decoding step at a time.",
        )
        parser.add_argument(
            "--delete-ckpt-after-loading",
            action="store_true",
            help="Delete the model checkpoint after loading the model.",
        )
        parser.add_argument(
            "--enable-memory-saver",
            action="store_true",
            help="Allow saving memory using release_memory_occupation and resume_memory_occupation",
        )
        parser.add_argument(
            "--enable-weights-cpu-backup",
            action="store_true",
            help="Save model weights (both main model and draft model, if any) to CPU memory during release_weights_occupation and resume_weights_occupation",
        )
        parser.add_argument(
            "--enable-draft-weights-cpu-backup",
            action="store_true",
            help="Save draft model weights to CPU memory during release_weights_occupation and resume_weights_occupation",
        )
        parser.add_argument(
            "--allow-auto-truncate",
            action="store_true",
            help="Allow automatically truncating requests that exceed the maximum input length instead of returning an error.",
        )
        parser.add_argument(
            "--enable-custom-logit-processor",
            action="store_true",
            help="Enable users to pass custom logit processors to the server (disabled by default for security)",
        )
        parser.add_argument(
            "--flashinfer-mla-disable-ragged",
            action="store_true",
            help="Not using ragged prefill wrapper when running flashinfer mla",
        )
        parser.add_argument(
            "--disable-shared-experts-fusion",
            action="store_true",
            help="Disable shared experts fusion optimization for deepseek v3/r1.",
        )
        parser.add_argument(
            "--disable-chunked-prefix-cache",
            action="store_true",
            help="Disable chunked prefix cache feature for deepseek, which should save overhead for short sequences.",
        )
        parser.add_argument(
            "--disable-fast-image-processor",
            action="store_true",
            help="Adopt base image processor instead of fast image processor.",
        )
        parser.add_argument(
            "--keep-mm-feature-on-device",
            action="store_true",
            help="Keep multimodal feature tensors on device after processing to save D2H copy.",
        )
        parser.add_argument(
            "--enable-return-hidden-states",
            action="store_true",
            help="Enable returning hidden states with responses.",
        )
        parser.add_argument(
            "--scheduler-recv-interval",
            type=int,
            default=ServerArgs.scheduler_recv_interval,
            help="The interval to poll requests in scheduler. Can be set to >1 to reduce the overhead of this.",
        )
        parser.add_argument(
            "--numa-node",
            type=int,
            nargs="+",
            help="Sets the numa node for the subprocesses. i-th element corresponds to i-th subprocess.",
        )
        parser.add_argument(
            "--enable-deterministic-inference",
            action="store_true",
            help="Enable deterministic inference mode with batch invariant ops.",
        )
        parser.add_argument(
            "--rl-on-policy-target",
            type=str,
            default=ServerArgs.rl_on_policy_target,
            choices=RL_ON_POLICY_TARGET_CHOICES,
            help="The training system that SGLang needs to match for true on-policy.",
        )
        parser.add_argument(
            "--enable-attn-tp-input-scattered",
            action="store_true",
            help="Allow input of attention to be scattered when only using tensor parallelism, to reduce the computational load of operations such as qkv latent.",
        )

        # Dynamic batch tokenizer
        parser.add_argument(
            "--enable-dynamic-batch-tokenizer",
            action="store_true",
            help="Enable async dynamic batch tokenizer for improved performance when multiple requests arrive concurrently.",
        )
        parser.add_argument(
            "--dynamic-batch-tokenizer-batch-size",
            type=int,
            default=ServerArgs.dynamic_batch_tokenizer_batch_size,
            help="[Only used if --enable-dynamic-batch-tokenizer is set] Maximum batch size for dynamic batch tokenizer.",
        )
        parser.add_argument(
            "--dynamic-batch-tokenizer-batch-timeout",
            type=float,
            default=ServerArgs.dynamic_batch_tokenizer_batch_timeout,
            help="[Only used if --enable-dynamic-batch-tokenizer is set] Timeout in seconds for batching tokenization requests.",
        )

        # Debug tensor dumps
        parser.add_argument(
            "--debug-tensor-dump-output-folder",
            type=str,
            default=ServerArgs.debug_tensor_dump_output_folder,
            help="The output folder for dumping tensors.",
        )
        parser.add_argument(
            "--debug-tensor-dump-layers",
            type=int,
            nargs="+",
            help="The layer ids to dump. Dump all layers if not specified.",
        )
        parser.add_argument(
            "--debug-tensor-dump-input-file",
            type=str,
            default=ServerArgs.debug_tensor_dump_input_file,
            help="The input filename for dumping tensors",
        )
        parser.add_argument(
            "--debug-tensor-dump-inject",
            type=str,
            default=ServerArgs.debug_tensor_dump_inject,
            help="Inject the outputs from jax as the input of every layer.",
        )

        # PD disaggregation
        parser.add_argument(
            "--disaggregation-mode",
            type=str,
            default=ServerArgs.disaggregation_mode,
            choices=["null", "prefill", "decode"],
            help='Only used for PD disaggregation. "prefill" for prefill-only server, and "decode" for decode-only server. If not specified, it is not PD disaggregated',
        )
        parser.add_argument(
            "--disaggregation-transfer-backend",
            type=str,
            default=ServerArgs.disaggregation_transfer_backend,
            choices=DISAGG_TRANSFER_BACKEND_CHOICES,
            help="The backend for disaggregation transfer. Default is mooncake.",
        )
        parser.add_argument(
            "--disaggregation-bootstrap-port",
            type=int,
            default=ServerArgs.disaggregation_bootstrap_port,
            help="Bootstrap server port on the prefill server. Default is 8998.",
        )
        parser.add_argument(
            "--disaggregation-decode-tp",
            type=int,
            default=ServerArgs.disaggregation_decode_tp,
            help="Decode tp size. If not set, it matches the tp size of the current engine. This is only set on the prefill server.",
        )
        parser.add_argument(
            "--disaggregation-decode-dp",
            type=int,
            default=ServerArgs.disaggregation_decode_dp,
            help="Decode dp size. If not set, it matches the dp size of the current engine. This is only set on the prefill server.",
        )
        parser.add_argument(
            "--disaggregation-prefill-pp",
            type=int,
            default=ServerArgs.disaggregation_prefill_pp,
            help="Prefill pp size. If not set, it is default to 1. This is only set on the decode server.",
        )
        parser.add_argument(
            "--disaggregation-ib-device",
            type=str,
            default=ServerArgs.disaggregation_ib_device,
            help="The InfiniBand devices for disaggregation transfer, accepts single device (e.g., --disaggregation-ib-device mlx5_0) "
            "or multiple comma-separated devices (e.g., --disaggregation-ib-device mlx5_0,mlx5_1). "
            "Default is None, which triggers automatic device detection when mooncake backend is enabled.",
        )
        parser.add_argument(
            "--disaggregation-decode-enable-offload-kvcache",
            action="store_true",
            help="Enable async KV cache offloading on decode server (PD mode).",
        )
        parser.add_argument(
            "--num-reserved-decode-tokens",
            type=int,
            default=ServerArgs.num_reserved_decode_tokens,
            help="Number of decode tokens that will have memory reserved when adding new request to the running batch.",
        )
        parser.add_argument(
            "--disaggregation-decode-polling-interval",
            type=int,
            default=ServerArgs.disaggregation_decode_polling_interval,
            help="The interval to poll requests in decode server. Can be set to >1 to reduce the overhead of this.",
        )

        # Custom weight loader
        parser.add_argument(
            "--custom-weight-loader",
            type=str,
            nargs="*",
            default=None,
            help="The custom dataloader which used to update the model. Should be set with a valid import path, such as my_package.weight_load_func",
        )
        parser.add_argument(
            "--weight-loader-disable-mmap",
            action="store_true",
            help="Disable mmap while loading weight using safetensors.",
        )
        parser.add_argument(
            "--remote-instance-weight-loader-seed-instance-ip",
            type=str,
            default=ServerArgs.remote_instance_weight_loader_seed_instance_ip,
            help="The ip of the seed instance for loading weights from remote instance.",
        )
        parser.add_argument(
            "--remote-instance-weight-loader-seed-instance-service-port",
            type=int,
            default=ServerArgs.remote_instance_weight_loader_seed_instance_service_port,
            help="The service port of the seed instance for loading weights from remote instance.",
        )
        parser.add_argument(
            "--remote-instance-weight-loader-send-weights-group-ports",
            type=json_list_type,
            default=ServerArgs.remote_instance_weight_loader_send_weights_group_ports,
            help="The communication group ports for loading weights from remote instance.",
        )

        # For PD-Multiplexing
        parser.add_argument(
            "--enable-pdmux",
            action="store_true",
            help="Enable PD-Multiplexing, PD running on greenctx stream.",
        )
        parser.add_argument(
            "--pdmux-config-path",
            type=str,
            default=None,
            help="The path of the PD-Multiplexing config file.",
        )
        parser.add_argument(
            "--sm-group-num",
            type=int,
            default=ServerArgs.sm_group_num,
            help="Number of sm partition groups.",
        )

        # Configuration file support
        parser.add_argument(
            "--config",
            type=str,
            help="Read CLI options from a config file. Must be a YAML file with configuration options.",
        )

        # For Multi-Modal
        parser.add_argument(
            "--mm-max-concurrent-calls",
            type=int,
            default=ServerArgs.mm_max_concurrent_calls,
            help="The max concurrent calls for async mm data processing.",
        )
        parser.add_argument(
            "--mm-per-request-timeout",
            type=int,
            default=ServerArgs.mm_per_request_timeout,
            help="The timeout for each multi-modal request in seconds.",
        )
        parser.add_argument(
            "--enable-broadcast-mm-inputs-process",
            action="store_true",
            default=ServerArgs.enable_broadcast_mm_inputs_process,
            help="Enable broadcast mm-inputs process in scheduler.",
        )

        # For checkpoint decryption
        parser.add_argument(
            "--decrypted-config-file",
            type=str,
            default=ServerArgs.decrypted_config_file,
            help="The path of the decrypted config file.",
        )
        parser.add_argument(
            "--decrypted-draft-config-file",
            type=str,
            default=ServerArgs.decrypted_draft_config_file,
            help="The path of the decrypted draft config file.",
        )

    @classmethod
    def from_cli_args(cls, args: argparse.Namespace):
        args.tp_size = args.tensor_parallel_size
        args.pp_size = args.pipeline_parallel_size
        args.dp_size = args.data_parallel_size
        args.ep_size = args.expert_parallel_size

        attrs = [attr.name for attr in dataclasses.fields(cls)]
        return cls(**{attr: getattr(args, attr) for attr in attrs})

    def url(self):
        if is_valid_ipv6_address(self.host):
            return f"http://[{self.host}]:{self.port}"
        else:
            return f"http://{self.host}:{self.port}"

    def get_hf_config(self):
        kwargs = {}
        hf_config = get_config(
            self.model_path,
            trust_remote_code=self.trust_remote_code,
            revision=self.revision,
            model_override_args=orjson.loads(self.json_model_override_args),
            **kwargs,
        )
        return hf_config

    def get_model_config(self):
        # Lazy init to avoid circular import
        from sglang.srt.configs.model_config import ModelConfig

        if hasattr(self, "model_config"):
            return self.model_config
        self.model_config = ModelConfig.from_server_args(self)
        return self.model_config

    def get_attention_backends(self):
        prefill_attention_backend_str = (
            self.prefill_attention_backend
            if self.prefill_attention_backend
            else self.attention_backend
        )
        decode_attention_backend_str = (
            self.decode_attention_backend
            if self.decode_attention_backend
            else self.attention_backend
        )
        return prefill_attention_backend_str, decode_attention_backend_str

    def use_mla_backend(self):
        from sglang.srt.configs.model_config import AttentionArch

        model_config = self.get_model_config()
        return model_config.attention_arch == AttentionArch.MLA

    def check_server_args(self):
        # Check parallel size constraints
        assert (
            self.tp_size * self.pp_size
        ) % self.nnodes == 0, "tp_size must be divisible by number of nodes"

        if self.pp_size > 1:
            assert (
                self.disable_overlap_schedule
                and self.speculative_algorithm is None
                and not self.enable_mixed_chunk
            ), "Pipeline parallelism is not compatible with overlap schedule, speculative decoding, mixed chunked prefill."

        assert not (
            self.dp_size > 1 and self.nnodes != 1 and not self.enable_dp_attention
        ), "multi-node data parallel is not supported unless dp attention!"

        assert self.base_gpu_id >= 0, "base_gpu_id must be non-negative"
        assert self.gpu_id_step >= 1, "gpu_id_step must be positive"

        assert self.moe_dense_tp_size in {
            1,
            None,
        }, "moe_dense_tp_size only support 1 and None currently"

        # Check served model name to not have colon as it is reserved for LoRA adapter syntax
        assert ":" not in self.served_model_name, (
            "served_model_name cannot contain a colon (':') character. "
            "The colon is reserved for the 'model:adapter' syntax used in LoRA adapter specification. "
            f"Invalid value: '{self.served_model_name}'"
        )

        # Check LoRA
        self.check_lora_server_args()

        # Check speculative decoding
        if self.speculative_algorithm is not None:
            assert (
                not self.enable_mixed_chunk
            ), "enable_mixed_chunk is required for speculative decoding"

        # Check chunked prefill
        # Skip validation if chunked prefill is disabled (i.e., size <= 0).
        # Skip validation if disaggregation mode is decode.
        if self.chunked_prefill_size > 0 and self.disaggregation_mode != "decode":
            assert (
                self.chunked_prefill_size % self.page_size == 0
            ), "chunked_prefill_size must be divisible by page_size"

        # Check pdmux
        if self.enable_pdmux:
            assert (
                self.pp_size == 1
            ), "PD-Multiplexing is only supported with pipeline parallelism disabled (pp_size=1)."
            assert (
                self.chunked_prefill_size == -1
            ), "PD-Multiplexing is not compatible with chunked prefill."
            assert (
                self.disaggregation_mode == "null"
            ), "PD-Multiplexing is not compatible with disaggregation mode."
            assert (
                self.disable_overlap_schedule
            ), "PD-Multiplexing is not compatible with overlap schedule."

            # NOTE: CUDA Green Context may encounter potential issues with CudaGraph on torch 2.7.x – 2.8.x, leading to performance degradation.
            import torch

            parts = torch.__version__.split("+", 1)[0].split(".")
            major = int(parts[0]) if len(parts) > 0 and parts[0].isdigit() else 0
            minor = int(parts[1]) if len(parts) > 1 and parts[1].isdigit() else 0
            if (major, minor) > (2, 6):
                logger.warning(
                    "WARNING: PD-Multiplexing may experience performance degradation with torch versions > 2.6.x.\n"
                    f"  Current torch version is {torch.__version__}.\n"
                    "  Please manually install torch 2.6.x."
                )

        assert self.tokenizer_worker_num > 0, "Tokenizer worker num must >= 1"
        self.validate_buckets_rule(
            "--prompt-tokens-buckets", self.prompt_tokens_buckets
        )
        self.validate_buckets_rule(
            "--generation-tokens-buckets", self.generation_tokens_buckets
        )

        # Check scheduling policy
        if self.enable_priority_scheduling:
            assert self.schedule_policy in [
                "fcfs",
                "lof",
            ], f"To use priority scheduling, schedule_policy must be 'fcfs' or 'lof'. '{self.schedule_policy}' is not supported."

        # Check multi-item scoring
        if self.multi_item_scoring_delimiter is not None:
            assert self.disable_radix_cache, (
                "Multi-item scoring requires radix cache to be disabled. "
                "Please set --disable-radix-cache when using --multi-item-scoring-delimiter."
            )
            assert self.chunked_prefill_size == -1, (
                "Multi-item scoring requires chunked prefill to be disabled. "
                "Please set --chunked-prefill-size -1 when using --multi-item-scoring-delimiter."
            )

        assert (
            self.schedule_conservativeness >= 0
        ), "schedule_conservativeness must be non-negative"

    def check_lora_server_args(self):
        assert self.max_loras_per_batch > 0, "max_loras_per_batch must be positive"

        # Enable LoRA if any LoRA paths are provided for backward compatibility.
        if self.lora_paths:
            if self.enable_lora is None:
                self.enable_lora = True
                logger.warning(
                    "--enable-lora is set to True because --lora-paths is provided."
                )
            elif self.enable_lora is False:
                logger.warning(
                    "--enable-lora is set to False, any provided lora_paths will be ignored."
                )

        if self.enable_lora:
            # Validate compatibility with speculative decoding
            if self.speculative_algorithm not in ["NGRAM", None]:
                raise ValueError(
                    "Currently LoRA is only compatible with NGRAM speculative decoding."
                )

            # Parse lora_paths
            if isinstance(self.lora_paths, list):
                lora_paths = self.lora_paths
                self.lora_paths = []
                for lora_path in lora_paths:
                    if isinstance(lora_path, str):
                        if "=" in lora_path:
                            name, path = lora_path.split("=", 1)
                            lora_ref = LoRARef(
                                lora_name=name, lora_path=path, pinned=False
                            )
                        else:
                            lora_ref = LoRARef(
                                lora_name=lora_path, lora_path=lora_path, pinned=False
                            )
                    elif isinstance(lora_path, dict):
                        assert (
                            "lora_name" in lora_path and "lora_path" in lora_path
                        ), f"When providing LoRA paths as a list of dict, each dict should contain 'lora_name' and 'lora_path' keys. Got: {lora_path}"
                        lora_ref = LoRARef(
                            lora_name=lora_path["lora_name"],
                            lora_path=lora_path["lora_path"],
                            pinned=lora_path.get("pinned", False),
                        )
                    else:
                        raise ValueError(
                            f"Invalid type for item in --lora-paths list: {type(lora_path)}. "
                            "Expected a string or a dictionary."
                        )
                    self.lora_paths.append(lora_ref)
            elif isinstance(self.lora_paths, dict):
                self.lora_paths = [
                    LoRARef(lora_name=k, lora_path=v, pinned=False)
                    for k, v in self.lora_paths.items()
                ]
            elif self.lora_paths is None:
                self.lora_paths = []
            else:
                raise ValueError(
                    f"Invalid type for --lora-paths: {type(self.lora_paths)}. "
                    "Expected a list or a dictionary."
                )

            # Expand target modules
            if self.lora_target_modules:
                self.lora_target_modules = set(self.lora_target_modules)
                if "all" in self.lora_target_modules:
                    assert (
                        len(self.lora_target_modules) == 1
                    ), "If 'all' is specified in --lora-target-modules, it should be the only module specified."
                    self.lora_target_modules = set(SUPPORTED_LORA_TARGET_MODULES)

            # Ensure sufficient information is provided for LoRA initialization.
            assert self.lora_paths or (
                self.max_lora_rank and self.lora_target_modules
            ), "When no initial --lora-paths is provided, you need to specify both --max-lora-rank and --lora-target-modules for LoRA initialization."

            # Validate max_loaded_loras
            if self.max_loaded_loras is not None:
                assert self.max_loaded_loras >= self.max_loras_per_batch, (
                    "max_loaded_loras should be greater than or equal to max_loras_per_batch. "
                    f"max_loaded_loras={self.max_loaded_loras}, max_loras_per_batch={self.max_loras_per_batch}"
                )
                assert len(self.lora_paths) <= self.max_loaded_loras, (
                    "The number of LoRA paths should not exceed max_loaded_loras. "
                    f"max_loaded_loras={self.max_loaded_loras}, lora_paths={len(self.lora_paths)}"
                )

            if self.max_lora_chunk_size is not None:
                assert (
                    16 <= self.max_lora_chunk_size <= 128
                    and (self.max_lora_chunk_size & (self.max_lora_chunk_size - 1)) == 0
                ), "--max-lora-chunk-size must be a power of 2 between 16 and 128."

    def validate_disagg_tp_size(self, prefill_tp: int, decode_tp: int):
        larger_tp = max(decode_tp, prefill_tp)
        smaller_tp = min(decode_tp, prefill_tp)
        assert larger_tp % smaller_tp == 0, (
            "Different tp size is supported only when one tp is multiple of the other. "
            f"decode_tp={decode_tp}, prefill_tp={prefill_tp}"
        )

    def validate_buckets_rule(self, arg_name: str, buckets_rule: List[str]):
        if not buckets_rule:
            return

        assert len(buckets_rule) > 0, f"{arg_name} cannot be empty list"
        rule = buckets_rule[0]
        assert rule in [
            "tse",
            "default",
            "custom",
        ], f"Unsupported {arg_name} rule type: '{rule}'. Must be one of: 'tse', 'default', 'custom'"

        if rule == "tse":
            assert (
                len(buckets_rule) == 4
            ), f"{arg_name} TSE rule requires exactly 4 parameters: ['tse', middle, base, count], got {len(buckets_rule)}"
            try:
                middle = float(buckets_rule[1])
                base = float(buckets_rule[2])
                count = int(buckets_rule[3])
            except (ValueError, IndexError):
                assert (
                    False
                ), f"{arg_name} TSE rule parameters must be: ['tse', <float:middle>, <float:base>, <int:count>]"
            assert base > 1, f"{arg_name} TSE base must be larger than 1, got: {base}"
            assert count > 0, f"{arg_name} TSE count must be positive, got: {count}"
            assert middle > 0, f"{arg_name} TSE middle must be positive, got: {middle}"

        elif rule == "default":
            assert (
                len(buckets_rule) == 1
            ), f"{arg_name} default rule should only have one parameter: ['default'], got {len(buckets_rule)}"

        elif rule == "custom":
            assert (
                len(buckets_rule) >= 2
            ), f"{arg_name} custom rule requires at least one bucket value: ['custom', value1, ...]"
            try:
                bucket_values = [float(x) for x in buckets_rule[1:]]
            except ValueError:
                assert False, f"{arg_name} custom rule bucket values must be numeric"
            assert len(set(bucket_values)) == len(
                bucket_values
            ), f"{arg_name} custom rule bucket values should not contain duplicates"
            assert all(
                val >= 0 for val in bucket_values
            ), f"{arg_name} custom rule bucket values should be non-negative"

    def adjust_mem_fraction_for_vlm(self, model_config):
        vision_config = getattr(model_config.hf_config, "vision_config", None)
        if vision_config is None:
            return

        # roughly reduce the mem_fraction_static base on params of Vit
        original_server_arg_mem_fraction = self.mem_fraction_static
        # a base mem_fraction_static factor for regular Vit
        base_mem_fraction_reduction_ratio = 0.95

        vit_num_layers = getattr(vision_config, "num_hidden_layers", 24)
        vit_hidden_size = getattr(vision_config, "hidden_size", 1024)

        # baseline ViT params (ViT-L/14)
        baseline_vit_layers = 24
        baseline_vit_hidden_size = 1024

        # weight params count
        current_complexity_score = vit_num_layers * (vit_hidden_size**2)
        baseline_complexity_score = baseline_vit_layers * (baseline_vit_hidden_size**2)
        complexity_ratio = (
            current_complexity_score / baseline_complexity_score
            if baseline_complexity_score > 0
            else 1.0
        )

        # every time the complexity grows 100%, adjust final factor for 10%
        sensitivity_scale = 0.1
        dynamic_adjustment_factor = 1.0 - sensitivity_scale * (complexity_ratio - 1.0)
        dynamic_adjustment_factor = max(0.8, min(1.05, dynamic_adjustment_factor))

        final_overall_factor = (
            base_mem_fraction_reduction_ratio * dynamic_adjustment_factor
        )
        self.mem_fraction_static = (
            original_server_arg_mem_fraction * final_overall_factor
        )


# NOTE: This is a global variable to hold the server args for scheduler.
_global_server_args: Optional[ServerArgs] = None


def set_global_server_args_for_scheduler(server_args: ServerArgs):
    global _global_server_args
    _global_server_args = server_args


set_global_server_args_for_tokenizer = set_global_server_args_for_scheduler


def get_global_server_args() -> ServerArgs:
    if _global_server_args is None:
        raise ValueError("Global server args is not set yet!")

    return _global_server_args


def prepare_server_args(argv: List[str]) -> ServerArgs:
    """
    Prepare the server arguments from the command line arguments.

    Args:
        args: The command line arguments. Typically, it should be `sys.argv[1:]`
            to ensure compatibility with `parse_args` when no arguments are passed.

    Returns:
        The server arguments.
    """
    # Import here to avoid circular imports
    from sglang.srt.server_args_config_parser import ConfigArgumentMerger

    # Check for config file and merge arguments if present
    if "--config" in argv:
        # Extract boolean actions from the parser to handle them correctly
        parser = argparse.ArgumentParser()
        ServerArgs.add_cli_args(parser)

        # Get boolean action destinations
        boolean_actions = []
        for action in parser._actions:
            if hasattr(action, "dest") and hasattr(action, "action"):
                if action.action in ["store_true", "store_false"]:
                    boolean_actions.append(action.dest)

        # Merge config file arguments with CLI arguments
        config_merger = ConfigArgumentMerger(boolean_actions=boolean_actions)
        argv = config_merger.merge_config_with_args(argv)

    parser = argparse.ArgumentParser()
    ServerArgs.add_cli_args(parser)
    raw_args = parser.parse_args(argv)

    return ServerArgs.from_cli_args(raw_args)


ZMQ_TCP_PORT_DELTA = 233
DP_ATTENTION_HANDSHAKE_PORT_DELTA = 13


@dataclasses.dataclass
class PortArgs:
    # The ipc filename for tokenizer to receive inputs from detokenizer (zmq)
    tokenizer_ipc_name: str
    # The ipc filename for scheduler (rank 0) to receive inputs from tokenizer (zmq)
    scheduler_input_ipc_name: str
    # The ipc filename for detokenizer to receive inputs from scheduler (zmq)
    detokenizer_ipc_name: str

    # The port for nccl initialization (torch.dist)
    nccl_port: int

    # The ipc filename for rpc call between Engine and Scheduler
    rpc_ipc_name: str

    # The ipc filename for Scheduler to send metrics
    metrics_ipc_name: str

    # The ipc filename for Tokenizer and worker tokenizer
    tokenizer_worker_ipc_name: Optional[str]

    @staticmethod
    def init_new(
        server_args: ServerArgs,
        dp_rank: Optional[int] = None,
        worker_ports: Optional[List[int]] = None,
    ) -> PortArgs:
        if server_args.nccl_port is None:
            nccl_port = server_args.port + random.randint(100, 1000)
            while True:
                if is_port_available(nccl_port):
                    break
                if nccl_port < 60000:
                    nccl_port += 42
                else:
                    nccl_port -= 43
        else:
            nccl_port = server_args.nccl_port

        if server_args.tokenizer_worker_num > 1:
            tokenizer_worker_ipc_name = (
                f"ipc://{tempfile.NamedTemporaryFile(delete=False).name}"
            )
        else:
            tokenizer_worker_ipc_name = None

        if not server_args.enable_dp_attention:
            # Normal case, use IPC within a single node
            return PortArgs(
                tokenizer_ipc_name=f"ipc://{tempfile.NamedTemporaryFile(delete=False).name}",
                scheduler_input_ipc_name=f"ipc://{tempfile.NamedTemporaryFile(delete=False).name}",
                detokenizer_ipc_name=f"ipc://{tempfile.NamedTemporaryFile(delete=False).name}",
                nccl_port=nccl_port,
                rpc_ipc_name=f"ipc://{tempfile.NamedTemporaryFile(delete=False).name}",
                metrics_ipc_name=f"ipc://{tempfile.NamedTemporaryFile(delete=False).name}",
                tokenizer_worker_ipc_name=tokenizer_worker_ipc_name,
            )
        else:
            # DP attention. Use TCP + port to handle both single-node and multi-node.
            if server_args.nnodes == 1 and server_args.dist_init_addr is None:
                dist_init_addr = ("127.0.0.1", server_args.port + ZMQ_TCP_PORT_DELTA)
            elif server_args.dist_init_addr.startswith("["):  # ipv6 address
                port_num, host = configure_ipv6(server_args.dist_init_addr)
                dist_init_addr = (host, str(port_num))
            else:
                dist_init_addr = server_args.dist_init_addr.split(":")

            assert (
                len(dist_init_addr) == 2
            ), "please provide --dist-init-addr as host:port of head node"

            dist_init_host, dist_init_port = dist_init_addr
            dist_init_port = int(dist_init_port)
            port_base = dist_init_port + 1
            detokenizer_port = port_base + 1
            rpc_port = port_base + 2
            metrics_ipc_name = port_base + 3
            if dp_rank is None:
                # TokenizerManager to DataParallelController
                scheduler_input_port = port_base + 4
            else:
                assert worker_ports is not None
                scheduler_input_port = worker_ports[dp_rank]

            try:
                if dp_rank is None:
                    wait_port_available(dist_init_port, "dist_init_port")
                    wait_port_available(port_base, "port_base")
                    wait_port_available(detokenizer_port, "detokenizer_port")
                    wait_port_available(nccl_port, "nccl_port")
                    wait_port_available(rpc_port, "rpc_port")
                    wait_port_available(metrics_ipc_name, "metrics_ipc_name")
                # Check scheduler_input_port only for dp.
                # Skip check when using worker_ports since the port is already bound by our ZMQ socket
                if dp_rank is None or worker_ports is None:
                    wait_port_available(scheduler_input_port, "scheduler_input_port")
            except ValueError as e:
                logger.exception(
                    f"Port is already in use. {dist_init_port=} {port_base=} {detokenizer_port=} {nccl_port=} {scheduler_input_port=}"
                )
                raise

            return PortArgs(
                tokenizer_ipc_name=f"tcp://{dist_init_host}:{port_base}",
                scheduler_input_ipc_name=f"tcp://{dist_init_host}:{scheduler_input_port}",
                detokenizer_ipc_name=f"tcp://{dist_init_host}:{detokenizer_port}",
                nccl_port=nccl_port,
                rpc_ipc_name=f"tcp://{dist_init_host}:{rpc_port}",
                metrics_ipc_name=f"tcp://{dist_init_host}:{metrics_ipc_name}",
                tokenizer_worker_ipc_name=tokenizer_worker_ipc_name,
            )


class LoRAPathAction(argparse.Action):
    def __call__(self, parser, namespace, values, option_string=None):
        lora_paths = []
        if values:
            assert isinstance(values, list), "Expected a list of LoRA paths."
            for lora_path in values:
                lora_path = lora_path.strip()
                if lora_path.startswith("{") and lora_path.endswith("}"):
                    obj = json.loads(lora_path)
                    assert "lora_path" in obj and "lora_name" in obj, (
                        f"{repr(lora_path)} looks like a JSON str, "
                        "but it does not contain 'lora_name' and 'lora_path' keys."
                    )
                    lora_paths.append(obj)
                else:
                    lora_paths.append(lora_path)

        setattr(namespace, self.dest, lora_paths)


class DeprecatedAction(argparse.Action):
    def __init__(self, option_strings, dest, nargs=0, **kwargs):
        super(DeprecatedAction, self).__init__(
            option_strings, dest, nargs=nargs, **kwargs
        )

    def __call__(self, parser, namespace, values, option_string=None):
        raise ValueError(self.help)


def print_deprecated_warning(message: str):
    logger.warning(f"\033[33m{message}\033[0m")


def auto_choose_speculative_params(self: ServerArgs):
    """
    Automatically choose the parameters for speculative decoding.

    You can tune them on your own models and prompts with scripts/playground/bench_speculative.py
    """
    hf_config = self.get_hf_config()
    arch = hf_config.architectures[0]
    if self.speculative_algorithm == "STANDALONE":
        # The default value for standalone speculative decoding
        return (3, 1, 4)
    if arch in ["LlamaForCausalLM"]:
        # The default value for llama
        return (5, 4, 8)
    elif arch in [
        "DeepseekV32ForCausalLM",
        "DeepseekV3ForCausalLM",
        "DeepseekV2ForCausalLM",
        "GptOssForCausalLM",
        "BailingMoeForCausalLM",
        "BailingMoeV2ForCausalLM",
    ]:
        # The default value for deepseek and gpt-oss
        return (3, 1, 4)
    elif arch in ["Grok1ForCausalLM", "Grok1VForCausalLM"]:
        return (5, 4, 8)
    else:
        # The default value for all other models
        return (5, 4, 8)<|MERGE_RESOLUTION|>--- conflicted
+++ resolved
@@ -1010,18 +1010,13 @@
                 self.quantization = "mxfp4"
 
             if self.moe_runner_backend == "auto":
-<<<<<<< HEAD
-                if is_blackwell_supported() and is_mxfp4_quant_format:
-                    self.moe_runner_backend = "flashinfer_trtllm"
-=======
                 if self.enable_piecewise_cuda_graph:
                     self.moe_runner_backend = "auto"
                     logger.warning(
                         "Enable piecewise CUDA graph, enabling auto MOE kernel."
                     )
                 elif is_blackwell_supported() and is_mxfp4_quant_format:
-                    self.moe_runner_backend = "flashinfer_mxfp4"
->>>>>>> 254f62d8
+                    self.moe_runner_backend = "flashinfer_trtllm"
                     logger.warning(
                         "Detected SM100 and MXFP4 quantization format for GPT-OSS model, enabling FlashInfer trtllm MOE kernel."
                     )
@@ -1408,13 +1403,8 @@
     def _handle_moe_kernel_config(self):
         if self.moe_runner_backend == "flashinfer_cutlass":
             assert (
-<<<<<<< HEAD
-                self.quantization == "modelopt_fp4" or self.quantization == "mxfp4"
-            ), "modelopt_fp4 or mxfp4 quantization is required for Flashinfer MOE"
-=======
                 self.quantization == "modelopt_fp4"
             ), "modelopt_fp4 quantization is required for Flashinfer Cutlass MOE"
->>>>>>> 254f62d8
             assert self.ep_size in [
                 1,
                 self.tp_size,
