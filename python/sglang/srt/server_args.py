--- conflicted
+++ resolved
@@ -264,9 +264,6 @@
     enable_pdmux: bool = False
     sm_group_num: int = 3
 
-    # For PD colocation using POD Attention
-    enable_pd_colocation: bool = False
-
     def __post_init__(self):
         # Expert parallelism
         if self.enable_ep_moe:
@@ -1720,12 +1717,6 @@
             default=ServerArgs.disaggregation_prefill_pp,
             help="Prefill pp size. If not set, it is default to 1. This is only set on the decode server.",
         )
-        # Colocation
-        parser.add_argument(
-            "--enable-pd-colocation",
-            action="store_true",
-            help="Enable colocation of prefill and decode batches into one kernel.",
-        )
         parser.add_argument(
             "--disaggregation-ib-device",
             type=str,
@@ -1824,37 +1815,6 @@
         assert self.base_gpu_id >= 0, "base_gpu_id must be non-negative"
         assert self.gpu_id_step >= 1, "gpu_id_step must be positive"
 
-<<<<<<< HEAD
-        if self.enable_pd_colocation:
-            assert (
-                self.disaggregation_mode == "null"
-            ), "PD colocation cannot run with disaggregation."
-            assert (
-                self.attention_backend == "flashinfer"
-            ), "PD colocation is only backed by flashinfer attention backend."
-            assert (
-                self.enable_mixed_chunk
-            ), "Chunked prefill must be enabled for colocation of Prefill and Decode batches."
-            assert (
-                self.disable_cuda_graph
-            ), "CUDA graph will be supported for PD colocation soon"  # TODO(Wenxuan)
-            assert (
-                self.page_size == 1
-            ), "Page size > 1 for PD colocation to be supported"
-            assert (
-                self.speculative_algorithm is None
-            ), "Speculative decoding to be supported for PD colocation"
-
-        if isinstance(self.lora_paths, list):
-            lora_paths = self.lora_paths
-            self.lora_paths = {}
-            for lora_path in lora_paths:
-                if "=" in lora_path:
-                    name, path = lora_path.split("=", 1)
-                    self.lora_paths[name] = path
-                else:
-                    self.lora_paths[lora_path] = lora_path
-=======
         assert self.moe_dense_tp_size in {
             1,
             None,
@@ -1950,7 +1910,6 @@
             f"Multimodal model: Dynamically adjusted --mem-fraction-static "
             f"from: {original_server_arg_mem_fraction:.3f} to: {self.mem_fraction_static:.3f}."
         )
->>>>>>> 11483785
 
 
 def prepare_server_args(argv: List[str]) -> ServerArgs:
