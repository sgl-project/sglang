--- conflicted
+++ resolved
@@ -523,62 +523,8 @@
 
     def _handle_gpu_memory_settings(self, gpu_mem):
         """
-<<<<<<< HEAD
         Configure GPU memory-dependent settings including
         chunked_prefill_size, cuda_graph_max_bs, and mem_fraction_static.
-=======
-        Configure GPU memory-dependent settings including mem_fraction_static,
-        chunked_prefill_size, cuda_graph_max_bs, and cuda_graph_bs.
-        """
-        # Set mem fraction static
-        if self.mem_fraction_static is None:
-            if gpu_mem is not None:
-                # GPU memory capacity = model weights + KV cache pool + activations + cuda graph buffers
-                # mem_fraction_static = (model weights + KV cache pool) / GPU memory capacity.
-
-                # We want mem_fraction_static to be as large as possible but still has enough room
-                # for activations and cuda graph buffers. We use the following heuristic to
-                # compute the needed size for activations and cuda graph buffers:
-                # - The size of the activation depends on the chunked_prefill_size and model size.
-                # - The size of cuda graph buffers depends on the cuda graph capture range and model size.
-                # For GPUs with more memory, we use a larger chunked_prefill_size and
-                # capture more cuda graphs, so they need to reserve more memory.
-                parallel_size = self.tp_size * self.pp_size
-
-                if gpu_mem < 20 * 1024:
-                    # T4, 4080. (chunked_prefill_size 2k, cuda_graph_max_bs 8)
-                    reserved_mem = (2.8 + parallel_size / 10) * 1024
-                elif gpu_mem < 50 * 1024:
-                    # A10, L40, 4090, 5090. (chunked_prefill_size 2k, cuda_graph_max_bs 16 if tp < 4 else 80)
-                    reserved_mem = (2.8 + parallel_size / 10) * 1024
-                elif gpu_mem < 90 * 1024:
-                    # H100, A100. (chunked_prefill_size 8k, cuda_graph_max_bs 256 if tp < 4 else 512)
-                    reserved_mem = (12 + parallel_size / 2) * 1024
-                elif gpu_mem < 100 * 1024:
-                    # H20. (chunked_prefill_size 8k, cuda_graph_max_bs 512)
-                    reserved_mem = (15 + parallel_size / 2) * 1024
-                elif gpu_mem < 160 * 1024:
-                    # H200. (chunked_prefill_size 8k, cuda_graph_max_bs 512)
-                    reserved_mem = (15 + parallel_size / 2) * 1024
-                else:
-                    # B200, MI300. (chunked_prefill_size 16k, cuda_graph_max_bs 512)
-                    reserved_mem = 32 * 1024
-
-                # draft model and larger cuda graph buffers
-                if self.speculative_algorithm is not None:
-                    if self.speculative_algorithm == "STANDALONE":
-                        # Standalone speculative decoding needs more memory than other speculative
-                        # decoding algorithms since the draft model is typically larger.
-                        reserved_mem += 6 * 1024
-                    elif self.speculative_algorithm != "NGRAM":
-                        reserved_mem += 2 * 1024
-                if self.enable_dp_attention:
-                    reserved_mem += 4 * 1024
-
-                self.mem_fraction_static = round((gpu_mem - reserved_mem) / gpu_mem, 3)
-            else:
-                self.mem_fraction_static = 0.88
->>>>>>> 24f7cb1e
 
         Here are our heuristics:
         - Set chunked_prefill_size and cuda_graph_max_bs based on the GPU memory capacity.
@@ -700,7 +646,7 @@
                 if self.speculative_algorithm == "STANDALONE":
                     # standalonedraft model and cuda graphs
                     reserved_mem += 6 * 1024
-                elif self.speculative_algorithm != "LOOKAHEAD":
+                elif self.speculative_algorithm != "NGRAM":
                     # eagle draft models and cuda graphs
                     reserved_mem += 2 * 1024
 
