--- conflicted
+++ resolved
@@ -1496,13 +1496,8 @@
     def _handle_moe_kernel_config(self):
         if self.moe_runner_backend == "flashinfer_cutlass":
             assert (
-<<<<<<< HEAD
-                self.quantization in ["modelopt_fp4", "modelopt_fp8"]
+                self.quantization in ["modelopt_fp4", "modelopt_fp8", None]
             ), "modelopt_fp4/8 quantization is required for Flashinfer Cutlass MOE"
-=======
-                self.quantization == "modelopt_fp4" or self.quantization is None
-            ), "modelopt_fp4 quantization or bf16 is required for Flashinfer Cutlass MOE"
->>>>>>> 21b0582d
             assert self.ep_size in [
                 1,
                 self.tp_size,
