--- conflicted
+++ resolved
@@ -1411,16 +1411,6 @@
                     f"Currently only {DETERMINISTIC_ATTENTION_BACKEND_CHOICES} attention backends are supported for deterministic inference."
                 )
 
-<<<<<<< HEAD
-            # Currently, only FA3, Triton supports radix cache. Support for other backends is in progress
-            if self.attention_backend not in ["fa3", "triton"]:
-                self.disable_radix_cache = True
-                logger.warning(
-                    f"Currently radix cache is not compatible with {self.attention_backend} attention backend for deterministic inference. It will be supported in the future."
-                )
-
-=======
->>>>>>> 0dd6cf16
             # Check TP size
             if self.tp_size > 1:
                 os.environ["NCCL_ALGO"] = "allreduce:tree"
