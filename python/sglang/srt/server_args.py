--- conflicted
+++ resolved
@@ -2391,7 +2391,6 @@
             self.disable_cuda_graph = True
             self.skip_server_warmup = True
 
-<<<<<<< HEAD
         if (
             self.enable_non_generation_schedule_overlap
             and self.disable_overlap_schedule
@@ -2426,13 +2425,12 @@
         except ImportError:
             logger.warning(
                 f"Failed to import mooncake. Does not support using TransferEngine as remote instance weight loader backend."
-=======
+
     def _handle_remote_instance_weight_loader_start_seed_via_transfer_engine(self):
         # Check whether TransferEngine can be used when users want to start seed service that supports TransferEngine backend.
         if self.remote_instance_weight_loader_start_seed_via_transfer_engine:
             self.remote_instance_weight_loader_start_seed_via_transfer_engine = (
                 self.validate_transfer_engine()
->>>>>>> 0861dca8
             )
 
     @staticmethod
