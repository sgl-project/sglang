# Copyright 2023-2024 SGLang Team
# Licensed under the Apache License, Version 2.0 (the "License");
# you may not use this file except in compliance with the License.
# You may obtain a copy of the License at
#
#     http://www.apache.org/licenses/LICENSE-2.0
#
# Unless required by applicable law or agreed to in writing, software
# distributed under the License is distributed on an "AS IS" BASIS,
# WITHOUT WARRANTIES OR CONDITIONS OF ANY KIND, either express or implied.
# See the License for the specific language governing permissions and
# limitations under the License.
# ==============================================================================
"""The arguments of the server."""

import argparse
import dataclasses
import json
import logging
import os
import random
import tempfile
from typing import List, Literal, Optional, Union

from sglang.srt.connector import ConnectorType
from sglang.srt.function_call.function_call_parser import FunctionCallParser
from sglang.srt.hf_transformers_utils import check_gguf_file, get_config
from sglang.srt.lora.lora_registry import LoRARef
from sglang.srt.parser.reasoning_parser import ReasoningParser
from sglang.srt.utils import (
    LORA_TARGET_ALL_MODULES,
    SUPPORTED_LORA_TARGET_MODULES,
    configure_ipv6,
    get_device,
    get_device_memory_capacity,
    is_cuda,
    is_flashinfer_available,
    is_hip,
    is_npu,
    is_port_available,
    is_remote_url,
    is_sm90_supported,
    is_sm100_supported,
    is_triton_kernels_available,
    is_valid_ipv6_address,
    json_list_type,
    nullable_str,
    parse_connector_type,
)
from sglang.utils import is_in_ci

logger = logging.getLogger(__name__)


# Define constants
LOAD_FORMAT_CHOICES = [
    "auto",
    "pt",
    "safetensors",
    "npcache",
    "dummy",
    "sharded_state",
    "gguf",
    "bitsandbytes",
    "layered",
    "remote",
    "remote_instance",
]

QUANTIZATION_CHOICES = [
    "awq",
    "fp8",
    "gptq",
    "marlin",
    "gptq_marlin",
    "awq_marlin",
    "bitsandbytes",
    "gguf",
    "modelopt",
    "modelopt_fp4",
    "petit_nvfp4",
    "w8a8_int8",
    "w8a8_fp8",
    "moe_wna16",
    "qoq",
    "w4afp8",
    "mxfp4",
]

ATTENTION_BACKEND_CHOICES = [
    # Common
    "triton",
    "torch_native",
    "flex_attention",
    # NVIDIA specific
    "cutlass_mla",
    "fa3",
    "fa4",
    "flashinfer",
    "flashmla",
    "trtllm_mla",
    "trtllm_mha",
    "dual_chunk_flash_attn",
    "hybrid_linear_attn",
    # AMD specific
    "aiter",
    "wave",
    # Other platforms
    "intel_amx",
    "ascend",
]

LORA_BACKEND_CHOICES = ["triton", "csgmv"]

DISAGG_TRANSFER_BACKEND_CHOICES = ["mooncake", "nixl", "ascend", "fake"]

GRAMMAR_BACKEND_CHOICES = ["xgrammar", "outlines", "llguidance", "none"]

DETERMINISTIC_ATTENTION_BACKEND_CHOICES = ["flashinfer", "fa3", "triton"]


# Allow external code to add more choices
def add_load_format_choices(choices):
    LOAD_FORMAT_CHOICES.extend(choices)


def add_quantization_method_choices(choices):
    QUANTIZATION_CHOICES.extend(choices)


def add_attention_backend_choices(choices):
    ATTENTION_BACKEND_CHOICES.extend(choices)


def add_disagg_transfer_backend_choices(choices):
    DISAGG_TRANSFER_BACKEND_CHOICES.extend(choices)


def add_grammar_backend_choices(choices):
    GRAMMAR_BACKEND_CHOICES.extend(choices)


@dataclasses.dataclass
class ServerArgs:
    # Model and tokenizer
    model_path: str
    tokenizer_path: Optional[str] = None
    tokenizer_mode: str = "auto"
    tokenizer_worker_num: int = 1
    skip_tokenizer_init: bool = False
    load_format: str = "auto"
    model_loader_extra_config: str = "{}"
    trust_remote_code: bool = False
    context_length: Optional[int] = None
    is_embedding: bool = False
    enable_multimodal: Optional[bool] = None
    revision: Optional[str] = None
    model_impl: str = "auto"

    # HTTP server
    host: str = "127.0.0.1"
    port: int = 30000
    skip_server_warmup: bool = False
    warmups: Optional[str] = None
    nccl_port: Optional[int] = None

    # Quantization and data type
    dtype: str = "auto"
    quantization: Optional[str] = None
    quantization_param_path: Optional[str] = None
    kv_cache_dtype: str = "auto"

    # Memory and scheduling
    mem_fraction_static: Optional[float] = None
    max_running_requests: Optional[int] = None
    max_queued_requests: Optional[int] = None
    max_total_tokens: Optional[int] = None
    chunked_prefill_size: Optional[int] = None
    max_prefill_tokens: int = 16384
    schedule_policy: str = "fcfs"
    enable_priority_scheduling: bool = False
    schedule_low_priority_values_first: bool = False
    priority_scheduling_preemption_threshold: int = 10
    schedule_conservativeness: float = 1.0
    page_size: Optional[int] = None
    hybrid_kvcache_ratio: Optional[float] = None
    swa_full_tokens_ratio: float = 0.8
    disable_hybrid_swa_memory: bool = False
    radix_eviction_policy: str = "lru"

    # Runtime options
    device: Optional[str] = None
    tp_size: int = 1
    pp_size: int = 1
    max_micro_batch_size: Optional[int] = None
    stream_interval: int = 1
    stream_output: bool = False
    random_seed: Optional[int] = None
    constrained_json_whitespace_pattern: Optional[str] = None
    watchdog_timeout: float = 300
    dist_timeout: Optional[int] = None  # timeout for torch.distributed
    download_dir: Optional[str] = None
    base_gpu_id: int = 0
    gpu_id_step: int = 1
    sleep_on_idle: bool = False

    # Logging
    log_level: str = "info"
    log_level_http: Optional[str] = None
    log_requests: bool = False
    log_requests_level: int = 2
    crash_dump_folder: Optional[str] = None
    show_time_cost: bool = False
    enable_metrics: bool = False
    enable_metrics_for_all_schedulers: bool = False
    tokenizer_metrics_custom_labels_header: str = "x-customer-labels"
    tokenizer_metrics_allowed_customer_labels: Optional[List[str]] = None
    bucket_time_to_first_token: Optional[List[float]] = None
    bucket_inter_token_latency: Optional[List[float]] = None
    bucket_e2e_request_latency: Optional[List[float]] = None
    collect_tokens_histogram: bool = False
    prompt_tokens_buckets: Optional[List[str]] = None
    generation_tokens_buckets: Optional[List[str]] = None
    decode_log_interval: int = 40
    enable_request_time_stats_logging: bool = False
    kv_events_config: Optional[str] = None
    gc_warning_threshold_secs: float = 0.0
    enable_trace: bool = False
    oltp_traces_endpoint: str = "localhost:4317"

    # API related
    api_key: Optional[str] = None
    served_model_name: Optional[str] = None
    weight_version: str = "default"
    chat_template: Optional[str] = None
    completion_template: Optional[str] = None
    file_storage_path: str = "sglang_storage"
    enable_cache_report: bool = False
    reasoning_parser: Optional[str] = None
    tool_call_parser: Optional[str] = None
    tool_server: Optional[str] = None

    # Data parallelism
    dp_size: int = 1
    load_balance_method: str = "round_robin"
    load_watch_interval: float = 0.1
    # FIXME: remove this after dp rank scheduling is fully supported with PD-Disaggregation
    prefill_round_robin_balance: bool = False

    # Multi-node distributed serving
    dist_init_addr: Optional[str] = None
    nnodes: int = 1
    node_rank: int = 0

    # Model override args in JSON
    json_model_override_args: str = "{}"
    preferred_sampling_params: Optional[str] = None

    # LoRA
    enable_lora: Optional[bool] = None
    max_lora_rank: Optional[int] = None
    lora_target_modules: Optional[Union[set[str], List[str]]] = None
    lora_paths: Optional[
        Union[dict[str, str], List[dict[str, str]], List[str], List[LoRARef]]
    ] = None
    max_loaded_loras: Optional[int] = None
    max_loras_per_batch: int = 8
    lora_backend: str = "triton"
    max_lora_chunk_size: Optional[int] = 16

    # Kernel backend
    attention_backend: Optional[str] = None
    decode_attention_backend: Optional[str] = None
    prefill_attention_backend: Optional[str] = None
    sampling_backend: Optional[str] = None
    grammar_backend: Optional[str] = None
    mm_attention_backend: Optional[str] = None

    # Speculative decoding
    speculative_algorithm: Optional[str] = None
    speculative_draft_model_path: Optional[str] = None
    speculative_draft_model_revision: Optional[str] = None
    speculative_num_steps: Optional[int] = None
    speculative_eagle_topk: Optional[int] = None
    speculative_num_draft_tokens: Optional[int] = None
    speculative_accept_threshold_single: float = 1.0
    speculative_accept_threshold_acc: float = 1.0
    speculative_token_map: Optional[str] = None
    speculative_attention_mode: str = "prefill"
    # For lookahead only
    speculative_lookahead_min_match_window_size: int = 1
    speculative_lookahead_max_match_window_size: int = 12
    speculative_lookahead_min_bfs_breadth: int = 1
    speculative_lookahead_max_bfs_breadth: int = 10
    speculative_lookahead_match_type: Literal["BFS", "PROB"] = "BFS"
    speculative_lookahead_branch_length: int = 18
    speculative_lookahead_capacity: int = 10 * 1000 * 1000

    # Expert parallelism
    ep_size: int = 1
    moe_a2a_backend: Literal["none", "deepep"] = "none"
    moe_runner_backend: Literal[
        "auto",
        "triton",
        "triton_kernel",
        "flashinfer_trtllm",
        "flashinfer_cutlass",
        "flashinfer_mxfp4",
    ] = "auto"
    flashinfer_mxfp4_moe_precision: Literal["default", "bf16"] = "default"
    enable_flashinfer_allreduce_fusion: bool = False
    deepep_mode: Literal["auto", "normal", "low_latency"] = "auto"
    ep_num_redundant_experts: int = 0
    ep_dispatch_algorithm: Optional[Literal["static", "dynamic", "fake"]] = None
    init_expert_location: str = "trivial"
    enable_eplb: bool = False
    eplb_algorithm: str = "auto"
    eplb_rebalance_num_iterations: int = 1000
    eplb_rebalance_layers_per_chunk: Optional[int] = None
    eplb_min_rebalancing_utilization_threshold: float = 1.0
    expert_distribution_recorder_mode: Optional[
        Literal["stat", "stat_approx", "per_pass", "per_token"]
    ] = None
    expert_distribution_recorder_buffer_size: Optional[int] = None
    enable_expert_distribution_metrics: bool = False
    deepep_config: Optional[str] = None
    moe_dense_tp_size: Optional[int] = None

    # Mamba cache
    max_mamba_cache_size: Optional[int] = None
    mamba_ssm_dtype: str = "float32"

    # Hierarchical cache
    enable_hierarchical_cache: bool = False
    hicache_ratio: float = 2.0
    hicache_size: int = 0
    hicache_write_policy: str = "write_through"
    hicache_io_backend: str = "kernel"
    hicache_mem_layout: str = "layer_first"
    hicache_storage_backend: Optional[str] = None
    hicache_storage_prefetch_policy: str = "best_effort"
    hicache_storage_backend_extra_config: Optional[str] = None
    # LMCache
    enable_lmcache: bool = False

    # Double Sparsity
    enable_double_sparsity: bool = False
    ds_channel_config_path: Optional[str] = None
    ds_heavy_channel_num: int = 32
    ds_heavy_token_num: int = 256
    ds_heavy_channel_type: str = "qk"
    ds_sparse_decode_threshold: int = 4096

    # Offloading
    cpu_offload_gb: int = 0
    offload_group_size: int = -1
    offload_num_in_group: int = 1
    offload_prefetch_step: int = 1
    offload_mode: str = "cpu"

    # Optimization/debug options
    disable_radix_cache: bool = False
    cuda_graph_max_bs: Optional[int] = None
    cuda_graph_bs: Optional[List[int]] = None
    disable_cuda_graph: bool = False
    disable_cuda_graph_padding: bool = False
    enable_profile_cuda_graph: bool = False
    enable_cudagraph_gc: bool = False
    enable_nccl_nvls: bool = False
    enable_symm_mem: bool = False
    disable_flashinfer_cutlass_moe_fp4_allgather: bool = False
    enable_tokenizer_batch_encode: bool = False
    disable_outlines_disk_cache: bool = False
    disable_custom_all_reduce: bool = False
    enable_mscclpp: bool = False
    disable_overlap_schedule: bool = False
    enable_mixed_chunk: bool = False
    enable_dp_attention: bool = False
    enable_dp_lm_head: bool = False
    enable_two_batch_overlap: bool = False
    tbo_token_distribution_threshold: float = 0.48
    enable_torch_compile: bool = False
    torch_compile_max_bs: int = 32
    torchao_config: str = ""
    enable_nan_detection: bool = False
    enable_p2p_check: bool = False
    triton_attention_reduce_in_fp32: bool = False
    triton_attention_num_kv_splits: int = 8
    triton_attention_split_tile_size: Optional[int] = None
    num_continuous_decode_steps: int = 1
    delete_ckpt_after_loading: bool = False
    enable_memory_saver: bool = False
    allow_auto_truncate: bool = False
    enable_custom_logit_processor: bool = False
    flashinfer_mla_disable_ragged: bool = False
    disable_shared_experts_fusion: bool = False
    disable_chunked_prefix_cache: bool = False
    disable_fast_image_processor: bool = False
    keep_mm_feature_on_device: bool = False
    enable_return_hidden_states: bool = False
    scheduler_recv_interval: int = 1
    numa_node: Optional[List[int]] = None
    enable_deterministic_inference: bool = False

    # Dynamic batch tokenizer
    enable_dynamic_batch_tokenizer: bool = False
    dynamic_batch_tokenizer_batch_size: int = 32
    dynamic_batch_tokenizer_batch_timeout: float = 0.002

    # Debug tensor dumps
    debug_tensor_dump_output_folder: Optional[str] = None
    debug_tensor_dump_input_file: Optional[str] = None
    debug_tensor_dump_inject: bool = False
    debug_tensor_dump_prefill_only: bool = False

    # PD disaggregation: can be "null" (not disaggregated), "prefill" (prefill-only), or "decode" (decode-only)
    disaggregation_mode: Literal["null", "prefill", "decode"] = "null"
    disaggregation_transfer_backend: str = "mooncake"
    disaggregation_bootstrap_port: int = 8998
    disaggregation_decode_tp: Optional[int] = None
    disaggregation_decode_dp: Optional[int] = None
    disaggregation_prefill_pp: Optional[int] = 1
    disaggregation_ib_device: Optional[str] = None
    num_reserved_decode_tokens: int = 512  # used for decode kv cache offload in PD
    # FIXME: hack to reduce ITL when decode bs is small
    disaggregation_decode_polling_interval: int = 1

    # For model weight update and weight loading
    custom_weight_loader: Optional[List[str]] = None
    weight_loader_disable_mmap: bool = False
    remote_instance_weight_loader_seed_instance_ip: Optional[str] = None
    remote_instance_weight_loader_seed_instance_service_port: Optional[int] = None
    remote_instance_weight_loader_send_weights_group_ports: Optional[List[int]] = None

    # For PD-Multiplexing
    enable_pdmux: bool = False
    sm_group_num: int = 3

    def __post_init__(self):
        """
        Orchestrates the handling of various server arguments, ensuring proper configuration and validation.
        """
        # Handle deprecated arguments.
        self._handle_deprecated_args()

        # Set missing default values.
        self._handle_missing_default_values()

        # Get GPU memory capacity, which is a common dependency for several configuration steps.
        gpu_mem = get_device_memory_capacity(self.device)

        # Handle memory-related configurations.
        self._handle_mem_fraction_static(gpu_mem)
        self._handle_chunked_prefill_size(gpu_mem)

        # Handle CUDA graph settings.
        self._handle_cuda_graph_max_bs(gpu_mem)

        # Handle device-specific backends.
        self._handle_hpu_backends()
        self._handle_cpu_backends()

        # Apply model-specific adjustments.
        self._handle_model_specific_adjustments()

        # Set kernel backends.
        self._handle_sampling_backend()
        self._handle_attention_backend_compatibility()
        self._handle_page_size()
        self._handle_amd_specifics()
        self._handle_grammar_backend()

        # Handle data parallelism.
        self._handle_data_parallelism()

        # Handle MoE configurations.
        self._handle_moe_kernel_config()
        self._handle_deepep_moe()
        self._handle_eplb_and_dispatch()
        self._handle_expert_distribution_metrics()

        # Handle pipeline parallelism.
        self._handle_pipeline_parallelism()

        # Handle Hicache settings.
        self._handle_hicache()

        # Handle speculative decoding logic.
        self._handle_speculative_decoding()

        # Handle model loading format.
        self._handle_load_format()

        # Handle PD disaggregation.
        self._handle_disaggregation()

        # Validate tokenizer settings.
        self._handle_tokenizer_batching()

        # Propagate environment variables.
        self._handle_environment_variables()

        # Validate cache settings.
        self._handle_cache_compatibility()

        # Validate metrics labels.
        self._handle_metrics_labels()

        # Handle deterministic inference.
        self._handle_deterministic_inference()

        # Handle any other necessary validations.
        self._handle_other_validations()

    def _handle_deprecated_args(self):
        pass

    def _handle_missing_default_values(self):
        if self.tokenizer_path is None:
            self.tokenizer_path = self.model_path
        if self.served_model_name is None:
            self.served_model_name = self.model_path
        if self.device is None:
            self.device = get_device()
        if self.random_seed is None:
            self.random_seed = random.randint(0, 1 << 30)

    def _handle_mem_fraction_static(self, gpu_mem):
        if self.mem_fraction_static is None:
            if gpu_mem is not None:
                # GPU memory capacity = model weights + KV cache pool + activations + cuda graph buffers
                # mem_fraction_static = (model weights + KV cache pool) / GPU memory capacity.

                # We want mem_fraction_static to be as large as possible but still has enough room
                # for activations and cuda graph buffers. We use the following heuristic to
                # compute the needed size for activations and cuda graph buffers:
                # - The size of the activation depends on the chunked_prefill_size and model size.
                # - The size of cuda graph buffers depends on the cuda graph capture range and model size.
                # For GPUs with more memory, we use a larger chunked_prefill_size and
                # capture more cuda graphs, so they need to reserve more memory.
                parallel_size = self.tp_size * self.pp_size

                if gpu_mem < 20 * 1024:
                    # T4, 4080. (chunked_prefill_size 2k, cuda_graph_max_bs 8)
                    reserved_mem = (2.8 + parallel_size / 10) * 1024
                elif gpu_mem < 35 * 1024:
                    # A10, L40, 4090, 5090. (chunked_prefill_size 2k, cuda_graph_max_bs 8)
                    reserved_mem = (2.8 + parallel_size / 10) * 1024
                elif gpu_mem < 90 * 1024:
                    # H100, A100. (chunked_prefill_size 8k, cuda_graph_max_bs 160)
                    reserved_mem = (9.5 + parallel_size / 2) * 1024
                elif gpu_mem < 100 * 1024:
                    # H20. (chunked_prefill_size 8k, cuda_graph_max_bs 256)
                    reserved_mem = (12 + parallel_size / 2) * 1024
                elif gpu_mem < 160 * 1024:
                    # H200. (chunked_prefill_size 8k, cuda_graph_max_bs 256)
                    reserved_mem = (12 + parallel_size / 2) * 1024
                else:
                    # B200, MI300. (chunked_prefill_size 16k, cuda_graph_max_bs 512)
                    reserved_mem = 32 * 1024

                # draft model and larger cuda graph buffers
                if self.speculative_algorithm is not None:
                    if self.speculative_algorithm == "STANDALONE":
                        # Standalone speculative decoding needs more memory than other speculative
                        # decoding algorithms since the draft model is typically larger.
                        reserved_mem += 6 * 1024
                    elif self.speculative_algorithm != "LOOKAHEAD":
                        reserved_mem += 2 * 1024
                if self.enable_dp_attention:
                    reserved_mem += 4 * 1024

                self.mem_fraction_static = round((gpu_mem - reserved_mem) / gpu_mem, 3)
            else:
                self.mem_fraction_static = 0.88

            # Lazy init to avoid circular import.
            from sglang.srt.configs.model_config import ModelConfig

            model_config = ModelConfig.from_server_args(self)
            if model_config.is_multimodal:
                self.adjust_mem_fraction_for_vlm(model_config)

    def _handle_chunked_prefill_size(self, gpu_mem):
        if self.chunked_prefill_size is None:
            if gpu_mem is not None:
                # A10, L40, 4090
                if gpu_mem < 35 * 1024:
                    self.chunked_prefill_size = 2048
                # H100, H200, A100, H20
                elif gpu_mem < 160 * 1024:
                    self.chunked_prefill_size = 8192
                # B200, MI300
                else:
                    self.chunked_prefill_size = 16384
            else:
                self.chunked_prefill_size = 4096

    def _handle_cuda_graph_max_bs(self, gpu_mem):
        # Based on detailed statistics, when serving TP1/TP2 models on lower-end GPUs with HBM<25G, you can either disable cuda graph or set `cuda_graph_max_bs` to a very small value to reduce the memory overhead of creating cuda graphs, with almost no impact on performance. However, when serving models with TP4 or TP8, we need to enable cuda graph to maintain high performance. In this case, we can set `cuda_graph_max_bs` to 80 (half of the default value 160) to reduce the memory overhead of creating cuda graphs. Looking at the logs from TP4 serving of qwen2-72b, a value of 80 is sufficient and can reduce the memory overhead of creating cuda graphs on lower-end GPUs compared to the original 160, avoiding OOM issues.
        if self.cuda_graph_max_bs is None:
            if gpu_mem is not None and gpu_mem < 35 * 1024:
                if self.tp_size < 4:
                    self.cuda_graph_max_bs = 8
                else:
                    self.cuda_graph_max_bs = 80

    def _handle_hpu_backends(self):
        if self.device == "hpu":
            self.attention_backend = "torch_native"
            self.sampling_backend = "pytorch"

    def _handle_cpu_backends(self):
        if self.device == "cpu":
            if self.attention_backend is None:
                self.attention_backend = "intel_amx"
            self.sampling_backend = "pytorch"

    def _handle_model_specific_adjustments(self):
        if parse_connector_type(self.model_path) == ConnectorType.INSTANCE:
            return

        hf_config = self.get_hf_config()
        model_arch = hf_config.architectures[0]
        if model_arch in ["GptOssForCausalLM"]:
            if self.attention_backend is None:
                if is_cuda() and is_sm100_supported():
                    self.attention_backend = "trtllm_mha"
                elif is_cuda() and is_sm90_supported():
                    self.attention_backend = "fa3"
                else:
                    self.attention_backend = "triton"
            supported_backends = ["triton", "trtllm_mha", "fa3"]
            logger.info(
                f"Use {self.attention_backend} as attention backend for GptOssForCausalLM"
            )
            assert (
                self.attention_backend in supported_backends
            ), f"GptOssForCausalLM requires one of {supported_backends} attention backend, but got '{self.attention_backend}'"

            if is_sm100_supported():
                if not self.enable_dp_attention:
                    self.enable_flashinfer_allreduce_fusion = True
                    logger.info(
                        "Enable FlashInfer AllReduce Fusion on sm100 for GptOssForCausalLM"
                    )
            quantization_config = getattr(hf_config, "quantization_config", None)
            is_mxfp4_quant_format = (
                quantization_config is not None
                and quantization_config.get("quant_method") == "mxfp4"
            )

            if is_sm100_supported() and is_mxfp4_quant_format:
                self.moe_runner_backend = "flashinfer_mxfp4"
                logger.warning(
                    "Detected SM100 and MXFP4 quantization format for GPT-OSS model, enabling FlashInfer MXFP4 MOE kernel."
                )
            else:
                if self.moe_runner_backend == "triton_kernel":
                    assert (
                        self.ep_size == 1
                    ), "Triton kernel MoE is only supported when ep_size == 1"
                if (
                    self.moe_runner_backend == "auto"
                    and self.ep_size == 1
                    and is_triton_kernels_available()
                ):
                    self.moe_runner_backend = "triton_kernel"
                    logger.warning(
                        "Detected GPT-OSS model, enabling triton_kernels MOE kernel."
                    )
            self.disable_hybrid_swa_memory = True
            if is_mxfp4_quant_format:
                # use bf16 for mxfp4 triton kernels
                self.dtype = "bfloat16"

        elif "Llama4" in model_arch and self.device != "cpu":
            assert self.attention_backend in {
                "fa3",
                "aiter",
                "triton",
            }, "fa3, aiter, or triton is required for Llama4 model"
        elif model_arch in [
            "Gemma2ForCausalLM",
            "Gemma3ForCausalLM",
            "Gemma3ForConditionalGeneration",
            "Gemma3nForCausalLM",
            "Gemma3nForConditionalGeneration",
        ]:
            # FIXME: https://github.com/sgl-project/sglang/pull/7367 is not compatible with gemma2 model.
            # It failed at this test: https://github.com/sgl-project/sglang/actions/runs/16255155597/job/45890331952#step:4:736
            logger.warning(
                f"Disable hybrid SWA memory for {model_arch} as it is not yet supported."
            )
            self.disable_hybrid_swa_memory = True

    def _handle_sampling_backend(self):
        if self.sampling_backend is None:
            self.sampling_backend = (
                "flashinfer" if is_flashinfer_available() else "pytorch"
            )

    def _handle_attention_backend_compatibility(self):
        if self.attention_backend == "torch_native":
            logger.warning(
                "Cuda graph is disabled because of using torch native attention backend"
            )
            self.disable_cuda_graph = True

        if self.attention_backend == "flex_attention":
            logger.warning(
                "Cuda graph is disabled because of using torch Flex Attention backend"
            )
            self.disable_cuda_graph = True
            assert (
                self.speculative_algorithm is None
            ), "Speculative decoding is currently not supported with Flex Attention backend"

        if is_npu() and self.attention_backend in ["ascend", "hybrid_linear_attn"]:
            logger.warning(
                "At this moment Ascend attention backend only supports a page_size of 128, change page_size to 128."
            )
            self.page_size = 128

        if (
            self.attention_backend == "flashmla"
            or self.decode_attention_backend == "flashmla"
        ):
            logger.warning(
                "FlashMLA only supports a page_size of 64, change page_size to 64."
            )
            self.page_size = 64

        if (
            self.attention_backend == "cutlass_mla"
            or self.decode_attention_backend == "cutlass_mla"
        ):
            logger.warning(
                "Cutlass MLA only supports a page_size of 128, change page_size to 128."
            )
            self.page_size = 128

        if (
            self.attention_backend == "trtllm_mla"
            or self.decode_attention_backend == "trtllm_mla"
        ):
            if not is_sm100_supported():
                raise ValueError(
                    "TRTLLM MLA backend is only supported on Blackwell GPUs (SM100). Please use a different backend."
                )

            if self.page_size not in [32, 64]:
                logger.warning(
                    f"TensorRT-LLM MLA only supports page_size of 32 or 64, changing page_size from {self.page_size} to 64."
                )
                self.page_size = 64

            if self.kv_cache_dtype not in ["fp8_e4m3", "auto"]:
                raise ValueError(
                    "TensorRT-LLM MLA backend only supports kv-cache-dtype of fp8_e4m3 or auto."
                )

        if (
            self.attention_backend == "trtllm_mha"
            or self.decode_attention_backend == "trtllm_mha"
            or self.prefill_attention_backend == "trtllm_mha"
        ):
            if not is_sm100_supported():
                raise ValueError(
                    "TRTLLM MHA backend is only supported on Blackwell GPUs (SM100). Please use a different backend."
                )

            if self.page_size not in [16, 32, 64]:
                logger.warning(
                    f"TensorRT-LLM MHA only supports page_size of 16, 32 or 64, changing page_size from {self.page_size} to 64."
                )
                self.page_size = 64

        if self.attention_backend == "dual_chunk_flash_attn":
            logger.warning(
                "Mixed chunk, radix cache, and cuda graphs are disabled because of using dual chunk flash attention backend"
            )
            self.enable_mixed_chunk = False
            self.disable_cuda_graph = True
            self.disable_radix_cache = True

    def _handle_page_size(self):
        if self.page_size is None:
            self.page_size = 1

    def _handle_amd_specifics(self):
        if is_hip():
            self.triton_attention_num_kv_splits = 16

    def _handle_grammar_backend(self):
        if self.grammar_backend is None:
            self.grammar_backend = "xgrammar"

    def _handle_data_parallelism(self):
        if self.dp_size == 1:
            self.enable_dp_attention = False
            self.enable_dp_lm_head = False

        if self.enable_dp_attention:
            self.schedule_conservativeness = self.schedule_conservativeness * 0.3
            assert self.tp_size % self.dp_size == 0
            self.chunked_prefill_size = self.chunked_prefill_size // self.dp_size
            logger.warning(
                f"DP attention is enabled. The chunked prefill size is adjusted to {self.chunked_prefill_size} to avoid MoE kernel issues. "
            )

        if self.enable_dp_lm_head:
            assert (
                self.enable_dp_attention
            ), "Please enable dp attention when setting enable_dp_lm_head. "

    def _handle_moe_kernel_config(self):
        if self.moe_runner_backend == "flashinfer_cutlass":
            assert (
                self.quantization == "modelopt_fp4"
            ), "modelopt_fp4 quantization is required for Flashinfer MOE"
            assert self.ep_size in [
                1,
                self.tp_size,
            ], "The expert parallel size must be 1 or the same as the tensor parallel size"

        if self.moe_runner_backend == "flashinfer_trtllm":
            assert (
                self.quantization == "modelopt_fp4" or self.quantization == "fp8"
            ), "modelopt_fp4 quantization is required for Flashinfer TRTLLM MoE"
            self.disable_shared_experts_fusion = True
            logger.warning(
                "FlashInfer TRTLLM MoE is enabled. --disable-shared-experts-fusion is automatically set."
            )

    def _handle_deepep_moe(self):
        if self.moe_a2a_backend == "deepep":
            if self.deepep_mode == "normal":
                logger.warning("Cuda graph is disabled because deepep_mode=`normal`")
                self.disable_cuda_graph = True
            self.ep_size = self.tp_size
            logger.warning(
                f"DeepEP MoE is enabled. The expert parallel size is adjusted to be the same as the tensor parallel size[{self.tp_size}]."
            )

    def _handle_eplb_and_dispatch(self):
        if self.enable_eplb and (self.expert_distribution_recorder_mode is None):
            self.expert_distribution_recorder_mode = "stat"
            logger.warning(
                "EPLB is enabled. The expert_distribution_recorder_mode is automatically set."
            )

        if (self.enable_eplb or (self.init_expert_location is not None)) and (
            self.ep_dispatch_algorithm is None
        ):
            self.ep_dispatch_algorithm = "static"

        if self.enable_eplb:
            assert self.ep_size > 1

    def _handle_expert_distribution_metrics(self):
        if self.enable_expert_distribution_metrics and (
            self.expert_distribution_recorder_mode is None
        ):
            self.expert_distribution_recorder_mode = "stat"

        if self.expert_distribution_recorder_buffer_size is None:
            if (x := self.eplb_rebalance_num_iterations) is not None:
                self.expert_distribution_recorder_buffer_size = x
            elif self.expert_distribution_recorder_mode is not None:
                self.expert_distribution_recorder_buffer_size = 1000

    def _handle_pipeline_parallelism(self):
        if self.pp_size > 1:
            self.disable_overlap_schedule = True
            logger.warning(
                "Pipeline parallelism is incompatible with overlap schedule."
            )

    def _handle_hicache(self):
        if self.hicache_storage_backend == "mooncake":
            self.hicache_io_backend = "kernel"
            self.hicache_mem_layout = "page_first"

        if self.hicache_mem_layout == "page_first_direct":
            if self.hicache_io_backend != "direct":
                self.hicache_io_backend = "direct"
                logger.warning(
                    "Page first direct layout only support direct io backend"
                )

    def _handle_speculative_decoding(self):
        if self.speculative_algorithm == "NEXTN":
            self.speculative_algorithm = "EAGLE"

        if self.speculative_algorithm in ("EAGLE", "EAGLE3", "STANDALONE"):
            if self.speculative_algorithm == "STANDALONE" and self.enable_dp_attention:
                # TODO: support dp attention for standalone speculative decoding
                raise ValueError(
                    "Currently standalone speculative decoding does not support dp attention."
                )
            if self.max_running_requests is None:
                self.max_running_requests = 48
            self.disable_overlap_schedule = True
            logger.warning(
                "Overlap scheduler is disabled because of using "
                "eagle speculative decoding."
            )
            if self.enable_mixed_chunk:
                self.enable_mixed_chunk = False
                logger.warning(
                    "Mixed chunked prefill is disabled because of using "
                    "eagle speculative decoding."
                )

            model_arch = self.get_hf_config().architectures[0]
            if model_arch in [
                "DeepseekV3ForCausalLM",
                "Glm4MoeForCausalLM",
                "BailingMoeForCausalLM",
                "BailingMoeV2ForCausalLM",
            ]:
                if self.speculative_draft_model_path is None:
                    self.speculative_draft_model_path = self.model_path
                else:
                    logger.warning(
                        "DeepSeek MTP does not require setting speculative_draft_model_path."
                    )

            if self.speculative_num_steps is None:
                assert (
                    self.speculative_eagle_topk is None
                    and self.speculative_num_draft_tokens is None
                )
                (
                    self.speculative_num_steps,
                    self.speculative_eagle_topk,
                    self.speculative_num_draft_tokens,
                ) = auto_choose_speculative_params(self)

            if (
                self.attention_backend == "trtllm_mha"
                or self.decode_attention_backend == "trtllm_mha"
                or self.prefill_attention_backend == "trtllm_mha"
            ):
                if self.speculative_eagle_topk > 1:
                    raise ValueError(
                        "trtllm_mha backend only supports topk = 1 for speculative decoding."
                    )

            if (
                self.speculative_eagle_topk == 1
                and self.speculative_num_draft_tokens != self.speculative_num_steps + 1
            ):
                logger.warning(
                    "speculative_num_draft_tokens is adjusted to speculative_num_steps + 1 when speculative_eagle_topk == 1"
                )
                self.speculative_num_draft_tokens = self.speculative_num_steps + 1

            if (
                self.speculative_eagle_topk > 1
                and self.page_size > 1
                and self.attention_backend != "flashinfer"
            ):
                raise ValueError(
                    "speculative_eagle_topk > 1 with page_size > 1 is unstable and produces incorrect results for paged attention backends. This combination is only supported for the 'flashinfer' backend."
                )

        if self.speculative_algorithm == "LOOKAHEAD":
            if not self.device.startswith("cuda"):
                raise ValueError(
                    "Lookahead speculative decoding only supports CUDA device."
                )
            if self.max_running_requests is None:
                self.max_running_requests = 48
            self.disable_overlap_schedule = True
            self.enable_mixed_chunk = False
            self.speculative_eagle_topk = self.speculative_lookahead_max_bfs_breadth
            if self.speculative_num_draft_tokens is None:
                self.speculative_num_draft_tokens = (
                    self.speculative_lookahead_max_match_window_size
                )
            logger.warning(
                "The overlap scheduler and mixed chunked prefill are disabled because of "
                "using lookahead speculative decoding."
            )

            if (
                self.speculative_eagle_topk > 1
                and self.page_size > 1
                and self.attention_backend != "flashinfer"
            ):
                raise ValueError(
                    "speculative_eagle_topk > 1 with page_size > 1 is unstable and produces incorrect results for paged attention backends. This combination is only supported for the 'flashinfer' backend."
                )
            if self.enable_dp_attention:
                # TODO: support dp attention for lookahead speculative decoding
                raise ValueError(
                    "Currently lookahead speculative decoding does not support dp attention."
                )

    def _handle_load_format(self):
        if (
            self.load_format == "auto" or self.load_format == "gguf"
        ) and check_gguf_file(self.model_path):
            self.quantization = self.load_format = "gguf"

        if is_remote_url(self.model_path):
            self.load_format = "remote"

        if self.custom_weight_loader is None:
            self.custom_weight_loader = []

        if self.load_format == "remote_instance":
            if (
                self.remote_instance_weight_loader_seed_instance_ip is None
                or self.remote_instance_weight_loader_seed_instance_service_port is None
                or self.remote_instance_weight_loader_send_weights_group_ports is None
            ):
                self.load_format = "auto"

    def _handle_disaggregation(self):
        if self.disaggregation_mode == "decode":
            assert (
                self.disaggregation_decode_tp is None
            ), "Cannot set --disaggregation-decode-tp for the decode engine."
            assert (
                self.disaggregation_decode_dp is None
            ), "Cannot set --disaggregation-decode-dp for the decode engine."

            self.disable_radix_cache = True
            logger.warning("KV cache is forced as chunk cache for decode server")

            if self.dp_size > 1 and not is_in_ci():
                assert self.prefill_round_robin_balance, (
                    "Prefill round robin balance is required when dp size > 1. "
                    "Please make sure that the prefill instance is launched with `--load-balance-method round_robin`"
                    " and `--prefill-round-robin-balance` is set for decode server."
                )
        elif self.disaggregation_mode == "prefill":
            if self.disaggregation_decode_tp is None:
                self.disaggregation_decode_tp = self.tp_size
            if self.disaggregation_decode_dp is None:
                self.disaggregation_decode_dp = self.dp_size

            self.disaggregation_prefill_pp = self.pp_size
            self.validate_disagg_tp_size(self.tp_size, self.disaggregation_decode_tp)
            self.disable_cuda_graph = True
            logger.warning("Cuda graph is disabled for prefill server")

    def _handle_tokenizer_batching(self):
        if self.enable_tokenizer_batch_encode and self.enable_dynamic_batch_tokenizer:
            raise ValueError(
                "Cannot enable both --enable-tokenizer-batch-encode and --enable-dynamic-batch-tokenizer. "
                "Please choose one tokenizer batching approach."
            )

    def _handle_environment_variables(self):
        os.environ["SGLANG_ENABLE_TORCH_COMPILE"] = (
            "1" if self.enable_torch_compile else "0"
        )
        os.environ["SGLANG_MAMBA_SSM_DTYPE"] = self.mamba_ssm_dtype
        os.environ["SGLANG_DISABLE_OUTLINES_DISK_CACHE"] = (
            "1" if self.disable_outlines_disk_cache else "0"
        )
        os.environ["SGLANG_ENABLE_DETERMINISTIC_INFERENCE"] = (
            "1" if self.enable_deterministic_inference else "0"
        )

    def _handle_cache_compatibility(self):
        if self.enable_hierarchical_cache and self.disable_radix_cache:
            raise ValueError(
                "The arguments enable-hierarchical-cache and disable-radix-cache are mutually exclusive "
                "and cannot be used at the same time. Please use only one of them."
            )

    def _handle_metrics_labels(self):
        if (
            not self.tokenizer_metrics_custom_labels_header
            and self.tokenizer_metrics_allowed_customer_labels
        ):
            raise ValueError(
                "Please set --tokenizer-metrics-custom-labels-header when setting --tokenizer-metrics-allowed-customer-labels."
            )

    def _handle_deterministic_inference(self):
        if self.enable_deterministic_inference:
            # Check sampling backend
            self.sampling_backend = "pytorch"
            logger.warning(
                "Sampling backend is set to pytorch for deterministic inference."
            )

            # Check attention backend
            if self.attention_backend not in DETERMINISTIC_ATTENTION_BACKEND_CHOICES:
                raise ValueError(
                    f"Currently only {DETERMINISTIC_ATTENTION_BACKEND_CHOICES} attention backends are supported for deterministic inference."
                )

            # Currently, only FA3 supports radix cache. Support for other backends is in progress
            if self.attention_backend != "fa3":
                self.disable_radix_cache = True
                logger.warning(
                    f"Currently radix cache is not compatible with {self.attention_backend} attention backend for deterministic inference. It will be supported in the future."
                )

            # Check TP size
            if self.tp_size > 1:
                raise ValueError(
                    "Currently only TP size 1 is supported for deterministic inference."
                )

            # Warnings on MoE models
            logger.warning(
                "Currently deterministic inference is only tested on dense models. Please be cautious when using it on MoE models."
            )

    def _handle_other_validations(self):
        pass

    @staticmethod
    def add_cli_args(parser: argparse.ArgumentParser):
        # Model and tokenizer
        parser.add_argument(
            "--model-path",
            "--model",
            type=str,
            help="The path of the model weights. This can be a local folder or a Hugging Face repo ID.",
            required=True,
        )
        parser.add_argument(
            "--tokenizer-path",
            type=str,
            default=ServerArgs.tokenizer_path,
            help="The path of the tokenizer.",
        )
        parser.add_argument(
            "--tokenizer-mode",
            type=str,
            default=ServerArgs.tokenizer_mode,
            choices=["auto", "slow"],
            help="Tokenizer mode. 'auto' will use the fast "
            "tokenizer if available, and 'slow' will "
            "always use the slow tokenizer.",
        )
        parser.add_argument(
            "--tokenizer-worker-num",
            type=int,
            default=ServerArgs.tokenizer_worker_num,
            help="The worker num of the tokenizer manager.",
        )
        parser.add_argument(
            "--skip-tokenizer-init",
            action="store_true",
            help="If set, skip init tokenizer and pass input_ids in generate request.",
        )
        parser.add_argument(
            "--load-format",
            type=str,
            default=ServerArgs.load_format,
            choices=LOAD_FORMAT_CHOICES,
            help="The format of the model weights to load. "
            '"auto" will try to load the weights in the safetensors format '
            "and fall back to the pytorch bin format if safetensors format "
            "is not available. "
            '"pt" will load the weights in the pytorch bin format. '
            '"safetensors" will load the weights in the safetensors format. '
            '"npcache" will load the weights in pytorch format and store '
            "a numpy cache to speed up the loading. "
            '"dummy" will initialize the weights with random values, '
            "which is mainly for profiling."
            '"gguf" will load the weights in the gguf format. '
            '"bitsandbytes" will load the weights using bitsandbytes '
            "quantization."
            '"layered" loads weights layer by layer so that one can quantize a '
            "layer before loading another to make the peak memory envelope "
            "smaller.",
        )
        parser.add_argument(
            "--model-loader-extra-config",
            type=str,
            help="Extra config for model loader. "
            "This will be passed to the model loader corresponding to the chosen load_format.",
            default=ServerArgs.model_loader_extra_config,
        )
        parser.add_argument(
            "--trust-remote-code",
            action="store_true",
            help="Whether or not to allow for custom models defined on the Hub in their own modeling files.",
        )
        parser.add_argument(
            "--context-length",
            type=int,
            default=ServerArgs.context_length,
            help="The model's maximum context length. Defaults to None (will use the value from the model's config.json instead).",
        )
        parser.add_argument(
            "--is-embedding",
            action="store_true",
            help="Whether to use a CausalLM as an embedding model.",
        )
        parser.add_argument(
            "--enable-multimodal",
            default=ServerArgs.enable_multimodal,
            action="store_true",
            help="Enable the multimodal functionality for the served model. If the model being served is not multimodal, nothing will happen",
        )
        parser.add_argument(
            "--revision",
            type=str,
            default=None,
            help="The specific model version to use. It can be a branch "
            "name, a tag name, or a commit id. If unspecified, will use "
            "the default version.",
        )
        parser.add_argument(
            "--model-impl",
            type=str,
            default=ServerArgs.model_impl,
            help="Which implementation of the model to use.\n\n"
            '* "auto" will try to use the SGLang implementation if it exists '
            "and fall back to the Transformers implementation if no SGLang "
            "implementation is available.\n"
            '* "sglang" will use the SGLang model implementation.\n'
            '* "transformers" will use the Transformers model '
            "implementation.\n",
        )

        # HTTP server
        parser.add_argument(
            "--host",
            type=str,
            default=ServerArgs.host,
            help="The host of the HTTP server.",
        )
        parser.add_argument(
            "--port",
            type=int,
            default=ServerArgs.port,
            help="The port of the HTTP server.",
        )
        parser.add_argument(
            "--skip-server-warmup",
            action="store_true",
            help="If set, skip warmup.",
        )
        parser.add_argument(
            "--warmups",
            type=str,
            required=False,
            help="Specify custom warmup functions (csv) to run before server starts eg. --warmups=warmup_name1,warmup_name2 "
            "will run the functions `warmup_name1` and `warmup_name2` specified in warmup.py before the server starts listening for requests",
        )
        parser.add_argument(
            "--nccl-port",
            type=int,
            default=ServerArgs.nccl_port,
            help="The port for NCCL distributed environment setup. Defaults to a random port.",
        )

        # Quantization and data type
        parser.add_argument(
            "--dtype",
            type=str,
            default=ServerArgs.dtype,
            choices=["auto", "half", "float16", "bfloat16", "float", "float32"],
            help="Data type for model weights and activations.\n\n"
            '* "auto" will use FP16 precision for FP32 and FP16 models, and '
            "BF16 precision for BF16 models.\n"
            '* "half" for FP16. Recommended for AWQ quantization.\n'
            '* "float16" is the same as "half".\n'
            '* "bfloat16" for a balance between precision and range.\n'
            '* "float" is shorthand for FP32 precision.\n'
            '* "float32" for FP32 precision.',
        )
        parser.add_argument(
            "--quantization",
            type=str,
            default=ServerArgs.quantization,
            choices=QUANTIZATION_CHOICES,
            help="The quantization method.",
        )
        parser.add_argument(
            "--quantization-param-path",
            type=nullable_str,
            default=None,
            help="Path to the JSON file containing the KV cache "
            "scaling factors. This should generally be supplied, when "
            "KV cache dtype is FP8. Otherwise, KV cache scaling factors "
            "default to 1.0, which may cause accuracy issues. ",
        )
        parser.add_argument(
            "--kv-cache-dtype",
            type=str,
            default=ServerArgs.kv_cache_dtype,
            choices=["auto", "fp8_e5m2", "fp8_e4m3"],
            help='Data type for kv cache storage. "auto" will use model data type. "fp8_e5m2" and "fp8_e4m3" is supported for CUDA 11.8+.',
        )

        # Memory and scheduling
        parser.add_argument(
            "--mem-fraction-static",
            type=float,
            default=ServerArgs.mem_fraction_static,
            help="The fraction of the memory used for static allocation (model weights and KV cache memory pool). Use a smaller value if you see out-of-memory errors.",
        )
        parser.add_argument(
            "--max-running-requests",
            type=int,
            default=ServerArgs.max_running_requests,
            help="The maximum number of running requests.",
        )
        parser.add_argument(
            "--max-queued-requests",
            type=int,
            default=ServerArgs.max_queued_requests,
            help="The maximum number of queued requests. This option is ignored when using disaggregation-mode.",
        )
        parser.add_argument(
            "--max-total-tokens",
            type=int,
            default=ServerArgs.max_total_tokens,
            help="The maximum number of tokens in the memory pool. If not specified, it will be automatically calculated based on the memory usage fraction. "
            "This option is typically used for development and debugging purposes.",
        )
        parser.add_argument(
            "--chunked-prefill-size",
            type=int,
            default=ServerArgs.chunked_prefill_size,
            help="The maximum number of tokens in a chunk for the chunked prefill. Setting this to -1 means disabling chunked prefill.",
        )
        parser.add_argument(
            "--max-prefill-tokens",
            type=int,
            default=ServerArgs.max_prefill_tokens,
            help="The maximum number of tokens in a prefill batch. The real bound will be the maximum of this value and the model's maximum context length.",
        )
        parser.add_argument(
            "--schedule-policy",
            type=str,
            default=ServerArgs.schedule_policy,
            choices=["lpm", "random", "fcfs", "dfs-weight", "lof", "priority"],
            help="The scheduling policy of the requests.",
        )
        parser.add_argument(
            "--enable-priority-scheduling",
            action="store_true",
            default=ServerArgs.enable_priority_scheduling,
            help="Enable priority scheduling. Requests with higher priority integer values will be scheduled first by default.",
        )
        parser.add_argument(
            "--schedule-low-priority-values-first",
            action="store_true",
            default=ServerArgs.schedule_low_priority_values_first,
            help="If specified with --enable-priority-scheduling, the scheduler will schedule requests with lower priority integer values first.",
        )
        parser.add_argument(
            "--priority-scheduling-preemption-threshold",
            type=int,
            default=ServerArgs.priority_scheduling_preemption_threshold,
            help="Minimum difference in priorities for an incoming request to have to preempt running request(s).",
        )
        parser.add_argument(
            "--schedule-conservativeness",
            type=float,
            default=ServerArgs.schedule_conservativeness,
            help="How conservative the schedule policy is. A larger value means more conservative scheduling. Use a larger value if you see requests being retracted frequently.",
        )
        parser.add_argument(
            "--page-size",
            type=int,
            default=ServerArgs.page_size,
            help="The number of tokens in a page.",
        )
        parser.add_argument(
            "--hybrid-kvcache-ratio",
            nargs="?",
            const=0.5,
            type=float,
            default=ServerArgs.hybrid_kvcache_ratio,
            help=(
                "Mix ratio in [0,1] between uniform and hybrid kv buffers "
                "(0.0 = pure uniform: swa_size / full_size = 1)"
                "(1.0 = pure hybrid: swa_size / full_size = local_attention_size / context_length)"
            ),
        )
        parser.add_argument(
            "--swa-full-tokens-ratio",
            type=float,
            default=ServerArgs.swa_full_tokens_ratio,
            help="The ratio of SWA layer KV tokens / full layer KV tokens, regardless of the number of swa:full layers. It should be between 0 and 1. "
            "E.g. 0.5 means if each swa layer has 50 tokens, then each full layer has 100 tokens.",
        )
        parser.add_argument(
            "--disable-hybrid-swa-memory",
            action="store_true",
            help="Disable the hybrid SWA memory.",
        )

        # Runtime options
        parser.add_argument(
            "--device",
            type=str,
            default=ServerArgs.device,
            help="The device to use ('cuda', 'xpu', 'hpu', 'npu', 'cpu'). Defaults to auto-detection if not specified.",
        )
        parser.add_argument(
            "--tensor-parallel-size",
            "--tp-size",
            type=int,
            default=ServerArgs.tp_size,
            help="The tensor parallelism size.",
        )
        parser.add_argument(
            "--pipeline-parallel-size",
            "--pp-size",
            type=int,
            default=ServerArgs.pp_size,
            help="The pipeline parallelism size.",
        )
        parser.add_argument(
            "--max-micro-batch-size",
            type=int,
            default=ServerArgs.max_micro_batch_size,
            help="The maximum micro batch size in pipeline parallelism.",
        )
        parser.add_argument(
            "--stream-interval",
            type=int,
            default=ServerArgs.stream_interval,
            help="The interval (or buffer size) for streaming in terms of the token length. A smaller value makes streaming smoother, while a larger value makes the throughput higher",
        )
        parser.add_argument(
            "--stream-output",
            action="store_true",
            help="Whether to output as a sequence of disjoint segments.",
        )
        parser.add_argument(
            "--random-seed",
            type=int,
            default=ServerArgs.random_seed,
            help="The random seed.",
        )
        parser.add_argument(
            "--constrained-json-whitespace-pattern",
            type=str,
            default=ServerArgs.constrained_json_whitespace_pattern,
            help="(outlines backend only) Regex pattern for syntactic whitespaces allowed in JSON constrained output. For example, to allow the model generate consecutive whitespaces, set the pattern to [\n\t ]*",
        )
        parser.add_argument(
            "--watchdog-timeout",
            type=float,
            default=ServerArgs.watchdog_timeout,
            help="Set watchdog timeout in seconds. If a forward batch takes longer than this, the server will crash to prevent hanging.",
        )
        parser.add_argument(
            "--dist-timeout",
            type=int,
            default=ServerArgs.dist_timeout,
            help="Set timeout for torch.distributed initialization.",
        )
        parser.add_argument(
            "--download-dir",
            type=str,
            default=ServerArgs.download_dir,
            help="Model download directory for huggingface.",
        )
        parser.add_argument(
            "--base-gpu-id",
            type=int,
            default=ServerArgs.base_gpu_id,
            help="The base GPU ID to start allocating GPUs from. Useful when running multiple instances on the same machine.",
        )
        parser.add_argument(
            "--gpu-id-step",
            type=int,
            default=ServerArgs.gpu_id_step,
            help="The delta between consecutive GPU IDs that are used. For example, setting it to 2 will use GPU 0,2,4,...",
        )
        parser.add_argument(
            "--sleep-on-idle",
            action="store_true",
            help="Reduce CPU usage when sglang is idle.",
        )

        # Logging
        parser.add_argument(
            "--log-level",
            type=str,
            default=ServerArgs.log_level,
            help="The logging level of all loggers.",
        )
        parser.add_argument(
            "--log-level-http",
            type=str,
            default=ServerArgs.log_level_http,
            help="The logging level of HTTP server. If not set, reuse --log-level by default.",
        )
        parser.add_argument(
            "--log-requests",
            action="store_true",
            help="Log metadata, inputs, outputs of all requests. The verbosity is decided by --log-requests-level",
        )
        parser.add_argument(
            "--log-requests-level",
            type=int,
            default=ServerArgs.log_requests_level,
            help="0: Log metadata (no sampling parameters). 1: Log metadata and sampling parameters. 2: Log metadata, sampling parameters and partial input/output. 3: Log every input/output.",
            choices=[0, 1, 2, 3],
        )
        parser.add_argument(
            "--crash-dump-folder",
            type=str,
            default=ServerArgs.crash_dump_folder,
            help="Folder path to dump requests from the last 5 min before a crash (if any). If not specified, crash dumping is disabled.",
        )
        parser.add_argument(
            "--show-time-cost",
            action="store_true",
            help="Show time cost of custom marks.",
        )
        parser.add_argument(
            "--enable-metrics",
            action="store_true",
            help="Enable log prometheus metrics.",
        )
        parser.add_argument(
            "--enable-metrics-for-all-schedulers",
            action="store_true",
            help="Enable --enable-metrics-for-all-schedulers when you want schedulers on all TP ranks (not just TP 0) "
            "to record request metrics separately. This is especially useful when dp_attention is enabled, as "
            "otherwise all metrics appear to come from TP 0.",
        )
        parser.add_argument(
            "--tokenizer-metrics-custom-labels-header",
            type=str,
            default=ServerArgs.tokenizer_metrics_custom_labels_header,
            help="Specify the HTTP header for passing customer labels for tokenizer metrics.",
        )
        parser.add_argument(
            "--tokenizer-metrics-allowed-customer-labels",
            type=str,
            nargs="+",
            default=ServerArgs.tokenizer_metrics_allowed_customer_labels,
            help="The customer labels allowed for tokenizer metrics. The labels are specified via a dict in "
            "'--tokenizer-metrics-custom-labels-header' field in HTTP requests, e.g., {'label1': 'value1', 'label2': "
            "'value2'} is allowed if '--tokenizer-metrics-allowed-labels label1 label2' is set.",
        )
        parser.add_argument(
            "--bucket-time-to-first-token",
            type=float,
            nargs="+",
            default=ServerArgs.bucket_time_to_first_token,
            help="The buckets of time to first token, specified as a list of floats.",
        )
        parser.add_argument(
            "--bucket-inter-token-latency",
            type=float,
            nargs="+",
            default=ServerArgs.bucket_inter_token_latency,
            help="The buckets of inter-token latency, specified as a list of floats.",
        )
        parser.add_argument(
            "--bucket-e2e-request-latency",
            type=float,
            nargs="+",
            default=ServerArgs.bucket_e2e_request_latency,
            help="The buckets of end-to-end request latency, specified as a list of floats.",
        )
        parser.add_argument(
            "--collect-tokens-histogram",
            action="store_true",
            default=ServerArgs.collect_tokens_histogram,
            help="Collect prompt/generation tokens histogram.",
        )
        bucket_rule = (
            "Supports 3 rule types: 'default' uses predefined buckets; 'tse <middle> <base> <count>' "
            "generates two sides exponential distributed buckets (e.g., 'tse 1000 2 8' generates buckets "
            "[984.0, 992.0, 996.0, 998.0, 1000.0, 1002.0, 1004.0, 1008.0, 1016.0]).); 'customer <value1> "
            "<value2> ...' uses custom bucket values (e.g., 'customer 10 50 100 500')."
        )
        parser.add_argument(
            "--prompt-tokens-buckets",
            type=str,
            nargs="+",
            default=ServerArgs.prompt_tokens_buckets,
            help=f"The buckets rule of prompt tokens. {bucket_rule}",
        )
        parser.add_argument(
            "--generation-tokens-buckets",
            type=str,
            nargs="+",
            default=ServerArgs.generation_tokens_buckets,
            help=f"The buckets rule for generation tokens histogram. {bucket_rule}",
        )
        parser.add_argument(
            "--gc-warning-threshold-secs",
            type=float,
            default=ServerArgs.gc_warning_threshold_secs,
            help="The threshold for long GC warning. If a GC takes longer than this, a warning will be logged. Set to 0 to disable.",
        )
        parser.add_argument(
            "--decode-log-interval",
            type=int,
            default=ServerArgs.decode_log_interval,
            help="The log interval of decode batch.",
        )
        parser.add_argument(
            "--enable-request-time-stats-logging",
            action="store_true",
            default=ServerArgs.enable_request_time_stats_logging,
            help="Enable per request time stats logging",
        )
        parser.add_argument(
            "--kv-events-config",
            type=str,
            default=None,
            help="Config in json format for NVIDIA dynamo KV event publishing. Publishing will be enabled if this flag is used.",
        )
        parser.add_argument(
            "--enable-trace",
            action="store_true",
            help="Enable opentelemetry trace",
        )
        parser.add_argument(
            "--oltp-traces-endpoint",
            type=str,
            default="localhost:4317",
            help="Config opentelemetry collector endpoint if --enable-trace is set. format: <ip>:<port>",
        )

        # API related
        parser.add_argument(
            "--api-key",
            type=str,
            default=ServerArgs.api_key,
            help="Set API key of the server. It is also used in the OpenAI API compatible server.",
        )
        parser.add_argument(
            "--served-model-name",
            type=str,
            default=ServerArgs.served_model_name,
            help="Override the model name returned by the v1/models endpoint in OpenAI API server.",
        )
        parser.add_argument(
            "--weight-version",
            type=str,
            default=ServerArgs.weight_version,
            help="Version identifier for the model weights. Defaults to 'default' if not specified.",
        )
        parser.add_argument(
            "--chat-template",
            type=str,
            default=ServerArgs.chat_template,
            help="The buliltin chat template name or the path of the chat template file. This is only used for OpenAI-compatible API server.",
        )
        parser.add_argument(
            "--completion-template",
            type=str,
            default=ServerArgs.completion_template,
            help="The buliltin completion template name or the path of the completion template file. This is only used for OpenAI-compatible API server. only for code completion currently.",
        )
        parser.add_argument(
            "--file-storage-path",
            type=str,
            default=ServerArgs.file_storage_path,
            help="The path of the file storage in backend.",
        )
        parser.add_argument(
            "--enable-cache-report",
            action="store_true",
            help="Return number of cached tokens in usage.prompt_tokens_details for each openai request.",
        )
        parser.add_argument(
            "--reasoning-parser",
            type=str,
            choices=list(ReasoningParser.DetectorMap.keys()),
            default=ServerArgs.reasoning_parser,
            help=f"Specify the parser for reasoning models, supported parsers are: {list(ReasoningParser.DetectorMap.keys())}.",
        )
        tool_call_parser_choices = list(FunctionCallParser.ToolCallParserEnum.keys())
        parser.add_argument(
            "--tool-call-parser",
            type=str,
            choices=tool_call_parser_choices,
            default=ServerArgs.tool_call_parser,
            help=f"Specify the parser for handling tool-call interactions. Options include: {tool_call_parser_choices}.",
        )
        parser.add_argument(
            "--tool-server",
            type=str,
            default=None,
            help="Either 'demo' or a comma-separated list of tool server urls to use for the model. If not specified, no tool server will be used.",
        )

        # Data parallelism
        parser.add_argument(
            "--data-parallel-size",
            "--dp-size",
            type=int,
            default=ServerArgs.dp_size,
            help="The data parallelism size.",
        )
        parser.add_argument(
            "--load-balance-method",
            type=str,
            default=ServerArgs.load_balance_method,
            help="The load balancing strategy for data parallelism.",
            choices=[
                "round_robin",
                "shortest_queue",
                "minimum_tokens",
            ],
        )
        parser.add_argument(
            "--load-watch-interval",
            type=float,
            default=ServerArgs.load_watch_interval,
            help="The interval of load watching in seconds.",
        )
        parser.add_argument(
            "--prefill-round-robin-balance",
            default=ServerArgs.prefill_round_robin_balance,
            action="store_true",
            help="Prefill is round robin balanced. This is used to promise decode server can get the correct dp rank.",
        )

        # Multi-node distributed serving
        parser.add_argument(
            "--dist-init-addr",
            "--nccl-init-addr",  # For backward compatibility. This will be removed in the future.
            type=str,
            help="The host address for initializing distributed backend (e.g., `192.168.0.2:25000`).",
        )
        parser.add_argument(
            "--nnodes", type=int, default=ServerArgs.nnodes, help="The number of nodes."
        )
        parser.add_argument(
            "--node-rank", type=int, default=ServerArgs.node_rank, help="The node rank."
        )

        # Model override args
        parser.add_argument(
            "--json-model-override-args",
            type=str,
            help="A dictionary in JSON string format used to override default model configurations.",
            default=ServerArgs.json_model_override_args,
        )
        parser.add_argument(
            "--preferred-sampling-params",
            type=str,
            help="json-formatted sampling settings that will be returned in /get_model_info",
        )

        # LoRA
        parser.add_argument(
            "--enable-lora",
            default=ServerArgs.enable_lora,
            action="store_true",
            help="Enable LoRA support for the model. This argument is automatically set to True if `--lora-paths` is provided for backward compatibility.",
        )
        parser.add_argument(
            "--max-lora-rank",
            default=ServerArgs.max_lora_rank,
            type=int,
            help="The maximum rank of LoRA adapters. If not specified, it will be automatically inferred from the adapters provided in --lora-paths.",
        )
        parser.add_argument(
            "--lora-target-modules",
            type=str,
            choices=SUPPORTED_LORA_TARGET_MODULES + [LORA_TARGET_ALL_MODULES],
            nargs="*",
            default=None,
            help="The union set of all target modules where LoRA should be applied. If not specified, "
            "it will be automatically inferred from the adapters provided in --lora-paths. If 'all' is specified, "
            "all supported modules will be targeted.",
        )
        parser.add_argument(
            "--lora-paths",
            type=str,
            nargs="*",
            default=None,
            action=LoRAPathAction,
            help='The list of LoRA adapters to load. Each adapter must be specified in one of the following formats: <PATH> | <NAME>=<PATH> | JSON with schema {"lora_name":str,"lora_path":str,"pinned":bool}',
        )
        parser.add_argument(
            "--max-loras-per-batch",
            type=int,
            default=8,
            help="Maximum number of adapters for a running batch, include base-only request.",
        )
        parser.add_argument(
            "--max-loaded-loras",
            type=int,
            default=ServerArgs.max_loaded_loras,
            help="If specified, it limits the maximum number of LoRA adapters loaded in CPU memory at a time. The value must be greater than or equal to `--max-loras-per-batch`.",
        )
        parser.add_argument(
            "--lora-backend",
            type=str,
            choices=LORA_BACKEND_CHOICES,
            default=ServerArgs.lora_backend,
            help="Choose the kernel backend for multi-LoRA serving.",
        )
        parser.add_argument(
            "--max-lora-chunk-size",
            type=int,
            default=ServerArgs.max_lora_chunk_size,
            choices=[16, 32, 64, 128],
            help="Maximum chunk size for the ChunkedSGMV LoRA backend. Only used when --lora-backend is 'csgmv'. Choosing a larger value might improve performance.",
        )

        # Kernel backend
        parser.add_argument(
            "--attention-backend",
            type=str,
            choices=ATTENTION_BACKEND_CHOICES,
            default=ServerArgs.attention_backend,
            help="Choose the kernels for attention layers.",
        )
        parser.add_argument(
            "--prefill-attention-backend",
            type=str,
            choices=ATTENTION_BACKEND_CHOICES,
            default=ServerArgs.prefill_attention_backend,
            help="Choose the kernels for prefill attention layers (have priority over --attention-backend).",
        )
        parser.add_argument(
            "--decode-attention-backend",
            type=str,
            choices=ATTENTION_BACKEND_CHOICES,
            default=ServerArgs.decode_attention_backend,
            help="Choose the kernels for decode attention layers (have priority over --attention-backend).",
        )
        parser.add_argument(
            "--sampling-backend",
            type=str,
            choices=["flashinfer", "pytorch"],
            default=ServerArgs.sampling_backend,
            help="Choose the kernels for sampling layers.",
        )
        parser.add_argument(
            "--grammar-backend",
            type=str,
            choices=GRAMMAR_BACKEND_CHOICES,
            default=ServerArgs.grammar_backend,
            help="Choose the backend for grammar-guided decoding.",
        )
        parser.add_argument(
            "--mm-attention-backend",
            type=str,
            choices=["sdpa", "fa3", "triton_attn", "ascend_attn"],
            default=ServerArgs.mm_attention_backend,
            help="Set multimodal attention backend.",
        )

        # Speculative decoding
        parser.add_argument(
            "--speculative-algorithm",
            type=str,
            choices=["EAGLE", "EAGLE3", "NEXTN", "STANDALONE", "LOOKAHEAD"],
            help="Speculative algorithm.",
        )
        parser.add_argument(
            "--speculative-draft-model-path",
            "--speculative-draft-model",
            type=str,
            help="The path of the draft model weights. This can be a local folder or a Hugging Face repo ID.",
        )
        parser.add_argument(
            "--speculative-draft-model-revision",
            type=str,
            default=None,
            help="The specific draft model version to use. It can be a branch "
            "name, a tag name, or a commit id. If unspecified, will use "
            "the default version.",
        )
        parser.add_argument(
            "--speculative-num-steps",
            type=int,
            help="The number of steps sampled from draft model in Speculative Decoding.",
            default=ServerArgs.speculative_num_steps,
        )
        parser.add_argument(
            "--speculative-eagle-topk",
            type=int,
            help="The number of tokens sampled from the draft model in eagle2 each step.",
            default=ServerArgs.speculative_eagle_topk,
        )
        parser.add_argument(
            "--speculative-num-draft-tokens",
            type=int,
            help="The number of tokens sampled from the draft model in Speculative Decoding.",
            default=ServerArgs.speculative_num_draft_tokens,
        )
        parser.add_argument(
            "--speculative-accept-threshold-single",
            type=float,
            help="Accept a draft token if its probability in the target model is greater than this threshold.",
            default=ServerArgs.speculative_accept_threshold_single,
        )
        parser.add_argument(
            "--speculative-accept-threshold-acc",
            type=float,
            help="The accept probability of a draft token is raised from its target probability p to min(1, p / threshold_acc).",
            default=ServerArgs.speculative_accept_threshold_acc,
        )
        parser.add_argument(
            "--speculative-token-map",
            type=str,
            help="The path of the draft model's small vocab table.",
            default=ServerArgs.speculative_token_map,
        )
        parser.add_argument(
            "--speculative-attention-mode",
            type=str,
            choices=["prefill", "decode"],
            help="Attention backend for speculative decoding operations (both target verify and draft extend). Can be one of 'prefill' (default) or 'decode'.",
            default=ServerArgs.speculative_attention_mode,
        )
        # Lookahead speculative decoding
        parser.add_argument(
            "--speculative-lookahead-min-match-window-size",
            type=int,
            default=ServerArgs.speculative_lookahead_min_match_window_size,
            help="The minimum window size for pattern matching in lookahead speculative decoding.",
        )
        parser.add_argument(
            "--speculative-lookahead-max-match-window-size",
            type=int,
            default=ServerArgs.speculative_lookahead_max_match_window_size,
            help="The maximum window size for pattern matching in lookahead speculative decoding.",
        )
        parser.add_argument(
            "--speculative-lookahead-min-bfs-breadth",
            type=int,
            default=ServerArgs.speculative_lookahead_min_bfs_breadth,
            help="The minimum breadth for BFS (Breadth-First Search) in lookahead speculative decoding.",
        )
        parser.add_argument(
            "--speculative-lookahead-max-bfs-breadth",
            type=int,
            default=ServerArgs.speculative_lookahead_max_bfs_breadth,
            help="The maximum breadth for BFS (Breadth-First Search) in lookahead speculative decoding.",
        )
        parser.add_argument(
            "--speculative-lookahead-match-type",
            type=str,
            choices=["BFS", "PROB"],
            default=ServerArgs.speculative_lookahead_match_type,
            help="The match type for cache tree.",
        )
        parser.add_argument(
            "--speculative-lookahead-branch-length",
            type=int,
            default=ServerArgs.speculative_lookahead_branch_length,
            help="The branch length for lookahead speculative decoding.",
        )
        parser.add_argument(
            "--speculative-lookahead-capacity",
            type=int,
            default=ServerArgs.speculative_lookahead_capacity,
            help="The cache capacity for lookahead speculative decoding.",
        )

        # Expert parallelism
        parser.add_argument(
            "--expert-parallel-size",
            "--ep-size",
            "--ep",
            type=int,
            default=ServerArgs.ep_size,
            help="The expert parallelism size.",
        )
        parser.add_argument(
            "--moe-a2a-backend",
            type=str,
            choices=["none", "deepep"],
            default=ServerArgs.moe_a2a_backend,
            help="Choose the backend for MoE A2A.",
        )
        parser.add_argument(
            "--moe-runner-backend",
            type=str,
            choices=[
                "auto",
                "triton",
                "triton_kernel",
                "flashinfer_trtllm",
                "flashinfer_cutlass",
                "flashinfer_mxfp4",
                "flashinfer_cutedsl",
            ],
            default=ServerArgs.moe_runner_backend,
            help="Choose the runner backend for MoE.",
        )
        parser.add_argument(
            "--flashinfer-mxfp4-moe-precision",
            type=str,
            choices=["default", "bf16"],
            default=ServerArgs.flashinfer_mxfp4_moe_precision,
            help="Choose the computation precision of flashinfer mxfp4 moe",
        )
        parser.add_argument(
            "--enable-flashinfer-allreduce-fusion",
            action="store_true",
            help="Enable FlashInfer allreduce fusion with Residual RMSNorm.",
        )
        parser.add_argument(
            "--deepep-mode",
            type=str,
            choices=["normal", "low_latency", "auto"],
            default="auto",
            help="Select the mode when enable DeepEP MoE, could be `normal`, `low_latency` or `auto`. Default is `auto`, which means `low_latency` for decode batch and `normal` for prefill batch.",
        )
        parser.add_argument(
            "--ep-num-redundant-experts",
            type=int,
            default=ServerArgs.ep_num_redundant_experts,
            help="Allocate this number of redundant experts in expert parallel.",
        )
        parser.add_argument(
            "--ep-dispatch-algorithm",
            type=str,
            default=ServerArgs.ep_dispatch_algorithm,
            help="The algorithm to choose ranks for redundant experts in expert parallel.",
        )
        parser.add_argument(
            "--init-expert-location",
            type=str,
            default=ServerArgs.init_expert_location,
            help="Initial location of EP experts.",
        )
        parser.add_argument(
            "--enable-eplb",
            action="store_true",
            help="Enable EPLB algorithm",
        )
        parser.add_argument(
            "--eplb-algorithm",
            type=str,
            default=ServerArgs.eplb_algorithm,
            help="Chosen EPLB algorithm",
        )
        parser.add_argument(
            "--eplb-rebalance-num-iterations",
            type=int,
            default=ServerArgs.eplb_rebalance_num_iterations,
            help="Number of iterations to automatically trigger a EPLB re-balance.",
        )
        parser.add_argument(
            "--eplb-rebalance-layers-per-chunk",
            type=int,
            default=ServerArgs.eplb_rebalance_layers_per_chunk,
            help="Number of layers to rebalance per forward pass.",
        )
        parser.add_argument(
            "--eplb-min-rebalancing-utilization-threshold",
            type=float,
            default=ServerArgs.eplb_min_rebalancing_utilization_threshold,
            help="Minimum threshold for GPU average utilization to trigger EPLB rebalancing. Must be in the range [0.0, 1.0].",
        )
        parser.add_argument(
            "--expert-distribution-recorder-mode",
            type=str,
            default=ServerArgs.expert_distribution_recorder_mode,
            help="Mode of expert distribution recorder.",
        )
        parser.add_argument(
            "--expert-distribution-recorder-buffer-size",
            type=int,
            default=ServerArgs.expert_distribution_recorder_buffer_size,
            help="Circular buffer size of expert distribution recorder. Set to -1 to denote infinite buffer.",
        )
        parser.add_argument(
            "--enable-expert-distribution-metrics",
            action="store_true",
            help="Enable logging metrics for expert balancedness",
        )
        parser.add_argument(
            "--deepep-config",
            type=str,
            default=ServerArgs.deepep_config,
            help="Tuned DeepEP config suitable for your own cluster. It can be either a string with JSON content or a file path.",
        )
        parser.add_argument(
            "--moe-dense-tp-size",
            type=int,
            default=ServerArgs.moe_dense_tp_size,
            help="TP size for MoE dense MLP layers. This flag is useful when, with large TP size, there are errors caused by weights in MLP layers having dimension smaller than the min dimension GEMM supports.",
        )

        # Mamba Cache
        parser.add_argument(
            "--max-mamba-cache-size",
            type=int,
            default=ServerArgs.max_mamba_cache_size,
            help="The maximum size of the mamba cache.",
        )
        parser.add_argument(
            "--mamba-ssm-dtype",
            type=str,
            default=ServerArgs.mamba_ssm_dtype,
            choices=["float32", "bfloat16"],
            help="The data type of the SSM states in mamba cache.",
        )

        # Hierarchical cache
        parser.add_argument(
            "--enable-hierarchical-cache",
            action="store_true",
            help="Enable hierarchical cache",
        )
        parser.add_argument(
            "--hicache-ratio",
            type=float,
            default=ServerArgs.hicache_ratio,
            help="The ratio of the size of host KV cache memory pool to the size of device pool.",
        )
        parser.add_argument(
            "--hicache-size",
            type=int,
            default=ServerArgs.hicache_size,
            help="The size of host KV cache memory pool in gigabytes, which will override the hicache_ratio if set.",
        )
        parser.add_argument(
            "--hicache-write-policy",
            type=str,
            choices=["write_back", "write_through", "write_through_selective"],
            default=ServerArgs.hicache_write_policy,
            help="The write policy of hierarchical cache.",
        )
        parser.add_argument(
            "--radix-eviction-policy",
            type=str,
            choices=["lru", "lfu"],
            default=ServerArgs.radix_eviction_policy,
            help="The eviction policy of radix trees. 'lru' stands for Least Recently Used, 'lfu' stands for Least Frequently Used.",
        )
        parser.add_argument(
            "--hicache-io-backend",
            type=str,
            choices=["direct", "kernel"],
            default=ServerArgs.hicache_io_backend,
            help="The IO backend for KV cache transfer between CPU and GPU",
        )
        parser.add_argument(
            "--hicache-mem-layout",
            type=str,
            choices=["layer_first", "page_first", "page_first_direct"],
            default=ServerArgs.hicache_mem_layout,
            help="The layout of host memory pool for hierarchical cache.",
        )
        parser.add_argument(
            "--hicache-storage-backend",
            type=str,
            choices=["file", "mooncake", "hf3fs", "nixl"],
            default=ServerArgs.hicache_storage_backend,
            help="The storage backend for hierarchical KV cache.",
        )
        parser.add_argument(
            "--hicache-storage-prefetch-policy",
            type=str,
            choices=["best_effort", "wait_complete", "timeout"],
            default=ServerArgs.hicache_storage_prefetch_policy,
            help="Control when prefetching from the storage backend should stop.",
        )
        parser.add_argument(
            "--hicache-storage-backend-extra-config",
            type=str,
            default=ServerArgs.hicache_storage_backend_extra_config,
            help="A dictionary in JSON string format containing extra configuration for the storage backend.",
        )
        # LMCache
        parser.add_argument(
            "--enable-lmcache",
            action="store_true",
            help="Using LMCache as an alternative hierarchical cache solution",
        )

        # Double Sparsity
        parser.add_argument(
            "--enable-double-sparsity",
            action="store_true",
            help="Enable double sparsity attention",
        )
        parser.add_argument(
            "--ds-channel-config-path",
            type=str,
            default=ServerArgs.ds_channel_config_path,
            help="The path of the double sparsity channel config",
        )
        parser.add_argument(
            "--ds-heavy-channel-num",
            type=int,
            default=ServerArgs.ds_heavy_channel_num,
            help="The number of heavy channels in double sparsity attention",
        )
        parser.add_argument(
            "--ds-heavy-token-num",
            type=int,
            default=ServerArgs.ds_heavy_token_num,
            help="The number of heavy tokens in double sparsity attention",
        )
        parser.add_argument(
            "--ds-heavy-channel-type",
            type=str,
            default=ServerArgs.ds_heavy_channel_type,
            help="The type of heavy channels in double sparsity attention",
        )
        parser.add_argument(
            "--ds-sparse-decode-threshold",
            type=int,
            default=ServerArgs.ds_sparse_decode_threshold,
            help="The type of heavy channels in double sparsity attention",
        )

        # Offloading
        parser.add_argument(
            "--cpu-offload-gb",
            type=int,
            default=ServerArgs.cpu_offload_gb,
            help="How many GBs of RAM to reserve for CPU offloading.",
        )
        parser.add_argument(
            "--offload-group-size",
            type=int,
            default=ServerArgs.offload_group_size,
            help="Number of layers per group in offloading.",
        )
        parser.add_argument(
            "--offload-num-in-group",
            type=int,
            default=ServerArgs.offload_num_in_group,
            help="Number of layers to be offloaded within a group.",
        )
        parser.add_argument(
            "--offload-prefetch-step",
            type=int,
            default=ServerArgs.offload_prefetch_step,
            help="Steps to prefetch in offloading.",
        )
        parser.add_argument(
            "--offload-mode",
            type=str,
            default=ServerArgs.offload_mode,
            help="Mode of offloading.",
        )

        # Optimization/debug options
        parser.add_argument(
            "--disable-radix-cache",
            action="store_true",
            help="Disable RadixAttention for prefix caching.",
        )
        parser.add_argument(
            "--cuda-graph-max-bs",
            type=int,
            default=ServerArgs.cuda_graph_max_bs,
            help="Set the maximum batch size for cuda graph. It will extend the cuda graph capture batch size to this value.",
        )
        parser.add_argument(
            "--cuda-graph-bs",
            type=int,
            nargs="+",
            help="Set the list of batch sizes for cuda graph.",
        )
        parser.add_argument(
            "--disable-cuda-graph",
            action="store_true",
            help="Disable cuda graph.",
        )
        parser.add_argument(
            "--disable-cuda-graph-padding",
            action="store_true",
            help="Disable cuda graph when padding is needed. Still uses cuda graph when padding is not needed.",
        )
        parser.add_argument(
            "--enable-profile-cuda-graph",
            action="store_true",
            help="Enable profiling of cuda graph capture.",
        )
        parser.add_argument(
            "--enable-cudagraph-gc",
            action="store_true",
            help="Enable garbage collection during CUDA graph capture. If disabled (default), GC is frozen during capture to speed up the process.",
        )
        parser.add_argument(
            "--enable-nccl-nvls",
            action="store_true",
            help="Enable NCCL NVLS for prefill heavy requests when available.",
        )
        parser.add_argument(
            "--enable-symm-mem",
            action="store_true",
            help="Enable NCCL symmetric memory for fast collectives.",
        )
        parser.add_argument(
            "--disable-flashinfer-cutlass-moe-fp4-allgather",
            action="store_true",
            help="Disables quantize before all-gather for flashinfer cutlass moe.",
        )
        parser.add_argument(
            "--enable-tokenizer-batch-encode",
            action="store_true",
            help="Enable batch tokenization for improved performance when processing multiple text inputs. Do not use with image inputs, pre-tokenized input_ids, or input_embeds.",
        )
        parser.add_argument(
            "--disable-outlines-disk-cache",
            action="store_true",
            help="Disable disk cache of outlines to avoid possible crashes related to file system or high concurrency.",
        )
        parser.add_argument(
            "--disable-custom-all-reduce",
            action="store_true",
            help="Disable the custom all-reduce kernel and fall back to NCCL.",
        )
        parser.add_argument(
            "--enable-mscclpp",
            action="store_true",
            help="Enable using mscclpp for small messages for all-reduce kernel and fall back to NCCL.",
        )
        parser.add_argument(
            "--disable-overlap-schedule",
            action="store_true",
            help="Disable the overlap scheduler, which overlaps the CPU scheduler with GPU model worker.",
        )
        parser.add_argument(
            "--enable-mixed-chunk",
            action="store_true",
            help="Enabling mixing prefill and decode in a batch when using chunked prefill.",
        )
        parser.add_argument(
            "--enable-dp-attention",
            action="store_true",
            help="Enabling data parallelism for attention and tensor parallelism for FFN. The dp size should be equal to the tp size. Currently DeepSeek-V2 and Qwen 2/3 MoE models are supported.",
        )
        parser.add_argument(
            "--enable-dp-lm-head",
            action="store_true",
            help="Enable vocabulary parallel across the attention TP group to avoid all-gather across DP groups, optimizing performance under DP attention.",
        )
        parser.add_argument(
            "--enable-two-batch-overlap",
            action="store_true",
            help="Enabling two micro batches to overlap.",
        )
        parser.add_argument(
            "--tbo-token-distribution-threshold",
            type=float,
            default=ServerArgs.tbo_token_distribution_threshold,
            help="The threshold of token distribution between two batches in micro-batch-overlap, determines whether to two-batch-overlap or two-chunk-overlap. Set to 0 denote disable two-chunk-overlap.",
        )
        parser.add_argument(
            "--enable-torch-compile",
            action="store_true",
            help="Optimize the model with torch.compile. Experimental feature.",
        )
        parser.add_argument(
            "--torch-compile-max-bs",
            type=int,
            default=ServerArgs.torch_compile_max_bs,
            help="Set the maximum batch size when using torch compile.",
        )
        parser.add_argument(
            "--torchao-config",
            type=str,
            default=ServerArgs.torchao_config,
            help="Optimize the model with torchao. Experimental feature. Current choices are: int8dq, int8wo, int4wo-<group_size>, fp8wo, fp8dq-per_tensor, fp8dq-per_row",
        )
        parser.add_argument(
            "--enable-nan-detection",
            action="store_true",
            help="Enable the NaN detection for debugging purposes.",
        )
        parser.add_argument(
            "--enable-p2p-check",
            action="store_true",
            help="Enable P2P check for GPU access, otherwise the p2p access is allowed by default.",
        )
        parser.add_argument(
            "--triton-attention-reduce-in-fp32",
            action="store_true",
            help="Cast the intermediate attention results to fp32 to avoid possible crashes related to fp16."
            "This only affects Triton attention kernels.",
        )
        parser.add_argument(
            "--triton-attention-num-kv-splits",
            type=int,
            default=ServerArgs.triton_attention_num_kv_splits,
            help="The number of KV splits in flash decoding Triton kernel. Larger value is better in longer context scenarios. The default value is 8.",
        )
        parser.add_argument(
            "--triton-attention-split-tile-size",
            type=int,
            default=ServerArgs.triton_attention_split_tile_size,
            help="The size of split KV tile in flash decoding Triton kernel. Used for deterministic inference.",
        )
        parser.add_argument(
            "--num-continuous-decode-steps",
            type=int,
            default=ServerArgs.num_continuous_decode_steps,
            help="Run multiple continuous decoding steps to reduce scheduling overhead. "
            "This can potentially increase throughput but may also increase time-to-first-token latency. "
            "The default value is 1, meaning only run one decoding step at a time.",
        )
        parser.add_argument(
            "--delete-ckpt-after-loading",
            action="store_true",
            help="Delete the model checkpoint after loading the model.",
        )
        parser.add_argument(
            "--enable-memory-saver",
            action="store_true",
            help="Allow saving memory using release_memory_occupation and resume_memory_occupation",
        )
        parser.add_argument(
            "--allow-auto-truncate",
            action="store_true",
            help="Allow automatically truncating requests that exceed the maximum input length instead of returning an error.",
        )
        parser.add_argument(
            "--enable-custom-logit-processor",
            action="store_true",
            help="Enable users to pass custom logit processors to the server (disabled by default for security)",
        )
        parser.add_argument(
            "--flashinfer-mla-disable-ragged",
            action="store_true",
            help="Not using ragged prefill wrapper when running flashinfer mla",
        )
        parser.add_argument(
            "--disable-shared-experts-fusion",
            action="store_true",
            help="Disable shared experts fusion optimization for deepseek v3/r1.",
        )
        parser.add_argument(
            "--disable-chunked-prefix-cache",
            action="store_true",
            help="Disable chunked prefix cache feature for deepseek, which should save overhead for short sequences.",
        )
        parser.add_argument(
            "--disable-fast-image-processor",
            action="store_true",
            help="Adopt base image processor instead of fast image processor.",
        )
        parser.add_argument(
            "--keep-mm-feature-on-device",
            action="store_true",
            help="Keep multimodal feature tensors on device after processing to save D2H copy.",
        )
        parser.add_argument(
            "--enable-return-hidden-states",
            action="store_true",
            help="Enable returning hidden states with responses.",
        )
        parser.add_argument(
            "--scheduler-recv-interval",
            type=int,
            default=ServerArgs.scheduler_recv_interval,
            help="The interval to poll requests in scheduler. Can be set to >1 to reduce the overhead of this.",
        )
        parser.add_argument(
            "--numa-node",
            type=int,
            nargs="+",
            help="Sets the numa node for the subprocesses. i-th element corresponds to i-th subprocess.",
        )

        # Debug tensor dumps
        parser.add_argument(
            "--debug-tensor-dump-output-folder",
            type=str,
            default=ServerArgs.debug_tensor_dump_output_folder,
            help="The output folder for dumping tensors.",
        )
        parser.add_argument(
            "--debug-tensor-dump-input-file",
            type=str,
            default=ServerArgs.debug_tensor_dump_input_file,
            help="The input filename for dumping tensors",
        )
        parser.add_argument(
            "--debug-tensor-dump-inject",
            type=str,
            default=ServerArgs.debug_tensor_dump_inject,
            help="Inject the outputs from jax as the input of every layer.",
        )
        parser.add_argument(
            "--debug-tensor-dump-prefill-only",
            action="store_true",
            help="Only dump the tensors for prefill requests (i.e. batch size > 1).",
        )
        parser.add_argument(
            "--enable-dynamic-batch-tokenizer",
            action="store_true",
            help="Enable async dynamic batch tokenizer for improved performance when multiple requests arrive concurrently.",
        )
        parser.add_argument(
            "--dynamic-batch-tokenizer-batch-size",
            type=int,
            default=ServerArgs.dynamic_batch_tokenizer_batch_size,
            help="[Only used if --enable-dynamic-batch-tokenizer is set] Maximum batch size for dynamic batch tokenizer.",
        )
        parser.add_argument(
            "--dynamic-batch-tokenizer-batch-timeout",
            type=float,
            default=ServerArgs.dynamic_batch_tokenizer_batch_timeout,
            help="[Only used if --enable-dynamic-batch-tokenizer is set] Timeout in seconds for batching tokenization requests.",
        )

        # PD disaggregation
        parser.add_argument(
            "--disaggregation-mode",
            type=str,
            default=ServerArgs.disaggregation_mode,
            choices=["null", "prefill", "decode"],
            help='Only used for PD disaggregation. "prefill" for prefill-only server, and "decode" for decode-only server. If not specified, it is not PD disaggregated',
        )
        parser.add_argument(
            "--disaggregation-transfer-backend",
            type=str,
            default=ServerArgs.disaggregation_transfer_backend,
            choices=DISAGG_TRANSFER_BACKEND_CHOICES,
            help="The backend for disaggregation transfer. Default is mooncake.",
        )
        parser.add_argument(
            "--disaggregation-bootstrap-port",
            type=int,
            default=ServerArgs.disaggregation_bootstrap_port,
            help="Bootstrap server port on the prefill server. Default is 8998.",
        )
        parser.add_argument(
            "--disaggregation-decode-tp",
            type=int,
            default=ServerArgs.disaggregation_decode_tp,
            help="Decode tp size. If not set, it matches the tp size of the current engine. This is only set on the prefill server.",
        )
        parser.add_argument(
            "--disaggregation-decode-dp",
            type=int,
            default=ServerArgs.disaggregation_decode_dp,
            help="Decode dp size. If not set, it matches the dp size of the current engine. This is only set on the prefill server.",
        )
        parser.add_argument(
            "--disaggregation-prefill-pp",
            type=int,
            default=ServerArgs.disaggregation_prefill_pp,
            help="Prefill pp size. If not set, it is default to 1. This is only set on the decode server.",
        )
        parser.add_argument(
            "--disaggregation-ib-device",
            type=str,
            default=ServerArgs.disaggregation_ib_device,
            help="The InfiniBand devices for disaggregation transfer, accepts single device (e.g., --disaggregation-ib-device mlx5_0) "
            "or multiple comma-separated devices (e.g., --disaggregation-ib-device mlx5_0,mlx5_1). "
            "Default is None, which triggers automatic device detection when mooncake backend is enabled.",
        )
        parser.add_argument(
            "--num-reserved-decode-tokens",
            type=int,
            default=ServerArgs.num_reserved_decode_tokens,
            help="Number of decode tokens that will have memory reserved when adding new request to the running batch.",
        )
        parser.add_argument(
            "--disaggregation-decode-polling-interval",
            type=int,
            default=ServerArgs.disaggregation_decode_polling_interval,
            help="The interval to poll requests in decode server. Can be set to >1 to reduce the overhead of this.",
        )

        # Custom weight loader
        parser.add_argument(
            "--custom-weight-loader",
            type=str,
            nargs="*",
            default=None,
            help="The custom dataloader which used to update the model. Should be set with a valid import path, such as my_package.weight_load_func",
        )
        parser.add_argument(
            "--weight-loader-disable-mmap",
            action="store_true",
            help="Disable mmap while loading weight using safetensors.",
        )
        parser.add_argument(
            "--remote-instance-weight-loader-seed-instance-ip",
            type=str,
            default=ServerArgs.remote_instance_weight_loader_seed_instance_ip,
            help="The ip of the seed instance for loading weights from remote instance.",
        )
        parser.add_argument(
            "--remote-instance-weight-loader-seed-instance-service-port",
            type=int,
            default=ServerArgs.remote_instance_weight_loader_seed_instance_service_port,
            help="The service port of the seed instance for loading weights from remote instance.",
        )
        parser.add_argument(
            "--remote-instance-weight-loader-send-weights-group-ports",
            type=json_list_type,
            default=ServerArgs.remote_instance_weight_loader_send_weights_group_ports,
            help="The communication group ports for loading weights from remote instance.",
        )

        # For PD-Multiplexing
        parser.add_argument(
            "--enable-pdmux",
            action="store_true",
            help="Enable PD-Multiplexing, PD running on greenctx stream.",
        )

        parser.add_argument(
            "--sm-group-num",
            type=int,
            default=ServerArgs.sm_group_num,
            help="Number of sm partition groups.",
        )

        # For deterministic inference
        parser.add_argument(
            "--enable-deterministic-inference",
            action="store_true",
            help="Enable deterministic inference mode with batch invariant ops.",
        )

        # Deprecated arguments
        parser.add_argument(
            "--enable-ep-moe",
            action=DeprecatedAction,
            help="NOTE: --enable-ep-moe is deprecated. Please set `--ep-size` to the same value as `--tp-size` instead.",
        )
        parser.add_argument(
            "--enable-deepep-moe",
            action=DeprecatedAction,
            help="NOTE: --enable-deepep-moe is deprecated. Please set `--moe-a2a-backend` to 'deepep' instead.",
        )
        parser.add_argument(
            "--enable-flashinfer-cutlass-moe",
            action=DeprecatedAction,
            help="NOTE: --enable-flashinfer-cutlass-moe is deprecated. Please set `--moe-runner-backend` to 'flashinfer_cutlass' instead.",
        )
        parser.add_argument(
            "--enable-flashinfer-cutedsl-moe",
            action=DeprecatedAction,
            help="NOTE: --enable-flashinfer-cutedsl-moe is deprecated. Please set `--moe-runner-backend` to 'flashinfer_cutedsl' instead.",
        )
        parser.add_argument(
            "--enable-flashinfer-trtllm-moe",
            action=DeprecatedAction,
            help="NOTE: --enable-flashinfer-trtllm-moe is deprecated. Please set `--moe-runner-backend` to 'flashinfer_trtllm' instead.",
        )
        parser.add_argument(
            "--enable-triton-kernel-moe",
            action=DeprecatedAction,
            help="NOTE: --enable-triton-kernel-moe is deprecated. Please set `--moe-runner-backend` to 'triton_kernel' instead.",
        )
        parser.add_argument(
            "--enable-flashinfer-mxfp4-moe",
            action=DeprecatedAction,
            help="NOTE: --enable-flashinfer-mxfp4-moe is deprecated. Please set `--moe-runner-backend` to 'flashinfer_mxfp4' instead.",
        )

    @classmethod
    def from_cli_args(cls, args: argparse.Namespace):
        args.tp_size = args.tensor_parallel_size
        args.pp_size = args.pipeline_parallel_size
        args.dp_size = args.data_parallel_size
        args.ep_size = args.expert_parallel_size

        attrs = [attr.name for attr in dataclasses.fields(cls)]
        return cls(**{attr: getattr(args, attr) for attr in attrs})

    def url(self):
        if is_valid_ipv6_address(self.host):
            return f"http://[{self.host}]:{self.port}"
        else:
            return f"http://{self.host}:{self.port}"

    def get_hf_config(self):
        kwargs = {}
        hf_config = get_config(
            self.model_path,
            trust_remote_code=self.trust_remote_code,
            revision=self.revision,
            model_override_args=json.loads(self.json_model_override_args),
            **kwargs,
        )
        return hf_config

    def check_server_args(self):
        # Check parallel size constraints
        assert (
            self.tp_size * self.pp_size
        ) % self.nnodes == 0, "tp_size must be divisible by number of nodes"

        if self.pp_size > 1:
            assert (
                self.disable_overlap_schedule
                and self.speculative_algorithm is None
                and not self.enable_mixed_chunk
            ), "Pipeline parallelism is not compatible with overlap schedule, speculative decoding, mixed chunked prefill."

        assert not (
            self.dp_size > 1 and self.nnodes != 1 and not self.enable_dp_attention
        ), "multi-node data parallel is not supported unless dp attention!"

        assert self.base_gpu_id >= 0, "base_gpu_id must be non-negative"
        assert self.gpu_id_step >= 1, "gpu_id_step must be positive"

        assert self.moe_dense_tp_size in {
            1,
            None,
        }, "moe_dense_tp_size only support 1 and None currently"

        # Check LoRA
        self.check_lora_server_args()

        # Check speculative decoding
        if self.speculative_algorithm is not None:
            assert (
                not self.enable_mixed_chunk
            ), "enable_mixed_chunk is required for speculative decoding"

        # Check chunked prefill
        # Skip validation if chunked prefill is disabled (i.e., size <= 0).
        # Skip validation if disaggregation mode is decode.
        if self.chunked_prefill_size > 0 and self.disaggregation_mode != "decode":
            assert (
                self.chunked_prefill_size % self.page_size == 0
            ), "chunked_prefill_size must be divisible by page_size"

        # Check multi tokenizer
        assert self.tokenizer_worker_num > 0, "Tokenizer worker num must >= 1"
        self.validate_buckets_rule(
            "--prompt-tokens-buckets", self.prompt_tokens_buckets
        )
        self.validate_buckets_rule(
            "--generation-tokens-buckets", self.generation_tokens_buckets
        )

        # Check scheduling policy
        if self.enable_priority_scheduling:
            assert self.schedule_policy in [
                "fcfs",
                "lof",
            ], f"To use priority scheduling, schedule_policy must be 'fcfs' or 'lof'. '{self.schedule_policy}' is not supported."

    def check_lora_server_args(self):
        assert self.max_loras_per_batch > 0, "max_loras_per_batch must be positive"

        # Enable LoRA if any LoRA paths are provided for backward compatibility.
        if self.lora_paths:
            if self.enable_lora is None:
                self.enable_lora = True
                logger.warning(
                    "--enable-lora is set to True because --lora-paths is provided."
                )
            elif self.enable_lora is False:
                logger.warning(
                    "--enable-lora is set to False, any provided lora_paths will be ignored."
                )

        if self.enable_lora:
            if isinstance(self.lora_paths, list):
                lora_paths = self.lora_paths
                self.lora_paths = []
                for lora_path in lora_paths:
                    if isinstance(lora_path, str):
                        if "=" in lora_path:
                            name, path = lora_path.split("=", 1)
                            lora_ref = LoRARef(
                                lora_name=name, lora_path=path, pinned=False
                            )
                        else:
                            lora_ref = LoRARef(
                                lora_name=lora_path, lora_path=lora_path, pinned=False
                            )
                    elif isinstance(lora_path, dict):
                        assert (
                            "lora_name" in lora_path and "lora_path" in lora_path
                        ), f"When providing LoRA paths as a list of dict, each dict should contain 'lora_name' and 'lora_path' keys. Got: {lora_path}"
                        lora_ref = LoRARef(
                            lora_name=lora_path["lora_name"],
                            lora_path=lora_path["lora_path"],
                            pinned=lora_path.get("pinned", False),
                        )
                    else:
                        raise ValueError(
                            f"Invalid type for item in --lora-paths list: {type(lora_path)}. "
                            "Expected a string or a dictionary."
                        )
                    self.lora_paths.append(lora_ref)
            elif isinstance(self.lora_paths, dict):
                self.lora_paths = [
                    LoRARef(lora_name=k, lora_path=v, pinned=False)
                    for k, v in self.lora_paths.items()
                ]
            elif self.lora_paths is None:
                self.lora_paths = []
            else:
                raise ValueError(
                    f"Invalid type for --lora-paths: {type(self.lora_paths)}. "
                    "Expected a list or a dictionary."
                )

            # Expand target modules
            if self.lora_target_modules:
                self.lora_target_modules = set(self.lora_target_modules)
                if "all" in self.lora_target_modules:
                    assert (
                        len(self.lora_target_modules) == 1
                    ), "If 'all' is specified in --lora-target-modules, it should be the only module specified."
                    self.lora_target_modules = set(SUPPORTED_LORA_TARGET_MODULES)

            # Ensure sufficient information is provided for LoRA initialization.
            assert self.lora_paths or (
                self.max_lora_rank and self.lora_target_modules
            ), "When no initial --lora-paths is provided, you need to specify both --max-lora-rank and --lora-target-modules for LoRA initialization."

            # Validate max_loaded_loras
            if self.max_loaded_loras is not None:
                assert self.max_loaded_loras >= self.max_loras_per_batch, (
                    "max_loaded_loras should be greater than or equal to max_loras_per_batch. "
                    f"max_loaded_loras={self.max_loaded_loras}, max_loras_per_batch={self.max_loras_per_batch}"
                )
                assert len(self.lora_paths) <= self.max_loaded_loras, (
                    "The number of LoRA paths should not exceed max_loaded_loras. "
                    f"max_loaded_loras={self.max_loaded_loras}, lora_paths={len(self.lora_paths)}"
                )

            if self.max_lora_chunk_size is not None:
                assert (
                    16 <= self.max_lora_chunk_size <= 128
                    and (self.max_lora_chunk_size & (self.max_lora_chunk_size - 1)) == 0
                ), "--max-lora-chunk-size must be a power of 2 between 16 and 128."

    def validate_disagg_tp_size(self, prefill_tp: int, decode_tp: int):
        larger_tp = max(decode_tp, prefill_tp)
        smaller_tp = min(decode_tp, prefill_tp)
        assert larger_tp % smaller_tp == 0, (
            "Different tp size is supported only when one tp is multiple of the other. "
            f"decode_tp={decode_tp}, prefill_tp={prefill_tp}"
        )

    def validate_buckets_rule(self, arg_name: str, buckets_rule: List[str]):
        if not buckets_rule:
            return

        assert len(buckets_rule) > 0, f"{arg_name} cannot be empty list"
        rule = buckets_rule[0]
        assert rule in [
            "tse",
            "default",
            "customer",
        ], f"Unsupported {arg_name} rule type: '{rule}'. Must be one of: 'tse', 'default', 'customer'"

        if rule == "tse":
            assert (
                len(buckets_rule) == 4
            ), f"{arg_name} TSE rule requires exactly 4 parameters: ['tse', middle, base, count], got {len(buckets_rule)}"
            try:
                middle = float(buckets_rule[1])
                base = float(buckets_rule[2])
                count = int(buckets_rule[3])
            except (ValueError, IndexError):
                assert (
                    False
                ), f"{arg_name} TSE rule parameters must be: ['tse', <float:middle>, <float:base>, <int:count>]"
            assert base > 1, f"{arg_name} TSE base must be larger than 1, got: {base}"
            assert count > 0, f"{arg_name} TSE count must be positive, got: {count}"
            assert middle > 0, f"{arg_name} TSE middle must be positive, got: {middle}"

        elif rule == "default":
            assert (
                len(buckets_rule) == 1
            ), f"{arg_name} default rule should only have one parameter: ['default'], got {len(buckets_rule)}"

        elif rule == "customer":
            assert (
                len(buckets_rule) >= 2
            ), f"{arg_name} customer rule requires at least one bucket value: ['customer', value1, ...]"
            try:
                bucket_values = [float(x) for x in buckets_rule[1:]]
            except ValueError:
                assert False, f"{arg_name} customer rule bucket values must be numeric"
            assert len(set(bucket_values)) == len(
                bucket_values
            ), f"{arg_name} customer rule bucket values should not contain duplicates"
            assert all(
                val >= 0 for val in bucket_values
            ), f"{arg_name} customer rule bucket values should be non-negative"

<<<<<<< HEAD
    def model_specific_adjustments(self):
        hf_config = self.get_hf_config()
        model_arch = hf_config.architectures[0]
        if model_arch in ["GptOssForCausalLM"]:
            if self.attention_backend is None:
                if is_cuda() and is_sm100_supported():
                    self.attention_backend = "trtllm_mha"
                elif is_cuda() and is_sm90_supported():
                    self.attention_backend = "fa3"
                else:
                    self.attention_backend = "triton"
            supported_backends = ["triton", "trtllm_mha", "fa3"]
            logger.info(
                f"Use {self.attention_backend} as attention backend for GptOssForCausalLM"
            )
            assert (
                self.attention_backend in supported_backends
            ), f"GptOssForCausalLM requires one of {supported_backends} attention backend, but got '{self.attention_backend}'"

            if is_sm100_supported():
                if not self.enable_dp_attention:
                    self.enable_flashinfer_allreduce_fusion = True
                    logger.info(
                        "Enable FlashInfer AllReduce Fusion on sm100 for GptOssForCausalLM"
                    )
            quantization_config = getattr(hf_config, "quantization_config", None)
            is_mxfp4_quant_format = (
                quantization_config is not None
                and quantization_config.get("quant_method") == "mxfp4"
            )

            if is_sm100_supported() and is_mxfp4_quant_format:
                self.moe_runner_backend = "flashinfer_mxfp4"
                logger.warning(
                    "Detected SM100 and MXFP4 quantization format for GPT-OSS model, enabling FlashInfer MXFP4 MOE kernel."
                )
            else:
                if self.moe_runner_backend == "triton_kernel":
                    assert (
                        self.ep_size == 1
                    ), "Triton kernel MoE is only supported when ep_size == 1"
                if (
                    self.moe_runner_backend == "auto"
                    and self.ep_size == 1
                    and is_triton_kernels_available()
                ):
                    self.moe_runner_backend = "triton_kernel"
                    logger.warning(
                        "Detected GPT-OSS model, enabling triton_kernels MOE kernel."
                    )
            self.disable_hybrid_swa_memory = True
            if is_mxfp4_quant_format:
                # use bf16 for mxfp4 triton kernels
                self.dtype = "bfloat16"

        elif "Llama4" in model_arch:
            assert self.attention_backend in {
                "fa3",
                "aiter",
                "triton",
            }, "fa3, aiter, or triton is required for Llama4 model"
        elif model_arch in [
            "Gemma2ForCausalLM",
            "Gemma3ForCausalLM",
            "Gemma3ForConditionalGeneration",
            "Gemma3nForCausalLM",
            "Gemma3nForConditionalGeneration",
        ]:
            # FIXME: https://github.com/sgl-project/sglang/pull/7367 is not compatible with gemma2 model.
            # It failed at this test: https://github.com/sgl-project/sglang/actions/runs/16255155597/job/45890331952#step:4:736
            logger.warning(
                f"Disable hybrid SWA memory for {model_arch} as it is not yet supported."
            )
            self.disable_hybrid_swa_memory = True
        elif model_arch in ["Exaone4ForCausalLM"]:
            if hf_config.sliding_window_pattern is not None:
                # https://docs.sglang.ai/advanced_features/attention_backend.html
                assert self.attention_backend in {
                    "fa3",
                    "triton",
                    "trtllm_mha",
                }, "flashinfer, fa3, triton, or trtllm_mla is required for Exaone4ForCausalLM-32B"
                self.disable_hybrid_swa_memory = True

=======
>>>>>>> 32d89373
    def adjust_mem_fraction_for_vlm(self, model_config):
        vision_config = getattr(model_config.hf_config, "vision_config", None)
        if vision_config is None:
            return

        # roughly reduce the mem_fraction_static base on params of Vit
        original_server_arg_mem_fraction = self.mem_fraction_static
        # a base mem_fraction_static factor for regular Vit
        base_mem_fraction_reduction_ratio = 0.95

        vit_num_layers = getattr(vision_config, "num_hidden_layers", 24)
        vit_hidden_size = getattr(vision_config, "hidden_size", 1024)

        # baseline ViT params (ViT-L/14)
        baseline_vit_layers = 24
        baseline_vit_hidden_size = 1024

        # weight params count
        current_complexity_score = vit_num_layers * (vit_hidden_size**2)
        baseline_complexity_score = baseline_vit_layers * (baseline_vit_hidden_size**2)
        complexity_ratio = (
            current_complexity_score / baseline_complexity_score
            if baseline_complexity_score > 0
            else 1.0
        )

        # every time the complexity grows 100%, adjust final factor for 10%
        sensitivity_scale = 0.1
        dynamic_adjustment_factor = 1.0 - sensitivity_scale * (complexity_ratio - 1.0)
        dynamic_adjustment_factor = max(0.8, min(1.05, dynamic_adjustment_factor))

        final_overall_factor = (
            base_mem_fraction_reduction_ratio * dynamic_adjustment_factor
        )
        self.mem_fraction_static = (
            original_server_arg_mem_fraction * final_overall_factor
        )


def prepare_server_args(argv: List[str]) -> ServerArgs:
    """
    Prepare the server arguments from the command line arguments.

    Args:
        args: The command line arguments. Typically, it should be `sys.argv[1:]`
            to ensure compatibility with `parse_args` when no arguments are passed.

    Returns:
        The server arguments.
    """
    parser = argparse.ArgumentParser()
    ServerArgs.add_cli_args(parser)
    raw_args = parser.parse_args(argv)
    server_args = ServerArgs.from_cli_args(raw_args)
    return server_args


ZMQ_TCP_PORT_DELTA = 233


@dataclasses.dataclass
class PortArgs:
    # The ipc filename for tokenizer to receive inputs from detokenizer (zmq)
    tokenizer_ipc_name: str
    # The ipc filename for scheduler (rank 0) to receive inputs from tokenizer (zmq)
    scheduler_input_ipc_name: str
    # The ipc filename for detokenizer to receive inputs from scheduler (zmq)
    detokenizer_ipc_name: str

    # The port for nccl initialization (torch.dist)
    nccl_port: int

    # The ipc filename for rpc call between Engine and Scheduler
    rpc_ipc_name: str

    # The ipc filename for Scheduler to send metrics
    metrics_ipc_name: str

    # The ipc filename for Tokenizer and worker tokenizer
    tokenizer_worker_ipc_name: Optional[str]

    @staticmethod
    def init_new(server_args, dp_rank: Optional[int] = None) -> "PortArgs":
        if server_args.nccl_port is None:
            nccl_port = server_args.port + random.randint(100, 1000)
            while True:
                if is_port_available(nccl_port):
                    break
                if nccl_port < 60000:
                    nccl_port += 42
                else:
                    nccl_port -= 43
        else:
            nccl_port = server_args.nccl_port

        if not server_args.enable_dp_attention:
            # Normal case, use IPC within a single node
            return PortArgs(
                tokenizer_ipc_name=f"ipc://{tempfile.NamedTemporaryFile(delete=False).name}",
                scheduler_input_ipc_name=f"ipc://{tempfile.NamedTemporaryFile(delete=False).name}",
                detokenizer_ipc_name=f"ipc://{tempfile.NamedTemporaryFile(delete=False).name}",
                nccl_port=nccl_port,
                rpc_ipc_name=f"ipc://{tempfile.NamedTemporaryFile(delete=False).name}",
                metrics_ipc_name=f"ipc://{tempfile.NamedTemporaryFile(delete=False).name}",
                tokenizer_worker_ipc_name=None,
            )
        else:
            # DP attention. Use TCP + port to handle both single-node and multi-node.
            if server_args.nnodes == 1 and server_args.dist_init_addr is None:
                dist_init_addr = ("127.0.0.1", server_args.port + ZMQ_TCP_PORT_DELTA)
            elif server_args.dist_init_addr.startswith("["):  # ipv6 address
                port_num, host = configure_ipv6(server_args.dist_init_addr)
                dist_init_addr = (host, str(port_num))
            else:
                dist_init_addr = server_args.dist_init_addr.split(":")

            assert (
                len(dist_init_addr) == 2
            ), "please provide --dist-init-addr as host:port of head node"

            dist_init_host, dist_init_port = dist_init_addr
            port_base = int(dist_init_port) + 1
            detokenizer_port = port_base + 1
            rpc_port = port_base + 2
            metrics_ipc_name = port_base + 3
            if dp_rank is None:
                # TokenizerManager to DataParallelController
                scheduler_input_port = port_base + 4
            else:
                scheduler_input_port = port_base + 4 + 1 + dp_rank

            return PortArgs(
                tokenizer_ipc_name=f"tcp://{dist_init_host}:{port_base}",
                scheduler_input_ipc_name=f"tcp://{dist_init_host}:{scheduler_input_port}",
                detokenizer_ipc_name=f"tcp://{dist_init_host}:{detokenizer_port}",
                nccl_port=nccl_port,
                rpc_ipc_name=f"tcp://{dist_init_host}:{rpc_port}",
                metrics_ipc_name=f"tcp://{dist_init_host}:{metrics_ipc_name}",
                tokenizer_worker_ipc_name=None,
            )


class LoRAPathAction(argparse.Action):
    def __call__(self, parser, namespace, values, option_string=None):
        lora_paths = []
        if values:
            assert isinstance(values, list), "Expected a list of LoRA paths."
            for lora_path in values:
                lora_path = lora_path.strip()
                if lora_path.startswith("{") and lora_path.endswith("}"):
                    obj = json.loads(lora_path)
                    assert "lora_path" in obj and "lora_name" in obj, (
                        f"{repr(lora_path)} looks like a JSON str, "
                        "but it does not contain 'lora_name' and 'lora_path' keys."
                    )
                    lora_paths.append(obj)
                else:
                    lora_paths.append(lora_path)

        setattr(namespace, self.dest, lora_paths)


class DeprecatedAction(argparse.Action):
    def __init__(self, option_strings, dest, nargs=0, **kwargs):
        super(DeprecatedAction, self).__init__(
            option_strings, dest, nargs=nargs, **kwargs
        )

    def __call__(self, parser, namespace, values, option_string=None):
        raise ValueError(self.help)


def print_deprecated_warning(message: str):
    logger.warning(f"\033[33m{message}\033[0m")


def auto_choose_speculative_params(self: ServerArgs):
    """
    Automatically choose the parameters for speculative decoding.

    You can tune them on your own models and prompts with scripts/playground/bench_speculative.py
    """
    hf_config = self.get_hf_config()
    arch = hf_config.architectures[0]
    if self.speculative_algorithm == "STANDALONE":
        # The default value for standalone speculative decoding
        return (3, 1, 4)
    if arch in ["LlamaForCausalLM"]:
        # The default value for llama
        return (5, 4, 8)
    elif arch in [
        "DeepseekV3ForCausalLM",
        "DeepseekV2ForCausalLM",
        "GptOssForCausalLM",
        "BailingMoeForCausalLM",
        "BailingMoeV2ForCausalLM",
    ]:
        # The default value for deepseek and gpt-oss
        return (3, 1, 4)
    elif arch in ["Grok1ForCausalLM", "Grok1VForCausalLM"]:
        return (5, 4, 8)
    else:
        # The default value for all other models
        return (5, 4, 8)<|MERGE_RESOLUTION|>--- conflicted
+++ resolved
@@ -2889,93 +2889,6 @@
                 val >= 0 for val in bucket_values
             ), f"{arg_name} customer rule bucket values should be non-negative"
 
-<<<<<<< HEAD
-    def model_specific_adjustments(self):
-        hf_config = self.get_hf_config()
-        model_arch = hf_config.architectures[0]
-        if model_arch in ["GptOssForCausalLM"]:
-            if self.attention_backend is None:
-                if is_cuda() and is_sm100_supported():
-                    self.attention_backend = "trtllm_mha"
-                elif is_cuda() and is_sm90_supported():
-                    self.attention_backend = "fa3"
-                else:
-                    self.attention_backend = "triton"
-            supported_backends = ["triton", "trtllm_mha", "fa3"]
-            logger.info(
-                f"Use {self.attention_backend} as attention backend for GptOssForCausalLM"
-            )
-            assert (
-                self.attention_backend in supported_backends
-            ), f"GptOssForCausalLM requires one of {supported_backends} attention backend, but got '{self.attention_backend}'"
-
-            if is_sm100_supported():
-                if not self.enable_dp_attention:
-                    self.enable_flashinfer_allreduce_fusion = True
-                    logger.info(
-                        "Enable FlashInfer AllReduce Fusion on sm100 for GptOssForCausalLM"
-                    )
-            quantization_config = getattr(hf_config, "quantization_config", None)
-            is_mxfp4_quant_format = (
-                quantization_config is not None
-                and quantization_config.get("quant_method") == "mxfp4"
-            )
-
-            if is_sm100_supported() and is_mxfp4_quant_format:
-                self.moe_runner_backend = "flashinfer_mxfp4"
-                logger.warning(
-                    "Detected SM100 and MXFP4 quantization format for GPT-OSS model, enabling FlashInfer MXFP4 MOE kernel."
-                )
-            else:
-                if self.moe_runner_backend == "triton_kernel":
-                    assert (
-                        self.ep_size == 1
-                    ), "Triton kernel MoE is only supported when ep_size == 1"
-                if (
-                    self.moe_runner_backend == "auto"
-                    and self.ep_size == 1
-                    and is_triton_kernels_available()
-                ):
-                    self.moe_runner_backend = "triton_kernel"
-                    logger.warning(
-                        "Detected GPT-OSS model, enabling triton_kernels MOE kernel."
-                    )
-            self.disable_hybrid_swa_memory = True
-            if is_mxfp4_quant_format:
-                # use bf16 for mxfp4 triton kernels
-                self.dtype = "bfloat16"
-
-        elif "Llama4" in model_arch:
-            assert self.attention_backend in {
-                "fa3",
-                "aiter",
-                "triton",
-            }, "fa3, aiter, or triton is required for Llama4 model"
-        elif model_arch in [
-            "Gemma2ForCausalLM",
-            "Gemma3ForCausalLM",
-            "Gemma3ForConditionalGeneration",
-            "Gemma3nForCausalLM",
-            "Gemma3nForConditionalGeneration",
-        ]:
-            # FIXME: https://github.com/sgl-project/sglang/pull/7367 is not compatible with gemma2 model.
-            # It failed at this test: https://github.com/sgl-project/sglang/actions/runs/16255155597/job/45890331952#step:4:736
-            logger.warning(
-                f"Disable hybrid SWA memory for {model_arch} as it is not yet supported."
-            )
-            self.disable_hybrid_swa_memory = True
-        elif model_arch in ["Exaone4ForCausalLM"]:
-            if hf_config.sliding_window_pattern is not None:
-                # https://docs.sglang.ai/advanced_features/attention_backend.html
-                assert self.attention_backend in {
-                    "fa3",
-                    "triton",
-                    "trtllm_mha",
-                }, "flashinfer, fa3, triton, or trtllm_mla is required for Exaone4ForCausalLM-32B"
-                self.disable_hybrid_swa_memory = True
-
-=======
->>>>>>> 32d89373
     def adjust_mem_fraction_for_vlm(self, model_config):
         vision_config = getattr(model_config.hf_config, "vision_config", None)
         if vision_config is None:
