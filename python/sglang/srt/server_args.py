--- conflicted
+++ resolved
@@ -1059,10 +1059,6 @@
                     from sglang.srt.layers.attention.nsa.utils import (
                         print_nsa_bool_env_vars,
                     )
-<<<<<<< HEAD
-                if not self.enable_dp_attention:
-                    self.enable_flashinfer_allreduce_fusion = False
-=======
 
                     print_nsa_bool_env_vars()
 
@@ -1085,8 +1081,7 @@
             if is_cuda() and is_sm100_supported():
                 # workaround for https://github.com/flashinfer-ai/flashinfer/issues/2006
                 if not self.enable_dp_attention and self.nnodes == 1:
-                    self.enable_flashinfer_allreduce_fusion = True
->>>>>>> cd1c1fa5
+                    self.enable_flashinfer_allreduce_fusion = False
                     logger.info(
                         "Don't enable FlashInfer AllReduce Fusion on sm100 for DeepseekV3ForCausalLM"
                     )
@@ -1146,21 +1141,16 @@
             )
 
             if is_blackwell_supported():
-<<<<<<< HEAD
-                if not self.enable_dp_attention:
-                    self.enable_flashinfer_allreduce_fusion = False
-=======
                 # workaround for https://github.com/flashinfer-ai/flashinfer/issues/2006
                 if not self.enable_dp_attention and self.nnodes == 1:
-                    self.enable_flashinfer_allreduce_fusion = True
->>>>>>> cd1c1fa5
+                    self.enable_flashinfer_allreduce_fusion = False
                     logger.info(
                         "Dont' enable FlashInfer AllReduce Fusion on sm100 for GptOssForCausalLM"
                     )
                     self.enable_flashinfer_mnnvl_allreduce = True
                     logger.info(
                         "Enable FlashInfer mnnvl AllReduce on sm100 for DeepseekV3ForCausalLM"
-                    )                    
+                    )
             quantization_config = getattr(hf_config, "quantization_config", None)
             is_mxfp4_quant_format = (
                 quantization_config is not None
@@ -3201,7 +3191,7 @@
             "--enable-flashinfer-mnnvl-allreduce",
             action="store_true",
             help="Enable FlashInfer mnnvl allreduce.",
-        )        
+        )
         parser.add_argument(
             "--deepep-mode",
             type=str,
