# Copyright 2023-2024 SGLang Team
# Licensed under the Apache License, Version 2.0 (the "License");
# you may not use this file except in compliance with the License.
# You may obtain a copy of the License at
#
#     http://www.apache.org/licenses/LICENSE-2.0
#
# Unless required by applicable law or agreed to in writing, software
# distributed under the License is distributed on an "AS IS" BASIS,
# WITHOUT WARRANTIES OR CONDITIONS OF ANY KIND, either express or implied.
# See the License for the specific language governing permissions and
# limitations under the License.
# ==============================================================================
"""The arguments of the server."""

from __future__ import annotations

import argparse
import dataclasses
import importlib
import importlib.util
import json
import logging
import os
import random
import tempfile
from typing import Any, Callable, Dict, List, Literal, Optional, Union

from sglang.srt.connector import ConnectorType
from sglang.srt.environ import ToolStrictLevel, envs
from sglang.srt.function_call.function_call_parser import FunctionCallParser
from sglang.srt.layers.attention.fla.chunk_delta_h import CHUNK_SIZE as FLA_CHUNK_SIZE
from sglang.srt.lora.lora_registry import LoRARef
from sglang.srt.parser.reasoning_parser import ReasoningParser
from sglang.srt.utils.common import (
    LORA_TARGET_ALL_MODULES,
    SUPPORTED_LORA_TARGET_MODULES,
    configure_ipv6,
    cpu_has_amx_support,
    get_bool_env_var,
    get_device,
    get_device_memory_capacity,
    get_device_name,
    get_device_sm,
    is_blackwell_supported,
    is_cuda,
    is_fa3_default_architecture,
    is_flashinfer_available,
    is_hip,
    is_hopper_with_cuda_12_3,
    is_no_spec_infer_or_topk_one,
    is_npu,
    is_port_available,
    is_remote_url,
    is_sm90_supported,
    is_sm100_supported,
    is_sm120_supported,
    is_triton_kernels_available,
    is_valid_ipv6_address,
    json_list_type,
    nullable_str,
    parse_connector_type,
    wait_port_available,
    xpu_has_xmx_support,
)
from sglang.srt.utils.hf_transformers_utils import check_gguf_file
from sglang.utils import is_in_ci

logger = logging.getLogger(__name__)


# Define constants
SAMPLING_BACKEND_CHOICES = {"flashinfer", "pytorch", "ascend"}
LOAD_FORMAT_CHOICES = [
    "auto",
    "pt",
    "safetensors",
    "npcache",
    "dummy",
    "sharded_state",
    "gguf",
    "bitsandbytes",
    "layered",
    "flash_rl",
    "remote",
    "remote_instance",
<<<<<<< HEAD
    "serverless_llm",
=======
    "fastsafetensors",
    "private",
>>>>>>> b5d9fc87
]

QUANTIZATION_CHOICES = [
    "awq",
    "fp8",
    "gptq",
    "marlin",
    "gptq_marlin",
    "awq_marlin",
    "bitsandbytes",
    "gguf",
    "modelopt",
    "modelopt_fp8",
    "modelopt_fp4",
    "petit_nvfp4",
    "w8a8_int8",
    "w8a8_fp8",
    "moe_wna16",
    "qoq",
    "w4afp8",
    "mxfp4",
    "auto-round",
    "compressed-tensors",  # for Ktransformers
    "modelslim",  # for NPU
]

SPECULATIVE_DRAFT_MODEL_QUANTIZATION_CHOICES = [*QUANTIZATION_CHOICES, "unquant"]

ATTENTION_BACKEND_CHOICES = [
    # Common
    "triton",
    "torch_native",
    "flex_attention",
    "nsa",
    # NVIDIA specific
    "cutlass_mla",
    "fa3",
    "fa4",
    "flashinfer",
    "flashmla",
    "trtllm_mla",
    "trtllm_mha",
    "dual_chunk_flash_attn",
    # AMD specific
    "aiter",
    "wave",
    # Other platforms
    "intel_amx",
    "ascend",
    "intel_xpu",
]

LORA_BACKEND_CHOICES = ["triton", "csgmv", "ascend", "torch_native"]

DISAGG_TRANSFER_BACKEND_CHOICES = ["mooncake", "nixl", "ascend", "fake"]

ENCODER_TRANSFER_BACKEND_CHOICES = ["zmq_to_scheduler", "zmq_to_tokenizer", "mooncake"]

GRAMMAR_BACKEND_CHOICES = ["xgrammar", "outlines", "llguidance", "none"]

DETERMINISTIC_ATTENTION_BACKEND_CHOICES = ["flashinfer", "fa3", "triton"]

RADIX_SUPPORTED_DETERMINISTIC_ATTENTION_BACKEND = ["fa3", "triton"]

DEFAULT_LORA_EVICTION_POLICY = "lru"

NSA_CHOICES = [
    "flashmla_sparse",
    "flashmla_kv",
    "flashmla_auto",
    "fa3",
    "tilelang",
    "aiter",
]

RADIX_EVICTION_POLICY_CHOICES = ["lru", "lfu"]

RL_ON_POLICY_TARGET_CHOICES = ["fsdp"]

MOE_RUNNER_BACKEND_CHOICES = [
    "auto",
    "deep_gemm",
    "triton",
    "triton_kernel",
    "flashinfer_trtllm",
    "flashinfer_cutlass",
    "flashinfer_mxfp4",
    "flashinfer_cutedsl",
    "cutlass",
]

MOE_A2A_BACKEND_CHOICES = ["none", "deepep", "mooncake", "ascend_fuseep"]

FP8_GEMM_RUNNER_BACKEND_CHOICES = [
    "auto",
    "deep_gemm",
    "flashinfer_trtllm",
    "cutlass",
    "triton",
    "aiter",
]

MAMBA_SSM_DTYPE_CHOICES = ["float32", "bfloat16"]

MAMBA_SCHEDULER_STRATEGY_CHOICES = ["auto", "no_buffer", "extra_buffer"]


# Allow external code to add more choices
def add_load_format_choices(choices):
    LOAD_FORMAT_CHOICES.extend(choices)


def add_quantization_method_choices(choices):
    QUANTIZATION_CHOICES.extend(choices)


def add_attention_backend_choices(choices):
    ATTENTION_BACKEND_CHOICES.extend(choices)


def add_disagg_transfer_backend_choices(choices):
    DISAGG_TRANSFER_BACKEND_CHOICES.extend(choices)


def add_grammar_backend_choices(choices):
    GRAMMAR_BACKEND_CHOICES.extend(choices)


def add_moe_runner_backend_choices(choices):
    MOE_RUNNER_BACKEND_CHOICES.extend(choices)


def add_fp8_gemm_runner_backend_choices(choices):
    FP8_GEMM_RUNNER_BACKEND_CHOICES.extend(choices)


def add_deterministic_attention_backend_choices(choices):
    DETERMINISTIC_ATTENTION_BACKEND_CHOICES.extend(choices)


def add_radix_supported_deterministic_attention_backend_choices(choices):
    RADIX_SUPPORTED_DETERMINISTIC_ATTENTION_BACKEND.extend(choices)


def add_radix_eviction_policy_choices(choices):
    RADIX_EVICTION_POLICY_CHOICES.extend(choices)


def add_rl_on_policy_target_choices(choices):
    RL_ON_POLICY_TARGET_CHOICES.extend(choices)


def add_mamba_ssm_dtype_choices(choices):
    MAMBA_SSM_DTYPE_CHOICES.extend(choices)


@dataclasses.dataclass
class ServerArgs:
    """
    The arguments of the server.

    NOTE: When you add new arguments, please make sure the order
    in this class definition the same as the order in the the function
    `ServerArgs.add_cli_args`.
    Please follow the existing style to group the new arguments into related groups or create new groups.
    """

    # Model and tokenizer
    model_path: str
    tokenizer_path: Optional[str] = None
    tokenizer_mode: str = "auto"
    tokenizer_worker_num: int = 1
    skip_tokenizer_init: bool = False
    load_format: str = "auto"
    model_loader_extra_config: str = "{}"
    trust_remote_code: bool = False
    context_length: Optional[int] = None
    is_embedding: bool = False
    enable_multimodal: Optional[bool] = None
    revision: Optional[str] = None
    model_impl: str = "auto"

    # HTTP server
    host: str = "127.0.0.1"
    port: int = 30000
    fastapi_root_path: str = ""
    grpc_mode: bool = False
    skip_server_warmup: bool = False
    warmups: Optional[str] = None
    nccl_port: Optional[int] = None
    checkpoint_engine_wait_weights_before_ready: bool = False

    # Quantization and data type
    dtype: str = "auto"
    quantization: Optional[str] = None
    quantization_param_path: Optional[str] = None
    kv_cache_dtype: str = "auto"
    enable_fp32_lm_head: bool = False
    modelopt_quant: Optional[Union[str, Dict]] = None
    modelopt_checkpoint_restore_path: Optional[str] = None
    modelopt_checkpoint_save_path: Optional[str] = None
    modelopt_export_path: Optional[str] = None
    quantize_and_serve: bool = False
    rl_quant_profile: Optional[str] = None  # For flash_rl load format

    # Memory and scheduling
    mem_fraction_static: Optional[float] = None
    max_running_requests: Optional[int] = None
    max_queued_requests: Optional[int] = None
    max_total_tokens: Optional[int] = None
    chunked_prefill_size: Optional[int] = None
    enable_dynamic_chunking: bool = False
    max_prefill_tokens: int = 16384
    prefill_max_requests: Optional[int] = None
    schedule_policy: str = "fcfs"
    enable_priority_scheduling: bool = False
    abort_on_priority_when_disabled: bool = False
    schedule_low_priority_values_first: bool = False
    priority_scheduling_preemption_threshold: int = 10
    schedule_conservativeness: float = 1.0
    page_size: Optional[int] = None
    hybrid_kvcache_ratio: Optional[float] = None
    swa_full_tokens_ratio: float = 0.8
    disable_hybrid_swa_memory: bool = False
    radix_eviction_policy: str = "lru"

    # Runtime options
    device: Optional[str] = None
    tp_size: int = 1
    pp_size: int = 1
    pp_max_micro_batch_size: Optional[int] = None
    pp_async_batch_depth: int = 0
    stream_interval: int = 1
    stream_output: bool = False
    random_seed: Optional[int] = None
    constrained_json_whitespace_pattern: Optional[str] = None
    constrained_json_disable_any_whitespace: bool = False
    watchdog_timeout: float = 300
    soft_watchdog_timeout: Optional[float] = None
    dist_timeout: Optional[int] = None  # timeout for torch.distributed
    download_dir: Optional[str] = None
    base_gpu_id: int = 0
    gpu_id_step: int = 1
    sleep_on_idle: bool = False
    custom_sigquit_handler: Optional[Callable] = None

    # Logging
    log_level: str = "info"
    log_level_http: Optional[str] = None
    log_requests: bool = False
    log_requests_level: int = 2
    log_requests_format: str = "text"
    crash_dump_folder: Optional[str] = None
    show_time_cost: bool = False
    enable_metrics: bool = False
    enable_metrics_for_all_schedulers: bool = False
    tokenizer_metrics_custom_labels_header: str = "x-custom-labels"
    tokenizer_metrics_allowed_custom_labels: Optional[List[str]] = None
    bucket_time_to_first_token: Optional[List[float]] = None
    bucket_inter_token_latency: Optional[List[float]] = None
    bucket_e2e_request_latency: Optional[List[float]] = None
    collect_tokens_histogram: bool = False
    prompt_tokens_buckets: Optional[List[str]] = None
    generation_tokens_buckets: Optional[List[str]] = None
    gc_warning_threshold_secs: float = 0.0
    decode_log_interval: int = 40
    enable_request_time_stats_logging: bool = False
    kv_events_config: Optional[str] = None
    enable_trace: bool = False
    otlp_traces_endpoint: str = "localhost:4317"

    # RequestMetricsExporter configuration
    export_metrics_to_file: bool = False
    export_metrics_to_file_dir: Optional[str] = None

    # API related
    api_key: Optional[str] = None
    served_model_name: Optional[str] = None
    weight_version: str = "default"
    chat_template: Optional[str] = None
    completion_template: Optional[str] = None
    file_storage_path: str = "sglang_storage"
    enable_cache_report: bool = False
    reasoning_parser: Optional[str] = None
    tool_call_parser: Optional[str] = None
    tool_server: Optional[str] = None
    sampling_defaults: str = "model"

    # Data parallelism
    dp_size: int = 1
    load_balance_method: str = "round_robin"
    # FIXME: remove this after dp rank scheduling is fully supported with PD-Disaggregation
    prefill_round_robin_balance: bool = False

    # Multi-node distributed serving
    dist_init_addr: Optional[str] = None
    nnodes: int = 1
    node_rank: int = 0

    # Model override args in JSON
    json_model_override_args: str = "{}"
    preferred_sampling_params: Optional[str] = None

    # LoRA
    enable_lora: Optional[bool] = None
    max_lora_rank: Optional[int] = None
    lora_target_modules: Optional[Union[set[str], List[str]]] = None
    lora_paths: Optional[
        Union[dict[str, str], List[dict[str, str]], List[str], List[LoRARef]]
    ] = None
    max_loaded_loras: Optional[int] = None
    max_loras_per_batch: int = 8
    lora_eviction_policy: str = "lru"
    lora_backend: str = "csgmv"
    max_lora_chunk_size: Optional[int] = 16

    # Kernel backend
    attention_backend: Optional[str] = None
    decode_attention_backend: Optional[str] = None
    prefill_attention_backend: Optional[str] = None
    sampling_backend: Optional[str] = None
    grammar_backend: Optional[str] = None
    mm_attention_backend: Optional[str] = None
    fp8_gemm_runner_backend: str = "auto"
    nsa_prefill_backend: str = "flashmla_sparse"
    nsa_decode_backend: str = "fa3"
    disable_flashinfer_autotune: bool = False

    # Speculative decoding
    speculative_algorithm: Optional[str] = None
    speculative_draft_model_path: Optional[str] = None
    speculative_draft_model_revision: Optional[str] = None
    speculative_draft_load_format: Optional[str] = None
    speculative_num_steps: Optional[int] = None
    speculative_eagle_topk: Optional[int] = None
    speculative_num_draft_tokens: Optional[int] = None
    speculative_accept_threshold_single: float = 1.0
    speculative_accept_threshold_acc: float = 1.0
    speculative_token_map: Optional[str] = None
    speculative_attention_mode: str = "prefill"
    speculative_draft_attention_backend: Optional[str] = None
    speculative_moe_runner_backend: Optional[str] = None
    speculative_moe_a2a_backend: Optional[str] = None
    speculative_draft_model_quantization: Optional[str] = None

    # Speculative decoding (ngram)
    speculative_ngram_min_match_window_size: int = 1
    speculative_ngram_max_match_window_size: int = 12
    speculative_ngram_min_bfs_breadth: int = 1
    speculative_ngram_max_bfs_breadth: int = 10
    speculative_ngram_match_type: Literal["BFS", "PROB"] = "BFS"
    speculative_ngram_branch_length: int = 18
    speculative_ngram_capacity: int = 10 * 1000 * 1000
    enable_multi_layer_eagle: bool = False

    # Expert parallelism
    ep_size: int = 1
    moe_a2a_backend: Literal["none", "deepep", "mooncake", "ascend_fuseep"] = "none"
    moe_runner_backend: str = "auto"
    flashinfer_mxfp4_moe_precision: Literal["default", "bf16"] = "default"
    enable_flashinfer_allreduce_fusion: bool = False
    deepep_mode: Literal["auto", "normal", "low_latency"] = "auto"
    ep_num_redundant_experts: int = 0
    ep_dispatch_algorithm: Optional[Literal["static", "dynamic", "fake"]] = None
    init_expert_location: str = "trivial"
    enable_eplb: bool = False
    eplb_algorithm: str = "auto"
    eplb_rebalance_num_iterations: int = 1000
    eplb_rebalance_layers_per_chunk: Optional[int] = None
    eplb_min_rebalancing_utilization_threshold: float = 1.0
    expert_distribution_recorder_mode: Optional[
        Literal["stat", "stat_approx", "per_pass", "per_token"]
    ] = None
    expert_distribution_recorder_buffer_size: Optional[int] = None
    enable_expert_distribution_metrics: bool = False
    deepep_config: Optional[str] = None
    moe_dense_tp_size: Optional[int] = None
    elastic_ep_backend: Literal[None, "mooncake"] = None
    mooncake_ib_device: Optional[str] = None

    # Mamba cache
    max_mamba_cache_size: Optional[int] = None
    mamba_ssm_dtype: str = "float32"
    mamba_full_memory_ratio: float = 0.9
    mamba_scheduler_strategy: str = "auto"
    mamba_track_interval: int = 256

    # Hierarchical cache
    enable_hierarchical_cache: bool = False
    hicache_ratio: float = 2.0
    hicache_size: int = 0
    hicache_write_policy: str = "write_through"
    hicache_io_backend: str = "kernel"
    hicache_mem_layout: str = "layer_first"
    hicache_storage_backend: Optional[str] = None
    hicache_storage_prefetch_policy: str = "best_effort"
    hicache_storage_backend_extra_config: Optional[str] = None
    # LMCache
    enable_lmcache: bool = False

    # Ktransformers/AMX expert parallelism
    kt_weight_path: Optional[str] = None
    kt_method: Optional[str] = None
    kt_cpuinfer: Optional[int] = None
    kt_threadpool_count: Optional[int] = None
    kt_num_gpu_experts: Optional[int] = None
    kt_max_deferred_experts_per_token: Optional[int] = None

    # Diffusion LLM
    dllm_algorithm: Optional[str] = None
    dllm_algorithm_config: Optional[str] = None

    # Double Sparsity
    enable_double_sparsity: bool = False
    ds_channel_config_path: Optional[str] = None
    ds_heavy_channel_num: int = 32
    ds_heavy_token_num: int = 256
    ds_heavy_channel_type: str = "qk"
    ds_sparse_decode_threshold: int = 4096

    # Offloading
    cpu_offload_gb: int = 0
    offload_group_size: int = -1
    offload_num_in_group: int = 1
    offload_prefetch_step: int = 1
    offload_mode: str = "cpu"

    # Scoring configuration
    # Delimiter token ID used to combine Query and Items into a single sequence for multi-item scoring.
    # Format: Query<delimiter>Item1<delimiter>Item2<delimiter>...
    # This enables efficient batch processing of multiple items against a single query.
    multi_item_scoring_delimiter: Optional[Union[int]] = None

    # Optimization/debug options
    disable_radix_cache: bool = False
    cuda_graph_max_bs: Optional[int] = None
    cuda_graph_bs: Optional[List[int]] = None
    disable_cuda_graph: bool = False
    disable_cuda_graph_padding: bool = False
    enable_profile_cuda_graph: bool = False
    enable_cudagraph_gc: bool = False
    enable_layerwise_nvtx_marker: bool = False
    enable_nccl_nvls: bool = False
    enable_symm_mem: bool = False
    disable_flashinfer_cutlass_moe_fp4_allgather: bool = False
    enable_tokenizer_batch_encode: bool = False
    disable_tokenizer_batch_decode: bool = False
    disable_outlines_disk_cache: bool = False
    disable_custom_all_reduce: bool = False
    enable_mscclpp: bool = False
    enable_torch_symm_mem: bool = False
    disable_overlap_schedule: bool = False
    enable_mixed_chunk: bool = False
    enable_dp_attention: bool = False
    enable_dp_lm_head: bool = False
    enable_two_batch_overlap: bool = False
    enable_single_batch_overlap: bool = False
    tbo_token_distribution_threshold: float = 0.48
    enable_torch_compile: bool = False
    enable_piecewise_cuda_graph: bool = False
    enable_torch_compile_debug_mode: bool = False
    torch_compile_max_bs: int = 32
    piecewise_cuda_graph_max_tokens: Optional[int] = None
    piecewise_cuda_graph_tokens: Optional[List[int]] = None
    piecewise_cuda_graph_compiler: str = "eager"
    torchao_config: str = ""
    enable_nan_detection: bool = False
    enable_p2p_check: bool = False
    triton_attention_reduce_in_fp32: bool = False
    triton_attention_num_kv_splits: int = 8
    triton_attention_split_tile_size: Optional[int] = None
    num_continuous_decode_steps: int = 1
    delete_ckpt_after_loading: bool = False
    enable_memory_saver: bool = False
    enable_weights_cpu_backup: bool = False
    enable_draft_weights_cpu_backup: bool = False
    allow_auto_truncate: bool = False
    enable_custom_logit_processor: bool = False
    flashinfer_mla_disable_ragged: bool = False
    disable_shared_experts_fusion: bool = False
    disable_chunked_prefix_cache: bool = False
    disable_fast_image_processor: bool = False
    keep_mm_feature_on_device: bool = False
    enable_return_hidden_states: bool = False
    enable_return_routed_experts: bool = False
    scheduler_recv_interval: int = 1
    numa_node: Optional[List[int]] = None
    enable_deterministic_inference: bool = False
    rl_on_policy_target: Optional[str] = None
    enable_attn_tp_input_scattered: bool = False
    # Context parallelism used in the long sequence prefill phase of DeepSeek v3.2
    enable_nsa_prefill_context_parallel: bool = False
    enable_fused_qk_norm_rope: bool = False

    # Dynamic batch tokenizer
    enable_dynamic_batch_tokenizer: bool = False
    dynamic_batch_tokenizer_batch_size: int = 32
    dynamic_batch_tokenizer_batch_timeout: float = 0.002

    # Debug tensor dumps
    debug_tensor_dump_output_folder: Optional[str] = None
    # None means dump all layers.
    debug_tensor_dump_layers: Optional[List[int]] = None
    # TODO(guoyuhong): clean the old dumper code.
    debug_tensor_dump_input_file: Optional[str] = None
    debug_tensor_dump_inject: bool = False

    # PD disaggregation: can be "null" (not disaggregated), "prefill" (prefill-only), or "decode" (decode-only)
    disaggregation_mode: Literal["null", "prefill", "decode"] = "null"
    disaggregation_transfer_backend: str = "mooncake"
    disaggregation_bootstrap_port: int = 8998
    disaggregation_decode_tp: Optional[int] = None
    disaggregation_decode_dp: Optional[int] = None
    disaggregation_prefill_pp: Optional[int] = 1
    disaggregation_ib_device: Optional[str] = None
    disaggregation_decode_enable_offload_kvcache: bool = False
    # Enable auto FAKE mode for decode node testing, no need to pass bootstrap_host in request
    disaggregation_decode_enable_fake_auto: bool = False
    num_reserved_decode_tokens: int = 512  # used for decode kv cache offload in PD
    # FIXME: hack to reduce ITL when decode bs is small
    disaggregation_decode_polling_interval: int = 1

    # Encode prefill disaggregation
    encoder_only: bool = False
    language_only: bool = False
    encoder_transfer_backend: str = ENCODER_TRANSFER_BACKEND_CHOICES[0]
    encoder_urls: List[str] = dataclasses.field(default_factory=list)

    # For model weight update and weight loading
    custom_weight_loader: Optional[List[str]] = None
    weight_loader_disable_mmap: bool = False
    remote_instance_weight_loader_seed_instance_ip: Optional[str] = None
    remote_instance_weight_loader_seed_instance_service_port: Optional[int] = None
    remote_instance_weight_loader_send_weights_group_ports: Optional[List[int]] = None
    remote_instance_weight_loader_backend: Literal["transfer_engine", "nccl"] = "nccl"
    remote_instance_weight_loader_start_seed_via_transfer_engine: bool = False

    # For PD-Multiplexing
    enable_pdmux: bool = False
    pdmux_config_path: Optional[str] = None
    sm_group_num: int = 8

    # For Multi-Modal
    mm_max_concurrent_calls: int = 32
    mm_per_request_timeout: float = 10.0
    enable_broadcast_mm_inputs_process: bool = False
    enable_prefix_mm_cache: bool = False
    mm_enable_dp_encoder: bool = False
    mm_process_config: Optional[Dict[str, Any]] = None
    limit_mm_data_per_request: Optional[Union[str, Dict[str, int]]] = None

    # For checkpoint decryption
    decrypted_config_file: Optional[str] = None
    decrypted_draft_config_file: Optional[str] = None

    # For forward hooks
    forward_hooks: Optional[List[dict[str, Any]]] = None

    def __post_init__(self):
        """
        Orchestrates the handling of various server arguments, ensuring proper configuration and validation.
        """

        if self.model_path.lower() in ["none", "dummy"]:
            # Skip for dummy models
            return

        # Handle deprecated arguments.
        self._handle_deprecated_args()

        # Set missing default values.
        self._handle_missing_default_values()

        # Handle device-specific backends.
        self._handle_hpu_backends()
        self._handle_cpu_backends()
        self._handle_npu_backends()

        # Get GPU memory capacity, which is a common dependency for several configuration steps.
        gpu_mem = get_device_memory_capacity(self.device)

        # Handle memory-related, chunked prefill, and CUDA graph batch size configurations.
        self._handle_gpu_memory_settings(gpu_mem)

        # Apply model-specific adjustments.
        self._handle_model_specific_adjustments()

        # Handle Hicache settings.
        self._handle_hicache()

        # Set kernel backends.
        self._handle_sampling_backend()
        self._handle_attention_backend_compatibility()
        self._handle_kv4_compatibility()
        self._handle_page_size()
        self._handle_amd_specifics()
        self._handle_grammar_backend()

        # Handle data parallelism.
        self._handle_data_parallelism()

        # Handle MoE configurations.
        self._handle_moe_kernel_config()
        self._handle_a2a_moe()
        self._handle_eplb_and_dispatch()
        self._handle_expert_distribution_metrics()
        self._handle_elastic_ep()

        # Handle pipeline parallelism.
        self._handle_pipeline_parallelism()

        # Handle speculative decoding logic.
        self._handle_speculative_decoding()

        # Handle model loading format.
        self._handle_load_format()

        # Handle PD disaggregation.
        self._handle_pd_disaggregation()

        # Handle Encoder disaggregation.
        self._handle_encoder_disaggregation()

        # Validate tokenizer settings.
        self._handle_tokenizer_batching()

        # Propagate environment variables.
        self._handle_environment_variables()

        # Validate cache settings.
        self._handle_cache_compatibility()

        # Handle deterministic inference.
        self._handle_deterministic_inference()

        # Handle diffusion LLM inference.
        self._handle_dllm_inference()

        # Handle debug utilities.
        self._handle_debug_utils()

        # Handle any other necessary validations.
        self._handle_other_validations()

    def _handle_deprecated_args(self):
        # Handle deprecated tool call parsers
        deprecated_tool_call_parsers = {"qwen25": "qwen", "glm45": "glm"}
        if self.tool_call_parser in deprecated_tool_call_parsers:
            logger.warning(
                f"The tool_call_parser '{self.tool_call_parser}' is deprecated. Please use '{deprecated_tool_call_parsers[self.tool_call_parser]}' instead."
            )
            self.tool_call_parser = deprecated_tool_call_parsers[self.tool_call_parser]

    def _handle_missing_default_values(self):
        if self.tokenizer_path is None:
            self.tokenizer_path = self.model_path
        if self.served_model_name is None:
            self.served_model_name = self.model_path
        if self.device is None:
            self.device = get_device()
        if self.random_seed is None:
            self.random_seed = random.randint(0, 1 << 30)
        if self.mm_process_config is None:
            self.mm_process_config = {}

        # Handle ModelScope model downloads
        if get_bool_env_var("SGLANG_USE_MODELSCOPE"):
            if not os.path.exists(self.model_path):
                from modelscope import snapshot_download

                self.model_path = snapshot_download(self.model_path)
                self.tokenizer_path = snapshot_download(
                    self.tokenizer_path, ignore_patterns=["*.bin", "*.safetensors"]
                )

        # Mamba scheduler strategy
        if self.mamba_scheduler_strategy == "auto":
            # TODO: when extra_buffer is more verified, we can set the default path based on
            #       [overlap, non-overlap]
            self.mamba_scheduler_strategy = "no_buffer"

        # In speculative scenario:
        # - If `speculative_draft_model_quantization` is specified, the draft model uses this quantization method.
        # - Otherwise, the draft model defaults to the same quantization as the target model.
        if self.speculative_draft_model_quantization is None:
            self.speculative_draft_model_quantization = self.quantization
        elif self.speculative_draft_model_quantization == "unquant":
            self.speculative_draft_model_quantization = None

    def _handle_hpu_backends(self):
        if self.device == "hpu":
            self.attention_backend = "torch_native"
            self.sampling_backend = "pytorch"

    def _handle_cpu_backends(self):
        if self.device == "cpu":
            if self.attention_backend is None:
                self.attention_backend = "intel_amx"
            self.sampling_backend = "pytorch"

    def _handle_npu_backends(self):
        if self.device == "npu":
            from sglang.srt.hardware_backend.npu.utils import set_default_server_args

            set_default_server_args(self)

            if self.piecewise_cuda_graph_compiler != "eager":
                logger.warning(
                    "At this moment Ascend platform only support prefill graph compilation with "
                    "piecewise_cuda_graph_compiler='eager', change piecewise_cuda_graph_compiler to 'eager'."
                )
                self.piecewise_cuda_graph_compiler = "eager"

    def _handle_gpu_memory_settings(self, gpu_mem):
        """
        Configure GPU memory-dependent settings including
        chunked_prefill_size, cuda_graph_max_bs, and mem_fraction_static.

        Here are our heuristics:
        - Set chunked_prefill_size and cuda_graph_max_bs based on the GPU memory capacity.
          This is because GPUs with more memory are generally more powerful, we need to use a larger
          chunked_prefill_size and a larger cuda_graph_max_bs to fully utilize the GPU.
        - Then set mem_fraction_static based on chunked_prefill_size and cuda_graph_max_bs.

          GPU memory capacity = model weights + KV cache pool + activations + cuda graph buffers

          The argument mem_fraction_static is defined as (model weights + KV cache pool) / GPU memory capacity,
          or equivalently, mem_fraction_static = (GPU memory capacity - activations - cuda graph buffers) / GPU memory capacity.

          In order to compute mem_fraction_static, we need to estimate the size of activations and cuda graph buffers.
          The activation memory is proportional to the chunked_prefill_size.
          The cuda graph memory is proportional to the cuda_graph_max_bs.
          We use reserved_mem = chunked_prefill_size * 1.5 + cuda_graph_max_bs * 2 to estimate the size of activations and cuda graph buffers in GB.
          and set mem_fraction_static = (GPU memory capacity - reserved_mem) / GPU memory capacity.

          The coefficient 1.5 is a heuristic value, in the future, we can do better estimation by looking at the model types, hidden sizes or even do a dummy run.
        """
        if gpu_mem is not None:
            if gpu_mem < 20 * 1024:
                # T4, 4080
                # (chunked_prefill_size 2k, cuda_graph_max_bs 8)
                if self.chunked_prefill_size is None:
                    self.chunked_prefill_size = 2048
                if self.cuda_graph_max_bs is None:
                    self.cuda_graph_max_bs = 8
            elif gpu_mem < 35 * 1024:
                # A10, 4090, 5090
                # (chunked_prefill_size 2k, cuda_graph_max_bs 24 if tp < 4 else 80)
                if self.chunked_prefill_size is None:
                    self.chunked_prefill_size = 2048
                if self.cuda_graph_max_bs is None:
                    # Based on detailed statistics, when serving TP1/TP2 models on lower-end GPUs with HBM < 35GB, you can either disable cuda graph or set `cuda_graph_max_bs` to a very small value to reduce the memory overhead of creating cuda graphs, with almost no impact on performance.
                    # However, when serving models with TP4 or TP8, we need to enable cuda graph to maintain high performance. In this case, we can set `cuda_graph_max_bs` to 80 (half of the default value 160) to reduce the memory overhead of creating cuda graphs. Looking at the logs
                    # from TP4 serving of qwen2-72b, a value of 80 is sufficient and can reduce the memory overhead of creating cuda graphs on lower-end GPUs compared to the original 160, avoiding OOM issues.
                    if self.tp_size < 4:
                        self.cuda_graph_max_bs = 24
                    else:
                        self.cuda_graph_max_bs = 80
            elif gpu_mem < 60 * 1024:
                # A100 (40GB), L40,
                # (chunked_prefill_size 4k, cuda_graph_max_bs 32 if tp < 4 else 160)
                if self.chunked_prefill_size is None:
                    self.chunked_prefill_size = 4096
                if self.cuda_graph_max_bs is None:
                    if self.tp_size < 4:
                        self.cuda_graph_max_bs = 32
                    else:
                        self.cuda_graph_max_bs = 160
            elif gpu_mem < 90 * 1024:
                # H100, A100
                # (chunked_prefill_size 8k, cuda_graph_max_bs 256 if tp < 4 else 512)
                if self.chunked_prefill_size is None:
                    self.chunked_prefill_size = 8192
                if self.cuda_graph_max_bs is None:
                    if self.tp_size < 4:
                        self.cuda_graph_max_bs = 256
                    else:
                        self.cuda_graph_max_bs = 512
            elif gpu_mem < 160 * 1024:
                # H20, H200
                # (chunked_prefill_size 8k, cuda_graph_max_bs 256 if tp < 4 else 512)
                if self.chunked_prefill_size is None:
                    self.chunked_prefill_size = 8192
                if self.cuda_graph_max_bs is None:
                    if self.tp_size < 4:
                        self.cuda_graph_max_bs = 256
                    else:
                        self.cuda_graph_max_bs = 512
            else:
                # B200, MI300
                # (chunked_prefill_size 16k, cuda_graph_max_bs 512)
                if self.chunked_prefill_size is None:
                    self.chunked_prefill_size = 16384
                if self.cuda_graph_max_bs is None:
                    self.cuda_graph_max_bs = 512
        else:
            # Fallback defaults when gpu_mem is None
            if self.chunked_prefill_size is None:
                self.chunked_prefill_size = 4096
            if self.cuda_graph_max_bs is None:
                self.cuda_graph_max_bs = 160

        # Set cuda graph batch sizes
        if self.cuda_graph_bs is None:
            self.cuda_graph_bs = self._generate_cuda_graph_batch_sizes()
        else:
            self.cuda_graph_max_bs = max(self.cuda_graph_bs)

        if self.piecewise_cuda_graph_max_tokens is None:
            # Capture piecewise cuda graph tokens up to the chunked prefill size. Two benefits:
            # 1. cuda graph acceleration for all prefill lengths.
            # 2. do not need more temporary memory for activations. Less fragmentation.
            self.piecewise_cuda_graph_max_tokens = self.chunked_prefill_size

        if self.piecewise_cuda_graph_tokens is None:
            self.piecewise_cuda_graph_tokens = (
                self._generate_piecewise_cuda_graph_tokens()
            )

        if self.mem_fraction_static is None:
            # Constant meta data (e.g., from attention backend)
            reserved_mem = 512
            # For activation during large prefill
            if self.chunked_prefill_size > 0:
                reserved_mem += max(self.chunked_prefill_size, 2048) * 1.5
            else:
                reserved_mem += max(self.max_prefill_tokens, 2048) * 1.5
            # For cuda graphs
            reserved_mem += self.cuda_graph_max_bs * 2
            # Some adjustments for large parallel size
            reserved_mem += self.tp_size * self.pp_size / 8 * 1024

            if self.enable_dp_attention:
                # DP attention needs more padding for some operations
                reserved_mem += self.cuda_graph_max_bs * self.dp_size * 3

                # DP attention uses much more memory for large cuda graph max bs,
                # likely due to some inefficiencies in torch allocator or our implementation.
                # So we need to reserve more memory.
                if self.cuda_graph_max_bs > 300:
                    reserved_mem += self.cuda_graph_max_bs * self.dp_size * 1.5

            if gpu_mem is not None and gpu_mem > 60 * 1024:
                reserved_mem = max(reserved_mem, 10 * 1024)

            if self.speculative_algorithm is not None:
                if self.speculative_algorithm == "STANDALONE":
                    # standalonedraft model and cuda graphs
                    reserved_mem += 6 * 1024
                elif self.speculative_algorithm != "NGRAM":
                    # eagle draft models and cuda graphs
                    reserved_mem += 2 * 1024

            # For piecewise cuda graphs
            if self.enable_piecewise_cuda_graph:
                reserved_mem += self.piecewise_cuda_graph_max_tokens // 8

            self.mem_fraction_static = (
                round((gpu_mem - reserved_mem) / gpu_mem, 3)
                if gpu_mem is not None
                else 0.88
            )

            # Multimodal models need more memory for the image processing,
            # so we adjust the mem_fraction_static accordingly.
            model_config = self.get_model_config()
            if model_config.is_multimodal:
                self.adjust_mem_fraction_for_vlm(model_config)

    def _generate_cuda_graph_batch_sizes(self):
        """
        Generate the list of batch sizes for CUDA graph capture based on cuda_graph_max_bs.
        This integrates the logic from cuda_graph_runner.py.
        """
        # Handle disable_cuda_graph_padding as the first condition for both spec and non-spec
        if self.disable_cuda_graph_padding:
            capture_bs = list(range(1, self.cuda_graph_max_bs + 1))
        elif self.speculative_algorithm is None:
            # Normal case:
            capture_bs = (
                [1, 2, 4, 8, 12]
                + list(range(16, 257, 8))
                + list(range(272, 512, 16))
                + list(range(512, self.cuda_graph_max_bs + 1, 32))
            )
        else:
            # Spec decoding case: less padding for smaller batch sizes
            capture_bs = (
                list(range(1, 9, 1))
                + list(range(10, 33, 2))
                + list(range(40, 65, 4))
                + list(range(72, 257, 8))
                + list(range(272, self.cuda_graph_max_bs + 1, 16))
            )

        capture_bs = [bs for bs in capture_bs if bs <= self.cuda_graph_max_bs]

        return capture_bs

    def _generate_piecewise_cuda_graph_tokens(self):
        """
        Generate the list of batch sizes for piecewise CUDA graph capture
        based on piecewise_cuda_graph_max_tokens.
        """
        capture_sizes = (
            list(range(4, 33, 4))
            + list(range(48, 257, 16))
            + list(range(288, 513, 32))
            + list(range(640, 4096 + 1, 128))
            + list(range(4352, self.piecewise_cuda_graph_max_tokens + 1, 256))
        )

        capture_sizes = [
            s for s in capture_sizes if s <= self.piecewise_cuda_graph_max_tokens
        ]

        return capture_sizes

    def _handle_model_specific_adjustments(self):
        from sglang.srt.configs.model_config import is_deepseek_nsa

        if parse_connector_type(self.model_path) == ConnectorType.INSTANCE:
            return

        hf_config = self.get_model_config().hf_config
        model_arch = hf_config.architectures[0]

        if model_arch in [
            "MistralLarge3ForCausalLM",
            "PixtralForConditionalGeneration",
        ]:
            self.dtype = "bfloat16"

        if model_arch in [
            "DeepseekV3ForCausalLM",
            "MistralLarge3ForCausalLM",
            "PixtralForConditionalGeneration",
        ]:
            # Set attention backend for DeepSeek
            if is_deepseek_nsa(hf_config):  # DeepSeek 3.2
                if self.is_attention_backend_not_set():
                    self.attention_backend = "nsa"
                    logger.info("Use nsa attention backend for DeepSeek NSA.")

                if not is_npu():  # CUDA GPU
                    self.enable_dp_attention = True
                    logger.warning("DP attention is enabled for DeepSeek NSA.")
                    if self.enable_nsa_prefill_context_parallel:
                        # TODO Supports moe_dense_tp_size != 1, kv cache dtype = "fp8",moe_a2a_backend non-deepep and cross-machine operation .
                        self.moe_dense_tp_size = 1
                        self.moe_a2a_backend = "deepep"
                        self.ep_size = self.tp_size
                        self.kv_cache_dtype = "bf16"
                        assert (
                            self.tp_size == 8
                        ), "Current multi-machine CP support suffers from precision issues. So context parallel only support Single machine(tp_size == 8)"

                        logger.warning(
                            f"Enable Context Parallel opt for deeeseekv3.2-DSA, Setting dp_size == {self.dp_size} and moe_dense_tp_size == {self.moe_dense_tp_size}, ep_size == {self.ep_size}, tp_size == {self.tp_size}, kv_cache_dtype == {self.kv_cache_dtype}, moe_a2a_backend {self.moe_a2a_backend} "
                        )
                    else:
                        # Pure TP and partial DP Attention mode is active for NSA, logging a warning
                        if self.dp_size < self.tp_size:
                            logger.warning(
                                f"NSA with TP mode is active, dp_size={self.dp_size}, tp_size={self.tp_size}, "
                                f"attn_tp_size={self.tp_size}, attention weights will be sharded across {self.tp_size} ranks."
                            )

                    self.page_size = 64
                    logger.warning("Setting page size to 64 for DeepSeek NSA.")

                    # For Hopper, we support both bf16 and fp8 kv cache; for Blackwell, we support fp8 only currently
                    import torch

                    major, _ = torch.cuda.get_device_capability()
                    if self.kv_cache_dtype == "auto":
                        self.kv_cache_dtype = "fp8_e4m3" if major >= 10 else "bfloat16"
                        logger.warning(
                            f"Setting KV cache dtype to {self.kv_cache_dtype} for DeepSeek NSA."
                        )
                    if self.kv_cache_dtype == "bf16":
                        self.kv_cache_dtype = "bfloat16"
                    assert self.kv_cache_dtype in [
                        "bfloat16",
                        "fp8_e4m3",
                    ], "DeepSeek NSA only supports bf16/bfloat16 or fp8_e4m3 kv_cache_dtype"

                    if self.kv_cache_dtype == "fp8_e4m3":
                        # flashmla_auto dispatches to flashmla_sparse/flashmla_kv based on hardware and heuristics
                        self.nsa_prefill_backend = "flashmla_auto"
                        self.nsa_decode_backend = "flashmla_kv"
                        logger.warning(
                            "Setting NSA backend to flashmla_auto for prefill and flashmla_kv for decode for FP8 KV Cache."
                        )
                    else:
                        # set prefill/decode backends for Blackwell. The default settings are for Hopper.
                        if major >= 10:
                            self.nsa_prefill_backend = "flashmla_sparse"
                            self.nsa_decode_backend = "flashmla_sparse"

                    # Logging env vars for NSA
                    from sglang.srt.layers.attention.nsa.utils import (
                        print_nsa_bool_env_vars,
                    )

                    print_nsa_bool_env_vars()

            else:
                # DeepSeek V3/R1/V3.1
                if self.enable_piecewise_cuda_graph:
                    logger.info("Piecewise CUDA graph is enabled, use MLA for prefill.")

                if is_sm100_supported():
                    if (
                        self.attention_backend is None
                        and self.prefill_attention_backend is None
                        and self.decode_attention_backend is None
                    ):
                        self.attention_backend = "trtllm_mla"
                        logger.info(
                            "Use trtllm_mla as attention backend on sm100 for DeepseekV3ForCausalLM"
                        )

            # Set moe backend for DeepSeek
            if is_sm100_supported():
                quantization_config = getattr(hf_config, "quantization_config", None)
                quant_method = (
                    quantization_config.get("quant_method")
                    if quantization_config is not None
                    else None
                )
                if self.quantization is None:
                    # Default DeepSeek V3/R1 native FP8 when not explicitly set,
                    # Because we need this condition for an assertion in
                    # flashinfer_trtllm MoE runner backend.
                    if quant_method is None and model_arch in ["DeepseekV3ForCausalLM"]:
                        self.quantization = "fp8"
                        logger.info(
                            "Quantization not specified, default to fp8 for DeepSeek on sm100"
                        )
                    else:
                        self.quantization = quant_method
                if (
                    self.moe_a2a_backend == "none"
                    and self.moe_runner_backend == "auto"
                    and self.quantization in ["fp8", "modelopt_fp8", "modelopt_fp4"]
                ):
                    self.moe_runner_backend = "flashinfer_trtllm"
                    logger.info(
                        "Use flashinfer_trtllm as MoE runner backend on sm100 for DeepseekV3ForCausalLM"
                    )

                if (
                    self.quantization == "modelopt_fp4"
                    and self.speculative_algorithm == "EAGLE"
                    and (
                        self.speculative_moe_runner_backend is None
                        or self.speculative_moe_a2a_backend is None
                    )
                ):
                    if envs.SGLANG_NVFP4_CKPT_FP8_NEXTN_MOE.get():
                        self.speculative_moe_runner_backend = "deep_gemm"
                        self.speculative_moe_a2a_backend = "deepep"
                        logger.info(
                            "Use deep_gemm moe runner and deepep a2a backend for bf16 nextn layer in deepseek fp4 checkpoint."
                        )
                    else:
                        self.speculative_moe_runner_backend = "triton"
                        self.speculative_moe_a2a_backend = "none"
                        logger.info(
                            "Use triton fused moe by default for bf16 nextn layer in deepseek fp4 checkpoint."
                        )

        elif model_arch in ["GptOssForCausalLM"]:
            # Set attention backend for GPT-OSS
            if self.is_attention_backend_not_set():
                if is_sm100_supported():
                    self.attention_backend = "trtllm_mha"
                elif is_sm90_supported():
                    self.attention_backend = "fa3"
                else:
                    self.attention_backend = "triton"

            supported_backends = ["triton", "trtllm_mha", "fa3", "fa4"]
            prefill_attn_backend, decode_attn_backend = self.get_attention_backends()
            assert (
                prefill_attn_backend in supported_backends
                and decode_attn_backend in supported_backends
            ), (
                f"GptOssForCausalLM requires one of {supported_backends} attention backend, but got the following backends\n"
                f"- Prefill: {prefill_attn_backend}\n"
                f"- Decode: {decode_attn_backend}\n"
            )

            quantization_config = getattr(hf_config, "quantization_config", None)
            is_mxfp4_quant_format = (
                quantization_config is not None
                and quantization_config.get("quant_method") == "mxfp4"
            )
            if is_mxfp4_quant_format:
                # use bf16 for mxfp4 triton kernels
                self.dtype = "bfloat16"

            if self.moe_runner_backend == "auto":
                if self.enable_piecewise_cuda_graph:
                    self.moe_runner_backend = "auto"
                    logger.warning(
                        "Enable piecewise CUDA graph, enabling auto MOE kernel."
                    )
                elif is_blackwell_supported() and is_mxfp4_quant_format:
                    self.moe_runner_backend = "flashinfer_mxfp4"
                    logger.warning(
                        "Detected SM100 and MXFP4 quantization format for GPT-OSS model, enabling FlashInfer MXFP4 MOE kernel."
                    )
                elif self.ep_size == 1 and is_triton_kernels_available():
                    self.moe_runner_backend = "triton_kernel"
                    logger.warning(
                        "Detected GPT-OSS model, enabling triton_kernels MOE kernel."
                    )

            if self.moe_runner_backend == "triton_kernel":
                assert (
                    self.ep_size == 1
                ), "Triton kernel MoE is only supported when ep_size == 1"
            self.disable_hybrid_swa_memory = True

        elif "MiMoV2FlashForCausalLM" in model_arch:
            if self.speculative_algorithm == "EAGLE":
                self.enable_multi_layer_eagle = True
                logger.info(
                    "Enable multi-layer EAGLE speculative decoding for MiMoV2FlashForCausalLM model."
                )
                if not envs.SGLANG_ENABLE_SPEC_V2.get():
                    envs.SGLANG_ENABLE_SPEC_V2.set(True)
                    logger.warning(
                        "Spec v2 is enabled for multi-layer EAGLE speculative decoding."
                    )

            if self.enable_hierarchical_cache:
                self.swa_full_tokens_ratio = 1.0
                logger.warning(
                    "Reset swa_full_tokens_ratio to 1.0 for MiMoV2FlashForCausalLM model with hierarchical cache"
                )
                self.disable_hybrid_swa_memory = True
                logger.warning(
                    "Disable hybrid SWA memory for MiMoV2FlashForCausalLM model with hierarchical cache"
                )
        elif "Llama4" in model_arch and self.device != "cpu":
            # Auto-select attention backend for Llama4 if not specified
            if self.attention_backend is None:
                if is_sm100_supported():
                    self.attention_backend, platform = "trtllm_mha", "sm100"
                elif is_sm90_supported():
                    self.attention_backend, platform = "fa3", "sm90"
                elif is_hip():
                    self.attention_backend, platform = "aiter", "hip"
                elif self.device == "xpu":
                    self.attention_backend, platform = "intel_xpu", "xpu"
                else:
                    self.attention_backend, platform = "triton", "other platforms"
                logger.warning(
                    f"Use {self.attention_backend} as attention backend on {platform} for Llama4 model"
                )
            assert self.attention_backend in {
                "fa3",
                "aiter",
                "triton",
                "trtllm_mha",
                "intel_xpu",
            }, f"fa3, aiter, triton, trtllm_mha or intel_xpu is required for Llama4 model but got {self.attention_backend}"
            if is_sm100_supported() and self.moe_runner_backend == "auto":
                if self.quantization in {"fp8", "modelopt_fp8"}:
                    self.moe_runner_backend = "flashinfer_trtllm"
                    logger.info(
                        "Use flashinfer_trtllm as MoE runner backend on SM100 for Llama4"
                    )
        elif model_arch in [
            "Gemma2ForCausalLM",
            "Gemma3ForCausalLM",
            "Gemma3ForConditionalGeneration",
            "Gemma3nForCausalLM",
            "Gemma3nForConditionalGeneration",
        ]:
            # FIXME: https://github.com/sgl-project/sglang/pull/7367 is not compatible with gemma2 model.
            # It failed at this test: https://github.com/sgl-project/sglang/actions/runs/16255155597/job/45890331952#step:4:736
            logger.warning(
                f"Disable hybrid SWA memory for {model_arch} as it is not yet supported."
            )
            self.disable_hybrid_swa_memory = True
        elif model_arch in ["Olmo2ForCausalLM"]:
            # FIXME: https://github.com/sgl-project/sglang/pull/7367 is not compatible with Olmo3 model.
            logger.warning(
                f"Disabling hybrid SWA memory for {model_arch} as it is not yet supported."
            )
            self.disable_hybrid_swa_memory = True

            if self.attention_backend is None:
                if is_cuda() and is_sm100_supported():
                    self.attention_backend = "trtllm_mha"
                elif is_cuda() and get_device_sm() >= 80:
                    self.attention_backend = "fa3"
                else:
                    self.attention_backend = "triton"

            # Flashinfer appears to degrade performance when sliding window attention
            # is used for the Olmo2 architecture. Olmo2 does not use sliding window attention
            # but Olmo3 does.
            assert (
                self.attention_backend != "flashinfer"
            ), "FlashInfer backend can significantly degrade the performance of Olmo3 models."

            logger.info(
                f"Using {self.attention_backend} as attention backend for {model_arch}."
            )
        elif model_arch in ["KimiLinearForCausalLM"]:
            logger.warning(
                f"Disabling Radix Cache for {model_arch} as it is not yet supported."
            )
            self.disable_radix_cache = True
        elif model_arch in ["NemotronHForCausalLM"]:
            assert (
                not self.enable_mamba_extra_buffer()
            ), f"mamba extra_buffer is not supported for {model_arch} model"
            model_config = self.get_model_config()
            if model_config.quantization in [
                "modelopt",
                "modelopt_fp8",
                "modelopt_fp4",
            ]:
                assert model_config.hf_config.mlp_hidden_act == "relu2"
                if model_config.quantization == "modelopt":
                    self.quantization = (
                        "modelopt_fp4"
                        if model_config.hf_config.quantization_config["quant_algo"]
                        == "NVFP4"
                        else "modelopt_fp8"
                    )
                else:
                    self.quantization = model_config.quantization
                self.moe_runner_backend = "flashinfer_cutlass"
            if not self.disable_radix_cache:
                logger.warning(
                    "Disabling overlap schedule since MambaRadixCache is not compatible with "
                    "overlap schedule currently, try to use --disable-radix-cache if overlap schedule is necessary"
                )
                self.disable_overlap_schedule = True
                if is_sm100_supported():
                    if self.attention_backend is None:
                        self.attention_backend = "flashinfer"
                        logger.info(
                            "Use flashinfer as attention backend on sm100 for NemotronHForCausalLM"
                        )
                    if self.attention_backend == "trtllm_mha":
                        logger.warning(
                            "Disabling radix cache since trtllm_mha does not support page_size = 1, which is required by MambaRadixCache. "
                            "Try to use --attention-backend triton if radix cache is necessary."
                        )
                        self.disable_radix_cache = True
                        self.disable_overlap_schedule = False
            assert self.attention_backend != "triton", (
                "NemotronHForCausalLM does not support triton attention backend,"
                "as the first layer might not be an attention layer"
            )
        elif model_arch in [
            "Qwen3MoeForCausalLM",
            "Qwen3VLMoeForConditionalGeneration",
        ]:
            if is_sm100_supported():
                quantization_config = getattr(hf_config, "quantization_config", None)
                quant_method = (
                    quantization_config.get("quant_method")
                    if quantization_config is not None
                    else None
                )
                if self.quantization is None and quant_method is not None:
                    self.quantization = quant_method
                if (
                    self.quantization in ("fp8", "modelopt_fp4")
                    and self.moe_a2a_backend == "none"
                    and self.moe_runner_backend == "auto"
                ):
                    self.moe_runner_backend = "flashinfer_trtllm"
                    logger.info(
                        "Use flashinfer_trtllm as MoE runner backend on sm100 for "
                        f"{model_arch}"
                    )
        elif model_arch in ["Qwen3NextForCausalLM"]:
            if is_sm100_supported():
                quantization_config = getattr(hf_config, "quantization_config", None)
                quant_method = (
                    quantization_config.get("quant_method")
                    if quantization_config is not None
                    else None
                )
                if self.quantization is None and quant_method is not None:
                    self.quantization = quant_method
                if (
                    (self.quantization == "fp8" or self.quantization == "modelopt_fp4")
                    and self.moe_a2a_backend == "none"
                    and self.moe_runner_backend == "auto"
                ):
                    self.moe_runner_backend = "flashinfer_trtllm"
                    logger.info(
                        "Use flashinfer_trtllm as MoE runner backend on sm100 for Qwen3NextForCausalLM"
                    )
                if self.attention_backend is None:
                    self.attention_backend = "triton"
                    logger.info(
                        "Use triton as attention backend on sm100 for Qwen3NextForCausalLM"
                    )
                if (
                    not self.disable_radix_cache
                    and self.attention_backend == "trtllm_mha"
                ):
                    logger.warning(
                        "Disabling radix cache since trtllm_mha does not support page_size = 1, which is required by MambaRadixCache. "
                        "Try to use --attention-backend triton if radix cache is necessary."
                    )
                    self.disable_radix_cache = True
                    self.disable_overlap_schedule = False

            # Mamba radix cache v2
            if self.enable_mamba_extra_buffer():
                assert (
                    is_cuda()
                ), "Mamba extra_buffer is only supported on CUDA devices with FLA backend"
                if self.speculative_num_draft_tokens is not None:
                    assert (
                        self.mamba_track_interval >= self.speculative_num_draft_tokens
                    ), f"mamba_track_interval {self.mamba_track_interval} must be greater than or equal to speculative_num_draft_tokens {self.speculative_num_draft_tokens}"

                if self.page_size is not None:
                    assert (
                        self.mamba_track_interval % self.page_size == 0
                    ), f"mamba_track_interval {self.mamba_track_interval} must be divisible by page_size {self.page_size}"
                    assert (
                        FLA_CHUNK_SIZE % self.page_size == 0
                    ), f"Page size for hybrid GDN model must be divisible by {FLA_CHUNK_SIZE}, got {self.page_size}"

            elif not self.disable_radix_cache:
                logger.warning(
                    "Disabling overlap schedule since MambaRadixCache no_buffer is not compatible with "
                    "overlap schedule currently, try to use --mamba-scheduler-strategy extra_buffer to enable overlap schedule"
                )
                self.disable_overlap_schedule = True

        elif model_arch in [
            "FalconH1ForCausalLM",
            "JetNemotronForCausalLM",
            "JetVLMForConditionalGeneration",
        ]:
            assert (
                not self.enable_mamba_extra_buffer()
            ), f"mamba extra_buffer is not supported for {model_arch} model"
            if not self.disable_radix_cache:
                logger.warning(
                    "Disabling overlap schedule since mamba no_buffer is not compatible with "
                    "overlap schedule, try to use --disable-radix-cache if overlap schedule is necessary"
                )
                self.disable_overlap_schedule = True
                if is_sm100_supported():
                    if self.attention_backend is None:
                        self.attention_backend = "triton"
                        logger.info(
                            f"Use triton as attention backend on sm100 for {model_arch}"
                        )
                    if self.attention_backend == "trtllm_mha":
                        logger.warning(
                            "Disabling radix cache since trtllm_mha does not support page_size = 1, which is required by MambaRadixCache. "
                            "Try to use --attention-backend triton if radix cache is necessary."
                        )
                        self.disable_radix_cache = True
                        self.disable_overlap_schedule = False

        if envs.SGLANG_EMBEDDINGS_SPARSE_HEAD.is_set():
            self.disable_overlap_schedule = True
            logger.warning(
                f"Overlap scheduler is disabled when using sparse head for embedding model."
            )

        # TRTLLM AllReduce Fusion supports SM90/100/120, enable it by default
        # for models with explicit support (DeepseekV3, GptOss, Glm4Moe, Qwen3Moe)
        # TODO: currently, it is only supported in the single node scenario. https://github.com/flashinfer-ai/flashinfer/issues/2006
        # TODO: there is currently a bug on H20 device specifically, https://github.com/flashinfer-ai/flashinfer/issues/2204
        device_name = get_device_name()
        is_h20_device = (
            device_name and "H20" in device_name and "H200" not in device_name
        )
        if (
            not self.enable_flashinfer_allreduce_fusion
            and model_arch
            in [
                "DeepseekV3ForCausalLM",
                "GptOssForCausalLM",
                "Glm4MoeForCausalLM",
                "Qwen3MoeForCausalLM",
            ]
            and (is_sm90_supported() or is_blackwell_supported())
            and not self.enable_dp_attention
            and self.nnodes == 1
            and not is_h20_device
            and self.moe_a2a_backend == "none"
        ):
            self.enable_flashinfer_allreduce_fusion = True

    def _handle_sampling_backend(self):
        if self.sampling_backend is None:
            self.sampling_backend = (
                "flashinfer" if is_flashinfer_available() else "pytorch"
            )

    def _handle_attention_backend_compatibility(self):
        model_config = self.get_model_config()
        use_mla_backend = self.use_mla_backend()

        if self.prefill_attention_backend is not None and (
            self.prefill_attention_backend == self.decode_attention_backend
        ):  # override the default attention backend
            self.attention_backend = self.prefill_attention_backend

        # Pick the default attention backend if not specified
        if self.attention_backend is None:
            """
            Auto select the fastest attention backend.

            1. Models with MHA Architecture (e.g: Llama, QWen)
                1.1 We will turn on FA3 on hopper unless user use spec decode with topk > 1 or page_size > 1.
                1.2 Use trtllm_mha for SM100/SM103 (Blackwell B200/GB200/B300) excluding spec with topk > 1.
                   Note: trtllm_mha does not support SM120, which will fall back to flashinfer.
                1.3 In other cases, we will use flashinfer if available, otherwise use triton.
            2. Models with MLA Architecture and using FA3
                2.1 We will use FA3 backend on hopper.
                2.2 We will use Flashinfer backend on blackwell.
                2.3 Otherwise, we will use triton backend.
            """

            if not use_mla_backend:
                # MHA architecture
                if (
                    is_hopper_with_cuda_12_3()
                    and is_no_spec_infer_or_topk_one(self)
                    and is_fa3_default_architecture(self.model_config.hf_config)
                ):
                    self.attention_backend = "fa3"
                elif (
                    is_sm100_supported()
                    and is_no_spec_infer_or_topk_one(self)
                    and (
                        self.speculative_algorithm is None
                        or self.speculative_eagle_topk is not None
                    )
                ):
                    self.attention_backend = "trtllm_mha"
                elif is_hip():
                    self.attention_backend = "aiter"
                else:
                    self.attention_backend = (
                        "flashinfer" if is_flashinfer_available() else "triton"
                    )
            else:
                # MLA architecture
                if is_hopper_with_cuda_12_3():
                    self.attention_backend = "fa3"
                elif is_sm100_supported():
                    self.attention_backend = "flashinfer"
                elif is_hip():
                    head_num = model_config.get_num_kv_heads(self.tp_size)
                    # TODO current aiter only support head number 16 or 128 head number
                    if head_num == 128 or head_num == 16:
                        self.attention_backend = "aiter"
                    else:
                        self.attention_backend = "triton"
                else:
                    self.attention_backend = "triton"

            logger.info(
                f"Attention backend not specified. Use {self.attention_backend} backend by default."
            )

        # Torch native and flex attention backends
        if self.attention_backend == "torch_native":
            logger.warning(
                "Cuda graph is disabled because of using torch native attention backend"
            )
            self.disable_cuda_graph = True

        if self.attention_backend == "flex_attention":
            logger.warning(
                "Cuda graph is disabled because of using torch Flex Attention backend"
            )
            self.disable_cuda_graph = True
            assert (
                self.speculative_algorithm is None
            ), "Speculative decoding is currently not supported with Flex Attention backend"

        # Major NVIDIA platforms backends
        if (
            self.attention_backend == "flashmla"
            or self.decode_attention_backend == "flashmla"
        ):
            logger.warning(
                "FlashMLA only supports a page_size of 64, change page_size to 64."
            )
            self.page_size = 64

        if (
            self.attention_backend == "cutlass_mla"
            or self.decode_attention_backend == "cutlass_mla"
        ):
            logger.warning(
                "Cutlass MLA only supports a page_size of 128, change page_size to 128."
            )
            self.page_size = 128

        if (
            self.attention_backend == "trtllm_mla"
            or self.decode_attention_backend == "trtllm_mla"
        ):
            if not is_blackwell_supported():
                raise ValueError(
                    "TRTLLM MLA backend is only supported on Blackwell GPUs (SM100). Please use a different backend."
                )

            if self.page_size not in [32, 64]:
                logger.warning(
                    f"TensorRT-LLM MLA only supports page_size of 32 or 64, changing page_size from {self.page_size} to 64."
                )
                self.page_size = 64

            if self.kv_cache_dtype not in ["fp8_e4m3", "fp4_e2m1", "bf16", "auto"]:
                raise ValueError(
                    "TensorRT-LLM MLA backend only supports kv-cache-dtype of fp8_e4m3, fp4_e2m1, bf16, or auto."
                )

        if (
            self.attention_backend == "trtllm_mha"
            or self.decode_attention_backend == "trtllm_mha"
            or self.prefill_attention_backend == "trtllm_mha"
        ):
            if not is_sm100_supported():
                raise ValueError(
                    "TRTLLM MHA backend is only supported on Blackwell GPUs (SM100). Please use a different backend."
                )

            if self.page_size not in [16, 32, 64]:
                logger.warning(
                    f"TensorRT-LLM MHA only supports page_size of 16, 32 or 64, changing page_size from {self.page_size} to 64."
                )
                self.page_size = 64

        if self.attention_backend == "fa3" and self.kv_cache_dtype == "fp8_e5m2":
            logger.warning(
                "FlashAttention3 only supports fp8_e4m3 if using FP8; "
                "Setting attention backend to triton."
            )
            self.attention_backend = "triton"

        if self.attention_backend == "fa4" or self.decode_attention_backend == "fa4":
            raise ValueError(
                "FA4 backend is only supported for prefill. Please use `--prefill-attention-backend fa4` instead."
            )
        if self.prefill_attention_backend == "fa4" and not self.use_mla_backend():
            logger.warning(
                f"FA4 backend only supports page size 128 for non-MLA model architectures, changing page_size from {self.page_size} to 128."
            )
            self.page_size = 128

        # AMD platforms backends
        if self.attention_backend == "aiter":
            if model_config.context_len > 8192:
                self.mem_fraction_static *= 0.85

        # Other platforms backends
        if (
            self.attention_backend == "intel_amx"
            and self.device == "cpu"
            and not cpu_has_amx_support()
        ):
            logger.warning(
                "The current platform does not support Intel AMX, will fallback to torch_native backend."
            )
            self.attention_backend = "torch_native"

        if (
            self.attention_backend == "intel_xpu"
            and self.device == "xpu"
            and not xpu_has_xmx_support()
        ):
            logger.warning(
                "The current platform does not support Intel XMX, will fallback to triton backend."
            )
            self.attention_backend = "triton"

        if self.attention_backend == "intel_xpu":
            if self.page_size not in [32, 64, 128]:
                logger.warning(
                    f"Intel XPU attention backend only supports page_size of 32, 64 or 128, changing page_size from {self.page_size} to 128."
                )
                self.page_size = 128

        # Dual chunk flash attention backend
        if (
            getattr(model_config.hf_config, "dual_chunk_attention_config", None)
            is not None
        ):
            if self.attention_backend is None:
                self.attention_backend = "dual_chunk_flash_attn"
                logger.info("Dual chunk attention is turned on by default.")
            elif self.attention_backend != "dual_chunk_flash_attn":
                raise ValueError(
                    "Dual chunk attention is enabled, but attention backend is set to "
                    f"{self.attention_backend}. Please set it to 'dual_chunk_flash_attn'."
                )
        if self.attention_backend == "dual_chunk_flash_attn":
            logger.warning(
                "Mixed chunk and radix cache are disabled when using dual-chunk flash attention backend"
            )
            self.enable_mixed_chunk = False
            self.disable_radix_cache = True

    def _handle_kv4_compatibility(self):
        """Check FP4 KV cache compatibility with the attention backend"""
        if self.kv_cache_dtype != "fp4_e2m1":
            return

        use_mla_backend = self.use_mla_backend()
        # self.attention_backend didn't overwrite self.prefill/decode_attention_backend yet
        self.prefill_attention_backend_str, self.decode_attention_backend_str = (
            self.get_attention_backends()
        )

        if is_cuda():
            if (
                self.prefill_attention_backend_str != self.decode_attention_backend_str
                and self.prefill_attention_backend_str != "fa4"
            ):  # Take care of prefill=fa4 later
                logger.warning(
                    f"Attention: Using KV4 with PREFILL = {self.prefill_attention_backend_str} "
                    f"and DECODE = {self.decode_attention_backend_str}. "
                    f"Compatibility issues are unlikely, but may occur in rare edge cases."
                )
            else:
                if self.prefill_attention_backend_str == "fa4":
                    if use_mla_backend:  # FA4 + MLA
                        KV4_FA4_MLA_BACKEND_CHOICES = [
                            "cutlass_mla",
                            "flashinfer",
                            "trtllm_mla",
                        ]
                        assert (
                            self.decode_attention_backend_str
                            in KV4_FA4_MLA_BACKEND_CHOICES
                        ), (
                            f"KV4 FA4 MLA expects decode_attention_backend to be one of "
                            f"{KV4_FA4_MLA_BACKEND_CHOICES}, but got {self.decode_attention_backend_str}"
                        )
                    else:  # FA4 + MHA
                        KV4_FA4_MHA_BACKEND_CHOICES = [
                            "triton",
                            "torch_native",
                            "flex_attention",
                        ]
                        assert (
                            self.decode_attention_backend_str
                            in KV4_FA4_MHA_BACKEND_CHOICES
                        ), (
                            f"KV4 FA4 MHA expects decode_attention_backend to be one of "
                            f"{KV4_FA4_MHA_BACKEND_CHOICES}, but got {self.decode_attention_backend_str}"
                        )
                else:
                    if use_mla_backend:  # !FA4 + MLA
                        KV4_ATTENTION_MLA_BACKEND_CHOICES = [
                            "cutlass_mla",
                            "flashinfer",
                            "trtllm_mla",
                            "flashmla",
                        ]
                        assert (
                            self.attention_backend in KV4_ATTENTION_MLA_BACKEND_CHOICES
                        ), (
                            f"KV4 MLA expects attention_backend to be one of "
                            f"{KV4_ATTENTION_MLA_BACKEND_CHOICES}, but got {self.attention_backend}"
                        )
                    else:  # !FA4 + MHA
                        KV4_ATTENTION_MHA_BACKEND_CHOICES = [
                            "triton",
                            "torch_native",
                            "flex_attention",
                            "trtllm_mha",
                        ]
                        assert (
                            self.attention_backend in KV4_ATTENTION_MHA_BACKEND_CHOICES
                        ), (
                            f"KV4 MHA expects attention_backend to be one of "
                            f"{KV4_ATTENTION_MHA_BACKEND_CHOICES}, but got {self.attention_backend}"
                        )
        else:
            raise RuntimeError("KV4 is not tested on non-CUDA platforms.")

    def _handle_page_size(self):
        if self.page_size is None:
            self.page_size = 1

    def _handle_amd_specifics(self):
        if is_hip():
            self.triton_attention_num_kv_splits = 16

    def _handle_grammar_backend(self):
        if self.grammar_backend is None:
            self.grammar_backend = "xgrammar"

    def _handle_data_parallelism(self):
        if self.dp_size == 1:
            self.enable_dp_attention = False
            self.enable_dp_lm_head = False

        if self.enable_dp_attention:
            self.schedule_conservativeness = self.schedule_conservativeness * 0.3
            assert self.tp_size % self.dp_size == 0
            self.chunked_prefill_size = self.chunked_prefill_size // self.dp_size
            logger.warning(
                f"DP attention is enabled. The chunked prefill size is adjusted to {self.chunked_prefill_size} to avoid MoE kernel issues. "
            )

        if self.enable_dp_lm_head:
            assert (
                self.enable_dp_attention
            ), "Please enable dp attention when setting enable_dp_lm_head. "

    def _handle_moe_kernel_config(self):
        if self.moe_runner_backend == "flashinfer_cutlass":
            assert self.quantization in [
                "modelopt_fp4",
                "modelopt_fp8",
                None,
            ], f"Invalid quantization '{self.quantization}'. \nFlashInfer Cutlass MOE supports only: 'modelopt_fp4', 'modelopt_fp8', or bfloat16 (None)."
            assert self.ep_size in [
                1,
                self.tp_size,
            ], "The expert parallel size must be 1 or the same as the tensor parallel size"

        if self.moe_runner_backend == "flashinfer_trtllm":
            assert self.quantization in [
                "modelopt_fp4",
                "fp8",
                "modelopt_fp8",
                "compressed-tensors",
                None,
            ], f"Invalid quantization '{self.quantization}'. \nFlashInfer TRTLLM MOE supports only: 'modelopt_fp4', 'fp8', 'modelopt_fp8', 'compressed-tensors', or bfloat16 (None)."
            self.disable_shared_experts_fusion = True
            logger.warning(
                "FlashInfer TRTLLM MoE is enabled. --disable-shared-experts-fusion is automatically set."
            )

        if get_bool_env_var("SGLANG_CUTLASS_MOE"):
            logger.warning(
                "SGLANG_CUTLASS_MOE is deprecated, use --moe-runner-backend=cutlass and/or --speculative-moe-runner-backend=cutlass instead"
            )
            assert (
                self.quantization == "fp8"
            ), "cutlass MoE is only supported with fp8 quantization"
            self.moe_runner_backend = "cutlass"
        if self.moe_runner_backend == "cutlass" and self.quantization == "fp8":
            assert (
                self.ep_size == 1
            ), "FP8 Cutlass MoE is only supported with ep_size == 1"

    def _handle_a2a_moe(self):
        if self.moe_a2a_backend == "deepep":
            if self.deepep_mode == "normal":
                logger.warning("Cuda graph is disabled because deepep_mode=`normal`")
                self.disable_cuda_graph = True
            self.ep_size = self.tp_size
            logger.warning(
                f"DeepEP MoE is enabled. The expert parallel size is adjusted to be the same as the tensor parallel size[{self.tp_size}]."
            )

        if self.moe_a2a_backend == "mooncake":
            self.ep_size = self.tp_size
            logger.warning(
                f"Mooncake MoE is enabled. The expert parallel size is adjusted to be the same as the tensor parallel size[{self.tp_size}]."
            )

        if self.moe_a2a_backend == "ascend_fuseep":
            self.ep_size = self.tp_size
            logger.warning(
                f"Ascend fused EP MoE is enabled. The expert parallel size is adjusted to be the same as the tensor parallel size[{self.tp_size}]."
            )

    def _handle_eplb_and_dispatch(self):
        if self.enable_eplb and (self.expert_distribution_recorder_mode is None):
            self.expert_distribution_recorder_mode = "stat"
            logger.warning(
                "EPLB is enabled. The expert_distribution_recorder_mode is automatically set."
            )

        if (self.enable_eplb or (self.init_expert_location != "trivial")) and (
            self.ep_dispatch_algorithm is None
        ):
            self.ep_dispatch_algorithm = "static"

        if self.enable_eplb:
            assert self.ep_size > 1

    def _handle_elastic_ep(self):
        if self.elastic_ep_backend is not None:
            if self.enable_eplb:
                if self.eplb_algorithm == "auto":
                    self.eplb_algorithm = "elasticity_aware"
                assert (
                    self.eplb_algorithm == "elasticity_aware"
                ), "Elastic EP requires eplb_algorithm to be set to 'auto' or 'elasticity_aware'."

    def _handle_expert_distribution_metrics(self):
        if self.enable_expert_distribution_metrics and (
            self.expert_distribution_recorder_mode is None
        ):
            self.expert_distribution_recorder_mode = "stat"

        if self.expert_distribution_recorder_buffer_size is None:
            if (x := self.eplb_rebalance_num_iterations) is not None:
                self.expert_distribution_recorder_buffer_size = x
            elif self.expert_distribution_recorder_mode is not None:
                self.expert_distribution_recorder_buffer_size = 1000

    def _handle_pipeline_parallelism(self):
        if self.pp_size > 1:
            self.disable_overlap_schedule = True
            logger.warning(
                "Pipeline parallelism is incompatible with overlap schedule."
            )

    def _handle_hicache(self):
        if self.hicache_storage_backend == "mooncake":
            if self.hicache_mem_layout == "layer_first":
                if self.hicache_io_backend == "direct":
                    self.hicache_mem_layout = "page_first_direct"
                elif self.hicache_io_backend == "kernel":
                    self.hicache_mem_layout = "page_first"
                logger.warning(
                    f"Mooncake storage backend does not support layer_first layout, "
                    f"switching to {self.hicache_mem_layout} layout for {self.hicache_io_backend} io backend"
                )

        if self.hicache_mem_layout == "page_first_direct":
            if self.hicache_io_backend not in ["direct", "kernel_ascend"]:
                self.hicache_io_backend = "direct"
                logger.warning(
                    "Page first direct layout only support direct io backend"
                )

        if (
            self.enable_hierarchical_cache
            or self.disaggregation_decode_enable_offload_kvcache
        ) and self.hicache_io_backend == "kernel":
            # fix for the compatibility issue with FlashAttention3 decoding and HiCache kernel backend
            if self.decode_attention_backend is None:
                if not self.use_mla_backend():
                    self.decode_attention_backend = (
                        "flashinfer" if is_flashinfer_available() else "triton"
                    )
                else:
                    self.decode_attention_backend = (
                        "flashinfer" if is_sm100_supported() else "triton"
                    )
            elif self.decode_attention_backend == "fa3":
                self.hicache_io_backend = "direct"
                logger.warning(
                    "FlashAttention3 decode backend is not compatible with hierarchical cache. "
                    "Setting hicache_io_backend to vanilla I/O, which may lead to suboptimal performance with small page sizes."
                )

    def _handle_speculative_decoding(self):
        if (
            self.speculative_draft_model_path is not None
            and self.speculative_draft_model_revision is None
        ):
            self.speculative_draft_model_revision = "main"

        # Avoid using flashinfer_trtllm for speculative MoE runner backend by default
        # TODO: Remove this block after verifying no accuracy regression with flashinfer_trtllm speculative backend
        from sglang.srt.layers.moe.utils import MoeRunnerBackend

        if self.speculative_moe_runner_backend is None:
            self.speculative_moe_runner_backend = (
                "auto"
                if self.moe_runner_backend == "flashinfer_trtllm"
                else self.moe_runner_backend
            )
        else:
            assert not MoeRunnerBackend(
                self.speculative_moe_runner_backend
            ).is_flashinfer_trtllm(), "Currently speculative MoE runner backend cannot be flashinfer_trtllm for risk in some draft models."

        if self.speculative_algorithm == "NEXTN":
            self.speculative_algorithm = "EAGLE"

        if self.speculative_algorithm in ("EAGLE", "EAGLE3", "STANDALONE"):
            if self.speculative_algorithm == "STANDALONE" and self.enable_dp_attention:
                # TODO: support dp attention for standalone speculative decoding
                raise ValueError(
                    "Currently standalone speculative decoding does not support dp attention."
                )

            if self.max_running_requests is None:
                self.max_running_requests = 48
                logger.warning(
                    "Max running requests is reset to 48 for speculative decoding. You can override this by explicitly setting --max-running-requests."
                )

            if (
                self.speculative_algorithm in ["EAGLE", "EAGLE3"]
                and envs.SGLANG_ENABLE_SPEC_V2.get()
            ):
                self.disable_overlap_schedule = False
                logger.warning(
                    "Spec v2 is enabled for eagle/eagle3 speculative decoding and overlap schedule is turned on."
                )
                if (
                    self.speculative_eagle_topk is not None
                    and self.speculative_eagle_topk > 1
                ):
                    raise ValueError(
                        "Spec v2 currently only supports topk = 1 for speculative decoding."
                    )
            else:
                self.disable_overlap_schedule = True
                logger.warning(
                    "Overlap scheduler is disabled when spec v2 is off or using unsupported speculative algorithm. "
                    "You can set env SGLANG_ENABLE_SPEC_V2=True to enable the experimental overlap scheduler. "
                )

            if self.enable_mixed_chunk:
                self.enable_mixed_chunk = False
                logger.warning(
                    "Mixed chunked prefill is disabled because of using "
                    "eagle speculative decoding."
                )

            model_arch = self.get_model_config().hf_config.architectures[0]
            if model_arch in [
                "DeepseekV32ForCausalLM",
                "DeepseekV3ForCausalLM",
                "Glm4MoeForCausalLM",
                "BailingMoeForCausalLM",
                "BailingMoeV2ForCausalLM",
                "MistralLarge3ForCausalLM",
                "PixtralForConditionalGeneration",
            ]:
                if self.speculative_draft_model_path is None:
                    self.speculative_draft_model_path = self.model_path
                    self.speculative_draft_model_revision = self.revision
                else:
                    if model_arch not in [
                        "MistralLarge3ForCausalLM",
                        "PixtralForConditionalGeneration",
                    ]:
                        logger.warning(
                            "DeepSeek MTP does not require setting speculative_draft_model_path."
                        )

            if self.speculative_num_steps is None:
                assert (
                    self.speculative_eagle_topk is None
                    and self.speculative_num_draft_tokens is None
                )
                (
                    self.speculative_num_steps,
                    self.speculative_eagle_topk,
                    self.speculative_num_draft_tokens,
                ) = auto_choose_speculative_params(self)

            if (
                self.attention_backend == "trtllm_mha"
                or self.decode_attention_backend == "trtllm_mha"
                or self.prefill_attention_backend == "trtllm_mha"
            ):
                if self.speculative_eagle_topk > 1:
                    raise ValueError(
                        "trtllm_mha backend only supports topk = 1 for speculative decoding."
                    )

            if (
                self.speculative_eagle_topk == 1
                and self.speculative_num_draft_tokens != self.speculative_num_steps + 1
            ):
                logger.warning(
                    "speculative_num_draft_tokens is adjusted to speculative_num_steps + 1 when speculative_eagle_topk == 1"
                )
                self.speculative_num_draft_tokens = self.speculative_num_steps + 1

            if (
                self.speculative_eagle_topk > 1
                and self.page_size > 1
                and self.attention_backend not in ["flashinfer", "fa3"]
            ):
                raise ValueError(
                    "speculative_eagle_topk > 1 with page_size > 1 is unstable and produces incorrect results for paged attention backends. This combination is only supported for the 'flashinfer' backend."
                )

        if self.speculative_algorithm == "NGRAM":
            if not self.device.startswith("cuda"):
                raise ValueError(
                    "Ngram speculative decoding only supports CUDA device."
                )

            if self.max_running_requests is None:
                self.max_running_requests = 48
                logger.warning(
                    "Max running requests is reset to 48 for speculative decoding. You can override this by explicitly setting --max-running-requests."
                )

            self.disable_overlap_schedule = True
            self.enable_mixed_chunk = False
            self.speculative_eagle_topk = self.speculative_ngram_max_bfs_breadth
            if self.speculative_num_draft_tokens is None:
                self.speculative_num_draft_tokens = (
                    self.speculative_ngram_max_match_window_size
                )
            logger.warning(
                "The overlap scheduler and mixed chunked prefill are disabled because of "
                "using ngram speculative decoding."
            )

            if (
                self.speculative_eagle_topk > 1
                and self.page_size > 1
                and self.attention_backend != "flashinfer"
            ):
                raise ValueError(
                    f"speculative_eagle_topk({self.speculative_eagle_topk}) > 1 "
                    f"with page_size({self.page_size}) > 1 is unstable "
                    "and produces incorrect results for paged attention backends. "
                    "This combination is only supported for the 'flashinfer' backend."
                )
            if self.enable_dp_attention:
                # TODO: support dp attention for ngram speculative decoding
                raise ValueError(
                    "Currently ngram speculative decoding does not support dp attention."
                )

    def _handle_load_format(self):
        if (
            self.load_format == "auto" or self.load_format == "gguf"
        ) and check_gguf_file(self.model_path):
            self.quantization = self.load_format = "gguf"

        if is_remote_url(self.model_path):
            self.load_format = "remote"

        if self.custom_weight_loader is None:
            self.custom_weight_loader = []

        if self.load_format == "remote_instance":
            if (
                self.remote_instance_weight_loader_seed_instance_ip is None
                or self.remote_instance_weight_loader_seed_instance_service_port is None
            ):
                logger.warning(
                    "Fallback load_format to 'auto' due to incomplete remote instance weight loader settings."
                )
                self.load_format = "auto"
            elif (
                self.remote_instance_weight_loader_send_weights_group_ports is None
                and self.remote_instance_weight_loader_backend == "nccl"
            ):
                logger.warning(
                    "Fallback load_format to 'auto' due to incomplete remote instance weight loader NCCL group ports settings."
                )
                self.load_format = "auto"
            elif (
                not self.validate_transfer_engine()
                and self.remote_instance_weight_loader_backend == "transfer_engine"
            ):
                logger.warning(
                    "Fallback load_format to 'auto' due to 'transfer_engine' backend is not supported."
                )
                self.load_format = "auto"

        # Check whether TransferEngine can be used when users want to start seed service that supports TransferEngine backend.
        if self.remote_instance_weight_loader_start_seed_via_transfer_engine:
            self.remote_instance_weight_loader_start_seed_via_transfer_engine = (
                self.validate_transfer_engine()
            )

    def _handle_pd_disaggregation(self):
        if self.disaggregation_mode == "decode":
            assert (
                self.disaggregation_decode_tp is None
            ), "Cannot set --disaggregation-decode-tp for the decode engine."
            assert (
                self.disaggregation_decode_dp is None
            ), "Cannot set --disaggregation-decode-dp for the decode engine."

            self.disable_radix_cache = True
            logger.warning("KV cache is forced as chunk cache for decode server")

            if self.dp_size > 1 and not is_in_ci():
                assert self.prefill_round_robin_balance, (
                    "Prefill round robin balance is required when dp size > 1. "
                    "Please make sure that the prefill instance is launched with `--load-balance-method round_robin`"
                    " and `--prefill-round-robin-balance` is set for decode server."
                )
        elif self.disaggregation_mode == "prefill":
            if self.disaggregation_decode_tp is None:
                self.disaggregation_decode_tp = self.tp_size
            if self.disaggregation_decode_dp is None:
                self.disaggregation_decode_dp = self.dp_size

            self.disaggregation_prefill_pp = self.pp_size
            self.validate_disagg_tp_size(self.tp_size, self.disaggregation_decode_tp)

            if not self.enable_piecewise_cuda_graph:
                self.disable_cuda_graph = True
                logger.warning(
                    "Cuda graph is disabled for prefill server when piecewise cuda graph is not enabled."
                )

    def _handle_encoder_disaggregation(self):
        if self.enable_prefix_mm_cache and not self.encoder_only:
            raise ValueError(
                "--enable-prefix-mm-cache requires --encoder-only to be enabled"
            )
        if self.encoder_only and self.language_only:
            raise ValueError("Cannot set --encoder-only and --language-only together")
        if self.encoder_only and not self.disaggregation_mode == "null":
            raise ValueError(
                "Cannot set --encoder-only and --disaggregation-mode prefill/decode together"
            )

        if self.language_only and len(self.encoder_urls) == 0:
            raise ValueError(
                "requires at least one encoder urls to be set via --encoder-urls"
            )

    def _handle_tokenizer_batching(self):
        if self.enable_tokenizer_batch_encode and self.enable_dynamic_batch_tokenizer:
            raise ValueError(
                "Cannot enable both --enable-tokenizer-batch-encode and --enable-dynamic-batch-tokenizer. "
                "Please choose one tokenizer batching approach."
            )

        if self.skip_tokenizer_init:
            if self.tokenizer_worker_num != 1:
                logger.warning(
                    "skip_tokenizer_init=True disables tokenizer workers; forcing tokenizer_worker_num=1 "
                    f"(requested {self.tokenizer_worker_num})."
                )
                self.tokenizer_worker_num = 1

            if self.enable_tokenizer_batch_encode:
                logger.warning(
                    "skip_tokenizer_init=True ignores --enable-tokenizer-batch-encode; disabling it."
                )
                self.enable_tokenizer_batch_encode = False

            if self.enable_dynamic_batch_tokenizer:
                logger.warning(
                    "skip_tokenizer_init=True ignores --enable-dynamic-batch-tokenizer; disabling it."
                )
                self.enable_dynamic_batch_tokenizer = False

    def _handle_environment_variables(self):
        os.environ["SGLANG_ENABLE_TORCH_COMPILE"] = (
            "1" if self.enable_torch_compile else "0"
        )
        os.environ["SGLANG_MAMBA_SSM_DTYPE"] = self.mamba_ssm_dtype
        os.environ["SGLANG_DISABLE_OUTLINES_DISK_CACHE"] = (
            "1" if self.disable_outlines_disk_cache else "0"
        )
        os.environ["SGLANG_ENABLE_DETERMINISTIC_INFERENCE"] = (
            "1" if self.enable_deterministic_inference else "0"
        )
        # Set the highest strict level for Kimi K2 tool calls
        if (
            self.tool_call_parser == "kimi_k2"
            and not envs.SGLANG_TOOL_STRICT_LEVEL.is_set()
        ):
            envs.SGLANG_TOOL_STRICT_LEVEL.set(ToolStrictLevel.PARAMETER)

    def _handle_cache_compatibility(self):
        if self.enable_hierarchical_cache and self.disable_radix_cache:
            raise ValueError(
                "The arguments enable-hierarchical-cache and disable-radix-cache are mutually exclusive "
                "and cannot be used at the same time. Please use only one of them."
            )

        if self.disaggregation_decode_enable_offload_kvcache:
            if self.disaggregation_mode != "decode":
                raise ValueError(
                    "The argument disaggregation-decode-enable-offload-kvcache is only supported for decode side."
                )
            if (
                self.disaggregation_mode == "decode"
                and envs.SGLANG_ENABLE_SPEC_V2.get()
            ):
                raise ValueError(
                    "Spec v2 and decode offload kv cache are incompatible and cannot be enabled together."
                )
        if not (0 < self.swa_full_tokens_ratio <= 1.0):
            raise ValueError("--swa-full-tokens-ratio should be in range (0, 1.0].")

    def _handle_deterministic_inference(self):
        if self.rl_on_policy_target is not None:
            logger.warning(
                "Enable deterministic inference because of rl_on_policy_target."
            )
            self.enable_deterministic_inference = True
            # TODO remove this environment variable as a whole
            os.environ["SGLANG_ENABLE_DETERMINISTIC_INFERENCE"] = "1"

        if self.enable_deterministic_inference:
            # Check sampling backend
            self.sampling_backend = "pytorch"
            logger.warning(
                "Sampling backend is set to pytorch for deterministic inference."
            )
            is_deepseek_model = False
            if parse_connector_type(self.model_path) != ConnectorType.INSTANCE:
                try:
                    hf_config = self.get_model_config().hf_config
                    model_arch = hf_config.architectures[0]
                    is_deepseek_model = model_arch in [
                        "DeepseekV2ForCausalLM",
                        "DeepseekV3ForCausalLM",
                        "DeepseekV32ForCausalLM",
                        "MistralLarge3ForCausalLM",
                        "PixtralForConditionalGeneration",
                    ]
                except Exception:
                    pass

            # Check attention backend
            if self.attention_backend is None:
                # User didn't specify attention backend, fallback based on GPU architecture
                if is_sm100_supported() or is_sm120_supported():
                    # Blackwell and newer architectures
                    if is_deepseek_model:
                        # fallback to triton for DeepSeek models because flashinfer doesn't support deterministic inference for DeepSeek models yet
                        self.attention_backend = "triton"
                    else:
                        # fallback to flashinfer on Blackwell for non-DeepSeek models
                        self.attention_backend = "flashinfer"
                else:
                    # Hopper (SM90) and older architectures
                    self.attention_backend = "fa3"
                logger.warning(
                    f"Attention backend not specified. Falling back to '{self.attention_backend}' for deterministic inference. "
                    f"You can explicitly set --attention-backend to one of {DETERMINISTIC_ATTENTION_BACKEND_CHOICES}."
                )
            elif self.attention_backend not in DETERMINISTIC_ATTENTION_BACKEND_CHOICES:
                # User explicitly specified an incompatible attention backend
                raise ValueError(
                    f"Currently only {DETERMINISTIC_ATTENTION_BACKEND_CHOICES} attention backends are supported for deterministic inference, "
                    f"but you explicitly specified '{self.attention_backend}'."
                )

            if is_deepseek_model:
                if self.attention_backend not in ["fa3", "triton"]:
                    raise ValueError(
                        f"Currently only {RADIX_SUPPORTED_DETERMINISTIC_ATTENTION_BACKEND} attention backends are supported for deterministic inference with DeepSeek models. But you're using {self.attention_backend}."
                    )

            if (
                self.attention_backend
                not in RADIX_SUPPORTED_DETERMINISTIC_ATTENTION_BACKEND
            ):
                # Currently, only certain backends support radix cache. Support for other backends is in progress
                self.disable_radix_cache = True
                logger.warning(
                    f"Currently radix cache is not compatible with {self.attention_backend} attention backend for deterministic inference. It will be supported in the future."
                )

            # Check TP size
            if self.tp_size > 1:
                if is_hip():
                    # AMD: use 1-stage all-reduce kernel which is inherently deterministic
                    # (each GPU reads all data from all GPUs, reduces locally in fixed order)
                    logger.info(
                        "AMD/ROCm: Using 1-stage all-reduce kernel (deterministic)"
                    )
                else:
                    # CUDA: use NCCL tree algorithm
                    os.environ["NCCL_ALGO"] = "allreduce:tree"
                    self.disable_custom_all_reduce = True
                    logger.warning(
                        "NCCL_ALGO is set to 'allreduce:tree' and custom all reduce is disabled for deterministic inference when TP size > 1."
                    )

    def _handle_dllm_inference(self):
        if self.dllm_algorithm is None:
            return
        if not self.disable_cuda_graph:
            if self.cuda_graph_bs != [1]:
                logger.warning(
                    "Cuda graph bs is set to [1] because of using diffusion LLM inference"
                )
                self.cuda_graph_bs = [1]
            if self.attention_backend != "flashinfer":
                logger.warning(
                    "Attention backend is set to flashinfer because of enabling cuda graph in diffusion LLM inference"
                )
                self.attention_backend = "flashinfer"
        if not self.disable_overlap_schedule:
            logger.warning(
                "Overlap schedule is disabled because of using diffusion LLM inference"
            )
            self.disable_overlap_schedule = True
        if not self.disable_radix_cache:
            logger.warning(
                "Radix cache is disabled because of using diffusion LLM inference"
            )
            self.disable_radix_cache = True
        if not self.pp_size > 1:
            logger.warning(
                "Pipeline parallelism is disabled because of using diffusion LLM inference"
            )
            self.pp_size = 1

    def _handle_other_validations(self):
        # Handle model inference tensor dump.
        if self.debug_tensor_dump_output_folder is not None:
            logger.warning(
                "Cuda graph and server warmup are disabled because of using tensor dump mode"
            )
            self.disable_cuda_graph = True
            self.skip_server_warmup = True

        # Validate limit_mm_per_prompt modalities
        if self.limit_mm_data_per_request:
            if isinstance(self.limit_mm_data_per_request, str):
                self.limit_mm_data_per_request = json.loads(
                    self.limit_mm_data_per_request
                )

            if isinstance(self.limit_mm_data_per_request, dict):
                allowed_modalities = {"image", "video", "audio"}
                for modality in self.limit_mm_data_per_request.keys():
                    if modality not in allowed_modalities:
                        raise ValueError(
                            f"Invalid modality '{modality}' in --limit-mm-data-per-request."
                            f"Allowed modalities are: {list(allowed_modalities)}"
                        )

        # Validate preferred_sampling_params
        if self.preferred_sampling_params:
            if isinstance(self.preferred_sampling_params, str):
                self.preferred_sampling_params = json.loads(
                    self.preferred_sampling_params
                )

    def _handle_debug_utils(self):
        if is_in_ci() and self.soft_watchdog_timeout is None:
            logger.info("Set soft_watchdog_timeout since in CI")
            self.soft_watchdog_timeout = 300

    @staticmethod
    def add_cli_args(parser: argparse.ArgumentParser):

        # Model and tokenizer
        parser.add_argument(
            "--model-path",
            "--model",
            type=str,
            help="The path of the model weights. This can be a local folder or a Hugging Face repo ID.",
            required=True,
        )
        parser.add_argument(
            "--tokenizer-path",
            type=str,
            default=ServerArgs.tokenizer_path,
            help="The path of the tokenizer.",
        )
        parser.add_argument(
            "--tokenizer-mode",
            type=str,
            default=ServerArgs.tokenizer_mode,
            choices=["auto", "slow"],
            help="Tokenizer mode. 'auto' will use the fast "
            "tokenizer if available, and 'slow' will "
            "always use the slow tokenizer.",
        )
        parser.add_argument(
            "--tokenizer-worker-num",
            type=int,
            default=ServerArgs.tokenizer_worker_num,
            help="The worker num of the tokenizer manager.",
        )
        parser.add_argument(
            "--skip-tokenizer-init",
            action="store_true",
            help="If set, skip init tokenizer and pass input_ids in generate request.",
        )
        parser.add_argument(
            "--load-format",
            type=str,
            default=ServerArgs.load_format,
            choices=LOAD_FORMAT_CHOICES,
            help="The format of the model weights to load. "
            '"auto" will try to load the weights in the safetensors format '
            "and fall back to the pytorch bin format if safetensors format "
            "is not available. "
            '"pt" will load the weights in the pytorch bin format. '
            '"safetensors" will load the weights in the safetensors format. '
            '"npcache" will load the weights in pytorch format and store '
            "a numpy cache to speed up the loading. "
            '"dummy" will initialize the weights with random values, '
            "which is mainly for profiling."
            '"gguf" will load the weights in the gguf format. '
            '"bitsandbytes" will load the weights using bitsandbytes '
            "quantization."
            '"layered" loads weights layer by layer so that one can quantize a '
            "layer before loading another to make the peak memory envelope "
            "smaller.",
        )
        parser.add_argument(
            "--model-loader-extra-config",
            type=str,
            help="Extra config for model loader. "
            "This will be passed to the model loader corresponding to the chosen load_format.",
            default=ServerArgs.model_loader_extra_config,
        )
        parser.add_argument(
            "--trust-remote-code",
            action="store_true",
            help="Whether or not to allow for custom models defined on the Hub in their own modeling files.",
        )
        parser.add_argument(
            "--context-length",
            type=int,
            default=ServerArgs.context_length,
            help="The model's maximum context length. Defaults to None (will use the value from the model's config.json instead).",
        )
        parser.add_argument(
            "--is-embedding",
            action="store_true",
            help="Whether to use a CausalLM as an embedding model.",
        )
        parser.add_argument(
            "--enable-multimodal",
            default=ServerArgs.enable_multimodal,
            action="store_true",
            help="Enable the multimodal functionality for the served model. If the model being served is not multimodal, nothing will happen",
        )
        parser.add_argument(
            "--revision",
            type=str,
            default=None,
            help="The specific model version to use. It can be a branch "
            "name, a tag name, or a commit id. If unspecified, will use "
            "the default version.",
        )
        parser.add_argument(
            "--model-impl",
            type=str,
            default=ServerArgs.model_impl,
            help="Which implementation of the model to use.\n\n"
            '* "auto" will try to use the SGLang implementation if it exists '
            "and fall back to the Transformers implementation if no SGLang "
            "implementation is available.\n"
            '* "sglang" will use the SGLang model implementation.\n'
            '* "transformers" will use the Transformers model '
            '* "mindspore" will use the MindSpore model '
            "implementation.\n",
        )

        # HTTP server
        parser.add_argument(
            "--host",
            type=str,
            default=ServerArgs.host,
            help="The host of the HTTP server.",
        )
        parser.add_argument(
            "--port",
            type=int,
            default=ServerArgs.port,
            help="The port of the HTTP server.",
        )
        parser.add_argument(
            "--fastapi-root-path",
            type=str,
            default=ServerArgs.fastapi_root_path,
            help="App is behind a path based routing proxy.",
        )
        parser.add_argument(
            "--grpc-mode",
            action="store_true",
            help="If set, use gRPC server instead of HTTP server.",
        )
        parser.add_argument(
            "--skip-server-warmup",
            action="store_true",
            help="If set, skip warmup.",
        )
        parser.add_argument(
            "--warmups",
            type=str,
            required=False,
            help="Specify custom warmup functions (csv) to run before server starts eg. --warmups=warmup_name1,warmup_name2 "
            "will run the functions `warmup_name1` and `warmup_name2` specified in warmup.py before the server starts listening for requests",
        )
        parser.add_argument(
            "--nccl-port",
            type=int,
            default=ServerArgs.nccl_port,
            help="The port for NCCL distributed environment setup. Defaults to a random port.",
        )
        parser.add_argument(
            "--checkpoint-engine-wait-weights-before-ready",
            action="store_true",
            help="If set, the server will wait for initial weights to be loaded via checkpoint-engine or other update methods "
            "before serving inference requests.",
        )

        # Quantization and data type
        parser.add_argument(
            "--dtype",
            type=str,
            default=ServerArgs.dtype,
            choices=["auto", "half", "float16", "bfloat16", "float", "float32"],
            help="Data type for model weights and activations.\n\n"
            '* "auto" will use FP16 precision for FP32 and FP16 models, and '
            "BF16 precision for BF16 models.\n"
            '* "half" for FP16. Recommended for AWQ quantization.\n'
            '* "float16" is the same as "half".\n'
            '* "bfloat16" for a balance between precision and range.\n'
            '* "float" is shorthand for FP32 precision.\n'
            '* "float32" for FP32 precision.',
        )
        parser.add_argument(
            "--quantization",
            type=str,
            default=ServerArgs.quantization,
            choices=QUANTIZATION_CHOICES,
            help="The quantization method.",
        )
        parser.add_argument(
            "--quantization-param-path",
            type=nullable_str,
            default=None,
            help="Path to the JSON file containing the KV cache "
            "scaling factors. This should generally be supplied, when "
            "KV cache dtype is FP8. Otherwise, KV cache scaling factors "
            "default to 1.0, which may cause accuracy issues. ",
        )
        parser.add_argument(
            "--kv-cache-dtype",
            type=str,
            default=ServerArgs.kv_cache_dtype,
            choices=["auto", "fp8_e5m2", "fp8_e4m3", "bf16", "bfloat16", "fp4_e2m1"],
            help='Data type for kv cache storage. "auto" will use model data type. "bf16" or "bfloat16" for BF16 KV cache. "fp8_e5m2" and "fp8_e4m3" are supported for CUDA 11.8+. "fp4_e2m1" (only mxfp4) is supported for CUDA 12.8+ and PyTorch 2.8.0+',
        )
        parser.add_argument(
            "--enable-fp32-lm-head",
            action="store_true",
            help="If set, the LM head outputs (logits) are in FP32.",
        )
        parser.add_argument(
            "--modelopt-quant",
            type=str,
            default=ServerArgs.modelopt_quant,
            help="The ModelOpt quantization configuration. "
            "Supported values: 'fp8', 'int4_awq', 'w4a8_awq', 'nvfp4', 'nvfp4_awq'. "
            "This requires the NVIDIA Model Optimizer library to be installed: pip install nvidia-modelopt",
        )
        parser.add_argument(
            "--modelopt-checkpoint-restore-path",
            type=str,
            default=ServerArgs.modelopt_checkpoint_restore_path,
            help="Path to restore a previously saved ModelOpt quantized checkpoint. "
            "If provided, the quantization process will be skipped and the model "
            "will be loaded from this checkpoint.",
        )
        parser.add_argument(
            "--modelopt-checkpoint-save-path",
            type=str,
            default=ServerArgs.modelopt_checkpoint_save_path,
            help="Path to save the ModelOpt quantized checkpoint after quantization. "
            "This allows reusing the quantized model in future runs.",
        )
        parser.add_argument(
            "--modelopt-export-path",
            type=str,
            default=ServerArgs.modelopt_export_path,
            help="Path to export the quantized model in HuggingFace format after ModelOpt quantization. "
            "The exported model can then be used directly with SGLang for inference. "
            "If not provided, the model will not be exported.",
        )
        parser.add_argument(
            "--quantize-and-serve",
            action="store_true",
            default=ServerArgs.quantize_and_serve,
            help="Quantize the model with ModelOpt and immediately serve it without exporting. "
            "This is useful for development and prototyping. For production, it's recommended "
            "to use separate quantization and deployment steps.",
        )
        parser.add_argument(
            "--rl-quant-profile",
            type=str,
            default=ServerArgs.rl_quant_profile,
            help="Path to the FlashRL quantization profile. Required when using --load-format flash_rl.",
        )

        # Memory and scheduling
        parser.add_argument(
            "--mem-fraction-static",
            type=float,
            default=ServerArgs.mem_fraction_static,
            help="The fraction of the memory used for static allocation (model weights and KV cache memory pool). Use a smaller value if you see out-of-memory errors.",
        )
        parser.add_argument(
            "--max-running-requests",
            type=int,
            default=ServerArgs.max_running_requests,
            help="The maximum number of running requests.",
        )
        parser.add_argument(
            "--max-queued-requests",
            type=int,
            default=ServerArgs.max_queued_requests,
            help="The maximum number of queued requests. This option is ignored when using disaggregation-mode.",
        )
        parser.add_argument(
            "--max-total-tokens",
            type=int,
            default=ServerArgs.max_total_tokens,
            help="The maximum number of tokens in the memory pool. If not specified, it will be automatically calculated based on the memory usage fraction. "
            "This option is typically used for development and debugging purposes.",
        )
        parser.add_argument(
            "--chunked-prefill-size",
            type=int,
            default=ServerArgs.chunked_prefill_size,
            help="The maximum number of tokens in a chunk for the chunked prefill. Setting this to -1 means disabling chunked prefill.",
        )
        parser.add_argument(
            "--prefill-max-requests",
            type=int,
            default=ServerArgs.prefill_max_requests,
            help="The maximum number of requests in a prefill batch. If not specified, there is no limit.",
        )
        parser.add_argument(
            "--enable-dynamic-chunking",
            action="store_true",
            default=ServerArgs.enable_dynamic_chunking,
            help="Enable dynamic chunk size adjustment for pipeline parallelism. When enabled, chunk sizes are dynamically calculated based on fitted function to maintain consistent execution time across chunks.",
        )
        parser.add_argument(
            "--max-prefill-tokens",
            type=int,
            default=ServerArgs.max_prefill_tokens,
            help="The maximum number of tokens in a prefill batch. The real bound will be the maximum of this value and the model's maximum context length.",
        )
        parser.add_argument(
            "--schedule-policy",
            type=str,
            default=ServerArgs.schedule_policy,
            choices=["lpm", "random", "fcfs", "dfs-weight", "lof", "priority"],
            help="The scheduling policy of the requests.",
        )
        parser.add_argument(
            "--enable-priority-scheduling",
            action="store_true",
            default=ServerArgs.enable_priority_scheduling,
            help="Enable priority scheduling. Requests with higher priority integer values will be scheduled first by default.",
        )
        parser.add_argument(
            "--abort-on-priority-when-disabled",
            action="store_true",
            default=ServerArgs.abort_on_priority_when_disabled,
            help="If set, abort requests that specify a priority when priority scheduling is disabled.",
        )
        parser.add_argument(
            "--schedule-low-priority-values-first",
            action="store_true",
            default=ServerArgs.schedule_low_priority_values_first,
            help="If specified with --enable-priority-scheduling, the scheduler will schedule requests with lower priority integer values first.",
        )
        parser.add_argument(
            "--priority-scheduling-preemption-threshold",
            type=int,
            default=ServerArgs.priority_scheduling_preemption_threshold,
            help="Minimum difference in priorities for an incoming request to have to preempt running request(s).",
        )
        parser.add_argument(
            "--schedule-conservativeness",
            type=float,
            default=ServerArgs.schedule_conservativeness,
            help="How conservative the schedule policy is. A larger value means more conservative scheduling. Use a larger value if you see requests being retracted frequently.",
        )
        parser.add_argument(
            "--page-size",
            type=int,
            default=ServerArgs.page_size,
            help="The number of tokens in a page.",
        )
        parser.add_argument(
            "--hybrid-kvcache-ratio",
            nargs="?",
            const=0.5,
            type=float,
            default=ServerArgs.hybrid_kvcache_ratio,
            help=(
                "Mix ratio in [0,1] between uniform and hybrid kv buffers "
                "(0.0 = pure uniform: swa_size / full_size = 1)"
                "(1.0 = pure hybrid: swa_size / full_size = local_attention_size / context_length)"
            ),
        )
        parser.add_argument(
            "--swa-full-tokens-ratio",
            type=float,
            default=ServerArgs.swa_full_tokens_ratio,
            help="The ratio of SWA layer KV tokens / full layer KV tokens, regardless of the number of swa:full layers. It should be between 0 and 1. "
            "E.g. 0.5 means if each swa layer has 50 tokens, then each full layer has 100 tokens.",
        )
        parser.add_argument(
            "--disable-hybrid-swa-memory",
            action="store_true",
            help="Disable the hybrid SWA memory pool.",
        )
        parser.add_argument(
            "--radix-eviction-policy",
            type=str,
            choices=RADIX_EVICTION_POLICY_CHOICES,
            default=ServerArgs.radix_eviction_policy,
            help="The eviction policy of radix trees. 'lru' stands for Least Recently Used, 'lfu' stands for Least Frequently Used.",
        )

        # Runtime options
        parser.add_argument(
            "--device",
            type=str,
            default=ServerArgs.device,
            help="The device to use ('cuda', 'xpu', 'hpu', 'npu', 'cpu'). Defaults to auto-detection if not specified.",
        )
        parser.add_argument(
            "--tensor-parallel-size",
            "--tp-size",
            type=int,
            default=ServerArgs.tp_size,
            help="The tensor parallelism size.",
        )
        parser.add_argument(
            "--pipeline-parallel-size",
            "--pp-size",
            type=int,
            default=ServerArgs.pp_size,
            help="The pipeline parallelism size.",
        )
        parser.add_argument(
            "--pp-max-micro-batch-size",
            type=int,
            default=ServerArgs.pp_max_micro_batch_size,
            help="The maximum micro batch size in pipeline parallelism.",
        )
        parser.add_argument(
            "--pp-async-batch-depth",
            type=int,
            default=ServerArgs.pp_async_batch_depth,
            help="The async batch depth of pipeline parallelism.",
        )
        parser.add_argument(
            "--stream-interval",
            type=int,
            default=ServerArgs.stream_interval,
            help="The interval (or buffer size) for streaming in terms of the token length. A smaller value makes streaming smoother, while a larger value makes the throughput higher",
        )
        parser.add_argument(
            "--stream-output",
            action="store_true",
            help="Whether to output as a sequence of disjoint segments.",
        )
        parser.add_argument(
            "--random-seed",
            type=int,
            default=ServerArgs.random_seed,
            help="The random seed.",
        )
        parser.add_argument(
            "--constrained-json-whitespace-pattern",
            type=str,
            default=ServerArgs.constrained_json_whitespace_pattern,
            help="(outlines and llguidance backends only) Regex pattern for syntactic whitespaces allowed in JSON constrained output. For example, to allow the model generate consecutive whitespaces, set the pattern to [\n\t ]*",
        )
        parser.add_argument(
            "--constrained-json-disable-any-whitespace",
            action="store_true",
            help="(xgrammar and llguidance backends only) Enforce compact representation in JSON constrained output.",
        )
        parser.add_argument(
            "--watchdog-timeout",
            type=float,
            default=ServerArgs.watchdog_timeout,
            help="Set watchdog timeout in seconds. If a forward batch takes longer than this, the server will crash to prevent hanging.",
        )
        parser.add_argument(
            "--soft-watchdog-timeout",
            type=float,
            default=ServerArgs.soft_watchdog_timeout,
            help="Set soft watchdog timeout in seconds. If a forward batch takes longer than this, the server will dump information for debugging.",
        )
        parser.add_argument(
            "--dist-timeout",
            type=int,
            default=ServerArgs.dist_timeout,
            help="Set timeout for torch.distributed initialization.",
        )
        parser.add_argument(
            "--download-dir",
            type=str,
            default=ServerArgs.download_dir,
            help="Model download directory for huggingface.",
        )
        parser.add_argument(
            "--base-gpu-id",
            type=int,
            default=ServerArgs.base_gpu_id,
            help="The base GPU ID to start allocating GPUs from. Useful when running multiple instances on the same machine.",
        )
        parser.add_argument(
            "--gpu-id-step",
            type=int,
            default=ServerArgs.gpu_id_step,
            help="The delta between consecutive GPU IDs that are used. For example, setting it to 2 will use GPU 0,2,4,...",
        )
        parser.add_argument(
            "--sleep-on-idle",
            action="store_true",
            help="Reduce CPU usage when sglang is idle.",
        )
        parser.add_argument(
            "--custom-sigquit-handler",
            help="Register a custom sigquit handler so you can do additional cleanup after the server is shutdown. This is only available for Engine, not for CLI.",
        )

        # Logging
        parser.add_argument(
            "--log-level",
            type=str,
            default=ServerArgs.log_level,
            help="The logging level of all loggers.",
        )
        parser.add_argument(
            "--log-level-http",
            type=str,
            default=ServerArgs.log_level_http,
            help="The logging level of HTTP server. If not set, reuse --log-level by default.",
        )
        parser.add_argument(
            "--log-requests",
            action="store_true",
            help="Log metadata, inputs, outputs of all requests. The verbosity is decided by --log-requests-level",
        )
        parser.add_argument(
            "--log-requests-level",
            type=int,
            default=ServerArgs.log_requests_level,
            help="0: Log metadata (no sampling parameters). 1: Log metadata and sampling parameters. 2: Log metadata, sampling parameters and partial input/output. 3: Log every input/output.",
            choices=[0, 1, 2, 3],
        )
        parser.add_argument(
            "--log-requests-format",
            type=str,
            default=ServerArgs.log_requests_format,
            choices=["text", "json"],
            help="Format for request logging: 'text' (human-readable) or 'json' (structured)",
        )
        parser.add_argument(
            "--crash-dump-folder",
            type=str,
            default=ServerArgs.crash_dump_folder,
            help="Folder path to dump requests from the last 5 min before a crash (if any). If not specified, crash dumping is disabled.",
        )
        parser.add_argument(
            "--show-time-cost",
            action="store_true",
            help="Show time cost of custom marks.",
        )
        parser.add_argument(
            "--enable-metrics",
            action="store_true",
            help="Enable log prometheus metrics.",
        )
        parser.add_argument(
            "--enable-metrics-for-all-schedulers",
            action="store_true",
            help="Enable --enable-metrics-for-all-schedulers when you want schedulers on all TP ranks (not just TP 0) "
            "to record request metrics separately. This is especially useful when dp_attention is enabled, as "
            "otherwise all metrics appear to come from TP 0.",
        )
        parser.add_argument(
            "--tokenizer-metrics-custom-labels-header",
            type=str,
            default=ServerArgs.tokenizer_metrics_custom_labels_header,
            help="Specify the HTTP header for passing custom labels for tokenizer metrics.",
        )
        parser.add_argument(
            "--tokenizer-metrics-allowed-custom-labels",
            type=str,
            nargs="+",
            default=ServerArgs.tokenizer_metrics_allowed_custom_labels,
            help="The custom labels allowed for tokenizer metrics. The labels are specified via a dict in "
            "'--tokenizer-metrics-custom-labels-header' field in HTTP requests, e.g., {'label1': 'value1', 'label2': "
            "'value2'} is allowed if '--tokenizer-metrics-allowed-custom-labels label1 label2' is set.",
        )
        parser.add_argument(
            "--bucket-time-to-first-token",
            type=float,
            nargs="+",
            default=ServerArgs.bucket_time_to_first_token,
            help="The buckets of time to first token, specified as a list of floats.",
        )
        parser.add_argument(
            "--bucket-inter-token-latency",
            type=float,
            nargs="+",
            default=ServerArgs.bucket_inter_token_latency,
            help="The buckets of inter-token latency, specified as a list of floats.",
        )
        parser.add_argument(
            "--bucket-e2e-request-latency",
            type=float,
            nargs="+",
            default=ServerArgs.bucket_e2e_request_latency,
            help="The buckets of end-to-end request latency, specified as a list of floats.",
        )
        parser.add_argument(
            "--collect-tokens-histogram",
            action="store_true",
            default=ServerArgs.collect_tokens_histogram,
            help="Collect prompt/generation tokens histogram.",
        )
        bucket_rule = (
            "Supports 3 rule types: 'default' uses predefined buckets; 'tse <middle> <base> <count>' "
            "generates two sides exponential distributed buckets (e.g., 'tse 1000 2 8' generates buckets "
            "[984.0, 992.0, 996.0, 998.0, 1000.0, 1002.0, 1004.0, 1008.0, 1016.0]).); 'custom <value1> "
            "<value2> ...' uses custom bucket values (e.g., 'custom 10 50 100 500')."
        )
        parser.add_argument(
            "--prompt-tokens-buckets",
            type=str,
            nargs="+",
            default=ServerArgs.prompt_tokens_buckets,
            help=f"The buckets rule of prompt tokens. {bucket_rule}",
        )
        parser.add_argument(
            "--generation-tokens-buckets",
            type=str,
            nargs="+",
            default=ServerArgs.generation_tokens_buckets,
            help=f"The buckets rule for generation tokens histogram. {bucket_rule}",
        )
        parser.add_argument(
            "--gc-warning-threshold-secs",
            type=float,
            default=ServerArgs.gc_warning_threshold_secs,
            help="The threshold for long GC warning. If a GC takes longer than this, a warning will be logged. Set to 0 to disable.",
        )
        parser.add_argument(
            "--decode-log-interval",
            type=int,
            default=ServerArgs.decode_log_interval,
            help="The log interval of decode batch.",
        )
        parser.add_argument(
            "--enable-request-time-stats-logging",
            action="store_true",
            default=ServerArgs.enable_request_time_stats_logging,
            help="Enable per request time stats logging",
        )
        parser.add_argument(
            "--kv-events-config",
            type=str,
            default=None,
            help="Config in json format for NVIDIA dynamo KV event publishing. Publishing will be enabled if this flag is used.",
        )
        parser.add_argument(
            "--enable-trace",
            action="store_true",
            help="Enable opentelemetry trace",
        )
        parser.add_argument(
            "--otlp-traces-endpoint",
            type=str,
            default="localhost:4317",
            help="Config opentelemetry collector endpoint if --enable-trace is set. format: <ip>:<port>",
        )

        # RequestMetricsExporter configuration
        parser.add_argument(
            "--export-metrics-to-file",
            action="store_true",
            help="Export performance metrics for each request to local file (e.g. for forwarding to external systems).",
        )
        parser.add_argument(
            "--export-metrics-to-file-dir",
            type=str,
            default=ServerArgs.export_metrics_to_file_dir,
            help="Directory path for writing performance metrics files (required when --export-metrics-to-file is enabled).",
        )

        # API related
        parser.add_argument(
            "--api-key",
            type=str,
            default=ServerArgs.api_key,
            help="Set API key of the server. It is also used in the OpenAI API compatible server.",
        )
        parser.add_argument(
            "--served-model-name",
            type=str,
            default=ServerArgs.served_model_name,
            help="Override the model name returned by the v1/models endpoint in OpenAI API server.",
        )
        parser.add_argument(
            "--weight-version",
            type=str,
            default=ServerArgs.weight_version,
            help="Version identifier for the model weights. Defaults to 'default' if not specified.",
        )
        parser.add_argument(
            "--chat-template",
            type=str,
            default=ServerArgs.chat_template,
            help="The buliltin chat template name or the path of the chat template file. This is only used for OpenAI-compatible API server.",
        )
        parser.add_argument(
            "--completion-template",
            type=str,
            default=ServerArgs.completion_template,
            help="The buliltin completion template name or the path of the completion template file. This is only used for OpenAI-compatible API server. only for code completion currently.",
        )
        parser.add_argument(
            "--file-storage-path",
            type=str,
            default=ServerArgs.file_storage_path,
            help="The path of the file storage in backend.",
        )
        parser.add_argument(
            "--enable-cache-report",
            action="store_true",
            help="Return number of cached tokens in usage.prompt_tokens_details for each openai request.",
        )
        parser.add_argument(
            "--reasoning-parser",
            type=str,
            choices=list(ReasoningParser.DetectorMap.keys()),
            default=ServerArgs.reasoning_parser,
            help=f"Specify the parser for reasoning models, supported parsers are: {list(ReasoningParser.DetectorMap.keys())}.",
        )
        tool_call_parser_choices = list(FunctionCallParser.ToolCallParserEnum.keys())
        parser.add_argument(
            "--tool-call-parser",
            type=str,
            choices=tool_call_parser_choices,
            default=ServerArgs.tool_call_parser,
            help=f"Specify the parser for handling tool-call interactions. Options include: {tool_call_parser_choices}.",
        )
        parser.add_argument(
            "--tool-server",
            type=str,
            default=None,
            help="Either 'demo' or a comma-separated list of tool server urls to use for the model. If not specified, no tool server will be used.",
        )
        parser.add_argument(
            "--sampling-defaults",
            type=str,
            choices=["openai", "model"],
            default=ServerArgs.sampling_defaults,
            help="Where to get default sampling parameters. "
            "'openai' uses SGLang/OpenAI defaults (temperature=1.0, top_p=1.0, etc.). "
            "'model' uses the model's generation_config.json to get the recommended "
            "sampling parameters if available. Default is 'model'.",
        )

        # Data parallelism
        parser.add_argument(
            "--data-parallel-size",
            "--dp-size",
            type=int,
            default=ServerArgs.dp_size,
            help="The data parallelism size.",
        )
        parser.add_argument(
            "--load-balance-method",
            type=str,
            default=ServerArgs.load_balance_method,
            help="The load balancing strategy for data parallelism.",
            choices=[
                "round_robin",
                "decode_round_robin",
                "shortest_queue",
                "minimum_tokens",
            ],
        )
        parser.add_argument(
            "--prefill-round-robin-balance",
            default=ServerArgs.prefill_round_robin_balance,
            action="store_true",
            help="Prefill is round robin balanced. This is used to promise decode server can get the correct dp rank.",
        )

        # Multi-node distributed serving
        parser.add_argument(
            "--dist-init-addr",
            "--nccl-init-addr",  # For backward compatibility. This will be removed in the future.
            type=str,
            help="The host address for initializing distributed backend (e.g., `192.168.0.2:25000`).",
        )
        parser.add_argument(
            "--nnodes", type=int, default=ServerArgs.nnodes, help="The number of nodes."
        )
        parser.add_argument(
            "--node-rank", type=int, default=ServerArgs.node_rank, help="The node rank."
        )

        # Model override args
        parser.add_argument(
            "--json-model-override-args",
            type=str,
            help="A dictionary in JSON string format used to override default model configurations.",
            default=ServerArgs.json_model_override_args,
        )
        parser.add_argument(
            "--preferred-sampling-params",
            type=json.loads,
            help="json-formatted sampling settings that will be returned in /get_model_info",
        )

        # LoRA
        parser.add_argument(
            "--enable-lora",
            default=ServerArgs.enable_lora,
            action="store_true",
            help="Enable LoRA support for the model. This argument is automatically set to True if `--lora-paths` is provided for backward compatibility.",
        )
        parser.add_argument(
            "--max-lora-rank",
            default=ServerArgs.max_lora_rank,
            type=int,
            help="The maximum rank of LoRA adapters. If not specified, it will be automatically inferred from the adapters provided in --lora-paths.",
        )
        parser.add_argument(
            "--lora-target-modules",
            type=str,
            choices=SUPPORTED_LORA_TARGET_MODULES + [LORA_TARGET_ALL_MODULES],
            nargs="*",
            default=None,
            help="The union set of all target modules where LoRA should be applied. If not specified, "
            "it will be automatically inferred from the adapters provided in --lora-paths. If 'all' is specified, "
            "all supported modules will be targeted.",
        )
        parser.add_argument(
            "--lora-paths",
            type=str,
            nargs="*",
            default=None,
            action=LoRAPathAction,
            help='The list of LoRA adapters to load. Each adapter must be specified in one of the following formats: <PATH> | <NAME>=<PATH> | JSON with schema {"lora_name":str,"lora_path":str,"pinned":bool}',
        )
        parser.add_argument(
            "--max-loras-per-batch",
            type=int,
            default=8,
            help="Maximum number of adapters for a running batch, include base-only request.",
        )
        parser.add_argument(
            "--max-loaded-loras",
            type=int,
            default=ServerArgs.max_loaded_loras,
            help="If specified, it limits the maximum number of LoRA adapters loaded in CPU memory at a time. The value must be greater than or equal to `--max-loras-per-batch`.",
        )
        parser.add_argument(
            "--lora-eviction-policy",
            type=str,
            default=ServerArgs.lora_eviction_policy,
            choices=["lru", "fifo"],
            help="LoRA adapter eviction policy when memory pool is full. 'lru': Least Recently Used (default, better cache efficiency). 'fifo': First-In-First-Out.",
        )
        parser.add_argument(
            "--lora-backend",
            type=str,
            choices=LORA_BACKEND_CHOICES,
            default=ServerArgs.lora_backend,
            help="Choose the kernel backend for multi-LoRA serving.",
        )
        parser.add_argument(
            "--max-lora-chunk-size",
            type=int,
            default=ServerArgs.max_lora_chunk_size,
            choices=[16, 32, 64, 128],
            help="Maximum chunk size for the ChunkedSGMV LoRA backend. Only used when --lora-backend is 'csgmv'. Choosing a larger value might improve performance.",
        )

        # Kernel backend
        parser.add_argument(
            "--attention-backend",
            type=str,
            choices=ATTENTION_BACKEND_CHOICES,
            default=ServerArgs.attention_backend,
            help="Choose the kernels for attention layers.",
        )
        parser.add_argument(
            "--prefill-attention-backend",
            type=str,
            choices=ATTENTION_BACKEND_CHOICES,
            default=ServerArgs.prefill_attention_backend,
            help="Choose the kernels for prefill attention layers (have priority over --attention-backend).",
        )
        parser.add_argument(
            "--decode-attention-backend",
            type=str,
            choices=ATTENTION_BACKEND_CHOICES,
            default=ServerArgs.decode_attention_backend,
            help="Choose the kernels for decode attention layers (have priority over --attention-backend).",
        )
        parser.add_argument(
            "--sampling-backend",
            type=str,
            choices=SAMPLING_BACKEND_CHOICES,
            default=ServerArgs.sampling_backend,
            help="Choose the kernels for sampling layers.",
        )
        parser.add_argument(
            "--grammar-backend",
            type=str,
            choices=GRAMMAR_BACKEND_CHOICES,
            default=ServerArgs.grammar_backend,
            help="Choose the backend for grammar-guided decoding.",
        )
        parser.add_argument(
            "--mm-attention-backend",
            type=str,
            choices=["sdpa", "fa3", "triton_attn", "ascend_attn", "aiter_attn"],
            default=ServerArgs.mm_attention_backend,
            help="Set multimodal attention backend.",
        )
        parser.add_argument(
            "--nsa-prefill-backend",
            default=ServerArgs.nsa_prefill_backend,
            type=str,
            choices=NSA_CHOICES,
        )
        parser.add_argument(
            "--nsa-decode-backend",
            default=ServerArgs.nsa_decode_backend,
            type=str,
            choices=NSA_CHOICES,
        )
        parser.add_argument(
            "--fp8-gemm-backend",
            type=str,
            choices=FP8_GEMM_RUNNER_BACKEND_CHOICES,
            default=ServerArgs.fp8_gemm_runner_backend,
            dest="fp8_gemm_runner_backend",
            help="Choose the runner backend for Blockwise FP8 GEMM operations. "
            "Options: 'auto' (default, auto-selects based on hardware), "
            "'deep_gemm' (JIT-compiled; enabled by default on NVIDIA Hopper (SM90) and Blackwell (SM100) when DeepGEMM is installed), "
            "'flashinfer_trtllm' (optimal for Blackwell and low-latency), "
            "'cutlass' (optimal for Hopper/Blackwell GPUs and high-throughput), "
            "'triton' (fallback, widely compatible), "
            "'aiter' (ROCm only). "
            "NOTE: This replaces the deprecated environment variables "
            "SGLANG_ENABLE_FLASHINFER_FP8_GEMM and SGLANG_SUPPORT_CUTLASS_BLOCK_FP8.",
        )
        parser.add_argument(
            "--disable-flashinfer-autotune",
            default=ServerArgs.disable_flashinfer_autotune,
            action="store_true",
            help="Disable FlashInfer autotuning.",
        )

        # Speculative decoding
        parser.add_argument(
            "--speculative-algorithm",
            type=str,
            choices=["EAGLE", "EAGLE3", "NEXTN", "STANDALONE", "NGRAM"],
            help="Speculative algorithm.",
        )
        parser.add_argument(
            "--speculative-draft-model-path",
            "--speculative-draft-model",
            type=str,
            help="The path of the draft model weights. This can be a local folder or a Hugging Face repo ID.",
        )
        parser.add_argument(
            "--speculative-draft-model-revision",
            type=str,
            default=None,
            help="The specific draft model version to use. It can be a branch "
            "name, a tag name, or a commit id. If unspecified, will use "
            "the default version.",
        )
        parser.add_argument(
            "--speculative-draft-load-format",
            type=str,
            default=ServerArgs.speculative_draft_load_format,
            choices=LOAD_FORMAT_CHOICES,
            help="The format of the draft model weights to load. "
            "If not specified, will use the same format as --load-format. "
            "Use 'dummy' to initialize draft model weights with random values for profiling.",
        )
        parser.add_argument(
            "--speculative-num-steps",
            type=int,
            help="The number of steps sampled from draft model in Speculative Decoding.",
            default=ServerArgs.speculative_num_steps,
        )
        parser.add_argument(
            "--speculative-eagle-topk",
            type=int,
            help="The number of tokens sampled from the draft model in eagle2 each step.",
            default=ServerArgs.speculative_eagle_topk,
        )
        parser.add_argument(
            "--speculative-num-draft-tokens",
            type=int,
            help="The number of tokens sampled from the draft model in Speculative Decoding.",
            default=ServerArgs.speculative_num_draft_tokens,
        )
        parser.add_argument(
            "--speculative-accept-threshold-single",
            type=float,
            help="Accept a draft token if its probability in the target model is greater than this threshold.",
            default=ServerArgs.speculative_accept_threshold_single,
        )
        parser.add_argument(
            "--speculative-accept-threshold-acc",
            type=float,
            help="The accept probability of a draft token is raised from its target probability p to min(1, p / threshold_acc).",
            default=ServerArgs.speculative_accept_threshold_acc,
        )
        parser.add_argument(
            "--speculative-token-map",
            type=str,
            help="The path of the draft model's small vocab table.",
            default=ServerArgs.speculative_token_map,
        )
        parser.add_argument(
            "--speculative-attention-mode",
            type=str,
            choices=["prefill", "decode"],
            help="Attention backend for speculative decoding operations (both target verify and draft extend). Can be one of 'prefill' (default) or 'decode'.",
            default=ServerArgs.speculative_attention_mode,
        )
        parser.add_argument(
            "--speculative-draft-attention-backend",
            type=str,
            help="Attention backend for speculative decoding drafting.",
            default=ServerArgs.speculative_draft_attention_backend,
        )
        parser.add_argument(
            "--speculative-moe-runner-backend",
            type=str,
            choices=MOE_RUNNER_BACKEND_CHOICES,
            default=ServerArgs.speculative_moe_runner_backend,
            help="Choose the runner backend for MoE in speculative decoding.",
        )
        parser.add_argument(
            "--speculative-moe-a2a-backend",
            type=str,
            choices=MOE_A2A_BACKEND_CHOICES,
            default=ServerArgs.speculative_moe_a2a_backend,
            help="Choose the backend for MoE A2A in speculative decoding",
        )
        parser.add_argument(
            "--speculative-draft-model-quantization",
            type=str,
            choices=SPECULATIVE_DRAFT_MODEL_QUANTIZATION_CHOICES,
            default=ServerArgs.speculative_draft_model_quantization,
            help="The quantization method for speculative model.",
        )

        # Speculative decoding (ngram)
        parser.add_argument(
            "--speculative-ngram-min-match-window-size",
            type=int,
            default=ServerArgs.speculative_ngram_min_match_window_size,
            help="The minimum window size for pattern matching in ngram speculative decoding.",
        )
        parser.add_argument(
            "--speculative-ngram-max-match-window-size",
            type=int,
            default=ServerArgs.speculative_ngram_max_match_window_size,
            help="The maximum window size for pattern matching in ngram speculative decoding.",
        )
        parser.add_argument(
            "--speculative-ngram-min-bfs-breadth",
            type=int,
            default=ServerArgs.speculative_ngram_min_bfs_breadth,
            help="The minimum breadth for BFS (Breadth-First Search) in ngram speculative decoding.",
        )
        parser.add_argument(
            "--speculative-ngram-max-bfs-breadth",
            type=int,
            default=ServerArgs.speculative_ngram_max_bfs_breadth,
            help="The maximum breadth for BFS (Breadth-First Search) in ngram speculative decoding.",
        )
        parser.add_argument(
            "--speculative-ngram-match-type",
            type=str,
            choices=["BFS", "PROB"],
            default=ServerArgs.speculative_ngram_match_type,
            help="The match type for cache tree.",
        )
        parser.add_argument(
            "--speculative-ngram-branch-length",
            type=int,
            default=ServerArgs.speculative_ngram_branch_length,
            help="The branch length for ngram speculative decoding.",
        )
        parser.add_argument(
            "--speculative-ngram-capacity",
            type=int,
            default=ServerArgs.speculative_ngram_capacity,
            help="The cache capacity for ngram speculative decoding.",
        )

        # Multi-layer Eagle speculative decoding
        parser.add_argument(
            "--enable-multi-layer-eagle",
            action="store_true",
            help="Enable multi-layer Eagle speculative decoding.",
        )

        # Expert parallelism
        parser.add_argument(
            "--expert-parallel-size",
            "--ep-size",
            "--ep",
            type=int,
            default=ServerArgs.ep_size,
            help="The expert parallelism size.",
        )
        parser.add_argument(
            "--moe-a2a-backend",
            type=str,
            choices=MOE_A2A_BACKEND_CHOICES,
            default=ServerArgs.moe_a2a_backend,
            help="Choose the backend for MoE A2A.",
        )
        parser.add_argument(
            "--moe-runner-backend",
            type=str,
            choices=MOE_RUNNER_BACKEND_CHOICES,
            default=ServerArgs.moe_runner_backend,
            help="Choose the runner backend for MoE.",
        )
        parser.add_argument(
            "--flashinfer-mxfp4-moe-precision",
            type=str,
            choices=["default", "bf16"],
            default=ServerArgs.flashinfer_mxfp4_moe_precision,
            help="Choose the computation precision of flashinfer mxfp4 moe",
        )
        parser.add_argument(
            "--enable-flashinfer-allreduce-fusion",
            action="store_true",
            help="Enable FlashInfer allreduce fusion with Residual RMSNorm.",
        )
        parser.add_argument(
            "--deepep-mode",
            type=str,
            choices=["normal", "low_latency", "auto"],
            default="auto",
            help="Select the mode when enable DeepEP MoE, could be `normal`, `low_latency` or `auto`. Default is `auto`, which means `low_latency` for decode batch and `normal` for prefill batch.",
        )
        parser.add_argument(
            "--ep-num-redundant-experts",
            type=int,
            default=ServerArgs.ep_num_redundant_experts,
            help="Allocate this number of redundant experts in expert parallel.",
        )
        parser.add_argument(
            "--ep-dispatch-algorithm",
            type=str,
            default=ServerArgs.ep_dispatch_algorithm,
            help="The algorithm to choose ranks for redundant experts in expert parallel.",
        )
        parser.add_argument(
            "--init-expert-location",
            type=str,
            default=ServerArgs.init_expert_location,
            help="Initial location of EP experts.",
        )
        parser.add_argument(
            "--enable-eplb",
            action="store_true",
            help="Enable EPLB algorithm",
        )
        parser.add_argument(
            "--eplb-algorithm",
            type=str,
            default=ServerArgs.eplb_algorithm,
            help="Chosen EPLB algorithm",
        )
        parser.add_argument(
            "--eplb-rebalance-num-iterations",
            type=int,
            default=ServerArgs.eplb_rebalance_num_iterations,
            help="Number of iterations to automatically trigger a EPLB re-balance.",
        )
        parser.add_argument(
            "--eplb-rebalance-layers-per-chunk",
            type=int,
            default=ServerArgs.eplb_rebalance_layers_per_chunk,
            help="Number of layers to rebalance per forward pass.",
        )
        parser.add_argument(
            "--eplb-min-rebalancing-utilization-threshold",
            type=float,
            default=ServerArgs.eplb_min_rebalancing_utilization_threshold,
            help="Minimum threshold for GPU average utilization to trigger EPLB rebalancing. Must be in the range [0.0, 1.0].",
        )
        parser.add_argument(
            "--expert-distribution-recorder-mode",
            type=str,
            default=ServerArgs.expert_distribution_recorder_mode,
            help="Mode of expert distribution recorder.",
        )
        parser.add_argument(
            "--expert-distribution-recorder-buffer-size",
            type=int,
            default=ServerArgs.expert_distribution_recorder_buffer_size,
            help="Circular buffer size of expert distribution recorder. Set to -1 to denote infinite buffer.",
        )
        parser.add_argument(
            "--enable-expert-distribution-metrics",
            action="store_true",
            help="Enable logging metrics for expert balancedness",
        )
        parser.add_argument(
            "--deepep-config",
            type=str,
            default=ServerArgs.deepep_config,
            help="Tuned DeepEP config suitable for your own cluster. It can be either a string with JSON content or a file path.",
        )
        parser.add_argument(
            "--moe-dense-tp-size",
            type=int,
            default=ServerArgs.moe_dense_tp_size,
            help="TP size for MoE dense MLP layers. This flag is useful when, with large TP size, there are errors caused by weights in MLP layers having dimension smaller than the min dimension GEMM supports.",
        )
        parser.add_argument(
            "--elastic-ep-backend",
            type=str,
            default=ServerArgs.elastic_ep_backend,
            choices=["none", "mooncake"],
            help="Specify the collective communication backend for elastic EP. Currently supports 'mooncake'.",
        )
        parser.add_argument(
            "--mooncake-ib-device",
            type=str,
            default=ServerArgs.mooncake_ib_device,
            help="The InfiniBand devices for Mooncake Backend transfer, accepts multiple comma-separated devices "
            "(e.g., --mooncake-ib-device mlx5_0,mlx5_1). "
            "Default is None, which triggers automatic device detection when Mooncake Backend is enabled.",
        )

        # Mamba Cache
        parser.add_argument(
            "--max-mamba-cache-size",
            type=int,
            default=ServerArgs.max_mamba_cache_size,
            help="The maximum size of the mamba cache.",
        )
        parser.add_argument(
            "--mamba-ssm-dtype",
            type=str,
            default=ServerArgs.mamba_ssm_dtype,
            choices=MAMBA_SSM_DTYPE_CHOICES,
            help="The data type of the SSM states in mamba cache.",
        )
        parser.add_argument(
            "--mamba-full-memory-ratio",
            type=float,
            default=ServerArgs.mamba_full_memory_ratio,
            help="The ratio of mamba state memory to full kv cache memory.",
        )
        parser.add_argument(
            "--mamba-scheduler-strategy",
            type=str,
            choices=MAMBA_SCHEDULER_STRATEGY_CHOICES,
            default=ServerArgs.mamba_scheduler_strategy,
            help="The strategy to use for mamba radix cache.",
        )
        parser.add_argument(
            "--mamba-track-interval",
            type=int,
            default=ServerArgs.mamba_track_interval,
            help="The interval to track the mamba state during decode.",
        )

        # Hierarchical cache
        parser.add_argument(
            "--enable-hierarchical-cache",
            action="store_true",
            help="Enable hierarchical cache",
        )
        parser.add_argument(
            "--hicache-ratio",
            type=float,
            default=ServerArgs.hicache_ratio,
            help="The ratio of the size of host KV cache memory pool to the size of device pool.",
        )
        parser.add_argument(
            "--hicache-size",
            type=int,
            default=ServerArgs.hicache_size,
            help="The size of host KV cache memory pool in gigabytes, which will override the hicache_ratio if set.",
        )
        parser.add_argument(
            "--hicache-write-policy",
            type=str,
            choices=["write_back", "write_through", "write_through_selective"],
            default=ServerArgs.hicache_write_policy,
            help="The write policy of hierarchical cache.",
        )
        parser.add_argument(
            "--hicache-io-backend",
            type=str,
            choices=["direct", "kernel", "kernel_ascend"],
            default=ServerArgs.hicache_io_backend,
            help="The IO backend for KV cache transfer between CPU and GPU",
        )
        parser.add_argument(
            "--hicache-mem-layout",
            type=str,
            choices=[
                "layer_first",
                "page_first",
                "page_first_direct",
                "page_first_kv_split",
                "page_head",
            ],
            default=ServerArgs.hicache_mem_layout,
            help="The layout of host memory pool for hierarchical cache.",
        )
        parser.add_argument(
            "--hicache-storage-backend",
            type=str,
            choices=["file", "mooncake", "hf3fs", "nixl", "aibrix", "dynamic", "eic"],
            default=ServerArgs.hicache_storage_backend,
            help="The storage backend for hierarchical KV cache. "
            "Built-in backends: file, mooncake, hf3fs, nixl, aibrix. "
            "For dynamic backend, use --hicache-storage-backend-extra-config to specify: "
            "backend_name (custom name), module_path (Python module path), class_name (backend class name).",
        )
        parser.add_argument(
            "--hicache-storage-prefetch-policy",
            type=str,
            choices=["best_effort", "wait_complete", "timeout"],
            default=ServerArgs.hicache_storage_prefetch_policy,
            help="Control when prefetching from the storage backend should stop.",
        )
        parser.add_argument(
            "--hicache-storage-backend-extra-config",
            type=str,
            default=ServerArgs.hicache_storage_backend_extra_config,
            help="A dictionary in JSON string format containing extra configuration for the storage backend.",
        )
        # LMCache
        parser.add_argument(
            "--enable-lmcache",
            action="store_true",
            help="Using LMCache as an alternative hierarchical cache solution",
        )

        # Ktransformer server args
        parser.add_argument(
            "--kt-weight-path",
            type=str,
            help="[ktransformers parameter] The path of the quantized expert weights for amx kernel. A local folder.",
        )
        parser.add_argument(
            "--kt-method",
            type=str,
            default="AMXINT4",
            help="[ktransformers parameter] Quantization formats for CPU execution.",
        )
        parser.add_argument(
            "--kt-cpuinfer",
            type=int,
            help="[ktransformers parameter] The number of CPUInfer threads.",
        )
        parser.add_argument(
            "--kt-threadpool-count",
            type=int,
            default=2,
            help="[ktransformers parameter] One-to-one with the number of NUMA nodes (one thread pool per NUMA).",
        )
        parser.add_argument(
            "--kt-num-gpu-experts",
            type=int,
            help="[ktransformers parameter] The number of GPU experts.",
        )
        parser.add_argument(
            "--kt-max-deferred-experts-per-token",
            type=int,
            default=ServerArgs.kt_max_deferred_experts_per_token,
            help="[ktransformers parameter] Maximum number of experts deferred to CPU per token. All MoE layers except the final one use this value; the final layer always uses 0.",
        )

        # Diffusion LLM
        parser.add_argument(
            "--dllm-algorithm",
            type=str,
            default=ServerArgs.dllm_algorithm,
            help="The diffusion LLM algorithm, such as LowConfidence.",
        )
        parser.add_argument(
            "--dllm-algorithm-config",
            type=str,
            default=ServerArgs.dllm_algorithm_config,
            help="The diffusion LLM algorithm configurations. Must be a YAML file.",
        )

        # Double Sparsity
        parser.add_argument(
            "--enable-double-sparsity",
            action="store_true",
            help="Enable double sparsity attention",
        )
        parser.add_argument(
            "--ds-channel-config-path",
            type=str,
            default=ServerArgs.ds_channel_config_path,
            help="The path of the double sparsity channel config",
        )
        parser.add_argument(
            "--ds-heavy-channel-num",
            type=int,
            default=ServerArgs.ds_heavy_channel_num,
            help="The number of heavy channels in double sparsity attention",
        )
        parser.add_argument(
            "--ds-heavy-token-num",
            type=int,
            default=ServerArgs.ds_heavy_token_num,
            help="The number of heavy tokens in double sparsity attention",
        )
        parser.add_argument(
            "--ds-heavy-channel-type",
            type=str,
            default=ServerArgs.ds_heavy_channel_type,
            help="The type of heavy channels in double sparsity attention",
        )
        parser.add_argument(
            "--ds-sparse-decode-threshold",
            type=int,
            default=ServerArgs.ds_sparse_decode_threshold,
            help="The minimum decode sequence length required before the double-sparsity backend switches from the dense fallback to the sparse decode kernel.",
        )

        # Offloading
        parser.add_argument(
            "--cpu-offload-gb",
            type=int,
            default=ServerArgs.cpu_offload_gb,
            help="How many GBs of RAM to reserve for CPU offloading.",
        )
        parser.add_argument(
            "--offload-group-size",
            type=int,
            default=ServerArgs.offload_group_size,
            help="Number of layers per group in offloading.",
        )
        parser.add_argument(
            "--offload-num-in-group",
            type=int,
            default=ServerArgs.offload_num_in_group,
            help="Number of layers to be offloaded within a group.",
        )
        parser.add_argument(
            "--offload-prefetch-step",
            type=int,
            default=ServerArgs.offload_prefetch_step,
            help="Steps to prefetch in offloading.",
        )
        parser.add_argument(
            "--offload-mode",
            type=str,
            default=ServerArgs.offload_mode,
            help="Mode of offloading.",
        )

        # Args for multi-item-scoring
        parser.add_argument(
            "--multi-item-scoring-delimiter",
            type=int,
            default=ServerArgs.multi_item_scoring_delimiter,
            help="Delimiter token ID for multi-item scoring. Used to combine Query and Items into a single sequence: Query<delimiter>Item1<delimiter>Item2<delimiter>... This enables efficient batch processing of multiple items against a single query.",
        )

        # Optimization/debug options
        parser.add_argument(
            "--disable-radix-cache",
            action="store_true",
            help="Disable RadixAttention for prefix caching.",
        )
        parser.add_argument(
            "--cuda-graph-max-bs",
            type=int,
            default=ServerArgs.cuda_graph_max_bs,
            help="Set the maximum batch size for cuda graph. It will extend the cuda graph capture batch size to this value.",
        )
        parser.add_argument(
            "--cuda-graph-bs",
            type=int,
            nargs="+",
            help="Set the list of batch sizes for cuda graph.",
        )
        parser.add_argument(
            "--disable-cuda-graph",
            action="store_true",
            help="Disable cuda graph.",
        )
        parser.add_argument(
            "--disable-cuda-graph-padding",
            action="store_true",
            help="Disable cuda graph when padding is needed. Still uses cuda graph when padding is not needed.",
        )
        parser.add_argument(
            "--enable-profile-cuda-graph",
            action="store_true",
            help="Enable profiling of cuda graph capture.",
        )
        parser.add_argument(
            "--enable-cudagraph-gc",
            action="store_true",
            help="Enable garbage collection during CUDA graph capture. If disabled (default), GC is frozen during capture to speed up the process.",
        )
        parser.add_argument(
            "--enable-layerwise-nvtx-marker",
            action="store_true",
            help="Enable layerwise NVTX profiling annotations for the model.",
        )
        parser.add_argument(
            "--enable-nccl-nvls",
            action="store_true",
            help="Enable NCCL NVLS for prefill heavy requests when available.",
        )
        parser.add_argument(
            "--enable-symm-mem",
            action="store_true",
            help="Enable NCCL symmetric memory for fast collectives.",
        )
        parser.add_argument(
            "--disable-flashinfer-cutlass-moe-fp4-allgather",
            action="store_true",
            help="Disables quantize before all-gather for flashinfer cutlass moe.",
        )
        parser.add_argument(
            "--enable-tokenizer-batch-encode",
            action="store_true",
            help="Enable batch tokenization for improved performance when processing multiple text inputs. Do not use with image inputs, pre-tokenized input_ids, or input_embeds.",
        )
        parser.add_argument(
            "--disable-tokenizer-batch-decode",
            action="store_true",
            help="Disable batch decoding when decoding multiple completions.",
        )
        parser.add_argument(
            "--disable-outlines-disk-cache",
            action="store_true",
            help="Disable disk cache of outlines to avoid possible crashes related to file system or high concurrency.",
        )
        parser.add_argument(
            "--disable-custom-all-reduce",
            action="store_true",
            help="Disable the custom all-reduce kernel and fall back to NCCL.",
        )
        parser.add_argument(
            "--enable-mscclpp",
            action="store_true",
            help="Enable using mscclpp for small messages for all-reduce kernel and fall back to NCCL.",
        )
        parser.add_argument(
            "--enable-torch-symm-mem",
            action="store_true",
            help="Enable using torch symm mem for all-reduce kernel and fall back to NCCL. Only supports CUDA device SM90 and above. SM90 supports world size 4, 6, 8. SM100 supports world size 6, 8.",
        )
        parser.add_argument(
            "--disable-overlap-schedule",
            action="store_true",
            help="Disable the overlap scheduler, which overlaps the CPU scheduler with GPU model worker.",
        )
        parser.add_argument(
            "--enable-mixed-chunk",
            action="store_true",
            help="Enabling mixing prefill and decode in a batch when using chunked prefill.",
        )
        parser.add_argument(
            "--enable-dp-attention",
            action="store_true",
            help="Enabling data parallelism for attention and tensor parallelism for FFN. The dp size should be equal to the tp size. Currently DeepSeek-V2 and Qwen 2/3 MoE models are supported.",
        )
        parser.add_argument(
            "--enable-dp-lm-head",
            action="store_true",
            help="Enable vocabulary parallel across the attention TP group to avoid all-gather across DP groups, optimizing performance under DP attention.",
        )
        parser.add_argument(
            "--enable-two-batch-overlap",
            action="store_true",
            help="Enabling two micro batches to overlap.",
        )
        parser.add_argument(
            "--enable-single-batch-overlap",
            action="store_true",
            help="Let computation and communication overlap within one micro batch.",
        )
        parser.add_argument(
            "--tbo-token-distribution-threshold",
            type=float,
            default=ServerArgs.tbo_token_distribution_threshold,
            help="The threshold of token distribution between two batches in micro-batch-overlap, determines whether to two-batch-overlap or two-chunk-overlap. Set to 0 denote disable two-chunk-overlap.",
        )
        parser.add_argument(
            "--enable-torch-compile",
            action="store_true",
            help="Optimize the model with torch.compile. Experimental feature.",
        )
        parser.add_argument(
            "--enable-torch-compile-debug-mode",
            action="store_true",
            help="Enable debug mode for torch compile",
        )
        parser.add_argument(
            "--enable-piecewise-cuda-graph",
            action="store_true",
            help="Optimize the model with piecewise cuda graph for extend/prefill only. Experimental feature.",
        )
        parser.add_argument(
            "--piecewise-cuda-graph-tokens",
            type=json_list_type,
            default=ServerArgs.piecewise_cuda_graph_tokens,
            help="Set the list of tokens when using piecewise cuda graph.",
        )
        parser.add_argument(
            "--piecewise-cuda-graph-compiler",
            type=str,
            default=ServerArgs.piecewise_cuda_graph_compiler,
            help="Set the compiler for piecewise cuda graph. Choices are: eager, inductor.",
            choices=["eager", "inductor"],
        )
        parser.add_argument(
            "--torch-compile-max-bs",
            type=int,
            default=ServerArgs.torch_compile_max_bs,
            help="Set the maximum batch size when using torch compile.",
        )
        parser.add_argument(
            "--piecewise-cuda-graph-max-tokens",
            type=int,
            default=ServerArgs.piecewise_cuda_graph_max_tokens,
            help="Set the maximum tokens when using piecewise cuda graph.",
        )
        parser.add_argument(
            "--torchao-config",
            type=str,
            default=ServerArgs.torchao_config,
            help="Optimize the model with torchao. Experimental feature. Current choices are: int8dq, int8wo, int4wo-<group_size>, fp8wo, fp8dq-per_tensor, fp8dq-per_row",
        )
        parser.add_argument(
            "--enable-nan-detection",
            action="store_true",
            help="Enable the NaN detection for debugging purposes.",
        )
        parser.add_argument(
            "--enable-p2p-check",
            action="store_true",
            help="Enable P2P check for GPU access, otherwise the p2p access is allowed by default.",
        )
        parser.add_argument(
            "--triton-attention-reduce-in-fp32",
            action="store_true",
            help="Cast the intermediate attention results to fp32 to avoid possible crashes related to fp16."
            "This only affects Triton attention kernels.",
        )
        parser.add_argument(
            "--triton-attention-num-kv-splits",
            type=int,
            default=ServerArgs.triton_attention_num_kv_splits,
            help="The number of KV splits in flash decoding Triton kernel. Larger value is better in longer context scenarios. The default value is 8.",
        )
        parser.add_argument(
            "--triton-attention-split-tile-size",
            type=int,
            default=ServerArgs.triton_attention_split_tile_size,
            help="The size of split KV tile in flash decoding Triton kernel. Used for deterministic inference.",
        )
        parser.add_argument(
            "--num-continuous-decode-steps",
            type=int,
            default=ServerArgs.num_continuous_decode_steps,
            help="Run multiple continuous decoding steps to reduce scheduling overhead. "
            "This can potentially increase throughput but may also increase time-to-first-token latency. "
            "The default value is 1, meaning only run one decoding step at a time.",
        )
        parser.add_argument(
            "--delete-ckpt-after-loading",
            action="store_true",
            help="Delete the model checkpoint after loading the model.",
        )
        parser.add_argument(
            "--enable-memory-saver",
            action="store_true",
            help="Allow saving memory using release_memory_occupation and resume_memory_occupation",
        )
        parser.add_argument(
            "--enable-weights-cpu-backup",
            action="store_true",
            help="Save model weights (both main model and draft model, if any) to CPU memory during release_weights_occupation and resume_weights_occupation",
        )
        parser.add_argument(
            "--enable-draft-weights-cpu-backup",
            action="store_true",
            help="Save draft model weights to CPU memory during release_weights_occupation and resume_weights_occupation",
        )
        parser.add_argument(
            "--allow-auto-truncate",
            action="store_true",
            help="Allow automatically truncating requests that exceed the maximum input length instead of returning an error.",
        )
        parser.add_argument(
            "--enable-custom-logit-processor",
            action="store_true",
            help="Enable users to pass custom logit processors to the server (disabled by default for security)",
        )
        parser.add_argument(
            "--flashinfer-mla-disable-ragged",
            action="store_true",
            help="Not using ragged prefill wrapper when running flashinfer mla",
        )
        parser.add_argument(
            "--disable-shared-experts-fusion",
            action="store_true",
            help="Disable shared experts fusion optimization for deepseek v3/r1.",
        )
        parser.add_argument(
            "--disable-chunked-prefix-cache",
            action="store_true",
            help="Disable chunked prefix cache feature for deepseek, which should save overhead for short sequences.",
        )
        parser.add_argument(
            "--disable-fast-image-processor",
            action="store_true",
            help="Adopt base image processor instead of fast image processor.",
        )
        parser.add_argument(
            "--keep-mm-feature-on-device",
            action="store_true",
            help="Keep multimodal feature tensors on device after processing to save D2H copy.",
        )
        parser.add_argument(
            "--enable-return-hidden-states",
            action="store_true",
            help="Enable returning hidden states with responses.",
        )
        parser.add_argument(
            "--enable-return-routed-experts",
            action="store_true",
            help="Enable returning routed experts of each layer with responses.",
        )
        parser.add_argument(
            "--scheduler-recv-interval",
            type=int,
            default=ServerArgs.scheduler_recv_interval,
            help="The interval to poll requests in scheduler. Can be set to >1 to reduce the overhead of this.",
        )
        parser.add_argument(
            "--numa-node",
            type=int,
            nargs="+",
            help="Sets the numa node for the subprocesses. i-th element corresponds to i-th subprocess.",
        )
        parser.add_argument(
            "--enable-deterministic-inference",
            action="store_true",
            help="Enable deterministic inference mode with batch invariant ops.",
        )
        parser.add_argument(
            "--rl-on-policy-target",
            type=str,
            default=ServerArgs.rl_on_policy_target,
            choices=RL_ON_POLICY_TARGET_CHOICES,
            help="The training system that SGLang needs to match for true on-policy.",
        )
        parser.add_argument(
            "--enable-attn-tp-input-scattered",
            action="store_true",
            help="Allow input of attention to be scattered when only using tensor parallelism, to reduce the computational load of operations such as qkv latent.",
        )
        parser.add_argument(
            "--enable-nsa-prefill-context-parallel",
            action="store_true",
            help="Enable context parallelism used in the long sequence prefill phase of DeepSeek v3.2.",
        )
        parser.add_argument(
            "--enable-fused-qk-norm-rope",
            action="store_true",
            help="Enable fused qk normalization and rope rotary embedding.",
        )

        # Dynamic batch tokenizer
        parser.add_argument(
            "--enable-dynamic-batch-tokenizer",
            action="store_true",
            help="Enable async dynamic batch tokenizer for improved performance when multiple requests arrive concurrently.",
        )
        parser.add_argument(
            "--dynamic-batch-tokenizer-batch-size",
            type=int,
            default=ServerArgs.dynamic_batch_tokenizer_batch_size,
            help="[Only used if --enable-dynamic-batch-tokenizer is set] Maximum batch size for dynamic batch tokenizer.",
        )
        parser.add_argument(
            "--dynamic-batch-tokenizer-batch-timeout",
            type=float,
            default=ServerArgs.dynamic_batch_tokenizer_batch_timeout,
            help="[Only used if --enable-dynamic-batch-tokenizer is set] Timeout in seconds for batching tokenization requests.",
        )

        # Debug tensor dumps
        parser.add_argument(
            "--debug-tensor-dump-output-folder",
            type=str,
            default=ServerArgs.debug_tensor_dump_output_folder,
            help="The output folder for dumping tensors.",
        )
        parser.add_argument(
            "--debug-tensor-dump-layers",
            type=int,
            nargs="+",
            help="The layer ids to dump. Dump all layers if not specified.",
        )
        parser.add_argument(
            "--debug-tensor-dump-input-file",
            type=str,
            default=ServerArgs.debug_tensor_dump_input_file,
            help="The input filename for dumping tensors",
        )
        parser.add_argument(
            "--debug-tensor-dump-inject",
            type=str,
            default=ServerArgs.debug_tensor_dump_inject,
            help="Inject the outputs from jax as the input of every layer.",
        )

        # PD disaggregation
        parser.add_argument(
            "--disaggregation-mode",
            type=str,
            default=ServerArgs.disaggregation_mode,
            choices=["null", "prefill", "decode"],
            help='Only used for PD disaggregation. "prefill" for prefill-only server, and "decode" for decode-only server. If not specified, it is not PD disaggregated',
        )
        parser.add_argument(
            "--disaggregation-transfer-backend",
            type=str,
            default=ServerArgs.disaggregation_transfer_backend,
            choices=DISAGG_TRANSFER_BACKEND_CHOICES,
            help="The backend for disaggregation transfer. Default is mooncake.",
        )
        parser.add_argument(
            "--disaggregation-bootstrap-port",
            type=int,
            default=ServerArgs.disaggregation_bootstrap_port,
            help="Bootstrap server port on the prefill server. Default is 8998.",
        )
        parser.add_argument(
            "--disaggregation-decode-tp",
            type=int,
            default=ServerArgs.disaggregation_decode_tp,
            help="Decode tp size. If not set, it matches the tp size of the current engine. This is only set on the prefill server.",
        )
        parser.add_argument(
            "--disaggregation-decode-dp",
            type=int,
            default=ServerArgs.disaggregation_decode_dp,
            help="Decode dp size. If not set, it matches the dp size of the current engine. This is only set on the prefill server.",
        )
        parser.add_argument(
            "--disaggregation-prefill-pp",
            type=int,
            default=ServerArgs.disaggregation_prefill_pp,
            help="Prefill pp size. If not set, it is default to 1. This is only set on the decode server.",
        )
        parser.add_argument(
            "--disaggregation-ib-device",
            type=str,
            default=ServerArgs.disaggregation_ib_device,
            help="The InfiniBand devices for disaggregation transfer, accepts single device (e.g., --disaggregation-ib-device mlx5_0) "
            "or multiple comma-separated devices (e.g., --disaggregation-ib-device mlx5_0,mlx5_1). "
            "Default is None, which triggers automatic device detection when mooncake backend is enabled.",
        )
        parser.add_argument(
            "--disaggregation-decode-enable-offload-kvcache",
            action="store_true",
            help="Enable async KV cache offloading on decode server (PD mode).",
        )
        parser.add_argument(
            "--disaggregation-decode-enable-fake-auto",
            action="store_true",
            help="Auto enable FAKE mode for decode node testing, "
            "no need to pass bootstrap_host and bootstrap_room in request.",
        )
        parser.add_argument(
            "--num-reserved-decode-tokens",
            type=int,
            default=ServerArgs.num_reserved_decode_tokens,
            help="Number of decode tokens that will have memory reserved when adding new request to the running batch.",
        )
        parser.add_argument(
            "--disaggregation-decode-polling-interval",
            type=int,
            default=ServerArgs.disaggregation_decode_polling_interval,
            help="The interval to poll requests in decode server. Can be set to >1 to reduce the overhead of this.",
        )

        # Encode prefill disaggregation
        parser.add_argument(
            "--encoder-only",
            action="store_true",
            help="For MLLM with an encoder, launch an encoder-only server",
        )
        parser.add_argument(
            "--language-only",
            action="store_true",
            help="For VLM, load weights for the language model only.",
        )
        parser.add_argument(
            "--encoder-transfer-backend",
            type=str,
            default=ServerArgs.encoder_transfer_backend,
            choices=ENCODER_TRANSFER_BACKEND_CHOICES,
            help="The backend for encoder disaggregation transfer. Default is zmq_to_scheduler.",
        )
        parser.add_argument(
            "--encoder-urls",
            nargs="+",
            type=str,
            default=[],
            help="List of encoder server urls.",
        )

        # Custom weight loader
        parser.add_argument(
            "--custom-weight-loader",
            type=str,
            nargs="*",
            default=None,
            help="The custom dataloader which used to update the model. Should be set with a valid import path, such as my_package.weight_load_func",
        )
        parser.add_argument(
            "--weight-loader-disable-mmap",
            action="store_true",
            help="Disable mmap while loading weight using safetensors.",
        )
        parser.add_argument(
            "--remote-instance-weight-loader-seed-instance-ip",
            type=str,
            default=ServerArgs.remote_instance_weight_loader_seed_instance_ip,
            help="The ip of the seed instance for loading weights from remote instance.",
        )
        parser.add_argument(
            "--remote-instance-weight-loader-seed-instance-service-port",
            type=int,
            default=ServerArgs.remote_instance_weight_loader_seed_instance_service_port,
            help="The service port of the seed instance for loading weights from remote instance.",
        )
        parser.add_argument(
            "--remote-instance-weight-loader-send-weights-group-ports",
            type=json_list_type,
            default=ServerArgs.remote_instance_weight_loader_send_weights_group_ports,
            help="The communication group ports for loading weights from remote instance.",
        )
        parser.add_argument(
            "--remote-instance-weight-loader-backend",
            type=str,
            choices=["transfer_engine", "nccl"],
            default=ServerArgs.remote_instance_weight_loader_backend,
            help="The backend for loading weights from remote instance. Can be 'transfer_engine' or 'nccl'. Default is 'nccl'.",
        )
        parser.add_argument(
            "--remote-instance-weight-loader-start-seed-via-transfer-engine",
            action="store_true",
            help="Start seed server via transfer engine backend for remote instance weight loader.",
        )

        # For PD-Multiplexing
        parser.add_argument(
            "--enable-pdmux",
            action="store_true",
            help="Enable PD-Multiplexing, PD running on greenctx stream.",
        )
        parser.add_argument(
            "--pdmux-config-path",
            type=str,
            default=None,
            help="The path of the PD-Multiplexing config file.",
        )
        parser.add_argument(
            "--sm-group-num",
            type=int,
            default=ServerArgs.sm_group_num,
            help="Number of sm partition groups.",
        )

        # Configuration file support
        parser.add_argument(
            "--config",
            type=str,
            help="Read CLI options from a config file. Must be a YAML file with configuration options.",
        )

        # For Multi-Modal
        parser.add_argument(
            "--mm-max-concurrent-calls",
            type=int,
            default=ServerArgs.mm_max_concurrent_calls,
            help="The max concurrent calls for async mm data processing.",
        )
        parser.add_argument(
            "--mm-per-request-timeout",
            type=int,
            default=ServerArgs.mm_per_request_timeout,
            help="The timeout for each multi-modal request in seconds.",
        )
        parser.add_argument(
            "--enable-broadcast-mm-inputs-process",
            action="store_true",
            default=ServerArgs.enable_broadcast_mm_inputs_process,
            help="Enable broadcast mm-inputs process in scheduler.",
        )
        parser.add_argument(
            "--mm-process-config",
            type=json.loads,
            default=ServerArgs.mm_process_config,
            help="Multimodal preprocessing config, a json config contains keys: `image`, `video`, `audio`",
        )
        parser.add_argument(
            "--mm-enable-dp-encoder",
            action="store_true",
            default=ServerArgs.mm_enable_dp_encoder,
            help="Enabling data parallelism for mm encoder. The dp size will be set to the tp size automatically.",
        )
        parser.add_argument(
            "--limit-mm-data-per-request",
            type=json.loads,
            default=ServerArgs.limit_mm_data_per_request,
            help="Limit the number of multimodal inputs per request. "
            'e.g. \'{"image": 1, "video": 1, "audio": 1}\'',
        )

        # For checkpoint decryption
        parser.add_argument(
            "--decrypted-config-file",
            type=str,
            default=ServerArgs.decrypted_config_file,
            help="The path of the decrypted config file.",
        )
        parser.add_argument(
            "--decrypted-draft-config-file",
            type=str,
            default=ServerArgs.decrypted_draft_config_file,
            help="The path of the decrypted draft config file.",
        )
        parser.add_argument(
            "--enable-prefix-mm-cache",
            action="store_true",
            default=ServerArgs.enable_prefix_mm_cache,
            help="Enable prefix multimodal cache. Currently only supports mm-only.",
        )

        # For registering hooks
        parser.add_argument(
            "--forward-hooks",
            type=json_list_type,
            default=ServerArgs.forward_hooks,
            help="JSON-formatted forward hook specifications to attach to the model.",
        )

    @classmethod
    def from_cli_args(cls, args: argparse.Namespace):
        args.tp_size = args.tensor_parallel_size
        args.pp_size = args.pipeline_parallel_size
        args.dp_size = args.data_parallel_size
        args.ep_size = args.expert_parallel_size

        attrs = [attr.name for attr in dataclasses.fields(cls)]
        return cls(**{attr: getattr(args, attr) for attr in attrs})

    def url(self):
        if is_valid_ipv6_address(self.host):
            return f"http://[{self.host}]:{self.port}"
        else:
            return f"http://{self.host}:{self.port}"

    def get_model_config(self):
        # Lazy init to avoid circular import
        from sglang.srt.configs.model_config import ModelConfig

        if hasattr(self, "model_config"):
            return self.model_config
        self.model_config = ModelConfig.from_server_args(self)
        return self.model_config

    def get_attention_backends(self):
        prefill_attention_backend_str = (
            self.prefill_attention_backend
            if self.prefill_attention_backend
            else self.attention_backend
        )
        decode_attention_backend_str = (
            self.decode_attention_backend
            if self.decode_attention_backend
            else self.attention_backend
        )
        return prefill_attention_backend_str, decode_attention_backend_str

    def use_mla_backend(self):
        from sglang.srt.configs.model_config import AttentionArch

        model_config = self.get_model_config()
        return model_config.attention_arch == AttentionArch.MLA

    def is_attention_backend_not_set(self):
        return (
            self.attention_backend is None
            and self.prefill_attention_backend is None
            and self.decode_attention_backend is None
        )

    def enable_mamba_extra_buffer(self) -> bool:
        return self.mamba_scheduler_strategy == "extra_buffer"

    def check_server_args(self):
        # Check parallel size constraints
        assert (
            self.tp_size * self.pp_size
        ) % self.nnodes == 0, "tp_size must be divisible by number of nodes"

        if self.pp_size > 1:
            assert (
                self.disable_overlap_schedule
                and self.speculative_algorithm is None
                and not self.enable_mixed_chunk
            ), "Pipeline parallelism is not compatible with overlap schedule, speculative decoding, mixed chunked prefill."

        assert not (
            self.dp_size > 1 and self.nnodes != 1 and not self.enable_dp_attention
        ), "multi-node data parallel is not supported unless dp attention!"

        assert self.base_gpu_id >= 0, "base_gpu_id must be non-negative"
        assert self.gpu_id_step >= 1, "gpu_id_step must be positive"

        assert self.moe_dense_tp_size in {
            1,
            None,
        }, "moe_dense_tp_size only support 1 and None currently"

        # Check served model name to not have colon as it is reserved for LoRA adapter syntax
        assert ":" not in self.served_model_name, (
            "served_model_name cannot contain a colon (':') character. "
            "The colon is reserved for the 'model:adapter' syntax used in LoRA adapter specification. "
            f"Invalid value: '{self.served_model_name}'"
        )

        # Check LoRA
        self.check_lora_server_args()

        # torch 2.9.1 has compatibility issues with cuDNN 9.14 and below,
        # causing extremely slow nn.Conv3d performance.
        # TODO(yhyang201): Remove this check when sglang no longer uses torch 2.9.1.
        self.check_torch_2_9_1_cudnn_compatibility()

        # Check speculative decoding
        if self.speculative_algorithm is not None:
            assert (
                not self.enable_mixed_chunk
            ), "enable_mixed_chunk is required for speculative decoding"

        # Check chunked prefill
        # Skip validation if chunked prefill is disabled (i.e., size <= 0).
        # Skip validation if disaggregation mode is decode.
        if self.chunked_prefill_size > 0 and self.disaggregation_mode != "decode":
            assert (
                self.chunked_prefill_size % self.page_size == 0
            ), "chunked_prefill_size must be divisible by page_size"

        # Check pdmux
        if self.enable_pdmux:
            assert (
                self.pp_size == 1
            ), "PD-Multiplexing is only supported with pipeline parallelism disabled (pp_size=1)."
            assert (
                self.chunked_prefill_size == -1
            ), "PD-Multiplexing is not compatible with chunked prefill."
            assert (
                self.disaggregation_mode == "null"
            ), "PD-Multiplexing is not compatible with disaggregation mode."
            assert (
                self.disable_overlap_schedule
            ), "PD-Multiplexing is not compatible with overlap schedule."

            # NOTE: CUDA Green Context may encounter potential issues with CudaGraph on torch 2.7.x – 2.8.x, leading to performance degradation.
            import torch

            parts = torch.__version__.split("+", 1)[0].split(".")
            major = int(parts[0]) if len(parts) > 0 and parts[0].isdigit() else 0
            minor = int(parts[1]) if len(parts) > 1 and parts[1].isdigit() else 0
            if (major, minor) > (2, 6):
                logger.warning(
                    "WARNING: PD-Multiplexing may experience performance degradation with torch versions > 2.6.x.\n"
                    f"  Current torch version is {torch.__version__}.\n"
                    "  Please manually install torch 2.6.x."
                )

        assert self.tokenizer_worker_num > 0, "Tokenizer worker num must >= 1"
        self.validate_buckets_rule(
            "--prompt-tokens-buckets", self.prompt_tokens_buckets
        )
        self.validate_buckets_rule(
            "--generation-tokens-buckets", self.generation_tokens_buckets
        )

        # Check scheduling policy
        if self.enable_priority_scheduling:
            assert self.schedule_policy in [
                "fcfs",
                "lof",
            ], f"To use priority scheduling, schedule_policy must be 'fcfs' or 'lof'. '{self.schedule_policy}' is not supported."

        # Check multi-item scoring
        if self.multi_item_scoring_delimiter is not None:
            assert self.disable_radix_cache, (
                "Multi-item scoring requires radix cache to be disabled. "
                "Please set --disable-radix-cache when using --multi-item-scoring-delimiter."
            )
            assert self.chunked_prefill_size == -1, (
                "Multi-item scoring requires chunked prefill to be disabled. "
                "Please set --chunked-prefill-size -1 when using --multi-item-scoring-delimiter."
            )

        assert (
            self.schedule_conservativeness >= 0
        ), "schedule_conservativeness must be non-negative"

        if self.model_impl == "mindspore":
            assert is_npu(), "MindSpore model impl is only supported on Ascend npu."

        # Check metrics labels
        if (
            not self.tokenizer_metrics_custom_labels_header
            and self.tokenizer_metrics_allowed_custom_labels
        ):
            raise ValueError(
                "Please set --tokenizer-metrics-custom-labels-header when setting --tokenizer-metrics-allowed-custom-labels."
            )

        # Check metrics exporters
        if self.export_metrics_to_file and self.export_metrics_to_file_dir is None:
            raise ValueError(
                "--export-metrics-to-file-dir is required when --export-metrics-to-file is enabled"
            )

        # Check two batch overlap
        if self.enable_two_batch_overlap and self.moe_a2a_backend == "none":
            raise ValueError(
                "When enabling two batch overlap, moe_a2a_backend cannot be 'none'."
            )

    def check_torch_2_9_1_cudnn_compatibility(self):
        if get_bool_env_var("SGLANG_DISABLE_CUDNN_CHECK"):
            return

        if self.get_model_config().is_multimodal:
            import torch

            torch_version = torch.__version__.split("+", 1)[0]
            if torch_version == "2.9.1":
                cudnn_version = None
                try:
                    cudnn_version = torch.backends.cudnn.version()
                except Exception:
                    cudnn_version = None
                if cudnn_version is not None:
                    version_float = float(str(cudnn_version)[:3]) / 100
                    if version_float < 9.15:
                        RED = "\033[91m"
                        BOLD = "\033[1m"
                        RESET = "\033[0m"
                        msg = (
                            f"{RED}{BOLD}"
                            "CRITICAL WARNING: PyTorch 2.9.1 & CuDNN Compatibility Issue Detected\n"
                            "--------------------------------------------------------------------------------\n"
                            f"Current Environment: PyTorch {torch.__version__} | CuDNN {version_float:.2f}\n\n"
                            "Issue:     There is a KNOWN BUG in PyTorch 2.9.1's `nn.Conv3d` implementation\n"
                            "           when used with CuDNN versions older than 9.15. This can cause\n"
                            "           SEVERE PERFORMANCE DEGRADATION and EXCESSIVE MEMORY USAGE.\n\n"
                            "Reference: https://github.com/pytorch/pytorch/issues/168167\n\n"
                            "Solution:  You MUST upgrade CuDNN to version 9.15+ to ensure correctness.\n\n"
                            "Run the following command immediately to fix:\n"
                            "    pip install nvidia-cudnn-cu12==9.16.0.29\n\n"
                            "Or you can disable this check by setting env var SGLANG_DISABLE_CUDNN_CHECK=1\n"
                            "--------------------------------------------------------------------------------\n"
                            f"{RESET}"
                        )
                        raise RuntimeError(msg)
                else:
                    RED = "\033[91m"
                    RESET = "\033[0m"
                    logger.warning(
                        f"{RED}WARNING: Could not determine CuDNN version for torch==2.9.1. Please ensure CuDNN >= 9.15 to avoid nn.Conv3d bugs.{RESET}"
                    )

    def check_lora_server_args(self):
        assert self.max_loras_per_batch > 0, "max_loras_per_batch must be positive"

        # Enable LoRA if any LoRA paths are provided for backward compatibility.
        if self.lora_paths:
            if self.enable_lora is None:
                self.enable_lora = True
                logger.warning(
                    "--enable-lora is set to True because --lora-paths is provided."
                )
            elif self.enable_lora is False:
                logger.warning(
                    "--enable-lora is set to False, any provided lora_paths will be ignored."
                )

        if self.enable_lora:
            # Validate compatibility with speculative decoding
            if self.speculative_algorithm not in ["NGRAM", None]:
                raise ValueError(
                    "Currently LoRA is only compatible with NGRAM speculative decoding."
                )

            # Parse lora_paths
            if isinstance(self.lora_paths, list):
                lora_paths = self.lora_paths
                self.lora_paths = []
                for lora_path in lora_paths:
                    if isinstance(lora_path, str):
                        if "=" in lora_path:
                            name, path = lora_path.split("=", 1)
                            lora_ref = LoRARef(
                                lora_name=name, lora_path=path, pinned=False
                            )
                        else:
                            lora_ref = LoRARef(
                                lora_name=lora_path, lora_path=lora_path, pinned=False
                            )
                    elif isinstance(lora_path, dict):
                        assert (
                            "lora_name" in lora_path and "lora_path" in lora_path
                        ), f"When providing LoRA paths as a list of dict, each dict should contain 'lora_name' and 'lora_path' keys. Got: {lora_path}"
                        lora_ref = LoRARef(
                            lora_name=lora_path["lora_name"],
                            lora_path=lora_path["lora_path"],
                            pinned=lora_path.get("pinned", False),
                        )
                    else:
                        raise ValueError(
                            f"Invalid type for item in --lora-paths list: {type(lora_path)}. "
                            "Expected a string or a dictionary."
                        )
                    self.lora_paths.append(lora_ref)
            elif isinstance(self.lora_paths, dict):
                self.lora_paths = [
                    LoRARef(lora_name=k, lora_path=v, pinned=False)
                    for k, v in self.lora_paths.items()
                ]
            elif self.lora_paths is None:
                self.lora_paths = []
            else:
                raise ValueError(
                    f"Invalid type for --lora-paths: {type(self.lora_paths)}. "
                    "Expected a list or a dictionary."
                )

            # Expand target modules
            if self.lora_target_modules:
                self.lora_target_modules = set(self.lora_target_modules)
                if "all" in self.lora_target_modules:
                    assert (
                        len(self.lora_target_modules) == 1
                    ), "If 'all' is specified in --lora-target-modules, it should be the only module specified."
                    self.lora_target_modules = set(SUPPORTED_LORA_TARGET_MODULES)

                    # When using the chunked SGMV backend, skip embedding / lm_head layers for now,
                    # since it does not support these yet (TODO: implement embedding / lm_head support)
                    if self.lora_backend == "csgmv":
                        logger.warning(
                            "LoRA backend 'csgmv' does not yet support embedding or lm_head layers; "
                            "dropping 'embed_tokens' and 'lm_head' from --lora-target-modules=all. "
                            "To apply LoRA to these, use --lora-backend triton."
                        )
                        self.lora_target_modules.discard("embed_tokens")
                        self.lora_target_modules.discard("lm_head")

            # Ensure sufficient information is provided for LoRA initialization.
            assert self.lora_paths or (
                self.max_lora_rank and self.lora_target_modules
            ), "When no initial --lora-paths is provided, you need to specify both --max-lora-rank and --lora-target-modules for LoRA initialization."

            # Validate max_loaded_loras
            if self.max_loaded_loras is not None:
                assert self.max_loaded_loras >= self.max_loras_per_batch, (
                    "max_loaded_loras should be greater than or equal to max_loras_per_batch. "
                    f"max_loaded_loras={self.max_loaded_loras}, max_loras_per_batch={self.max_loras_per_batch}"
                )
                assert len(self.lora_paths) <= self.max_loaded_loras, (
                    "The number of LoRA paths should not exceed max_loaded_loras. "
                    f"max_loaded_loras={self.max_loaded_loras}, lora_paths={len(self.lora_paths)}"
                )

            if self.max_lora_chunk_size is not None:
                assert (
                    16 <= self.max_lora_chunk_size <= 128
                    and (self.max_lora_chunk_size & (self.max_lora_chunk_size - 1)) == 0
                ), "--max-lora-chunk-size must be a power of 2 between 16 and 128."

    def validate_disagg_tp_size(self, prefill_tp: int, decode_tp: int):
        larger_tp = max(decode_tp, prefill_tp)
        smaller_tp = min(decode_tp, prefill_tp)
        assert larger_tp % smaller_tp == 0, (
            "Different tp size is supported only when one tp is multiple of the other. "
            f"decode_tp={decode_tp}, prefill_tp={prefill_tp}"
        )

    def validate_buckets_rule(self, arg_name: str, buckets_rule: List[str]):
        if not buckets_rule:
            return

        assert len(buckets_rule) > 0, f"{arg_name} cannot be empty list"
        rule = buckets_rule[0]
        assert rule in [
            "tse",
            "default",
            "custom",
        ], f"Unsupported {arg_name} rule type: '{rule}'. Must be one of: 'tse', 'default', 'custom'"

        if rule == "tse":
            assert (
                len(buckets_rule) == 4
            ), f"{arg_name} TSE rule requires exactly 4 parameters: ['tse', middle, base, count], got {len(buckets_rule)}"
            try:
                middle = float(buckets_rule[1])
                base = float(buckets_rule[2])
                count = int(buckets_rule[3])
            except (ValueError, IndexError):
                assert (
                    False
                ), f"{arg_name} TSE rule parameters must be: ['tse', <float:middle>, <float:base>, <int:count>]"
            assert base > 1, f"{arg_name} TSE base must be larger than 1, got: {base}"
            assert count > 0, f"{arg_name} TSE count must be positive, got: {count}"
            assert middle > 0, f"{arg_name} TSE middle must be positive, got: {middle}"

        elif rule == "default":
            assert (
                len(buckets_rule) == 1
            ), f"{arg_name} default rule should only have one parameter: ['default'], got {len(buckets_rule)}"

        elif rule == "custom":
            assert (
                len(buckets_rule) >= 2
            ), f"{arg_name} custom rule requires at least one bucket value: ['custom', value1, ...]"
            try:
                bucket_values = [float(x) for x in buckets_rule[1:]]
            except ValueError:
                assert False, f"{arg_name} custom rule bucket values must be numeric"
            assert len(set(bucket_values)) == len(
                bucket_values
            ), f"{arg_name} custom rule bucket values should not contain duplicates"
            assert all(
                val >= 0 for val in bucket_values
            ), f"{arg_name} custom rule bucket values should be non-negative"

    def adjust_mem_fraction_for_vlm(self, model_config):
        vision_config = getattr(model_config.hf_config, "vision_config", None)
        if vision_config is None:
            return

        # roughly reduce the mem_fraction_static base on params of Vit
        original_server_arg_mem_fraction = self.mem_fraction_static
        # a base mem_fraction_static factor for regular Vit
        base_mem_fraction_reduction_ratio = 0.95

        vit_num_layers = getattr(vision_config, "num_hidden_layers", 24)
        vit_hidden_size = getattr(vision_config, "hidden_size", 1024)

        # baseline ViT params (ViT-L/14)
        baseline_vit_layers = 24
        baseline_vit_hidden_size = 1024

        # weight params count
        current_complexity_score = vit_num_layers * (vit_hidden_size**2)
        baseline_complexity_score = baseline_vit_layers * (baseline_vit_hidden_size**2)
        complexity_ratio = (
            current_complexity_score / baseline_complexity_score
            if baseline_complexity_score > 0
            else 1.0
        )

        # every time the complexity grows 100%, adjust final factor for 10%
        sensitivity_scale = 0.1
        dynamic_adjustment_factor = 1.0 - sensitivity_scale * (complexity_ratio - 1.0)
        dynamic_adjustment_factor = max(0.8, min(1.05, dynamic_adjustment_factor))

        final_overall_factor = (
            base_mem_fraction_reduction_ratio * dynamic_adjustment_factor
        )
        self.mem_fraction_static = (
            original_server_arg_mem_fraction * final_overall_factor
        )

    def validate_transfer_engine(self):
        if importlib.util.find_spec("mooncake.engine") is None:
            logger.warning(
                f"Failed to import mooncake.engine. Does not support using TransferEngine as remote instance weight loader backend."
            )
            return False
        elif self.enable_memory_saver:
            logger.warning(
                "Memory saver is enabled, which is not compatible with TransferEngine. Does not support using TransferEngine as remote instance weight loader backend."
            )
            return False
        else:
            return True

    def remote_instance_weight_loader_use_transfer_engine(self):
        # Use TransferEngine as seed backend.
        if self.remote_instance_weight_loader_start_seed_via_transfer_engine:
            return True
        # Use TransferEngine as client backend.
        elif (
            self.load_format == "remote_instance"
            and self.remote_instance_weight_loader_backend == "transfer_engine"
        ):
            return True
        else:
            return False


# NOTE: This is a global variable to hold the server args for scheduler.
_global_server_args: Optional[ServerArgs] = None


def set_global_server_args_for_scheduler(server_args: ServerArgs):
    global _global_server_args
    _global_server_args = server_args


set_global_server_args_for_tokenizer = set_global_server_args_for_scheduler


def get_global_server_args() -> ServerArgs:
    if _global_server_args is None:
        raise ValueError("Global server args is not set yet!")

    return _global_server_args


def prepare_server_args(argv: List[str]) -> ServerArgs:
    """
    Prepare the server arguments from the command line arguments.

    Args:
        args: The command line arguments. Typically, it should be `sys.argv[1:]`
            to ensure compatibility with `parse_args` when no arguments are passed.

    Returns:
        The server arguments.
    """
    # Import here to avoid circular imports
    from sglang.srt.server_args_config_parser import ConfigArgumentMerger

    # Check for config file and merge arguments if present
    if "--config" in argv:
        # Extract boolean actions from the parser to handle them correctly
        parser = argparse.ArgumentParser()
        ServerArgs.add_cli_args(parser)

        # Get boolean action destinations
        boolean_actions = []
        for action in parser._actions:
            if hasattr(action, "dest") and hasattr(action, "action"):
                if action.action in ["store_true", "store_false"]:
                    boolean_actions.append(action.dest)

        # Merge config file arguments with CLI arguments
        config_merger = ConfigArgumentMerger(boolean_actions=boolean_actions)
        argv = config_merger.merge_config_with_args(argv)

    parser = argparse.ArgumentParser()
    ServerArgs.add_cli_args(parser)
    raw_args = parser.parse_args(argv)

    return ServerArgs.from_cli_args(raw_args)


ZMQ_TCP_PORT_DELTA = 233
DP_ATTENTION_HANDSHAKE_PORT_DELTA = 13


@dataclasses.dataclass
class PortArgs:
    # The ipc filename for tokenizer to receive inputs from detokenizer (zmq)
    tokenizer_ipc_name: str
    # The ipc filename for scheduler (rank 0) to receive inputs from tokenizer (zmq)
    scheduler_input_ipc_name: str
    # The ipc filename for detokenizer to receive inputs from scheduler (zmq)
    detokenizer_ipc_name: str

    # The port for nccl initialization (torch.dist)
    nccl_port: int

    # The ipc filename for rpc call between Engine and Scheduler
    rpc_ipc_name: str

    # The ipc filename for Scheduler to send metrics
    metrics_ipc_name: str

    # The ipc filename for Tokenizer and worker tokenizer
    tokenizer_worker_ipc_name: Optional[str]

    @staticmethod
    def init_new(
        server_args: ServerArgs,
        dp_rank: Optional[int] = None,
        worker_ports: Optional[List[int]] = None,
    ) -> PortArgs:
        if server_args.nccl_port is None:
            nccl_port = server_args.port + random.randint(100, 1000)
            while True:
                if is_port_available(nccl_port):
                    break
                if nccl_port < 60000:
                    nccl_port += 42
                else:
                    nccl_port -= 43
        else:
            nccl_port = server_args.nccl_port

        if server_args.tokenizer_worker_num == 1:
            tokenizer_worker_ipc_name = None
        else:
            tokenizer_worker_ipc_name = (
                f"ipc://{tempfile.NamedTemporaryFile(delete=False).name}"
            )

        if not server_args.enable_dp_attention:
            # Normal case, use IPC within a single node
            return PortArgs(
                tokenizer_ipc_name=f"ipc://{tempfile.NamedTemporaryFile(delete=False).name}",
                scheduler_input_ipc_name=f"ipc://{tempfile.NamedTemporaryFile(delete=False).name}",
                detokenizer_ipc_name=f"ipc://{tempfile.NamedTemporaryFile(delete=False).name}",
                nccl_port=nccl_port,
                rpc_ipc_name=f"ipc://{tempfile.NamedTemporaryFile(delete=False).name}",
                metrics_ipc_name=f"ipc://{tempfile.NamedTemporaryFile(delete=False).name}",
                tokenizer_worker_ipc_name=tokenizer_worker_ipc_name,
            )
        else:
            # DP attention. Use TCP + port to handle both single-node and multi-node.
            if server_args.nnodes == 1 and server_args.dist_init_addr is None:
                dist_init_addr = ("127.0.0.1", server_args.port + ZMQ_TCP_PORT_DELTA)
            elif server_args.dist_init_addr.startswith("["):  # ipv6 address
                port_num, host = configure_ipv6(server_args.dist_init_addr)
                dist_init_addr = (host, str(port_num))
            else:
                dist_init_addr = server_args.dist_init_addr.split(":")

            assert (
                len(dist_init_addr) == 2
            ), "please provide --dist-init-addr as host:port of head node"

            dist_init_host, dist_init_port = dist_init_addr
            dist_init_port = int(dist_init_port)
            port_base = dist_init_port + 1
            detokenizer_port = port_base + 1
            rpc_port = port_base + 2
            metrics_ipc_name = port_base + 3
            if dp_rank is None:
                # TokenizerManager to DataParallelController
                scheduler_input_port = port_base + 4
            else:
                assert worker_ports is not None
                scheduler_input_port = worker_ports[dp_rank]

            try:
                if dp_rank is None:
                    wait_port_available(dist_init_port, "dist_init_port")
                    wait_port_available(port_base, "port_base")
                    wait_port_available(detokenizer_port, "detokenizer_port")
                    wait_port_available(nccl_port, "nccl_port")
                    wait_port_available(rpc_port, "rpc_port")
                    wait_port_available(metrics_ipc_name, "metrics_ipc_name")
                # Check scheduler_input_port only for dp.
                # Skip check when using worker_ports since the port is already bound by our ZMQ socket
                if dp_rank is None or worker_ports is None:
                    wait_port_available(scheduler_input_port, "scheduler_input_port")
            except ValueError as e:
                logger.exception(
                    f"Port is already in use. {dist_init_port=} {port_base=} {detokenizer_port=} {nccl_port=} {scheduler_input_port=}"
                )
                raise

            return PortArgs(
                tokenizer_ipc_name=f"tcp://{dist_init_host}:{port_base}",
                scheduler_input_ipc_name=f"tcp://{dist_init_host}:{scheduler_input_port}",
                detokenizer_ipc_name=f"tcp://{dist_init_host}:{detokenizer_port}",
                nccl_port=nccl_port,
                rpc_ipc_name=f"tcp://{dist_init_host}:{rpc_port}",
                metrics_ipc_name=f"tcp://{dist_init_host}:{metrics_ipc_name}",
                tokenizer_worker_ipc_name=tokenizer_worker_ipc_name,
            )


class LoRAPathAction(argparse.Action):
    def __call__(self, parser, namespace, values, option_string=None):
        lora_paths = []
        if values:
            assert isinstance(values, list), "Expected a list of LoRA paths."
            for lora_path in values:
                lora_path = lora_path.strip()
                if lora_path.startswith("{") and lora_path.endswith("}"):
                    obj = json.loads(lora_path)
                    assert "lora_path" in obj and "lora_name" in obj, (
                        f"{repr(lora_path)} looks like a JSON str, "
                        "but it does not contain 'lora_name' and 'lora_path' keys."
                    )
                    lora_paths.append(obj)
                else:
                    lora_paths.append(lora_path)

        setattr(namespace, self.dest, lora_paths)


class DeprecatedAction(argparse.Action):
    def __init__(self, option_strings, dest, nargs=0, **kwargs):
        super(DeprecatedAction, self).__init__(
            option_strings, dest, nargs=nargs, **kwargs
        )

    def __call__(self, parser, namespace, values, option_string=None):
        raise ValueError(self.help)


def print_deprecated_warning(message: str):
    logger.warning(f"\033[33m{message}\033[0m")


def auto_choose_speculative_params(self: ServerArgs):
    """
    Automatically choose the parameters for speculative decoding.

    You can tune them on your own models and prompts with scripts/playground/bench_speculative.py
    """
    hf_config = self.get_model_config().hf_config
    arch = hf_config.architectures[0]
    if self.speculative_algorithm == "STANDALONE":
        # The default value for standalone speculative decoding
        return (3, 1, 4)
    if arch in ["LlamaForCausalLM"]:
        # The default value for llama
        return (5, 4, 8)
    elif arch in [
        "DeepseekV32ForCausalLM",
        "DeepseekV3ForCausalLM",
        "DeepseekV2ForCausalLM",
        "GptOssForCausalLM",
        "Glm4MoeForCausalLM",
        "BailingMoeForCausalLM",
        "BailingMoeV2ForCausalLM",
        "MistralLarge3ForCausalLM",
        "PixtralForConditionalGeneration",
        "MiMoV2FlashForCausalLM",
    ]:
        return (3, 1, 4)
    elif arch in ["Grok1ForCausalLM", "Grok1VForCausalLM"]:
        return (5, 4, 8)
    else:
        # The default value for all other models
        return (5, 4, 8)<|MERGE_RESOLUTION|>--- conflicted
+++ resolved
@@ -84,12 +84,9 @@
     "flash_rl",
     "remote",
     "remote_instance",
-<<<<<<< HEAD
     "serverless_llm",
-=======
     "fastsafetensors",
     "private",
->>>>>>> b5d9fc87
 ]
 
 QUANTIZATION_CHOICES = [
