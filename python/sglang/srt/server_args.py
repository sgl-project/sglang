# Copyright 2023-2024 SGLang Team
# Licensed under the Apache License, Version 2.0 (the "License");
# you may not use this file except in compliance with the License.
# You may obtain a copy of the License at
#
#     http://www.apache.org/licenses/LICENSE-2.0
#
# Unless required by applicable law or agreed to in writing, software
# distributed under the License is distributed on an "AS IS" BASIS,
# WITHOUT WARRANTIES OR CONDITIONS OF ANY KIND, either express or implied.
# See the License for the specific language governing permissions and
# limitations under the License.
# ==============================================================================
"""The arguments of the server."""

from __future__ import annotations

import argparse
import dataclasses
import json
import logging
import os
import random
import tempfile
from typing import Dict, List, Literal, Optional, Union

import orjson

from sglang.srt.connector import ConnectorType
from sglang.srt.function_call.function_call_parser import FunctionCallParser
from sglang.srt.lora.lora_registry import LoRARef
from sglang.srt.parser.reasoning_parser import ReasoningParser
from sglang.srt.utils import (
    LORA_TARGET_ALL_MODULES,
    SUPPORTED_LORA_TARGET_MODULES,
    configure_ipv6,
    get_device,
    get_device_memory_capacity,
    get_device_sm,
    is_cuda,
    is_flashinfer_available,
    is_hip,
    is_npu,
    is_port_available,
    is_remote_url,
    is_sm90_supported,
    is_sm100_supported,
    is_sm120_supported,
    is_triton_kernels_available,
    is_valid_ipv6_address,
    json_list_type,
    nullable_str,
    parse_connector_type,
)
from sglang.srt.utils.hf_transformers_utils import check_gguf_file, get_config
from sglang.utils import is_in_ci

logger = logging.getLogger(__name__)


# Define constants
LOAD_FORMAT_CHOICES = [
    "auto",
    "pt",
    "safetensors",
    "npcache",
    "dummy",
    "sharded_state",
    "gguf",
    "bitsandbytes",
    "layered",
    "remote",
    "remote_instance",
]

QUANTIZATION_CHOICES = [
    "awq",
    "fp8",
    "gptq",
    "marlin",
    "gptq_marlin",
    "awq_marlin",
    "bitsandbytes",
    "gguf",
    "modelopt",
    "modelopt_fp4",
    "petit_nvfp4",
    "w8a8_int8",
    "w8a8_fp8",
    "moe_wna16",
    "qoq",
    "w4afp8",
    "mxfp4",
<<<<<<< HEAD
    "auto-round",
=======
    "compressed-tensors",  # for Ktransformers
>>>>>>> 7e6191c0
]

ATTENTION_BACKEND_CHOICES = [
    # Common
    "triton",
    "torch_native",
    "flex_attention",
    "nsa",
    # NVIDIA specific
    "cutlass_mla",
    "fa3",
    "fa4",
    "flashinfer",
    "flashmla",
    "trtllm_mla",
    "trtllm_mha",
    "dual_chunk_flash_attn",
    # AMD specific
    "aiter",
    "wave",
    # Other platforms
    "intel_amx",
    "ascend",
    "intel_xpu",
]

LORA_BACKEND_CHOICES = ["triton", "csgmv"]

DISAGG_TRANSFER_BACKEND_CHOICES = ["mooncake", "nixl", "ascend", "fake"]

GRAMMAR_BACKEND_CHOICES = ["xgrammar", "outlines", "llguidance", "none"]

DETERMINISTIC_ATTENTION_BACKEND_CHOICES = ["flashinfer", "fa3", "triton"]

DEFAULT_LORA_EVICTION_POLICY = "lru"

NSA_CHOICES = ["flashmla_prefill", "flashmla_decode", "fa3", "tilelang", "aiter"]

RADIX_EVICTION_POLICY_CHOICES = ["lru", "lfu"]

MOE_RUNNER_BACKEND_CHOICES = [
    "auto",
    "deep_gemm",
    "triton",
    "triton_kernel",
    "flashinfer_trtllm",
    "flashinfer_cutlass",
    "flashinfer_mxfp4",
    "flashinfer_cutedsl",
    "cutlass",
]


# Allow external code to add more choices
def add_load_format_choices(choices):
    LOAD_FORMAT_CHOICES.extend(choices)


def add_quantization_method_choices(choices):
    QUANTIZATION_CHOICES.extend(choices)


def add_attention_backend_choices(choices):
    ATTENTION_BACKEND_CHOICES.extend(choices)


def add_disagg_transfer_backend_choices(choices):
    DISAGG_TRANSFER_BACKEND_CHOICES.extend(choices)


def add_grammar_backend_choices(choices):
    GRAMMAR_BACKEND_CHOICES.extend(choices)


def add_moe_runner_backend_choices(choices):
    MOE_RUNNER_BACKEND_CHOICES.extend(choices)


def add_deterministic_attention_backend_choices(choices):
    DETERMINISTIC_ATTENTION_BACKEND_CHOICES.extend(choices)


def add_radix_eviction_policy_choices(choices):
    RADIX_EVICTION_POLICY_CHOICES.extend(choices)


@dataclasses.dataclass
class ServerArgs:
    # Model and tokenizer
    model_path: str
    tokenizer_path: Optional[str] = None
    tokenizer_mode: str = "auto"
    tokenizer_worker_num: int = 1
    skip_tokenizer_init: bool = False
    load_format: str = "auto"
    model_loader_extra_config: str = "{}"
    trust_remote_code: bool = False
    modelopt_quant: Optional[Union[str, Dict]] = None
    modelopt_checkpoint_restore_path: Optional[str] = None
    modelopt_checkpoint_save_path: Optional[str] = None
    context_length: Optional[int] = None
    is_embedding: bool = False
    enable_multimodal: Optional[bool] = None
    revision: Optional[str] = None
    model_impl: str = "auto"

    # HTTP server
    host: str = "127.0.0.1"
    port: int = 30000
    grpc_mode: bool = False
    skip_server_warmup: bool = False
    warmups: Optional[str] = None
    nccl_port: Optional[int] = None

    # Quantization and data type
    dtype: str = "auto"
    quantization: Optional[str] = None
    quantization_param_path: Optional[str] = None
    kv_cache_dtype: str = "auto"
    enable_fp32_lm_head: bool = False

    # Memory and scheduling
    mem_fraction_static: Optional[float] = None
    max_running_requests: Optional[int] = None
    max_queued_requests: Optional[int] = None
    max_total_tokens: Optional[int] = None
    chunked_prefill_size: Optional[int] = None
    max_prefill_tokens: int = 16384
    schedule_policy: str = "fcfs"
    enable_priority_scheduling: bool = False
    abort_on_priority_when_disabled: bool = False
    schedule_low_priority_values_first: bool = False
    priority_scheduling_preemption_threshold: int = 10
    schedule_conservativeness: float = 1.0
    page_size: Optional[int] = None
    hybrid_kvcache_ratio: Optional[float] = None
    swa_full_tokens_ratio: float = 0.8
    disable_hybrid_swa_memory: bool = False
    radix_eviction_policy: str = "lru"

    # Runtime options
    device: Optional[str] = None
    elastic_ep_backend: Literal[None, "mooncake"] = None
    mooncake_ib_device: Optional[str] = None
    tp_size: int = 1
    pp_size: int = 1
    pp_max_micro_batch_size: Optional[int] = None
    stream_interval: int = 1
    stream_output: bool = False
    random_seed: Optional[int] = None
    constrained_json_whitespace_pattern: Optional[str] = None
    constrained_json_disable_any_whitespace: bool = False
    watchdog_timeout: float = 300
    dist_timeout: Optional[int] = None  # timeout for torch.distributed
    download_dir: Optional[str] = None
    base_gpu_id: int = 0
    gpu_id_step: int = 1
    sleep_on_idle: bool = False

    # Logging
    log_level: str = "info"
    log_level_http: Optional[str] = None
    log_requests: bool = False
    log_requests_level: int = 2
    crash_dump_folder: Optional[str] = None
    show_time_cost: bool = False
    enable_metrics: bool = False
    enable_metrics_for_all_schedulers: bool = False
    tokenizer_metrics_custom_labels_header: str = "x-custom-labels"
    tokenizer_metrics_allowed_custom_labels: Optional[List[str]] = None
    bucket_time_to_first_token: Optional[List[float]] = None
    bucket_inter_token_latency: Optional[List[float]] = None
    bucket_e2e_request_latency: Optional[List[float]] = None
    collect_tokens_histogram: bool = False
    prompt_tokens_buckets: Optional[List[str]] = None
    generation_tokens_buckets: Optional[List[str]] = None
    decode_log_interval: int = 40
    enable_request_time_stats_logging: bool = False
    kv_events_config: Optional[str] = None
    gc_warning_threshold_secs: float = 0.0
    enable_trace: bool = False
    oltp_traces_endpoint: str = "localhost:4317"

    # API related
    api_key: Optional[str] = None
    served_model_name: Optional[str] = None
    weight_version: str = "default"
    chat_template: Optional[str] = None
    completion_template: Optional[str] = None
    file_storage_path: str = "sglang_storage"
    enable_cache_report: bool = False
    reasoning_parser: Optional[str] = None
    tool_call_parser: Optional[str] = None
    tool_server: Optional[str] = None
    sampling_defaults: str = "model"

    # Data parallelism
    dp_size: int = 1
    load_balance_method: str = "round_robin"
    load_watch_interval: float = 0.1
    # FIXME: remove this after dp rank scheduling is fully supported with PD-Disaggregation
    prefill_round_robin_balance: bool = False

    # Multi-node distributed serving
    dist_init_addr: Optional[str] = None
    nnodes: int = 1
    node_rank: int = 0

    # Model override args in JSON
    json_model_override_args: str = "{}"
    preferred_sampling_params: Optional[str] = None

    # LoRA
    enable_lora: Optional[bool] = None
    max_lora_rank: Optional[int] = None
    lora_target_modules: Optional[Union[set[str], List[str]]] = None
    lora_paths: Optional[
        Union[dict[str, str], List[dict[str, str]], List[str], List[LoRARef]]
    ] = None
    max_loaded_loras: Optional[int] = None
    max_loras_per_batch: int = 8
    lora_eviction_policy: str = DEFAULT_LORA_EVICTION_POLICY
    lora_backend: str = "triton"
    max_lora_chunk_size: Optional[int] = 16

    # Kernel backend
    attention_backend: Optional[str] = None
    decode_attention_backend: Optional[str] = None
    prefill_attention_backend: Optional[str] = None
    sampling_backend: Optional[str] = None
    grammar_backend: Optional[str] = None
    mm_attention_backend: Optional[str] = None
    nsa_prefill: str = "flashmla_prefill"
    nsa_decode: str = "fa3"

    # Speculative decoding
    enable_beta_spec: bool = False
    speculative_algorithm: Optional[str] = None
    speculative_draft_model_path: Optional[str] = None
    speculative_draft_model_revision: Optional[str] = None
    speculative_draft_load_format: Optional[str] = None
    speculative_num_steps: Optional[int] = None
    speculative_eagle_topk: Optional[int] = None
    speculative_num_draft_tokens: Optional[int] = None
    speculative_accept_threshold_single: float = 1.0
    speculative_accept_threshold_acc: float = 1.0
    speculative_token_map: Optional[str] = None
    speculative_attention_mode: str = "prefill"
    # For ngram only
    speculative_ngram_min_match_window_size: int = 1
    speculative_ngram_max_match_window_size: int = 12
    speculative_ngram_min_bfs_breadth: int = 1
    speculative_ngram_max_bfs_breadth: int = 10
    speculative_ngram_match_type: Literal["BFS", "PROB"] = "BFS"
    speculative_ngram_branch_length: int = 18
    speculative_ngram_capacity: int = 10 * 1000 * 1000

    # Expert parallelism
    ep_size: int = 1
    moe_a2a_backend: Literal["none", "deepep", "mooncake"] = "none"
    moe_runner_backend: str = "auto"
    flashinfer_mxfp4_moe_precision: Literal["default", "bf16"] = "default"
    enable_flashinfer_allreduce_fusion: bool = False
    deepep_mode: Literal["auto", "normal", "low_latency"] = "auto"
    ep_num_redundant_experts: int = 0
    ep_dispatch_algorithm: Optional[Literal["static", "dynamic", "fake"]] = None
    init_expert_location: str = "trivial"
    enable_eplb: bool = False
    eplb_algorithm: str = "auto"
    eplb_rebalance_num_iterations: int = 1000
    eplb_rebalance_layers_per_chunk: Optional[int] = None
    eplb_min_rebalancing_utilization_threshold: float = 1.0
    expert_distribution_recorder_mode: Optional[
        Literal["stat", "stat_approx", "per_pass", "per_token"]
    ] = None
    expert_distribution_recorder_buffer_size: Optional[int] = None
    enable_expert_distribution_metrics: bool = False
    deepep_config: Optional[str] = None
    moe_dense_tp_size: Optional[int] = None

    # Mamba cache
    max_mamba_cache_size: Optional[int] = None
    mamba_ssm_dtype: str = "float32"
    mamba_full_memory_ratio: float = 0.9

    # Hierarchical cache
    enable_hierarchical_cache: bool = False
    hicache_ratio: float = 2.0
    hicache_size: int = 0
    hicache_write_policy: str = "write_through"
    hicache_io_backend: str = "kernel"
    hicache_mem_layout: str = "layer_first"
    hicache_storage_backend: Optional[str] = None
    hicache_storage_prefetch_policy: str = "best_effort"
    hicache_storage_backend_extra_config: Optional[str] = None
    # LMCache
    enable_lmcache: bool = False

    # Ktransformers
    kt_amx_weight_path: Optional[str] = None
    kt_amx_method: Optional[str] = None
    kt_cpuinfer: Optional[int] = None
    kt_threadpool_count: Optional[int] = None
    kt_num_gpu_experts: Optional[int] = None

    # Double Sparsity
    enable_double_sparsity: bool = False
    ds_channel_config_path: Optional[str] = None
    ds_heavy_channel_num: int = 32
    ds_heavy_token_num: int = 256
    ds_heavy_channel_type: str = "qk"
    ds_sparse_decode_threshold: int = 4096

    # Offloading
    cpu_offload_gb: int = 0
    offload_group_size: int = -1
    offload_num_in_group: int = 1
    offload_prefetch_step: int = 1
    offload_mode: str = "cpu"

    # Scoring configuration
    # Delimiter token ID used to combine Query and Items into a single sequence for multi-item scoring.
    # Format: Query<delimiter>Item1<delimiter>Item2<delimiter>...
    # This enables efficient batch processing of multiple items against a single query.
    multi_item_scoring_delimiter: Optional[Union[int]] = None

    # Optimization/debug options
    disable_radix_cache: bool = False
    cuda_graph_max_bs: Optional[int] = None
    cuda_graph_bs: Optional[List[int]] = None
    disable_cuda_graph: bool = False
    disable_cuda_graph_padding: bool = False
    enable_profile_cuda_graph: bool = False
    enable_cudagraph_gc: bool = False
    enable_nccl_nvls: bool = False
    enable_symm_mem: bool = False
    disable_flashinfer_cutlass_moe_fp4_allgather: bool = False
    enable_tokenizer_batch_encode: bool = False
    disable_outlines_disk_cache: bool = False
    disable_custom_all_reduce: bool = False
    enable_mscclpp: bool = False
    enable_torch_symm_mem: bool = False
    disable_overlap_schedule: bool = False
    enable_mixed_chunk: bool = False
    enable_dp_attention: bool = False
    enable_dp_lm_head: bool = False
    enable_two_batch_overlap: bool = False
    enable_single_batch_overlap: bool = False
    tbo_token_distribution_threshold: float = 0.48
    enable_torch_compile: bool = False
    enable_piecewise_cuda_graph: bool = False
    torch_compile_max_bs: int = 32
    piecewise_cuda_graph_max_tokens: int = 4096
    piecewise_cuda_graph_tokens: Optional[List[int]] = None
    piecewise_cuda_graph_compiler: str = "eager"
    torchao_config: str = ""
    enable_nan_detection: bool = False
    enable_p2p_check: bool = False
    triton_attention_reduce_in_fp32: bool = False
    triton_attention_num_kv_splits: int = 8
    triton_attention_split_tile_size: Optional[int] = None
    num_continuous_decode_steps: int = 1
    delete_ckpt_after_loading: bool = False
    enable_memory_saver: bool = False
    enable_weights_cpu_backup: bool = False
    allow_auto_truncate: bool = False
    enable_custom_logit_processor: bool = False
    flashinfer_mla_disable_ragged: bool = False
    disable_shared_experts_fusion: bool = False
    disable_chunked_prefix_cache: bool = False
    disable_fast_image_processor: bool = False
    keep_mm_feature_on_device: bool = False
    enable_return_hidden_states: bool = False
    scheduler_recv_interval: int = 1
    numa_node: Optional[List[int]] = None
    enable_deterministic_inference: bool = False

    # Dynamic batch tokenizer
    enable_dynamic_batch_tokenizer: bool = False
    dynamic_batch_tokenizer_batch_size: int = 32
    dynamic_batch_tokenizer_batch_timeout: float = 0.002

    # Debug tensor dumps
    debug_tensor_dump_output_folder: Optional[str] = None
    debug_tensor_dump_input_file: Optional[str] = None
    debug_tensor_dump_inject: bool = False

    # PD disaggregation: can be "null" (not disaggregated), "prefill" (prefill-only), or "decode" (decode-only)
    disaggregation_mode: Literal["null", "prefill", "decode"] = "null"
    disaggregation_transfer_backend: str = "mooncake"
    disaggregation_bootstrap_port: int = 8998
    disaggregation_decode_tp: Optional[int] = None
    disaggregation_decode_dp: Optional[int] = None
    disaggregation_prefill_pp: Optional[int] = 1
    disaggregation_ib_device: Optional[str] = None
    disaggregation_decode_enable_offload_kvcache: bool = False
    num_reserved_decode_tokens: int = 512  # used for decode kv cache offload in PD
    # FIXME: hack to reduce ITL when decode bs is small
    disaggregation_decode_polling_interval: int = 1

    # For model weight update and weight loading
    custom_weight_loader: Optional[List[str]] = None
    weight_loader_disable_mmap: bool = False
    remote_instance_weight_loader_seed_instance_ip: Optional[str] = None
    remote_instance_weight_loader_seed_instance_service_port: Optional[int] = None
    remote_instance_weight_loader_send_weights_group_ports: Optional[List[int]] = None

    # For PD-Multiplexing
    enable_pdmux: bool = False
    pdmux_config_path: Optional[str] = None
    sm_group_num: int = 8

    def get_attention_backends(server_args):
        prefill_attention_backend_str = (
            server_args.prefill_attention_backend
            if server_args.prefill_attention_backend
            else server_args.attention_backend
        )
        decode_attention_backend_str = (
            server_args.decode_attention_backend
            if server_args.decode_attention_backend
            else server_args.attention_backend
        )
        return prefill_attention_backend_str, decode_attention_backend_str

    def __post_init__(self):
        """
        Orchestrates the handling of various server arguments, ensuring proper configuration and validation.
        """

        if self.model_path.lower() in ["none", "dummy"]:
            # Skip for dummy models
            return

        # Handle deprecated arguments.
        self._handle_deprecated_args()

        # Set missing default values.
        self._handle_missing_default_values()

        # Get GPU memory capacity, which is a common dependency for several configuration steps.
        gpu_mem = get_device_memory_capacity(self.device)

        # Handle memory-related, chunked prefill, and CUDA graph batch size configurations.
        self._handle_gpu_memory_settings(gpu_mem)

        # Handle device-specific backends.
        self._handle_hpu_backends()
        self._handle_cpu_backends()

        # Apply model-specific adjustments.
        self._handle_model_specific_adjustments()

        # Set kernel backends.
        self._handle_sampling_backend()
        self._handle_attention_backend_compatibility()
        self._handle_page_size()
        self._handle_amd_specifics()
        self._handle_grammar_backend()

        # Handle Ktransformers specific configs
        self._handle_ktransformers_configs()

        # Handle data parallelism.
        self._handle_data_parallelism()

        # Handle MoE configurations.
        self._handle_moe_kernel_config()
        self._handle_a2a_moe()
        self._handle_eplb_and_dispatch()
        self._handle_expert_distribution_metrics()

        # Handle pipeline parallelism.
        self._handle_pipeline_parallelism()

        # Handle Hicache settings.
        self._handle_hicache()

        # Handle speculative decoding logic.
        self._handle_speculative_decoding()

        # Handle model loading format.
        self._handle_load_format()

        # Handle PD disaggregation.
        self._handle_disaggregation()

        # Validate tokenizer settings.
        self._handle_tokenizer_batching()

        # Propagate environment variables.
        self._handle_environment_variables()

        # Validate cache settings.
        self._handle_cache_compatibility()

        # Validate metrics labels.
        self._handle_metrics_labels()

        # Handle deterministic inference.
        self._handle_deterministic_inference()

        # Handle any other necessary validations.
        self._handle_other_validations()

    def _handle_deprecated_args(self):
        # handle deprecated tool call parsers
        deprecated_tool_call_parsers = {"qwen25": "qwen", "glm45": "glm"}
        if self.tool_call_parser in deprecated_tool_call_parsers:
            logger.warning(
                f"The tool_call_parser '{self.tool_call_parser}' is deprecated. Please use '{deprecated_tool_call_parsers[self.tool_call_parser]}' instead."
            )
            self.tool_call_parser = deprecated_tool_call_parsers[self.tool_call_parser]

    def _handle_ktransformers_configs(self):
        from sglang.srt.layers.quantization.compressed_tensors.compressed_tensors_moe import (
            CompressedTensorsWNA16AMXEPMoEMethod,
            override_config,
        )

        override_config(
            CompressedTensorsWNA16AMXEPMoEMethod,
            self.kt_num_gpu_experts,
            self.kt_cpuinfer,
            self.kt_threadpool_count,
            self.kt_amx_weight_path,
            self.kt_amx_method,
            self.chunked_prefill_size,
        )

    def _handle_missing_default_values(self):
        if self.tokenizer_path is None:
            self.tokenizer_path = self.model_path
        if self.served_model_name is None:
            self.served_model_name = self.model_path
        if self.device is None:
            self.device = get_device()
        if self.random_seed is None:
            self.random_seed = random.randint(0, 1 << 30)

    def _handle_gpu_memory_settings(self, gpu_mem):
        """
        Configure GPU memory-dependent settings including
        chunked_prefill_size, cuda_graph_max_bs, and mem_fraction_static.

        Here are our heuristics:
        - Set chunked_prefill_size and cuda_graph_max_bs based on the GPU memory capacity.
          This is because GPUs with more memory are generally more powerful, we need to use a larger
          chunked_prefill_size and a larger cuda_graph_max_bs to fully utilize the GPU.
        - Then set mem_fraction_static based on chunked_prefill_size and cuda_graph_max_bs.

          GPU memory capacity = model weights + KV cache pool + activations + cuda graph buffers

          The argument mem_fraction_static is defined as (model weights + KV cache pool) / GPU memory capacity,
          or equivalently, mem_fraction_static = (GPU memory capacity - activations - cuda graph buffers) / GPU memory capacity.

          In order to compute mem_fraction_static, we need to estimate the size of activations and cuda graph buffers.
          The activation memory is proportional to the chunked_prefill_size.
          The cuda graph memory is proportional to the cuda_graph_max_bs.
          We use reserved_mem = chunked_prefill_size * 1.5 + cuda_graph_max_bs * 2 to estimate the size of activations and cuda graph buffers in GB.
          and set mem_fraction_static = (GPU memory capacity - reserved_mem) / GPU memory capacity.

          The coefficient 1.5 is a heuristic value, in the future, we can do better estimation by looking at the model types, hidden sizes or even do a dummy run.
        """
        if gpu_mem is not None:
            if gpu_mem < 20 * 1024:
                # T4, 4080
                # (chunked_prefill_size 2k, cuda_graph_max_bs 8)
                if self.chunked_prefill_size is None:
                    self.chunked_prefill_size = 2048
                if self.cuda_graph_max_bs is None:
                    self.cuda_graph_max_bs = 8
            elif is_npu() and gpu_mem < 32 * 1024:
                # Atlas A2B4
                # (chunked_prefill_size 32k, cuda_graph_max_bs 16 if tp < 4 else 64)
                if self.chunked_prefill_size is None:
                    self.chunked_prefill_size = 32768
                if self.cuda_graph_max_bs is None:
                    if self.tp_size < 4:
                        self.cuda_graph_max_bs = 16
                    else:
                        self.cuda_graph_max_bs = 64
            elif gpu_mem < 35 * 1024:
                # A10, 4090, 5090
                # (chunked_prefill_size 2k, cuda_graph_max_bs 16 if tp < 4 else 80)
                if self.chunked_prefill_size is None:
                    self.chunked_prefill_size = 2048
                if self.cuda_graph_max_bs is None:
                    # Based on detailed statistics, when serving TP1/TP2 models on lower-end GPUs with HBM < 35GB, you can either disable cuda graph or set `cuda_graph_max_bs` to a very small value to reduce the memory overhead of creating cuda graphs, with almost no impact on performance.
                    # However, when serving models with TP4 or TP8, we need to enable cuda graph to maintain high performance. In this case, we can set `cuda_graph_max_bs` to 80 (half of the default value 160) to reduce the memory overhead of creating cuda graphs. Looking at the logs
                    # from TP4 serving of qwen2-72b, a value of 80 is sufficient and can reduce the memory overhead of creating cuda graphs on lower-end GPUs compared to the original 160, avoiding OOM issues.
                    if self.tp_size < 4:
                        self.cuda_graph_max_bs = 16
                    else:
                        self.cuda_graph_max_bs = 80
            elif gpu_mem < 60 * 1024:
                # A100 (40GB), L40,
                # (chunked_prefill_size 4k, cuda_graph_max_bs 32 if tp < 4 else 160)
                if self.chunked_prefill_size is None:
                    self.chunked_prefill_size = 4096
                if self.cuda_graph_max_bs is None:
                    if self.tp_size < 4:
                        self.cuda_graph_max_bs = 32
                    else:
                        self.cuda_graph_max_bs = 160
            elif is_npu() and gpu_mem < 64 * 1024:
                # Atlas A2 and Atlas A3
                # (chunked_prefill_size 32k, cuda_graph_max_bs 64 if tp < 4 else 128)
                if self.chunked_prefill_size is None:
                    self.chunked_prefill_size = 32768
                if self.cuda_graph_max_bs is None:
                    if self.tp_size < 4:
                        self.cuda_graph_max_bs = 64
                    else:
                        self.cuda_graph_max_bs = 128
            elif gpu_mem < 90 * 1024:
                # H100, A100
                # (chunked_prefill_size 8k, cuda_graph_max_bs 256 if tp < 4 else 512)
                if self.chunked_prefill_size is None:
                    self.chunked_prefill_size = 8192
                if self.cuda_graph_max_bs is None:
                    if self.tp_size < 4:
                        self.cuda_graph_max_bs = 256
                    else:
                        self.cuda_graph_max_bs = 512
            elif gpu_mem < 160 * 1024:
                # H20, H200
                # (chunked_prefill_size 8k, cuda_graph_max_bs 256 if tp < 4 else 512)
                if self.chunked_prefill_size is None:
                    self.chunked_prefill_size = 8192
                if self.cuda_graph_max_bs is None:
                    if self.tp_size < 4:
                        self.cuda_graph_max_bs = 256
                    else:
                        self.cuda_graph_max_bs = 512
            else:
                # B200, MI300
                # (chunked_prefill_size 16k, cuda_graph_max_bs 512)
                if self.chunked_prefill_size is None:
                    self.chunked_prefill_size = 16384
                if self.cuda_graph_max_bs is None:
                    self.cuda_graph_max_bs = 512
        else:
            # Fallback defaults when gpu_mem is None
            if self.chunked_prefill_size is None:
                self.chunked_prefill_size = 4096
            if self.cuda_graph_max_bs is None:
                self.cuda_graph_max_bs = 160

        # Set cuda graph batch sizes
        if self.cuda_graph_bs is None:
            self.cuda_graph_bs = self._generate_cuda_graph_batch_sizes()
        else:
            self.cuda_graph_max_bs = max(self.cuda_graph_bs)

        if self.piecewise_cuda_graph_tokens is None:
            self.piecewise_cuda_graph_tokens = (
                self._generate_piecewise_cuda_graph_tokens()
            )

        if self.mem_fraction_static is None:
            # Constant meta data (e.g., from attention backend)
            reserved_mem = 512
            # For activation during large prefill
            if self.chunked_prefill_size > 0:
                reserved_mem += max(self.chunked_prefill_size, 2048) * 1.5
            else:
                reserved_mem += max(self.max_prefill_tokens, 2048) * 1.5
            # For cuda graphs
            reserved_mem += self.cuda_graph_max_bs * 2
            # Some adjustments for large parallel size
            reserved_mem += self.tp_size * self.pp_size / 8 * 1024

            if self.enable_dp_attention:
                # DP attention needs more padding for some operations
                reserved_mem += self.cuda_graph_max_bs * self.dp_size * 3

                # DP attention uses much more memory for large cuda graph max bs,
                # likely due to some inefficiencies in torch allocator or our implementation.
                # So we need to reserve more memory.
                if self.cuda_graph_max_bs > 300:
                    reserved_mem += self.cuda_graph_max_bs * self.dp_size * 1.5

            if gpu_mem is not None and gpu_mem > 60 * 1024:
                reserved_mem = max(reserved_mem, 10 * 1024)

            if self.speculative_algorithm is not None:
                if self.speculative_algorithm == "STANDALONE":
                    # standalonedraft model and cuda graphs
                    reserved_mem += 6 * 1024
                elif self.speculative_algorithm != "NGRAM":
                    # eagle draft models and cuda graphs
                    reserved_mem += 2 * 1024

            self.mem_fraction_static = (
                round((gpu_mem - reserved_mem) / gpu_mem, 3)
                if gpu_mem is not None
                else 0.88
            )

            # Lazy init to avoid circular import
            # Multimodal models need more memory for the image processor
            from sglang.srt.configs.model_config import ModelConfig

            model_config = ModelConfig.from_server_args(self)
            if model_config.is_multimodal:
                self.adjust_mem_fraction_for_vlm(model_config)

    def _generate_cuda_graph_batch_sizes(self):
        """
        Generate the list of batch sizes for CUDA graph capture based on cuda_graph_max_bs.
        This integrates the logic from cuda_graph_runner.py.
        """
        # Handle disable_cuda_graph_padding as the first condition for both spec and non-spec
        if self.disable_cuda_graph_padding:
            capture_bs = list(range(1, self.cuda_graph_max_bs + 1))
        elif self.speculative_algorithm is None:
            # Normal case: [1, 2, 4, 8, 12] + list(range(16, 257, 8)) + list(range(272, 512, 16)) + list(range(512, cuda_graph_max_bs + 1))
            capture_bs = (
                [1, 2, 4, 8, 12]
                + list(range(16, 257, 8))
                + list(range(272, 512, 16))
                + list(range(512, self.cuda_graph_max_bs + 1, 32))
            )
        else:
            # Spec decoding case: list(range(1, 9, 1)) + list(range(10, 33, 2)) + list(range(40, 64, 4)) + list(range(72, 257, 8))
            capture_bs = (
                list(range(1, 9, 1))
                + list(range(10, 33, 2))
                + list(range(40, 64, 4))
                + list(range(72, 257, 8))
                + list(range(272, self.cuda_graph_max_bs + 1, 16))
            )

        capture_bs = [bs for bs in capture_bs if bs <= self.cuda_graph_max_bs]

        return capture_bs

    def _generate_piecewise_cuda_graph_tokens(self):
        """
        Generate the list of batch sizes for piecewise CUDA graph capture
        based on piecewise_cuda_graph_max_tokens.
        """
        capture_sizes = (
            list(range(4, 33, 4))
            + list(range(48, 257, 16))
            + list(range(288, 513, 32))
            + list(range(640, 4096 + 1, 128))
            + list(range(4352, self.piecewise_cuda_graph_max_tokens + 1, 256))
        )

        capture_sizes = [
            s for s in capture_sizes if s <= self.piecewise_cuda_graph_max_tokens
        ]

        return capture_sizes

    def _handle_hpu_backends(self):
        if self.device == "hpu":
            self.attention_backend = "torch_native"
            self.sampling_backend = "pytorch"

    def _handle_cpu_backends(self):
        if self.device == "cpu":
            if self.attention_backend is None:
                self.attention_backend = "intel_amx"
            self.sampling_backend = "pytorch"

    def _handle_model_specific_adjustments(self):
        from sglang.srt.configs.model_config import is_deepseek_nsa

        if parse_connector_type(self.model_path) == ConnectorType.INSTANCE:
            return

        hf_config = self.get_hf_config()
        model_arch = hf_config.architectures[0]
        if model_arch in ["DeepseekV3ForCausalLM"] and not is_deepseek_nsa(hf_config):
            if is_cuda() and is_sm100_supported():
                if (
                    self.attention_backend is None
                    and self.prefill_attention_backend is None
                    and self.decode_attention_backend is None
                ):
                    self.attention_backend = "trtllm_mla"
                    logger.info(
                        "Use trtllm_mla as attention backend on sm100 for DeepseekV3ForCausalLM"
                    )
                if not self.enable_dp_attention:
                    self.enable_flashinfer_allreduce_fusion = True
                    logger.info(
                        "Enable FlashInfer AllReduce Fusion on sm100 for DeepseekV3ForCausalLM"
                    )
                if (
                    self.quantization == "modelopt_fp4"
                    and self.moe_runner_backend == "auto"
                ):
                    self.moe_runner_backend = "flashinfer_trtllm"
                    logger.info(
                        "Use flashinfer_trtllm as moe runner backend on sm100 for DeepseekV3ForCausalLM"
                    )

        elif model_arch in ["GptOssForCausalLM"]:
            if (
                self.attention_backend is None
                and self.prefill_attention_backend is None
                and self.decode_attention_backend is None
            ):
                if is_cuda() and is_sm100_supported():
                    self.attention_backend = "trtllm_mha"
                elif is_cuda() and is_sm90_supported():
                    self.attention_backend = "fa3"
                else:
                    self.attention_backend = "triton"

            supported_backends = ["triton", "trtllm_mha", "fa3", "fa4"]
            prefill_attn_backend, decode_attn_backend = self.get_attention_backends()
            assert (
                prefill_attn_backend in supported_backends
                and decode_attn_backend in supported_backends
            ), (
                f"GptOssForCausalLM requires one of {supported_backends} attention backend, but got the following backends\n"
                f"- Prefill: {prefill_attn_backend}\n"
                f"- Decode: {decode_attn_backend}\n"
            )

            if is_sm100_supported():
                if not self.enable_dp_attention:
                    self.enable_flashinfer_allreduce_fusion = True
                    logger.info(
                        "Enable FlashInfer AllReduce Fusion on sm100 for GptOssForCausalLM"
                    )
            quantization_config = getattr(hf_config, "quantization_config", None)
            is_mxfp4_quant_format = (
                quantization_config is not None
                and quantization_config.get("quant_method") == "mxfp4"
            )

            if is_sm100_supported() and is_mxfp4_quant_format:
                self.moe_runner_backend = "flashinfer_mxfp4"
                logger.warning(
                    "Detected SM100 and MXFP4 quantization format for GPT-OSS model, enabling FlashInfer MXFP4 MOE kernel."
                )
            else:
                if self.moe_runner_backend == "triton_kernel":
                    assert (
                        self.ep_size == 1
                    ), "Triton kernel MoE is only supported when ep_size == 1"
                if (
                    self.moe_runner_backend == "auto"
                    and self.ep_size == 1
                    and is_triton_kernels_available()
                ):
                    self.moe_runner_backend = "triton_kernel"
                    logger.warning(
                        "Detected GPT-OSS model, enabling triton_kernels MOE kernel."
                    )
            self.disable_hybrid_swa_memory = True
            if is_mxfp4_quant_format:
                # use bf16 for mxfp4 triton kernels
                self.dtype = "bfloat16"

        elif "Llama4" in model_arch and self.device != "cpu":
            assert self.attention_backend in {
                "fa3",
                "aiter",
                "triton",
            }, "fa3, aiter, or triton is required for Llama4 model"
        elif model_arch in [
            "Gemma2ForCausalLM",
            "Gemma3ForCausalLM",
            "Gemma3ForConditionalGeneration",
            "Gemma3nForCausalLM",
            "Gemma3nForConditionalGeneration",
        ]:
            # FIXME: https://github.com/sgl-project/sglang/pull/7367 is not compatible with gemma2 model.
            # It failed at this test: https://github.com/sgl-project/sglang/actions/runs/16255155597/job/45890331952#step:4:736
            logger.warning(
                f"Disable hybrid SWA memory for {model_arch} as it is not yet supported."
            )
            self.disable_hybrid_swa_memory = True
        elif model_arch in ["Olmo2ForCausalLM"]:
            # FIXME: https://github.com/sgl-project/sglang/pull/7367 is not compatible with Olmo3 model.
            logger.warning(
                f"Disabling hybrid SWA memory for {model_arch} as it is not yet supported."
            )
            self.disable_hybrid_swa_memory = True

            if self.attention_backend is None:
                if is_cuda() and is_sm100_supported():
                    self.attention_backend = "trtllm_mha"
                elif is_cuda() and get_device_sm() >= 80:
                    self.attention_backend = "fa3"
                else:
                    self.attention_backend = "triton"

            # Flashinfer appears to degrade performance when sliding window attention
            # is used for the Olmo2 architecture. Olmo2 does not use sliding window attention
            # but Olmo3 does.
            assert (
                self.attention_backend != "flashinfer"
            ), "FlashInfer backend can significantly degrade the performance of Olmo3 models."

            logger.info(
                f"Using {self.attention_backend} as attention backend for {model_arch}."
            )

        if is_deepseek_nsa(hf_config):
            if (
                self.attention_backend is None
                and self.prefill_attention_backend is None
                and self.decode_attention_backend is None
            ):
                self.attention_backend = "nsa"
                logger.warning("Set nsa attention backend for DeepSeek NSA.")

            if not is_npu():
                self.enable_dp_attention = True
                self.dp_size = self.tp_size
                logger.warning("DP attention is enabled for DeepSeek NSA.")

                self.page_size = 64
                logger.warning("Setting page size to 64 for DeepSeek NSA.")

                # For Hopper, we support both bf16 and fp8 kv cache; for Blackwell, we support fp8 only currently
                import torch

                major, _ = torch.cuda.get_device_capability()
                if major >= 10:
                    self.kv_cache_dtype = "fp8_e4m3"
                    logger.warning("Setting KV cache dtype to fp8.")

                if self.kv_cache_dtype == "fp8_e4m3":
                    self.nsa_prefill = "flashmla_decode"
                    self.nsa_decode = "flashmla_decode"
                    logger.warning(
                        "Setting NSA backend to flashmla_decode for FP8 KV Cache."
                    )

                # Logging env vars for NSA
                from sglang.srt.layers.attention.nsa.utils import (
                    print_nsa_bool_env_vars,
                )

                print_nsa_bool_env_vars()

    def _handle_sampling_backend(self):
        if self.sampling_backend is None:
            self.sampling_backend = (
                "flashinfer" if is_flashinfer_available() else "pytorch"
            )

    def _handle_attention_backend_compatibility(self):
        if self.attention_backend == "torch_native":
            logger.warning(
                "Cuda graph is disabled because of using torch native attention backend"
            )
            self.disable_cuda_graph = True

        if self.attention_backend == "flex_attention":
            logger.warning(
                "Cuda graph is disabled because of using torch Flex Attention backend"
            )
            self.disable_cuda_graph = True
            assert (
                self.speculative_algorithm is None
            ), "Speculative decoding is currently not supported with Flex Attention backend"

        if is_npu() and self.attention_backend in ["ascend"]:
            logger.warning(
                "At this moment Ascend attention backend only supports a page_size of 128, change page_size to 128."
            )
            self.page_size = 128

        if (
            self.attention_backend == "flashmla"
            or self.decode_attention_backend == "flashmla"
        ):
            logger.warning(
                "FlashMLA only supports a page_size of 64, change page_size to 64."
            )
            self.page_size = 64

        if (
            self.attention_backend == "cutlass_mla"
            or self.decode_attention_backend == "cutlass_mla"
        ):
            logger.warning(
                "Cutlass MLA only supports a page_size of 128, change page_size to 128."
            )
            self.page_size = 128

        if (
            self.attention_backend == "trtllm_mla"
            or self.decode_attention_backend == "trtllm_mla"
        ):
            if not is_sm100_supported():
                raise ValueError(
                    "TRTLLM MLA backend is only supported on Blackwell GPUs (SM100). Please use a different backend."
                )

            if self.page_size not in [32, 64]:
                logger.warning(
                    f"TensorRT-LLM MLA only supports page_size of 32 or 64, changing page_size from {self.page_size} to 64."
                )
                self.page_size = 64

            if self.kv_cache_dtype not in ["fp8_e4m3", "auto"]:
                raise ValueError(
                    "TensorRT-LLM MLA backend only supports kv-cache-dtype of fp8_e4m3 or auto."
                )

        if (
            self.attention_backend == "trtllm_mha"
            or self.decode_attention_backend == "trtllm_mha"
            or self.prefill_attention_backend == "trtllm_mha"
        ):
            if not is_sm100_supported():
                raise ValueError(
                    "TRTLLM MHA backend is only supported on Blackwell GPUs (SM100). Please use a different backend."
                )

            if self.page_size not in [16, 32, 64]:
                logger.warning(
                    f"TensorRT-LLM MHA only supports page_size of 16, 32 or 64, changing page_size from {self.page_size} to 64."
                )
                self.page_size = 64

        if self.attention_backend == "dual_chunk_flash_attn":
            logger.warning(
                "Mixed chunk and radix cache are disabled when using dual-chunk flash attention backend"
            )
            self.enable_mixed_chunk = False
            self.disable_radix_cache = True

        if self.attention_backend == "intel_xpu":
            if self.page_size not in [32, 64, 128]:
                logger.warning(
                    f"Intel XPU attention backend only supports page_size of 32, 64 or 128, changing page_size from {self.page_size} to 128."
                )
                self.page_size = 128
        if self.attention_backend == "fa4" or self.decode_attention_backend == "fa4":
            raise ValueError(
                "FA4 backend is only supported for prefill. Please use `--prefill-attention-backend fa4` instead."
            )
        if self.prefill_attention_backend == "fa4":
            logger.warning(
                f"FA4 backend only supports page size 128, changing page_size from {self.page_size} to 128."
            )
            self.page_size = 128

    def _handle_page_size(self):
        if self.page_size is None:
            self.page_size = 1

    def _handle_amd_specifics(self):
        if is_hip():
            self.triton_attention_num_kv_splits = 16

    def _handle_grammar_backend(self):
        if self.grammar_backend is None:
            self.grammar_backend = "xgrammar"

    def _handle_data_parallelism(self):
        if self.dp_size == 1:
            self.enable_dp_attention = False
            self.enable_dp_lm_head = False

        if self.enable_dp_attention:
            self.schedule_conservativeness = self.schedule_conservativeness * 0.3
            assert self.tp_size % self.dp_size == 0
            self.chunked_prefill_size = self.chunked_prefill_size // self.dp_size
            logger.warning(
                f"DP attention is enabled. The chunked prefill size is adjusted to {self.chunked_prefill_size} to avoid MoE kernel issues. "
            )

        if self.enable_dp_lm_head:
            assert (
                self.enable_dp_attention
            ), "Please enable dp attention when setting enable_dp_lm_head. "

    def _handle_moe_kernel_config(self):
        if self.moe_runner_backend == "flashinfer_cutlass":
            assert (
                self.quantization == "modelopt_fp4"
            ), "modelopt_fp4 quantization is required for Flashinfer MOE"
            assert self.ep_size in [
                1,
                self.tp_size,
            ], "The expert parallel size must be 1 or the same as the tensor parallel size"

        if self.moe_runner_backend == "flashinfer_trtllm":
            assert (
                self.quantization == "modelopt_fp4" or self.quantization == "fp8"
            ), "modelopt_fp4 or fp8 quantization is required for Flashinfer TRTLLM MoE"
            self.disable_shared_experts_fusion = True
            logger.warning(
                "FlashInfer TRTLLM MoE is enabled. --disable-shared-experts-fusion is automatically set."
            )

    def _handle_a2a_moe(self):
        if self.moe_a2a_backend == "deepep":
            if self.deepep_mode == "normal":
                logger.warning("Cuda graph is disabled because deepep_mode=`normal`")
                self.disable_cuda_graph = True
            self.ep_size = self.tp_size
            logger.warning(
                f"DeepEP MoE is enabled. The expert parallel size is adjusted to be the same as the tensor parallel size[{self.tp_size}]."
            )

        if self.moe_a2a_backend == "mooncake":
            self.ep_size = self.tp_size
            logger.warning(
                f"Mooncake MoE is enabled. The expert parallel size is adjusted to be the same as the tensor parallel size[{self.tp_size}]."
            )

    def _handle_eplb_and_dispatch(self):
        if self.enable_eplb and (self.expert_distribution_recorder_mode is None):
            self.expert_distribution_recorder_mode = "stat"
            logger.warning(
                "EPLB is enabled. The expert_distribution_recorder_mode is automatically set."
            )

        if (self.enable_eplb or (self.init_expert_location is not None)) and (
            self.ep_dispatch_algorithm is None
        ):
            self.ep_dispatch_algorithm = "static"

        if self.enable_eplb:
            assert self.ep_size > 1

    def _handle_expert_distribution_metrics(self):
        if self.enable_expert_distribution_metrics and (
            self.expert_distribution_recorder_mode is None
        ):
            self.expert_distribution_recorder_mode = "stat"

        if self.expert_distribution_recorder_buffer_size is None:
            if (x := self.eplb_rebalance_num_iterations) is not None:
                self.expert_distribution_recorder_buffer_size = x
            elif self.expert_distribution_recorder_mode is not None:
                self.expert_distribution_recorder_buffer_size = 1000

    def _handle_pipeline_parallelism(self):
        if self.pp_size > 1:
            self.disable_overlap_schedule = True
            logger.warning(
                "Pipeline parallelism is incompatible with overlap schedule."
            )

    def _handle_hicache(self):
        if self.hicache_storage_backend == "mooncake":
            if self.hicache_mem_layout == "layer_first":
                if self.hicache_io_backend == "direct":
                    self.hicache_mem_layout = "page_first_direct"
                elif self.hicache_io_backend == "kernel":
                    self.hicache_mem_layout = "page_first"
                logger.warning(
                    f"Mooncake storage backend does not support layer_first layout, "
                    f"switching to {self.hicache_mem_layout} layout for {self.hicache_io_backend} io backend"
                )

        if self.hicache_mem_layout == "page_first_direct":
            if self.hicache_io_backend != "direct":
                self.hicache_io_backend = "direct"
                logger.warning(
                    "Page first direct layout only support direct io backend"
                )

    def _handle_speculative_decoding(self):
        if self.speculative_algorithm == "NEXTN":
            self.speculative_algorithm = "EAGLE"

        if self.speculative_algorithm in ("EAGLE", "EAGLE3", "STANDALONE"):
            if self.speculative_algorithm == "STANDALONE" and self.enable_dp_attention:
                # TODO: support dp attention for standalone speculative decoding
                raise ValueError(
                    "Currently standalone speculative decoding does not support dp attention."
                )
            if self.max_running_requests is None:
                self.max_running_requests = 48
                logger.warning(
                    "Max running requests is reset to 48 for speculative decoding."
                )

            if self.speculative_algorithm == "EAGLE" and self.enable_beta_spec:
                self.disable_overlap_schedule = False
                logger.warning(
                    "Beta spec is enabled for eagle speculative decoding and overlap schedule is turned on."
                )

            if not self.enable_beta_spec:
                self.disable_overlap_schedule = True
                logger.warning(
                    "Overlap scheduler is disabled because of using eagle3 and standalone speculative decoding."
                )

            if self.enable_mixed_chunk:
                self.enable_mixed_chunk = False
                logger.warning(
                    "Mixed chunked prefill is disabled because of using "
                    "eagle speculative decoding."
                )

            model_arch = self.get_hf_config().architectures[0]
            if model_arch in [
                "DeepseekV32ForCausalLM",
                "DeepseekV3ForCausalLM",
                "Glm4MoeForCausalLM",
                "BailingMoeForCausalLM",
                "BailingMoeV2ForCausalLM",
            ]:
                if self.speculative_draft_model_path is None:
                    self.speculative_draft_model_path = self.model_path
                else:
                    logger.warning(
                        "DeepSeek MTP does not require setting speculative_draft_model_path."
                    )

            if self.speculative_num_steps is None:
                assert (
                    self.speculative_eagle_topk is None
                    and self.speculative_num_draft_tokens is None
                )
                (
                    self.speculative_num_steps,
                    self.speculative_eagle_topk,
                    self.speculative_num_draft_tokens,
                ) = auto_choose_speculative_params(self)

            if (
                self.attention_backend == "trtllm_mha"
                or self.decode_attention_backend == "trtllm_mha"
                or self.prefill_attention_backend == "trtllm_mha"
            ):
                if self.speculative_eagle_topk > 1:
                    raise ValueError(
                        "trtllm_mha backend only supports topk = 1 for speculative decoding."
                    )

            if (
                self.speculative_eagle_topk == 1
                and self.speculative_num_draft_tokens != self.speculative_num_steps + 1
            ):
                logger.warning(
                    "speculative_num_draft_tokens is adjusted to speculative_num_steps + 1 when speculative_eagle_topk == 1"
                )
                self.speculative_num_draft_tokens = self.speculative_num_steps + 1

            if (
                self.speculative_eagle_topk > 1
                and self.page_size > 1
                and self.attention_backend != "flashinfer"
            ):
                raise ValueError(
                    "speculative_eagle_topk > 1 with page_size > 1 is unstable and produces incorrect results for paged attention backends. This combination is only supported for the 'flashinfer' backend."
                )

        if self.speculative_algorithm == "NGRAM":
            if not self.device.startswith("cuda"):
                raise ValueError(
                    "Ngram speculative decoding only supports CUDA device."
                )
            if self.max_running_requests is None:
                self.max_running_requests = 48
            self.disable_overlap_schedule = True
            self.enable_mixed_chunk = False
            self.speculative_eagle_topk = self.speculative_ngram_max_bfs_breadth
            if self.speculative_num_draft_tokens is None:
                self.speculative_num_draft_tokens = (
                    self.speculative_ngram_max_match_window_size
                )
            logger.warning(
                "The overlap scheduler and mixed chunked prefill are disabled because of "
                "using ngram speculative decoding."
            )

            if (
                self.speculative_eagle_topk > 1
                and self.page_size > 1
                and self.attention_backend != "flashinfer"
            ):
                raise ValueError(
                    f"speculative_eagle_topk({self.speculative_eagle_topk}) > 1 "
                    f"with page_size({self.page_size}) > 1 is unstable "
                    "and produces incorrect results for paged attention backends. "
                    "This combination is only supported for the 'flashinfer' backend."
                )
            if self.enable_dp_attention:
                # TODO: support dp attention for ngram speculative decoding
                raise ValueError(
                    "Currently ngram speculative decoding does not support dp attention."
                )

    def _handle_load_format(self):
        if (
            self.load_format == "auto" or self.load_format == "gguf"
        ) and check_gguf_file(self.model_path):
            self.quantization = self.load_format = "gguf"

        if is_remote_url(self.model_path):
            self.load_format = "remote"

        if self.custom_weight_loader is None:
            self.custom_weight_loader = []

        if self.load_format == "remote_instance":
            if (
                self.remote_instance_weight_loader_seed_instance_ip is None
                or self.remote_instance_weight_loader_seed_instance_service_port is None
                or self.remote_instance_weight_loader_send_weights_group_ports is None
            ):
                self.load_format = "auto"

    def _handle_disaggregation(self):
        if self.disaggregation_mode == "decode":
            assert (
                self.disaggregation_decode_tp is None
            ), "Cannot set --disaggregation-decode-tp for the decode engine."
            assert (
                self.disaggregation_decode_dp is None
            ), "Cannot set --disaggregation-decode-dp for the decode engine."

            self.disable_radix_cache = True
            logger.warning("KV cache is forced as chunk cache for decode server")

            if self.dp_size > 1 and not is_in_ci():
                assert self.prefill_round_robin_balance, (
                    "Prefill round robin balance is required when dp size > 1. "
                    "Please make sure that the prefill instance is launched with `--load-balance-method round_robin`"
                    " and `--prefill-round-robin-balance` is set for decode server."
                )
        elif self.disaggregation_mode == "prefill":
            if self.disaggregation_decode_tp is None:
                self.disaggregation_decode_tp = self.tp_size
            if self.disaggregation_decode_dp is None:
                self.disaggregation_decode_dp = self.dp_size

            self.disaggregation_prefill_pp = self.pp_size
            self.validate_disagg_tp_size(self.tp_size, self.disaggregation_decode_tp)
            self.disable_cuda_graph = True
            logger.warning("Cuda graph is disabled for prefill server")

    def _handle_tokenizer_batching(self):
        if self.enable_tokenizer_batch_encode and self.enable_dynamic_batch_tokenizer:
            raise ValueError(
                "Cannot enable both --enable-tokenizer-batch-encode and --enable-dynamic-batch-tokenizer. "
                "Please choose one tokenizer batching approach."
            )

        if self.skip_tokenizer_init:
            if self.tokenizer_worker_num != 1:
                logger.warning(
                    "skip_tokenizer_init=True disables tokenizer workers; forcing tokenizer_worker_num=1 "
                    f"(requested {self.tokenizer_worker_num})."
                )
                self.tokenizer_worker_num = 1

            if self.enable_tokenizer_batch_encode:
                logger.warning(
                    "skip_tokenizer_init=True ignores --enable-tokenizer-batch-encode; disabling it."
                )
                self.enable_tokenizer_batch_encode = False

            if self.enable_dynamic_batch_tokenizer:
                logger.warning(
                    "skip_tokenizer_init=True ignores --enable-dynamic-batch-tokenizer; disabling it."
                )
                self.enable_dynamic_batch_tokenizer = False

    def _handle_environment_variables(self):
        os.environ["SGLANG_ENABLE_TORCH_COMPILE"] = (
            "1" if self.enable_torch_compile else "0"
        )
        os.environ["SGLANG_MAMBA_SSM_DTYPE"] = self.mamba_ssm_dtype
        os.environ["SGLANG_DISABLE_OUTLINES_DISK_CACHE"] = (
            "1" if self.disable_outlines_disk_cache else "0"
        )
        os.environ["SGLANG_ENABLE_DETERMINISTIC_INFERENCE"] = (
            "1" if self.enable_deterministic_inference else "0"
        )

    def _handle_cache_compatibility(self):
        if self.enable_hierarchical_cache and self.disable_radix_cache:
            raise ValueError(
                "The arguments enable-hierarchical-cache and disable-radix-cache are mutually exclusive "
                "and cannot be used at the same time. Please use only one of them."
            )

        if (
            self.disaggregation_decode_enable_offload_kvcache
            and self.disaggregation_mode != "decode"
        ):
            raise ValueError(
                "The argument disaggregation-decode-enable-offload-kvcache is only supported for decode side."
            )

    def _handle_metrics_labels(self):
        if (
            not self.tokenizer_metrics_custom_labels_header
            and self.tokenizer_metrics_allowed_custom_labels
        ):
            raise ValueError(
                "Please set --tokenizer-metrics-custom-labels-header when setting --tokenizer-metrics-allowed-custom-labels."
            )

    def _handle_deterministic_inference(self):
        if self.enable_deterministic_inference:
            # Check sampling backend
            self.sampling_backend = "pytorch"
            logger.warning(
                "Sampling backend is set to pytorch for deterministic inference."
            )

            # Check attention backend
            if self.attention_backend is None:
                # User didn't specify attention backend, fallback based on GPU architecture
                if is_sm100_supported() or is_sm120_supported():
                    # Blackwell and newer architectures
                    self.attention_backend = "flashinfer"
                else:
                    # Hopper (SM90) and older architectures
                    self.attention_backend = "fa3"
                logger.warning(
                    f"Attention backend not specified. Falling back to '{self.attention_backend}' for deterministic inference. "
                    f"You can explicitly set --attention-backend to one of {DETERMINISTIC_ATTENTION_BACKEND_CHOICES}."
                )
            elif self.attention_backend not in DETERMINISTIC_ATTENTION_BACKEND_CHOICES:
                # User explicitly specified an incompatible attention backend
                raise ValueError(
                    f"Currently only {DETERMINISTIC_ATTENTION_BACKEND_CHOICES} attention backends are supported for deterministic inference, "
                    f"but you explicitly specified '{self.attention_backend}'."
                )

            # Currently, only FA3 and Triton supports radix cache. Support for other backends is in progress
            if self.attention_backend not in ["fa3", "triton"]:
                self.disable_radix_cache = True
                logger.warning(
                    f"Currently radix cache is not compatible with {self.attention_backend} attention backend for deterministic inference. It will be supported in the future."
                )

            # Check TP size
            if self.tp_size > 1:
                os.environ["NCCL_ALGO"] = "allreduce:tree"
                self.disable_custom_all_reduce = True
                logger.warning(
                    "NCCL_ALGO is set to 'allreduce:tree' and custom all reduce is disabled for deterministic inference when TP size > 1."
                )

    def _handle_other_validations(self):
        pass

    @staticmethod
    def add_cli_args(parser: argparse.ArgumentParser):

        # Model and tokenizer
        parser.add_argument(
            "--model-path",
            "--model",
            type=str,
            help="The path of the model weights. This can be a local folder or a Hugging Face repo ID.",
            required=True,
        )
        parser.add_argument(
            "--tokenizer-path",
            type=str,
            default=ServerArgs.tokenizer_path,
            help="The path of the tokenizer.",
        )
        parser.add_argument(
            "--tokenizer-mode",
            type=str,
            default=ServerArgs.tokenizer_mode,
            choices=["auto", "slow"],
            help="Tokenizer mode. 'auto' will use the fast "
            "tokenizer if available, and 'slow' will "
            "always use the slow tokenizer.",
        )
        parser.add_argument(
            "--tokenizer-worker-num",
            type=int,
            default=ServerArgs.tokenizer_worker_num,
            help="The worker num of the tokenizer manager.",
        )
        parser.add_argument(
            "--skip-tokenizer-init",
            action="store_true",
            help="If set, skip init tokenizer and pass input_ids in generate request.",
        )
        parser.add_argument(
            "--load-format",
            type=str,
            default=ServerArgs.load_format,
            choices=LOAD_FORMAT_CHOICES,
            help="The format of the model weights to load. "
            '"auto" will try to load the weights in the safetensors format '
            "and fall back to the pytorch bin format if safetensors format "
            "is not available. "
            '"pt" will load the weights in the pytorch bin format. '
            '"safetensors" will load the weights in the safetensors format. '
            '"npcache" will load the weights in pytorch format and store '
            "a numpy cache to speed up the loading. "
            '"dummy" will initialize the weights with random values, '
            "which is mainly for profiling."
            '"gguf" will load the weights in the gguf format. '
            '"bitsandbytes" will load the weights using bitsandbytes '
            "quantization."
            '"layered" loads weights layer by layer so that one can quantize a '
            "layer before loading another to make the peak memory envelope "
            "smaller.",
        )
        parser.add_argument(
            "--model-loader-extra-config",
            type=str,
            help="Extra config for model loader. "
            "This will be passed to the model loader corresponding to the chosen load_format.",
            default=ServerArgs.model_loader_extra_config,
        )
        parser.add_argument(
            "--trust-remote-code",
            action="store_true",
            help="Whether or not to allow for custom models defined on the Hub in their own modeling files.",
        )
        parser.add_argument(
            "--context-length",
            type=int,
            default=ServerArgs.context_length,
            help="The model's maximum context length. Defaults to None (will use the value from the model's config.json instead).",
        )
        parser.add_argument(
            "--is-embedding",
            action="store_true",
            help="Whether to use a CausalLM as an embedding model.",
        )
        parser.add_argument(
            "--enable-multimodal",
            default=ServerArgs.enable_multimodal,
            action="store_true",
            help="Enable the multimodal functionality for the served model. If the model being served is not multimodal, nothing will happen",
        )
        parser.add_argument(
            "--revision",
            type=str,
            default=None,
            help="The specific model version to use. It can be a branch "
            "name, a tag name, or a commit id. If unspecified, will use "
            "the default version.",
        )
        parser.add_argument(
            "--model-impl",
            type=str,
            default=ServerArgs.model_impl,
            help="Which implementation of the model to use.\n\n"
            '* "auto" will try to use the SGLang implementation if it exists '
            "and fall back to the Transformers implementation if no SGLang "
            "implementation is available.\n"
            '* "sglang" will use the SGLang model implementation.\n'
            '* "transformers" will use the Transformers model '
            "implementation.\n",
        )

        # HTTP server
        parser.add_argument(
            "--host",
            type=str,
            default=ServerArgs.host,
            help="The host of the HTTP server.",
        )
        parser.add_argument(
            "--port",
            type=int,
            default=ServerArgs.port,
            help="The port of the HTTP server.",
        )
        parser.add_argument(
            "--grpc-mode",
            action="store_true",
            help="If set, use gRPC server instead of HTTP server.",
        )
        parser.add_argument(
            "--skip-server-warmup",
            action="store_true",
            help="If set, skip warmup.",
        )
        parser.add_argument(
            "--warmups",
            type=str,
            required=False,
            help="Specify custom warmup functions (csv) to run before server starts eg. --warmups=warmup_name1,warmup_name2 "
            "will run the functions `warmup_name1` and `warmup_name2` specified in warmup.py before the server starts listening for requests",
        )
        parser.add_argument(
            "--nccl-port",
            type=int,
            default=ServerArgs.nccl_port,
            help="The port for NCCL distributed environment setup. Defaults to a random port.",
        )

        # Quantization and data type
        parser.add_argument(
            "--dtype",
            type=str,
            default=ServerArgs.dtype,
            choices=["auto", "half", "float16", "bfloat16", "float", "float32"],
            help="Data type for model weights and activations.\n\n"
            '* "auto" will use FP16 precision for FP32 and FP16 models, and '
            "BF16 precision for BF16 models.\n"
            '* "half" for FP16. Recommended for AWQ quantization.\n'
            '* "float16" is the same as "half".\n'
            '* "bfloat16" for a balance between precision and range.\n'
            '* "float" is shorthand for FP32 precision.\n'
            '* "float32" for FP32 precision.',
        )
        parser.add_argument(
            "--quantization",
            type=str,
            default=ServerArgs.quantization,
            choices=QUANTIZATION_CHOICES,
            help="The quantization method.",
        )
        parser.add_argument(
            "--quantization-param-path",
            type=nullable_str,
            default=None,
            help="Path to the JSON file containing the KV cache "
            "scaling factors. This should generally be supplied, when "
            "KV cache dtype is FP8. Otherwise, KV cache scaling factors "
            "default to 1.0, which may cause accuracy issues. ",
        )
        parser.add_argument(
            "--modelopt-quant",
            type=str,
            default=ServerArgs.modelopt_quant,
            help="The ModelOpt quantization configuration. "
            "Supported values: 'fp8', 'int4_awq', 'w4a8_awq', 'nvfp4', 'nvfp4_awq'. "
            "This requires the NVIDIA Model Optimizer library to be installed: pip install nvidia-modelopt",
        )
        parser.add_argument(
            "--modelopt-checkpoint-restore-path",
            type=str,
            default=ServerArgs.modelopt_checkpoint_restore_path,
            help="Path to restore a previously saved ModelOpt quantized checkpoint. "
            "If provided, the quantization process will be skipped and the model "
            "will be loaded from this checkpoint.",
        )
        parser.add_argument(
            "--modelopt-checkpoint-save-path",
            type=str,
            default=ServerArgs.modelopt_checkpoint_save_path,
            help="Path to save the ModelOpt quantized checkpoint after quantization. "
            "This allows reusing the quantized model in future runs.",
        )
        parser.add_argument(
            "--kv-cache-dtype",
            type=str,
            default=ServerArgs.kv_cache_dtype,
            choices=["auto", "fp8_e5m2", "fp8_e4m3", "bf16", "bfloat16"],
            help='Data type for kv cache storage. "auto" will use model data type. "bf16" or "bfloat16" for BF16 KV cache. "fp8_e5m2" and "fp8_e4m3" are supported for CUDA 11.8+.',
        )
        parser.add_argument(
            "--enable-fp32-lm-head",
            action="store_true",
            help="If set, the LM head outputs (logits) are in FP32.",
        )

        # Memory and scheduling
        parser.add_argument(
            "--mem-fraction-static",
            type=float,
            default=ServerArgs.mem_fraction_static,
            help="The fraction of the memory used for static allocation (model weights and KV cache memory pool). Use a smaller value if you see out-of-memory errors.",
        )
        parser.add_argument(
            "--max-running-requests",
            type=int,
            default=ServerArgs.max_running_requests,
            help="The maximum number of running requests.",
        )
        parser.add_argument(
            "--max-queued-requests",
            type=int,
            default=ServerArgs.max_queued_requests,
            help="The maximum number of queued requests. This option is ignored when using disaggregation-mode.",
        )
        parser.add_argument(
            "--max-total-tokens",
            type=int,
            default=ServerArgs.max_total_tokens,
            help="The maximum number of tokens in the memory pool. If not specified, it will be automatically calculated based on the memory usage fraction. "
            "This option is typically used for development and debugging purposes.",
        )
        parser.add_argument(
            "--chunked-prefill-size",
            type=int,
            default=ServerArgs.chunked_prefill_size,
            help="The maximum number of tokens in a chunk for the chunked prefill. Setting this to -1 means disabling chunked prefill.",
        )
        parser.add_argument(
            "--max-prefill-tokens",
            type=int,
            default=ServerArgs.max_prefill_tokens,
            help="The maximum number of tokens in a prefill batch. The real bound will be the maximum of this value and the model's maximum context length.",
        )
        parser.add_argument(
            "--schedule-policy",
            type=str,
            default=ServerArgs.schedule_policy,
            choices=["lpm", "random", "fcfs", "dfs-weight", "lof", "priority"],
            help="The scheduling policy of the requests.",
        )
        parser.add_argument(
            "--enable-priority-scheduling",
            action="store_true",
            default=ServerArgs.enable_priority_scheduling,
            help="Enable priority scheduling. Requests with higher priority integer values will be scheduled first by default.",
        )
        parser.add_argument(
            "--abort-on-priority-when-disabled",
            action="store_true",
            default=ServerArgs.abort_on_priority_when_disabled,
            help="If set, abort requests that specify a priority when priority scheduling is disabled.",
        )
        parser.add_argument(
            "--schedule-low-priority-values-first",
            action="store_true",
            default=ServerArgs.schedule_low_priority_values_first,
            help="If specified with --enable-priority-scheduling, the scheduler will schedule requests with lower priority integer values first.",
        )
        parser.add_argument(
            "--priority-scheduling-preemption-threshold",
            type=int,
            default=ServerArgs.priority_scheduling_preemption_threshold,
            help="Minimum difference in priorities for an incoming request to have to preempt running request(s).",
        )
        parser.add_argument(
            "--schedule-conservativeness",
            type=float,
            default=ServerArgs.schedule_conservativeness,
            help="How conservative the schedule policy is. A larger value means more conservative scheduling. Use a larger value if you see requests being retracted frequently.",
        )
        parser.add_argument(
            "--page-size",
            type=int,
            default=ServerArgs.page_size,
            help="The number of tokens in a page.",
        )
        parser.add_argument(
            "--hybrid-kvcache-ratio",
            nargs="?",
            const=0.5,
            type=float,
            default=ServerArgs.hybrid_kvcache_ratio,
            help=(
                "Mix ratio in [0,1] between uniform and hybrid kv buffers "
                "(0.0 = pure uniform: swa_size / full_size = 1)"
                "(1.0 = pure hybrid: swa_size / full_size = local_attention_size / context_length)"
            ),
        )
        parser.add_argument(
            "--swa-full-tokens-ratio",
            type=float,
            default=ServerArgs.swa_full_tokens_ratio,
            help="The ratio of SWA layer KV tokens / full layer KV tokens, regardless of the number of swa:full layers. It should be between 0 and 1. "
            "E.g. 0.5 means if each swa layer has 50 tokens, then each full layer has 100 tokens.",
        )
        parser.add_argument(
            "--disable-hybrid-swa-memory",
            action="store_true",
            help="Disable the hybrid SWA memory.",
        )

        # Runtime options
        parser.add_argument(
            "--device",
            type=str,
            default=ServerArgs.device,
            help="The device to use ('cuda', 'xpu', 'hpu', 'npu', 'cpu'). Defaults to auto-detection if not specified.",
        )
        parser.add_argument(
            "--elastic-ep-backend",
            type=str,
            default=ServerArgs.elastic_ep_backend,
            choices=["none", "mooncake"],
            help="Specify the collective communication backend for elastic EP. Currently supports 'mooncake'.",
        )
        parser.add_argument(
            "--mooncake-ib-device",
            type=str,
            default=ServerArgs.mooncake_ib_device,
            help="The InfiniBand devices for Mooncake Backend transfer, accepts multiple comma-separated devices "
            "(e.g., --mooncake-ib-device mlx5_0,mlx5_1). "
            "Default is None, which triggers automatic device detection when Mooncake Backend is enabled.",
        )
        parser.add_argument(
            "--tensor-parallel-size",
            "--tp-size",
            type=int,
            default=ServerArgs.tp_size,
            help="The tensor parallelism size.",
        )
        parser.add_argument(
            "--pipeline-parallel-size",
            "--pp-size",
            type=int,
            default=ServerArgs.pp_size,
            help="The pipeline parallelism size.",
        )
        parser.add_argument(
            "--pp-max-micro-batch-size",
            type=int,
            default=ServerArgs.pp_max_micro_batch_size,
            help="The maximum micro batch size in pipeline parallelism.",
        )
        parser.add_argument(
            "--stream-interval",
            type=int,
            default=ServerArgs.stream_interval,
            help="The interval (or buffer size) for streaming in terms of the token length. A smaller value makes streaming smoother, while a larger value makes the throughput higher",
        )
        parser.add_argument(
            "--stream-output",
            action="store_true",
            help="Whether to output as a sequence of disjoint segments.",
        )
        parser.add_argument(
            "--random-seed",
            type=int,
            default=ServerArgs.random_seed,
            help="The random seed.",
        )
        parser.add_argument(
            "--constrained-json-whitespace-pattern",
            type=str,
            default=ServerArgs.constrained_json_whitespace_pattern,
            help="(outlines and llguidance backends only) Regex pattern for syntactic whitespaces allowed in JSON constrained output. For example, to allow the model generate consecutive whitespaces, set the pattern to [\n\t ]*",
        )
        parser.add_argument(
            "--constrained-json-disable-any-whitespace",
            action="store_true",
            help="(xgrammar and llguidance backends only) Enforce compact representation in JSON constrained output.",
        )
        parser.add_argument(
            "--watchdog-timeout",
            type=float,
            default=ServerArgs.watchdog_timeout,
            help="Set watchdog timeout in seconds. If a forward batch takes longer than this, the server will crash to prevent hanging.",
        )
        parser.add_argument(
            "--dist-timeout",
            type=int,
            default=ServerArgs.dist_timeout,
            help="Set timeout for torch.distributed initialization.",
        )
        parser.add_argument(
            "--download-dir",
            type=str,
            default=ServerArgs.download_dir,
            help="Model download directory for huggingface.",
        )
        parser.add_argument(
            "--base-gpu-id",
            type=int,
            default=ServerArgs.base_gpu_id,
            help="The base GPU ID to start allocating GPUs from. Useful when running multiple instances on the same machine.",
        )
        parser.add_argument(
            "--gpu-id-step",
            type=int,
            default=ServerArgs.gpu_id_step,
            help="The delta between consecutive GPU IDs that are used. For example, setting it to 2 will use GPU 0,2,4,...",
        )
        parser.add_argument(
            "--sleep-on-idle",
            action="store_true",
            help="Reduce CPU usage when sglang is idle.",
        )

        # Logging
        parser.add_argument(
            "--log-level",
            type=str,
            default=ServerArgs.log_level,
            help="The logging level of all loggers.",
        )
        parser.add_argument(
            "--log-level-http",
            type=str,
            default=ServerArgs.log_level_http,
            help="The logging level of HTTP server. If not set, reuse --log-level by default.",
        )
        parser.add_argument(
            "--log-requests",
            action="store_true",
            help="Log metadata, inputs, outputs of all requests. The verbosity is decided by --log-requests-level",
        )
        parser.add_argument(
            "--log-requests-level",
            type=int,
            default=ServerArgs.log_requests_level,
            help="0: Log metadata (no sampling parameters). 1: Log metadata and sampling parameters. 2: Log metadata, sampling parameters and partial input/output. 3: Log every input/output.",
            choices=[0, 1, 2, 3],
        )
        parser.add_argument(
            "--crash-dump-folder",
            type=str,
            default=ServerArgs.crash_dump_folder,
            help="Folder path to dump requests from the last 5 min before a crash (if any). If not specified, crash dumping is disabled.",
        )
        parser.add_argument(
            "--show-time-cost",
            action="store_true",
            help="Show time cost of custom marks.",
        )
        parser.add_argument(
            "--enable-metrics",
            action="store_true",
            help="Enable log prometheus metrics.",
        )
        parser.add_argument(
            "--enable-metrics-for-all-schedulers",
            action="store_true",
            help="Enable --enable-metrics-for-all-schedulers when you want schedulers on all TP ranks (not just TP 0) "
            "to record request metrics separately. This is especially useful when dp_attention is enabled, as "
            "otherwise all metrics appear to come from TP 0.",
        )
        parser.add_argument(
            "--tokenizer-metrics-custom-labels-header",
            type=str,
            default=ServerArgs.tokenizer_metrics_custom_labels_header,
            help="Specify the HTTP header for passing custom labels for tokenizer metrics.",
        )
        parser.add_argument(
            "--tokenizer-metrics-allowed-custom-labels",
            type=str,
            nargs="+",
            default=ServerArgs.tokenizer_metrics_allowed_custom_labels,
            help="The custom labels allowed for tokenizer metrics. The labels are specified via a dict in "
            "'--tokenizer-metrics-custom-labels-header' field in HTTP requests, e.g., {'label1': 'value1', 'label2': "
            "'value2'} is allowed if '--tokenizer-metrics-allowed-custom-labels label1 label2' is set.",
        )
        parser.add_argument(
            "--bucket-time-to-first-token",
            type=float,
            nargs="+",
            default=ServerArgs.bucket_time_to_first_token,
            help="The buckets of time to first token, specified as a list of floats.",
        )
        parser.add_argument(
            "--bucket-inter-token-latency",
            type=float,
            nargs="+",
            default=ServerArgs.bucket_inter_token_latency,
            help="The buckets of inter-token latency, specified as a list of floats.",
        )
        parser.add_argument(
            "--bucket-e2e-request-latency",
            type=float,
            nargs="+",
            default=ServerArgs.bucket_e2e_request_latency,
            help="The buckets of end-to-end request latency, specified as a list of floats.",
        )
        parser.add_argument(
            "--collect-tokens-histogram",
            action="store_true",
            default=ServerArgs.collect_tokens_histogram,
            help="Collect prompt/generation tokens histogram.",
        )
        bucket_rule = (
            "Supports 3 rule types: 'default' uses predefined buckets; 'tse <middle> <base> <count>' "
            "generates two sides exponential distributed buckets (e.g., 'tse 1000 2 8' generates buckets "
            "[984.0, 992.0, 996.0, 998.0, 1000.0, 1002.0, 1004.0, 1008.0, 1016.0]).); 'custom <value1> "
            "<value2> ...' uses custom bucket values (e.g., 'custom 10 50 100 500')."
        )
        parser.add_argument(
            "--prompt-tokens-buckets",
            type=str,
            nargs="+",
            default=ServerArgs.prompt_tokens_buckets,
            help=f"The buckets rule of prompt tokens. {bucket_rule}",
        )
        parser.add_argument(
            "--generation-tokens-buckets",
            type=str,
            nargs="+",
            default=ServerArgs.generation_tokens_buckets,
            help=f"The buckets rule for generation tokens histogram. {bucket_rule}",
        )
        parser.add_argument(
            "--gc-warning-threshold-secs",
            type=float,
            default=ServerArgs.gc_warning_threshold_secs,
            help="The threshold for long GC warning. If a GC takes longer than this, a warning will be logged. Set to 0 to disable.",
        )
        parser.add_argument(
            "--decode-log-interval",
            type=int,
            default=ServerArgs.decode_log_interval,
            help="The log interval of decode batch.",
        )
        parser.add_argument(
            "--enable-request-time-stats-logging",
            action="store_true",
            default=ServerArgs.enable_request_time_stats_logging,
            help="Enable per request time stats logging",
        )
        parser.add_argument(
            "--kv-events-config",
            type=str,
            default=None,
            help="Config in json format for NVIDIA dynamo KV event publishing. Publishing will be enabled if this flag is used.",
        )
        parser.add_argument(
            "--enable-trace",
            action="store_true",
            help="Enable opentelemetry trace",
        )
        parser.add_argument(
            "--oltp-traces-endpoint",
            type=str,
            default="localhost:4317",
            help="Config opentelemetry collector endpoint if --enable-trace is set. format: <ip>:<port>",
        )

        # API related
        parser.add_argument(
            "--api-key",
            type=str,
            default=ServerArgs.api_key,
            help="Set API key of the server. It is also used in the OpenAI API compatible server.",
        )
        parser.add_argument(
            "--served-model-name",
            type=str,
            default=ServerArgs.served_model_name,
            help="Override the model name returned by the v1/models endpoint in OpenAI API server.",
        )
        parser.add_argument(
            "--weight-version",
            type=str,
            default=ServerArgs.weight_version,
            help="Version identifier for the model weights. Defaults to 'default' if not specified.",
        )
        parser.add_argument(
            "--chat-template",
            type=str,
            default=ServerArgs.chat_template,
            help="The buliltin chat template name or the path of the chat template file. This is only used for OpenAI-compatible API server.",
        )
        parser.add_argument(
            "--completion-template",
            type=str,
            default=ServerArgs.completion_template,
            help="The buliltin completion template name or the path of the completion template file. This is only used for OpenAI-compatible API server. only for code completion currently.",
        )
        parser.add_argument(
            "--file-storage-path",
            type=str,
            default=ServerArgs.file_storage_path,
            help="The path of the file storage in backend.",
        )
        parser.add_argument(
            "--enable-cache-report",
            action="store_true",
            help="Return number of cached tokens in usage.prompt_tokens_details for each openai request.",
        )
        parser.add_argument(
            "--reasoning-parser",
            type=str,
            choices=list(ReasoningParser.DetectorMap.keys()),
            default=ServerArgs.reasoning_parser,
            help=f"Specify the parser for reasoning models, supported parsers are: {list(ReasoningParser.DetectorMap.keys())}.",
        )
        tool_call_parser_choices = list(FunctionCallParser.ToolCallParserEnum.keys())
        parser.add_argument(
            "--tool-call-parser",
            type=str,
            choices=tool_call_parser_choices,
            default=ServerArgs.tool_call_parser,
            help=f"Specify the parser for handling tool-call interactions. Options include: {tool_call_parser_choices}.",
        )
        parser.add_argument(
            "--sampling-defaults",
            type=str,
            choices=["openai", "model"],
            default=ServerArgs.sampling_defaults,
            help="Where to get default sampling parameters. "
            "'openai' uses SGLang/OpenAI defaults (temperature=1.0, top_p=1.0, etc.). "
            "'model' uses the model's generation_config.json to get the recommended "
            "sampling parameters if available. Default is 'model'.",
        )
        parser.add_argument(
            "--tool-server",
            type=str,
            default=None,
            help="Either 'demo' or a comma-separated list of tool server urls to use for the model. If not specified, no tool server will be used.",
        )

        # Data parallelism
        parser.add_argument(
            "--data-parallel-size",
            "--dp-size",
            type=int,
            default=ServerArgs.dp_size,
            help="The data parallelism size.",
        )
        parser.add_argument(
            "--load-balance-method",
            type=str,
            default=ServerArgs.load_balance_method,
            help="The load balancing strategy for data parallelism.",
            choices=[
                "round_robin",
                "shortest_queue",
                "minimum_tokens",
            ],
        )
        parser.add_argument(
            "--load-watch-interval",
            type=float,
            default=ServerArgs.load_watch_interval,
            help="The interval of load watching in seconds.",
        )
        parser.add_argument(
            "--prefill-round-robin-balance",
            default=ServerArgs.prefill_round_robin_balance,
            action="store_true",
            help="Prefill is round robin balanced. This is used to promise decode server can get the correct dp rank.",
        )

        # Multi-node distributed serving
        parser.add_argument(
            "--dist-init-addr",
            "--nccl-init-addr",  # For backward compatibility. This will be removed in the future.
            type=str,
            help="The host address for initializing distributed backend (e.g., `192.168.0.2:25000`).",
        )
        parser.add_argument(
            "--nnodes", type=int, default=ServerArgs.nnodes, help="The number of nodes."
        )
        parser.add_argument(
            "--node-rank", type=int, default=ServerArgs.node_rank, help="The node rank."
        )

        # Model override args
        parser.add_argument(
            "--json-model-override-args",
            type=str,
            help="A dictionary in JSON string format used to override default model configurations.",
            default=ServerArgs.json_model_override_args,
        )
        parser.add_argument(
            "--preferred-sampling-params",
            type=str,
            help="json-formatted sampling settings that will be returned in /get_model_info",
        )

        # LoRA
        parser.add_argument(
            "--enable-lora",
            default=ServerArgs.enable_lora,
            action="store_true",
            help="Enable LoRA support for the model. This argument is automatically set to True if `--lora-paths` is provided for backward compatibility.",
        )
        parser.add_argument(
            "--max-lora-rank",
            default=ServerArgs.max_lora_rank,
            type=int,
            help="The maximum rank of LoRA adapters. If not specified, it will be automatically inferred from the adapters provided in --lora-paths.",
        )
        parser.add_argument(
            "--lora-target-modules",
            type=str,
            choices=SUPPORTED_LORA_TARGET_MODULES + [LORA_TARGET_ALL_MODULES],
            nargs="*",
            default=None,
            help="The union set of all target modules where LoRA should be applied. If not specified, "
            "it will be automatically inferred from the adapters provided in --lora-paths. If 'all' is specified, "
            "all supported modules will be targeted.",
        )
        parser.add_argument(
            "--lora-paths",
            type=str,
            nargs="*",
            default=None,
            action=LoRAPathAction,
            help='The list of LoRA adapters to load. Each adapter must be specified in one of the following formats: <PATH> | <NAME>=<PATH> | JSON with schema {"lora_name":str,"lora_path":str,"pinned":bool}',
        )
        parser.add_argument(
            "--max-loras-per-batch",
            type=int,
            default=8,
            help="Maximum number of adapters for a running batch, include base-only request.",
        )
        parser.add_argument(
            "--max-loaded-loras",
            type=int,
            default=ServerArgs.max_loaded_loras,
            help="If specified, it limits the maximum number of LoRA adapters loaded in CPU memory at a time. The value must be greater than or equal to `--max-loras-per-batch`.",
        )
        parser.add_argument(
            "--lora-eviction-policy",
            type=str,
            default=DEFAULT_LORA_EVICTION_POLICY,
            choices=["lru", "fifo"],
            help="LoRA adapter eviction policy when memory pool is full. 'lru': Least Recently Used (default, better cache efficiency). 'fifo': First-In-First-Out.",
        )
        parser.add_argument(
            "--lora-backend",
            type=str,
            choices=LORA_BACKEND_CHOICES,
            default=ServerArgs.lora_backend,
            help="Choose the kernel backend for multi-LoRA serving.",
        )
        parser.add_argument(
            "--max-lora-chunk-size",
            type=int,
            default=ServerArgs.max_lora_chunk_size,
            choices=[16, 32, 64, 128],
            help="Maximum chunk size for the ChunkedSGMV LoRA backend. Only used when --lora-backend is 'csgmv'. Choosing a larger value might improve performance.",
        )

        # Kernel backend
        parser.add_argument(
            "--attention-backend",
            type=str,
            choices=ATTENTION_BACKEND_CHOICES,
            default=ServerArgs.attention_backend,
            help="Choose the kernels for attention layers.",
        )
        parser.add_argument(
            "--prefill-attention-backend",
            type=str,
            choices=ATTENTION_BACKEND_CHOICES,
            default=ServerArgs.prefill_attention_backend,
            help="Choose the kernels for prefill attention layers (have priority over --attention-backend).",
        )
        parser.add_argument(
            "--decode-attention-backend",
            type=str,
            choices=ATTENTION_BACKEND_CHOICES,
            default=ServerArgs.decode_attention_backend,
            help="Choose the kernels for decode attention layers (have priority over --attention-backend).",
        )
        parser.add_argument(
            "--sampling-backend",
            type=str,
            choices=["flashinfer", "pytorch"],
            default=ServerArgs.sampling_backend,
            help="Choose the kernels for sampling layers.",
        )
        parser.add_argument(
            "--grammar-backend",
            type=str,
            choices=GRAMMAR_BACKEND_CHOICES,
            default=ServerArgs.grammar_backend,
            help="Choose the backend for grammar-guided decoding.",
        )
        parser.add_argument(
            "--mm-attention-backend",
            type=str,
            choices=["sdpa", "fa3", "triton_attn", "ascend_attn"],
            default=ServerArgs.mm_attention_backend,
            help="Set multimodal attention backend.",
        )
        parser.add_argument(
            "--nsa-prefill",
            default=ServerArgs.nsa_prefill,
            type=str,
            choices=NSA_CHOICES,
        )
        parser.add_argument(
            "--nsa-decode",
            default=ServerArgs.nsa_decode,
            type=str,
            choices=NSA_CHOICES,
        )

        # Speculative decoding
        parser.add_argument("--enable-beta-spec", action="store_true")
        parser.add_argument(
            "--speculative-algorithm",
            type=str,
            choices=["EAGLE", "EAGLE3", "NEXTN", "STANDALONE", "NGRAM"],
            help="Speculative algorithm.",
        )
        parser.add_argument(
            "--speculative-draft-model-path",
            "--speculative-draft-model",
            type=str,
            help="The path of the draft model weights. This can be a local folder or a Hugging Face repo ID.",
        )
        parser.add_argument(
            "--speculative-draft-model-revision",
            type=str,
            default=None,
            help="The specific draft model version to use. It can be a branch "
            "name, a tag name, or a commit id. If unspecified, will use "
            "the default version.",
        )
        parser.add_argument(
            "--speculative-draft-load-format",
            type=str,
            default=ServerArgs.speculative_draft_load_format,
            choices=LOAD_FORMAT_CHOICES,
            help="The format of the draft model weights to load. "
            "If not specified, will use the same format as --load-format. "
            "Use 'dummy' to initialize draft model weights with random values for profiling.",
        )
        parser.add_argument(
            "--speculative-num-steps",
            type=int,
            help="The number of steps sampled from draft model in Speculative Decoding.",
            default=ServerArgs.speculative_num_steps,
        )
        parser.add_argument(
            "--speculative-eagle-topk",
            type=int,
            help="The number of tokens sampled from the draft model in eagle2 each step.",
            default=ServerArgs.speculative_eagle_topk,
        )
        parser.add_argument(
            "--speculative-num-draft-tokens",
            type=int,
            help="The number of tokens sampled from the draft model in Speculative Decoding.",
            default=ServerArgs.speculative_num_draft_tokens,
        )
        parser.add_argument(
            "--speculative-accept-threshold-single",
            type=float,
            help="Accept a draft token if its probability in the target model is greater than this threshold.",
            default=ServerArgs.speculative_accept_threshold_single,
        )
        parser.add_argument(
            "--speculative-accept-threshold-acc",
            type=float,
            help="The accept probability of a draft token is raised from its target probability p to min(1, p / threshold_acc).",
            default=ServerArgs.speculative_accept_threshold_acc,
        )
        parser.add_argument(
            "--speculative-token-map",
            type=str,
            help="The path of the draft model's small vocab table.",
            default=ServerArgs.speculative_token_map,
        )
        parser.add_argument(
            "--speculative-attention-mode",
            type=str,
            choices=["prefill", "decode"],
            help="Attention backend for speculative decoding operations (both target verify and draft extend). Can be one of 'prefill' (default) or 'decode'.",
            default=ServerArgs.speculative_attention_mode,
        )
        # Ngram speculative decoding
        parser.add_argument(
            "--speculative-ngram-min-match-window-size",
            type=int,
            default=ServerArgs.speculative_ngram_min_match_window_size,
            help="The minimum window size for pattern matching in ngram speculative decoding.",
        )
        parser.add_argument(
            "--speculative-ngram-max-match-window-size",
            type=int,
            default=ServerArgs.speculative_ngram_max_match_window_size,
            help="The maximum window size for pattern matching in ngram speculative decoding.",
        )
        parser.add_argument(
            "--speculative-ngram-min-bfs-breadth",
            type=int,
            default=ServerArgs.speculative_ngram_min_bfs_breadth,
            help="The minimum breadth for BFS (Breadth-First Search) in ngram speculative decoding.",
        )
        parser.add_argument(
            "--speculative-ngram-max-bfs-breadth",
            type=int,
            default=ServerArgs.speculative_ngram_max_bfs_breadth,
            help="The maximum breadth for BFS (Breadth-First Search) in ngram speculative decoding.",
        )
        parser.add_argument(
            "--speculative-ngram-match-type",
            type=str,
            choices=["BFS", "PROB"],
            default=ServerArgs.speculative_ngram_match_type,
            help="The match type for cache tree.",
        )
        parser.add_argument(
            "--speculative-ngram-branch-length",
            type=int,
            default=ServerArgs.speculative_ngram_branch_length,
            help="The branch length for ngram speculative decoding.",
        )
        parser.add_argument(
            "--speculative-ngram-capacity",
            type=int,
            default=ServerArgs.speculative_ngram_capacity,
            help="The cache capacity for ngram speculative decoding.",
        )

        # Expert parallelism
        parser.add_argument(
            "--expert-parallel-size",
            "--ep-size",
            "--ep",
            type=int,
            default=ServerArgs.ep_size,
            help="The expert parallelism size.",
        )
        parser.add_argument(
            "--moe-a2a-backend",
            type=str,
            choices=["none", "deepep", "mooncake"],
            default=ServerArgs.moe_a2a_backend,
            help="Choose the backend for MoE A2A.",
        )
        parser.add_argument(
            "--moe-runner-backend",
            type=str,
            choices=MOE_RUNNER_BACKEND_CHOICES,
            default=ServerArgs.moe_runner_backend,
            help="Choose the runner backend for MoE.",
        )
        parser.add_argument(
            "--flashinfer-mxfp4-moe-precision",
            type=str,
            choices=["default", "bf16"],
            default=ServerArgs.flashinfer_mxfp4_moe_precision,
            help="Choose the computation precision of flashinfer mxfp4 moe",
        )
        parser.add_argument(
            "--enable-flashinfer-allreduce-fusion",
            action="store_true",
            help="Enable FlashInfer allreduce fusion with Residual RMSNorm.",
        )
        parser.add_argument(
            "--deepep-mode",
            type=str,
            choices=["normal", "low_latency", "auto"],
            default="auto",
            help="Select the mode when enable DeepEP MoE, could be `normal`, `low_latency` or `auto`. Default is `auto`, which means `low_latency` for decode batch and `normal` for prefill batch.",
        )
        parser.add_argument(
            "--ep-num-redundant-experts",
            type=int,
            default=ServerArgs.ep_num_redundant_experts,
            help="Allocate this number of redundant experts in expert parallel.",
        )
        parser.add_argument(
            "--ep-dispatch-algorithm",
            type=str,
            default=ServerArgs.ep_dispatch_algorithm,
            help="The algorithm to choose ranks for redundant experts in expert parallel.",
        )
        parser.add_argument(
            "--init-expert-location",
            type=str,
            default=ServerArgs.init_expert_location,
            help="Initial location of EP experts.",
        )
        parser.add_argument(
            "--enable-eplb",
            action="store_true",
            help="Enable EPLB algorithm",
        )
        parser.add_argument(
            "--eplb-algorithm",
            type=str,
            default=ServerArgs.eplb_algorithm,
            help="Chosen EPLB algorithm",
        )
        parser.add_argument(
            "--eplb-rebalance-num-iterations",
            type=int,
            default=ServerArgs.eplb_rebalance_num_iterations,
            help="Number of iterations to automatically trigger a EPLB re-balance.",
        )
        parser.add_argument(
            "--eplb-rebalance-layers-per-chunk",
            type=int,
            default=ServerArgs.eplb_rebalance_layers_per_chunk,
            help="Number of layers to rebalance per forward pass.",
        )
        parser.add_argument(
            "--eplb-min-rebalancing-utilization-threshold",
            type=float,
            default=ServerArgs.eplb_min_rebalancing_utilization_threshold,
            help="Minimum threshold for GPU average utilization to trigger EPLB rebalancing. Must be in the range [0.0, 1.0].",
        )
        parser.add_argument(
            "--expert-distribution-recorder-mode",
            type=str,
            default=ServerArgs.expert_distribution_recorder_mode,
            help="Mode of expert distribution recorder.",
        )
        parser.add_argument(
            "--expert-distribution-recorder-buffer-size",
            type=int,
            default=ServerArgs.expert_distribution_recorder_buffer_size,
            help="Circular buffer size of expert distribution recorder. Set to -1 to denote infinite buffer.",
        )
        parser.add_argument(
            "--enable-expert-distribution-metrics",
            action="store_true",
            help="Enable logging metrics for expert balancedness",
        )
        parser.add_argument(
            "--deepep-config",
            type=str,
            default=ServerArgs.deepep_config,
            help="Tuned DeepEP config suitable for your own cluster. It can be either a string with JSON content or a file path.",
        )
        parser.add_argument(
            "--moe-dense-tp-size",
            type=int,
            default=ServerArgs.moe_dense_tp_size,
            help="TP size for MoE dense MLP layers. This flag is useful when, with large TP size, there are errors caused by weights in MLP layers having dimension smaller than the min dimension GEMM supports.",
        )

        # Mamba Cache
        parser.add_argument(
            "--max-mamba-cache-size",
            type=int,
            default=ServerArgs.max_mamba_cache_size,
            help="The maximum size of the mamba cache.",
        )
        parser.add_argument(
            "--mamba-ssm-dtype",
            type=str,
            default=ServerArgs.mamba_ssm_dtype,
            choices=["float32", "bfloat16"],
            help="The data type of the SSM states in mamba cache.",
        )
        parser.add_argument(
            "--mamba-full-memory-ratio",
            type=float,
            default=ServerArgs.mamba_full_memory_ratio,
            help="The ratio of mamba state memory to full kv cache memory.",
        )

        # Hierarchical cache
        parser.add_argument(
            "--enable-hierarchical-cache",
            action="store_true",
            help="Enable hierarchical cache",
        )
        parser.add_argument(
            "--hicache-ratio",
            type=float,
            default=ServerArgs.hicache_ratio,
            help="The ratio of the size of host KV cache memory pool to the size of device pool.",
        )
        parser.add_argument(
            "--hicache-size",
            type=int,
            default=ServerArgs.hicache_size,
            help="The size of host KV cache memory pool in gigabytes, which will override the hicache_ratio if set.",
        )
        parser.add_argument(
            "--hicache-write-policy",
            type=str,
            choices=["write_back", "write_through", "write_through_selective"],
            default=ServerArgs.hicache_write_policy,
            help="The write policy of hierarchical cache.",
        )
        parser.add_argument(
            "--radix-eviction-policy",
            type=str,
            choices=RADIX_EVICTION_POLICY_CHOICES,
            default=ServerArgs.radix_eviction_policy,
            help="The eviction policy of radix trees. 'lru' stands for Least Recently Used, 'lfu' stands for Least Frequently Used.",
        )
        parser.add_argument(
            "--hicache-io-backend",
            type=str,
            choices=["direct", "kernel"],
            default=ServerArgs.hicache_io_backend,
            help="The IO backend for KV cache transfer between CPU and GPU",
        )
        parser.add_argument(
            "--hicache-mem-layout",
            type=str,
            choices=["layer_first", "page_first", "page_first_direct"],
            default=ServerArgs.hicache_mem_layout,
            help="The layout of host memory pool for hierarchical cache.",
        )
        parser.add_argument(
            "--hicache-storage-backend",
            type=str,
            choices=["file", "mooncake", "hf3fs", "nixl", "aibrix", "dynamic", "eic"],
            default=ServerArgs.hicache_storage_backend,
            help="The storage backend for hierarchical KV cache. "
            "Built-in backends: file, mooncake, hf3fs, nixl, aibrix. "
            "For dynamic backend, use --hicache-storage-backend-extra-config to specify: "
            "backend_name (custom name), module_path (Python module path), class_name (backend class name).",
        )
        parser.add_argument(
            "--hicache-storage-prefetch-policy",
            type=str,
            choices=["best_effort", "wait_complete", "timeout"],
            default=ServerArgs.hicache_storage_prefetch_policy,
            help="Control when prefetching from the storage backend should stop.",
        )
        parser.add_argument(
            "--hicache-storage-backend-extra-config",
            type=str,
            default=ServerArgs.hicache_storage_backend_extra_config,
            help="A dictionary in JSON string format containing extra configuration for the storage backend.",
        )
        # LMCache
        parser.add_argument(
            "--enable-lmcache",
            action="store_true",
            help="Using LMCache as an alternative hierarchical cache solution",
        )

        # Ktransformer server args
        parser.add_argument(
            "--kt-amx-weight-path",
            type=str,
            help="[ktransformers parameter] The path of the quantized expert weights for amx kernel. A local folder.",
        )
        parser.add_argument(
            "--kt-amx-method",
            type=str,
            default="AMXINT4",
            help="[ktransformers parameter] Quantization formats for CPU execution.",
        )
        parser.add_argument(
            "--kt-cpuinfer",
            type=int,
            help="[ktransformers parameter] The number of CPUInfer threads.",
        )
        parser.add_argument(
            "--kt-threadpool-count",
            type=int,
            default=2,
            help="[ktransformers parameter] One-to-one with the number of NUMA nodes (one thread pool per NUMA).",
        )
        parser.add_argument(
            "--kt-num-gpu-experts",
            type=int,
            help="[ktransformers parameter] The number of GPU experts.",
        )

        # Double Sparsity
        parser.add_argument(
            "--enable-double-sparsity",
            action="store_true",
            help="Enable double sparsity attention",
        )
        parser.add_argument(
            "--ds-channel-config-path",
            type=str,
            default=ServerArgs.ds_channel_config_path,
            help="The path of the double sparsity channel config",
        )
        parser.add_argument(
            "--ds-heavy-channel-num",
            type=int,
            default=ServerArgs.ds_heavy_channel_num,
            help="The number of heavy channels in double sparsity attention",
        )
        parser.add_argument(
            "--ds-heavy-token-num",
            type=int,
            default=ServerArgs.ds_heavy_token_num,
            help="The number of heavy tokens in double sparsity attention",
        )
        parser.add_argument(
            "--ds-heavy-channel-type",
            type=str,
            default=ServerArgs.ds_heavy_channel_type,
            help="The type of heavy channels in double sparsity attention",
        )
        parser.add_argument(
            "--ds-sparse-decode-threshold",
            type=int,
            default=ServerArgs.ds_sparse_decode_threshold,
            help="The type of heavy channels in double sparsity attention",
        )

        # Offloading
        parser.add_argument(
            "--cpu-offload-gb",
            type=int,
            default=ServerArgs.cpu_offload_gb,
            help="How many GBs of RAM to reserve for CPU offloading.",
        )
        parser.add_argument(
            "--offload-group-size",
            type=int,
            default=ServerArgs.offload_group_size,
            help="Number of layers per group in offloading.",
        )
        parser.add_argument(
            "--offload-num-in-group",
            type=int,
            default=ServerArgs.offload_num_in_group,
            help="Number of layers to be offloaded within a group.",
        )
        parser.add_argument(
            "--offload-prefetch-step",
            type=int,
            default=ServerArgs.offload_prefetch_step,
            help="Steps to prefetch in offloading.",
        )
        parser.add_argument(
            "--offload-mode",
            type=str,
            default=ServerArgs.offload_mode,
            help="Mode of offloading.",
        )

        # Args for multi-item-scoring
        parser.add_argument(
            "--multi-item-scoring-delimiter",
            type=int,
            default=ServerArgs.multi_item_scoring_delimiter,
            help="Delimiter token ID for multi-item scoring. Used to combine Query and Items into a single sequence: Query<delimiter>Item1<delimiter>Item2<delimiter>... This enables efficient batch processing of multiple items against a single query.",
        )

        # Optimization/debug options
        parser.add_argument(
            "--disable-radix-cache",
            action="store_true",
            help="Disable RadixAttention for prefix caching.",
        )
        parser.add_argument(
            "--cuda-graph-max-bs",
            type=int,
            default=ServerArgs.cuda_graph_max_bs,
            help="Set the maximum batch size for cuda graph. It will extend the cuda graph capture batch size to this value.",
        )
        parser.add_argument(
            "--cuda-graph-bs",
            type=int,
            nargs="+",
            help="Set the list of batch sizes for cuda graph.",
        )
        parser.add_argument(
            "--disable-cuda-graph",
            action="store_true",
            help="Disable cuda graph.",
        )
        parser.add_argument(
            "--disable-cuda-graph-padding",
            action="store_true",
            help="Disable cuda graph when padding is needed. Still uses cuda graph when padding is not needed.",
        )
        parser.add_argument(
            "--enable-profile-cuda-graph",
            action="store_true",
            help="Enable profiling of cuda graph capture.",
        )
        parser.add_argument(
            "--enable-cudagraph-gc",
            action="store_true",
            help="Enable garbage collection during CUDA graph capture. If disabled (default), GC is frozen during capture to speed up the process.",
        )
        parser.add_argument(
            "--enable-nccl-nvls",
            action="store_true",
            help="Enable NCCL NVLS for prefill heavy requests when available.",
        )
        parser.add_argument(
            "--enable-symm-mem",
            action="store_true",
            help="Enable NCCL symmetric memory for fast collectives.",
        )
        parser.add_argument(
            "--disable-flashinfer-cutlass-moe-fp4-allgather",
            action="store_true",
            help="Disables quantize before all-gather for flashinfer cutlass moe.",
        )
        parser.add_argument(
            "--enable-tokenizer-batch-encode",
            action="store_true",
            help="Enable batch tokenization for improved performance when processing multiple text inputs. Do not use with image inputs, pre-tokenized input_ids, or input_embeds.",
        )
        parser.add_argument(
            "--disable-outlines-disk-cache",
            action="store_true",
            help="Disable disk cache of outlines to avoid possible crashes related to file system or high concurrency.",
        )
        parser.add_argument(
            "--disable-custom-all-reduce",
            action="store_true",
            help="Disable the custom all-reduce kernel and fall back to NCCL.",
        )
        parser.add_argument(
            "--enable-mscclpp",
            action="store_true",
            help="Enable using mscclpp for small messages for all-reduce kernel and fall back to NCCL.",
        )
        parser.add_argument(
            "--enable-torch-symm-mem",
            action="store_true",
            help="Enable using torch symm mem for all-reduce kernel and fall back to NCCL. Only supports CUDA device SM90 and above. SM90 supports world size 4, 6, 8. SM10 supports world size 6, 8.",
        )
        parser.add_argument(
            "--disable-overlap-schedule",
            action="store_true",
            help="Disable the overlap scheduler, which overlaps the CPU scheduler with GPU model worker.",
        )
        parser.add_argument(
            "--enable-mixed-chunk",
            action="store_true",
            help="Enabling mixing prefill and decode in a batch when using chunked prefill.",
        )
        parser.add_argument(
            "--enable-dp-attention",
            action="store_true",
            help="Enabling data parallelism for attention and tensor parallelism for FFN. The dp size should be equal to the tp size. Currently DeepSeek-V2 and Qwen 2/3 MoE models are supported.",
        )
        parser.add_argument(
            "--enable-dp-lm-head",
            action="store_true",
            help="Enable vocabulary parallel across the attention TP group to avoid all-gather across DP groups, optimizing performance under DP attention.",
        )
        parser.add_argument(
            "--enable-two-batch-overlap",
            action="store_true",
            help="Enabling two micro batches to overlap.",
        )
        parser.add_argument(
            "--enable-single-batch-overlap",
            action="store_true",
            help="Let computation and communication overlap within one micro batch.",
        )
        parser.add_argument(
            "--tbo-token-distribution-threshold",
            type=float,
            default=ServerArgs.tbo_token_distribution_threshold,
            help="The threshold of token distribution between two batches in micro-batch-overlap, determines whether to two-batch-overlap or two-chunk-overlap. Set to 0 denote disable two-chunk-overlap.",
        )
        parser.add_argument(
            "--enable-torch-compile",
            action="store_true",
            help="Optimize the model with torch.compile. Experimental feature.",
        )
        parser.add_argument(
            "--enable-piecewise-cuda-graph",
            action="store_true",
            help="Optimize the model with piecewise cuda graph for extend/prefill only. Experimental feature.",
        )
        parser.add_argument(
            "--piecewise-cuda-graph-tokens",
            type=json_list_type,
            default=ServerArgs.piecewise_cuda_graph_tokens,
            help="Set the list of tokens when using piecewise cuda graph.",
        )
        parser.add_argument(
            "--piecewise-cuda-graph-compiler",
            type=str,
            default=ServerArgs.piecewise_cuda_graph_compiler,
            help="Set the compiler for piecewise cuda graph. Choices are: eager, inductor.",
            choices=["eager", "inductor"],
        )
        parser.add_argument(
            "--torch-compile-max-bs",
            type=int,
            default=ServerArgs.torch_compile_max_bs,
            help="Set the maximum batch size when using torch compile.",
        )
        parser.add_argument(
            "--piecewise-cuda-graph-max-tokens",
            type=int,
            default=ServerArgs.piecewise_cuda_graph_max_tokens,
            help="Set the maximum tokens when using piecewise cuda graph.",
        )
        parser.add_argument(
            "--torchao-config",
            type=str,
            default=ServerArgs.torchao_config,
            help="Optimize the model with torchao. Experimental feature. Current choices are: int8dq, int8wo, int4wo-<group_size>, fp8wo, fp8dq-per_tensor, fp8dq-per_row",
        )
        parser.add_argument(
            "--enable-nan-detection",
            action="store_true",
            help="Enable the NaN detection for debugging purposes.",
        )
        parser.add_argument(
            "--enable-p2p-check",
            action="store_true",
            help="Enable P2P check for GPU access, otherwise the p2p access is allowed by default.",
        )
        parser.add_argument(
            "--triton-attention-reduce-in-fp32",
            action="store_true",
            help="Cast the intermediate attention results to fp32 to avoid possible crashes related to fp16."
            "This only affects Triton attention kernels.",
        )
        parser.add_argument(
            "--triton-attention-num-kv-splits",
            type=int,
            default=ServerArgs.triton_attention_num_kv_splits,
            help="The number of KV splits in flash decoding Triton kernel. Larger value is better in longer context scenarios. The default value is 8.",
        )
        parser.add_argument(
            "--triton-attention-split-tile-size",
            type=int,
            default=ServerArgs.triton_attention_split_tile_size,
            help="The size of split KV tile in flash decoding Triton kernel. Used for deterministic inference.",
        )
        parser.add_argument(
            "--num-continuous-decode-steps",
            type=int,
            default=ServerArgs.num_continuous_decode_steps,
            help="Run multiple continuous decoding steps to reduce scheduling overhead. "
            "This can potentially increase throughput but may also increase time-to-first-token latency. "
            "The default value is 1, meaning only run one decoding step at a time.",
        )
        parser.add_argument(
            "--delete-ckpt-after-loading",
            action="store_true",
            help="Delete the model checkpoint after loading the model.",
        )
        parser.add_argument(
            "--enable-memory-saver",
            action="store_true",
            help="Allow saving memory using release_memory_occupation and resume_memory_occupation",
        )
        parser.add_argument(
            "--enable-weights-cpu-backup",
            action="store_true",
            help="Save model weights to CPU memory during release_weights_occupation and resume_weights_occupation",
        )
        parser.add_argument(
            "--allow-auto-truncate",
            action="store_true",
            help="Allow automatically truncating requests that exceed the maximum input length instead of returning an error.",
        )
        parser.add_argument(
            "--enable-custom-logit-processor",
            action="store_true",
            help="Enable users to pass custom logit processors to the server (disabled by default for security)",
        )
        parser.add_argument(
            "--flashinfer-mla-disable-ragged",
            action="store_true",
            help="Not using ragged prefill wrapper when running flashinfer mla",
        )
        parser.add_argument(
            "--disable-shared-experts-fusion",
            action="store_true",
            help="Disable shared experts fusion optimization for deepseek v3/r1.",
        )
        parser.add_argument(
            "--disable-chunked-prefix-cache",
            action="store_true",
            help="Disable chunked prefix cache feature for deepseek, which should save overhead for short sequences.",
        )
        parser.add_argument(
            "--disable-fast-image-processor",
            action="store_true",
            help="Adopt base image processor instead of fast image processor.",
        )
        parser.add_argument(
            "--keep-mm-feature-on-device",
            action="store_true",
            help="Keep multimodal feature tensors on device after processing to save D2H copy.",
        )
        parser.add_argument(
            "--enable-return-hidden-states",
            action="store_true",
            help="Enable returning hidden states with responses.",
        )
        parser.add_argument(
            "--scheduler-recv-interval",
            type=int,
            default=ServerArgs.scheduler_recv_interval,
            help="The interval to poll requests in scheduler. Can be set to >1 to reduce the overhead of this.",
        )
        parser.add_argument(
            "--numa-node",
            type=int,
            nargs="+",
            help="Sets the numa node for the subprocesses. i-th element corresponds to i-th subprocess.",
        )

        # Debug tensor dumps
        parser.add_argument(
            "--debug-tensor-dump-output-folder",
            type=str,
            default=ServerArgs.debug_tensor_dump_output_folder,
            help="The output folder for dumping tensors.",
        )
        parser.add_argument(
            "--debug-tensor-dump-input-file",
            type=str,
            default=ServerArgs.debug_tensor_dump_input_file,
            help="The input filename for dumping tensors",
        )
        parser.add_argument(
            "--debug-tensor-dump-inject",
            type=str,
            default=ServerArgs.debug_tensor_dump_inject,
            help="Inject the outputs from jax as the input of every layer.",
        )
        parser.add_argument(
            "--enable-dynamic-batch-tokenizer",
            action="store_true",
            help="Enable async dynamic batch tokenizer for improved performance when multiple requests arrive concurrently.",
        )
        parser.add_argument(
            "--dynamic-batch-tokenizer-batch-size",
            type=int,
            default=ServerArgs.dynamic_batch_tokenizer_batch_size,
            help="[Only used if --enable-dynamic-batch-tokenizer is set] Maximum batch size for dynamic batch tokenizer.",
        )
        parser.add_argument(
            "--dynamic-batch-tokenizer-batch-timeout",
            type=float,
            default=ServerArgs.dynamic_batch_tokenizer_batch_timeout,
            help="[Only used if --enable-dynamic-batch-tokenizer is set] Timeout in seconds for batching tokenization requests.",
        )

        # PD disaggregation
        parser.add_argument(
            "--disaggregation-mode",
            type=str,
            default=ServerArgs.disaggregation_mode,
            choices=["null", "prefill", "decode"],
            help='Only used for PD disaggregation. "prefill" for prefill-only server, and "decode" for decode-only server. If not specified, it is not PD disaggregated',
        )
        parser.add_argument(
            "--disaggregation-transfer-backend",
            type=str,
            default=ServerArgs.disaggregation_transfer_backend,
            choices=DISAGG_TRANSFER_BACKEND_CHOICES,
            help="The backend for disaggregation transfer. Default is mooncake.",
        )
        parser.add_argument(
            "--disaggregation-bootstrap-port",
            type=int,
            default=ServerArgs.disaggregation_bootstrap_port,
            help="Bootstrap server port on the prefill server. Default is 8998.",
        )
        parser.add_argument(
            "--disaggregation-decode-tp",
            type=int,
            default=ServerArgs.disaggregation_decode_tp,
            help="Decode tp size. If not set, it matches the tp size of the current engine. This is only set on the prefill server.",
        )
        parser.add_argument(
            "--disaggregation-decode-dp",
            type=int,
            default=ServerArgs.disaggregation_decode_dp,
            help="Decode dp size. If not set, it matches the dp size of the current engine. This is only set on the prefill server.",
        )
        parser.add_argument(
            "--disaggregation-prefill-pp",
            type=int,
            default=ServerArgs.disaggregation_prefill_pp,
            help="Prefill pp size. If not set, it is default to 1. This is only set on the decode server.",
        )
        parser.add_argument(
            "--disaggregation-ib-device",
            type=str,
            default=ServerArgs.disaggregation_ib_device,
            help="The InfiniBand devices for disaggregation transfer, accepts single device (e.g., --disaggregation-ib-device mlx5_0) "
            "or multiple comma-separated devices (e.g., --disaggregation-ib-device mlx5_0,mlx5_1). "
            "Default is None, which triggers automatic device detection when mooncake backend is enabled.",
        )
        parser.add_argument(
            "--disaggregation-decode-enable-offload-kvcache",
            action="store_true",
            help="Enable async KV cache offloading on decode server (PD mode).",
        )
        parser.add_argument(
            "--num-reserved-decode-tokens",
            type=int,
            default=ServerArgs.num_reserved_decode_tokens,
            help="Number of decode tokens that will have memory reserved when adding new request to the running batch.",
        )
        parser.add_argument(
            "--disaggregation-decode-polling-interval",
            type=int,
            default=ServerArgs.disaggregation_decode_polling_interval,
            help="The interval to poll requests in decode server. Can be set to >1 to reduce the overhead of this.",
        )

        # Custom weight loader
        parser.add_argument(
            "--custom-weight-loader",
            type=str,
            nargs="*",
            default=None,
            help="The custom dataloader which used to update the model. Should be set with a valid import path, such as my_package.weight_load_func",
        )
        parser.add_argument(
            "--weight-loader-disable-mmap",
            action="store_true",
            help="Disable mmap while loading weight using safetensors.",
        )
        parser.add_argument(
            "--remote-instance-weight-loader-seed-instance-ip",
            type=str,
            default=ServerArgs.remote_instance_weight_loader_seed_instance_ip,
            help="The ip of the seed instance for loading weights from remote instance.",
        )
        parser.add_argument(
            "--remote-instance-weight-loader-seed-instance-service-port",
            type=int,
            default=ServerArgs.remote_instance_weight_loader_seed_instance_service_port,
            help="The service port of the seed instance for loading weights from remote instance.",
        )
        parser.add_argument(
            "--remote-instance-weight-loader-send-weights-group-ports",
            type=json_list_type,
            default=ServerArgs.remote_instance_weight_loader_send_weights_group_ports,
            help="The communication group ports for loading weights from remote instance.",
        )

        # For PD-Multiplexing
        parser.add_argument(
            "--enable-pdmux",
            action="store_true",
            help="Enable PD-Multiplexing, PD running on greenctx stream.",
        )
        parser.add_argument(
            "--pdmux-config-path",
            type=str,
            default=None,
            help="The path of the PD-Multiplexing config file.",
        )

        parser.add_argument(
            "--sm-group-num",
            type=int,
            default=ServerArgs.sm_group_num,
            help="Number of sm partition groups.",
        )

        # For deterministic inference
        parser.add_argument(
            "--enable-deterministic-inference",
            action="store_true",
            help="Enable deterministic inference mode with batch invariant ops.",
        )

        # Deprecated arguments
        parser.add_argument(
            "--enable-ep-moe",
            action=DeprecatedAction,
            help="NOTE: --enable-ep-moe is deprecated. Please set `--ep-size` to the same value as `--tp-size` instead.",
        )
        parser.add_argument(
            "--enable-deepep-moe",
            action=DeprecatedAction,
            help="NOTE: --enable-deepep-moe is deprecated. Please set `--moe-a2a-backend` to 'deepep' instead.",
        )
        parser.add_argument(
            "--enable-flashinfer-cutlass-moe",
            action=DeprecatedAction,
            help="NOTE: --enable-flashinfer-cutlass-moe is deprecated. Please set `--moe-runner-backend` to 'flashinfer_cutlass' instead.",
        )
        parser.add_argument(
            "--enable-flashinfer-cutedsl-moe",
            action=DeprecatedAction,
            help="NOTE: --enable-flashinfer-cutedsl-moe is deprecated. Please set `--moe-runner-backend` to 'flashinfer_cutedsl' instead.",
        )
        parser.add_argument(
            "--enable-flashinfer-trtllm-moe",
            action=DeprecatedAction,
            help="NOTE: --enable-flashinfer-trtllm-moe is deprecated. Please set `--moe-runner-backend` to 'flashinfer_trtllm' instead.",
        )
        parser.add_argument(
            "--enable-triton-kernel-moe",
            action=DeprecatedAction,
            help="NOTE: --enable-triton-kernel-moe is deprecated. Please set `--moe-runner-backend` to 'triton_kernel' instead.",
        )
        parser.add_argument(
            "--enable-flashinfer-mxfp4-moe",
            action=DeprecatedAction,
            help="NOTE: --enable-flashinfer-mxfp4-moe is deprecated. Please set `--moe-runner-backend` to 'flashinfer_mxfp4' instead.",
        )

        # Configuration file support
        parser.add_argument(
            "--config",
            type=str,
            help="Read CLI options from a config file. Must be a YAML file with configuration options.",
        )

    @classmethod
    def from_cli_args(cls, args: argparse.Namespace):
        args.tp_size = args.tensor_parallel_size
        args.pp_size = args.pipeline_parallel_size
        args.dp_size = args.data_parallel_size
        args.ep_size = args.expert_parallel_size

        attrs = [attr.name for attr in dataclasses.fields(cls)]
        return cls(**{attr: getattr(args, attr) for attr in attrs})

    def url(self):
        if is_valid_ipv6_address(self.host):
            return f"http://[{self.host}]:{self.port}"
        else:
            return f"http://{self.host}:{self.port}"

    def get_hf_config(self):
        kwargs = {}
        hf_config = get_config(
            self.model_path,
            trust_remote_code=self.trust_remote_code,
            revision=self.revision,
            model_override_args=orjson.loads(self.json_model_override_args),
            **kwargs,
        )
        return hf_config

    def check_server_args(self):
        # Check parallel size constraints
        assert (
            self.tp_size * self.pp_size
        ) % self.nnodes == 0, "tp_size must be divisible by number of nodes"

        if self.pp_size > 1:
            assert (
                self.disable_overlap_schedule
                and self.speculative_algorithm is None
                and not self.enable_mixed_chunk
            ), "Pipeline parallelism is not compatible with overlap schedule, speculative decoding, mixed chunked prefill."

        assert not (
            self.dp_size > 1 and self.nnodes != 1 and not self.enable_dp_attention
        ), "multi-node data parallel is not supported unless dp attention!"

        assert self.base_gpu_id >= 0, "base_gpu_id must be non-negative"
        assert self.gpu_id_step >= 1, "gpu_id_step must be positive"

        assert self.moe_dense_tp_size in {
            1,
            None,
        }, "moe_dense_tp_size only support 1 and None currently"

        # Check LoRA
        self.check_lora_server_args()

        # Check speculative decoding
        if self.speculative_algorithm is not None:
            assert (
                not self.enable_mixed_chunk
            ), "enable_mixed_chunk is required for speculative decoding"

        # Check chunked prefill
        # Skip validation if chunked prefill is disabled (i.e., size <= 0).
        # Skip validation if disaggregation mode is decode.
        if self.chunked_prefill_size > 0 and self.disaggregation_mode != "decode":
            assert (
                self.chunked_prefill_size % self.page_size == 0
            ), "chunked_prefill_size must be divisible by page_size"

        # Check pdmux
        if self.enable_pdmux:
            assert (
                self.pp_size == 1
            ), "PD-Multiplexing is only supported with pipeline parallelism disabled (pp_size=1)."
            assert (
                self.chunked_prefill_size == -1
            ), "PD-Multiplexing is not compatible with chunked prefill."
            assert (
                self.disaggregation_mode == "null"
            ), "PD-Multiplexing is not compatible with disaggregation mode."
            assert (
                self.disable_overlap_schedule
            ), "PD-Multiplexing is not compatible with overlap schedule."

            # NOTE: CUDA Green Context may encounter potential issues with CudaGraph on torch 2.7.x – 2.8.x, leading to performance degradation.
            import torch

            parts = torch.__version__.split("+", 1)[0].split(".")
            major = int(parts[0]) if len(parts) > 0 and parts[0].isdigit() else 0
            minor = int(parts[1]) if len(parts) > 1 and parts[1].isdigit() else 0
            if (major, minor) > (2, 6):
                logger.warning(
                    "WARNING: PD-Multiplexing may experience performance degradation with torch versions > 2.6.x.\n"
                    f"  Current torch version is {torch.__version__}.\n"
                    "  Please manually install torch 2.6.x."
                )

        assert self.tokenizer_worker_num > 0, "Tokenizer worker num must >= 1"
        self.validate_buckets_rule(
            "--prompt-tokens-buckets", self.prompt_tokens_buckets
        )
        self.validate_buckets_rule(
            "--generation-tokens-buckets", self.generation_tokens_buckets
        )

        # Check scheduling policy
        if self.enable_priority_scheduling:
            assert self.schedule_policy in [
                "fcfs",
                "lof",
            ], f"To use priority scheduling, schedule_policy must be 'fcfs' or 'lof'. '{self.schedule_policy}' is not supported."

        # Check multi-item scoring
        if self.multi_item_scoring_delimiter is not None:
            assert self.disable_radix_cache, (
                "Multi-item scoring requires radix cache to be disabled. "
                "Please set --disable-radix-cache when using --multi-item-scoring-delimiter."
            )
            assert self.chunked_prefill_size == -1, (
                "Multi-item scoring requires chunked prefill to be disabled. "
                "Please set --chunked-prefill-size -1 when using --multi-item-scoring-delimiter."
            )

    def check_lora_server_args(self):
        assert self.max_loras_per_batch > 0, "max_loras_per_batch must be positive"

        # Enable LoRA if any LoRA paths are provided for backward compatibility.
        if self.lora_paths:
            if self.enable_lora is None:
                self.enable_lora = True
                logger.warning(
                    "--enable-lora is set to True because --lora-paths is provided."
                )
            elif self.enable_lora is False:
                logger.warning(
                    "--enable-lora is set to False, any provided lora_paths will be ignored."
                )

        if self.enable_lora:
            if isinstance(self.lora_paths, list):
                lora_paths = self.lora_paths
                self.lora_paths = []
                for lora_path in lora_paths:
                    if isinstance(lora_path, str):
                        if "=" in lora_path:
                            name, path = lora_path.split("=", 1)
                            lora_ref = LoRARef(
                                lora_name=name, lora_path=path, pinned=False
                            )
                        else:
                            lora_ref = LoRARef(
                                lora_name=lora_path, lora_path=lora_path, pinned=False
                            )
                    elif isinstance(lora_path, dict):
                        assert (
                            "lora_name" in lora_path and "lora_path" in lora_path
                        ), f"When providing LoRA paths as a list of dict, each dict should contain 'lora_name' and 'lora_path' keys. Got: {lora_path}"
                        lora_ref = LoRARef(
                            lora_name=lora_path["lora_name"],
                            lora_path=lora_path["lora_path"],
                            pinned=lora_path.get("pinned", False),
                        )
                    else:
                        raise ValueError(
                            f"Invalid type for item in --lora-paths list: {type(lora_path)}. "
                            "Expected a string or a dictionary."
                        )
                    self.lora_paths.append(lora_ref)
            elif isinstance(self.lora_paths, dict):
                self.lora_paths = [
                    LoRARef(lora_name=k, lora_path=v, pinned=False)
                    for k, v in self.lora_paths.items()
                ]
            elif self.lora_paths is None:
                self.lora_paths = []
            else:
                raise ValueError(
                    f"Invalid type for --lora-paths: {type(self.lora_paths)}. "
                    "Expected a list or a dictionary."
                )

            # Expand target modules
            if self.lora_target_modules:
                self.lora_target_modules = set(self.lora_target_modules)
                if "all" in self.lora_target_modules:
                    assert (
                        len(self.lora_target_modules) == 1
                    ), "If 'all' is specified in --lora-target-modules, it should be the only module specified."
                    self.lora_target_modules = set(SUPPORTED_LORA_TARGET_MODULES)

            # Ensure sufficient information is provided for LoRA initialization.
            assert self.lora_paths or (
                self.max_lora_rank and self.lora_target_modules
            ), "When no initial --lora-paths is provided, you need to specify both --max-lora-rank and --lora-target-modules for LoRA initialization."

            # Validate max_loaded_loras
            if self.max_loaded_loras is not None:
                assert self.max_loaded_loras >= self.max_loras_per_batch, (
                    "max_loaded_loras should be greater than or equal to max_loras_per_batch. "
                    f"max_loaded_loras={self.max_loaded_loras}, max_loras_per_batch={self.max_loras_per_batch}"
                )
                assert len(self.lora_paths) <= self.max_loaded_loras, (
                    "The number of LoRA paths should not exceed max_loaded_loras. "
                    f"max_loaded_loras={self.max_loaded_loras}, lora_paths={len(self.lora_paths)}"
                )

            if self.max_lora_chunk_size is not None:
                assert (
                    16 <= self.max_lora_chunk_size <= 128
                    and (self.max_lora_chunk_size & (self.max_lora_chunk_size - 1)) == 0
                ), "--max-lora-chunk-size must be a power of 2 between 16 and 128."

    def validate_disagg_tp_size(self, prefill_tp: int, decode_tp: int):
        larger_tp = max(decode_tp, prefill_tp)
        smaller_tp = min(decode_tp, prefill_tp)
        assert larger_tp % smaller_tp == 0, (
            "Different tp size is supported only when one tp is multiple of the other. "
            f"decode_tp={decode_tp}, prefill_tp={prefill_tp}"
        )

    def validate_buckets_rule(self, arg_name: str, buckets_rule: List[str]):
        if not buckets_rule:
            return

        assert len(buckets_rule) > 0, f"{arg_name} cannot be empty list"
        rule = buckets_rule[0]
        assert rule in [
            "tse",
            "default",
            "custom",
        ], f"Unsupported {arg_name} rule type: '{rule}'. Must be one of: 'tse', 'default', 'custom'"

        if rule == "tse":
            assert (
                len(buckets_rule) == 4
            ), f"{arg_name} TSE rule requires exactly 4 parameters: ['tse', middle, base, count], got {len(buckets_rule)}"
            try:
                middle = float(buckets_rule[1])
                base = float(buckets_rule[2])
                count = int(buckets_rule[3])
            except (ValueError, IndexError):
                assert (
                    False
                ), f"{arg_name} TSE rule parameters must be: ['tse', <float:middle>, <float:base>, <int:count>]"
            assert base > 1, f"{arg_name} TSE base must be larger than 1, got: {base}"
            assert count > 0, f"{arg_name} TSE count must be positive, got: {count}"
            assert middle > 0, f"{arg_name} TSE middle must be positive, got: {middle}"

        elif rule == "default":
            assert (
                len(buckets_rule) == 1
            ), f"{arg_name} default rule should only have one parameter: ['default'], got {len(buckets_rule)}"

        elif rule == "custom":
            assert (
                len(buckets_rule) >= 2
            ), f"{arg_name} custom rule requires at least one bucket value: ['custom', value1, ...]"
            try:
                bucket_values = [float(x) for x in buckets_rule[1:]]
            except ValueError:
                assert False, f"{arg_name} custom rule bucket values must be numeric"
            assert len(set(bucket_values)) == len(
                bucket_values
            ), f"{arg_name} custom rule bucket values should not contain duplicates"
            assert all(
                val >= 0 for val in bucket_values
            ), f"{arg_name} custom rule bucket values should be non-negative"

    def adjust_mem_fraction_for_vlm(self, model_config):
        vision_config = getattr(model_config.hf_config, "vision_config", None)
        if vision_config is None:
            return

        # roughly reduce the mem_fraction_static base on params of Vit
        original_server_arg_mem_fraction = self.mem_fraction_static
        # a base mem_fraction_static factor for regular Vit
        base_mem_fraction_reduction_ratio = 0.95

        vit_num_layers = getattr(vision_config, "num_hidden_layers", 24)
        vit_hidden_size = getattr(vision_config, "hidden_size", 1024)

        # baseline ViT params (ViT-L/14)
        baseline_vit_layers = 24
        baseline_vit_hidden_size = 1024

        # weight params count
        current_complexity_score = vit_num_layers * (vit_hidden_size**2)
        baseline_complexity_score = baseline_vit_layers * (baseline_vit_hidden_size**2)
        complexity_ratio = (
            current_complexity_score / baseline_complexity_score
            if baseline_complexity_score > 0
            else 1.0
        )

        # every time the complexity grows 100%, adjust final factor for 10%
        sensitivity_scale = 0.1
        dynamic_adjustment_factor = 1.0 - sensitivity_scale * (complexity_ratio - 1.0)
        dynamic_adjustment_factor = max(0.8, min(1.05, dynamic_adjustment_factor))

        final_overall_factor = (
            base_mem_fraction_reduction_ratio * dynamic_adjustment_factor
        )
        self.mem_fraction_static = (
            original_server_arg_mem_fraction * final_overall_factor
        )


# NOTE: This is a global variable to hold the server args for scheduler.
_global_server_args: Optional[ServerArgs] = None


def set_global_server_args_for_scheduler(server_args: ServerArgs):
    global _global_server_args
    _global_server_args = server_args


def get_global_server_args() -> ServerArgs:
    if _global_server_args is None:
        raise ValueError("Global server args is not set yet!")

    return _global_server_args


def prepare_server_args(argv: List[str]) -> ServerArgs:
    """
    Prepare the server arguments from the command line arguments.

    Args:
        args: The command line arguments. Typically, it should be `sys.argv[1:]`
            to ensure compatibility with `parse_args` when no arguments are passed.

    Returns:
        The server arguments.
    """
    # Import here to avoid circular imports
    from sglang.srt.server_args_config_parser import ConfigArgumentMerger

    # Check for config file and merge arguments if present
    if "--config" in argv:
        # Extract boolean actions from the parser to handle them correctly
        parser = argparse.ArgumentParser()
        ServerArgs.add_cli_args(parser)

        # Get boolean action destinations
        boolean_actions = []
        for action in parser._actions:
            if hasattr(action, "dest") and hasattr(action, "action"):
                if action.action in ["store_true", "store_false"]:
                    boolean_actions.append(action.dest)

        # Merge config file arguments with CLI arguments
        config_merger = ConfigArgumentMerger(boolean_actions=boolean_actions)
        argv = config_merger.merge_config_with_args(argv)

    parser = argparse.ArgumentParser()
    ServerArgs.add_cli_args(parser)
    raw_args = parser.parse_args(argv)

    return ServerArgs.from_cli_args(raw_args)


ZMQ_TCP_PORT_DELTA = 233
DP_ATTENTION_HANDSHAKE_PORT_DELTA = 5


@dataclasses.dataclass
class PortArgs:
    # The ipc filename for tokenizer to receive inputs from detokenizer (zmq)
    tokenizer_ipc_name: str
    # The ipc filename for scheduler (rank 0) to receive inputs from tokenizer (zmq)
    scheduler_input_ipc_name: str
    # The ipc filename for detokenizer to receive inputs from scheduler (zmq)
    detokenizer_ipc_name: str

    # The port for nccl initialization (torch.dist)
    nccl_port: int

    # The ipc filename for rpc call between Engine and Scheduler
    rpc_ipc_name: str

    # The ipc filename for Scheduler to send metrics
    metrics_ipc_name: str

    # The ipc filename for Tokenizer and worker tokenizer
    tokenizer_worker_ipc_name: Optional[str]

    @staticmethod
    def init_new(
        server_args: ServerArgs,
        dp_rank: Optional[int] = None,
        worker_ports: Optional[List[int]] = None,
    ) -> PortArgs:
        if server_args.nccl_port is None:
            nccl_port = server_args.port + random.randint(100, 1000)
            while True:
                if is_port_available(nccl_port):
                    break
                if nccl_port < 60000:
                    nccl_port += 42
                else:
                    nccl_port -= 43
        else:
            nccl_port = server_args.nccl_port

        if not server_args.enable_dp_attention:
            # Normal case, use IPC within a single node
            return PortArgs(
                tokenizer_ipc_name=f"ipc://{tempfile.NamedTemporaryFile(delete=False).name}",
                scheduler_input_ipc_name=f"ipc://{tempfile.NamedTemporaryFile(delete=False).name}",
                detokenizer_ipc_name=f"ipc://{tempfile.NamedTemporaryFile(delete=False).name}",
                nccl_port=nccl_port,
                rpc_ipc_name=f"ipc://{tempfile.NamedTemporaryFile(delete=False).name}",
                metrics_ipc_name=f"ipc://{tempfile.NamedTemporaryFile(delete=False).name}",
                tokenizer_worker_ipc_name=None,
            )
        else:
            # DP attention. Use TCP + port to handle both single-node and multi-node.
            if server_args.nnodes == 1 and server_args.dist_init_addr is None:
                dist_init_addr = ("127.0.0.1", server_args.port + ZMQ_TCP_PORT_DELTA)
            elif server_args.dist_init_addr.startswith("["):  # ipv6 address
                port_num, host = configure_ipv6(server_args.dist_init_addr)
                dist_init_addr = (host, str(port_num))
            else:
                dist_init_addr = server_args.dist_init_addr.split(":")

            assert (
                len(dist_init_addr) == 2
            ), "please provide --dist-init-addr as host:port of head node"

            dist_init_host, dist_init_port = dist_init_addr
            port_base = int(dist_init_port) + 1
            detokenizer_port = port_base + 1
            rpc_port = port_base + 2
            metrics_ipc_name = port_base + 3
            if dp_rank is None:
                # TokenizerManager to DataParallelController
                scheduler_input_port = port_base + 4
            else:
                assert worker_ports is not None
                scheduler_input_port = worker_ports[dp_rank]
            return PortArgs(
                tokenizer_ipc_name=f"tcp://{dist_init_host}:{port_base}",
                scheduler_input_ipc_name=f"tcp://{dist_init_host}:{scheduler_input_port}",
                detokenizer_ipc_name=f"tcp://{dist_init_host}:{detokenizer_port}",
                nccl_port=nccl_port,
                rpc_ipc_name=f"tcp://{dist_init_host}:{rpc_port}",
                metrics_ipc_name=f"tcp://{dist_init_host}:{metrics_ipc_name}",
                tokenizer_worker_ipc_name=None,
            )


class LoRAPathAction(argparse.Action):
    def __call__(self, parser, namespace, values, option_string=None):
        lora_paths = []
        if values:
            assert isinstance(values, list), "Expected a list of LoRA paths."
            for lora_path in values:
                lora_path = lora_path.strip()
                if lora_path.startswith("{") and lora_path.endswith("}"):
                    obj = json.loads(lora_path)
                    assert "lora_path" in obj and "lora_name" in obj, (
                        f"{repr(lora_path)} looks like a JSON str, "
                        "but it does not contain 'lora_name' and 'lora_path' keys."
                    )
                    lora_paths.append(obj)
                else:
                    lora_paths.append(lora_path)

        setattr(namespace, self.dest, lora_paths)


class DeprecatedAction(argparse.Action):
    def __init__(self, option_strings, dest, nargs=0, **kwargs):
        super(DeprecatedAction, self).__init__(
            option_strings, dest, nargs=nargs, **kwargs
        )

    def __call__(self, parser, namespace, values, option_string=None):
        raise ValueError(self.help)


def print_deprecated_warning(message: str):
    logger.warning(f"\033[33m{message}\033[0m")


def auto_choose_speculative_params(self: ServerArgs):
    """
    Automatically choose the parameters for speculative decoding.

    You can tune them on your own models and prompts with scripts/playground/bench_speculative.py
    """
    hf_config = self.get_hf_config()
    arch = hf_config.architectures[0]
    if self.speculative_algorithm == "STANDALONE":
        # The default value for standalone speculative decoding
        return (3, 1, 4)
    if arch in ["LlamaForCausalLM"]:
        # The default value for llama
        return (5, 4, 8)
    elif arch in [
        "DeepseekV32ForCausalLM",
        "DeepseekV3ForCausalLM",
        "DeepseekV2ForCausalLM",
        "GptOssForCausalLM",
        "BailingMoeForCausalLM",
        "BailingMoeV2ForCausalLM",
    ]:
        # The default value for deepseek and gpt-oss
        return (3, 1, 4)
    elif arch in ["Grok1ForCausalLM", "Grok1VForCausalLM"]:
        return (5, 4, 8)
    else:
        # The default value for all other models
        return (5, 4, 8)<|MERGE_RESOLUTION|>--- conflicted
+++ resolved
@@ -91,11 +91,8 @@
     "qoq",
     "w4afp8",
     "mxfp4",
-<<<<<<< HEAD
     "auto-round",
-=======
     "compressed-tensors",  # for Ktransformers
->>>>>>> 7e6191c0
 ]
 
 ATTENTION_BACKEND_CHOICES = [
