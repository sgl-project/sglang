# Copyright 2023-2024 SGLang Team
# Licensed under the Apache License, Version 2.0 (the "License");
# you may not use this file except in compliance with the License.
# You may obtain a copy of the License at
#
#     http://www.apache.org/licenses/LICENSE-2.0
#
# Unless required by applicable law or agreed to in writing, software
# distributed under the License is distributed on an "AS IS" BASIS,
# WITHOUT WARRANTIES OR CONDITIONS OF ANY KIND, either express or implied.
# See the License for the specific language governing permissions and
# limitations under the License.
# ==============================================================================
"""The arguments of the server."""

from __future__ import annotations

import argparse
import dataclasses
import importlib
import json
import logging
import os
import random
import tempfile
from typing import Any, Callable, Dict, List, Literal, Optional, Union

import orjson

from sglang.srt.connector import ConnectorType
from sglang.srt.environ import ToolStrictLevel, envs
from sglang.srt.function_call.function_call_parser import FunctionCallParser
from sglang.srt.layers.attention.fla.chunk_delta_h import CHUNK_SIZE as FLA_CHUNK_SIZE
from sglang.srt.lora.lora_registry import LoRARef
from sglang.srt.parser.reasoning_parser import ReasoningParser
from sglang.srt.utils.common import (
    LORA_TARGET_ALL_MODULES,
    SUPPORTED_LORA_TARGET_MODULES,
    configure_ipv6,
    cpu_has_amx_support,
    get_bool_env_var,
    get_device,
    get_device_memory_capacity,
    get_device_name,
    get_device_sm,
    is_blackwell_supported,
    is_cuda,
    is_fa3_default_architecture,
    is_flashinfer_available,
    is_hip,
    is_hopper_with_cuda_12_3,
    is_no_spec_infer_or_topk_one,
    is_npu,
    is_port_available,
    is_remote_url,
    is_sm90_supported,
    is_sm100_supported,
    is_sm120_supported,
    is_triton_kernels_available,
    is_valid_ipv6_address,
    json_list_type,
    nullable_str,
    parse_connector_type,
    wait_port_available,
    xpu_has_xmx_support,
)
from sglang.srt.utils.hf_transformers_utils import check_gguf_file, get_config
from sglang.utils import is_in_ci

logger = logging.getLogger(__name__)


# Define constants
LOAD_FORMAT_CHOICES = [
    "auto",
    "pt",
    "safetensors",
    "npcache",
    "dummy",
    "sharded_state",
    "gguf",
    "bitsandbytes",
    "layered",
    "flash_rl",
    "remote",
    "remote_instance",
    "private",
]

QUANTIZATION_CHOICES = [
    "awq",
    "fp8",
    "gptq",
    "marlin",
    "gptq_marlin",
    "awq_marlin",
    "bitsandbytes",
    "gguf",
    "modelopt",
    "modelopt_fp8",
    "modelopt_fp4",
    "petit_nvfp4",
    "w8a8_int8",
    "w8a8_fp8",
    "moe_wna16",
    "qoq",
    "w4afp8",
    "mxfp4",
    "auto-round",
    "compressed-tensors",  # for Ktransformers
    "modelslim",  # for NPU
]

SPECULATIVE_DRAFT_MODEL_QUANTIZATION_CHOICES = [*QUANTIZATION_CHOICES, "unquant"]

ATTENTION_BACKEND_CHOICES = [
    # Common
    "triton",
    "torch_native",
    "flex_attention",
    "nsa",
    # NVIDIA specific
    "cutlass_mla",
    "fa3",
    "fa4",
    "flashinfer",
    "flashmla",
    "trtllm_mla",
    "trtllm_mha",
    "dual_chunk_flash_attn",
    # AMD specific
    "aiter",
    "wave",
    # Other platforms
    "intel_amx",
    "ascend",
    "intel_xpu",
]

LORA_BACKEND_CHOICES = ["triton", "csgmv", "ascend", "torch_native"]

DISAGG_TRANSFER_BACKEND_CHOICES = ["mooncake", "nixl", "ascend", "fake", "nvshmem"]


ENCODER_TRANSFER_BACKEND_CHOICES = ["zmq_to_scheduler", "zmq_to_tokenizer", "mooncake"]

GRAMMAR_BACKEND_CHOICES = ["xgrammar", "outlines", "llguidance", "none"]

DETERMINISTIC_ATTENTION_BACKEND_CHOICES = ["flashinfer", "fa3", "triton"]

RADIX_SUPPORTED_DETERMINISTIC_ATTENTION_BACKEND = ["fa3", "triton"]

DEFAULT_LORA_EVICTION_POLICY = "lru"

NSA_CHOICES = [
    "flashmla_sparse",
    "flashmla_kv",
    "flashmla_auto",
    "fa3",
    "tilelang",
    "aiter",
]

RADIX_EVICTION_POLICY_CHOICES = ["lru", "lfu"]

RL_ON_POLICY_TARGET_CHOICES = ["fsdp"]

MOE_RUNNER_BACKEND_CHOICES = [
    "auto",
    "deep_gemm",
    "triton",
    "triton_kernel",
    "flashinfer_trtllm",
    "flashinfer_cutlass",
    "flashinfer_mxfp4",
    "flashinfer_cutedsl",
    "cutlass",
]

MOE_A2A_BACKEND_CHOICES = ["none", "deepep", "mooncake", "ascend_fuseep"]

FP8_GEMM_RUNNER_BACKEND_CHOICES = [
    "auto",
    "deep_gemm",
    "flashinfer_trtllm",
    "cutlass",
    "triton",
    "aiter",
]

MAMBA_SSM_DTYPE_CHOICES = ["float32", "bfloat16"]

mamba_scheduler_strategy_CHOICES = ["auto", "no_buffer", "extra_buffer"]


# Allow external code to add more choices
def add_load_format_choices(choices):
    LOAD_FORMAT_CHOICES.extend(choices)


def add_quantization_method_choices(choices):
    QUANTIZATION_CHOICES.extend(choices)


def add_attention_backend_choices(choices):
    ATTENTION_BACKEND_CHOICES.extend(choices)


def add_disagg_transfer_backend_choices(choices):
    DISAGG_TRANSFER_BACKEND_CHOICES.extend(choices)


def add_grammar_backend_choices(choices):
    GRAMMAR_BACKEND_CHOICES.extend(choices)


def add_moe_runner_backend_choices(choices):
    MOE_RUNNER_BACKEND_CHOICES.extend(choices)


def add_fp8_gemm_runner_backend_choices(choices):
    FP8_GEMM_RUNNER_BACKEND_CHOICES.extend(choices)


def add_deterministic_attention_backend_choices(choices):
    DETERMINISTIC_ATTENTION_BACKEND_CHOICES.extend(choices)


def add_radix_supported_deterministic_attention_backend_choices(choices):
    RADIX_SUPPORTED_DETERMINISTIC_ATTENTION_BACKEND.extend(choices)


def add_radix_eviction_policy_choices(choices):
    RADIX_EVICTION_POLICY_CHOICES.extend(choices)


def add_rl_on_policy_target_choices(choices):
    RL_ON_POLICY_TARGET_CHOICES.extend(choices)


def add_mamba_ssm_dtype_choices(choices):
    MAMBA_SSM_DTYPE_CHOICES.extend(choices)


@dataclasses.dataclass
class ServerArgs:
    """
    The arguments of the server.

    NOTE: When you add new arguments, please make sure the order
    in this class definition the same as the order in the the function
    `ServerArgs.add_cli_args`.
    Please follow the existing style to group the new arguments into related groups or create new groups.
    """

    # Model and tokenizer
    model_path: str
    tokenizer_path: Optional[str] = None
    tokenizer_mode: str = "auto"
    tokenizer_worker_num: int = 1
    skip_tokenizer_init: bool = False
    load_format: str = "auto"
    model_loader_extra_config: str = "{}"
    trust_remote_code: bool = False
    context_length: Optional[int] = None
    is_embedding: bool = False
    enable_multimodal: Optional[bool] = None
    revision: Optional[str] = None
    model_impl: str = "auto"

    # HTTP server
    host: str = "127.0.0.1"
    port: int = 30000
    fastapi_root_path: str = ""
    grpc_mode: bool = False
    skip_server_warmup: bool = False
    warmups: Optional[str] = None
    nccl_port: Optional[int] = None
    checkpoint_engine_wait_weights_before_ready: bool = False

    # Encode prefill disaggregation
    encoder_only: bool = False
    language_only: bool = False
    encoder_transfer_backend: str = ENCODER_TRANSFER_BACKEND_CHOICES[0]
    encoder_urls: List[str] = dataclasses.field(default_factory=list)

    # Quantization and data type
    dtype: str = "auto"
    quantization: Optional[str] = None
    quantization_param_path: Optional[str] = None
    kv_cache_dtype: str = "auto"
    enable_fp32_lm_head: bool = False
    modelopt_quant: Optional[Union[str, Dict]] = None
    modelopt_checkpoint_restore_path: Optional[str] = None
    modelopt_checkpoint_save_path: Optional[str] = None
    modelopt_export_path: Optional[str] = None
    quantize_and_serve: bool = False
    rl_quant_profile: Optional[str] = None  # For flash_rl load format

    # Memory and scheduling
    mem_fraction_static: Optional[float] = None
    max_running_requests: Optional[int] = None
    max_queued_requests: Optional[int] = None
    max_total_tokens: Optional[int] = None
    chunked_prefill_size: Optional[int] = None
    enable_dynamic_chunking: bool = False
    max_prefill_tokens: int = 16384
    prefill_max_requests: Optional[int] = None
    schedule_policy: str = "fcfs"
    enable_priority_scheduling: bool = False
    abort_on_priority_when_disabled: bool = False
    schedule_low_priority_values_first: bool = False
    priority_scheduling_preemption_threshold: int = 10
    schedule_conservativeness: float = 1.0
    page_size: Optional[int] = None
    hybrid_kvcache_ratio: Optional[float] = None
    swa_full_tokens_ratio: float = 0.8
    disable_hybrid_swa_memory: bool = False
    radix_eviction_policy: str = "lru"

    # Runtime options
    device: Optional[str] = None
    tp_size: int = 1
    pp_size: int = 1
    pp_max_micro_batch_size: Optional[int] = None
    pp_async_batch_depth: int = 0
    stream_interval: int = 1
    stream_output: bool = False
    random_seed: Optional[int] = None
    constrained_json_whitespace_pattern: Optional[str] = None
    constrained_json_disable_any_whitespace: bool = False
    watchdog_timeout: float = 300
    soft_watchdog_timeout: Optional[float] = None
    dist_timeout: Optional[int] = None  # timeout for torch.distributed
    download_dir: Optional[str] = None
    base_gpu_id: int = 0
    gpu_id_step: int = 1
    sleep_on_idle: bool = False
    custom_sigquit_handler: Optional[Callable] = None

    # Logging
    log_level: str = "info"
    log_level_http: Optional[str] = None
    log_requests: bool = False
    log_requests_level: int = 2
    crash_dump_folder: Optional[str] = None
    show_time_cost: bool = False
    enable_metrics: bool = False
    enable_metrics_for_all_schedulers: bool = False
    tokenizer_metrics_custom_labels_header: str = "x-custom-labels"
    tokenizer_metrics_allowed_custom_labels: Optional[List[str]] = None
    bucket_time_to_first_token: Optional[List[float]] = None
    bucket_inter_token_latency: Optional[List[float]] = None
    bucket_e2e_request_latency: Optional[List[float]] = None
    collect_tokens_histogram: bool = False
    prompt_tokens_buckets: Optional[List[str]] = None
    generation_tokens_buckets: Optional[List[str]] = None
    gc_warning_threshold_secs: float = 0.0
    decode_log_interval: int = 40
    enable_request_time_stats_logging: bool = False
    kv_events_config: Optional[str] = None
    enable_trace: bool = False
    otlp_traces_endpoint: str = "localhost:4317"

    # RequestMetricsExporter configuration
    export_metrics_to_file: bool = False
    export_metrics_to_file_dir: Optional[str] = None

    # API related
    api_key: Optional[str] = None
    served_model_name: Optional[str] = None
    weight_version: str = "default"
    chat_template: Optional[str] = None
    completion_template: Optional[str] = None
    file_storage_path: str = "sglang_storage"
    enable_cache_report: bool = False
    reasoning_parser: Optional[str] = None
    tool_call_parser: Optional[str] = None
    tool_server: Optional[str] = None
    sampling_defaults: str = "model"

    # Data parallelism
    dp_size: int = 1
    load_balance_method: str = "round_robin"
    load_watch_interval: float = 0.1
    # FIXME: remove this after dp rank scheduling is fully supported with PD-Disaggregation
    prefill_round_robin_balance: bool = False

    # Multi-node distributed serving
    dist_init_addr: Optional[str] = None
    nnodes: int = 1
    node_rank: int = 0

    # Model override args in JSON
    json_model_override_args: str = "{}"
    preferred_sampling_params: Optional[str] = None

    # LoRA
    enable_lora: Optional[bool] = None
    max_lora_rank: Optional[int] = None
    lora_target_modules: Optional[Union[set[str], List[str]]] = None
    lora_paths: Optional[
        Union[dict[str, str], List[dict[str, str]], List[str], List[LoRARef]]
    ] = None
    max_loaded_loras: Optional[int] = None
    max_loras_per_batch: int = 8
    lora_eviction_policy: str = "lru"
    lora_backend: str = "csgmv"
    max_lora_chunk_size: Optional[int] = 16

    # Kernel backend
    attention_backend: Optional[str] = None
    decode_attention_backend: Optional[str] = None
    prefill_attention_backend: Optional[str] = None
    sampling_backend: Optional[str] = None
    grammar_backend: Optional[str] = None
    mm_attention_backend: Optional[str] = None
    fp8_gemm_runner_backend: str = "auto"
    nsa_prefill_backend: str = "flashmla_sparse"
    nsa_decode_backend: str = "fa3"
    enable_flashinfer_autotune: bool = False

    # Speculative decoding
    speculative_algorithm: Optional[str] = None
    speculative_draft_model_path: Optional[str] = None
    speculative_draft_model_revision: Optional[str] = None
    speculative_draft_load_format: Optional[str] = None
    speculative_num_steps: Optional[int] = None
    speculative_eagle_topk: Optional[int] = None
    speculative_num_draft_tokens: Optional[int] = None
    speculative_accept_threshold_single: float = 1.0
    speculative_accept_threshold_acc: float = 1.0
    speculative_token_map: Optional[str] = None
    speculative_attention_mode: str = "prefill"
    speculative_moe_runner_backend: Optional[str] = None
    speculative_moe_a2a_backend: Optional[str] = None
    speculative_draft_model_quantization: Optional[str] = None

    # Speculative decoding (ngram)
    speculative_ngram_min_match_window_size: int = 1
    speculative_ngram_max_match_window_size: int = 12
    speculative_ngram_min_bfs_breadth: int = 1
    speculative_ngram_max_bfs_breadth: int = 10
    speculative_ngram_match_type: Literal["BFS", "PROB"] = "BFS"
    speculative_ngram_branch_length: int = 18
    speculative_ngram_capacity: int = 10 * 1000 * 1000

    # Expert parallelism
    ep_size: int = 1
    moe_a2a_backend: Literal["none", "deepep", "mooncake", "ascend_fuseep"] = "none"
    moe_runner_backend: str = "auto"
    flashinfer_mxfp4_moe_precision: Literal["default", "bf16"] = "default"
    enable_flashinfer_allreduce_fusion: bool = False
    deepep_mode: Literal["auto", "normal", "low_latency"] = "auto"
    ep_num_redundant_experts: int = 0
    ep_dispatch_algorithm: Optional[Literal["static", "dynamic", "fake"]] = None
    init_expert_location: str = "trivial"
    enable_eplb: bool = False
    eplb_algorithm: str = "auto"
    eplb_rebalance_num_iterations: int = 1000
    eplb_rebalance_layers_per_chunk: Optional[int] = None
    eplb_min_rebalancing_utilization_threshold: float = 1.0
    expert_distribution_recorder_mode: Optional[
        Literal["stat", "stat_approx", "per_pass", "per_token"]
    ] = None
    expert_distribution_recorder_buffer_size: Optional[int] = None
    enable_expert_distribution_metrics: bool = False
    deepep_config: Optional[str] = None
    moe_dense_tp_size: Optional[int] = None
    elastic_ep_backend: Literal[None, "mooncake"] = None
    mooncake_ib_device: Optional[str] = None

    # Mamba cache
    max_mamba_cache_size: Optional[int] = None
    mamba_ssm_dtype: str = "float32"
    mamba_full_memory_ratio: float = 0.9
    mamba_scheduler_strategy: str = "auto"
    mamba_track_interval: int = 256

    # Hierarchical cache
    enable_hierarchical_cache: bool = False
    hicache_ratio: float = 2.0
    hicache_size: int = 0
    hicache_write_policy: str = "write_through"
    hicache_io_backend: str = "kernel"
    hicache_mem_layout: str = "layer_first"
    hicache_storage_backend: Optional[str] = None
    hicache_storage_prefetch_policy: str = "best_effort"
    hicache_storage_backend_extra_config: Optional[str] = None
    # LMCache
    enable_lmcache: bool = False

    # Ktransformers/AMX expert parallelism
    kt_weight_path: Optional[str] = None
    kt_method: Optional[str] = None
    kt_cpuinfer: Optional[int] = None
    kt_threadpool_count: Optional[int] = None
    kt_num_gpu_experts: Optional[int] = None
    kt_max_deferred_experts_per_token: Optional[int] = None

    # Diffusion LLM
    dllm_algorithm: Optional[str] = None
    dllm_algorithm_config: Optional[str] = None

    # Double Sparsity
    enable_double_sparsity: bool = False
    ds_channel_config_path: Optional[str] = None
    ds_heavy_channel_num: int = 32
    ds_heavy_token_num: int = 256
    ds_heavy_channel_type: str = "qk"
    ds_sparse_decode_threshold: int = 4096

    # Offloading
    cpu_offload_gb: int = 0
    offload_group_size: int = -1
    offload_num_in_group: int = 1
    offload_prefetch_step: int = 1
    offload_mode: str = "cpu"

    # Scoring configuration
    # Delimiter token ID used to combine Query and Items into a single sequence for multi-item scoring.
    # Format: Query<delimiter>Item1<delimiter>Item2<delimiter>...
    # This enables efficient batch processing of multiple items against a single query.
    multi_item_scoring_delimiter: Optional[Union[int]] = None

    # Optimization/debug options
    disable_radix_cache: bool = False
    cuda_graph_max_bs: Optional[int] = None
    cuda_graph_bs: Optional[List[int]] = None
    disable_cuda_graph: bool = False
    disable_cuda_graph_padding: bool = False
    enable_profile_cuda_graph: bool = False
    enable_cudagraph_gc: bool = False
    enable_layerwise_nvtx_marker: bool = False
    enable_nccl_nvls: bool = False
    enable_symm_mem: bool = False
    disable_flashinfer_cutlass_moe_fp4_allgather: bool = False
    enable_tokenizer_batch_encode: bool = False
    disable_tokenizer_batch_decode: bool = False
    disable_outlines_disk_cache: bool = False
    disable_custom_all_reduce: bool = False
    enable_mscclpp: bool = False
    enable_torch_symm_mem: bool = False
    disable_overlap_schedule: bool = False
    enable_mixed_chunk: bool = False
    enable_dp_attention: bool = False
    enable_dp_lm_head: bool = False
    enable_two_batch_overlap: bool = False
    enable_single_batch_overlap: bool = False
    tbo_token_distribution_threshold: float = 0.48
    enable_torch_compile: bool = False
    enable_piecewise_cuda_graph: bool = False
    enable_torch_compile_debug_mode: bool = False
    torch_compile_max_bs: int = 32
    piecewise_cuda_graph_max_tokens: int = 4096
    piecewise_cuda_graph_tokens: Optional[List[int]] = None
    piecewise_cuda_graph_compiler: str = "eager"
    torchao_config: str = ""
    enable_nan_detection: bool = False
    enable_p2p_check: bool = False
    triton_attention_reduce_in_fp32: bool = False
    triton_attention_num_kv_splits: int = 8
    triton_attention_split_tile_size: Optional[int] = None
    num_continuous_decode_steps: int = 1
    delete_ckpt_after_loading: bool = False
    enable_memory_saver: bool = False
    enable_weights_cpu_backup: bool = False
    enable_draft_weights_cpu_backup: bool = False
    allow_auto_truncate: bool = False
    enable_custom_logit_processor: bool = False
    flashinfer_mla_disable_ragged: bool = False
    disable_shared_experts_fusion: bool = False
    disable_chunked_prefix_cache: bool = False
    disable_fast_image_processor: bool = False
    keep_mm_feature_on_device: bool = False
    enable_return_hidden_states: bool = False
    scheduler_recv_interval: int = 1
    numa_node: Optional[List[int]] = None
    enable_deterministic_inference: bool = False
    rl_on_policy_target: Optional[str] = None
    enable_attn_tp_input_scattered: bool = False
    # Context parallelism used in the long sequence prefill phase of DeepSeek v3.2
    enable_nsa_prefill_context_parallel: bool = False
    enable_fused_qk_norm_rope: bool = False

    # Dynamic batch tokenizer
    enable_dynamic_batch_tokenizer: bool = False
    dynamic_batch_tokenizer_batch_size: int = 32
    dynamic_batch_tokenizer_batch_timeout: float = 0.002

    # Debug tensor dumps
    debug_tensor_dump_output_folder: Optional[str] = None
    # None means dump all layers.
    debug_tensor_dump_layers: Optional[List[int]] = None
    # TODO(guoyuhong): clean the old dumper code.
    debug_tensor_dump_input_file: Optional[str] = None
    debug_tensor_dump_inject: bool = False

    # PD disaggregation: can be "null" (not disaggregated), "prefill" (prefill-only), or "decode" (decode-only)
    disaggregation_mode: Literal["null", "prefill", "decode"] = "null"
    disaggregation_transfer_backend: str = "mooncake"
    disaggregation_bootstrap_host: Optional[str] = None
    disaggregation_bootstrap_port: int = 8998
    disaggregation_decode_tp: Optional[int] = None
    disaggregation_decode_dp: Optional[int] = None
    disaggregation_prefill_tp: Optional[int] = None
    disaggregation_prefill_pp: Optional[int] = 1
    disaggregation_ib_device: Optional[str] = None
    disaggregation_decode_enable_offload_kvcache: bool = False
    num_reserved_decode_tokens: int = 512  # used for decode kv cache offload in PD
    # FIXME: hack to reduce ITL when decode bs is small
    disaggregation_decode_polling_interval: int = 1

    # For model weight update and weight loading
    custom_weight_loader: Optional[List[str]] = None
    weight_loader_disable_mmap: bool = False
    remote_instance_weight_loader_seed_instance_ip: Optional[str] = None
    remote_instance_weight_loader_seed_instance_service_port: Optional[int] = None
    remote_instance_weight_loader_send_weights_group_ports: Optional[List[int]] = None

    # For PD-Multiplexing
    enable_pdmux: bool = False
    pdmux_config_path: Optional[str] = None
    sm_group_num: int = 8

    # For Multi-Modal
    mm_max_concurrent_calls: int = 32
    mm_per_request_timeout: float = 10.0
    enable_broadcast_mm_inputs_process: bool = False
    enable_prefix_mm_cache: bool = False
    mm_enable_dp_encoder: bool = False
    mm_process_config: Optional[Dict[str, Any]] = None

    # For checkpoint decryption
    decrypted_config_file: Optional[str] = None
    decrypted_draft_config_file: Optional[str] = None

    # For forward hooks
    forward_hooks: Optional[List[dict[str, Any]]] = None

    def __post_init__(self):
        """
        Orchestrates the handling of various server arguments, ensuring proper configuration and validation.
        """

        if self.model_path.lower() in ["none", "dummy"]:
            # Skip for dummy models
            return

        # Handle deprecated arguments.
        self._handle_deprecated_args()

        # Set missing default values.
        self._handle_missing_default_values()

        # Get GPU memory capacity, which is a common dependency for several configuration steps.
        gpu_mem = get_device_memory_capacity(self.device)

        # Handle memory-related, chunked prefill, and CUDA graph batch size configurations.
        self._handle_gpu_memory_settings(gpu_mem)

        # Handle device-specific backends.
        self._handle_hpu_backends()
        self._handle_cpu_backends()
        self._handle_npu_backends()

        # Apply model-specific adjustments.
        self._handle_model_specific_adjustments()

        # Handle Hicache settings.
        self._handle_hicache()

        # Set kernel backends.
        self._handle_sampling_backend()
        self._handle_attention_backend_compatibility()
        self._handle_kv4_compatibility()
        self._handle_page_size()
        self._handle_amd_specifics()
        self._handle_grammar_backend()

        # Handle data parallelism.
        self._handle_data_parallelism()

        # Handle MoE configurations.
        self._handle_moe_kernel_config()
        self._handle_a2a_moe()
        self._handle_eplb_and_dispatch()
        self._handle_expert_distribution_metrics()

        # Handle pipeline parallelism.
        self._handle_pipeline_parallelism()

        # Handle speculative decoding logic.
        self._handle_speculative_decoding()

        # Handle model loading format.
        self._handle_load_format()

        # Handle PD disaggregation.
        self._handle_pd_disaggregation()

        # Handle Encoder disaggregation.
        self._handle_encoder_disaggregation()

        # Validate tokenizer settings.
        self._handle_tokenizer_batching()

        # Propagate environment variables.
        self._handle_environment_variables()

        # Validate cache settings.
        self._handle_cache_compatibility()

        # Validate metrics labels.
        self._handle_metrics_labels()

        # Handle deterministic inference.
        self._handle_deterministic_inference()

        # Handle exporting request-level metrics.
        self._handle_request_metrics_exporters()

        # Handle diffusion LLM inference.
        self._handle_dllm_inference()

        # Handle any other necessary validations.
        self._handle_other_validations()

        # Handle elastic expert parallelism.
        self._handle_elastic_ep()

    def _handle_deprecated_args(self):
        # Handle deprecated tool call parsers
        deprecated_tool_call_parsers = {"qwen25": "qwen", "glm45": "glm"}
        if self.tool_call_parser in deprecated_tool_call_parsers:
            logger.warning(
                f"The tool_call_parser '{self.tool_call_parser}' is deprecated. Please use '{deprecated_tool_call_parsers[self.tool_call_parser]}' instead."
            )
            self.tool_call_parser = deprecated_tool_call_parsers[self.tool_call_parser]

    def _handle_missing_default_values(self):
        if self.tokenizer_path is None:
            self.tokenizer_path = self.model_path
        if self.served_model_name is None:
            self.served_model_name = self.model_path
        if self.device is None:
            self.device = get_device()
        if self.random_seed is None:
            self.random_seed = random.randint(0, 1 << 30)
        if self.mm_process_config is None:
            self.mm_process_config = {}
        if self.mamba_scheduler_strategy == "auto":
            # TODO: when extra_buffer is more verified, we can set the default path based on
            #       [overlap, non-overlap]
            self.mamba_scheduler_strategy = "no_buffer"
        # In speculative scenario:
        # - If `speculative_draft_model_quantization` is specified, the draft model uses this quantization method.
        # - Otherwise, the draft model defaults to the same quantization as the target model.
        if self.speculative_draft_model_quantization is None:
            self.speculative_draft_model_quantization = self.quantization
        elif self.speculative_draft_model_quantization == "unquant":
            self.speculative_draft_model_quantization = None

            # Handle ModelScope model downloads
        if get_bool_env_var("SGLANG_USE_MODELSCOPE"):
            if not os.path.exists(self.model_path):
                from modelscope import snapshot_download

                self.model_path = snapshot_download(self.model_path)
                self.tokenizer_path = snapshot_download(
                    self.tokenizer_path, ignore_patterns=["*.bin", "*.safetensors"]
                )

    def _handle_gpu_memory_settings(self, gpu_mem):
        """
        Configure GPU memory-dependent settings including
        chunked_prefill_size, cuda_graph_max_bs, and mem_fraction_static.

        Here are our heuristics:
        - Set chunked_prefill_size and cuda_graph_max_bs based on the GPU memory capacity.
          This is because GPUs with more memory are generally more powerful, we need to use a larger
          chunked_prefill_size and a larger cuda_graph_max_bs to fully utilize the GPU.
        - Then set mem_fraction_static based on chunked_prefill_size and cuda_graph_max_bs.

          GPU memory capacity = model weights + KV cache pool + activations + cuda graph buffers

          The argument mem_fraction_static is defined as (model weights + KV cache pool) / GPU memory capacity,
          or equivalently, mem_fraction_static = (GPU memory capacity - activations - cuda graph buffers) / GPU memory capacity.

          In order to compute mem_fraction_static, we need to estimate the size of activations and cuda graph buffers.
          The activation memory is proportional to the chunked_prefill_size.
          The cuda graph memory is proportional to the cuda_graph_max_bs.
          We use reserved_mem = chunked_prefill_size * 1.5 + cuda_graph_max_bs * 2 to estimate the size of activations and cuda graph buffers in GB.
          and set mem_fraction_static = (GPU memory capacity - reserved_mem) / GPU memory capacity.

          The coefficient 1.5 is a heuristic value, in the future, we can do better estimation by looking at the model types, hidden sizes or even do a dummy run.
        """
        if gpu_mem is not None:
            if gpu_mem < 20 * 1024:
                # T4, 4080
                # (chunked_prefill_size 2k, cuda_graph_max_bs 8)
                if self.chunked_prefill_size is None:
                    self.chunked_prefill_size = 2048
                if self.cuda_graph_max_bs is None:
                    self.cuda_graph_max_bs = 8
            elif is_npu() and gpu_mem < 32 * 1024:
                # Atlas A2B4
                # (chunked_prefill_size 32k, cuda_graph_max_bs 16 if tp < 4 else 64)
                if self.chunked_prefill_size is None:
                    self.chunked_prefill_size = 32768
                if self.cuda_graph_max_bs is None:
                    if self.tp_size < 4:
                        self.cuda_graph_max_bs = 16
                    else:
                        self.cuda_graph_max_bs = 64
            elif gpu_mem < 35 * 1024:
                # A10, 4090, 5090
                # (chunked_prefill_size 2k, cuda_graph_max_bs 24 if tp < 4 else 80)
                if self.chunked_prefill_size is None:
                    self.chunked_prefill_size = 2048
                if self.cuda_graph_max_bs is None:
                    # Based on detailed statistics, when serving TP1/TP2 models on lower-end GPUs with HBM < 35GB, you can either disable cuda graph or set `cuda_graph_max_bs` to a very small value to reduce the memory overhead of creating cuda graphs, with almost no impact on performance.
                    # However, when serving models with TP4 or TP8, we need to enable cuda graph to maintain high performance. In this case, we can set `cuda_graph_max_bs` to 80 (half of the default value 160) to reduce the memory overhead of creating cuda graphs. Looking at the logs
                    # from TP4 serving of qwen2-72b, a value of 80 is sufficient and can reduce the memory overhead of creating cuda graphs on lower-end GPUs compared to the original 160, avoiding OOM issues.
                    if self.tp_size < 4:
                        self.cuda_graph_max_bs = 24
                    else:
                        self.cuda_graph_max_bs = 80
            elif gpu_mem < 60 * 1024:
                # A100 (40GB), L40,
                # (chunked_prefill_size 4k, cuda_graph_max_bs 32 if tp < 4 else 160)
                if self.chunked_prefill_size is None:
                    self.chunked_prefill_size = 4096
                if self.cuda_graph_max_bs is None:
                    if self.tp_size < 4:
                        self.cuda_graph_max_bs = 32
                    else:
                        self.cuda_graph_max_bs = 160
            elif is_npu() and gpu_mem < 64 * 1024:
                # Atlas A2 and Atlas A3
                # (chunked_prefill_size 32k, cuda_graph_max_bs 64 if tp < 4 else 128)
                if self.chunked_prefill_size is None:
                    self.chunked_prefill_size = 32768
                if self.cuda_graph_max_bs is None:
                    if self.tp_size < 4:
                        self.cuda_graph_max_bs = 64
                    else:
                        self.cuda_graph_max_bs = 128
            elif gpu_mem < 90 * 1024:
                # H100, A100
                # (chunked_prefill_size 8k, cuda_graph_max_bs 256 if tp < 4 else 512)
                if self.chunked_prefill_size is None:
                    self.chunked_prefill_size = 8192
                if self.cuda_graph_max_bs is None:
                    if self.tp_size < 4:
                        self.cuda_graph_max_bs = 256
                    else:
                        self.cuda_graph_max_bs = 512
            elif gpu_mem < 160 * 1024:
                # H20, H200
                # (chunked_prefill_size 8k, cuda_graph_max_bs 256 if tp < 4 else 512)
                if self.chunked_prefill_size is None:
                    self.chunked_prefill_size = 8192
                if self.cuda_graph_max_bs is None:
                    if self.tp_size < 4:
                        self.cuda_graph_max_bs = 256
                    else:
                        self.cuda_graph_max_bs = 512
            else:
                # B200, MI300
                # (chunked_prefill_size 16k, cuda_graph_max_bs 512)
                if self.chunked_prefill_size is None:
                    self.chunked_prefill_size = 16384
                if self.cuda_graph_max_bs is None:
                    self.cuda_graph_max_bs = 512
        else:
            # Fallback defaults when gpu_mem is None
            if self.chunked_prefill_size is None:
                self.chunked_prefill_size = 4096
            if self.cuda_graph_max_bs is None:
                self.cuda_graph_max_bs = 160

        # Set cuda graph batch sizes
        if self.cuda_graph_bs is None:
            self.cuda_graph_bs = self._generate_cuda_graph_batch_sizes()
        else:
            self.cuda_graph_max_bs = max(self.cuda_graph_bs)

        if self.piecewise_cuda_graph_tokens is None:
            self.piecewise_cuda_graph_tokens = (
                self._generate_piecewise_cuda_graph_tokens()
            )

        if self.mem_fraction_static is None:
            # Constant meta data (e.g., from attention backend)
            reserved_mem = 512
            # For activation during large prefill
            if self.chunked_prefill_size > 0:
                reserved_mem += max(self.chunked_prefill_size, 2048) * 1.5
            else:
                reserved_mem += max(self.max_prefill_tokens, 2048) * 1.5
            # For cuda graphs
            reserved_mem += self.cuda_graph_max_bs * 2
            # Some adjustments for large parallel size
            reserved_mem += self.tp_size * self.pp_size / 8 * 1024

            if self.enable_dp_attention:
                # DP attention needs more padding for some operations
                reserved_mem += self.cuda_graph_max_bs * self.dp_size * 3

                # DP attention uses much more memory for large cuda graph max bs,
                # likely due to some inefficiencies in torch allocator or our implementation.
                # So we need to reserve more memory.
                if self.cuda_graph_max_bs > 300:
                    reserved_mem += self.cuda_graph_max_bs * self.dp_size * 1.5

            if gpu_mem is not None and gpu_mem > 60 * 1024:
                reserved_mem = max(reserved_mem, 10 * 1024)

            if self.speculative_algorithm is not None:
                if self.speculative_algorithm == "STANDALONE":
                    # standalonedraft model and cuda graphs
                    reserved_mem += 6 * 1024
                elif self.speculative_algorithm != "NGRAM":
                    # eagle draft models and cuda graphs
                    reserved_mem += 2 * 1024

            # For piecewise cuda graphs
            if self.enable_piecewise_cuda_graph:
                reserved_mem += self.piecewise_cuda_graph_max_tokens // 4

            self.mem_fraction_static = (
                round((gpu_mem - reserved_mem) / gpu_mem, 3)
                if gpu_mem is not None
                else 0.88
            )

            # Multimodal models need more memory for the image processing,
            # so we adjust the mem_fraction_static accordingly.
            model_config = self.get_model_config()
            if model_config.is_multimodal:
                self.adjust_mem_fraction_for_vlm(model_config)

    def _generate_cuda_graph_batch_sizes(self):
        """
        Generate the list of batch sizes for CUDA graph capture based on cuda_graph_max_bs.
        This integrates the logic from cuda_graph_runner.py.
        """
        # Handle disable_cuda_graph_padding as the first condition for both spec and non-spec
        if self.disable_cuda_graph_padding:
            capture_bs = list(range(1, self.cuda_graph_max_bs + 1))
        elif self.speculative_algorithm is None:
            # Normal case:
            capture_bs = (
                [1, 2, 4, 8, 12]
                + list(range(16, 257, 8))
                + list(range(272, 512, 16))
                + list(range(512, self.cuda_graph_max_bs + 1, 32))
            )
        else:
            # Spec decoding case: less padding for smaller batch sizes
            capture_bs = (
                list(range(1, 9, 1))
                + list(range(10, 33, 2))
                + list(range(40, 65, 4))
                + list(range(72, 257, 8))
                + list(range(272, self.cuda_graph_max_bs + 1, 16))
            )

        capture_bs = [bs for bs in capture_bs if bs <= self.cuda_graph_max_bs]

        return capture_bs

    def _generate_piecewise_cuda_graph_tokens(self):
        """
        Generate the list of batch sizes for piecewise CUDA graph capture
        based on piecewise_cuda_graph_max_tokens.
        """
        capture_sizes = (
            list(range(4, 33, 4))
            + list(range(48, 257, 16))
            + list(range(288, 513, 32))
            + list(range(640, 4096 + 1, 128))
            + list(range(4352, self.piecewise_cuda_graph_max_tokens + 1, 256))
        )

        capture_sizes = [
            s for s in capture_sizes if s <= self.piecewise_cuda_graph_max_tokens
        ]

        return capture_sizes

    def _handle_hpu_backends(self):
        if self.device == "hpu":
            self.attention_backend = "torch_native"
            self.sampling_backend = "pytorch"

    def _handle_cpu_backends(self):
        if self.device == "cpu":
            if self.attention_backend is None:
                self.attention_backend = "intel_amx"
            self.sampling_backend = "pytorch"

    def _handle_npu_backends(self):
        if self.device == "npu":
            from sglang.srt.hardware_backend.npu.utils import set_default_server_args

            set_default_server_args(self)

            if self.piecewise_cuda_graph_compiler != "eager":
                logger.warning(
                    "At this moment Ascend platform only support prefill graph compilation with "
                    "piecewise_cuda_graph_compiler='eager', change piecewise_cuda_graph_compiler to 'eager'."
                )
                self.piecewise_cuda_graph_compiler = "eager"

    def _handle_model_specific_adjustments(self):
        from sglang.srt.configs.model_config import is_deepseek_nsa

        if parse_connector_type(self.model_path) == ConnectorType.INSTANCE:
            return

        hf_config = self.get_hf_config()
        model_arch = hf_config.architectures[0]

        if model_arch in [
            "MistralLarge3ForCausalLM",
            "PixtralForConditionalGeneration",
        ]:
            self.dtype = "bfloat16"

        if model_arch in [
            "DeepseekV3ForCausalLM",
            "MistralLarge3ForCausalLM",
            "PixtralForConditionalGeneration",
        ]:
            if is_deepseek_nsa(hf_config):
                if (
                    self.attention_backend is None
                    and self.prefill_attention_backend is None
                    and self.decode_attention_backend is None
                ):
                    self.attention_backend = "nsa"
                    logger.warning("Set nsa attention backend for DeepSeek NSA.")

                if not is_npu():
                    self.enable_dp_attention = True
                    logger.warning("DP attention is enabled for DeepSeek NSA.")
                    if self.enable_nsa_prefill_context_parallel:
                        # TODO Supports moe_dense_tp_size != 1, kv cache dtype = "fp8",moe_a2a_backend non-deepep and cross-machine operation .
                        self.moe_dense_tp_size = 1
                        self.moe_a2a_backend = "deepep"
                        self.ep_size = self.tp_size
                        self.kv_cache_dtype = "bf16"
                        assert (
                            self.tp_size == 8
                        ), "Current multi-machine CP support suffers from precision issues. So context parallel only support Single machine(tp_size == 8)"

                        logger.warning(
                            f"Enable Context Parallel opt for deeeseekv3.2-DSA, Setting dp_size == {self.dp_size} and moe_dense_tp_size == {self.moe_dense_tp_size}, ep_size == {self.ep_size}, tp_size == {self.tp_size}, kv_cache_dtype == {self.kv_cache_dtype}, moe_a2a_backend {self.moe_a2a_backend} "
                        )
                    else:
                        # Pure TP and partial DP Attention mode is active for NSA, logging a warning
                        if self.dp_size < self.tp_size:
                            logger.warning(
                                f"NSA with TP mode is active, dp_size={self.dp_size}, tp_size={self.tp_size}, "
                                f"attn_tp_size={self.tp_size}, attention weights will be sharded across {self.tp_size} ranks."
                            )

                    self.page_size = 64
                    logger.warning("Setting page size to 64 for DeepSeek NSA.")

                    # For Hopper, we support both bf16 and fp8 kv cache; for Blackwell, we support fp8 only currently
                    import torch

                    major, _ = torch.cuda.get_device_capability()
                    if self.kv_cache_dtype == "auto":
                        self.kv_cache_dtype = "fp8_e4m3" if major >= 10 else "bfloat16"
                        logger.warning(
                            f"Setting KV cache dtype to {self.kv_cache_dtype} for DeepSeek NSA."
                        )
                    if self.kv_cache_dtype == "bf16":
                        self.kv_cache_dtype = "bfloat16"
                    assert self.kv_cache_dtype in [
                        "bfloat16",
                        "fp8_e4m3",
                    ], "DeepSeek NSA only supports bf16/bfloat16 or fp8_e4m3 kv_cache_dtype"

                    if self.kv_cache_dtype == "fp8_e4m3":
                        # flashmla_auto dispatches to flashmla_sparse/flashmla_kv based on hardware and heuristics
                        self.nsa_prefill_backend = "flashmla_auto"
                        self.nsa_decode_backend = "flashmla_kv"
                        logger.warning(
                            "Setting NSA backend to flashmla_auto for prefill and flashmla_kv for decode for FP8 KV Cache."
                        )
                    else:
                        # set prefill/decode backends for Blackwell. The default settings are for Hopper.
                        if major >= 10:
                            self.nsa_prefill_backend = "flashmla_sparse"
                            self.nsa_decode_backend = "flashmla_sparse"

                    # Logging env vars for NSA
                    from sglang.srt.layers.attention.nsa.utils import (
                        print_nsa_bool_env_vars,
                    )

                    print_nsa_bool_env_vars()

            else:
                if self.enable_piecewise_cuda_graph:
                    logger.info("Piecewise CUDA graph is enabled, use MLA for prefill.")

                if is_cuda() and is_sm100_supported():
                    if (
                        self.attention_backend is None
                        and self.prefill_attention_backend is None
                        and self.decode_attention_backend is None
                    ):
                        self.attention_backend = "trtllm_mla"
                        logger.info(
                            "Use trtllm_mla as attention backend on sm100 for DeepseekV3ForCausalLM"
                        )

            # common to all Deepseek MoE models
            if is_cuda() and is_sm100_supported():
                quantization_config = getattr(hf_config, "quantization_config", None)
                quant_method = (
                    quantization_config.get("quant_method")
                    if quantization_config is not None
                    else None
                )
                if self.quantization is None:
                    # Default DeepSeek V3/R1 native FP8 when not explicitly set,
                    # Because we need this condition for an assertion in
                    # flashinfer_trtllm MoE runner backend.
                    if quant_method is None and model_arch == "DeepseekV3ForCausalLM":
                        self.quantization = "fp8"
                        logger.info(
                            "Quantization not specified, default to fp8 for DeepSeek on sm100"
                        )
                    else:
                        self.quantization = quant_method
                if (
                    self.moe_a2a_backend == "none"
                    and self.moe_runner_backend == "auto"
                    and self.quantization in ["fp8", "modelopt_fp8", "modelopt_fp4"]
                ):
                    self.moe_runner_backend = "flashinfer_trtllm"
                    logger.info(
                        "Use flashinfer_trtllm as MoE runner backend on sm100 for DeepseekV3ForCausalLM"
                    )

        elif model_arch in ["GptOssForCausalLM"]:
            if (
                self.attention_backend is None
                and self.prefill_attention_backend is None
                and self.decode_attention_backend is None
            ):
                if is_cuda() and is_sm100_supported():
                    self.attention_backend = "trtllm_mha"
                elif is_cuda() and is_sm90_supported():
                    self.attention_backend = "fa3"
                else:
                    self.attention_backend = "triton"

            supported_backends = ["triton", "trtllm_mha", "fa3", "fa4"]
            prefill_attn_backend, decode_attn_backend = self.get_attention_backends()
            assert (
                prefill_attn_backend in supported_backends
                and decode_attn_backend in supported_backends
            ), (
                f"GptOssForCausalLM requires one of {supported_backends} attention backend, but got the following backends\n"
                f"- Prefill: {prefill_attn_backend}\n"
                f"- Decode: {decode_attn_backend}\n"
            )

            quantization_config = getattr(hf_config, "quantization_config", None)
            is_mxfp4_quant_format = (
                quantization_config is not None
                and quantization_config.get("quant_method") == "mxfp4"
            )
            if is_mxfp4_quant_format:
                # use bf16 for mxfp4 triton kernels
                self.dtype = "bfloat16"

            if self.moe_runner_backend == "auto":
                if self.enable_piecewise_cuda_graph:
                    self.moe_runner_backend = "auto"
                    logger.warning(
                        "Enable piecewise CUDA graph, enabling auto MOE kernel."
                    )
                elif is_blackwell_supported() and is_mxfp4_quant_format:
                    self.moe_runner_backend = "flashinfer_mxfp4"
                    logger.warning(
                        "Detected SM100 and MXFP4 quantization format for GPT-OSS model, enabling FlashInfer MXFP4 MOE kernel."
                    )
                elif self.ep_size == 1 and is_triton_kernels_available():
                    self.moe_runner_backend = "triton_kernel"
                    logger.warning(
                        "Detected GPT-OSS model, enabling triton_kernels MOE kernel."
                    )

            if self.moe_runner_backend == "triton_kernel":
                assert (
                    self.ep_size == 1
                ), "Triton kernel MoE is only supported when ep_size == 1"
            self.disable_hybrid_swa_memory = True

        elif "Llama4" in model_arch and self.device != "cpu":
            # Auto-select attention backend for Llama4 if not specified
            if self.attention_backend is None:
                if is_sm100_supported():
                    self.attention_backend, platform = "trtllm_mha", "sm100"
                elif is_sm90_supported():
                    self.attention_backend, platform = "fa3", "sm90"
                elif is_hip():
                    self.attention_backend, platform = "aiter", "hip"
                elif self.device == "xpu":
                    self.attention_backend, platform = "intel_xpu", "xpu"
                else:
                    self.attention_backend, platform = "triton", "other platforms"
                logger.warning(
                    f"Use {self.attention_backend} as attention backend on {platform} for Llama4 model"
                )
            assert self.attention_backend in {
                "fa3",
                "aiter",
                "triton",
                "trtllm_mha",
                "intel_xpu",
            }, f"fa3, aiter, triton, trtllm_mha or intel_xpu is required for Llama4 model but got {self.attention_backend}"
            if is_sm100_supported() and self.moe_runner_backend == "auto":
                if self.quantization in {"fp8", "modelopt_fp8"}:
                    self.moe_runner_backend = "flashinfer_trtllm"
                    logger.info(
                        "Use flashinfer_trtllm as MoE runner backend on SM100 for Llama4"
                    )
        elif model_arch in [
            "Gemma2ForCausalLM",
            "Gemma3ForCausalLM",
            "Gemma3ForConditionalGeneration",
            "Gemma3nForCausalLM",
            "Gemma3nForConditionalGeneration",
        ]:
            # FIXME: https://github.com/sgl-project/sglang/pull/7367 is not compatible with gemma2 model.
            # It failed at this test: https://github.com/sgl-project/sglang/actions/runs/16255155597/job/45890331952#step:4:736
            logger.warning(
                f"Disable hybrid SWA memory for {model_arch} as it is not yet supported."
            )
            self.disable_hybrid_swa_memory = True
        elif model_arch in ["Olmo2ForCausalLM"]:
            # FIXME: https://github.com/sgl-project/sglang/pull/7367 is not compatible with Olmo3 model.
            logger.warning(
                f"Disabling hybrid SWA memory for {model_arch} as it is not yet supported."
            )
            self.disable_hybrid_swa_memory = True

            if self.attention_backend is None:
                if is_cuda() and is_sm100_supported():
                    self.attention_backend = "trtllm_mha"
                elif is_cuda() and get_device_sm() >= 80:
                    self.attention_backend = "fa3"
                else:
                    self.attention_backend = "triton"

            # Flashinfer appears to degrade performance when sliding window attention
            # is used for the Olmo2 architecture. Olmo2 does not use sliding window attention
            # but Olmo3 does.
            assert (
                self.attention_backend != "flashinfer"
            ), "FlashInfer backend can significantly degrade the performance of Olmo3 models."

            logger.info(
                f"Using {self.attention_backend} as attention backend for {model_arch}."
            )
        elif model_arch in ["KimiLinearForCausalLM"]:
            logger.warning(
                f"Disabling Radix Cache for {model_arch} as it is not yet supported."
            )
            self.disable_radix_cache = True
        elif model_arch in ["NemotronHForCausalLM"]:
            assert (
                not self.enable_mamba_extra_buffer()
            ), f"mamba extra_buffer is not supported for {model_arch} model"
            model_config = self.get_model_config()
            if model_config.quantization in [
                "modelopt",
                "modelopt_fp8",
                "modelopt_fp4",
            ]:
                assert model_config.hf_config.mlp_hidden_act == "relu2"
                if model_config.quantization == "modelopt":
                    self.quantization = (
                        "modelopt_fp4"
                        if model_config.hf_config.quantization_config["quant_algo"]
                        == "NVFP4"
                        else "modelopt_fp8"
                    )
                else:
                    self.quantization = model_config.quantization
                self.moe_runner_backend = "flashinfer_cutlass"
            if not self.disable_radix_cache:
                logger.warning(
                    "Disabling overlap schedule since MambaRadixCache is not compatible with "
                    "overlap schedule currently, try to use --disable-radix-cache if overlap schedule is necessary"
                )
                self.disable_overlap_schedule = True
                if is_sm100_supported():
                    if self.attention_backend is None:
                        self.attention_backend = "flashinfer"
                        logger.info(
                            "Use flashinfer as attention backend on sm100 for NemotronHForCausalLM"
                        )
                    if self.attention_backend == "trtllm_mha":
                        logger.warning(
                            "Disabling radix cache since trtllm_mha does not support page_size = 1, which is required by MambaRadixCache. "
                            "Try to use --attention-backend triton if radix cache is necessary."
                        )
                        self.disable_radix_cache = True
                        self.disable_overlap_schedule = False
            assert self.attention_backend != "triton", (
                "NemotronHForCausalLM does not support triton attention backend,"
                "as the first layer might not be an attention layer"
            )
        elif model_arch in [
            "Qwen3MoeForCausalLM",
            "Qwen3VLMoeForConditionalGeneration",
        ]:
            if is_sm100_supported():
                quantization_config = getattr(hf_config, "quantization_config", None)
                quant_method = (
                    quantization_config.get("quant_method")
                    if quantization_config is not None
                    else None
                )
                if self.quantization is None and quant_method is not None:
                    self.quantization = quant_method
                if (
                    self.quantization in ("fp8", "modelopt_fp4")
                    and self.moe_a2a_backend == "none"
                    and self.moe_runner_backend == "auto"
                ):
                    self.moe_runner_backend = "flashinfer_trtllm"
                    logger.info(
                        "Use flashinfer_trtllm as MoE runner backend on sm100 for "
                        f"{model_arch}"
                    )
        elif model_arch in ["Qwen3NextForCausalLM"]:
            if is_sm100_supported():
                quantization_config = getattr(hf_config, "quantization_config", None)
                quant_method = (
                    quantization_config.get("quant_method")
                    if quantization_config is not None
                    else None
                )
                if self.quantization is None and quant_method is not None:
                    self.quantization = quant_method
                if (
                    (self.quantization == "fp8" or self.quantization == "modelopt_fp4")
                    and self.moe_a2a_backend == "none"
                    and self.moe_runner_backend == "auto"
                ):
                    self.moe_runner_backend = "flashinfer_trtllm"
                    logger.info(
                        "Use flashinfer_trtllm as MoE runner backend on sm100 for Qwen3NextForCausalLM"
                    )
                if self.attention_backend is None:
                    self.attention_backend = "triton"
                    logger.info(
                        "Use triton as attention backend on sm100 for Qwen3NextForCausalLM"
                    )
                if (
                    not self.disable_radix_cache
                    and self.attention_backend == "trtllm_mha"
                ):
                    logger.warning(
                        "Disabling radix cache since trtllm_mha does not support page_size = 1, which is required by MambaRadixCache. "
                        "Try to use --attention-backend triton if radix cache is necessary."
                    )
                    self.disable_radix_cache = True
                    self.disable_overlap_schedule = False

            # Mamba radix cache v2
            if self.enable_mamba_extra_buffer():
                assert (
                    is_cuda()
                ), "Mamba extra_buffer is only supported on CUDA devices with FLA backend"
                assert (
                    self.disaggregation_mode == "null"
                ), "Mamba extra_buffer is not compatible with disaggregation mode yet."
                if self.speculative_num_draft_tokens is not None:
                    assert (
                        self.mamba_track_interval >= self.speculative_num_draft_tokens
                    ), f"mamba_track_interval {self.mamba_track_interval} must be greater than or equal to speculative_num_draft_tokens {self.speculative_num_draft_tokens}"

                if self.page_size is not None:
                    assert (
                        self.mamba_track_interval % self.page_size == 0
                    ), f"mamba_track_interval {self.mamba_track_interval} must be divisible by page_size {self.page_size}"
                    assert (
                        FLA_CHUNK_SIZE % self.page_size == 0
                    ), f"Page size for hybrid GDN model must be divisible by {FLA_CHUNK_SIZE}, got {self.page_size}"

                if self.speculative_algorithm is not None:
                    logger.info(
                        f"Disable overlap schedule for {model_arch} model speculative decoding."
                    )
                    self.disable_overlap_schedule = True
            elif not self.disable_radix_cache:
                logger.warning(
                    "Disabling overlap schedule since MambaRadixCache no_buffer is not compatible with "
                    "overlap schedule currently, try to use --mamba-scheduler-strategy extra_buffer to enable overlap schedule"
                )
                self.disable_overlap_schedule = True

        elif model_arch in [
            "FalconH1ForCausalLM",
            "JetNemotronForCausalLM",
            "JetVLMForConditionalGeneration",
        ]:
            assert (
                not self.enable_mamba_extra_buffer()
            ), f"mamba extra_buffer is not supported for {model_arch} model"
            if not self.disable_radix_cache:
                logger.warning(
                    "Disabling overlap schedule since mamba no_buffer is not compatible with "
                    "overlap schedule, try to use --disable-radix-cache if overlap schedule is necessary"
                )
                self.disable_overlap_schedule = True
                if is_sm100_supported():
                    if self.attention_backend is None:
                        self.attention_backend = "triton"
                        logger.info(
                            f"Use triton as attention backend on sm100 for {model_arch}"
                        )
                    if self.attention_backend == "trtllm_mha":
                        logger.warning(
                            "Disabling radix cache since trtllm_mha does not support page_size = 1, which is required by MambaRadixCache. "
                            "Try to use --attention-backend triton if radix cache is necessary."
                        )
                        self.disable_radix_cache = True
                        self.disable_overlap_schedule = False

        # TRTLLM AllReduce Fusion supports SM90/100/120, enable it by default
        # for models with explicit support (DeepseekV3, GptOss, Glm4Moe, Qwen3Moe)
        # TODO: currently, it is only supported in the single node scenario. https://github.com/flashinfer-ai/flashinfer/issues/2006
        # TODO: there is currently a bug on H20 device specifically, https://github.com/flashinfer-ai/flashinfer/issues/2204
        device_name = get_device_name()
        is_h20_device = "H20" in device_name and "H200" not in device_name
        if (
            not self.enable_flashinfer_allreduce_fusion
            and model_arch
            in [
                "DeepseekV3ForCausalLM",
                "GptOssForCausalLM",
                "Glm4MoeForCausalLM",
                "Qwen3MoeForCausalLM",
            ]
            and (is_sm90_supported() or is_blackwell_supported())
            and not self.enable_dp_attention
            and self.nnodes == 1
            and not is_h20_device
            and self.moe_a2a_backend == "none"
        ):
            self.enable_flashinfer_allreduce_fusion = True
            logger.info(
                f"Enable FlashInfer AllReduce Fusion by default for {model_arch}"
            )

    def _handle_sampling_backend(self):
        if self.sampling_backend is None:
            self.sampling_backend = (
                "flashinfer" if is_flashinfer_available() else "pytorch"
            )

    def _handle_attention_backend_compatibility(self):
        model_config = self.get_model_config()
        use_mla_backend = self.use_mla_backend()

        if self.prefill_attention_backend is not None and (
            self.prefill_attention_backend == self.decode_attention_backend
        ):  # override the default attention backend
            self.attention_backend = self.prefill_attention_backend

        # Pick the default attention backend if not specified
        if self.attention_backend is None:
            """
            Auto select the fastest attention backend.

            1. Models with MHA Architecture (e.g: Llama, QWen)
                1.1 We will turn on FA3 on hopper unless user use spec decode with topk > 1 or page_size > 1.
                1.2 Use trtllm_mha for SM100/SM103 (Blackwell B200/GB200/B300) excluding spec with topk > 1.
                   Note: trtllm_mha does not support SM120, which will fall back to flashinfer.
                1.3 In other cases, we will use flashinfer if available, otherwise use triton.
            2. Models with MLA Architecture and using FA3
                2.1 We will use FA3 backend on hopper.
                2.2 We will use Flashinfer backend on blackwell.
                2.3 Otherwise, we will use triton backend.
            """

            if not use_mla_backend:
                # MHA architecture
                if (
                    is_hopper_with_cuda_12_3()
                    and is_no_spec_infer_or_topk_one(self)
                    and is_fa3_default_architecture(self.model_config.hf_config)
                ):
                    self.attention_backend = "fa3"
                elif (
                    is_sm100_supported()
                    and is_no_spec_infer_or_topk_one(self)
                    and (
                        self.speculative_algorithm is None
                        or self.speculative_eagle_topk is not None
                    )
                ):
                    self.attention_backend = "trtllm_mha"
                elif is_hip():
                    self.attention_backend = "aiter"
                else:
                    self.attention_backend = (
                        "flashinfer" if is_flashinfer_available() else "triton"
                    )
            else:
                # MLA architecture
                if is_hopper_with_cuda_12_3():
                    self.attention_backend = "fa3"
                elif is_sm100_supported():
                    self.attention_backend = "flashinfer"
                elif is_hip():
                    head_num = model_config.get_num_kv_heads(self.tp_size)
                    # TODO current aiter only support head number 16 or 128 head number
                    if head_num == 128 or head_num == 16:
                        self.attention_backend = "aiter"
                    else:
                        self.attention_backend = "triton"
                else:
                    self.attention_backend = "triton"

            logger.warning(
                f"Attention backend not explicitly specified. Use {self.attention_backend} backend by default."
            )

        # Torch native and flex attention backends
        if self.attention_backend == "torch_native":
            logger.warning(
                "Cuda graph is disabled because of using torch native attention backend"
            )
            self.disable_cuda_graph = True

        if self.attention_backend == "flex_attention":
            logger.warning(
                "Cuda graph is disabled because of using torch Flex Attention backend"
            )
            self.disable_cuda_graph = True
            assert (
                self.speculative_algorithm is None
            ), "Speculative decoding is currently not supported with Flex Attention backend"

        # Major NVIDIA platforms backends
        if (
            self.attention_backend == "flashmla"
            or self.decode_attention_backend == "flashmla"
        ):
            logger.warning(
                "FlashMLA only supports a page_size of 64, change page_size to 64."
            )
            self.page_size = 64

        if (
            self.attention_backend == "cutlass_mla"
            or self.decode_attention_backend == "cutlass_mla"
        ):
            logger.warning(
                "Cutlass MLA only supports a page_size of 128, change page_size to 128."
            )
            self.page_size = 128

        if (
            self.attention_backend == "trtllm_mla"
            or self.decode_attention_backend == "trtllm_mla"
        ):
            if not is_blackwell_supported():
                raise ValueError(
                    "TRTLLM MLA backend is only supported on Blackwell GPUs (SM100). Please use a different backend."
                )

            if self.page_size not in [32, 64]:
                logger.warning(
                    f"TensorRT-LLM MLA only supports page_size of 32 or 64, changing page_size from {self.page_size} to 64."
                )
                self.page_size = 64

            if self.kv_cache_dtype not in ["fp8_e4m3", "fp4_e2m1", "auto"]:
                raise ValueError(
                    "TensorRT-LLM MLA backend only supports kv-cache-dtype of fp8_e4m3, fp4_e2m1, or auto."
                )

        if (
            self.attention_backend == "trtllm_mha"
            or self.decode_attention_backend == "trtllm_mha"
            or self.prefill_attention_backend == "trtllm_mha"
        ):
            if not is_sm100_supported():
                raise ValueError(
                    "TRTLLM MHA backend is only supported on Blackwell GPUs (SM100). Please use a different backend."
                )

            if self.page_size not in [16, 32, 64]:
                logger.warning(
                    f"TensorRT-LLM MHA only supports page_size of 16, 32 or 64, changing page_size from {self.page_size} to 64."
                )
                self.page_size = 64

        if self.attention_backend == "fa3" and self.kv_cache_dtype == "fp8_e5m2":
            logger.warning(
                "FlashAttention3 only supports fp8_e4m3 if using FP8; "
                "Setting attention backend to triton."
            )
            self.attention_backend = "triton"

        if self.attention_backend == "fa4" or self.decode_attention_backend == "fa4":
            raise ValueError(
                "FA4 backend is only supported for prefill. Please use `--prefill-attention-backend fa4` instead."
            )
        if self.prefill_attention_backend == "fa4" and not self.use_mla_backend():
            logger.warning(
                f"FA4 backend only supports page size 128 for non-MLA model architectures, changing page_size from {self.page_size} to 128."
            )
            self.page_size = 128

        # AMD platforms backends
        if self.attention_backend == "aiter":
            if model_config.context_len > 8192:
                self.mem_fraction_static *= 0.85

        # Other platforms backends
        if (
            self.attention_backend == "intel_amx"
            and self.device == "cpu"
            and not cpu_has_amx_support()
        ):
            logger.warning(
                "The current platform does not support Intel AMX, will fallback to torch_native backend."
            )
            self.attention_backend = "torch_native"

        if (
            self.attention_backend == "intel_xpu"
            and self.device == "xpu"
            and not xpu_has_xmx_support()
        ):
            logger.warning(
                "The current platform does not support Intel XMX, will fallback to triton backend."
            )
            self.attention_backend = "triton"

        if self.attention_backend == "intel_xpu":
            if self.page_size not in [32, 64, 128]:
                logger.warning(
                    f"Intel XPU attention backend only supports page_size of 32, 64 or 128, changing page_size from {self.page_size} to 128."
                )
                self.page_size = 128

        # Dual chunk flash attention backend
        if (
            getattr(model_config.hf_config, "dual_chunk_attention_config", None)
            is not None
        ):
            if self.attention_backend is None:
                self.attention_backend = "dual_chunk_flash_attn"
                logger.info("Dual chunk attention is turned on by default.")
            elif self.attention_backend != "dual_chunk_flash_attn":
                raise ValueError(
                    "Dual chunk attention is enabled, but attention backend is set to "
                    f"{self.attention_backend}. Please set it to 'dual_chunk_flash_attn'."
                )
        if self.attention_backend == "dual_chunk_flash_attn":
            logger.warning(
                "Mixed chunk and radix cache are disabled when using dual-chunk flash attention backend"
            )
            self.enable_mixed_chunk = False
            self.disable_radix_cache = True

    def _handle_kv4_compatibility(self):
        """Check FP4 KV cache compatibility with the attention backend"""
        if self.kv_cache_dtype != "fp4_e2m1":
            return

        use_mla_backend = self.use_mla_backend()
        # self.attention_backend didn't overwrite self.prefill/decode_attention_backend yet
        self.prefill_attention_backend_str, self.decode_attention_backend_str = (
            self.get_attention_backends()
        )

        if is_cuda():
            if (
                self.prefill_attention_backend_str != self.decode_attention_backend_str
                and self.prefill_attention_backend_str != "fa4"
            ):  # Take care of prefill=fa4 later
                logger.warning(
                    f"Attention: Using KV4 with PREFILL = {self.prefill_attention_backend_str} "
                    f"and DECODE = {self.decode_attention_backend_str}. "
                    f"Compatibility issues are unlikely, but may occur in rare edge cases."
                )
            else:
                if self.prefill_attention_backend_str == "fa4":
                    if use_mla_backend:  # FA4 + MLA
                        KV4_FA4_MLA_BACKEND_CHOICES = [
                            "cutlass_mla",
                            "flashinfer",
                            "trtllm_mla",
                        ]
                        assert (
                            self.decode_attention_backend_str
                            in KV4_FA4_MLA_BACKEND_CHOICES
                        ), (
                            f"KV4 FA4 MLA expects decode_attention_backend to be one of "
                            f"{KV4_FA4_MLA_BACKEND_CHOICES}, but got {self.decode_attention_backend_str}"
                        )
                    else:  # FA4 + MHA
                        KV4_FA4_MHA_BACKEND_CHOICES = [
                            "triton",
                            "torch_native",
                            "flex_attention",
                        ]
                        assert (
                            self.decode_attention_backend_str
                            in KV4_FA4_MHA_BACKEND_CHOICES
                        ), (
                            f"KV4 FA4 MHA expects decode_attention_backend to be one of "
                            f"{KV4_FA4_MHA_BACKEND_CHOICES}, but got {self.decode_attention_backend_str}"
                        )
                else:
                    if use_mla_backend:  # !FA4 + MLA
                        KV4_ATTENTION_MLA_BACKEND_CHOICES = [
                            "cutlass_mla",
                            "flashinfer",
                            "trtllm_mla",
                            "flashmla",
                        ]
                        assert (
                            self.attention_backend in KV4_ATTENTION_MLA_BACKEND_CHOICES
                        ), (
                            f"KV4 MLA expects attention_backend to be one of "
                            f"{KV4_ATTENTION_MLA_BACKEND_CHOICES}, but got {self.attention_backend}"
                        )
                    else:  # !FA4 + MHA
                        KV4_ATTENTION_MHA_BACKEND_CHOICES = [
                            "triton",
                            "torch_native",
                            "flex_attention",
                            "trtllm_mha",
                        ]
                        assert (
                            self.attention_backend in KV4_ATTENTION_MHA_BACKEND_CHOICES
                        ), (
                            f"KV4 MHA expects attention_backend to be one of "
                            f"{KV4_ATTENTION_MHA_BACKEND_CHOICES}, but got {self.attention_backend}"
                        )
        else:
            raise RuntimeError("KV4 is not tested on non-CUDA platforms.")

    def _handle_page_size(self):
        if self.page_size is None:
            self.page_size = 1

    def _handle_amd_specifics(self):
        if is_hip():
            self.triton_attention_num_kv_splits = 16

    def _handle_grammar_backend(self):
        if self.grammar_backend is None:
            self.grammar_backend = "xgrammar"

    def _handle_data_parallelism(self):
        if self.dp_size == 1:
            self.enable_dp_attention = False
            self.enable_dp_lm_head = False

        if self.enable_dp_attention:
            self.schedule_conservativeness = self.schedule_conservativeness * 0.3
            assert self.tp_size % self.dp_size == 0
            self.chunked_prefill_size = self.chunked_prefill_size // self.dp_size
            logger.warning(
                f"DP attention is enabled. The chunked prefill size is adjusted to {self.chunked_prefill_size} to avoid MoE kernel issues. "
            )

        if self.enable_dp_lm_head:
            assert (
                self.enable_dp_attention
            ), "Please enable dp attention when setting enable_dp_lm_head. "

    def _handle_moe_kernel_config(self):
        if self.moe_runner_backend == "flashinfer_cutlass":
            assert self.quantization in [
                "modelopt_fp4",
                "modelopt_fp8",
                None,
            ], f"Invalid quantization '{self.quantization}'. \nFlashInfer Cutlass MOE supports only: 'modelopt_fp4', 'modelopt_fp8', or bfloat16 (None)."
            assert self.ep_size in [
                1,
                self.tp_size,
            ], "The expert parallel size must be 1 or the same as the tensor parallel size"

        if self.moe_runner_backend == "flashinfer_trtllm":
            assert self.quantization in [
                "modelopt_fp4",
                "fp8",
                "modelopt_fp8",
                None,
            ], f"Invalid quantization '{self.quantization}'. \nFlashInfer TRTLLM MOE supports only: 'modelopt_fp4', 'fp8', 'modelopt_fp8', or bfloat16 (None)."
            self.disable_shared_experts_fusion = True
            logger.warning(
                "FlashInfer TRTLLM MoE is enabled. --disable-shared-experts-fusion is automatically set."
            )

        if get_bool_env_var("SGLANG_CUTLASS_MOE"):
            logger.warning(
                "SGLANG_CUTLASS_MOE is deprecated, use --moe-runner-backend=cutlass and/or --speculative-moe-runner-backend=cutlass instead"
            )
            assert (
                self.quantization == "fp8"
            ), "cutlass MoE is only supported with fp8 quantization"
            self.moe_runner_backend = "cutlass"
        if self.moe_runner_backend == "cutlass" and self.quantization == "fp8":
            assert (
                self.ep_size == 1
            ), "FP8 Cutlass MoE is only supported with ep_size == 1"

    def _handle_a2a_moe(self):
        if self.moe_a2a_backend == "deepep":
            if self.deepep_mode == "normal":
                logger.warning("Cuda graph is disabled because deepep_mode=`normal`")
                self.disable_cuda_graph = True
            self.ep_size = self.tp_size
            logger.warning(
                f"DeepEP MoE is enabled. The expert parallel size is adjusted to be the same as the tensor parallel size[{self.tp_size}]."
            )

        if self.moe_a2a_backend == "mooncake":
            self.ep_size = self.tp_size
            logger.warning(
                f"Mooncake MoE is enabled. The expert parallel size is adjusted to be the same as the tensor parallel size[{self.tp_size}]."
            )

        if self.moe_a2a_backend == "ascend_fuseep":
            self.ep_size = self.tp_size
            logger.warning(
                f"Ascend fused EP MoE is enabled. The expert parallel size is adjusted to be the same as the tensor parallel size[{self.tp_size}]."
            )

    def _handle_eplb_and_dispatch(self):
        if self.enable_eplb and (self.expert_distribution_recorder_mode is None):
            self.expert_distribution_recorder_mode = "stat"
            logger.warning(
                "EPLB is enabled. The expert_distribution_recorder_mode is automatically set."
            )

        if (self.enable_eplb or (self.init_expert_location != "trivial")) and (
            self.ep_dispatch_algorithm is None
        ):
            self.ep_dispatch_algorithm = "static"

        if self.enable_eplb:
            assert self.ep_size > 1

    def _handle_elastic_ep(self):
        if self.elastic_ep_backend is not None:
            if self.enable_eplb:
                if self.eplb_algorithm == "auto":
                    self.eplb_algorithm = "elasticity_aware"
                assert (
                    self.eplb_algorithm == "elasticity_aware"
                ), "Elastic EP requires eplb_algorithm to be set to 'auto' or 'elasticity_aware'."

    def _handle_expert_distribution_metrics(self):
        if self.enable_expert_distribution_metrics and (
            self.expert_distribution_recorder_mode is None
        ):
            self.expert_distribution_recorder_mode = "stat"

        if self.expert_distribution_recorder_buffer_size is None:
            if (x := self.eplb_rebalance_num_iterations) is not None:
                self.expert_distribution_recorder_buffer_size = x
            elif self.expert_distribution_recorder_mode is not None:
                self.expert_distribution_recorder_buffer_size = 1000

    def _handle_pipeline_parallelism(self):
        if self.pp_size > 1:
            self.disable_overlap_schedule = True
            logger.warning(
                "Pipeline parallelism is incompatible with overlap schedule."
            )

    def _handle_hicache(self):
        if self.hicache_storage_backend == "mooncake":
            if self.hicache_mem_layout == "layer_first":
                if self.hicache_io_backend == "direct":
                    self.hicache_mem_layout = "page_first_direct"
                elif self.hicache_io_backend == "kernel":
                    self.hicache_mem_layout = "page_first"
                logger.warning(
                    f"Mooncake storage backend does not support layer_first layout, "
                    f"switching to {self.hicache_mem_layout} layout for {self.hicache_io_backend} io backend"
                )

        if self.hicache_mem_layout == "page_first_direct":
            if self.hicache_io_backend not in ["direct", "kernel_ascend"]:
                self.hicache_io_backend = "direct"
                logger.warning(
                    "Page first direct layout only support direct io backend"
                )

        if (
            self.enable_hierarchical_cache
            or self.disaggregation_decode_enable_offload_kvcache
        ) and self.hicache_io_backend == "kernel":
            # fix for the compatibility issue with FlashAttention3 decoding and HiCache kernel backend
            if self.decode_attention_backend is None:
                if not self.use_mla_backend():
                    self.decode_attention_backend = (
                        "flashinfer" if is_flashinfer_available() else "triton"
                    )
                else:
                    self.decode_attention_backend = (
                        "flashinfer" if is_sm100_supported() else "triton"
                    )
            elif self.decode_attention_backend == "fa3":
                self.hicache_io_backend = "direct"
                logger.warning(
                    "FlashAttention3 decode backend is not compatible with hierarchical cache. "
                    "Setting hicache_io_backend to vanilla I/O, which may lead to suboptimal performance with small page sizes."
                )

    def _handle_speculative_decoding(self):
        if (
            self.speculative_draft_model_path is not None
            and self.speculative_draft_model_revision is None
        ):
            self.speculative_draft_model_revision = "main"

        # Avoid using flashinfer_trtllm for speculative MoE runner backend by default
        # TODO: Remove this block after verifying no accuracy regression with flashinfer_trtllm speculative backend
        from sglang.srt.layers.moe.utils import MoeRunnerBackend

        if self.speculative_moe_runner_backend is None:
            self.speculative_moe_runner_backend = (
                "auto"
                if self.moe_runner_backend == "flashinfer_trtllm"
                else self.moe_runner_backend
            )
        else:
            assert not MoeRunnerBackend(
                self.speculative_moe_runner_backend
            ).is_flashinfer_trtllm(), "Currently speculative MoE runner backend cannot be flashinfer_trtllm for risk in some draft models."

        if self.speculative_algorithm == "NEXTN":
            self.speculative_algorithm = "EAGLE"

        if self.speculative_algorithm in ("EAGLE", "EAGLE3", "STANDALONE"):
            if self.speculative_algorithm == "STANDALONE" and self.enable_dp_attention:
                # TODO: support dp attention for standalone speculative decoding
                raise ValueError(
                    "Currently standalone speculative decoding does not support dp attention."
                )

            if self.max_running_requests is None:
                self.max_running_requests = 48
                logger.warning(
                    "Max running requests is reset to 48 for speculative decoding. You can override this by explicitly setting --max-running-requests."
                )

            if (
                self.speculative_algorithm == "EAGLE"
                and envs.SGLANG_ENABLE_SPEC_V2.get()
            ):
                self.disable_overlap_schedule = False
                logger.warning(
                    "Beta spec is enabled for eagle speculative decoding and overlap schedule is turned on."
                )

            if not envs.SGLANG_ENABLE_SPEC_V2.get():
                self.disable_overlap_schedule = True
                logger.warning(
                    "Overlap scheduler is disabled because of using eagle3 or standalone speculative decoding."
                )

            if self.enable_mixed_chunk:
                self.enable_mixed_chunk = False
                logger.warning(
                    "Mixed chunked prefill is disabled because of using "
                    "eagle speculative decoding."
                )

            model_arch = self.get_hf_config().architectures[0]
            if model_arch in [
                "DeepseekV32ForCausalLM",
                "DeepseekV3ForCausalLM",
                "Glm4MoeForCausalLM",
                "BailingMoeForCausalLM",
                "BailingMoeV2ForCausalLM",
                "MistralLarge3ForCausalLM",
                "PixtralForConditionalGeneration",
            ]:
                if self.speculative_draft_model_path is None:
                    self.speculative_draft_model_path = self.model_path
                    self.speculative_draft_model_revision = self.revision
                else:
                    if model_arch not in [
                        "MistralLarge3ForCausalLM",
                        "PixtralForConditionalGeneration",
                    ]:
                        logger.warning(
                            "DeepSeek MTP does not require setting speculative_draft_model_path."
                        )

            if self.speculative_num_steps is None:
                assert (
                    self.speculative_eagle_topk is None
                    and self.speculative_num_draft_tokens is None
                )
                (
                    self.speculative_num_steps,
                    self.speculative_eagle_topk,
                    self.speculative_num_draft_tokens,
                ) = auto_choose_speculative_params(self)

            if (
                self.attention_backend == "trtllm_mha"
                or self.decode_attention_backend == "trtllm_mha"
                or self.prefill_attention_backend == "trtllm_mha"
            ):
                if self.speculative_eagle_topk > 1:
                    raise ValueError(
                        "trtllm_mha backend only supports topk = 1 for speculative decoding."
                    )

            if (
                self.speculative_eagle_topk == 1
                and self.speculative_num_draft_tokens != self.speculative_num_steps + 1
            ):
                logger.warning(
                    "speculative_num_draft_tokens is adjusted to speculative_num_steps + 1 when speculative_eagle_topk == 1"
                )
                self.speculative_num_draft_tokens = self.speculative_num_steps + 1

            if (
                self.speculative_eagle_topk > 1
                and self.page_size > 1
                and self.attention_backend not in ["flashinfer", "fa3"]
            ):
                raise ValueError(
                    "speculative_eagle_topk > 1 with page_size > 1 is unstable and produces incorrect results for paged attention backends. This combination is only supported for the 'flashinfer' backend."
                )

        if self.speculative_algorithm == "NGRAM":
            if not self.device.startswith("cuda"):
                raise ValueError(
                    "Ngram speculative decoding only supports CUDA device."
                )

            if self.max_running_requests is None:
                self.max_running_requests = 48
                logger.warning(
                    "Max running requests is reset to 48 for speculative decoding. You can override this by explicitly setting --max-running-requests."
                )

            self.disable_overlap_schedule = True
            self.enable_mixed_chunk = False
            self.speculative_eagle_topk = self.speculative_ngram_max_bfs_breadth
            if self.speculative_num_draft_tokens is None:
                self.speculative_num_draft_tokens = (
                    self.speculative_ngram_max_match_window_size
                )
            logger.warning(
                "The overlap scheduler and mixed chunked prefill are disabled because of "
                "using ngram speculative decoding."
            )

            if (
                self.speculative_eagle_topk > 1
                and self.page_size > 1
                and self.attention_backend != "flashinfer"
            ):
                raise ValueError(
                    f"speculative_eagle_topk({self.speculative_eagle_topk}) > 1 "
                    f"with page_size({self.page_size}) > 1 is unstable "
                    "and produces incorrect results for paged attention backends. "
                    "This combination is only supported for the 'flashinfer' backend."
                )
            if self.enable_dp_attention:
                # TODO: support dp attention for ngram speculative decoding
                raise ValueError(
                    "Currently ngram speculative decoding does not support dp attention."
                )

    def _handle_load_format(self):
        if (
            self.load_format == "auto" or self.load_format == "gguf"
        ) and check_gguf_file(self.model_path):
            self.quantization = self.load_format = "gguf"

        if is_remote_url(self.model_path):
            self.load_format = "remote"

        if self.custom_weight_loader is None:
            self.custom_weight_loader = []

        if self.load_format == "remote_instance":
            if (
                self.remote_instance_weight_loader_seed_instance_ip is None
                or self.remote_instance_weight_loader_seed_instance_service_port is None
                or self.remote_instance_weight_loader_send_weights_group_ports is None
            ):
                self.load_format = "auto"

<<<<<<< HEAD
    def _handle_disaggregation(self):
        nvshmem_backend = (
            self.disaggregation_transfer_backend.lower() == "nvshmem"
        )
=======
    def _handle_encoder_disaggregation(self):
        if self.enable_prefix_mm_cache and not self.encoder_only:
            raise ValueError(
                "--enable-prefix-mm-cache requires --encoder-only to be enabled"
            )
        if self.encoder_only and self.language_only:
            raise ValueError("Cannot set --encoder-only and --language-only together")
        if self.encoder_only and not self.disaggregation_mode == "null":
            raise ValueError(
                "Cannot set --encoder-only and --disaggregation-mode prefill/decode together"
            )
        if (
            self.language_only
            and self.encoder_transfer_backend == "zmq_to_scheduler"
            and self.pp_size > 1
        ):
            raise ValueError("zmq_to_scheduler not support pp_size > 1")

        if self.language_only and len(self.encoder_urls) == 0:
            raise ValueError(
                "requires at least one encoder urls to be set via --encoder-urls"
            )

    def _handle_pd_disaggregation(self):
>>>>>>> 1da5cd63
        if self.disaggregation_mode == "decode":
            if self.disaggregation_decode_tp is None:
                self.disaggregation_decode_tp = self.tp_size
            if self.disaggregation_decode_dp is None:
                self.disaggregation_decode_dp = self.dp_size
            if self.disaggregation_prefill_tp is None:
                if nvshmem_backend:
                    raise ValueError(
                        "--disaggregation-prefill-tp must be specified for NVSHMEM decode servers "
                        "to describe the remote prefill tensor parallel size."
                    )
                self.disaggregation_prefill_tp = self.tp_size

            self.disable_radix_cache = True
            logger.warning("KV cache is forced as chunk cache for decode server")

            if self.dp_size > 1 and not is_in_ci():
                assert self.prefill_round_robin_balance, (
                    "Prefill round robin balance is required when dp size > 1. "
                    "Please make sure that the prefill instance is launched with `--load-balance-method round_robin`"
                    " and `--prefill-round-robin-balance` is set for decode server."
                )
        elif self.disaggregation_mode == "prefill":
            if self.disaggregation_prefill_tp is None:
                self.disaggregation_prefill_tp = self.tp_size
            if self.disaggregation_decode_tp is None:
                if nvshmem_backend:
                    raise ValueError(
                        "--disaggregation-decode-tp must be specified for NVSHMEM prefill servers "
                        "to describe the remote decode tensor parallel size."
                    )
                self.disaggregation_decode_tp = self.tp_size
            if self.disaggregation_decode_dp is None:
                self.disaggregation_decode_dp = self.dp_size

            self.disaggregation_prefill_pp = self.pp_size

            self.validate_disagg_tp_size(
                self.disaggregation_prefill_tp, self.disaggregation_decode_tp
            )
            self.validate_disagg_tp_size(self.tp_size, self.disaggregation_decode_tp)

            if not self.enable_piecewise_cuda_graph:
                self.disable_cuda_graph = True
                logger.warning(
                    "Cuda graph is disabled for prefill server when piecewise cuda graph is not enabled."
                )

    def _handle_tokenizer_batching(self):
        if self.enable_tokenizer_batch_encode and self.enable_dynamic_batch_tokenizer:
            raise ValueError(
                "Cannot enable both --enable-tokenizer-batch-encode and --enable-dynamic-batch-tokenizer. "
                "Please choose one tokenizer batching approach."
            )

        if self.skip_tokenizer_init:
            if self.tokenizer_worker_num != 1:
                logger.warning(
                    "skip_tokenizer_init=True disables tokenizer workers; forcing tokenizer_worker_num=1 "
                    f"(requested {self.tokenizer_worker_num})."
                )
                self.tokenizer_worker_num = 1

            if self.enable_tokenizer_batch_encode:
                logger.warning(
                    "skip_tokenizer_init=True ignores --enable-tokenizer-batch-encode; disabling it."
                )
                self.enable_tokenizer_batch_encode = False

            if self.enable_dynamic_batch_tokenizer:
                logger.warning(
                    "skip_tokenizer_init=True ignores --enable-dynamic-batch-tokenizer; disabling it."
                )
                self.enable_dynamic_batch_tokenizer = False

    def _handle_environment_variables(self):
        os.environ["SGLANG_ENABLE_TORCH_COMPILE"] = (
            "1" if self.enable_torch_compile else "0"
        )
        os.environ["SGLANG_MAMBA_SSM_DTYPE"] = self.mamba_ssm_dtype
        os.environ["SGLANG_DISABLE_OUTLINES_DISK_CACHE"] = (
            "1" if self.disable_outlines_disk_cache else "0"
        )
        os.environ["SGLANG_ENABLE_DETERMINISTIC_INFERENCE"] = (
            "1" if self.enable_deterministic_inference else "0"
        )
        # Set the highest strict level for Kimi K2 tool calls
        if (
            self.tool_call_parser == "kimi_k2"
            and not envs.SGLANG_TOOL_STRICT_LEVEL.is_set()
        ):
            envs.SGLANG_TOOL_STRICT_LEVEL.set(ToolStrictLevel.PARAMETER)

    def _handle_cache_compatibility(self):
        if self.enable_hierarchical_cache and self.disable_radix_cache:
            raise ValueError(
                "The arguments enable-hierarchical-cache and disable-radix-cache are mutually exclusive "
                "and cannot be used at the same time. Please use only one of them."
            )

        if self.disaggregation_decode_enable_offload_kvcache:
            if self.disaggregation_mode != "decode":
                raise ValueError(
                    "The argument disaggregation-decode-enable-offload-kvcache is only supported for decode side."
                )
            if (
                self.disaggregation_mode == "decode"
                and envs.SGLANG_ENABLE_SPEC_V2.get()
            ):
                raise ValueError(
                    "Spec v2 and decode offload kv cache are incompatible and cannot be enabled together."
                )

    def _handle_metrics_labels(self):
        if (
            not self.tokenizer_metrics_custom_labels_header
            and self.tokenizer_metrics_allowed_custom_labels
        ):
            raise ValueError(
                "Please set --tokenizer-metrics-custom-labels-header when setting --tokenizer-metrics-allowed-custom-labels."
            )

    def _handle_deterministic_inference(self):
        if self.rl_on_policy_target is not None:
            logger.warning(
                "Enable deterministic inference because of rl_on_policy_target."
            )
            self.enable_deterministic_inference = True
            # TODO remove this environment variable as a whole
            os.environ["SGLANG_ENABLE_DETERMINISTIC_INFERENCE"] = "1"

        if self.enable_deterministic_inference:
            # Check sampling backend
            self.sampling_backend = "pytorch"
            logger.warning(
                "Sampling backend is set to pytorch for deterministic inference."
            )
            is_deepseek_model = False
            if parse_connector_type(self.model_path) != ConnectorType.INSTANCE:
                try:
                    hf_config = self.get_hf_config()
                    model_arch = hf_config.architectures[0]
                    is_deepseek_model = model_arch in [
                        "DeepseekV2ForCausalLM",
                        "DeepseekV3ForCausalLM",
                        "DeepseekV32ForCausalLM",
                        "MistralLarge3ForCausalLM",
                        "PixtralForConditionalGeneration",
                    ]
                except Exception:
                    pass

            # Check attention backend
            if self.attention_backend is None:
                # User didn't specify attention backend, fallback based on GPU architecture
                if is_sm100_supported() or is_sm120_supported():
                    # Blackwell and newer architectures
                    if is_deepseek_model:
                        # fallback to triton for DeepSeek models because flashinfer doesn't support deterministic inference for DeepSeek models yet
                        self.attention_backend = "triton"
                    else:
                        # fallback to flashinfer on Blackwell for non-DeepSeek models
                        self.attention_backend = "flashinfer"
                else:
                    # Hopper (SM90) and older architectures
                    self.attention_backend = "fa3"
                logger.warning(
                    f"Attention backend not specified. Falling back to '{self.attention_backend}' for deterministic inference. "
                    f"You can explicitly set --attention-backend to one of {DETERMINISTIC_ATTENTION_BACKEND_CHOICES}."
                )
            elif self.attention_backend not in DETERMINISTIC_ATTENTION_BACKEND_CHOICES:
                # User explicitly specified an incompatible attention backend
                raise ValueError(
                    f"Currently only {DETERMINISTIC_ATTENTION_BACKEND_CHOICES} attention backends are supported for deterministic inference, "
                    f"but you explicitly specified '{self.attention_backend}'."
                )

            if is_deepseek_model:
                if self.attention_backend not in ["fa3", "triton"]:
                    raise ValueError(
                        f"Currently only {RADIX_SUPPORTED_DETERMINISTIC_ATTENTION_BACKEND} attention backends are supported for deterministic inference with DeepSeek models. But you're using {self.attention_backend}."
                    )

            if (
                self.attention_backend
                not in RADIX_SUPPORTED_DETERMINISTIC_ATTENTION_BACKEND
            ):
                # Currently, only certain backends support radix cache. Support for other backends is in progress
                self.disable_radix_cache = True
                logger.warning(
                    f"Currently radix cache is not compatible with {self.attention_backend} attention backend for deterministic inference. It will be supported in the future."
                )

            # Check TP size
            if self.tp_size > 1:
                os.environ["NCCL_ALGO"] = "allreduce:tree"
                self.disable_custom_all_reduce = True
                logger.warning(
                    "NCCL_ALGO is set to 'allreduce:tree' and custom all reduce is disabled for deterministic inference when TP size > 1."
                )

    def _handle_request_metrics_exporters(self):
        """Handle arguments for configuring `RequestMetricsExporter` usage."""
        if self.export_metrics_to_file and self.export_metrics_to_file_dir is None:
            raise ValueError(
                "--export-metrics-to-file-dir is required when --export-metrics-to-file is enabled"
            )

    def _handle_dllm_inference(self):
        if self.dllm_algorithm is None:
            return
        if not self.disable_cuda_graph:
            if self.cuda_graph_bs != [1]:
                logger.warning(
                    "Cuda graph bs is set to [1] because of using diffusion LLM inference"
                )
                self.cuda_graph_bs = [1]
            if self.attention_backend != "flashinfer":
                logger.warning(
                    "Attention backend is set to flashinfer because of enabling cuda graph in diffusion LLM inference"
                )
                self.attention_backend = "flashinfer"
        if not self.disable_overlap_schedule:
            logger.warning(
                "Overlap schedule is disabled because of using diffusion LLM inference"
            )
            self.disable_overlap_schedule = True
        if not self.disable_radix_cache:
            logger.warning(
                "Radix cache is disabled because of using diffusion LLM inference"
            )
            self.disable_radix_cache = True
        if not self.pp_size > 1:
            logger.warning(
                "Pipeline parallelism is disabled because of using diffusion LLM inference"
            )
            self.pp_size = 1

    def _handle_other_validations(self):
        # Handle model inference tensor dump.
        if self.debug_tensor_dump_output_folder is not None:
            logger.warning(
                "Cuda graph and server warmup are disabled because of using tensor dump mode"
            )
            self.disable_cuda_graph = True
            self.skip_server_warmup = True

    def _handle_remote_instance_weight_loader_support_transfer_engine(self):
        if importlib.util.find_spec("mooncake.engine") is None:
            logger.warning(
                f"Failed to import mooncake.engine. Does not support using TransferEngine as remote instance weight loader backend."
            )
            self.remote_instance_weight_loader_support_transfer_engine = False
        elif self.enable_memory_saver:
            logger.warning(
                "Memory saver is enabled, which is not compatible with TransferEngine. Does not support using TransferEngine as remote instance weight loader backend."
            )
            self.remote_instance_weight_loader_support_transfer_engine = False
        else:
            self.remote_instance_weight_loader_support_transfer_engine = True

    @staticmethod
    def add_cli_args(parser: argparse.ArgumentParser):

        # Model and tokenizer
        parser.add_argument(
            "--model-path",
            "--model",
            type=str,
            help="The path of the model weights. This can be a local folder or a Hugging Face repo ID.",
            required=True,
        )
        parser.add_argument(
            "--tokenizer-path",
            type=str,
            default=ServerArgs.tokenizer_path,
            help="The path of the tokenizer.",
        )
        parser.add_argument(
            "--tokenizer-mode",
            type=str,
            default=ServerArgs.tokenizer_mode,
            choices=["auto", "slow"],
            help="Tokenizer mode. 'auto' will use the fast "
            "tokenizer if available, and 'slow' will "
            "always use the slow tokenizer.",
        )
        parser.add_argument(
            "--tokenizer-worker-num",
            type=int,
            default=ServerArgs.tokenizer_worker_num,
            help="The worker num of the tokenizer manager.",
        )
        parser.add_argument(
            "--skip-tokenizer-init",
            action="store_true",
            help="If set, skip init tokenizer and pass input_ids in generate request.",
        )
        parser.add_argument(
            "--load-format",
            type=str,
            default=ServerArgs.load_format,
            choices=LOAD_FORMAT_CHOICES,
            help="The format of the model weights to load. "
            '"auto" will try to load the weights in the safetensors format '
            "and fall back to the pytorch bin format if safetensors format "
            "is not available. "
            '"pt" will load the weights in the pytorch bin format. '
            '"safetensors" will load the weights in the safetensors format. '
            '"npcache" will load the weights in pytorch format and store '
            "a numpy cache to speed up the loading. "
            '"dummy" will initialize the weights with random values, '
            "which is mainly for profiling."
            '"gguf" will load the weights in the gguf format. '
            '"bitsandbytes" will load the weights using bitsandbytes '
            "quantization."
            '"layered" loads weights layer by layer so that one can quantize a '
            "layer before loading another to make the peak memory envelope "
            "smaller.",
        )
        parser.add_argument(
            "--model-loader-extra-config",
            type=str,
            help="Extra config for model loader. "
            "This will be passed to the model loader corresponding to the chosen load_format.",
            default=ServerArgs.model_loader_extra_config,
        )
        parser.add_argument(
            "--trust-remote-code",
            action="store_true",
            help="Whether or not to allow for custom models defined on the Hub in their own modeling files.",
        )
        parser.add_argument(
            "--context-length",
            type=int,
            default=ServerArgs.context_length,
            help="The model's maximum context length. Defaults to None (will use the value from the model's config.json instead).",
        )
        parser.add_argument(
            "--is-embedding",
            action="store_true",
            help="Whether to use a CausalLM as an embedding model.",
        )
        parser.add_argument(
            "--enable-multimodal",
            default=ServerArgs.enable_multimodal,
            action="store_true",
            help="Enable the multimodal functionality for the served model. If the model being served is not multimodal, nothing will happen",
        )
        parser.add_argument(
            "--revision",
            type=str,
            default=None,
            help="The specific model version to use. It can be a branch "
            "name, a tag name, or a commit id. If unspecified, will use "
            "the default version.",
        )
        parser.add_argument(
            "--model-impl",
            type=str,
            default=ServerArgs.model_impl,
            help="Which implementation of the model to use.\n\n"
            '* "auto" will try to use the SGLang implementation if it exists '
            "and fall back to the Transformers implementation if no SGLang "
            "implementation is available.\n"
            '* "sglang" will use the SGLang model implementation.\n'
            '* "transformers" will use the Transformers model '
            '* "mindspore" will use the MindSpore model '
            "implementation.\n",
        )

        # HTTP server
        parser.add_argument(
            "--host",
            type=str,
            default=ServerArgs.host,
            help="The host of the HTTP server.",
        )
        parser.add_argument(
            "--port",
            type=int,
            default=ServerArgs.port,
            help="The port of the HTTP server.",
        )
        parser.add_argument(
            "--fastapi-root-path",
            type=str,
            default=ServerArgs.fastapi_root_path,
            help="App is behind a path based routing proxy.",
        )
        parser.add_argument(
            "--grpc-mode",
            action="store_true",
            help="If set, use gRPC server instead of HTTP server.",
        )
        parser.add_argument(
            "--skip-server-warmup",
            action="store_true",
            help="If set, skip warmup.",
        )
        parser.add_argument(
            "--warmups",
            type=str,
            required=False,
            help="Specify custom warmup functions (csv) to run before server starts eg. --warmups=warmup_name1,warmup_name2 "
            "will run the functions `warmup_name1` and `warmup_name2` specified in warmup.py before the server starts listening for requests",
        )
        parser.add_argument(
            "--nccl-port",
            type=int,
            default=ServerArgs.nccl_port,
            help="The port for NCCL distributed environment setup. Defaults to a random port.",
        )
        parser.add_argument(
            "--checkpoint-engine-wait-weights-before-ready",
            action="store_true",
            help="If set, the server will wait for initial weights to be loaded via checkpoint-engine or other update methods "
            "before serving inference requests.",
        )

        # Encode prefill disaggregation
        parser.add_argument(
            "--encoder-only",
            action="store_true",
            help="For MLLM with an encoder, launch an encoder-only server",
        )
        parser.add_argument(
            "--language-only",
            action="store_true",
            help="For VLM, load weights for the language model only.",
        )
        parser.add_argument(
            "--encoder-transfer-backend",
            type=str,
            default=ServerArgs.encoder_transfer_backend,
            choices=ENCODER_TRANSFER_BACKEND_CHOICES,
            help="The backend for encoder disaggregation transfer. Default is zmq_to_scheduler.",
        )
        parser.add_argument(
            "--encoder-urls",
            nargs="+",
            type=str,
            default=[],
            help="List of encoder server urls.",
        )

        # Quantization and data type
        parser.add_argument(
            "--dtype",
            type=str,
            default=ServerArgs.dtype,
            choices=["auto", "half", "float16", "bfloat16", "float", "float32"],
            help="Data type for model weights and activations.\n\n"
            '* "auto" will use FP16 precision for FP32 and FP16 models, and '
            "BF16 precision for BF16 models.\n"
            '* "half" for FP16. Recommended for AWQ quantization.\n'
            '* "float16" is the same as "half".\n'
            '* "bfloat16" for a balance between precision and range.\n'
            '* "float" is shorthand for FP32 precision.\n'
            '* "float32" for FP32 precision.',
        )
        parser.add_argument(
            "--quantization",
            type=str,
            default=ServerArgs.quantization,
            choices=QUANTIZATION_CHOICES,
            help="The quantization method.",
        )
        parser.add_argument(
            "--quantization-param-path",
            type=nullable_str,
            default=None,
            help="Path to the JSON file containing the KV cache "
            "scaling factors. This should generally be supplied, when "
            "KV cache dtype is FP8. Otherwise, KV cache scaling factors "
            "default to 1.0, which may cause accuracy issues. ",
        )
        parser.add_argument(
            "--kv-cache-dtype",
            type=str,
            default=ServerArgs.kv_cache_dtype,
            choices=["auto", "fp8_e5m2", "fp8_e4m3", "bf16", "bfloat16", "fp4_e2m1"],
            help='Data type for kv cache storage. "auto" will use model data type. "bf16" or "bfloat16" for BF16 KV cache. "fp8_e5m2" and "fp8_e4m3" are supported for CUDA 11.8+. "fp4_e2m1" (only mxfp4) is supported for CUDA 12.8+ and PyTorch 2.8.0+',
        )
        parser.add_argument(
            "--enable-fp32-lm-head",
            action="store_true",
            help="If set, the LM head outputs (logits) are in FP32.",
        )
        parser.add_argument(
            "--modelopt-quant",
            type=str,
            default=ServerArgs.modelopt_quant,
            help="The ModelOpt quantization configuration. "
            "Supported values: 'fp8', 'int4_awq', 'w4a8_awq', 'nvfp4', 'nvfp4_awq'. "
            "This requires the NVIDIA Model Optimizer library to be installed: pip install nvidia-modelopt",
        )
        parser.add_argument(
            "--modelopt-checkpoint-restore-path",
            type=str,
            default=ServerArgs.modelopt_checkpoint_restore_path,
            help="Path to restore a previously saved ModelOpt quantized checkpoint. "
            "If provided, the quantization process will be skipped and the model "
            "will be loaded from this checkpoint.",
        )
        parser.add_argument(
            "--modelopt-checkpoint-save-path",
            type=str,
            default=ServerArgs.modelopt_checkpoint_save_path,
            help="Path to save the ModelOpt quantized checkpoint after quantization. "
            "This allows reusing the quantized model in future runs.",
        )
        parser.add_argument(
            "--modelopt-export-path",
            type=str,
            default=ServerArgs.modelopt_export_path,
            help="Path to export the quantized model in HuggingFace format after ModelOpt quantization. "
            "The exported model can then be used directly with SGLang for inference. "
            "If not provided, the model will not be exported.",
        )
        parser.add_argument(
            "--quantize-and-serve",
            action="store_true",
            default=ServerArgs.quantize_and_serve,
            help="Quantize the model with ModelOpt and immediately serve it without exporting. "
            "This is useful for development and prototyping. For production, it's recommended "
            "to use separate quantization and deployment steps.",
        )
        parser.add_argument(
            "--rl-quant-profile",
            type=str,
            default=ServerArgs.rl_quant_profile,
            help="Path to the FlashRL quantization profile. Required when using --load-format flash_rl.",
        )

        # Memory and scheduling
        parser.add_argument(
            "--mem-fraction-static",
            type=float,
            default=ServerArgs.mem_fraction_static,
            help="The fraction of the memory used for static allocation (model weights and KV cache memory pool). Use a smaller value if you see out-of-memory errors.",
        )
        parser.add_argument(
            "--max-running-requests",
            type=int,
            default=ServerArgs.max_running_requests,
            help="The maximum number of running requests.",
        )
        parser.add_argument(
            "--max-queued-requests",
            type=int,
            default=ServerArgs.max_queued_requests,
            help="The maximum number of queued requests. This option is ignored when using disaggregation-mode.",
        )
        parser.add_argument(
            "--max-total-tokens",
            type=int,
            default=ServerArgs.max_total_tokens,
            help="The maximum number of tokens in the memory pool. If not specified, it will be automatically calculated based on the memory usage fraction. "
            "This option is typically used for development and debugging purposes.",
        )
        parser.add_argument(
            "--chunked-prefill-size",
            type=int,
            default=ServerArgs.chunked_prefill_size,
            help="The maximum number of tokens in a chunk for the chunked prefill. Setting this to -1 means disabling chunked prefill.",
        )
        parser.add_argument(
            "--prefill-max-requests",
            type=int,
            default=ServerArgs.prefill_max_requests,
            help="The maximum number of requests in a prefill batch. If not specified, there is no limit.",
        )
        parser.add_argument(
            "--enable-dynamic-chunking",
            action="store_true",
            default=ServerArgs.enable_dynamic_chunking,
            help="Enable dynamic chunk size adjustment for pipeline parallelism. When enabled, chunk sizes are dynamically calculated based on fitted function to maintain consistent execution time across chunks.",
        )
        parser.add_argument(
            "--max-prefill-tokens",
            type=int,
            default=ServerArgs.max_prefill_tokens,
            help="The maximum number of tokens in a prefill batch. The real bound will be the maximum of this value and the model's maximum context length.",
        )
        parser.add_argument(
            "--schedule-policy",
            type=str,
            default=ServerArgs.schedule_policy,
            choices=["lpm", "random", "fcfs", "dfs-weight", "lof", "priority"],
            help="The scheduling policy of the requests.",
        )
        parser.add_argument(
            "--enable-priority-scheduling",
            action="store_true",
            default=ServerArgs.enable_priority_scheduling,
            help="Enable priority scheduling. Requests with higher priority integer values will be scheduled first by default.",
        )
        parser.add_argument(
            "--abort-on-priority-when-disabled",
            action="store_true",
            default=ServerArgs.abort_on_priority_when_disabled,
            help="If set, abort requests that specify a priority when priority scheduling is disabled.",
        )
        parser.add_argument(
            "--schedule-low-priority-values-first",
            action="store_true",
            default=ServerArgs.schedule_low_priority_values_first,
            help="If specified with --enable-priority-scheduling, the scheduler will schedule requests with lower priority integer values first.",
        )
        parser.add_argument(
            "--priority-scheduling-preemption-threshold",
            type=int,
            default=ServerArgs.priority_scheduling_preemption_threshold,
            help="Minimum difference in priorities for an incoming request to have to preempt running request(s).",
        )
        parser.add_argument(
            "--schedule-conservativeness",
            type=float,
            default=ServerArgs.schedule_conservativeness,
            help="How conservative the schedule policy is. A larger value means more conservative scheduling. Use a larger value if you see requests being retracted frequently.",
        )
        parser.add_argument(
            "--page-size",
            type=int,
            default=ServerArgs.page_size,
            help="The number of tokens in a page.",
        )
        parser.add_argument(
            "--hybrid-kvcache-ratio",
            nargs="?",
            const=0.5,
            type=float,
            default=ServerArgs.hybrid_kvcache_ratio,
            help=(
                "Mix ratio in [0,1] between uniform and hybrid kv buffers "
                "(0.0 = pure uniform: swa_size / full_size = 1)"
                "(1.0 = pure hybrid: swa_size / full_size = local_attention_size / context_length)"
            ),
        )
        parser.add_argument(
            "--swa-full-tokens-ratio",
            type=float,
            default=ServerArgs.swa_full_tokens_ratio,
            help="The ratio of SWA layer KV tokens / full layer KV tokens, regardless of the number of swa:full layers. It should be between 0 and 1. "
            "E.g. 0.5 means if each swa layer has 50 tokens, then each full layer has 100 tokens.",
        )
        parser.add_argument(
            "--disable-hybrid-swa-memory",
            action="store_true",
            help="Disable the hybrid SWA memory pool.",
        )
        parser.add_argument(
            "--radix-eviction-policy",
            type=str,
            choices=RADIX_EVICTION_POLICY_CHOICES,
            default=ServerArgs.radix_eviction_policy,
            help="The eviction policy of radix trees. 'lru' stands for Least Recently Used, 'lfu' stands for Least Frequently Used.",
        )

        # Runtime options
        parser.add_argument(
            "--device",
            type=str,
            default=ServerArgs.device,
            help="The device to use ('cuda', 'xpu', 'hpu', 'npu', 'cpu'). Defaults to auto-detection if not specified.",
        )
        parser.add_argument(
            "--tensor-parallel-size",
            "--tp-size",
            type=int,
            default=ServerArgs.tp_size,
            help="The tensor parallelism size.",
        )
        parser.add_argument(
            "--pipeline-parallel-size",
            "--pp-size",
            type=int,
            default=ServerArgs.pp_size,
            help="The pipeline parallelism size.",
        )
        parser.add_argument(
            "--pp-max-micro-batch-size",
            type=int,
            default=ServerArgs.pp_max_micro_batch_size,
            help="The maximum micro batch size in pipeline parallelism.",
        )
        parser.add_argument(
            "--pp-async-batch-depth",
            type=int,
            default=ServerArgs.pp_async_batch_depth,
            help="The async batch depth of pipeline parallelism.",
        )
        parser.add_argument(
            "--stream-interval",
            type=int,
            default=ServerArgs.stream_interval,
            help="The interval (or buffer size) for streaming in terms of the token length. A smaller value makes streaming smoother, while a larger value makes the throughput higher",
        )
        parser.add_argument(
            "--stream-output",
            action="store_true",
            help="Whether to output as a sequence of disjoint segments.",
        )
        parser.add_argument(
            "--random-seed",
            type=int,
            default=ServerArgs.random_seed,
            help="The random seed.",
        )
        parser.add_argument(
            "--constrained-json-whitespace-pattern",
            type=str,
            default=ServerArgs.constrained_json_whitespace_pattern,
            help="(outlines and llguidance backends only) Regex pattern for syntactic whitespaces allowed in JSON constrained output. For example, to allow the model generate consecutive whitespaces, set the pattern to [\n\t ]*",
        )
        parser.add_argument(
            "--constrained-json-disable-any-whitespace",
            action="store_true",
            help="(xgrammar and llguidance backends only) Enforce compact representation in JSON constrained output.",
        )
        parser.add_argument(
            "--watchdog-timeout",
            type=float,
            default=ServerArgs.watchdog_timeout,
            help="Set watchdog timeout in seconds. If a forward batch takes longer than this, the server will crash to prevent hanging.",
        )
        parser.add_argument(
            "--soft-watchdog-timeout",
            type=float,
            default=ServerArgs.soft_watchdog_timeout,
            help="Set soft watchdog timeout in seconds. If a forward batch takes longer than this, the server will dump information for debugging.",
        )
        parser.add_argument(
            "--dist-timeout",
            type=int,
            default=ServerArgs.dist_timeout,
            help="Set timeout for torch.distributed initialization.",
        )
        parser.add_argument(
            "--download-dir",
            type=str,
            default=ServerArgs.download_dir,
            help="Model download directory for huggingface.",
        )
        parser.add_argument(
            "--base-gpu-id",
            type=int,
            default=ServerArgs.base_gpu_id,
            help="The base GPU ID to start allocating GPUs from. Useful when running multiple instances on the same machine.",
        )
        parser.add_argument(
            "--gpu-id-step",
            type=int,
            default=ServerArgs.gpu_id_step,
            help="The delta between consecutive GPU IDs that are used. For example, setting it to 2 will use GPU 0,2,4,...",
        )
        parser.add_argument(
            "--sleep-on-idle",
            action="store_true",
            help="Reduce CPU usage when sglang is idle.",
        )
        parser.add_argument(
            "--custom-sigquit-handler",
            help="Register a custom sigquit handler so you can do additional cleanup after the server is shutdown. This is only available for Engine, not for CLI.",
        )

        # Logging
        parser.add_argument(
            "--log-level",
            type=str,
            default=ServerArgs.log_level,
            help="The logging level of all loggers.",
        )
        parser.add_argument(
            "--log-level-http",
            type=str,
            default=ServerArgs.log_level_http,
            help="The logging level of HTTP server. If not set, reuse --log-level by default.",
        )
        parser.add_argument(
            "--log-requests",
            action="store_true",
            help="Log metadata, inputs, outputs of all requests. The verbosity is decided by --log-requests-level",
        )
        parser.add_argument(
            "--log-requests-level",
            type=int,
            default=ServerArgs.log_requests_level,
            help="0: Log metadata (no sampling parameters). 1: Log metadata and sampling parameters. 2: Log metadata, sampling parameters and partial input/output. 3: Log every input/output.",
            choices=[0, 1, 2, 3],
        )
        parser.add_argument(
            "--crash-dump-folder",
            type=str,
            default=ServerArgs.crash_dump_folder,
            help="Folder path to dump requests from the last 5 min before a crash (if any). If not specified, crash dumping is disabled.",
        )
        parser.add_argument(
            "--show-time-cost",
            action="store_true",
            help="Show time cost of custom marks.",
        )
        parser.add_argument(
            "--enable-metrics",
            action="store_true",
            help="Enable log prometheus metrics.",
        )
        parser.add_argument(
            "--enable-metrics-for-all-schedulers",
            action="store_true",
            help="Enable --enable-metrics-for-all-schedulers when you want schedulers on all TP ranks (not just TP 0) "
            "to record request metrics separately. This is especially useful when dp_attention is enabled, as "
            "otherwise all metrics appear to come from TP 0.",
        )
        parser.add_argument(
            "--tokenizer-metrics-custom-labels-header",
            type=str,
            default=ServerArgs.tokenizer_metrics_custom_labels_header,
            help="Specify the HTTP header for passing custom labels for tokenizer metrics.",
        )
        parser.add_argument(
            "--tokenizer-metrics-allowed-custom-labels",
            type=str,
            nargs="+",
            default=ServerArgs.tokenizer_metrics_allowed_custom_labels,
            help="The custom labels allowed for tokenizer metrics. The labels are specified via a dict in "
            "'--tokenizer-metrics-custom-labels-header' field in HTTP requests, e.g., {'label1': 'value1', 'label2': "
            "'value2'} is allowed if '--tokenizer-metrics-allowed-custom-labels label1 label2' is set.",
        )
        parser.add_argument(
            "--bucket-time-to-first-token",
            type=float,
            nargs="+",
            default=ServerArgs.bucket_time_to_first_token,
            help="The buckets of time to first token, specified as a list of floats.",
        )
        parser.add_argument(
            "--bucket-inter-token-latency",
            type=float,
            nargs="+",
            default=ServerArgs.bucket_inter_token_latency,
            help="The buckets of inter-token latency, specified as a list of floats.",
        )
        parser.add_argument(
            "--bucket-e2e-request-latency",
            type=float,
            nargs="+",
            default=ServerArgs.bucket_e2e_request_latency,
            help="The buckets of end-to-end request latency, specified as a list of floats.",
        )
        parser.add_argument(
            "--collect-tokens-histogram",
            action="store_true",
            default=ServerArgs.collect_tokens_histogram,
            help="Collect prompt/generation tokens histogram.",
        )
        bucket_rule = (
            "Supports 3 rule types: 'default' uses predefined buckets; 'tse <middle> <base> <count>' "
            "generates two sides exponential distributed buckets (e.g., 'tse 1000 2 8' generates buckets "
            "[984.0, 992.0, 996.0, 998.0, 1000.0, 1002.0, 1004.0, 1008.0, 1016.0]).); 'custom <value1> "
            "<value2> ...' uses custom bucket values (e.g., 'custom 10 50 100 500')."
        )
        parser.add_argument(
            "--prompt-tokens-buckets",
            type=str,
            nargs="+",
            default=ServerArgs.prompt_tokens_buckets,
            help=f"The buckets rule of prompt tokens. {bucket_rule}",
        )
        parser.add_argument(
            "--generation-tokens-buckets",
            type=str,
            nargs="+",
            default=ServerArgs.generation_tokens_buckets,
            help=f"The buckets rule for generation tokens histogram. {bucket_rule}",
        )
        parser.add_argument(
            "--gc-warning-threshold-secs",
            type=float,
            default=ServerArgs.gc_warning_threshold_secs,
            help="The threshold for long GC warning. If a GC takes longer than this, a warning will be logged. Set to 0 to disable.",
        )
        parser.add_argument(
            "--decode-log-interval",
            type=int,
            default=ServerArgs.decode_log_interval,
            help="The log interval of decode batch.",
        )
        parser.add_argument(
            "--enable-request-time-stats-logging",
            action="store_true",
            default=ServerArgs.enable_request_time_stats_logging,
            help="Enable per request time stats logging",
        )
        parser.add_argument(
            "--kv-events-config",
            type=str,
            default=None,
            help="Config in json format for NVIDIA dynamo KV event publishing. Publishing will be enabled if this flag is used.",
        )
        parser.add_argument(
            "--enable-trace",
            action="store_true",
            help="Enable opentelemetry trace",
        )
        parser.add_argument(
            "--otlp-traces-endpoint",
            type=str,
            default="localhost:4317",
            help="Config opentelemetry collector endpoint if --enable-trace is set. format: <ip>:<port>",
        )

        # RequestMetricsExporter configuration
        parser.add_argument(
            "--export-metrics-to-file",
            action="store_true",
            help="Export performance metrics for each request to local file (e.g. for forwarding to external systems).",
        )
        parser.add_argument(
            "--export-metrics-to-file-dir",
            type=str,
            default=ServerArgs.export_metrics_to_file_dir,
            help="Directory path for writing performance metrics files (required when --export-metrics-to-file is enabled).",
        )

        # API related
        parser.add_argument(
            "--api-key",
            type=str,
            default=ServerArgs.api_key,
            help="Set API key of the server. It is also used in the OpenAI API compatible server.",
        )
        parser.add_argument(
            "--served-model-name",
            type=str,
            default=ServerArgs.served_model_name,
            help="Override the model name returned by the v1/models endpoint in OpenAI API server.",
        )
        parser.add_argument(
            "--weight-version",
            type=str,
            default=ServerArgs.weight_version,
            help="Version identifier for the model weights. Defaults to 'default' if not specified.",
        )
        parser.add_argument(
            "--chat-template",
            type=str,
            default=ServerArgs.chat_template,
            help="The buliltin chat template name or the path of the chat template file. This is only used for OpenAI-compatible API server.",
        )
        parser.add_argument(
            "--completion-template",
            type=str,
            default=ServerArgs.completion_template,
            help="The buliltin completion template name or the path of the completion template file. This is only used for OpenAI-compatible API server. only for code completion currently.",
        )
        parser.add_argument(
            "--file-storage-path",
            type=str,
            default=ServerArgs.file_storage_path,
            help="The path of the file storage in backend.",
        )
        parser.add_argument(
            "--enable-cache-report",
            action="store_true",
            help="Return number of cached tokens in usage.prompt_tokens_details for each openai request.",
        )
        parser.add_argument(
            "--reasoning-parser",
            type=str,
            choices=list(ReasoningParser.DetectorMap.keys()),
            default=ServerArgs.reasoning_parser,
            help=f"Specify the parser for reasoning models, supported parsers are: {list(ReasoningParser.DetectorMap.keys())}.",
        )
        tool_call_parser_choices = list(FunctionCallParser.ToolCallParserEnum.keys())
        parser.add_argument(
            "--tool-call-parser",
            type=str,
            choices=tool_call_parser_choices,
            default=ServerArgs.tool_call_parser,
            help=f"Specify the parser for handling tool-call interactions. Options include: {tool_call_parser_choices}.",
        )
        parser.add_argument(
            "--tool-server",
            type=str,
            default=None,
            help="Either 'demo' or a comma-separated list of tool server urls to use for the model. If not specified, no tool server will be used.",
        )
        parser.add_argument(
            "--sampling-defaults",
            type=str,
            choices=["openai", "model"],
            default=ServerArgs.sampling_defaults,
            help="Where to get default sampling parameters. "
            "'openai' uses SGLang/OpenAI defaults (temperature=1.0, top_p=1.0, etc.). "
            "'model' uses the model's generation_config.json to get the recommended "
            "sampling parameters if available. Default is 'model'.",
        )

        # Data parallelism
        parser.add_argument(
            "--data-parallel-size",
            "--dp-size",
            type=int,
            default=ServerArgs.dp_size,
            help="The data parallelism size.",
        )
        parser.add_argument(
            "--load-balance-method",
            type=str,
            default=ServerArgs.load_balance_method,
            help="The load balancing strategy for data parallelism.",
            choices=[
                "round_robin",
                "shortest_queue",
                "minimum_tokens",
            ],
        )
        parser.add_argument(
            "--load-watch-interval",
            type=float,
            default=ServerArgs.load_watch_interval,
            help="The interval of load watching in seconds.",
        )
        parser.add_argument(
            "--prefill-round-robin-balance",
            default=ServerArgs.prefill_round_robin_balance,
            action="store_true",
            help="Prefill is round robin balanced. This is used to promise decode server can get the correct dp rank.",
        )

        # Multi-node distributed serving
        parser.add_argument(
            "--dist-init-addr",
            "--nccl-init-addr",  # For backward compatibility. This will be removed in the future.
            type=str,
            help="The host address for initializing distributed backend (e.g., `192.168.0.2:25000`).",
        )
        parser.add_argument(
            "--nnodes", type=int, default=ServerArgs.nnodes, help="The number of nodes."
        )
        parser.add_argument(
            "--node-rank", type=int, default=ServerArgs.node_rank, help="The node rank."
        )

        # Model override args
        parser.add_argument(
            "--json-model-override-args",
            type=str,
            help="A dictionary in JSON string format used to override default model configurations.",
            default=ServerArgs.json_model_override_args,
        )
        parser.add_argument(
            "--preferred-sampling-params",
            type=str,
            help="json-formatted sampling settings that will be returned in /get_model_info",
        )

        # LoRA
        parser.add_argument(
            "--enable-lora",
            default=ServerArgs.enable_lora,
            action="store_true",
            help="Enable LoRA support for the model. This argument is automatically set to True if `--lora-paths` is provided for backward compatibility.",
        )
        parser.add_argument(
            "--max-lora-rank",
            default=ServerArgs.max_lora_rank,
            type=int,
            help="The maximum rank of LoRA adapters. If not specified, it will be automatically inferred from the adapters provided in --lora-paths.",
        )
        parser.add_argument(
            "--lora-target-modules",
            type=str,
            choices=SUPPORTED_LORA_TARGET_MODULES + [LORA_TARGET_ALL_MODULES],
            nargs="*",
            default=None,
            help="The union set of all target modules where LoRA should be applied. If not specified, "
            "it will be automatically inferred from the adapters provided in --lora-paths. If 'all' is specified, "
            "all supported modules will be targeted.",
        )
        parser.add_argument(
            "--lora-paths",
            type=str,
            nargs="*",
            default=None,
            action=LoRAPathAction,
            help='The list of LoRA adapters to load. Each adapter must be specified in one of the following formats: <PATH> | <NAME>=<PATH> | JSON with schema {"lora_name":str,"lora_path":str,"pinned":bool}',
        )
        parser.add_argument(
            "--max-loras-per-batch",
            type=int,
            default=8,
            help="Maximum number of adapters for a running batch, include base-only request.",
        )
        parser.add_argument(
            "--max-loaded-loras",
            type=int,
            default=ServerArgs.max_loaded_loras,
            help="If specified, it limits the maximum number of LoRA adapters loaded in CPU memory at a time. The value must be greater than or equal to `--max-loras-per-batch`.",
        )
        parser.add_argument(
            "--lora-eviction-policy",
            type=str,
            default=ServerArgs.lora_eviction_policy,
            choices=["lru", "fifo"],
            help="LoRA adapter eviction policy when memory pool is full. 'lru': Least Recently Used (default, better cache efficiency). 'fifo': First-In-First-Out.",
        )
        parser.add_argument(
            "--lora-backend",
            type=str,
            choices=LORA_BACKEND_CHOICES,
            default=ServerArgs.lora_backend,
            help="Choose the kernel backend for multi-LoRA serving.",
        )
        parser.add_argument(
            "--max-lora-chunk-size",
            type=int,
            default=ServerArgs.max_lora_chunk_size,
            choices=[16, 32, 64, 128],
            help="Maximum chunk size for the ChunkedSGMV LoRA backend. Only used when --lora-backend is 'csgmv'. Choosing a larger value might improve performance.",
        )

        # Kernel backend
        parser.add_argument(
            "--attention-backend",
            type=str,
            choices=ATTENTION_BACKEND_CHOICES,
            default=ServerArgs.attention_backend,
            help="Choose the kernels for attention layers.",
        )
        parser.add_argument(
            "--prefill-attention-backend",
            type=str,
            choices=ATTENTION_BACKEND_CHOICES,
            default=ServerArgs.prefill_attention_backend,
            help="Choose the kernels for prefill attention layers (have priority over --attention-backend).",
        )
        parser.add_argument(
            "--decode-attention-backend",
            type=str,
            choices=ATTENTION_BACKEND_CHOICES,
            default=ServerArgs.decode_attention_backend,
            help="Choose the kernels for decode attention layers (have priority over --attention-backend).",
        )
        parser.add_argument(
            "--sampling-backend",
            type=str,
            choices=["flashinfer", "pytorch", "ascend"],
            default=ServerArgs.sampling_backend,
            help="Choose the kernels for sampling layers.",
        )
        parser.add_argument(
            "--grammar-backend",
            type=str,
            choices=GRAMMAR_BACKEND_CHOICES,
            default=ServerArgs.grammar_backend,
            help="Choose the backend for grammar-guided decoding.",
        )
        parser.add_argument(
            "--mm-attention-backend",
            type=str,
            choices=["sdpa", "fa3", "triton_attn", "ascend_attn", "aiter_attn"],
            default=ServerArgs.mm_attention_backend,
            help="Set multimodal attention backend.",
        )
        parser.add_argument(
            "--nsa-prefill-backend",
            default=ServerArgs.nsa_prefill_backend,
            type=str,
            choices=NSA_CHOICES,
        )
        parser.add_argument(
            "--nsa-decode-backend",
            default=ServerArgs.nsa_decode_backend,
            type=str,
            choices=NSA_CHOICES,
        )
        parser.add_argument(
            "--fp8-gemm-backend",
            type=str,
            choices=FP8_GEMM_RUNNER_BACKEND_CHOICES,
            default=ServerArgs.fp8_gemm_runner_backend,
            dest="fp8_gemm_runner_backend",
            help="Choose the runner backend for Blockwise FP8 GEMM operations. "
            "Options: 'auto' (default, auto-selects based on hardware), "
            "'deep_gemm' (JIT-compiled; enabled by default on NVIDIA Hopper (SM90) and Blackwell (SM100) when DeepGEMM is installed), "
            "'flashinfer_trtllm' (optimal for Blackwell and low-latency), "
            "'cutlass' (optimal for Hopper/Blackwell GPUs and high-throughput), "
            "'triton' (fallback, widely compatible), "
            "'aiter' (ROCm only). "
            "NOTE: This replaces the deprecated environment variables "
            "SGLANG_ENABLE_FLASHINFER_FP8_GEMM and SGLANG_SUPPORT_CUTLASS_BLOCK_FP8.",
        )
        parser.add_argument(
            "--enable-flashinfer-autotune",
            default=ServerArgs.enable_flashinfer_autotune,
            action="store_true",
            help="Enable FlashInfer autotuning for optimal kernel selection.",
        )

        # Speculative decoding
        parser.add_argument(
            "--speculative-algorithm",
            type=str,
            choices=["EAGLE", "EAGLE3", "NEXTN", "STANDALONE", "NGRAM"],
            help="Speculative algorithm.",
        )
        parser.add_argument(
            "--speculative-draft-model-path",
            "--speculative-draft-model",
            type=str,
            help="The path of the draft model weights. This can be a local folder or a Hugging Face repo ID.",
        )
        parser.add_argument(
            "--speculative-draft-model-revision",
            type=str,
            default=None,
            help="The specific draft model version to use. It can be a branch "
            "name, a tag name, or a commit id. If unspecified, will use "
            "the default version.",
        )
        parser.add_argument(
            "--speculative-draft-load-format",
            type=str,
            default=ServerArgs.speculative_draft_load_format,
            choices=LOAD_FORMAT_CHOICES,
            help="The format of the draft model weights to load. "
            "If not specified, will use the same format as --load-format. "
            "Use 'dummy' to initialize draft model weights with random values for profiling.",
        )
        parser.add_argument(
            "--speculative-num-steps",
            type=int,
            help="The number of steps sampled from draft model in Speculative Decoding.",
            default=ServerArgs.speculative_num_steps,
        )
        parser.add_argument(
            "--speculative-eagle-topk",
            type=int,
            help="The number of tokens sampled from the draft model in eagle2 each step.",
            default=ServerArgs.speculative_eagle_topk,
        )
        parser.add_argument(
            "--speculative-num-draft-tokens",
            type=int,
            help="The number of tokens sampled from the draft model in Speculative Decoding.",
            default=ServerArgs.speculative_num_draft_tokens,
        )
        parser.add_argument(
            "--speculative-accept-threshold-single",
            type=float,
            help="Accept a draft token if its probability in the target model is greater than this threshold.",
            default=ServerArgs.speculative_accept_threshold_single,
        )
        parser.add_argument(
            "--speculative-accept-threshold-acc",
            type=float,
            help="The accept probability of a draft token is raised from its target probability p to min(1, p / threshold_acc).",
            default=ServerArgs.speculative_accept_threshold_acc,
        )
        parser.add_argument(
            "--speculative-token-map",
            type=str,
            help="The path of the draft model's small vocab table.",
            default=ServerArgs.speculative_token_map,
        )
        parser.add_argument(
            "--speculative-attention-mode",
            type=str,
            choices=["prefill", "decode"],
            help="Attention backend for speculative decoding operations (both target verify and draft extend). Can be one of 'prefill' (default) or 'decode'.",
            default=ServerArgs.speculative_attention_mode,
        )
        parser.add_argument(
            "--speculative-moe-runner-backend",
            type=str,
            choices=MOE_RUNNER_BACKEND_CHOICES,
            default=ServerArgs.speculative_moe_runner_backend,
            help="Choose the runner backend for MoE in speculative decoding.",
        )
        parser.add_argument(
            "--speculative-moe-a2a-backend",
            type=str,
            choices=MOE_A2A_BACKEND_CHOICES,
            default=ServerArgs.speculative_moe_a2a_backend,
            help="Choose the backend for MoE A2A in speculative decoding",
        )
        parser.add_argument(
            "--speculative-draft-model-quantization",
            type=str,
            choices=SPECULATIVE_DRAFT_MODEL_QUANTIZATION_CHOICES,
            default=ServerArgs.speculative_draft_model_quantization,
            help="The quantization method for speculative model.",
        )

        # Speculative decoding (ngram)
        parser.add_argument(
            "--speculative-ngram-min-match-window-size",
            type=int,
            default=ServerArgs.speculative_ngram_min_match_window_size,
            help="The minimum window size for pattern matching in ngram speculative decoding.",
        )
        parser.add_argument(
            "--speculative-ngram-max-match-window-size",
            type=int,
            default=ServerArgs.speculative_ngram_max_match_window_size,
            help="The maximum window size for pattern matching in ngram speculative decoding.",
        )
        parser.add_argument(
            "--speculative-ngram-min-bfs-breadth",
            type=int,
            default=ServerArgs.speculative_ngram_min_bfs_breadth,
            help="The minimum breadth for BFS (Breadth-First Search) in ngram speculative decoding.",
        )
        parser.add_argument(
            "--speculative-ngram-max-bfs-breadth",
            type=int,
            default=ServerArgs.speculative_ngram_max_bfs_breadth,
            help="The maximum breadth for BFS (Breadth-First Search) in ngram speculative decoding.",
        )
        parser.add_argument(
            "--speculative-ngram-match-type",
            type=str,
            choices=["BFS", "PROB"],
            default=ServerArgs.speculative_ngram_match_type,
            help="The match type for cache tree.",
        )
        parser.add_argument(
            "--speculative-ngram-branch-length",
            type=int,
            default=ServerArgs.speculative_ngram_branch_length,
            help="The branch length for ngram speculative decoding.",
        )
        parser.add_argument(
            "--speculative-ngram-capacity",
            type=int,
            default=ServerArgs.speculative_ngram_capacity,
            help="The cache capacity for ngram speculative decoding.",
        )

        # Expert parallelism
        parser.add_argument(
            "--expert-parallel-size",
            "--ep-size",
            "--ep",
            type=int,
            default=ServerArgs.ep_size,
            help="The expert parallelism size.",
        )
        parser.add_argument(
            "--moe-a2a-backend",
            type=str,
            choices=MOE_A2A_BACKEND_CHOICES,
            default=ServerArgs.moe_a2a_backend,
            help="Choose the backend for MoE A2A.",
        )
        parser.add_argument(
            "--moe-runner-backend",
            type=str,
            choices=MOE_RUNNER_BACKEND_CHOICES,
            default=ServerArgs.moe_runner_backend,
            help="Choose the runner backend for MoE.",
        )
        parser.add_argument(
            "--flashinfer-mxfp4-moe-precision",
            type=str,
            choices=["default", "bf16"],
            default=ServerArgs.flashinfer_mxfp4_moe_precision,
            help="Choose the computation precision of flashinfer mxfp4 moe",
        )
        parser.add_argument(
            "--enable-flashinfer-allreduce-fusion",
            action="store_true",
            help="Enable FlashInfer allreduce fusion with Residual RMSNorm.",
        )
        parser.add_argument(
            "--deepep-mode",
            type=str,
            choices=["normal", "low_latency", "auto"],
            default="auto",
            help="Select the mode when enable DeepEP MoE, could be `normal`, `low_latency` or `auto`. Default is `auto`, which means `low_latency` for decode batch and `normal` for prefill batch.",
        )
        parser.add_argument(
            "--ep-num-redundant-experts",
            type=int,
            default=ServerArgs.ep_num_redundant_experts,
            help="Allocate this number of redundant experts in expert parallel.",
        )
        parser.add_argument(
            "--ep-dispatch-algorithm",
            type=str,
            default=ServerArgs.ep_dispatch_algorithm,
            help="The algorithm to choose ranks for redundant experts in expert parallel.",
        )
        parser.add_argument(
            "--init-expert-location",
            type=str,
            default=ServerArgs.init_expert_location,
            help="Initial location of EP experts.",
        )
        parser.add_argument(
            "--enable-eplb",
            action="store_true",
            help="Enable EPLB algorithm",
        )
        parser.add_argument(
            "--eplb-algorithm",
            type=str,
            default=ServerArgs.eplb_algorithm,
            help="Chosen EPLB algorithm",
        )
        parser.add_argument(
            "--eplb-rebalance-num-iterations",
            type=int,
            default=ServerArgs.eplb_rebalance_num_iterations,
            help="Number of iterations to automatically trigger a EPLB re-balance.",
        )
        parser.add_argument(
            "--eplb-rebalance-layers-per-chunk",
            type=int,
            default=ServerArgs.eplb_rebalance_layers_per_chunk,
            help="Number of layers to rebalance per forward pass.",
        )
        parser.add_argument(
            "--eplb-min-rebalancing-utilization-threshold",
            type=float,
            default=ServerArgs.eplb_min_rebalancing_utilization_threshold,
            help="Minimum threshold for GPU average utilization to trigger EPLB rebalancing. Must be in the range [0.0, 1.0].",
        )
        parser.add_argument(
            "--expert-distribution-recorder-mode",
            type=str,
            default=ServerArgs.expert_distribution_recorder_mode,
            help="Mode of expert distribution recorder.",
        )
        parser.add_argument(
            "--expert-distribution-recorder-buffer-size",
            type=int,
            default=ServerArgs.expert_distribution_recorder_buffer_size,
            help="Circular buffer size of expert distribution recorder. Set to -1 to denote infinite buffer.",
        )
        parser.add_argument(
            "--enable-expert-distribution-metrics",
            action="store_true",
            help="Enable logging metrics for expert balancedness",
        )
        parser.add_argument(
            "--deepep-config",
            type=str,
            default=ServerArgs.deepep_config,
            help="Tuned DeepEP config suitable for your own cluster. It can be either a string with JSON content or a file path.",
        )
        parser.add_argument(
            "--moe-dense-tp-size",
            type=int,
            default=ServerArgs.moe_dense_tp_size,
            help="TP size for MoE dense MLP layers. This flag is useful when, with large TP size, there are errors caused by weights in MLP layers having dimension smaller than the min dimension GEMM supports.",
        )
        parser.add_argument(
            "--elastic-ep-backend",
            type=str,
            default=ServerArgs.elastic_ep_backend,
            choices=["none", "mooncake"],
            help="Specify the collective communication backend for elastic EP. Currently supports 'mooncake'.",
        )
        parser.add_argument(
            "--mooncake-ib-device",
            type=str,
            default=ServerArgs.mooncake_ib_device,
            help="The InfiniBand devices for Mooncake Backend transfer, accepts multiple comma-separated devices "
            "(e.g., --mooncake-ib-device mlx5_0,mlx5_1). "
            "Default is None, which triggers automatic device detection when Mooncake Backend is enabled.",
        )

        # Mamba Cache
        parser.add_argument(
            "--max-mamba-cache-size",
            type=int,
            default=ServerArgs.max_mamba_cache_size,
            help="The maximum size of the mamba cache.",
        )
        parser.add_argument(
            "--mamba-ssm-dtype",
            type=str,
            default=ServerArgs.mamba_ssm_dtype,
            choices=MAMBA_SSM_DTYPE_CHOICES,
            help="The data type of the SSM states in mamba cache.",
        )
        parser.add_argument(
            "--mamba-full-memory-ratio",
            type=float,
            default=ServerArgs.mamba_full_memory_ratio,
            help="The ratio of mamba state memory to full kv cache memory.",
        )
        parser.add_argument(
            "--mamba-scheduler-strategy",
            type=str,
            choices=mamba_scheduler_strategy_CHOICES,
            default=ServerArgs.mamba_scheduler_strategy,
            help="The strategy to use for mamba radix cache.",
        )
        parser.add_argument(
            "--mamba-track-interval",
            type=int,
            default=ServerArgs.mamba_track_interval,
            help="The interval to track the mamba state during decode.",
        )

        # Hierarchical cache
        parser.add_argument(
            "--enable-hierarchical-cache",
            action="store_true",
            help="Enable hierarchical cache",
        )
        parser.add_argument(
            "--hicache-ratio",
            type=float,
            default=ServerArgs.hicache_ratio,
            help="The ratio of the size of host KV cache memory pool to the size of device pool.",
        )
        parser.add_argument(
            "--hicache-size",
            type=int,
            default=ServerArgs.hicache_size,
            help="The size of host KV cache memory pool in gigabytes, which will override the hicache_ratio if set.",
        )
        parser.add_argument(
            "--hicache-write-policy",
            type=str,
            choices=["write_back", "write_through", "write_through_selective"],
            default=ServerArgs.hicache_write_policy,
            help="The write policy of hierarchical cache.",
        )
        parser.add_argument(
            "--hicache-io-backend",
            type=str,
            choices=["direct", "kernel", "kernel_ascend"],
            default=ServerArgs.hicache_io_backend,
            help="The IO backend for KV cache transfer between CPU and GPU",
        )
        parser.add_argument(
            "--hicache-mem-layout",
            type=str,
            choices=[
                "layer_first",
                "page_first",
                "page_first_direct",
                "page_first_kv_split",
                "page_head",
            ],
            default=ServerArgs.hicache_mem_layout,
            help="The layout of host memory pool for hierarchical cache.",
        )
        parser.add_argument(
            "--hicache-storage-backend",
            type=str,
            choices=["file", "mooncake", "hf3fs", "nixl", "aibrix", "dynamic", "eic"],
            default=ServerArgs.hicache_storage_backend,
            help="The storage backend for hierarchical KV cache. "
            "Built-in backends: file, mooncake, hf3fs, nixl, aibrix. "
            "For dynamic backend, use --hicache-storage-backend-extra-config to specify: "
            "backend_name (custom name), module_path (Python module path), class_name (backend class name).",
        )
        parser.add_argument(
            "--hicache-storage-prefetch-policy",
            type=str,
            choices=["best_effort", "wait_complete", "timeout"],
            default=ServerArgs.hicache_storage_prefetch_policy,
            help="Control when prefetching from the storage backend should stop.",
        )
        parser.add_argument(
            "--hicache-storage-backend-extra-config",
            type=str,
            default=ServerArgs.hicache_storage_backend_extra_config,
            help="A dictionary in JSON string format containing extra configuration for the storage backend.",
        )
        # LMCache
        parser.add_argument(
            "--enable-lmcache",
            action="store_true",
            help="Using LMCache as an alternative hierarchical cache solution",
        )

        # Ktransformer server args
        parser.add_argument(
            "--kt-weight-path",
            type=str,
            help="[ktransformers parameter] The path of the quantized expert weights for amx kernel. A local folder.",
        )
        parser.add_argument(
            "--kt-method",
            type=str,
            default="AMXINT4",
            help="[ktransformers parameter] Quantization formats for CPU execution.",
        )
        parser.add_argument(
            "--kt-cpuinfer",
            type=int,
            help="[ktransformers parameter] The number of CPUInfer threads.",
        )
        parser.add_argument(
            "--kt-threadpool-count",
            type=int,
            default=2,
            help="[ktransformers parameter] One-to-one with the number of NUMA nodes (one thread pool per NUMA).",
        )
        parser.add_argument(
            "--kt-num-gpu-experts",
            type=int,
            help="[ktransformers parameter] The number of GPU experts.",
        )
        parser.add_argument(
            "--kt-max-deferred-experts-per-token",
            type=int,
            default=ServerArgs.kt_max_deferred_experts_per_token,
            help="[ktransformers parameter] Maximum number of experts deferred to CPU per token. All MoE layers except the final one use this value; the final layer always uses 0.",
        )

        # Diffusion LLM
        parser.add_argument(
            "--dllm-algorithm",
            type=str,
            default=ServerArgs.dllm_algorithm,
            help="The diffusion LLM algorithm, such as LowConfidence.",
        )
        parser.add_argument(
            "--dllm-algorithm-config",
            type=str,
            default=ServerArgs.dllm_algorithm_config,
            help="The diffusion LLM algorithm configurations. Must be a YAML file.",
        )

        # Double Sparsity
        parser.add_argument(
            "--enable-double-sparsity",
            action="store_true",
            help="Enable double sparsity attention",
        )
        parser.add_argument(
            "--ds-channel-config-path",
            type=str,
            default=ServerArgs.ds_channel_config_path,
            help="The path of the double sparsity channel config",
        )
        parser.add_argument(
            "--ds-heavy-channel-num",
            type=int,
            default=ServerArgs.ds_heavy_channel_num,
            help="The number of heavy channels in double sparsity attention",
        )
        parser.add_argument(
            "--ds-heavy-token-num",
            type=int,
            default=ServerArgs.ds_heavy_token_num,
            help="The number of heavy tokens in double sparsity attention",
        )
        parser.add_argument(
            "--ds-heavy-channel-type",
            type=str,
            default=ServerArgs.ds_heavy_channel_type,
            help="The type of heavy channels in double sparsity attention",
        )
        parser.add_argument(
            "--ds-sparse-decode-threshold",
            type=int,
            default=ServerArgs.ds_sparse_decode_threshold,
            help="The minimum decode sequence length required before the double-sparsity backend switches from the dense fallback to the sparse decode kernel.",
        )

        # Offloading
        parser.add_argument(
            "--cpu-offload-gb",
            type=int,
            default=ServerArgs.cpu_offload_gb,
            help="How many GBs of RAM to reserve for CPU offloading.",
        )
        parser.add_argument(
            "--offload-group-size",
            type=int,
            default=ServerArgs.offload_group_size,
            help="Number of layers per group in offloading.",
        )
        parser.add_argument(
            "--offload-num-in-group",
            type=int,
            default=ServerArgs.offload_num_in_group,
            help="Number of layers to be offloaded within a group.",
        )
        parser.add_argument(
            "--offload-prefetch-step",
            type=int,
            default=ServerArgs.offload_prefetch_step,
            help="Steps to prefetch in offloading.",
        )
        parser.add_argument(
            "--offload-mode",
            type=str,
            default=ServerArgs.offload_mode,
            help="Mode of offloading.",
        )

        # Args for multi-item-scoring
        parser.add_argument(
            "--multi-item-scoring-delimiter",
            type=int,
            default=ServerArgs.multi_item_scoring_delimiter,
            help="Delimiter token ID for multi-item scoring. Used to combine Query and Items into a single sequence: Query<delimiter>Item1<delimiter>Item2<delimiter>... This enables efficient batch processing of multiple items against a single query.",
        )

        # Optimization/debug options
        parser.add_argument(
            "--disable-radix-cache",
            action="store_true",
            help="Disable RadixAttention for prefix caching.",
        )
        parser.add_argument(
            "--cuda-graph-max-bs",
            type=int,
            default=ServerArgs.cuda_graph_max_bs,
            help="Set the maximum batch size for cuda graph. It will extend the cuda graph capture batch size to this value.",
        )
        parser.add_argument(
            "--cuda-graph-bs",
            type=int,
            nargs="+",
            help="Set the list of batch sizes for cuda graph.",
        )
        parser.add_argument(
            "--disable-cuda-graph",
            action="store_true",
            help="Disable cuda graph.",
        )
        parser.add_argument(
            "--disable-cuda-graph-padding",
            action="store_true",
            help="Disable cuda graph when padding is needed. Still uses cuda graph when padding is not needed.",
        )
        parser.add_argument(
            "--enable-profile-cuda-graph",
            action="store_true",
            help="Enable profiling of cuda graph capture.",
        )
        parser.add_argument(
            "--enable-cudagraph-gc",
            action="store_true",
            help="Enable garbage collection during CUDA graph capture. If disabled (default), GC is frozen during capture to speed up the process.",
        )
        parser.add_argument(
            "--enable-layerwise-nvtx-marker",
            action="store_true",
            help="Enable layerwise NVTX profiling annotations for the model.",
        )
        parser.add_argument(
            "--enable-nccl-nvls",
            action="store_true",
            help="Enable NCCL NVLS for prefill heavy requests when available.",
        )
        parser.add_argument(
            "--enable-symm-mem",
            action="store_true",
            help="Enable NCCL symmetric memory for fast collectives.",
        )
        parser.add_argument(
            "--disable-flashinfer-cutlass-moe-fp4-allgather",
            action="store_true",
            help="Disables quantize before all-gather for flashinfer cutlass moe.",
        )
        parser.add_argument(
            "--enable-tokenizer-batch-encode",
            action="store_true",
            help="Enable batch tokenization for improved performance when processing multiple text inputs. Do not use with image inputs, pre-tokenized input_ids, or input_embeds.",
        )
        parser.add_argument(
            "--disable-tokenizer-batch-decode",
            action="store_true",
            help="Disable batch decoding when decoding multiple completions.",
        )
        parser.add_argument(
            "--disable-outlines-disk-cache",
            action="store_true",
            help="Disable disk cache of outlines to avoid possible crashes related to file system or high concurrency.",
        )
        parser.add_argument(
            "--disable-custom-all-reduce",
            action="store_true",
            help="Disable the custom all-reduce kernel and fall back to NCCL.",
        )
        parser.add_argument(
            "--enable-mscclpp",
            action="store_true",
            help="Enable using mscclpp for small messages for all-reduce kernel and fall back to NCCL.",
        )
        parser.add_argument(
            "--enable-torch-symm-mem",
            action="store_true",
            help="Enable using torch symm mem for all-reduce kernel and fall back to NCCL. Only supports CUDA device SM90 and above. SM90 supports world size 4, 6, 8. SM100 supports world size 6, 8.",
        )
        parser.add_argument(
            "--disable-overlap-schedule",
            action="store_true",
            help="Disable the overlap scheduler, which overlaps the CPU scheduler with GPU model worker.",
        )
        parser.add_argument(
            "--enable-mixed-chunk",
            action="store_true",
            help="Enabling mixing prefill and decode in a batch when using chunked prefill.",
        )
        parser.add_argument(
            "--enable-dp-attention",
            action="store_true",
            help="Enabling data parallelism for attention and tensor parallelism for FFN. The dp size should be equal to the tp size. Currently DeepSeek-V2 and Qwen 2/3 MoE models are supported.",
        )
        parser.add_argument(
            "--enable-dp-lm-head",
            action="store_true",
            help="Enable vocabulary parallel across the attention TP group to avoid all-gather across DP groups, optimizing performance under DP attention.",
        )
        parser.add_argument(
            "--enable-two-batch-overlap",
            action="store_true",
            help="Enabling two micro batches to overlap.",
        )
        parser.add_argument(
            "--enable-single-batch-overlap",
            action="store_true",
            help="Let computation and communication overlap within one micro batch.",
        )
        parser.add_argument(
            "--tbo-token-distribution-threshold",
            type=float,
            default=ServerArgs.tbo_token_distribution_threshold,
            help="The threshold of token distribution between two batches in micro-batch-overlap, determines whether to two-batch-overlap or two-chunk-overlap. Set to 0 denote disable two-chunk-overlap.",
        )
        parser.add_argument(
            "--enable-torch-compile",
            action="store_true",
            help="Optimize the model with torch.compile. Experimental feature.",
        )
        parser.add_argument(
            "--enable-torch-compile-debug-mode",
            action="store_true",
            help="Enable debug mode for torch compile",
        )
        parser.add_argument(
            "--enable-piecewise-cuda-graph",
            action="store_true",
            help="Optimize the model with piecewise cuda graph for extend/prefill only. Experimental feature.",
        )
        parser.add_argument(
            "--piecewise-cuda-graph-tokens",
            type=json_list_type,
            default=ServerArgs.piecewise_cuda_graph_tokens,
            help="Set the list of tokens when using piecewise cuda graph.",
        )
        parser.add_argument(
            "--piecewise-cuda-graph-compiler",
            type=str,
            default=ServerArgs.piecewise_cuda_graph_compiler,
            help="Set the compiler for piecewise cuda graph. Choices are: eager, inductor.",
            choices=["eager", "inductor"],
        )
        parser.add_argument(
            "--torch-compile-max-bs",
            type=int,
            default=ServerArgs.torch_compile_max_bs,
            help="Set the maximum batch size when using torch compile.",
        )
        parser.add_argument(
            "--piecewise-cuda-graph-max-tokens",
            type=int,
            default=ServerArgs.piecewise_cuda_graph_max_tokens,
            help="Set the maximum tokens when using piecewise cuda graph.",
        )
        parser.add_argument(
            "--torchao-config",
            type=str,
            default=ServerArgs.torchao_config,
            help="Optimize the model with torchao. Experimental feature. Current choices are: int8dq, int8wo, int4wo-<group_size>, fp8wo, fp8dq-per_tensor, fp8dq-per_row",
        )
        parser.add_argument(
            "--enable-nan-detection",
            action="store_true",
            help="Enable the NaN detection for debugging purposes.",
        )
        parser.add_argument(
            "--enable-p2p-check",
            action="store_true",
            help="Enable P2P check for GPU access, otherwise the p2p access is allowed by default.",
        )
        parser.add_argument(
            "--triton-attention-reduce-in-fp32",
            action="store_true",
            help="Cast the intermediate attention results to fp32 to avoid possible crashes related to fp16."
            "This only affects Triton attention kernels.",
        )
        parser.add_argument(
            "--triton-attention-num-kv-splits",
            type=int,
            default=ServerArgs.triton_attention_num_kv_splits,
            help="The number of KV splits in flash decoding Triton kernel. Larger value is better in longer context scenarios. The default value is 8.",
        )
        parser.add_argument(
            "--triton-attention-split-tile-size",
            type=int,
            default=ServerArgs.triton_attention_split_tile_size,
            help="The size of split KV tile in flash decoding Triton kernel. Used for deterministic inference.",
        )
        parser.add_argument(
            "--num-continuous-decode-steps",
            type=int,
            default=ServerArgs.num_continuous_decode_steps,
            help="Run multiple continuous decoding steps to reduce scheduling overhead. "
            "This can potentially increase throughput but may also increase time-to-first-token latency. "
            "The default value is 1, meaning only run one decoding step at a time.",
        )
        parser.add_argument(
            "--delete-ckpt-after-loading",
            action="store_true",
            help="Delete the model checkpoint after loading the model.",
        )
        parser.add_argument(
            "--enable-memory-saver",
            action="store_true",
            help="Allow saving memory using release_memory_occupation and resume_memory_occupation",
        )
        parser.add_argument(
            "--enable-weights-cpu-backup",
            action="store_true",
            help="Save model weights (both main model and draft model, if any) to CPU memory during release_weights_occupation and resume_weights_occupation",
        )
        parser.add_argument(
            "--enable-draft-weights-cpu-backup",
            action="store_true",
            help="Save draft model weights to CPU memory during release_weights_occupation and resume_weights_occupation",
        )
        parser.add_argument(
            "--allow-auto-truncate",
            action="store_true",
            help="Allow automatically truncating requests that exceed the maximum input length instead of returning an error.",
        )
        parser.add_argument(
            "--enable-custom-logit-processor",
            action="store_true",
            help="Enable users to pass custom logit processors to the server (disabled by default for security)",
        )
        parser.add_argument(
            "--flashinfer-mla-disable-ragged",
            action="store_true",
            help="Not using ragged prefill wrapper when running flashinfer mla",
        )
        parser.add_argument(
            "--disable-shared-experts-fusion",
            action="store_true",
            help="Disable shared experts fusion optimization for deepseek v3/r1.",
        )
        parser.add_argument(
            "--disable-chunked-prefix-cache",
            action="store_true",
            help="Disable chunked prefix cache feature for deepseek, which should save overhead for short sequences.",
        )
        parser.add_argument(
            "--disable-fast-image-processor",
            action="store_true",
            help="Adopt base image processor instead of fast image processor.",
        )
        parser.add_argument(
            "--keep-mm-feature-on-device",
            action="store_true",
            help="Keep multimodal feature tensors on device after processing to save D2H copy.",
        )
        parser.add_argument(
            "--enable-return-hidden-states",
            action="store_true",
            help="Enable returning hidden states with responses.",
        )
        parser.add_argument(
            "--scheduler-recv-interval",
            type=int,
            default=ServerArgs.scheduler_recv_interval,
            help="The interval to poll requests in scheduler. Can be set to >1 to reduce the overhead of this.",
        )
        parser.add_argument(
            "--numa-node",
            type=int,
            nargs="+",
            help="Sets the numa node for the subprocesses. i-th element corresponds to i-th subprocess.",
        )
        parser.add_argument(
            "--enable-deterministic-inference",
            action="store_true",
            help="Enable deterministic inference mode with batch invariant ops.",
        )
        parser.add_argument(
            "--rl-on-policy-target",
            type=str,
            default=ServerArgs.rl_on_policy_target,
            choices=RL_ON_POLICY_TARGET_CHOICES,
            help="The training system that SGLang needs to match for true on-policy.",
        )
        parser.add_argument(
            "--enable-attn-tp-input-scattered",
            action="store_true",
            help="Allow input of attention to be scattered when only using tensor parallelism, to reduce the computational load of operations such as qkv latent.",
        )
        parser.add_argument(
            "--enable-nsa-prefill-context-parallel",
            action="store_true",
            help="Enable context parallelism used in the long sequence prefill phase of DeepSeek v3.2.",
        )
        parser.add_argument(
            "--enable-fused-qk-norm-rope",
            action="store_true",
            help="Enable fused qk normalization and rope rotary embedding.",
        )

        # Dynamic batch tokenizer
        parser.add_argument(
            "--enable-dynamic-batch-tokenizer",
            action="store_true",
            help="Enable async dynamic batch tokenizer for improved performance when multiple requests arrive concurrently.",
        )
        parser.add_argument(
            "--dynamic-batch-tokenizer-batch-size",
            type=int,
            default=ServerArgs.dynamic_batch_tokenizer_batch_size,
            help="[Only used if --enable-dynamic-batch-tokenizer is set] Maximum batch size for dynamic batch tokenizer.",
        )
        parser.add_argument(
            "--dynamic-batch-tokenizer-batch-timeout",
            type=float,
            default=ServerArgs.dynamic_batch_tokenizer_batch_timeout,
            help="[Only used if --enable-dynamic-batch-tokenizer is set] Timeout in seconds for batching tokenization requests.",
        )

        # Debug tensor dumps
        parser.add_argument(
            "--debug-tensor-dump-output-folder",
            type=str,
            default=ServerArgs.debug_tensor_dump_output_folder,
            help="The output folder for dumping tensors.",
        )
        parser.add_argument(
            "--debug-tensor-dump-layers",
            type=int,
            nargs="+",
            help="The layer ids to dump. Dump all layers if not specified.",
        )
        parser.add_argument(
            "--debug-tensor-dump-input-file",
            type=str,
            default=ServerArgs.debug_tensor_dump_input_file,
            help="The input filename for dumping tensors",
        )
        parser.add_argument(
            "--debug-tensor-dump-inject",
            type=str,
            default=ServerArgs.debug_tensor_dump_inject,
            help="Inject the outputs from jax as the input of every layer.",
        )

        # PD disaggregation
        parser.add_argument(
            "--disaggregation-mode",
            type=str,
            default=ServerArgs.disaggregation_mode,
            choices=["null", "prefill", "decode"],
            help='Only used for PD disaggregation. "prefill" for prefill-only server, and "decode" for decode-only server. If not specified, it is not PD disaggregated',
        )
        parser.add_argument(
            "--disaggregation-transfer-backend",
            type=str,
            default=ServerArgs.disaggregation_transfer_backend,
            choices=DISAGG_TRANSFER_BACKEND_CHOICES,
            help="The backend for disaggregation transfer. Default is mooncake.",
        )
        parser.add_argument(
            "--disaggregation-bootstrap-port",
            type=int,
            default=ServerArgs.disaggregation_bootstrap_port,
            help="Bootstrap server port on the prefill server. Default is 8998.",
        )
        parser.add_argument(
            "--disaggregation-bootstrap-host",
            type=str,
            default=ServerArgs.disaggregation_bootstrap_host,
            help="Override the NVSHMEM bootstrap host. Defaults to --host when not provided.",
        )
        parser.add_argument(
            "--disaggregation-decode-tp",
            type=int,
            default=ServerArgs.disaggregation_decode_tp,
            help="Decode tp size. If not set, it matches the tp size of the current engine. This is only set on the prefill server.",
        )
        parser.add_argument(
            "--disaggregation-decode-dp",
            type=int,
            default=ServerArgs.disaggregation_decode_dp,
            help="Decode dp size. If not set, it matches the dp size of the current engine. This is only set on the prefill server.",
        )
        parser.add_argument(
            "--disaggregation-prefill-tp",
            type=int,
            default=ServerArgs.disaggregation_prefill_tp,
            help="Prefill tp size. If not set, it matches the tp size of the current engine. This is only set on the decode server.",
        )
        parser.add_argument(
            "--disaggregation-prefill-pp",
            type=int,
            default=ServerArgs.disaggregation_prefill_pp,
            help="Prefill pp size. If not set, it is default to 1. This is only set on the decode server.",
        )
        parser.add_argument(
            "--disaggregation-ib-device",
            type=str,
            default=ServerArgs.disaggregation_ib_device,
            help="The InfiniBand devices for disaggregation transfer, accepts single device (e.g., --disaggregation-ib-device mlx5_0) "
            "or multiple comma-separated devices (e.g., --disaggregation-ib-device mlx5_0,mlx5_1). "
            "Default is None, which triggers automatic device detection when mooncake backend is enabled.",
        )
        parser.add_argument(
            "--disaggregation-decode-enable-offload-kvcache",
            action="store_true",
            help="Enable async KV cache offloading on decode server (PD mode).",
        )
        parser.add_argument(
            "--num-reserved-decode-tokens",
            type=int,
            default=ServerArgs.num_reserved_decode_tokens,
            help="Number of decode tokens that will have memory reserved when adding new request to the running batch.",
        )
        parser.add_argument(
            "--disaggregation-decode-polling-interval",
            type=int,
            default=ServerArgs.disaggregation_decode_polling_interval,
            help="The interval to poll requests in decode server. Can be set to >1 to reduce the overhead of this.",
        )

        # Custom weight loader
        parser.add_argument(
            "--custom-weight-loader",
            type=str,
            nargs="*",
            default=None,
            help="The custom dataloader which used to update the model. Should be set with a valid import path, such as my_package.weight_load_func",
        )
        parser.add_argument(
            "--weight-loader-disable-mmap",
            action="store_true",
            help="Disable mmap while loading weight using safetensors.",
        )
        parser.add_argument(
            "--remote-instance-weight-loader-seed-instance-ip",
            type=str,
            default=ServerArgs.remote_instance_weight_loader_seed_instance_ip,
            help="The ip of the seed instance for loading weights from remote instance.",
        )
        parser.add_argument(
            "--remote-instance-weight-loader-seed-instance-service-port",
            type=int,
            default=ServerArgs.remote_instance_weight_loader_seed_instance_service_port,
            help="The service port of the seed instance for loading weights from remote instance.",
        )
        parser.add_argument(
            "--remote-instance-weight-loader-send-weights-group-ports",
            type=json_list_type,
            default=ServerArgs.remote_instance_weight_loader_send_weights_group_ports,
            help="The communication group ports for loading weights from remote instance.",
        )

        # For PD-Multiplexing
        parser.add_argument(
            "--enable-pdmux",
            action="store_true",
            help="Enable PD-Multiplexing, PD running on greenctx stream.",
        )
        parser.add_argument(
            "--pdmux-config-path",
            type=str,
            default=None,
            help="The path of the PD-Multiplexing config file.",
        )
        parser.add_argument(
            "--sm-group-num",
            type=int,
            default=ServerArgs.sm_group_num,
            help="Number of sm partition groups.",
        )

        # Configuration file support
        parser.add_argument(
            "--config",
            type=str,
            help="Read CLI options from a config file. Must be a YAML file with configuration options.",
        )

        # For Multi-Modal
        parser.add_argument(
            "--mm-max-concurrent-calls",
            type=int,
            default=ServerArgs.mm_max_concurrent_calls,
            help="The max concurrent calls for async mm data processing.",
        )
        parser.add_argument(
            "--mm-per-request-timeout",
            type=int,
            default=ServerArgs.mm_per_request_timeout,
            help="The timeout for each multi-modal request in seconds.",
        )
        parser.add_argument(
            "--enable-broadcast-mm-inputs-process",
            action="store_true",
            default=ServerArgs.enable_broadcast_mm_inputs_process,
            help="Enable broadcast mm-inputs process in scheduler.",
        )
        parser.add_argument(
            "--mm-process-config",
            type=json.loads,
            default=ServerArgs.mm_process_config,
            help="Multimodal preprocessing config, a json config contains keys: `image`, `video`, `audio`",
        )
        parser.add_argument(
            "--mm-enable-dp-encoder",
            action="store_true",
            default=ServerArgs.mm_enable_dp_encoder,
            help="Enabling data parallelism for mm encoder. The dp size will be set to the tp size automatically.",
        )

        # For checkpoint decryption
        parser.add_argument(
            "--decrypted-config-file",
            type=str,
            default=ServerArgs.decrypted_config_file,
            help="The path of the decrypted config file.",
        )
        parser.add_argument(
            "--decrypted-draft-config-file",
            type=str,
            default=ServerArgs.decrypted_draft_config_file,
            help="The path of the decrypted draft config file.",
        )
        parser.add_argument(
            "--enable-prefix-mm-cache",
            action="store_true",
            default=ServerArgs.enable_prefix_mm_cache,
            help="Enable prefix multimodal cache. Currently only supports mm-only.",
        )

        # For registering hooks
        parser.add_argument(
            "--forward-hooks",
            type=json_list_type,
            default=ServerArgs.forward_hooks,
            help="JSON-formatted forward hook specifications to attach to the model.",
        )

    @classmethod
    def from_cli_args(cls, args: argparse.Namespace):
        args.tp_size = args.tensor_parallel_size
        args.pp_size = args.pipeline_parallel_size
        args.dp_size = args.data_parallel_size
        args.ep_size = args.expert_parallel_size

        attrs = [attr.name for attr in dataclasses.fields(cls)]
        return cls(**{attr: getattr(args, attr) for attr in attrs})

    def url(self):
        if is_valid_ipv6_address(self.host):
            return f"http://[{self.host}]:{self.port}"
        else:
            return f"http://{self.host}:{self.port}"

    def get_hf_config(self):
        kwargs = {}
        hf_config = get_config(
            self.model_path,
            trust_remote_code=self.trust_remote_code,
            revision=self.revision,
            model_override_args=orjson.loads(self.json_model_override_args),
            **kwargs,
        )
        return hf_config

    def get_model_config(self):
        # Lazy init to avoid circular import
        from sglang.srt.configs.model_config import ModelConfig

        if hasattr(self, "model_config"):
            return self.model_config
        self.model_config = ModelConfig.from_server_args(self)
        return self.model_config

    def get_attention_backends(self):
        prefill_attention_backend_str = (
            self.prefill_attention_backend
            if self.prefill_attention_backend
            else self.attention_backend
        )
        decode_attention_backend_str = (
            self.decode_attention_backend
            if self.decode_attention_backend
            else self.attention_backend
        )
        return prefill_attention_backend_str, decode_attention_backend_str

    def use_mla_backend(self):
        from sglang.srt.configs.model_config import AttentionArch

        model_config = self.get_model_config()
        return model_config.attention_arch == AttentionArch.MLA

    def enable_mamba_extra_buffer(self) -> bool:
        return self.mamba_scheduler_strategy == "extra_buffer"

    def check_server_args(self):
        # Check parallel size constraints
        assert (
            self.tp_size * self.pp_size
        ) % self.nnodes == 0, "tp_size must be divisible by number of nodes"

        if self.pp_size > 1:
            assert (
                self.disable_overlap_schedule
                and self.speculative_algorithm is None
                and not self.enable_mixed_chunk
            ), "Pipeline parallelism is not compatible with overlap schedule, speculative decoding, mixed chunked prefill."

        assert not (
            self.dp_size > 1 and self.nnodes != 1 and not self.enable_dp_attention
        ), "multi-node data parallel is not supported unless dp attention!"

        assert self.base_gpu_id >= 0, "base_gpu_id must be non-negative"
        assert self.gpu_id_step >= 1, "gpu_id_step must be positive"

        assert self.moe_dense_tp_size in {
            1,
            None,
        }, "moe_dense_tp_size only support 1 and None currently"

        # Check served model name to not have colon as it is reserved for LoRA adapter syntax
        assert ":" not in self.served_model_name, (
            "served_model_name cannot contain a colon (':') character. "
            "The colon is reserved for the 'model:adapter' syntax used in LoRA adapter specification. "
            f"Invalid value: '{self.served_model_name}'"
        )

        # Check LoRA
        self.check_lora_server_args()

        # torch 2.9.1 has compatibility issues with cuDNN 9.14 and below,
        # causing extremely slow nn.Conv3d performance.
        # TODO(yhyang201): Remove this check when sglang no longer uses torch 2.9.1.
        self.check_torch_2_9_1_cudnn_compatibility()

        # Check speculative decoding
        if self.speculative_algorithm is not None:
            assert (
                not self.enable_mixed_chunk
            ), "enable_mixed_chunk is required for speculative decoding"

        # Check chunked prefill
        # Skip validation if chunked prefill is disabled (i.e., size <= 0).
        # Skip validation if disaggregation mode is decode.
        if self.chunked_prefill_size > 0 and self.disaggregation_mode != "decode":
            assert (
                self.chunked_prefill_size % self.page_size == 0
            ), "chunked_prefill_size must be divisible by page_size"

        # Check pdmux
        if self.enable_pdmux:
            assert (
                self.pp_size == 1
            ), "PD-Multiplexing is only supported with pipeline parallelism disabled (pp_size=1)."
            assert (
                self.chunked_prefill_size == -1
            ), "PD-Multiplexing is not compatible with chunked prefill."
            assert (
                self.disaggregation_mode == "null"
            ), "PD-Multiplexing is not compatible with disaggregation mode."
            assert (
                self.disable_overlap_schedule
            ), "PD-Multiplexing is not compatible with overlap schedule."

            # NOTE: CUDA Green Context may encounter potential issues with CudaGraph on torch 2.7.x – 2.8.x, leading to performance degradation.
            import torch

            parts = torch.__version__.split("+", 1)[0].split(".")
            major = int(parts[0]) if len(parts) > 0 and parts[0].isdigit() else 0
            minor = int(parts[1]) if len(parts) > 1 and parts[1].isdigit() else 0
            if (major, minor) > (2, 6):
                logger.warning(
                    "WARNING: PD-Multiplexing may experience performance degradation with torch versions > 2.6.x.\n"
                    f"  Current torch version is {torch.__version__}.\n"
                    "  Please manually install torch 2.6.x."
                )

        assert self.tokenizer_worker_num > 0, "Tokenizer worker num must >= 1"
        self.validate_buckets_rule(
            "--prompt-tokens-buckets", self.prompt_tokens_buckets
        )
        self.validate_buckets_rule(
            "--generation-tokens-buckets", self.generation_tokens_buckets
        )

        # Check scheduling policy
        if self.enable_priority_scheduling:
            assert self.schedule_policy in [
                "fcfs",
                "lof",
            ], f"To use priority scheduling, schedule_policy must be 'fcfs' or 'lof'. '{self.schedule_policy}' is not supported."

        # Check multi-item scoring
        if self.multi_item_scoring_delimiter is not None:
            assert self.disable_radix_cache, (
                "Multi-item scoring requires radix cache to be disabled. "
                "Please set --disable-radix-cache when using --multi-item-scoring-delimiter."
            )
            assert self.chunked_prefill_size == -1, (
                "Multi-item scoring requires chunked prefill to be disabled. "
                "Please set --chunked-prefill-size -1 when using --multi-item-scoring-delimiter."
            )

        assert (
            self.schedule_conservativeness >= 0
        ), "schedule_conservativeness must be non-negative"

        if self.model_impl == "mindspore":
            assert is_npu(), "MindSpore model impl is only supported on Ascend npu."

    def check_torch_2_9_1_cudnn_compatibility(self):
        if get_bool_env_var("SGLANG_DISABLE_CUDNN_CHECK"):
            return

        if self.get_model_config().is_multimodal:
            import torch

            torch_version = torch.__version__.split("+", 1)[0]
            if torch_version == "2.9.1":
                cudnn_version = None
                try:
                    cudnn_version = torch.backends.cudnn.version()
                except Exception:
                    cudnn_version = None
                if cudnn_version is not None:
                    version_float = float(str(cudnn_version)[:3]) / 100
                    if version_float < 9.15:
                        RED = "\033[91m"
                        BOLD = "\033[1m"
                        RESET = "\033[0m"
                        msg = (
                            f"{RED}{BOLD}"
                            "CRITICAL WARNING: PyTorch 2.9.1 & CuDNN Compatibility Issue Detected\n"
                            "--------------------------------------------------------------------------------\n"
                            f"Current Environment: PyTorch {torch.__version__} | CuDNN {version_float:.2f}\n\n"
                            "Issue:     There is a KNOWN BUG in PyTorch 2.9.1's `nn.Conv3d` implementation\n"
                            "           when used with CuDNN versions older than 9.15. This can cause\n"
                            "           SEVERE PERFORMANCE DEGRADATION and EXCESSIVE MEMORY USAGE.\n\n"
                            "Reference: https://github.com/pytorch/pytorch/issues/168167\n\n"
                            "Solution:  You MUST upgrade CuDNN to version 9.15+ to ensure correctness.\n\n"
                            "Run the following command immediately to fix:\n"
                            "    pip install nvidia-cudnn-cu12==9.16.0.29\n\n"
                            "Or you can disable this check by setting env var SGLANG_DISABLE_CUDNN_CHECK=1\n"
                            "--------------------------------------------------------------------------------\n"
                            f"{RESET}"
                        )
                        raise RuntimeError(msg)
                else:
                    RED = "\033[91m"
                    RESET = "\033[0m"
                    logger.warning(
                        f"{RED}WARNING: Could not determine CuDNN version for torch==2.9.1. Please ensure CuDNN >= 9.15 to avoid nn.Conv3d bugs.{RESET}"
                    )

    def check_lora_server_args(self):
        assert self.max_loras_per_batch > 0, "max_loras_per_batch must be positive"

        # Enable LoRA if any LoRA paths are provided for backward compatibility.
        if self.lora_paths:
            if self.enable_lora is None:
                self.enable_lora = True
                logger.warning(
                    "--enable-lora is set to True because --lora-paths is provided."
                )
            elif self.enable_lora is False:
                logger.warning(
                    "--enable-lora is set to False, any provided lora_paths will be ignored."
                )

        if self.enable_lora:
            # Validate compatibility with speculative decoding
            if self.speculative_algorithm not in ["NGRAM", None]:
                raise ValueError(
                    "Currently LoRA is only compatible with NGRAM speculative decoding."
                )

            # Parse lora_paths
            if isinstance(self.lora_paths, list):
                lora_paths = self.lora_paths
                self.lora_paths = []
                for lora_path in lora_paths:
                    if isinstance(lora_path, str):
                        if "=" in lora_path:
                            name, path = lora_path.split("=", 1)
                            lora_ref = LoRARef(
                                lora_name=name, lora_path=path, pinned=False
                            )
                        else:
                            lora_ref = LoRARef(
                                lora_name=lora_path, lora_path=lora_path, pinned=False
                            )
                    elif isinstance(lora_path, dict):
                        assert (
                            "lora_name" in lora_path and "lora_path" in lora_path
                        ), f"When providing LoRA paths as a list of dict, each dict should contain 'lora_name' and 'lora_path' keys. Got: {lora_path}"
                        lora_ref = LoRARef(
                            lora_name=lora_path["lora_name"],
                            lora_path=lora_path["lora_path"],
                            pinned=lora_path.get("pinned", False),
                        )
                    else:
                        raise ValueError(
                            f"Invalid type for item in --lora-paths list: {type(lora_path)}. "
                            "Expected a string or a dictionary."
                        )
                    self.lora_paths.append(lora_ref)
            elif isinstance(self.lora_paths, dict):
                self.lora_paths = [
                    LoRARef(lora_name=k, lora_path=v, pinned=False)
                    for k, v in self.lora_paths.items()
                ]
            elif self.lora_paths is None:
                self.lora_paths = []
            else:
                raise ValueError(
                    f"Invalid type for --lora-paths: {type(self.lora_paths)}. "
                    "Expected a list or a dictionary."
                )

            # Expand target modules
            if self.lora_target_modules:
                self.lora_target_modules = set(self.lora_target_modules)
                if "all" in self.lora_target_modules:
                    assert (
                        len(self.lora_target_modules) == 1
                    ), "If 'all' is specified in --lora-target-modules, it should be the only module specified."
                    self.lora_target_modules = set(SUPPORTED_LORA_TARGET_MODULES)

                    # When using the chunked SGMV backend, skip embedding / lm_head layers for now,
                    # since it does not support these yet (TODO: implement embedding / lm_head support)
                    if self.lora_backend == "csgmv":
                        logger.warning(
                            "LoRA backend 'csgmv' does not yet support embedding or lm_head layers; "
                            "dropping 'embed_tokens' and 'lm_head' from --lora-target-modules=all. "
                            "To apply LoRA to these, use --lora-backend triton."
                        )
                        self.lora_target_modules.discard("embed_tokens")
                        self.lora_target_modules.discard("lm_head")

            # Ensure sufficient information is provided for LoRA initialization.
            assert self.lora_paths or (
                self.max_lora_rank and self.lora_target_modules
            ), "When no initial --lora-paths is provided, you need to specify both --max-lora-rank and --lora-target-modules for LoRA initialization."

            # Validate max_loaded_loras
            if self.max_loaded_loras is not None:
                assert self.max_loaded_loras >= self.max_loras_per_batch, (
                    "max_loaded_loras should be greater than or equal to max_loras_per_batch. "
                    f"max_loaded_loras={self.max_loaded_loras}, max_loras_per_batch={self.max_loras_per_batch}"
                )
                assert len(self.lora_paths) <= self.max_loaded_loras, (
                    "The number of LoRA paths should not exceed max_loaded_loras. "
                    f"max_loaded_loras={self.max_loaded_loras}, lora_paths={len(self.lora_paths)}"
                )

            if self.max_lora_chunk_size is not None:
                assert (
                    16 <= self.max_lora_chunk_size <= 128
                    and (self.max_lora_chunk_size & (self.max_lora_chunk_size - 1)) == 0
                ), "--max-lora-chunk-size must be a power of 2 between 16 and 128."

    def validate_disagg_tp_size(self, prefill_tp: int, decode_tp: int):
        larger_tp = max(decode_tp, prefill_tp)
        smaller_tp = min(decode_tp, prefill_tp)
        assert larger_tp % smaller_tp == 0, (
            "Different tp size is supported only when one tp is multiple of the other. "
            f"decode_tp={decode_tp}, prefill_tp={prefill_tp}"
        )

    def validate_buckets_rule(self, arg_name: str, buckets_rule: List[str]):
        if not buckets_rule:
            return

        assert len(buckets_rule) > 0, f"{arg_name} cannot be empty list"
        rule = buckets_rule[0]
        assert rule in [
            "tse",
            "default",
            "custom",
        ], f"Unsupported {arg_name} rule type: '{rule}'. Must be one of: 'tse', 'default', 'custom'"

        if rule == "tse":
            assert (
                len(buckets_rule) == 4
            ), f"{arg_name} TSE rule requires exactly 4 parameters: ['tse', middle, base, count], got {len(buckets_rule)}"
            try:
                middle = float(buckets_rule[1])
                base = float(buckets_rule[2])
                count = int(buckets_rule[3])
            except (ValueError, IndexError):
                assert (
                    False
                ), f"{arg_name} TSE rule parameters must be: ['tse', <float:middle>, <float:base>, <int:count>]"
            assert base > 1, f"{arg_name} TSE base must be larger than 1, got: {base}"
            assert count > 0, f"{arg_name} TSE count must be positive, got: {count}"
            assert middle > 0, f"{arg_name} TSE middle must be positive, got: {middle}"

        elif rule == "default":
            assert (
                len(buckets_rule) == 1
            ), f"{arg_name} default rule should only have one parameter: ['default'], got {len(buckets_rule)}"

        elif rule == "custom":
            assert (
                len(buckets_rule) >= 2
            ), f"{arg_name} custom rule requires at least one bucket value: ['custom', value1, ...]"
            try:
                bucket_values = [float(x) for x in buckets_rule[1:]]
            except ValueError:
                assert False, f"{arg_name} custom rule bucket values must be numeric"
            assert len(set(bucket_values)) == len(
                bucket_values
            ), f"{arg_name} custom rule bucket values should not contain duplicates"
            assert all(
                val >= 0 for val in bucket_values
            ), f"{arg_name} custom rule bucket values should be non-negative"

    def adjust_mem_fraction_for_vlm(self, model_config):
        vision_config = getattr(model_config.hf_config, "vision_config", None)
        if vision_config is None:
            return

        # roughly reduce the mem_fraction_static base on params of Vit
        original_server_arg_mem_fraction = self.mem_fraction_static
        # a base mem_fraction_static factor for regular Vit
        base_mem_fraction_reduction_ratio = 0.95

        vit_num_layers = getattr(vision_config, "num_hidden_layers", 24)
        vit_hidden_size = getattr(vision_config, "hidden_size", 1024)

        # baseline ViT params (ViT-L/14)
        baseline_vit_layers = 24
        baseline_vit_hidden_size = 1024

        # weight params count
        current_complexity_score = vit_num_layers * (vit_hidden_size**2)
        baseline_complexity_score = baseline_vit_layers * (baseline_vit_hidden_size**2)
        complexity_ratio = (
            current_complexity_score / baseline_complexity_score
            if baseline_complexity_score > 0
            else 1.0
        )

        # every time the complexity grows 100%, adjust final factor for 10%
        sensitivity_scale = 0.1
        dynamic_adjustment_factor = 1.0 - sensitivity_scale * (complexity_ratio - 1.0)
        dynamic_adjustment_factor = max(0.8, min(1.05, dynamic_adjustment_factor))

        final_overall_factor = (
            base_mem_fraction_reduction_ratio * dynamic_adjustment_factor
        )
        self.mem_fraction_static = (
            original_server_arg_mem_fraction * final_overall_factor
        )


# NOTE: This is a global variable to hold the server args for scheduler.
_global_server_args: Optional[ServerArgs] = None


def set_global_server_args_for_scheduler(server_args: ServerArgs):
    global _global_server_args
    _global_server_args = server_args


set_global_server_args_for_tokenizer = set_global_server_args_for_scheduler


def get_global_server_args() -> ServerArgs:
    if _global_server_args is None:
        raise ValueError("Global server args is not set yet!")

    return _global_server_args


def prepare_server_args(argv: List[str]) -> ServerArgs:
    """
    Prepare the server arguments from the command line arguments.

    Args:
        args: The command line arguments. Typically, it should be `sys.argv[1:]`
            to ensure compatibility with `parse_args` when no arguments are passed.

    Returns:
        The server arguments.
    """
    # Import here to avoid circular imports
    from sglang.srt.server_args_config_parser import ConfigArgumentMerger

    # Check for config file and merge arguments if present
    if "--config" in argv:
        # Extract boolean actions from the parser to handle them correctly
        parser = argparse.ArgumentParser()
        ServerArgs.add_cli_args(parser)

        # Get boolean action destinations
        boolean_actions = []
        for action in parser._actions:
            if hasattr(action, "dest") and hasattr(action, "action"):
                if action.action in ["store_true", "store_false"]:
                    boolean_actions.append(action.dest)

        # Merge config file arguments with CLI arguments
        config_merger = ConfigArgumentMerger(boolean_actions=boolean_actions)
        argv = config_merger.merge_config_with_args(argv)

    parser = argparse.ArgumentParser()
    ServerArgs.add_cli_args(parser)
    raw_args = parser.parse_args(argv)

    return ServerArgs.from_cli_args(raw_args)


ZMQ_TCP_PORT_DELTA = 233
DP_ATTENTION_HANDSHAKE_PORT_DELTA = 13


@dataclasses.dataclass
class PortArgs:
    # The ipc filename for tokenizer to receive inputs from detokenizer (zmq)
    tokenizer_ipc_name: str
    # The ipc filename for scheduler (rank 0) to receive inputs from tokenizer (zmq)
    scheduler_input_ipc_name: str
    # The ipc filename for detokenizer to receive inputs from scheduler (zmq)
    detokenizer_ipc_name: str

    # The port for nccl initialization (torch.dist)
    nccl_port: int

    # The ipc filename for rpc call between Engine and Scheduler
    rpc_ipc_name: str

    # The ipc filename for Scheduler to send metrics
    metrics_ipc_name: str

    # The ipc filename for Tokenizer and worker tokenizer
    tokenizer_worker_ipc_name: Optional[str]

    @staticmethod
    def init_new(
        server_args: ServerArgs,
        dp_rank: Optional[int] = None,
        worker_ports: Optional[List[int]] = None,
    ) -> PortArgs:
        if server_args.nccl_port is None:
            nccl_port = server_args.port + random.randint(100, 1000)
            while True:
                if is_port_available(nccl_port):
                    break
                if nccl_port < 60000:
                    nccl_port += 42
                else:
                    nccl_port -= 43
        else:
            nccl_port = server_args.nccl_port

        if server_args.tokenizer_worker_num > 1:
            tokenizer_worker_ipc_name = (
                f"ipc://{tempfile.NamedTemporaryFile(delete=False).name}"
            )
        else:
            tokenizer_worker_ipc_name = None

        if not server_args.enable_dp_attention:
            # Normal case, use IPC within a single node
            return PortArgs(
                tokenizer_ipc_name=f"ipc://{tempfile.NamedTemporaryFile(delete=False).name}",
                scheduler_input_ipc_name=f"ipc://{tempfile.NamedTemporaryFile(delete=False).name}",
                detokenizer_ipc_name=f"ipc://{tempfile.NamedTemporaryFile(delete=False).name}",
                nccl_port=nccl_port,
                rpc_ipc_name=f"ipc://{tempfile.NamedTemporaryFile(delete=False).name}",
                metrics_ipc_name=f"ipc://{tempfile.NamedTemporaryFile(delete=False).name}",
                tokenizer_worker_ipc_name=tokenizer_worker_ipc_name,
            )
        else:
            # DP attention. Use TCP + port to handle both single-node and multi-node.
            if server_args.nnodes == 1 and server_args.dist_init_addr is None:
                dist_init_addr = ("127.0.0.1", server_args.port + ZMQ_TCP_PORT_DELTA)
            elif server_args.dist_init_addr.startswith("["):  # ipv6 address
                port_num, host = configure_ipv6(server_args.dist_init_addr)
                dist_init_addr = (host, str(port_num))
            else:
                dist_init_addr = server_args.dist_init_addr.split(":")

            assert (
                len(dist_init_addr) == 2
            ), "please provide --dist-init-addr as host:port of head node"

            dist_init_host, dist_init_port = dist_init_addr
            dist_init_port = int(dist_init_port)
            port_base = dist_init_port + 1
            detokenizer_port = port_base + 1
            rpc_port = port_base + 2
            metrics_ipc_name = port_base + 3
            if dp_rank is None:
                # TokenizerManager to DataParallelController
                scheduler_input_port = port_base + 4
            else:
                assert worker_ports is not None
                scheduler_input_port = worker_ports[dp_rank]

            try:
                if dp_rank is None:
                    wait_port_available(dist_init_port, "dist_init_port")
                    wait_port_available(port_base, "port_base")
                    wait_port_available(detokenizer_port, "detokenizer_port")
                    wait_port_available(nccl_port, "nccl_port")
                    wait_port_available(rpc_port, "rpc_port")
                    wait_port_available(metrics_ipc_name, "metrics_ipc_name")
                # Check scheduler_input_port only for dp.
                # Skip check when using worker_ports since the port is already bound by our ZMQ socket
                if dp_rank is None or worker_ports is None:
                    wait_port_available(scheduler_input_port, "scheduler_input_port")
            except ValueError as e:
                logger.exception(
                    f"Port is already in use. {dist_init_port=} {port_base=} {detokenizer_port=} {nccl_port=} {scheduler_input_port=}"
                )
                raise

            return PortArgs(
                tokenizer_ipc_name=f"tcp://{dist_init_host}:{port_base}",
                scheduler_input_ipc_name=f"tcp://{dist_init_host}:{scheduler_input_port}",
                detokenizer_ipc_name=f"tcp://{dist_init_host}:{detokenizer_port}",
                nccl_port=nccl_port,
                rpc_ipc_name=f"tcp://{dist_init_host}:{rpc_port}",
                metrics_ipc_name=f"tcp://{dist_init_host}:{metrics_ipc_name}",
                tokenizer_worker_ipc_name=tokenizer_worker_ipc_name,
            )


class LoRAPathAction(argparse.Action):
    def __call__(self, parser, namespace, values, option_string=None):
        lora_paths = []
        if values:
            assert isinstance(values, list), "Expected a list of LoRA paths."
            for lora_path in values:
                lora_path = lora_path.strip()
                if lora_path.startswith("{") and lora_path.endswith("}"):
                    obj = json.loads(lora_path)
                    assert "lora_path" in obj and "lora_name" in obj, (
                        f"{repr(lora_path)} looks like a JSON str, "
                        "but it does not contain 'lora_name' and 'lora_path' keys."
                    )
                    lora_paths.append(obj)
                else:
                    lora_paths.append(lora_path)

        setattr(namespace, self.dest, lora_paths)


class DeprecatedAction(argparse.Action):
    def __init__(self, option_strings, dest, nargs=0, **kwargs):
        super(DeprecatedAction, self).__init__(
            option_strings, dest, nargs=nargs, **kwargs
        )

    def __call__(self, parser, namespace, values, option_string=None):
        raise ValueError(self.help)


def print_deprecated_warning(message: str):
    logger.warning(f"\033[33m{message}\033[0m")


def auto_choose_speculative_params(self: ServerArgs):
    """
    Automatically choose the parameters for speculative decoding.

    You can tune them on your own models and prompts with scripts/playground/bench_speculative.py
    """
    hf_config = self.get_hf_config()
    arch = hf_config.architectures[0]
    if self.speculative_algorithm == "STANDALONE":
        # The default value for standalone speculative decoding
        return (3, 1, 4)
    if arch in ["LlamaForCausalLM"]:
        # The default value for llama
        return (5, 4, 8)
    elif arch in [
        "DeepseekV32ForCausalLM",
        "DeepseekV3ForCausalLM",
        "DeepseekV2ForCausalLM",
        "GptOssForCausalLM",
        "Glm4MoeForCausalLM",
        "BailingMoeForCausalLM",
        "BailingMoeV2ForCausalLM",
        "MistralLarge3ForCausalLM",
        "PixtralForConditionalGeneration",
    ]:
        # The default value for deepseek and gpt-oss
        return (3, 1, 4)
    elif arch in ["Grok1ForCausalLM", "Grok1VForCausalLM"]:
        return (5, 4, 8)
    else:
        # The default value for all other models
        return (5, 4, 8)<|MERGE_RESOLUTION|>--- conflicted
+++ resolved
@@ -2115,13 +2115,10 @@
             ):
                 self.load_format = "auto"
 
-<<<<<<< HEAD
     def _handle_disaggregation(self):
         nvshmem_backend = (
             self.disaggregation_transfer_backend.lower() == "nvshmem"
         )
-=======
-    def _handle_encoder_disaggregation(self):
         if self.enable_prefix_mm_cache and not self.encoder_only:
             raise ValueError(
                 "--enable-prefix-mm-cache requires --encoder-only to be enabled"
@@ -2145,7 +2142,6 @@
             )
 
     def _handle_pd_disaggregation(self):
->>>>>>> 1da5cd63
         if self.disaggregation_mode == "decode":
             if self.disaggregation_decode_tp is None:
                 self.disaggregation_decode_tp = self.tp_size
