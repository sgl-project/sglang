"""
Copyright 2023-2024 SGLang Team
Licensed under the Apache License, Version 2.0 (the "License");
you may not use this file except in compliance with the License.
You may obtain a copy of the License at

    http://www.apache.org/licenses/LICENSE-2.0

Unless required by applicable law or agreed to in writing, software
distributed under the License is distributed on an "AS IS" BASIS,
WITHOUT WARRANTIES OR CONDITIONS OF ANY KIND, either express or implied.
See the License for the specific language governing permissions and
limitations under the License.
"""

"""The arguments of the server."""

import argparse
import dataclasses
import logging
import random
import tempfile
from typing import List, Optional

from sglang.srt.utils import is_flashinfer_available, is_ipv6, is_port_available

logger = logging.getLogger(__name__)


@dataclasses.dataclass
class ServerArgs:
    # Model and tokenizer
    model_path: str
    tokenizer_path: Optional[str] = None
    tokenizer_mode: str = "auto"
    skip_tokenizer_init: bool = False
    load_format: str = "auto"
    dtype: str = "auto"
    device: str = "cuda"
    kv_cache_dtype: str = "auto"
    trust_remote_code: bool = True
    context_length: Optional[int] = None
    quantization: Optional[str] = None
    served_model_name: Optional[str] = None
    chat_template: Optional[str] = None
    is_embedding: bool = False

    # Port
    host: str = "127.0.0.1"
    port: int = 30000

    # Memory and scheduling
    mem_fraction_static: Optional[float] = None
    max_running_requests: Optional[int] = None
    max_total_tokens: Optional[int] = None
    chunked_prefill_size: int = 8192
    max_prefill_tokens: int = 16384
    schedule_policy: str = "lpm"
    schedule_conservativeness: float = 1.0

    # Other runtime options
    tp_size: int = 1
    stream_interval: int = 1
    random_seed: Optional[int] = None
    constrained_json_whitespace_pattern: Optional[str] = None

    # Logging
    log_level: str = "info"
    log_level_http: Optional[str] = None
    log_requests: bool = False
    show_time_cost: bool = False

    # Other
    api_key: Optional[str] = None
    file_storage_pth: str = "SGLang_storage"

    # Data parallelism
    dp_size: int = 1
    load_balance_method: str = "round_robin"

    # Distributed args
    dist_init_addr: Optional[str] = None
    nnodes: int = 1
    node_rank: int = 0

    # Model override args in JSON
    json_model_override_args: str = "{}"

    # Optimization/debug options
    attention_backend: Optional[str] = None
    sampling_backend: Optional[str] = None

    disable_flashinfer: bool = False
    disable_flashinfer_sampling: bool = False
    disable_radix_cache: bool = False
    disable_regex_jump_forward: bool = False
    disable_cuda_graph: bool = False
    disable_cuda_graph_padding: bool = False
    disable_disk_cache: bool = False
    disable_custom_all_reduce: bool = False
    disable_mla: bool = False
    enable_mixed_chunk: bool = False
    enable_torch_compile: bool = False
    max_torch_compile_bs: int = 32
    torchao_config: str = ""
    enable_p2p_check: bool = False
    triton_attention_reduce_in_fp32: bool = False

    # LoRA
    lora_paths: Optional[List[str]] = None
    max_loras_per_batch: int = 8

    def __post_init__(self):
        # Set missing default values
        if self.tokenizer_path is None:
            self.tokenizer_path = self.model_path

        if self.served_model_name is None:
            self.served_model_name = self.model_path

        if self.chunked_prefill_size <= 0:
            # Disable chunked prefill
            self.chunked_prefill_size = None

        # Mem fraction depends on the tensor parallelism size
        if self.mem_fraction_static is None:
            if self.tp_size >= 16:
                self.mem_fraction_static = 0.79
            elif self.tp_size >= 8:
                self.mem_fraction_static = 0.83
            elif self.tp_size >= 4:
                self.mem_fraction_static = 0.85
            elif self.tp_size >= 2:
                self.mem_fraction_static = 0.87
            else:
                self.mem_fraction_static = 0.88

        if self.random_seed is None:
            self.random_seed = random.randint(0, 1 << 30)

        # Deprecation warnings
        if self.disable_flashinfer:
            logger.warning(
                "The option '--disable-flashinfer' will be deprecated in the next release. "
                "Please use '--attention-backend triton' instead."
            )
            self.attention_backend = "triton"
        if self.disable_flashinfer_sampling:
            logger.warning(
                "The option '--disable-flashinfer-sampling' will be deprecated in the next release. "
                "Please use '--sampling-backend pytorch' instead. "
            )
            self.sampling_backend = "pytorch"

        if not is_flashinfer_available():
            self.attention_backend = "triton"
            self.sampling_backend = "pytorch"

        # Default kernel backends
        if self.attention_backend is None:
            self.attention_backend = "flashinfer"

        if self.sampling_backend is None:
            self.sampling_backend = "flashinfer"

        # Model-specific patches
        if "Alibaba-NLP/gte-Qwen2-1.5B-instruct" == self.model_path:
            logger.info(
                "Not sure why, the tokenizer will add an additional token at the end of the prompt when trust_remote_mode=True"
            )
            self.trust_remote_code = False

        if "gemma-2" in self.model_path.lower():
            logger.info("When using sliding window in gemma-2, turn on flashinfer.")
            self.attention_backend = "flashinfer"

    @staticmethod
    def add_cli_args(parser: argparse.ArgumentParser):
        parser.add_argument(
            "--model-path",
            type=str,
            help="The path of the model weights. This can be a local folder or a Hugging Face repo ID.",
            required=True,
        )
        parser.add_argument(
            "--tokenizer-path",
            type=str,
            default=ServerArgs.tokenizer_path,
            help="The path of the tokenizer.",
        )
        parser.add_argument(
            "--host", type=str, default=ServerArgs.host, help="The host of the server."
        )
        parser.add_argument(
            "--port", type=int, default=ServerArgs.port, help="The port of the server."
        )
        parser.add_argument(
            "--tokenizer-mode",
            type=str,
            default=ServerArgs.tokenizer_mode,
            choices=["auto", "slow"],
            help="Tokenizer mode. 'auto' will use the fast "
            "tokenizer if available, and 'slow' will "
            "always use the slow tokenizer.",
        )
        parser.add_argument(
            "--skip-tokenizer-init",
            action="store_true",
            help="If set, skip init tokenizer and pass input_ids in generate request",
        )
        parser.add_argument(
            "--load-format",
            type=str,
            default=ServerArgs.load_format,
            choices=["auto", "pt", "safetensors", "npcache", "dummy"],
            help="The format of the model weights to load. "
            '"auto" will try to load the weights in the safetensors format '
            "and fall back to the pytorch bin format if safetensors format "
            "is not available. "
            '"pt" will load the weights in the pytorch bin format. '
            '"safetensors" will load the weights in the safetensors format. '
            '"npcache" will load the weights in pytorch format and store '
            "a numpy cache to speed up the loading. "
            '"dummy" will initialize the weights with random values, '
            "which is mainly for profiling.",
        )
        parser.add_argument(
            "--dtype",
            type=str,
            default=ServerArgs.dtype,
            choices=["auto", "half", "float16", "bfloat16", "float", "float32"],
            help="Data type for model weights and activations.\n\n"
            '* "auto" will use FP16 precision for FP32 and FP16 models, and '
            "BF16 precision for BF16 models.\n"
            '* "half" for FP16. Recommended for AWQ quantization.\n'
            '* "float16" is the same as "half".\n'
            '* "bfloat16" for a balance between precision and range.\n'
            '* "float" is shorthand for FP32 precision.\n'
            '* "float32" for FP32 precision.',
        )
        parser.add_argument(
            "--device",
            type=str,
            default="cuda",
<<<<<<< HEAD
            choices=["cuda", "xpu"],
=======
            choices=["cuda"],
>>>>>>> e37cdab0
            help="The device type.",
        )
        parser.add_argument(
            "--kv-cache-dtype",
            type=str,
            default=ServerArgs.kv_cache_dtype,
            choices=["auto", "fp8_e5m2"],
            help='Data type for kv cache storage. "auto" will use model data type. "fp8_e5m2" is supported for CUDA 11.8+.',
        )
        parser.add_argument(
            "--trust-remote-code",
            action="store_true",
            help="Whether or not to allow for custom models defined on the Hub in their own modeling files.",
        )
        parser.add_argument(
            "--context-length",
            type=int,
            default=ServerArgs.context_length,
            help="The model's maximum context length. Defaults to None (will use the value from the model's config.json instead).",
        )
        parser.add_argument(
            "--quantization",
            type=str,
            default=ServerArgs.quantization,
            choices=[
                "awq",
                "fp8",
                "gptq",
                "marlin",
                "gptq_marlin",
                "awq_marlin",
                "bitsandbytes",
            ],
            help="The quantization method.",
        )
        parser.add_argument(
            "--served-model-name",
            type=str,
            default=ServerArgs.served_model_name,
            help="Override the model name returned by the v1/models endpoint in OpenAI API server.",
        )
        parser.add_argument(
            "--chat-template",
            type=str,
            default=ServerArgs.chat_template,
            help="The buliltin chat template name or the path of the chat template file. This is only used for OpenAI-compatible API server.",
        )
        parser.add_argument(
            "--is-embedding",
            action="store_true",
            help="Whether to use a CausalLM as an embedding model.",
        )
        parser.add_argument(
            "--mem-fraction-static",
            type=float,
            default=ServerArgs.mem_fraction_static,
            help="The fraction of the memory used for static allocation (model weights and KV cache memory pool). Use a smaller value if you see out-of-memory errors.",
        )
        parser.add_argument(
            "--max-running-requests",
            type=int,
            default=ServerArgs.max_running_requests,
            help="The maximum number of running requests.",
        )
        parser.add_argument(
            "--max-total-tokens",
            type=int,
            default=ServerArgs.max_total_tokens,
            help="The maximum number of tokens in the memory pool. If not specified, it will be automatically calculated based on the memory usage fraction. "
            "This option is typically used for development and debugging purposes.",
        )
        parser.add_argument(
            "--chunked-prefill-size",
            type=int,
            default=ServerArgs.chunked_prefill_size,
            help="The maximum number of tokens in a chunk for the chunked prefill. Setting this to -1 means disabling chunked prefill",
        )
        parser.add_argument(
            "--max-prefill-tokens",
            type=int,
            default=ServerArgs.max_prefill_tokens,
            help="The maximum number of tokens in a prefill batch. The real bound will be the maximum of this value and the model's maximum context length.",
        )
        parser.add_argument(
            "--schedule-policy",
            type=str,
            default=ServerArgs.schedule_policy,
            choices=["lpm", "random", "fcfs", "dfs-weight"],
            help="The scheduling policy of the requests.",
        )
        parser.add_argument(
            "--schedule-conservativeness",
            type=float,
            default=ServerArgs.schedule_conservativeness,
            help="How conservative the schedule policy is. A larger value means more conservative scheduling. Use a larger value if you see requests being retracted frequently.",
        )
        parser.add_argument(
            "--tensor-parallel-size",
            "--tp-size",
            type=int,
            default=ServerArgs.tp_size,
            help="The tensor parallelism size.",
        )
        parser.add_argument(
            "--stream-interval",
            type=int,
            default=ServerArgs.stream_interval,
            help="The interval (or buffer size) for streaming in terms of the token length. A smaller value makes streaming smoother, while a larger value makes the throughput higher",
        )
        parser.add_argument(
            "--random-seed",
            type=int,
            default=ServerArgs.random_seed,
            help="The random seed.",
        )
        parser.add_argument(
            "--constrained-json-whitespace-pattern",
            type=str,
            default=ServerArgs.constrained_json_whitespace_pattern,
            help=r"Regex pattern for syntactic whitespaces allowed in JSON constrained output. For example, to allow the model generate consecutive whitespaces, set the pattern to [\n\t ]*",
        )
        parser.add_argument(
            "--log-level",
            type=str,
            default=ServerArgs.log_level,
            help="The logging level of all loggers.",
        )
        parser.add_argument(
            "--log-level-http",
            type=str,
            default=ServerArgs.log_level_http,
            help="The logging level of HTTP server. If not set, reuse --log-level by default.",
        )
        parser.add_argument(
            "--log-requests",
            action="store_true",
            help="Log the inputs and outputs of all requests.",
        )
        parser.add_argument(
            "--show-time-cost",
            action="store_true",
            help="Show time cost of custom marks.",
        )
        parser.add_argument(
            "--api-key",
            type=str,
            default=ServerArgs.api_key,
            help="Set API key of the server. It is also used in the OpenAI API compatible server.",
        )
        parser.add_argument(
            "--file-storage-pth",
            type=str,
            default=ServerArgs.file_storage_pth,
            help="The path of the file storage in backend.",
        )

        # Data parallelism
        parser.add_argument(
            "--data-parallel-size",
            "--dp-size",
            type=int,
            default=ServerArgs.dp_size,
            help="The data parallelism size.",
        )
        parser.add_argument(
            "--load-balance-method",
            type=str,
            default=ServerArgs.load_balance_method,
            help="The load balancing strategy for data parallelism.",
            choices=[
                "round_robin",
                "shortest_queue",
            ],
        )

        # Multi-node distributed serving args
        parser.add_argument(
            "--dist-init-addr",
            "--nccl-init-addr",  # For backward compatbility. This will be removed in the future.
            type=str,
            help="The host address for initializing distributed backend (e.g., `192.168.0.2:25000`).",
        )
        parser.add_argument(
            "--nnodes", type=int, default=ServerArgs.nnodes, help="The number of nodes."
        )
        parser.add_argument(
            "--node-rank", type=int, default=ServerArgs.node_rank, help="The node rank."
        )

        # Model override args
        parser.add_argument(
            "--json-model-override-args",
            type=str,
            help="A dictionary in JSON string format used to override default model configurations.",
            default=ServerArgs.json_model_override_args,
        )

        # Optimization/debug options
        parser.add_argument(
            "--attention-backend",
            type=str,
            choices=["flashinfer", "triton"],
            default=ServerArgs.attention_backend,
            help="Choose the kernels for attention layers.",
        )
        parser.add_argument(
            "--sampling-backend",
            type=str,
            choices=["flashinfer", "pytorch"],
            default=ServerArgs.sampling_backend,
            help="Choose the kernels for sampling layers.",
        )
        parser.add_argument(
            "--disable-flashinfer",
            action="store_true",
            help="Disable flashinfer attention kernels. This option will be deprecated in the next release. Please use '--attention-backend triton' instead.",
        )
        parser.add_argument(
            "--disable-flashinfer-sampling",
            action="store_true",
            help="Disable flashinfer sampling kernels. This option will be deprecated in the next release. Please use '--sampling-backend pytorch' instead.",
        )
        parser.add_argument(
            "--disable-radix-cache",
            action="store_true",
            help="Disable RadixAttention for prefix caching.",
        )
        parser.add_argument(
            "--disable-regex-jump-forward",
            action="store_true",
            help="Disable regex jump-forward.",
        )
        parser.add_argument(
            "--disable-cuda-graph",
            action="store_true",
            help="Disable cuda graph.",
        )
        parser.add_argument(
            "--disable-cuda-graph-padding",
            action="store_true",
            help="Disable cuda graph when padding is needed. Still uses cuda graph when padding is not needed.",
        )
        parser.add_argument(
            "--disable-disk-cache",
            action="store_true",
            help="Disable disk cache to avoid possible crashes related to file system or high concurrency.",
        )
        parser.add_argument(
            "--disable-custom-all-reduce",
            action="store_true",
            default=False,
            help="Disable the custom all-reduce kernel and fall back to NCCL.",
        )
        parser.add_argument(
            "--disable-mla",
            action="store_true",
            help="Disable Multi-head Latent Attention (MLA) for DeepSeek-V2.",
        )
        parser.add_argument(
            "--enable-mixed-chunk",
            action="store_true",
            help="Enabling mixing prefill and decode in a batch when using chunked prefill.",
        )
        parser.add_argument(
            "--enable-torch-compile",
            action="store_true",
            help="Optimize the model with torch.compile. Experimental feature.",
        )
        parser.add_argument(
            "--max-torch-compile-bs",
            type=int,
            default=ServerArgs.max_torch_compile_bs,
            help="Set the maximum batch size when using torch compile.",
        )
        parser.add_argument(
            "--torchao-config",
            type=str,
            default=ServerArgs.torchao_config,
            help="Optimize the model with torchao. Experimental feature. Current choices are: int8dq, int8wo, int4wo-<group_size>, fp8wo",
        )
        parser.add_argument(
            "--enable-p2p-check",
            action="store_true",
            help="Enable P2P check for GPU access, otherwise the p2p access is allowed by default.",
        )
        parser.add_argument(
            "--triton-attention-reduce-in-fp32",
            action="store_true",
            help="Cast the intermidiate attention results to fp32 to avoid possible crashes related to fp16."
            "This only affects Triton attention kernels.",
        )
        parser.add_argument(
            "--efficient-weight-load",
            action="store_true",
            help="Turn on memory efficient weight loading with quantization (quantize per layer during loading).",
        )

        # LoRA options
        parser.add_argument(
            "--lora-paths",
            type=str,
            nargs="*",
            default=None,
            action=LoRAPathAction,
            help="The list of LoRA adapters. You can provide a list of either path in str or renamed path in the format {name}={path}",
        )
        parser.add_argument(
            "--max-loras-per-batch",
            type=int,
            default=8,
            help="Maximum number of adapters for a running batch, include base-only request",
        )

    @classmethod
    def from_cli_args(cls, args: argparse.Namespace):
        args.tp_size = args.tensor_parallel_size
        args.dp_size = args.data_parallel_size
        attrs = [attr.name for attr in dataclasses.fields(cls)]
        return cls(**{attr: getattr(args, attr) for attr in attrs})

    def url(self):
        if is_ipv6(self.host):
            return f"http://[{self.host}]:{self.port}"
        else:
            return f"http://{self.host}:{self.port}"

    def check_server_args(self):
        assert (
            self.tp_size % self.nnodes == 0
        ), "tp_size must be divisible by number of nodes"
        assert not (
            self.dp_size > 1 and self.nnodes != 1
        ), "multi-node data parallel is not supported"
        assert (
            self.max_loras_per_batch > 0
            # FIXME
            and (self.lora_paths is None or self.disable_cuda_graph)
            and (self.lora_paths is None or self.disable_radix_cache)
        ), "compatibility of lora and cuda graph and radix attention is in progress"

        if isinstance(self.lora_paths, list):
            lora_paths = self.lora_paths
            self.lora_paths = {}
            for lora_path in lora_paths:
                if "=" in lora_path:
                    name, path = lora_path.split("=", 1)
                    self.lora_paths[name] = path
                else:
                    self.lora_paths[lora_path] = lora_path


def prepare_server_args(argv: List[str]) -> ServerArgs:
    """
    Prepare the server arguments from the command line arguments.

    Args:
        args: The command line arguments. Typically, it should be `sys.argv[1:]`
            to ensure compatibility with `parse_args` when no arguments are passed.

    Returns:
        The server arguments.
    """
    parser = argparse.ArgumentParser()
    ServerArgs.add_cli_args(parser)
    raw_args = parser.parse_args(argv)
    server_args = ServerArgs.from_cli_args(raw_args)
    return server_args


@dataclasses.dataclass
class PortArgs:
    # The ipc filename for tokenizer to receive inputs from detokenizer (zmq)
    tokenizer_ipc_name: str
    # The ipc filename for scheduler (rank 0) to receive inputs from tokenizer (zmq)
    scheduler_input_ipc_name: str
    # The ipc filename for detokenizer to receive inputs from scheduler (zmq)
    detokenizer_ipc_name: str

    # The port for nccl initialization (torch.dist)
    nccl_port: int

    @staticmethod
    def init_new(server_args) -> "PortArgs":
        port = server_args.port + 1
        while True:
            if is_port_available(port):
                break
            port += 1

        return PortArgs(
            tokenizer_ipc_name=tempfile.NamedTemporaryFile(delete=False).name,
            scheduler_input_ipc_name=tempfile.NamedTemporaryFile(delete=False).name,
            detokenizer_ipc_name=tempfile.NamedTemporaryFile(delete=False).name,
            nccl_port=port,
        )


class LoRAPathAction(argparse.Action):
    def __call__(self, parser, namespace, values, option_string=None):
        setattr(namespace, self.dest, {})
        for lora_path in values:
            if "=" in lora_path:
                name, path = lora_path.split("=", 1)
                getattr(namespace, self.dest)[name] = path
            else:
                getattr(namespace, self.dest)[lora_path] = lora_path<|MERGE_RESOLUTION|>--- conflicted
+++ resolved
@@ -242,11 +242,7 @@
             "--device",
             type=str,
             default="cuda",
-<<<<<<< HEAD
             choices=["cuda", "xpu"],
-=======
-            choices=["cuda"],
->>>>>>> e37cdab0
             help="The device type.",
         )
         parser.add_argument(
