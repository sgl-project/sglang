--- conflicted
+++ resolved
@@ -1176,7 +1176,6 @@
     def _handle_other_validations(self):
         pass
 
-<<<<<<< HEAD
     def __post_init__(self):
         """
         Orchestrates the handling of various server arguments, ensuring proper configuration and validation.
@@ -1250,8 +1249,6 @@
         # Step 19: Handle any other necessary validations.
         self._handle_other_validations()
 
-=======
->>>>>>> ea338676
     @staticmethod
     def add_cli_args(parser: argparse.ArgumentParser):
         # Model and tokenizer
