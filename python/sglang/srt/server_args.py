--- conflicted
+++ resolved
@@ -862,10 +862,7 @@
                 "qoq",
                 "w4afp8",
                 "mxfp4",
-<<<<<<< HEAD
                 "w4a8_machete",
-=======
->>>>>>> 3d6be1fb
             ],
             help="The quantization method.",
         )
