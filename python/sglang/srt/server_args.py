--- conflicted
+++ resolved
@@ -170,20 +170,6 @@
     "cutlass",
 ]
 
-<<<<<<< HEAD
-MOE_A2A_BACKEND_CHOICES = ["none", "deepep", "mooncake", "ascend_fuseep"]
-
-FP8_GEMM_RUNNER_BACKEND_CHOICES = [
-    "auto",
-    "deep_gemm",
-    "flashinfer_trtllm",
-    "cutlass",
-    "triton",
-    "aiter",
-]
-
-=======
->>>>>>> 4b097dda
 MAMBA_SSM_DTYPE_CHOICES = ["float32", "bfloat16"]
 
 
