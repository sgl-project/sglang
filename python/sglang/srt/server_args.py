# Copyright 2023-2024 SGLang Team
# Licensed under the Apache License, Version 2.0 (the "License");
# you may not use this file except in compliance with the License.
# You may obtain a copy of the License at
#
#     http://www.apache.org/licenses/LICENSE-2.0
#
# Unless required by applicable law or agreed to in writing, software
# distributed under the License is distributed on an "AS IS" BASIS,
# WITHOUT WARRANTIES OR CONDITIONS OF ANY KIND, either express or implied.
# See the License for the specific language governing permissions and
# limitations under the License.
# ==============================================================================
"""The arguments of the server."""

from __future__ import annotations

import argparse
import dataclasses
import json
import logging
import os
import random
import tempfile
from typing import Dict, List, Literal, Optional, Union

import orjson

from sglang.srt.connector import ConnectorType
from sglang.srt.function_call.function_call_parser import FunctionCallParser
from sglang.srt.lora.lora_registry import LoRARef
from sglang.srt.parser.reasoning_parser import ReasoningParser
from sglang.srt.utils import (
    LORA_TARGET_ALL_MODULES,
    SUPPORTED_LORA_TARGET_MODULES,
    configure_ipv6,
    get_bool_env_var,
    get_device,
    get_device_memory_capacity,
    is_cuda,
    is_flashinfer_available,
    is_hip,
    is_npu,
    is_port_available,
    is_remote_url,
    is_sm90_supported,
    is_sm100_supported,
    is_triton_kernels_available,
    is_valid_ipv6_address,
    json_list_type,
    nullable_str,
    parse_connector_type,
)
from sglang.srt.utils.hf_transformers_utils import check_gguf_file, get_config
from sglang.utils import is_in_ci

_is_hip = is_hip()
_use_aiter = get_bool_env_var("SGLANG_USE_AITER") and _is_hip

logger = logging.getLogger(__name__)


# Define constants
LOAD_FORMAT_CHOICES = [
    "auto",
    "pt",
    "safetensors",
    "npcache",
    "dummy",
    "sharded_state",
    "gguf",
    "bitsandbytes",
    "layered",
    "remote",
    "remote_instance",
]

QUANTIZATION_CHOICES = [
    "awq",
    "fp8",
    "gptq",
    "marlin",
    "gptq_marlin",
    "awq_marlin",
    "bitsandbytes",
    "gguf",
    "modelopt",
    "modelopt_fp4",
    "petit_nvfp4",
    "w8a8_int8",
    "w8a8_fp8",
    "moe_wna16",
    "qoq",
    "w4afp8",
    "mxfp4",
]

ATTENTION_BACKEND_CHOICES = [
    # Common
    "triton",
    "torch_native",
    "flex_attention",
    "nsa",
    # NVIDIA specific
    "cutlass_mla",
    "fa3",
    "fa4",
    "flashinfer",
    "flashmla",
    "trtllm_mla",
    "trtllm_mha",
    "dual_chunk_flash_attn",
    # AMD specific
    "aiter",
    "wave",
    # Other platforms
    "intel_amx",
    "ascend",
]

LORA_BACKEND_CHOICES = ["triton", "csgmv"]

DISAGG_TRANSFER_BACKEND_CHOICES = ["mooncake", "nixl", "ascend", "fake"]

GRAMMAR_BACKEND_CHOICES = ["xgrammar", "outlines", "llguidance", "none"]

DETERMINISTIC_ATTENTION_BACKEND_CHOICES = ["flashinfer", "fa3", "triton"]

DEFAULT_LORA_EVICTION_POLICY = "lru"

NSA_CHOICES = ["flashmla_prefill", "flashmla_decode", "fa3", "tilelang", "aiter"]

RADIX_EVICTION_POLICY_CHOICES = ["lru", "lfu"]

MOE_RUNNER_BACKEND_CHOICES = [
    "auto",
    "deep_gemm",
    "triton",
    "triton_kernel",
    "flashinfer_trtllm",
    "flashinfer_cutlass",
    "flashinfer_mxfp4",
    "flashinfer_cutedsl",
    "cutlass",
]


# Allow external code to add more choices
def add_load_format_choices(choices):
    LOAD_FORMAT_CHOICES.extend(choices)


def add_quantization_method_choices(choices):
    QUANTIZATION_CHOICES.extend(choices)


def add_attention_backend_choices(choices):
    ATTENTION_BACKEND_CHOICES.extend(choices)


def add_disagg_transfer_backend_choices(choices):
    DISAGG_TRANSFER_BACKEND_CHOICES.extend(choices)


def add_grammar_backend_choices(choices):
    GRAMMAR_BACKEND_CHOICES.extend(choices)


def add_moe_runner_backend_choices(choices):
    MOE_RUNNER_BACKEND_CHOICES.extend(choices)


def add_deterministic_attention_backend_choices(choices):
    DETERMINISTIC_ATTENTION_BACKEND_CHOICES.extend(choices)


def add_radix_eviction_policy_choices(choices):
    RADIX_EVICTION_POLICY_CHOICES.extend(choices)


@dataclasses.dataclass
class ServerArgs:
    # Model and tokenizer
    model_path: str
    tokenizer_path: Optional[str] = None
    tokenizer_mode: str = "auto"
    tokenizer_worker_num: int = 1
    skip_tokenizer_init: bool = False
    load_format: str = "auto"
    model_loader_extra_config: str = "{}"
    trust_remote_code: bool = False
    modelopt_quant: Optional[Union[str, Dict]] = None
    modelopt_checkpoint_restore_path: Optional[str] = None
    modelopt_checkpoint_save_path: Optional[str] = None
    context_length: Optional[int] = None
    is_embedding: bool = False
    enable_multimodal: Optional[bool] = None
    revision: Optional[str] = None
    model_impl: str = "auto"

    # HTTP server
    host: str = "127.0.0.1"
    port: int = 30000
    grpc_mode: bool = False
    skip_server_warmup: bool = False
    warmups: Optional[str] = None
    nccl_port: Optional[int] = None

    # Quantization and data type
    dtype: str = "auto"
    quantization: Optional[str] = None
    quantization_param_path: Optional[str] = None
    kv_cache_dtype: str = "auto"
    enable_fp32_lm_head: bool = False

    # Memory and scheduling
    mem_fraction_static: Optional[float] = None
    max_running_requests: Optional[int] = None
    max_queued_requests: Optional[int] = None
    max_total_tokens: Optional[int] = None
    chunked_prefill_size: Optional[int] = None
    max_prefill_tokens: int = 16384
    schedule_policy: str = "fcfs"
    enable_priority_scheduling: bool = False
    schedule_low_priority_values_first: bool = False
    priority_scheduling_preemption_threshold: int = 10
    schedule_conservativeness: float = 1.0
    page_size: Optional[int] = None
    hybrid_kvcache_ratio: Optional[float] = None
    swa_full_tokens_ratio: float = 0.8
    disable_hybrid_swa_memory: bool = False
    radix_eviction_policy: str = "lru"

    # Runtime options
    device: Optional[str] = None
    elastic_ep_backend: Literal[None, "mooncake"] = None
    mooncake_ib_device: Optional[str] = None
    tp_size: int = 1
    pp_size: int = 1
    pp_max_micro_batch_size: Optional[int] = None
    stream_interval: int = 1
    stream_output: bool = False
    random_seed: Optional[int] = None
    constrained_json_whitespace_pattern: Optional[str] = None
    constrained_json_disable_any_whitespace: bool = False
    watchdog_timeout: float = 300
    dist_timeout: Optional[int] = None  # timeout for torch.distributed
    download_dir: Optional[str] = None
    base_gpu_id: int = 0
    gpu_id_step: int = 1
    sleep_on_idle: bool = False

    # Logging
    log_level: str = "info"
    log_level_http: Optional[str] = None
    log_requests: bool = False
    log_requests_level: int = 2
    crash_dump_folder: Optional[str] = None
    crash_on_nan: bool = False
    show_time_cost: bool = False
    enable_metrics: bool = False
    enable_metrics_for_all_schedulers: bool = False
    tokenizer_metrics_custom_labels_header: str = "x-custom-labels"
    tokenizer_metrics_allowed_custom_labels: Optional[List[str]] = None
    bucket_time_to_first_token: Optional[List[float]] = None
    bucket_inter_token_latency: Optional[List[float]] = None
    bucket_e2e_request_latency: Optional[List[float]] = None
    collect_tokens_histogram: bool = False
    prompt_tokens_buckets: Optional[List[str]] = None
    generation_tokens_buckets: Optional[List[str]] = None
    decode_log_interval: int = 40
    enable_request_time_stats_logging: bool = False
    kv_events_config: Optional[str] = None
    gc_warning_threshold_secs: float = 0.0
    enable_trace: bool = False
    oltp_traces_endpoint: str = "localhost:4317"

    # API related
    api_key: Optional[str] = None
    served_model_name: Optional[str] = None
    weight_version: str = "default"
    chat_template: Optional[str] = None
    completion_template: Optional[str] = None
    file_storage_path: str = "sglang_storage"
    enable_cache_report: bool = False
    reasoning_parser: Optional[str] = None
    tool_call_parser: Optional[str] = None
    tool_server: Optional[str] = None
    sampling_defaults: str = "model"

    # Data parallelism
    dp_size: int = 1
    load_balance_method: str = "round_robin"
    load_watch_interval: float = 0.1
    # FIXME: remove this after dp rank scheduling is fully supported with PD-Disaggregation
    prefill_round_robin_balance: bool = False

    # Multi-node distributed serving
    dist_init_addr: Optional[str] = None
    nnodes: int = 1
    node_rank: int = 0

    # Model override args in JSON
    json_model_override_args: str = "{}"
    preferred_sampling_params: Optional[str] = None

    # LoRA
    enable_lora: Optional[bool] = None
    max_lora_rank: Optional[int] = None
    lora_target_modules: Optional[Union[set[str], List[str]]] = None
    lora_paths: Optional[
        Union[dict[str, str], List[dict[str, str]], List[str], List[LoRARef]]
    ] = None
    max_loaded_loras: Optional[int] = None
    max_loras_per_batch: int = 8
    lora_eviction_policy: str = DEFAULT_LORA_EVICTION_POLICY
    lora_backend: str = "triton"
    max_lora_chunk_size: Optional[int] = 16

    # Kernel backend
    attention_backend: Optional[str] = None
    decode_attention_backend: Optional[str] = None
    prefill_attention_backend: Optional[str] = None
    sampling_backend: Optional[str] = None
    grammar_backend: Optional[str] = None
    mm_attention_backend: Optional[str] = None
    nsa_prefill: str = "flashmla_prefill"
    nsa_decode: str = "fa3"

    # Speculative decoding
    enable_beta_spec: bool = False
    speculative_algorithm: Optional[str] = None
    speculative_draft_model_path: Optional[str] = None
    speculative_draft_model_revision: Optional[str] = None
    speculative_draft_load_format: Optional[str] = None
    speculative_num_steps: Optional[int] = None
    speculative_eagle_topk: Optional[int] = None
    speculative_num_draft_tokens: Optional[int] = None
    speculative_accept_threshold_single: float = 1.0
    speculative_accept_threshold_acc: float = 1.0
    speculative_token_map: Optional[str] = None
    speculative_attention_mode: str = "prefill"
    # For ngram only
    speculative_ngram_min_match_window_size: int = 1
    speculative_ngram_max_match_window_size: int = 12
    speculative_ngram_min_bfs_breadth: int = 1
    speculative_ngram_max_bfs_breadth: int = 10
    speculative_ngram_match_type: Literal["BFS", "PROB"] = "BFS"
    speculative_ngram_branch_length: int = 18
    speculative_ngram_capacity: int = 10 * 1000 * 1000

    # Expert parallelism
    ep_size: int = 1
<<<<<<< HEAD
    moe_a2a_backend: Literal["none", "deepep", "mori"] = "none"
    moe_runner_backend: Literal[
        "auto",
        "triton",
        "triton_kernel",
        "flashinfer_trtllm",
        "flashinfer_cutlass",
        "flashinfer_mxfp4",
    ] = "auto"
=======
    moe_a2a_backend: Literal["none", "deepep", "mooncake"] = "none"
    moe_runner_backend: str = "auto"
>>>>>>> 91fc5bb5
    flashinfer_mxfp4_moe_precision: Literal["default", "bf16"] = "default"
    enable_flashinfer_allreduce_fusion: bool = False
    deepep_mode: Literal["auto", "normal", "low_latency"] = "auto"
    moriep_mode: Literal["auto", "normal", "low_latency"] = "auto"
    ep_num_redundant_experts: int = 0
    ep_dispatch_algorithm: Optional[Literal["static", "dynamic", "fake"]] = None
    init_expert_location: str = "trivial"
    enable_eplb: bool = False
    eplb_algorithm: str = "auto"
    eplb_rebalance_num_iterations: int = 1000
    eplb_rebalance_layers_per_chunk: Optional[int] = None
    eplb_min_rebalancing_utilization_threshold: float = 1.0
    expert_distribution_recorder_mode: Optional[
        Literal["stat", "stat_approx", "per_pass", "per_token"]
    ] = None
    expert_distribution_recorder_buffer_size: Optional[int] = None
    enable_expert_distribution_metrics: bool = False
    deepep_config: Optional[str] = None
    moe_dense_tp_size: Optional[int] = None

    # Mamba cache
    max_mamba_cache_size: Optional[int] = None
    mamba_ssm_dtype: str = "float32"
    mamba_full_memory_ratio: float = 0.2

    # Hierarchical cache
    enable_hierarchical_cache: bool = False
    hicache_ratio: float = 2.0
    hicache_size: int = 0
    hicache_write_policy: str = "write_through"
    hicache_io_backend: str = "kernel"
    hicache_mem_layout: str = "layer_first"
    hicache_storage_backend: Optional[str] = None
    hicache_storage_prefetch_policy: str = "best_effort"
    hicache_storage_backend_extra_config: Optional[str] = None
    # LMCache
    enable_lmcache: bool = False

    # Double Sparsity
    enable_double_sparsity: bool = False
    ds_channel_config_path: Optional[str] = None
    ds_heavy_channel_num: int = 32
    ds_heavy_token_num: int = 256
    ds_heavy_channel_type: str = "qk"
    ds_sparse_decode_threshold: int = 4096

    # Offloading
    cpu_offload_gb: int = 0
    offload_group_size: int = -1
    offload_num_in_group: int = 1
    offload_prefetch_step: int = 1
    offload_mode: str = "cpu"

    # Scoring configuration
    # Delimiter token ID used to combine Query and Items into a single sequence for multi-item scoring.
    # Format: Query<delimiter>Item1<delimiter>Item2<delimiter>...
    # This enables efficient batch processing of multiple items against a single query.
    multi_item_scoring_delimiter: Optional[Union[int]] = None

    # Optimization/debug options
    disable_radix_cache: bool = False
    cuda_graph_max_bs: Optional[int] = None
    cuda_graph_bs: Optional[List[int]] = None
    disable_cuda_graph: bool = False
    disable_cuda_graph_padding: bool = False
    enable_profile_cuda_graph: bool = False
    enable_cudagraph_gc: bool = False
    enable_nccl_nvls: bool = False
    enable_symm_mem: bool = False
    disable_flashinfer_cutlass_moe_fp4_allgather: bool = False
    enable_tokenizer_batch_encode: bool = False
    disable_outlines_disk_cache: bool = False
    disable_custom_all_reduce: bool = False
    enable_mscclpp: bool = False
    enable_torch_symm_mem: bool = False
    disable_overlap_schedule: bool = False
    enable_mixed_chunk: bool = False
    enable_dp_attention: bool = False
    enable_dp_lm_head: bool = False
    enable_two_batch_overlap: bool = False
    enable_single_batch_overlap: bool = False
    tbo_token_distribution_threshold: float = 0.48
    enable_torch_compile: bool = False
    enable_piecewise_cuda_graph: bool = False
    torch_compile_max_bs: int = 32
    piecewise_cuda_graph_max_tokens: int = 4096
    piecewise_cuda_graph_tokens: Optional[List[int]] = None
    torchao_config: str = ""
    enable_nan_detection: bool = False
    enable_p2p_check: bool = False
    triton_attention_reduce_in_fp32: bool = False
    triton_attention_num_kv_splits: int = 8
    triton_attention_split_tile_size: Optional[int] = None
    num_continuous_decode_steps: int = 1
    delete_ckpt_after_loading: bool = False
    enable_memory_saver: bool = False
    enable_weights_cpu_backup: bool = False
    allow_auto_truncate: bool = False
    enable_custom_logit_processor: bool = False
    flashinfer_mla_disable_ragged: bool = False
    disable_shared_experts_fusion: bool = False
    disable_chunked_prefix_cache: bool = False
    disable_fast_image_processor: bool = False
    keep_mm_feature_on_device: bool = False
    enable_return_hidden_states: bool = False
    scheduler_recv_interval: int = 1
    numa_node: Optional[List[int]] = None
    enable_deterministic_inference: bool = False

    # Dynamic batch tokenizer
    enable_dynamic_batch_tokenizer: bool = False
    dynamic_batch_tokenizer_batch_size: int = 32
    dynamic_batch_tokenizer_batch_timeout: float = 0.002

    # Debug tensor dumps
    debug_tensor_dump_output_folder: Optional[str] = None
    debug_tensor_dump_input_file: Optional[str] = None
    debug_tensor_dump_inject: bool = False

    # PD disaggregation: can be "null" (not disaggregated), "prefill" (prefill-only), or "decode" (decode-only)
    disaggregation_mode: Literal["null", "prefill", "decode"] = "null"
    disaggregation_transfer_backend: str = "mooncake"
    disaggregation_bootstrap_port: int = 8998
    disaggregation_decode_tp: Optional[int] = None
    disaggregation_decode_dp: Optional[int] = None
    disaggregation_prefill_pp: Optional[int] = 1
    disaggregation_ib_device: Optional[str] = None
    disaggregation_decode_enable_offload_kvcache: bool = False
    num_reserved_decode_tokens: int = 512  # used for decode kv cache offload in PD
    # FIXME: hack to reduce ITL when decode bs is small
    disaggregation_decode_polling_interval: int = 1

    # For model weight update and weight loading
    custom_weight_loader: Optional[List[str]] = None
    weight_loader_disable_mmap: bool = False
    remote_instance_weight_loader_seed_instance_ip: Optional[str] = None
    remote_instance_weight_loader_seed_instance_service_port: Optional[int] = None
    remote_instance_weight_loader_send_weights_group_ports: Optional[List[int]] = None

    # For PD-Multiplexing
    enable_pdmux: bool = False
    pdmux_config_path: Optional[str] = None
    sm_group_num: int = 8

    def get_attention_backends(server_args):
        prefill_attention_backend_str = (
            server_args.prefill_attention_backend
            if server_args.prefill_attention_backend
            else server_args.attention_backend
        )
        decode_attention_backend_str = (
            server_args.decode_attention_backend
            if server_args.decode_attention_backend
            else server_args.attention_backend
        )
        return prefill_attention_backend_str, decode_attention_backend_str

    def __post_init__(self):
        """
        Orchestrates the handling of various server arguments, ensuring proper configuration and validation.
        """
        # Handle deprecated arguments.
        self._handle_deprecated_args()

        # Set missing default values.
        self._handle_missing_default_values()

        # Get GPU memory capacity, which is a common dependency for several configuration steps.
        gpu_mem = get_device_memory_capacity(self.device)

        # Handle memory-related, chunked prefill, and CUDA graph batch size configurations.
        self._handle_gpu_memory_settings(gpu_mem)

        # Handle device-specific backends.
        self._handle_hpu_backends()
        self._handle_cpu_backends()

        # Apply model-specific adjustments.
        self._handle_model_specific_adjustments()

        # Set kernel backends.
        self._handle_sampling_backend()
        self._handle_attention_backend_compatibility()
        self._handle_page_size()
        self._handle_amd_specifics()
        self._handle_grammar_backend()

        # Handle data parallelism.
        self._handle_data_parallelism()

        # Handle MoE configurations.
        self._handle_moe_kernel_config()
<<<<<<< HEAD
        self._handle_deepep_moe()
        self._handle_mori_moe()
=======
        self._handle_a2a_moe()
>>>>>>> 91fc5bb5
        self._handle_eplb_and_dispatch()
        self._handle_expert_distribution_metrics()

        # Handle pipeline parallelism.
        self._handle_pipeline_parallelism()

        # Handle Hicache settings.
        self._handle_hicache()

        # Handle speculative decoding logic.
        self._handle_speculative_decoding()

        # Handle model loading format.
        self._handle_load_format()

        # Handle PD disaggregation.
        self._handle_disaggregation()

        # Validate tokenizer settings.
        self._handle_tokenizer_batching()

        # Propagate environment variables.
        self._handle_environment_variables()

        # Validate cache settings.
        self._handle_cache_compatibility()

        # Validate metrics labels.
        self._handle_metrics_labels()

        # Handle deterministic inference.
        self._handle_deterministic_inference()

        # Handle any other necessary validations.
        self._handle_other_validations()

    def _handle_deprecated_args(self):
        # handle deprecated tool call parsers
        deprecated_tool_call_parsers = {"qwen25": "qwen", "glm45": "glm"}
        if self.tool_call_parser in deprecated_tool_call_parsers:
            logger.warning(
                f"The tool_call_parser '{self.tool_call_parser}' is deprecated. Please use '{deprecated_tool_call_parsers[self.tool_call_parser]}' instead."
            )
            self.tool_call_parser = deprecated_tool_call_parsers[self.tool_call_parser]

    def _handle_missing_default_values(self):
        if self.tokenizer_path is None:
            self.tokenizer_path = self.model_path
        if self.served_model_name is None:
            self.served_model_name = self.model_path
        if self.device is None:
            self.device = get_device()
        if self.random_seed is None:
            self.random_seed = random.randint(0, 1 << 30)

    def _handle_gpu_memory_settings(self, gpu_mem):
        """
        Configure GPU memory-dependent settings including
        chunked_prefill_size, cuda_graph_max_bs, and mem_fraction_static.

        Here are our heuristics:
        - Set chunked_prefill_size and cuda_graph_max_bs based on the GPU memory capacity.
          This is because GPUs with more memory are generally more powerful, we need to use a larger
          chunked_prefill_size and a larger cuda_graph_max_bs to fully utilize the GPU.
        - Then set mem_fraction_static based on chunked_prefill_size and cuda_graph_max_bs.

          GPU memory capacity = model weights + KV cache pool + activations + cuda graph buffers

          The argument mem_fraction_static is defined as (model weights + KV cache pool) / GPU memory capacity,
          or equivalently, mem_fraction_static = (GPU memory capacity - activations - cuda graph buffers) / GPU memory capacity.

          In order to compute mem_fraction_static, we need to estimate the size of activations and cuda graph buffers.
          The activation memory is proportional to the chunked_prefill_size.
          The cuda graph memory is proportional to the cuda_graph_max_bs.
          We use reserved_mem = chunked_prefill_size * 1.5 + cuda_graph_max_bs * 2 to estimate the size of activations and cuda graph buffers in GB.
          and set mem_fraction_static = (GPU memory capacity - reserved_mem) / GPU memory capacity.

          The coefficient 1.5 is a heuristic value, in the future, we can do better estimation by looking at the model types, hidden sizes or even do a dummy run.
        """
        if gpu_mem is not None:
            if gpu_mem < 20 * 1024:
                # T4, 4080
                # (chunked_prefill_size 2k, cuda_graph_max_bs 8)
                if self.chunked_prefill_size is None:
                    self.chunked_prefill_size = 2048
                if self.cuda_graph_max_bs is None:
                    self.cuda_graph_max_bs = 8
            elif gpu_mem < 35 * 1024:
                # A10, 4090, 5090
                # (chunked_prefill_size 2k, cuda_graph_max_bs 16 if tp < 4 else 80)
                if self.chunked_prefill_size is None:
                    self.chunked_prefill_size = 2048
                if self.cuda_graph_max_bs is None:
                    # Based on detailed statistics, when serving TP1/TP2 models on lower-end GPUs with HBM < 35GB, you can either disable cuda graph or set `cuda_graph_max_bs` to a very small value to reduce the memory overhead of creating cuda graphs, with almost no impact on performance.
                    # However, when serving models with TP4 or TP8, we need to enable cuda graph to maintain high performance. In this case, we can set `cuda_graph_max_bs` to 80 (half of the default value 160) to reduce the memory overhead of creating cuda graphs. Looking at the logs
                    # from TP4 serving of qwen2-72b, a value of 80 is sufficient and can reduce the memory overhead of creating cuda graphs on lower-end GPUs compared to the original 160, avoiding OOM issues.
                    if self.tp_size < 4:
                        self.cuda_graph_max_bs = 16
                    else:
                        self.cuda_graph_max_bs = 80
            elif gpu_mem < 60 * 1024:
                # A100 (40GB), L40,
                # (chunked_prefill_size 4k, cuda_graph_max_bs 32 if tp < 4 else 160)
                if self.chunked_prefill_size is None:
                    self.chunked_prefill_size = 4096
                if self.cuda_graph_max_bs is None:
                    if self.tp_size < 4:
                        self.cuda_graph_max_bs = 32
                    else:
                        self.cuda_graph_max_bs = 160
            elif gpu_mem < 90 * 1024:
                # H100, A100
                # (chunked_prefill_size 8k, cuda_graph_max_bs 256 if tp < 4 else 512)
                if self.chunked_prefill_size is None:
                    self.chunked_prefill_size = 8192
                if self.cuda_graph_max_bs is None:
                    if self.tp_size < 4:
                        self.cuda_graph_max_bs = 256
                    else:
                        self.cuda_graph_max_bs = 512
            elif gpu_mem < 160 * 1024:
                # H20, H200
                # (chunked_prefill_size 8k, cuda_graph_max_bs 256 if tp < 4 else 512)
                if self.chunked_prefill_size is None:
                    self.chunked_prefill_size = 8192
                if self.cuda_graph_max_bs is None:
                    if self.tp_size < 4:
                        self.cuda_graph_max_bs = 256
                    else:
                        self.cuda_graph_max_bs = 512
            else:
                # B200, MI300
                # (chunked_prefill_size 16k, cuda_graph_max_bs 512)
                if self.chunked_prefill_size is None:
                    self.chunked_prefill_size = 16384
                if self.cuda_graph_max_bs is None:
                    self.cuda_graph_max_bs = 512
        else:
            # Fallback defaults when gpu_mem is None
            if self.chunked_prefill_size is None:
                self.chunked_prefill_size = 4096
            if self.cuda_graph_max_bs is None:
                self.cuda_graph_max_bs = 160

        # Set cuda graph batch sizes
        if self.cuda_graph_bs is None:
            self.cuda_graph_bs = self._generate_cuda_graph_batch_sizes()
        else:
            self.cuda_graph_max_bs = max(self.cuda_graph_bs)

        if self.piecewise_cuda_graph_tokens is None:
            self.piecewise_cuda_graph_tokens = (
                self._generate_piecewise_cuda_graph_tokens()
            )

        if self.mem_fraction_static is None:
            # Constant meta data (e.g., from attention backend)
            reserved_mem = 512
            # For activation during large prefill
            if self.chunked_prefill_size > 0:
                reserved_mem += max(self.chunked_prefill_size, 2048) * 1.5
            else:
                reserved_mem += max(self.max_prefill_tokens, 2048) * 1.5
            # For cuda graphs
            reserved_mem += self.cuda_graph_max_bs * 2
            # Some adjustments for large parallel size
            reserved_mem += self.tp_size * self.pp_size / 8 * 1024

            if self.enable_dp_attention:
                # DP attention needs more padding for some operations
                reserved_mem += self.cuda_graph_max_bs * self.dp_size * 3

                # DP attention uses much more memory for large cuda graph max bs,
                # likely due to some inefficiencies in torch allocator or our implementation.
                # So we need to reserve more memory.
                if self.cuda_graph_max_bs > 300:
                    reserved_mem += self.cuda_graph_max_bs * self.dp_size * 1.5

            if gpu_mem is not None and gpu_mem > 60 * 1024:
                reserved_mem = max(reserved_mem, 10 * 1024)

            if self.speculative_algorithm is not None:
                if self.speculative_algorithm == "STANDALONE":
                    # standalonedraft model and cuda graphs
                    reserved_mem += 6 * 1024
                elif self.speculative_algorithm != "NGRAM":
                    # eagle draft models and cuda graphs
                    reserved_mem += 2 * 1024

            self.mem_fraction_static = (
                round((gpu_mem - reserved_mem) / gpu_mem, 3)
                if gpu_mem is not None
                else 0.88
            )

            # Lazy init to avoid circular import
            # Multimodal models need more memory for the image processor
            from sglang.srt.configs.model_config import ModelConfig

            model_config = ModelConfig.from_server_args(self)
            if model_config.is_multimodal:
                self.adjust_mem_fraction_for_vlm(model_config)

    def _generate_cuda_graph_batch_sizes(self):
        """
        Generate the list of batch sizes for CUDA graph capture based on cuda_graph_max_bs.
        This integrates the logic from cuda_graph_runner.py.
        """
        # Handle disable_cuda_graph_padding as the first condition for both spec and non-spec
        if self.disable_cuda_graph_padding:
            capture_bs = list(range(1, self.cuda_graph_max_bs + 1))
        elif self.speculative_algorithm is None:
            # Normal case: [1, 2, 4, 8, 12] + list(range(16, 257, 8)) + list(range(272, 512, 16)) + list(range(512, cuda_graph_max_bs + 1))
            capture_bs = (
                [1, 2, 4, 8, 12]
                + list(range(16, 257, 8))
                + list(range(272, 512, 16))
                + list(range(512, self.cuda_graph_max_bs + 1, 32))
            )
        else:
            # Spec decoding case: list(range(1, 9, 1)) + list(range(10, 33, 2)) + list(range(40, 64, 4)) + list(range(72, 257, 8))
            capture_bs = (
                list(range(1, 9, 1))
                + list(range(10, 33, 2))
                + list(range(40, 64, 4))
                + list(range(72, 257, 8))
                + list(range(272, self.cuda_graph_max_bs + 1, 16))
            )

        capture_bs = [bs for bs in capture_bs if bs <= self.cuda_graph_max_bs]

        return capture_bs

    def _generate_piecewise_cuda_graph_tokens(self):
        """
        Generate the list of batch sizes for piecewise CUDA graph capture
        based on piecewise_cuda_graph_max_tokens.
        """
        capture_sizes = (
            list(range(4, 33, 4))
            + list(range(48, 257, 16))
            + list(range(288, 513, 32))
            + list(range(640, 4096 + 1, 128))
            + list(range(4352, self.piecewise_cuda_graph_max_tokens + 1, 256))
        )

        capture_sizes = [
            s for s in capture_sizes if s <= self.piecewise_cuda_graph_max_tokens
        ]

        return capture_sizes

    def _handle_hpu_backends(self):
        if self.device == "hpu":
            self.attention_backend = "torch_native"
            self.sampling_backend = "pytorch"

    def _handle_cpu_backends(self):
        if self.device == "cpu":
            if self.attention_backend is None:
                self.attention_backend = "intel_amx"
            self.sampling_backend = "pytorch"

    def _handle_model_specific_adjustments(self):
        from sglang.srt.configs.model_config import is_deepseek_nsa

        if parse_connector_type(self.model_path) == ConnectorType.INSTANCE:
            return

        hf_config = self.get_hf_config()
        model_arch = hf_config.architectures[0]
        if model_arch in ["DeepseekV3ForCausalLM"] and not is_deepseek_nsa(hf_config):
            if is_cuda() and is_sm100_supported():
                if (
                    self.attention_backend is None
                    and self.prefill_attention_backend is None
                    and self.decode_attention_backend is None
                ):
                    self.attention_backend = "trtllm_mla"
                    logger.info(
                        "Use trtllm_mla as attention backend on sm100 for DeepseekV3ForCausalLM"
                    )
                if not self.enable_dp_attention:
                    self.enable_flashinfer_allreduce_fusion = True
                    logger.info(
                        "Enable FlashInfer AllReduce Fusion on sm100 for DeepseekV3ForCausalLM"
                    )
                if (
                    self.quantization == "modelopt_fp4"
                    and self.moe_runner_backend == "auto"
                ):
                    self.moe_runner_backend = "flashinfer_trtllm"
                    logger.info(
                        "Use flashinfer_trtllm as moe runner backend on sm100 for DeepseekV3ForCausalLM"
                    )

        elif model_arch in ["GptOssForCausalLM"]:
            if (
                self.attention_backend is None
                and self.prefill_attention_backend is None
                and self.decode_attention_backend is None
            ):
                if is_cuda() and is_sm100_supported():
                    self.attention_backend = "trtllm_mha"
                elif is_cuda() and is_sm90_supported():
                    self.attention_backend = "fa3"
                else:
                    self.attention_backend = "triton"

            supported_backends = ["triton", "trtllm_mha", "fa3", "fa4"]
            prefill_attn_backend, decode_attn_backend = self.get_attention_backends()
            assert (
                prefill_attn_backend in supported_backends
                and decode_attn_backend in supported_backends
            ), (
                f"GptOssForCausalLM requires one of {supported_backends} attention backend, but got the following backends\n"
                f"- Prefill: {prefill_attn_backend}\n"
                f"- Decode: {decode_attn_backend}\n"
            )

            if is_sm100_supported():
                if not self.enable_dp_attention:
                    self.enable_flashinfer_allreduce_fusion = True
                    logger.info(
                        "Enable FlashInfer AllReduce Fusion on sm100 for GptOssForCausalLM"
                    )
            quantization_config = getattr(hf_config, "quantization_config", None)
            is_mxfp4_quant_format = (
                quantization_config is not None
                and quantization_config.get("quant_method") == "mxfp4"
            )

            if is_sm100_supported() and is_mxfp4_quant_format:
                self.moe_runner_backend = "flashinfer_mxfp4"
                logger.warning(
                    "Detected SM100 and MXFP4 quantization format for GPT-OSS model, enabling FlashInfer MXFP4 MOE kernel."
                )
            else:
                if self.moe_runner_backend == "triton_kernel":
                    assert (
                        self.ep_size == 1
                    ), "Triton kernel MoE is only supported when ep_size == 1"
                if (
                    self.moe_runner_backend == "auto"
                    and self.ep_size == 1
                    and is_triton_kernels_available()
                ):
                    self.moe_runner_backend = "triton_kernel"
                    logger.warning(
                        "Detected GPT-OSS model, enabling triton_kernels MOE kernel."
                    )
            self.disable_hybrid_swa_memory = True
            if is_mxfp4_quant_format:
                # use bf16 for mxfp4 triton kernels
                self.dtype = "bfloat16"

        elif "Llama4" in model_arch and self.device != "cpu":
            assert self.attention_backend in {
                "fa3",
                "aiter",
                "triton",
            }, "fa3, aiter, or triton is required for Llama4 model"
        elif model_arch in [
            "Gemma2ForCausalLM",
            "Gemma3ForCausalLM",
            "Gemma3ForConditionalGeneration",
            "Gemma3nForCausalLM",
            "Gemma3nForConditionalGeneration",
        ]:
            # FIXME: https://github.com/sgl-project/sglang/pull/7367 is not compatible with gemma2 model.
            # It failed at this test: https://github.com/sgl-project/sglang/actions/runs/16255155597/job/45890331952#step:4:736
            logger.warning(
                f"Disable hybrid SWA memory for {model_arch} as it is not yet supported."
            )
            self.disable_hybrid_swa_memory = True

        if is_deepseek_nsa(hf_config):
            if (
                self.attention_backend is None
                and self.prefill_attention_backend is None
                and self.decode_attention_backend is None
            ):
                self.attention_backend = "nsa"
                logger.warning("Set nsa attention backend for DeepSeek NSA.")

            if not is_npu():
                self.enable_dp_attention = True
                self.dp_size = self.tp_size
                logger.warning("DP attention is enabled for DeepSeek NSA.")

                self.page_size = 64
                logger.warning("Setting page size to 64 for DeepSeek NSA.")

                # For Hopper, we support both bf16 and fp8 kv cache; for Blackwell, we support fp8 only currently
                import torch

                major, _ = torch.cuda.get_device_capability()
                if major >= 10:
                    self.kv_cache_dtype = "fp8_e4m3"
                    logger.warning("Setting KV cache dtype to fp8.")

                if self.kv_cache_dtype == "fp8_e4m3":
                    self.nsa_prefill = "flashmla_decode"
                    self.nsa_decode = "flashmla_decode"
                    logger.warning(
                        "Setting NSA backend to flashmla_decode for FP8 KV Cache."
                    )

                # Logging env vars for NSA
                from sglang.srt.layers.attention.nsa.utils import (
                    print_nsa_bool_env_vars,
                )

                print_nsa_bool_env_vars()

    def _handle_sampling_backend(self):
        if self.sampling_backend is None:
            self.sampling_backend = (
                "flashinfer" if is_flashinfer_available() else "pytorch"
            )

    def _handle_attention_backend_compatibility(self):
        if self.attention_backend == "torch_native":
            logger.warning(
                "Cuda graph is disabled because of using torch native attention backend"
            )
            self.disable_cuda_graph = True

        if self.attention_backend == "flex_attention":
            logger.warning(
                "Cuda graph is disabled because of using torch Flex Attention backend"
            )
            self.disable_cuda_graph = True
            assert (
                self.speculative_algorithm is None
            ), "Speculative decoding is currently not supported with Flex Attention backend"

        if is_npu() and self.attention_backend in ["ascend"]:
            logger.warning(
                "At this moment Ascend attention backend only supports a page_size of 128, change page_size to 128."
            )
            self.page_size = 128

        if (
            self.attention_backend == "flashmla"
            or self.decode_attention_backend == "flashmla"
        ):
            logger.warning(
                "FlashMLA only supports a page_size of 64, change page_size to 64."
            )
            self.page_size = 64

        if (
            self.attention_backend == "cutlass_mla"
            or self.decode_attention_backend == "cutlass_mla"
        ):
            logger.warning(
                "Cutlass MLA only supports a page_size of 128, change page_size to 128."
            )
            self.page_size = 128

        if (
            self.attention_backend == "trtllm_mla"
            or self.decode_attention_backend == "trtllm_mla"
        ):
            if not is_sm100_supported():
                raise ValueError(
                    "TRTLLM MLA backend is only supported on Blackwell GPUs (SM100). Please use a different backend."
                )

            if self.page_size not in [32, 64]:
                logger.warning(
                    f"TensorRT-LLM MLA only supports page_size of 32 or 64, changing page_size from {self.page_size} to 64."
                )
                self.page_size = 64

            if self.kv_cache_dtype not in ["fp8_e4m3", "auto"]:
                raise ValueError(
                    "TensorRT-LLM MLA backend only supports kv-cache-dtype of fp8_e4m3 or auto."
                )

        if (
            self.attention_backend == "trtllm_mha"
            or self.decode_attention_backend == "trtllm_mha"
            or self.prefill_attention_backend == "trtllm_mha"
        ):
            if not is_sm100_supported():
                raise ValueError(
                    "TRTLLM MHA backend is only supported on Blackwell GPUs (SM100). Please use a different backend."
                )

            if self.page_size not in [16, 32, 64]:
                logger.warning(
                    f"TensorRT-LLM MHA only supports page_size of 16, 32 or 64, changing page_size from {self.page_size} to 64."
                )
                self.page_size = 64

        if self.attention_backend == "dual_chunk_flash_attn":
            logger.warning(
                "Mixed chunk and radix cache are disabled when using dual-chunk flash attention backend"
            )
            self.enable_mixed_chunk = False
            self.disable_radix_cache = True

    def _handle_page_size(self):
        if self.page_size is None:
            self.page_size = 1

    def _handle_amd_specifics(self):
        if is_hip():
            self.triton_attention_num_kv_splits = 16

    def _handle_grammar_backend(self):
        if self.grammar_backend is None:
            self.grammar_backend = "xgrammar"

    def _handle_data_parallelism(self):
        if self.dp_size == 1:
            self.enable_dp_attention = False
            self.enable_dp_lm_head = False

        if self.enable_dp_attention:
            self.schedule_conservativeness = self.schedule_conservativeness * 0.3
            assert self.tp_size % self.dp_size == 0
            self.chunked_prefill_size = self.chunked_prefill_size // self.dp_size
            logger.warning(
                f"DP attention is enabled. The chunked prefill size is adjusted to {self.chunked_prefill_size} to avoid MoE kernel issues. "
            )

        if self.enable_dp_lm_head:
            assert (
                self.enable_dp_attention
            ), "Please enable dp attention when setting enable_dp_lm_head. "

    def _handle_moe_kernel_config(self):
        if self.moe_runner_backend == "flashinfer_cutlass":
            assert (
                self.quantization == "modelopt_fp4"
            ), "modelopt_fp4 quantization is required for Flashinfer MOE"
            assert self.ep_size in [
                1,
                self.tp_size,
            ], "The expert parallel size must be 1 or the same as the tensor parallel size"

        if self.moe_runner_backend == "flashinfer_trtllm":
            assert (
                self.quantization == "modelopt_fp4" or self.quantization == "fp8"
            ), "modelopt_fp4 or fp8 quantization is required for Flashinfer TRTLLM MoE"
            self.disable_shared_experts_fusion = True
            logger.warning(
                "FlashInfer TRTLLM MoE is enabled. --disable-shared-experts-fusion is automatically set."
            )

<<<<<<< HEAD
    def _handle_mori_moe(self):
        # TODO : support eplb/expert distribution recording when MoRI
        # MoRI MoE
        if self.moe_a2a_backend == "mori":
            if not _use_aiter:
                self.moe_a2a_backend = "none"
                logger.warning(
                    "MoRI A2A backend requires aiter, but SGLANG_USE_AITER is not given. MoRI is disabled."
                )
            else:
                self.expert_distribution_recorder_mode = None
                self.enable_eplb = False
                logger.warning("MoRI does not support EPLB for now.")

            assert (
                self.moriep_mode == "low_latency"
            ), f"Currently MoRI supports low_latency only."

            assert (
                not self.enable_two_batch_overlap
            ), f"Currently MoRI does not support TBO."

    def _handle_deepep_moe(self):
=======
    def _handle_a2a_moe(self):
>>>>>>> 91fc5bb5
        if self.moe_a2a_backend == "deepep":
            if self.deepep_mode == "normal":
                logger.warning("Cuda graph is disabled because deepep_mode=`normal`")
                self.disable_cuda_graph = True
            self.ep_size = self.tp_size
            logger.warning(
                f"DeepEP/MoRI MoE is enabled. The expert parallel size is adjusted to be the same as the tensor parallel size[{self.tp_size}]."
            )

        if self.moe_a2a_backend == "mooncake":
            self.ep_size = self.tp_size
            logger.warning(
                f"Mooncake MoE is enabled. The expert parallel size is adjusted to be the same as the tensor parallel size[{self.tp_size}]."
            )

    def _handle_eplb_and_dispatch(self):
        if self.enable_eplb and (self.expert_distribution_recorder_mode is None):
            self.expert_distribution_recorder_mode = "stat"
            logger.warning(
                "EPLB is enabled. The expert_distribution_recorder_mode is automatically set."
            )

        if (self.enable_eplb or (self.init_expert_location is not None)) and (
            self.ep_dispatch_algorithm is None
        ):
            self.ep_dispatch_algorithm = "static"

        if self.enable_eplb:
            assert self.ep_size > 1

    def _handle_expert_distribution_metrics(self):
        if self.enable_expert_distribution_metrics and (
            self.expert_distribution_recorder_mode is None
        ):
            self.expert_distribution_recorder_mode = "stat"

        if self.expert_distribution_recorder_buffer_size is None:
            if (x := self.eplb_rebalance_num_iterations) is not None:
                self.expert_distribution_recorder_buffer_size = x
            elif self.expert_distribution_recorder_mode is not None:
                self.expert_distribution_recorder_buffer_size = 1000

    def _handle_pipeline_parallelism(self):
        if self.pp_size > 1:
            self.disable_overlap_schedule = True
            logger.warning(
                "Pipeline parallelism is incompatible with overlap schedule."
            )

    def _handle_hicache(self):
        if self.hicache_storage_backend == "mooncake":
            if self.hicache_mem_layout == "layer_first":
                if self.hicache_io_backend == "direct":
                    self.hicache_mem_layout = "page_first_direct"
                elif self.hicache_io_backend == "kernel":
                    self.hicache_mem_layout = "page_first"
                logger.warning(
                    f"Mooncake storage backend does not support layer_first layout, "
                    f"switching to {self.hicache_mem_layout} layout for {self.hicache_io_backend} io backend"
                )

        if self.hicache_mem_layout == "page_first_direct":
            if self.hicache_io_backend != "direct":
                self.hicache_io_backend = "direct"
                logger.warning(
                    "Page first direct layout only support direct io backend"
                )

    def _handle_speculative_decoding(self):
        if self.speculative_algorithm == "NEXTN":
            self.speculative_algorithm = "EAGLE"

        if self.speculative_algorithm in ("EAGLE", "EAGLE3", "STANDALONE"):
            if self.speculative_algorithm == "STANDALONE" and self.enable_dp_attention:
                # TODO: support dp attention for standalone speculative decoding
                raise ValueError(
                    "Currently standalone speculative decoding does not support dp attention."
                )
            if self.max_running_requests is None:
                self.max_running_requests = 48

            if self.speculative_algorithm == "EAGLE" and self.enable_beta_spec:
                self.disable_overlap_schedule = False
                logger.warning(
                    "Beta spec is enabled for eagle speculative decoding and overlap schedule is turned on."
                )

            if not self.enable_beta_spec:
                self.disable_overlap_schedule = True
                logger.warning(
                    "Overlap scheduler is disabled because of using eagle3 and standalone speculative decoding."
                )

            if self.enable_mixed_chunk:
                self.enable_mixed_chunk = False
                logger.warning(
                    "Mixed chunked prefill is disabled because of using "
                    "eagle speculative decoding."
                )

            model_arch = self.get_hf_config().architectures[0]
            if model_arch in [
                "DeepseekV32ForCausalLM",
                "DeepseekV3ForCausalLM",
                "Glm4MoeForCausalLM",
                "BailingMoeForCausalLM",
                "BailingMoeV2ForCausalLM",
            ]:
                if self.speculative_draft_model_path is None:
                    self.speculative_draft_model_path = self.model_path
                else:
                    logger.warning(
                        "DeepSeek MTP does not require setting speculative_draft_model_path."
                    )

            if self.speculative_num_steps is None:
                assert (
                    self.speculative_eagle_topk is None
                    and self.speculative_num_draft_tokens is None
                )
                (
                    self.speculative_num_steps,
                    self.speculative_eagle_topk,
                    self.speculative_num_draft_tokens,
                ) = auto_choose_speculative_params(self)

            if (
                self.attention_backend == "trtllm_mha"
                or self.decode_attention_backend == "trtllm_mha"
                or self.prefill_attention_backend == "trtllm_mha"
            ):
                if self.speculative_eagle_topk > 1:
                    raise ValueError(
                        "trtllm_mha backend only supports topk = 1 for speculative decoding."
                    )

            if (
                self.speculative_eagle_topk == 1
                and self.speculative_num_draft_tokens != self.speculative_num_steps + 1
            ):
                logger.warning(
                    "speculative_num_draft_tokens is adjusted to speculative_num_steps + 1 when speculative_eagle_topk == 1"
                )
                self.speculative_num_draft_tokens = self.speculative_num_steps + 1

            if (
                self.speculative_eagle_topk > 1
                and self.page_size > 1
                and self.attention_backend != "flashinfer"
            ):
                raise ValueError(
                    "speculative_eagle_topk > 1 with page_size > 1 is unstable and produces incorrect results for paged attention backends. This combination is only supported for the 'flashinfer' backend."
                )

        if self.speculative_algorithm == "NGRAM":
            if not self.device.startswith("cuda"):
                raise ValueError(
                    "Ngram speculative decoding only supports CUDA device."
                )
            if self.max_running_requests is None:
                self.max_running_requests = 48
            self.disable_overlap_schedule = True
            self.enable_mixed_chunk = False
            self.speculative_eagle_topk = self.speculative_ngram_max_bfs_breadth
            if self.speculative_num_draft_tokens is None:
                self.speculative_num_draft_tokens = (
                    self.speculative_ngram_max_match_window_size
                )
            logger.warning(
                "The overlap scheduler and mixed chunked prefill are disabled because of "
                "using ngram speculative decoding."
            )

            if (
                self.speculative_eagle_topk > 1
                and self.page_size > 1
                and self.attention_backend != "flashinfer"
            ):
                raise ValueError(
                    f"speculative_eagle_topk({self.speculative_eagle_topk}) > 1 "
                    f"with page_size({self.page_size}) > 1 is unstable "
                    "and produces incorrect results for paged attention backends. "
                    "This combination is only supported for the 'flashinfer' backend."
                )
            if self.enable_dp_attention:
                # TODO: support dp attention for ngram speculative decoding
                raise ValueError(
                    "Currently ngram speculative decoding does not support dp attention."
                )

    def _handle_load_format(self):
        if (
            self.load_format == "auto" or self.load_format == "gguf"
        ) and check_gguf_file(self.model_path):
            self.quantization = self.load_format = "gguf"

        if is_remote_url(self.model_path):
            self.load_format = "remote"

        if self.custom_weight_loader is None:
            self.custom_weight_loader = []

        if self.load_format == "remote_instance":
            if (
                self.remote_instance_weight_loader_seed_instance_ip is None
                or self.remote_instance_weight_loader_seed_instance_service_port is None
                or self.remote_instance_weight_loader_send_weights_group_ports is None
            ):
                self.load_format = "auto"

    def _handle_disaggregation(self):
        if self.disaggregation_mode == "decode":
            assert (
                self.disaggregation_decode_tp is None
            ), "Cannot set --disaggregation-decode-tp for the decode engine."
            assert (
                self.disaggregation_decode_dp is None
            ), "Cannot set --disaggregation-decode-dp for the decode engine."

            self.disable_radix_cache = True
            logger.warning("KV cache is forced as chunk cache for decode server")

            if self.dp_size > 1 and not is_in_ci():
                assert self.prefill_round_robin_balance, (
                    "Prefill round robin balance is required when dp size > 1. "
                    "Please make sure that the prefill instance is launched with `--load-balance-method round_robin`"
                    " and `--prefill-round-robin-balance` is set for decode server."
                )
        elif self.disaggregation_mode == "prefill":
            if self.disaggregation_decode_tp is None:
                self.disaggregation_decode_tp = self.tp_size
            if self.disaggregation_decode_dp is None:
                self.disaggregation_decode_dp = self.dp_size

            self.disaggregation_prefill_pp = self.pp_size
            self.validate_disagg_tp_size(self.tp_size, self.disaggregation_decode_tp)
            self.disable_cuda_graph = True
            logger.warning("Cuda graph is disabled for prefill server")

    def _handle_tokenizer_batching(self):
        if self.enable_tokenizer_batch_encode and self.enable_dynamic_batch_tokenizer:
            raise ValueError(
                "Cannot enable both --enable-tokenizer-batch-encode and --enable-dynamic-batch-tokenizer. "
                "Please choose one tokenizer batching approach."
            )

    def _handle_environment_variables(self):
        os.environ["SGLANG_ENABLE_TORCH_COMPILE"] = (
            "1" if self.enable_torch_compile else "0"
        )
        os.environ["SGLANG_MAMBA_SSM_DTYPE"] = self.mamba_ssm_dtype
        os.environ["SGLANG_DISABLE_OUTLINES_DISK_CACHE"] = (
            "1" if self.disable_outlines_disk_cache else "0"
        )
        os.environ["SGLANG_ENABLE_DETERMINISTIC_INFERENCE"] = (
            "1" if self.enable_deterministic_inference else "0"
        )

    def _handle_cache_compatibility(self):
        if self.enable_hierarchical_cache and self.disable_radix_cache:
            raise ValueError(
                "The arguments enable-hierarchical-cache and disable-radix-cache are mutually exclusive "
                "and cannot be used at the same time. Please use only one of them."
            )

        if (
            self.disaggregation_decode_enable_offload_kvcache
            and self.disaggregation_mode != "decode"
        ):
            raise ValueError(
                "The argument disaggregation-decode-enable-offload-kvcache is only supported for decode side."
            )

    def _handle_metrics_labels(self):
        if (
            not self.tokenizer_metrics_custom_labels_header
            and self.tokenizer_metrics_allowed_custom_labels
        ):
            raise ValueError(
                "Please set --tokenizer-metrics-custom-labels-header when setting --tokenizer-metrics-allowed-custom-labels."
            )

    def _handle_deterministic_inference(self):
        if self.enable_deterministic_inference:
            # Check sampling backend
            self.sampling_backend = "pytorch"
            logger.warning(
                "Sampling backend is set to pytorch for deterministic inference."
            )

            # Check attention backend
            if self.attention_backend not in DETERMINISTIC_ATTENTION_BACKEND_CHOICES:
                raise ValueError(
                    f"Currently only {DETERMINISTIC_ATTENTION_BACKEND_CHOICES} attention backends are supported for deterministic inference."
                )

            # Check TP size
            if self.tp_size > 1:
                os.environ["NCCL_ALGO"] = "allreduce:tree"
                self.disable_custom_all_reduce = True
                logger.warning(
                    "NCCL_ALGO is set to 'allreduce:tree' and custom all reduce is disabled for deterministic inference when TP size > 1."
                )

    def _handle_other_validations(self):
        pass

    @staticmethod
    def add_cli_args(parser: argparse.ArgumentParser):
        # Model and tokenizer
        parser.add_argument(
            "--model-path",
            "--model",
            type=str,
            help="The path of the model weights. This can be a local folder or a Hugging Face repo ID.",
            required=True,
        )
        parser.add_argument(
            "--tokenizer-path",
            type=str,
            default=ServerArgs.tokenizer_path,
            help="The path of the tokenizer.",
        )
        parser.add_argument(
            "--tokenizer-mode",
            type=str,
            default=ServerArgs.tokenizer_mode,
            choices=["auto", "slow"],
            help="Tokenizer mode. 'auto' will use the fast "
            "tokenizer if available, and 'slow' will "
            "always use the slow tokenizer.",
        )
        parser.add_argument(
            "--tokenizer-worker-num",
            type=int,
            default=ServerArgs.tokenizer_worker_num,
            help="The worker num of the tokenizer manager.",
        )
        parser.add_argument(
            "--skip-tokenizer-init",
            action="store_true",
            help="If set, skip init tokenizer and pass input_ids in generate request.",
        )
        parser.add_argument(
            "--load-format",
            type=str,
            default=ServerArgs.load_format,
            choices=LOAD_FORMAT_CHOICES,
            help="The format of the model weights to load. "
            '"auto" will try to load the weights in the safetensors format '
            "and fall back to the pytorch bin format if safetensors format "
            "is not available. "
            '"pt" will load the weights in the pytorch bin format. '
            '"safetensors" will load the weights in the safetensors format. '
            '"npcache" will load the weights in pytorch format and store '
            "a numpy cache to speed up the loading. "
            '"dummy" will initialize the weights with random values, '
            "which is mainly for profiling."
            '"gguf" will load the weights in the gguf format. '
            '"bitsandbytes" will load the weights using bitsandbytes '
            "quantization."
            '"layered" loads weights layer by layer so that one can quantize a '
            "layer before loading another to make the peak memory envelope "
            "smaller.",
        )
        parser.add_argument(
            "--model-loader-extra-config",
            type=str,
            help="Extra config for model loader. "
            "This will be passed to the model loader corresponding to the chosen load_format.",
            default=ServerArgs.model_loader_extra_config,
        )
        parser.add_argument(
            "--trust-remote-code",
            action="store_true",
            help="Whether or not to allow for custom models defined on the Hub in their own modeling files.",
        )
        parser.add_argument(
            "--context-length",
            type=int,
            default=ServerArgs.context_length,
            help="The model's maximum context length. Defaults to None (will use the value from the model's config.json instead).",
        )
        parser.add_argument(
            "--is-embedding",
            action="store_true",
            help="Whether to use a CausalLM as an embedding model.",
        )
        parser.add_argument(
            "--enable-multimodal",
            default=ServerArgs.enable_multimodal,
            action="store_true",
            help="Enable the multimodal functionality for the served model. If the model being served is not multimodal, nothing will happen",
        )
        parser.add_argument(
            "--revision",
            type=str,
            default=None,
            help="The specific model version to use. It can be a branch "
            "name, a tag name, or a commit id. If unspecified, will use "
            "the default version.",
        )
        parser.add_argument(
            "--model-impl",
            type=str,
            default=ServerArgs.model_impl,
            help="Which implementation of the model to use.\n\n"
            '* "auto" will try to use the SGLang implementation if it exists '
            "and fall back to the Transformers implementation if no SGLang "
            "implementation is available.\n"
            '* "sglang" will use the SGLang model implementation.\n'
            '* "transformers" will use the Transformers model '
            "implementation.\n",
        )

        # HTTP server
        parser.add_argument(
            "--host",
            type=str,
            default=ServerArgs.host,
            help="The host of the HTTP server.",
        )
        parser.add_argument(
            "--port",
            type=int,
            default=ServerArgs.port,
            help="The port of the HTTP server.",
        )
        parser.add_argument(
            "--grpc-mode",
            action="store_true",
            help="If set, use gRPC server instead of HTTP server.",
        )
        parser.add_argument(
            "--skip-server-warmup",
            action="store_true",
            help="If set, skip warmup.",
        )
        parser.add_argument(
            "--warmups",
            type=str,
            required=False,
            help="Specify custom warmup functions (csv) to run before server starts eg. --warmups=warmup_name1,warmup_name2 "
            "will run the functions `warmup_name1` and `warmup_name2` specified in warmup.py before the server starts listening for requests",
        )
        parser.add_argument(
            "--nccl-port",
            type=int,
            default=ServerArgs.nccl_port,
            help="The port for NCCL distributed environment setup. Defaults to a random port.",
        )

        # Quantization and data type
        parser.add_argument(
            "--dtype",
            type=str,
            default=ServerArgs.dtype,
            choices=["auto", "half", "float16", "bfloat16", "float", "float32"],
            help="Data type for model weights and activations.\n\n"
            '* "auto" will use FP16 precision for FP32 and FP16 models, and '
            "BF16 precision for BF16 models.\n"
            '* "half" for FP16. Recommended for AWQ quantization.\n'
            '* "float16" is the same as "half".\n'
            '* "bfloat16" for a balance between precision and range.\n'
            '* "float" is shorthand for FP32 precision.\n'
            '* "float32" for FP32 precision.',
        )
        parser.add_argument(
            "--quantization",
            type=str,
            default=ServerArgs.quantization,
            choices=QUANTIZATION_CHOICES,
            help="The quantization method.",
        )
        parser.add_argument(
            "--quantization-param-path",
            type=nullable_str,
            default=None,
            help="Path to the JSON file containing the KV cache "
            "scaling factors. This should generally be supplied, when "
            "KV cache dtype is FP8. Otherwise, KV cache scaling factors "
            "default to 1.0, which may cause accuracy issues. ",
        )
        parser.add_argument(
            "--modelopt-quant",
            type=str,
            default=ServerArgs.modelopt_quant,
            help="The ModelOpt quantization configuration. "
            "Supported values: 'fp8', 'int4_awq', 'w4a8_awq', 'nvfp4', 'nvfp4_awq'. "
            "This requires the NVIDIA Model Optimizer library to be installed: pip install nvidia-modelopt",
        )
        parser.add_argument(
            "--modelopt-checkpoint-restore-path",
            type=str,
            default=ServerArgs.modelopt_checkpoint_restore_path,
            help="Path to restore a previously saved ModelOpt quantized checkpoint. "
            "If provided, the quantization process will be skipped and the model "
            "will be loaded from this checkpoint.",
        )
        parser.add_argument(
            "--modelopt-checkpoint-save-path",
            type=str,
            default=ServerArgs.modelopt_checkpoint_save_path,
            help="Path to save the ModelOpt quantized checkpoint after quantization. "
            "This allows reusing the quantized model in future runs.",
        )
        parser.add_argument(
            "--kv-cache-dtype",
            type=str,
            default=ServerArgs.kv_cache_dtype,
            choices=["auto", "fp8_e5m2", "fp8_e4m3"],
            help='Data type for kv cache storage. "auto" will use model data type. "fp8_e5m2" and "fp8_e4m3" is supported for CUDA 11.8+.',
        )
        parser.add_argument(
            "--enable-fp32-lm-head",
            action="store_true",
            help="If set, the LM head outputs (logits) are in FP32.",
        )

        # Memory and scheduling
        parser.add_argument(
            "--mem-fraction-static",
            type=float,
            default=ServerArgs.mem_fraction_static,
            help="The fraction of the memory used for static allocation (model weights and KV cache memory pool). Use a smaller value if you see out-of-memory errors.",
        )
        parser.add_argument(
            "--max-running-requests",
            type=int,
            default=ServerArgs.max_running_requests,
            help="The maximum number of running requests.",
        )
        parser.add_argument(
            "--max-queued-requests",
            type=int,
            default=ServerArgs.max_queued_requests,
            help="The maximum number of queued requests. This option is ignored when using disaggregation-mode.",
        )
        parser.add_argument(
            "--max-total-tokens",
            type=int,
            default=ServerArgs.max_total_tokens,
            help="The maximum number of tokens in the memory pool. If not specified, it will be automatically calculated based on the memory usage fraction. "
            "This option is typically used for development and debugging purposes.",
        )
        parser.add_argument(
            "--chunked-prefill-size",
            type=int,
            default=ServerArgs.chunked_prefill_size,
            help="The maximum number of tokens in a chunk for the chunked prefill. Setting this to -1 means disabling chunked prefill.",
        )
        parser.add_argument(
            "--max-prefill-tokens",
            type=int,
            default=ServerArgs.max_prefill_tokens,
            help="The maximum number of tokens in a prefill batch. The real bound will be the maximum of this value and the model's maximum context length.",
        )
        parser.add_argument(
            "--schedule-policy",
            type=str,
            default=ServerArgs.schedule_policy,
            choices=["lpm", "random", "fcfs", "dfs-weight", "lof", "priority"],
            help="The scheduling policy of the requests.",
        )
        parser.add_argument(
            "--enable-priority-scheduling",
            action="store_true",
            default=ServerArgs.enable_priority_scheduling,
            help="Enable priority scheduling. Requests with higher priority integer values will be scheduled first by default.",
        )
        parser.add_argument(
            "--schedule-low-priority-values-first",
            action="store_true",
            default=ServerArgs.schedule_low_priority_values_first,
            help="If specified with --enable-priority-scheduling, the scheduler will schedule requests with lower priority integer values first.",
        )
        parser.add_argument(
            "--priority-scheduling-preemption-threshold",
            type=int,
            default=ServerArgs.priority_scheduling_preemption_threshold,
            help="Minimum difference in priorities for an incoming request to have to preempt running request(s).",
        )
        parser.add_argument(
            "--schedule-conservativeness",
            type=float,
            default=ServerArgs.schedule_conservativeness,
            help="How conservative the schedule policy is. A larger value means more conservative scheduling. Use a larger value if you see requests being retracted frequently.",
        )
        parser.add_argument(
            "--page-size",
            type=int,
            default=ServerArgs.page_size,
            help="The number of tokens in a page.",
        )
        parser.add_argument(
            "--hybrid-kvcache-ratio",
            nargs="?",
            const=0.5,
            type=float,
            default=ServerArgs.hybrid_kvcache_ratio,
            help=(
                "Mix ratio in [0,1] between uniform and hybrid kv buffers "
                "(0.0 = pure uniform: swa_size / full_size = 1)"
                "(1.0 = pure hybrid: swa_size / full_size = local_attention_size / context_length)"
            ),
        )
        parser.add_argument(
            "--swa-full-tokens-ratio",
            type=float,
            default=ServerArgs.swa_full_tokens_ratio,
            help="The ratio of SWA layer KV tokens / full layer KV tokens, regardless of the number of swa:full layers. It should be between 0 and 1. "
            "E.g. 0.5 means if each swa layer has 50 tokens, then each full layer has 100 tokens.",
        )
        parser.add_argument(
            "--disable-hybrid-swa-memory",
            action="store_true",
            help="Disable the hybrid SWA memory.",
        )

        # Runtime options
        parser.add_argument(
            "--device",
            type=str,
            default=ServerArgs.device,
            help="The device to use ('cuda', 'xpu', 'hpu', 'npu', 'cpu'). Defaults to auto-detection if not specified.",
        )
        parser.add_argument(
            "--elastic-ep-backend",
            type=str,
            default=ServerArgs.elastic_ep_backend,
            choices=["none", "mooncake"],
            help="Specify the collective communication backend for elastic EP. Currently supports 'mooncake'.",
        )
        parser.add_argument(
            "--mooncake-ib-device",
            type=str,
            default=ServerArgs.mooncake_ib_device,
            help="The InfiniBand devices for Mooncake Backend transfer, accepts multiple comma-separated devices "
            "(e.g., --mooncake-ib-device mlx5_0,mlx5_1). "
            "Default is None, which triggers automatic device detection when Mooncake Backend is enabled.",
        )
        parser.add_argument(
            "--tensor-parallel-size",
            "--tp-size",
            type=int,
            default=ServerArgs.tp_size,
            help="The tensor parallelism size.",
        )
        parser.add_argument(
            "--pipeline-parallel-size",
            "--pp-size",
            type=int,
            default=ServerArgs.pp_size,
            help="The pipeline parallelism size.",
        )
        parser.add_argument(
            "--pp-max-micro-batch-size",
            type=int,
            default=ServerArgs.pp_max_micro_batch_size,
            help="The maximum micro batch size in pipeline parallelism.",
        )
        parser.add_argument(
            "--stream-interval",
            type=int,
            default=ServerArgs.stream_interval,
            help="The interval (or buffer size) for streaming in terms of the token length. A smaller value makes streaming smoother, while a larger value makes the throughput higher",
        )
        parser.add_argument(
            "--stream-output",
            action="store_true",
            help="Whether to output as a sequence of disjoint segments.",
        )
        parser.add_argument(
            "--random-seed",
            type=int,
            default=ServerArgs.random_seed,
            help="The random seed.",
        )
        parser.add_argument(
            "--constrained-json-whitespace-pattern",
            type=str,
            default=ServerArgs.constrained_json_whitespace_pattern,
            help="(outlines and llguidance backends only) Regex pattern for syntactic whitespaces allowed in JSON constrained output. For example, to allow the model generate consecutive whitespaces, set the pattern to [\n\t ]*",
        )
        parser.add_argument(
            "--constrained-json-disable-any-whitespace",
            action="store_true",
            help="(xgrammar and llguidance backends only) Enforce compact representation in JSON constrained output.",
        )
        parser.add_argument(
            "--watchdog-timeout",
            type=float,
            default=ServerArgs.watchdog_timeout,
            help="Set watchdog timeout in seconds. If a forward batch takes longer than this, the server will crash to prevent hanging.",
        )
        parser.add_argument(
            "--dist-timeout",
            type=int,
            default=ServerArgs.dist_timeout,
            help="Set timeout for torch.distributed initialization.",
        )
        parser.add_argument(
            "--download-dir",
            type=str,
            default=ServerArgs.download_dir,
            help="Model download directory for huggingface.",
        )
        parser.add_argument(
            "--base-gpu-id",
            type=int,
            default=ServerArgs.base_gpu_id,
            help="The base GPU ID to start allocating GPUs from. Useful when running multiple instances on the same machine.",
        )
        parser.add_argument(
            "--gpu-id-step",
            type=int,
            default=ServerArgs.gpu_id_step,
            help="The delta between consecutive GPU IDs that are used. For example, setting it to 2 will use GPU 0,2,4,...",
        )
        parser.add_argument(
            "--sleep-on-idle",
            action="store_true",
            help="Reduce CPU usage when sglang is idle.",
        )

        # Logging
        parser.add_argument(
            "--log-level",
            type=str,
            default=ServerArgs.log_level,
            help="The logging level of all loggers.",
        )
        parser.add_argument(
            "--log-level-http",
            type=str,
            default=ServerArgs.log_level_http,
            help="The logging level of HTTP server. If not set, reuse --log-level by default.",
        )
        parser.add_argument(
            "--log-requests",
            action="store_true",
            help="Log metadata, inputs, outputs of all requests. The verbosity is decided by --log-requests-level",
        )
        parser.add_argument(
            "--log-requests-level",
            type=int,
            default=ServerArgs.log_requests_level,
            help="0: Log metadata (no sampling parameters). 1: Log metadata and sampling parameters. 2: Log metadata, sampling parameters and partial input/output. 3: Log every input/output.",
            choices=[0, 1, 2, 3],
        )
        parser.add_argument(
            "--crash-dump-folder",
            type=str,
            default=ServerArgs.crash_dump_folder,
            help="Folder path to dump requests from the last 5 min before a crash (if any). If not specified, crash dumping is disabled.",
        )
        parser.add_argument(
            "--crash-on-nan",
            type=str,
            default=ServerArgs.crash_on_nan,
            help="Crash the server on nan logprobs.",
        )
        parser.add_argument(
            "--show-time-cost",
            action="store_true",
            help="Show time cost of custom marks.",
        )
        parser.add_argument(
            "--enable-metrics",
            action="store_true",
            help="Enable log prometheus metrics.",
        )
        parser.add_argument(
            "--enable-metrics-for-all-schedulers",
            action="store_true",
            help="Enable --enable-metrics-for-all-schedulers when you want schedulers on all TP ranks (not just TP 0) "
            "to record request metrics separately. This is especially useful when dp_attention is enabled, as "
            "otherwise all metrics appear to come from TP 0.",
        )
        parser.add_argument(
            "--tokenizer-metrics-custom-labels-header",
            type=str,
            default=ServerArgs.tokenizer_metrics_custom_labels_header,
            help="Specify the HTTP header for passing custom labels for tokenizer metrics.",
        )
        parser.add_argument(
            "--tokenizer-metrics-allowed-custom-labels",
            type=str,
            nargs="+",
            default=ServerArgs.tokenizer_metrics_allowed_custom_labels,
            help="The custom labels allowed for tokenizer metrics. The labels are specified via a dict in "
            "'--tokenizer-metrics-custom-labels-header' field in HTTP requests, e.g., {'label1': 'value1', 'label2': "
            "'value2'} is allowed if '--tokenizer-metrics-allowed-custom-labels label1 label2' is set.",
        )
        parser.add_argument(
            "--bucket-time-to-first-token",
            type=float,
            nargs="+",
            default=ServerArgs.bucket_time_to_first_token,
            help="The buckets of time to first token, specified as a list of floats.",
        )
        parser.add_argument(
            "--bucket-inter-token-latency",
            type=float,
            nargs="+",
            default=ServerArgs.bucket_inter_token_latency,
            help="The buckets of inter-token latency, specified as a list of floats.",
        )
        parser.add_argument(
            "--bucket-e2e-request-latency",
            type=float,
            nargs="+",
            default=ServerArgs.bucket_e2e_request_latency,
            help="The buckets of end-to-end request latency, specified as a list of floats.",
        )
        parser.add_argument(
            "--collect-tokens-histogram",
            action="store_true",
            default=ServerArgs.collect_tokens_histogram,
            help="Collect prompt/generation tokens histogram.",
        )
        bucket_rule = (
            "Supports 3 rule types: 'default' uses predefined buckets; 'tse <middle> <base> <count>' "
            "generates two sides exponential distributed buckets (e.g., 'tse 1000 2 8' generates buckets "
            "[984.0, 992.0, 996.0, 998.0, 1000.0, 1002.0, 1004.0, 1008.0, 1016.0]).); 'custom <value1> "
            "<value2> ...' uses custom bucket values (e.g., 'custom 10 50 100 500')."
        )
        parser.add_argument(
            "--prompt-tokens-buckets",
            type=str,
            nargs="+",
            default=ServerArgs.prompt_tokens_buckets,
            help=f"The buckets rule of prompt tokens. {bucket_rule}",
        )
        parser.add_argument(
            "--generation-tokens-buckets",
            type=str,
            nargs="+",
            default=ServerArgs.generation_tokens_buckets,
            help=f"The buckets rule for generation tokens histogram. {bucket_rule}",
        )
        parser.add_argument(
            "--gc-warning-threshold-secs",
            type=float,
            default=ServerArgs.gc_warning_threshold_secs,
            help="The threshold for long GC warning. If a GC takes longer than this, a warning will be logged. Set to 0 to disable.",
        )
        parser.add_argument(
            "--decode-log-interval",
            type=int,
            default=ServerArgs.decode_log_interval,
            help="The log interval of decode batch.",
        )
        parser.add_argument(
            "--enable-request-time-stats-logging",
            action="store_true",
            default=ServerArgs.enable_request_time_stats_logging,
            help="Enable per request time stats logging",
        )
        parser.add_argument(
            "--kv-events-config",
            type=str,
            default=None,
            help="Config in json format for NVIDIA dynamo KV event publishing. Publishing will be enabled if this flag is used.",
        )
        parser.add_argument(
            "--enable-trace",
            action="store_true",
            help="Enable opentelemetry trace",
        )
        parser.add_argument(
            "--oltp-traces-endpoint",
            type=str,
            default="localhost:4317",
            help="Config opentelemetry collector endpoint if --enable-trace is set. format: <ip>:<port>",
        )

        # API related
        parser.add_argument(
            "--api-key",
            type=str,
            default=ServerArgs.api_key,
            help="Set API key of the server. It is also used in the OpenAI API compatible server.",
        )
        parser.add_argument(
            "--served-model-name",
            type=str,
            default=ServerArgs.served_model_name,
            help="Override the model name returned by the v1/models endpoint in OpenAI API server.",
        )
        parser.add_argument(
            "--weight-version",
            type=str,
            default=ServerArgs.weight_version,
            help="Version identifier for the model weights. Defaults to 'default' if not specified.",
        )
        parser.add_argument(
            "--chat-template",
            type=str,
            default=ServerArgs.chat_template,
            help="The buliltin chat template name or the path of the chat template file. This is only used for OpenAI-compatible API server.",
        )
        parser.add_argument(
            "--completion-template",
            type=str,
            default=ServerArgs.completion_template,
            help="The buliltin completion template name or the path of the completion template file. This is only used for OpenAI-compatible API server. only for code completion currently.",
        )
        parser.add_argument(
            "--file-storage-path",
            type=str,
            default=ServerArgs.file_storage_path,
            help="The path of the file storage in backend.",
        )
        parser.add_argument(
            "--enable-cache-report",
            action="store_true",
            help="Return number of cached tokens in usage.prompt_tokens_details for each openai request.",
        )
        parser.add_argument(
            "--reasoning-parser",
            type=str,
            choices=list(ReasoningParser.DetectorMap.keys()),
            default=ServerArgs.reasoning_parser,
            help=f"Specify the parser for reasoning models, supported parsers are: {list(ReasoningParser.DetectorMap.keys())}.",
        )
        tool_call_parser_choices = list(FunctionCallParser.ToolCallParserEnum.keys())
        parser.add_argument(
            "--tool-call-parser",
            type=str,
            choices=tool_call_parser_choices,
            default=ServerArgs.tool_call_parser,
            help=f"Specify the parser for handling tool-call interactions. Options include: {tool_call_parser_choices}.",
        )
        parser.add_argument(
            "--sampling-defaults",
            type=str,
            choices=["openai", "model"],
            default=ServerArgs.sampling_defaults,
            help="Where to get default sampling parameters. "
            "'openai' uses SGLang/OpenAI defaults (temperature=1.0, top_p=1.0, etc.). "
            "'model' uses the model's generation_config.json to get the recommended "
            "sampling parameters if available. Default is 'model'.",
        )
        parser.add_argument(
            "--tool-server",
            type=str,
            default=None,
            help="Either 'demo' or a comma-separated list of tool server urls to use for the model. If not specified, no tool server will be used.",
        )

        # Data parallelism
        parser.add_argument(
            "--data-parallel-size",
            "--dp-size",
            type=int,
            default=ServerArgs.dp_size,
            help="The data parallelism size.",
        )
        parser.add_argument(
            "--load-balance-method",
            type=str,
            default=ServerArgs.load_balance_method,
            help="The load balancing strategy for data parallelism.",
            choices=[
                "round_robin",
                "shortest_queue",
                "minimum_tokens",
            ],
        )
        parser.add_argument(
            "--load-watch-interval",
            type=float,
            default=ServerArgs.load_watch_interval,
            help="The interval of load watching in seconds.",
        )
        parser.add_argument(
            "--prefill-round-robin-balance",
            default=ServerArgs.prefill_round_robin_balance,
            action="store_true",
            help="Prefill is round robin balanced. This is used to promise decode server can get the correct dp rank.",
        )

        # Multi-node distributed serving
        parser.add_argument(
            "--dist-init-addr",
            "--nccl-init-addr",  # For backward compatibility. This will be removed in the future.
            type=str,
            help="The host address for initializing distributed backend (e.g., `192.168.0.2:25000`).",
        )
        parser.add_argument(
            "--nnodes", type=int, default=ServerArgs.nnodes, help="The number of nodes."
        )
        parser.add_argument(
            "--node-rank", type=int, default=ServerArgs.node_rank, help="The node rank."
        )

        # Model override args
        parser.add_argument(
            "--json-model-override-args",
            type=str,
            help="A dictionary in JSON string format used to override default model configurations.",
            default=ServerArgs.json_model_override_args,
        )
        parser.add_argument(
            "--preferred-sampling-params",
            type=str,
            help="json-formatted sampling settings that will be returned in /get_model_info",
        )

        # LoRA
        parser.add_argument(
            "--enable-lora",
            default=ServerArgs.enable_lora,
            action="store_true",
            help="Enable LoRA support for the model. This argument is automatically set to True if `--lora-paths` is provided for backward compatibility.",
        )
        parser.add_argument(
            "--max-lora-rank",
            default=ServerArgs.max_lora_rank,
            type=int,
            help="The maximum rank of LoRA adapters. If not specified, it will be automatically inferred from the adapters provided in --lora-paths.",
        )
        parser.add_argument(
            "--lora-target-modules",
            type=str,
            choices=SUPPORTED_LORA_TARGET_MODULES + [LORA_TARGET_ALL_MODULES],
            nargs="*",
            default=None,
            help="The union set of all target modules where LoRA should be applied. If not specified, "
            "it will be automatically inferred from the adapters provided in --lora-paths. If 'all' is specified, "
            "all supported modules will be targeted.",
        )
        parser.add_argument(
            "--lora-paths",
            type=str,
            nargs="*",
            default=None,
            action=LoRAPathAction,
            help='The list of LoRA adapters to load. Each adapter must be specified in one of the following formats: <PATH> | <NAME>=<PATH> | JSON with schema {"lora_name":str,"lora_path":str,"pinned":bool}',
        )
        parser.add_argument(
            "--max-loras-per-batch",
            type=int,
            default=8,
            help="Maximum number of adapters for a running batch, include base-only request.",
        )
        parser.add_argument(
            "--max-loaded-loras",
            type=int,
            default=ServerArgs.max_loaded_loras,
            help="If specified, it limits the maximum number of LoRA adapters loaded in CPU memory at a time. The value must be greater than or equal to `--max-loras-per-batch`.",
        )
        parser.add_argument(
            "--lora-eviction-policy",
            type=str,
            default=DEFAULT_LORA_EVICTION_POLICY,
            choices=["lru", "fifo"],
            help="LoRA adapter eviction policy when memory pool is full. 'lru': Least Recently Used (default, better cache efficiency). 'fifo': First-In-First-Out.",
        )
        parser.add_argument(
            "--lora-backend",
            type=str,
            choices=LORA_BACKEND_CHOICES,
            default=ServerArgs.lora_backend,
            help="Choose the kernel backend for multi-LoRA serving.",
        )
        parser.add_argument(
            "--max-lora-chunk-size",
            type=int,
            default=ServerArgs.max_lora_chunk_size,
            choices=[16, 32, 64, 128],
            help="Maximum chunk size for the ChunkedSGMV LoRA backend. Only used when --lora-backend is 'csgmv'. Choosing a larger value might improve performance.",
        )

        # Kernel backend
        parser.add_argument(
            "--attention-backend",
            type=str,
            choices=ATTENTION_BACKEND_CHOICES,
            default=ServerArgs.attention_backend,
            help="Choose the kernels for attention layers.",
        )
        parser.add_argument(
            "--prefill-attention-backend",
            type=str,
            choices=ATTENTION_BACKEND_CHOICES,
            default=ServerArgs.prefill_attention_backend,
            help="Choose the kernels for prefill attention layers (have priority over --attention-backend).",
        )
        parser.add_argument(
            "--decode-attention-backend",
            type=str,
            choices=ATTENTION_BACKEND_CHOICES,
            default=ServerArgs.decode_attention_backend,
            help="Choose the kernels for decode attention layers (have priority over --attention-backend).",
        )
        parser.add_argument(
            "--sampling-backend",
            type=str,
            choices=["flashinfer", "pytorch"],
            default=ServerArgs.sampling_backend,
            help="Choose the kernels for sampling layers.",
        )
        parser.add_argument(
            "--grammar-backend",
            type=str,
            choices=GRAMMAR_BACKEND_CHOICES,
            default=ServerArgs.grammar_backend,
            help="Choose the backend for grammar-guided decoding.",
        )
        parser.add_argument(
            "--mm-attention-backend",
            type=str,
            choices=["sdpa", "fa3", "triton_attn", "ascend_attn"],
            default=ServerArgs.mm_attention_backend,
            help="Set multimodal attention backend.",
        )
        parser.add_argument(
            "--nsa-prefill",
            default=ServerArgs.nsa_prefill,
            type=str,
            choices=NSA_CHOICES,
        )
        parser.add_argument(
            "--nsa-decode",
            default=ServerArgs.nsa_decode,
            type=str,
            choices=NSA_CHOICES,
        )

        # Speculative decoding
        parser.add_argument("--enable-beta-spec", action="store_true")
        parser.add_argument(
            "--speculative-algorithm",
            type=str,
            choices=["EAGLE", "EAGLE3", "NEXTN", "STANDALONE", "NGRAM"],
            help="Speculative algorithm.",
        )
        parser.add_argument(
            "--speculative-draft-model-path",
            "--speculative-draft-model",
            type=str,
            help="The path of the draft model weights. This can be a local folder or a Hugging Face repo ID.",
        )
        parser.add_argument(
            "--speculative-draft-model-revision",
            type=str,
            default=None,
            help="The specific draft model version to use. It can be a branch "
            "name, a tag name, or a commit id. If unspecified, will use "
            "the default version.",
        )
        parser.add_argument(
            "--speculative-draft-load-format",
            type=str,
            default=ServerArgs.speculative_draft_load_format,
            choices=LOAD_FORMAT_CHOICES,
            help="The format of the draft model weights to load. "
            "If not specified, will use the same format as --load-format. "
            "Use 'dummy' to initialize draft model weights with random values for profiling.",
        )
        parser.add_argument(
            "--speculative-num-steps",
            type=int,
            help="The number of steps sampled from draft model in Speculative Decoding.",
            default=ServerArgs.speculative_num_steps,
        )
        parser.add_argument(
            "--speculative-eagle-topk",
            type=int,
            help="The number of tokens sampled from the draft model in eagle2 each step.",
            default=ServerArgs.speculative_eagle_topk,
        )
        parser.add_argument(
            "--speculative-num-draft-tokens",
            type=int,
            help="The number of tokens sampled from the draft model in Speculative Decoding.",
            default=ServerArgs.speculative_num_draft_tokens,
        )
        parser.add_argument(
            "--speculative-accept-threshold-single",
            type=float,
            help="Accept a draft token if its probability in the target model is greater than this threshold.",
            default=ServerArgs.speculative_accept_threshold_single,
        )
        parser.add_argument(
            "--speculative-accept-threshold-acc",
            type=float,
            help="The accept probability of a draft token is raised from its target probability p to min(1, p / threshold_acc).",
            default=ServerArgs.speculative_accept_threshold_acc,
        )
        parser.add_argument(
            "--speculative-token-map",
            type=str,
            help="The path of the draft model's small vocab table.",
            default=ServerArgs.speculative_token_map,
        )
        parser.add_argument(
            "--speculative-attention-mode",
            type=str,
            choices=["prefill", "decode"],
            help="Attention backend for speculative decoding operations (both target verify and draft extend). Can be one of 'prefill' (default) or 'decode'.",
            default=ServerArgs.speculative_attention_mode,
        )
        # Ngram speculative decoding
        parser.add_argument(
            "--speculative-ngram-min-match-window-size",
            type=int,
            default=ServerArgs.speculative_ngram_min_match_window_size,
            help="The minimum window size for pattern matching in ngram speculative decoding.",
        )
        parser.add_argument(
            "--speculative-ngram-max-match-window-size",
            type=int,
            default=ServerArgs.speculative_ngram_max_match_window_size,
            help="The maximum window size for pattern matching in ngram speculative decoding.",
        )
        parser.add_argument(
            "--speculative-ngram-min-bfs-breadth",
            type=int,
            default=ServerArgs.speculative_ngram_min_bfs_breadth,
            help="The minimum breadth for BFS (Breadth-First Search) in ngram speculative decoding.",
        )
        parser.add_argument(
            "--speculative-ngram-max-bfs-breadth",
            type=int,
            default=ServerArgs.speculative_ngram_max_bfs_breadth,
            help="The maximum breadth for BFS (Breadth-First Search) in ngram speculative decoding.",
        )
        parser.add_argument(
            "--speculative-ngram-match-type",
            type=str,
            choices=["BFS", "PROB"],
            default=ServerArgs.speculative_ngram_match_type,
            help="The match type for cache tree.",
        )
        parser.add_argument(
            "--speculative-ngram-branch-length",
            type=int,
            default=ServerArgs.speculative_ngram_branch_length,
            help="The branch length for ngram speculative decoding.",
        )
        parser.add_argument(
            "--speculative-ngram-capacity",
            type=int,
            default=ServerArgs.speculative_ngram_capacity,
            help="The cache capacity for ngram speculative decoding.",
        )

        # Expert parallelism
        parser.add_argument(
            "--expert-parallel-size",
            "--ep-size",
            "--ep",
            type=int,
            default=ServerArgs.ep_size,
            help="The expert parallelism size.",
        )
        parser.add_argument(
            "--moe-a2a-backend",
            type=str,
<<<<<<< HEAD
            choices=["none", "deepep", "mori"],
=======
            choices=["none", "deepep", "mooncake"],
>>>>>>> 91fc5bb5
            default=ServerArgs.moe_a2a_backend,
            help="Choose the backend for MoE A2A.",
        )
        parser.add_argument(
            "--moe-runner-backend",
            type=str,
            choices=MOE_RUNNER_BACKEND_CHOICES,
            default=ServerArgs.moe_runner_backend,
            help="Choose the runner backend for MoE.",
        )
        parser.add_argument(
            "--flashinfer-mxfp4-moe-precision",
            type=str,
            choices=["default", "bf16"],
            default=ServerArgs.flashinfer_mxfp4_moe_precision,
            help="Choose the computation precision of flashinfer mxfp4 moe",
        )
        parser.add_argument(
            "--enable-flashinfer-allreduce-fusion",
            action="store_true",
            help="Enable FlashInfer allreduce fusion with Residual RMSNorm.",
        )
        parser.add_argument(
            "--deepep-mode",
            type=str,
            choices=["normal", "low_latency", "auto"],
            default="auto",
            help="Select the mode when enable DeepEP MoE, could be `normal`, `low_latency` or `auto`. Default is `auto`, which means `low_latency` for decode batch and `normal` for prefill batch.",
        )
        parser.add_argument(
            "--moriep-mode",
            type=str,
            choices=["normal", "low_latency", "auto"],
            default="auto",
            help="Select the mode when enable MoRIEP MoE, could be `normal`, `low_latency` or `auto`. Default is `auto`, which means `low_latency` for decode batch and `normal` for prefill batch. Currently, 'low_latency' is supported.",
        )
        parser.add_argument(
            "--ep-num-redundant-experts",
            type=int,
            default=ServerArgs.ep_num_redundant_experts,
            help="Allocate this number of redundant experts in expert parallel.",
        )
        parser.add_argument(
            "--ep-dispatch-algorithm",
            type=str,
            default=ServerArgs.ep_dispatch_algorithm,
            help="The algorithm to choose ranks for redundant experts in expert parallel.",
        )
        parser.add_argument(
            "--init-expert-location",
            type=str,
            default=ServerArgs.init_expert_location,
            help="Initial location of EP experts.",
        )
        parser.add_argument(
            "--enable-eplb",
            action="store_true",
            help="Enable EPLB algorithm",
        )
        parser.add_argument(
            "--eplb-algorithm",
            type=str,
            default=ServerArgs.eplb_algorithm,
            help="Chosen EPLB algorithm",
        )
        parser.add_argument(
            "--eplb-rebalance-num-iterations",
            type=int,
            default=ServerArgs.eplb_rebalance_num_iterations,
            help="Number of iterations to automatically trigger a EPLB re-balance.",
        )
        parser.add_argument(
            "--eplb-rebalance-layers-per-chunk",
            type=int,
            default=ServerArgs.eplb_rebalance_layers_per_chunk,
            help="Number of layers to rebalance per forward pass.",
        )
        parser.add_argument(
            "--eplb-min-rebalancing-utilization-threshold",
            type=float,
            default=ServerArgs.eplb_min_rebalancing_utilization_threshold,
            help="Minimum threshold for GPU average utilization to trigger EPLB rebalancing. Must be in the range [0.0, 1.0].",
        )
        parser.add_argument(
            "--expert-distribution-recorder-mode",
            type=str,
            default=ServerArgs.expert_distribution_recorder_mode,
            help="Mode of expert distribution recorder.",
        )
        parser.add_argument(
            "--expert-distribution-recorder-buffer-size",
            type=int,
            default=ServerArgs.expert_distribution_recorder_buffer_size,
            help="Circular buffer size of expert distribution recorder. Set to -1 to denote infinite buffer.",
        )
        parser.add_argument(
            "--enable-expert-distribution-metrics",
            action="store_true",
            help="Enable logging metrics for expert balancedness",
        )
        parser.add_argument(
            "--deepep-config",
            type=str,
            default=ServerArgs.deepep_config,
            help="Tuned DeepEP config suitable for your own cluster. It can be either a string with JSON content or a file path.",
        )
        parser.add_argument(
            "--moe-dense-tp-size",
            type=int,
            default=ServerArgs.moe_dense_tp_size,
            help="TP size for MoE dense MLP layers. This flag is useful when, with large TP size, there are errors caused by weights in MLP layers having dimension smaller than the min dimension GEMM supports.",
        )

        # Mamba Cache
        parser.add_argument(
            "--max-mamba-cache-size",
            type=int,
            default=ServerArgs.max_mamba_cache_size,
            help="The maximum size of the mamba cache.",
        )
        parser.add_argument(
            "--mamba-ssm-dtype",
            type=str,
            default=ServerArgs.mamba_ssm_dtype,
            choices=["float32", "bfloat16"],
            help="The data type of the SSM states in mamba cache.",
        )
        parser.add_argument(
            "--mamba-full-memory-ratio",
            type=float,
            default=ServerArgs.mamba_full_memory_ratio,
            help="The ratio of mamba state memory to full kv cache memory.",
        )
        # Args for multi-item-scoring
        parser.add_argument(
            "--multi-item-scoring-delimiter",
            type=int,
            default=ServerArgs.multi_item_scoring_delimiter,
            help="Delimiter token ID for multi-item scoring. Used to combine Query and Items into a single sequence: Query<delimiter>Item1<delimiter>Item2<delimiter>... This enables efficient batch processing of multiple items against a single query.",
        )
        # Hierarchical cache
        parser.add_argument(
            "--enable-hierarchical-cache",
            action="store_true",
            help="Enable hierarchical cache",
        )
        parser.add_argument(
            "--hicache-ratio",
            type=float,
            default=ServerArgs.hicache_ratio,
            help="The ratio of the size of host KV cache memory pool to the size of device pool.",
        )
        parser.add_argument(
            "--hicache-size",
            type=int,
            default=ServerArgs.hicache_size,
            help="The size of host KV cache memory pool in gigabytes, which will override the hicache_ratio if set.",
        )
        parser.add_argument(
            "--hicache-write-policy",
            type=str,
            choices=["write_back", "write_through", "write_through_selective"],
            default=ServerArgs.hicache_write_policy,
            help="The write policy of hierarchical cache.",
        )
        parser.add_argument(
            "--radix-eviction-policy",
            type=str,
            choices=RADIX_EVICTION_POLICY_CHOICES,
            default=ServerArgs.radix_eviction_policy,
            help="The eviction policy of radix trees. 'lru' stands for Least Recently Used, 'lfu' stands for Least Frequently Used.",
        )
        parser.add_argument(
            "--hicache-io-backend",
            type=str,
            choices=["direct", "kernel"],
            default=ServerArgs.hicache_io_backend,
            help="The IO backend for KV cache transfer between CPU and GPU",
        )
        parser.add_argument(
            "--hicache-mem-layout",
            type=str,
            choices=["layer_first", "page_first", "page_first_direct"],
            default=ServerArgs.hicache_mem_layout,
            help="The layout of host memory pool for hierarchical cache.",
        )
        parser.add_argument(
            "--hicache-storage-backend",
            type=str,
            choices=["file", "mooncake", "hf3fs", "nixl", "aibrix", "dynamic", "eic"],
            default=ServerArgs.hicache_storage_backend,
            help="The storage backend for hierarchical KV cache. "
            "Built-in backends: file, mooncake, hf3fs, nixl, aibrix. "
            "For dynamic backend, use --hicache-storage-backend-extra-config to specify: "
            "backend_name (custom name), module_path (Python module path), class_name (backend class name).",
        )
        parser.add_argument(
            "--hicache-storage-prefetch-policy",
            type=str,
            choices=["best_effort", "wait_complete", "timeout"],
            default=ServerArgs.hicache_storage_prefetch_policy,
            help="Control when prefetching from the storage backend should stop.",
        )
        parser.add_argument(
            "--hicache-storage-backend-extra-config",
            type=str,
            default=ServerArgs.hicache_storage_backend_extra_config,
            help="A dictionary in JSON string format containing extra configuration for the storage backend.",
        )
        # LMCache
        parser.add_argument(
            "--enable-lmcache",
            action="store_true",
            help="Using LMCache as an alternative hierarchical cache solution",
        )

        # Double Sparsity
        parser.add_argument(
            "--enable-double-sparsity",
            action="store_true",
            help="Enable double sparsity attention",
        )
        parser.add_argument(
            "--ds-channel-config-path",
            type=str,
            default=ServerArgs.ds_channel_config_path,
            help="The path of the double sparsity channel config",
        )
        parser.add_argument(
            "--ds-heavy-channel-num",
            type=int,
            default=ServerArgs.ds_heavy_channel_num,
            help="The number of heavy channels in double sparsity attention",
        )
        parser.add_argument(
            "--ds-heavy-token-num",
            type=int,
            default=ServerArgs.ds_heavy_token_num,
            help="The number of heavy tokens in double sparsity attention",
        )
        parser.add_argument(
            "--ds-heavy-channel-type",
            type=str,
            default=ServerArgs.ds_heavy_channel_type,
            help="The type of heavy channels in double sparsity attention",
        )
        parser.add_argument(
            "--ds-sparse-decode-threshold",
            type=int,
            default=ServerArgs.ds_sparse_decode_threshold,
            help="The type of heavy channels in double sparsity attention",
        )

        # Offloading
        parser.add_argument(
            "--cpu-offload-gb",
            type=int,
            default=ServerArgs.cpu_offload_gb,
            help="How many GBs of RAM to reserve for CPU offloading.",
        )
        parser.add_argument(
            "--offload-group-size",
            type=int,
            default=ServerArgs.offload_group_size,
            help="Number of layers per group in offloading.",
        )
        parser.add_argument(
            "--offload-num-in-group",
            type=int,
            default=ServerArgs.offload_num_in_group,
            help="Number of layers to be offloaded within a group.",
        )
        parser.add_argument(
            "--offload-prefetch-step",
            type=int,
            default=ServerArgs.offload_prefetch_step,
            help="Steps to prefetch in offloading.",
        )
        parser.add_argument(
            "--offload-mode",
            type=str,
            default=ServerArgs.offload_mode,
            help="Mode of offloading.",
        )

        # Optimization/debug options
        parser.add_argument(
            "--disable-radix-cache",
            action="store_true",
            help="Disable RadixAttention for prefix caching.",
        )
        parser.add_argument(
            "--cuda-graph-max-bs",
            type=int,
            default=ServerArgs.cuda_graph_max_bs,
            help="Set the maximum batch size for cuda graph. It will extend the cuda graph capture batch size to this value.",
        )
        parser.add_argument(
            "--cuda-graph-bs",
            type=int,
            nargs="+",
            help="Set the list of batch sizes for cuda graph.",
        )
        parser.add_argument(
            "--disable-cuda-graph",
            action="store_true",
            help="Disable cuda graph.",
        )
        parser.add_argument(
            "--disable-cuda-graph-padding",
            action="store_true",
            help="Disable cuda graph when padding is needed. Still uses cuda graph when padding is not needed.",
        )
        parser.add_argument(
            "--enable-profile-cuda-graph",
            action="store_true",
            help="Enable profiling of cuda graph capture.",
        )
        parser.add_argument(
            "--enable-cudagraph-gc",
            action="store_true",
            help="Enable garbage collection during CUDA graph capture. If disabled (default), GC is frozen during capture to speed up the process.",
        )
        parser.add_argument(
            "--enable-nccl-nvls",
            action="store_true",
            help="Enable NCCL NVLS for prefill heavy requests when available.",
        )
        parser.add_argument(
            "--enable-symm-mem",
            action="store_true",
            help="Enable NCCL symmetric memory for fast collectives.",
        )
        parser.add_argument(
            "--disable-flashinfer-cutlass-moe-fp4-allgather",
            action="store_true",
            help="Disables quantize before all-gather for flashinfer cutlass moe.",
        )
        parser.add_argument(
            "--enable-tokenizer-batch-encode",
            action="store_true",
            help="Enable batch tokenization for improved performance when processing multiple text inputs. Do not use with image inputs, pre-tokenized input_ids, or input_embeds.",
        )
        parser.add_argument(
            "--disable-outlines-disk-cache",
            action="store_true",
            help="Disable disk cache of outlines to avoid possible crashes related to file system or high concurrency.",
        )
        parser.add_argument(
            "--disable-custom-all-reduce",
            action="store_true",
            help="Disable the custom all-reduce kernel and fall back to NCCL.",
        )
        parser.add_argument(
            "--enable-mscclpp",
            action="store_true",
            help="Enable using mscclpp for small messages for all-reduce kernel and fall back to NCCL.",
        )
        parser.add_argument(
            "--enable-torch-symm-mem",
            action="store_true",
            help="Enable using torch symm mem for all-reduce kernel and fall back to NCCL. Only supports CUDA device SM90 and above. SM90 supports world size 4, 6, 8. SM10 supports world size 6, 8.",
        )
        parser.add_argument(
            "--disable-overlap-schedule",
            action="store_true",
            help="Disable the overlap scheduler, which overlaps the CPU scheduler with GPU model worker.",
        )
        parser.add_argument(
            "--enable-mixed-chunk",
            action="store_true",
            help="Enabling mixing prefill and decode in a batch when using chunked prefill.",
        )
        parser.add_argument(
            "--enable-dp-attention",
            action="store_true",
            help="Enabling data parallelism for attention and tensor parallelism for FFN. The dp size should be equal to the tp size. Currently DeepSeek-V2 and Qwen 2/3 MoE models are supported.",
        )
        parser.add_argument(
            "--enable-dp-lm-head",
            action="store_true",
            help="Enable vocabulary parallel across the attention TP group to avoid all-gather across DP groups, optimizing performance under DP attention.",
        )
        # NOTE: Disable this argument until implementing tbo on mori backend.
        parser.add_argument(
            "--enable-two-batch-overlap",
            action="store_true",
            help="Enabling two micro batches to overlap.",
        )
        parser.add_argument(
            "--enable-single-batch-overlap",
            action="store_true",
            help="Let computation and communication overlap within one micro batch.",
        )
        parser.add_argument(
            "--tbo-token-distribution-threshold",
            type=float,
            default=ServerArgs.tbo_token_distribution_threshold,
            help="The threshold of token distribution between two batches in micro-batch-overlap, determines whether to two-batch-overlap or two-chunk-overlap. Set to 0 denote disable two-chunk-overlap.",
        )
        parser.add_argument(
            "--enable-torch-compile",
            action="store_true",
            help="Optimize the model with torch.compile. Experimental feature.",
        )
        parser.add_argument(
            "--enable-piecewise-cuda-graph",
            action="store_true",
            help="Optimize the model with piecewise cuda graph for extend/prefill only. Experimental feature.",
        )
        parser.add_argument(
            "--piecewise-cuda-graph-tokens",
            type=json_list_type,
            default=ServerArgs.piecewise_cuda_graph_tokens,
            help="Set the list of tokens when using piecewise cuda graph.",
        )
        parser.add_argument(
            "--torch-compile-max-bs",
            type=int,
            default=ServerArgs.torch_compile_max_bs,
            help="Set the maximum batch size when using torch compile.",
        )
        parser.add_argument(
            "--piecewise-cuda-graph-max-tokens",
            type=int,
            default=ServerArgs.piecewise_cuda_graph_max_tokens,
            help="Set the maximum tokens when using piecewise cuda graph.",
        )
        parser.add_argument(
            "--torchao-config",
            type=str,
            default=ServerArgs.torchao_config,
            help="Optimize the model with torchao. Experimental feature. Current choices are: int8dq, int8wo, int4wo-<group_size>, fp8wo, fp8dq-per_tensor, fp8dq-per_row",
        )
        parser.add_argument(
            "--enable-nan-detection",
            action="store_true",
            help="Enable the NaN detection for debugging purposes.",
        )
        parser.add_argument(
            "--enable-p2p-check",
            action="store_true",
            help="Enable P2P check for GPU access, otherwise the p2p access is allowed by default.",
        )
        parser.add_argument(
            "--triton-attention-reduce-in-fp32",
            action="store_true",
            help="Cast the intermediate attention results to fp32 to avoid possible crashes related to fp16."
            "This only affects Triton attention kernels.",
        )
        parser.add_argument(
            "--triton-attention-num-kv-splits",
            type=int,
            default=ServerArgs.triton_attention_num_kv_splits,
            help="The number of KV splits in flash decoding Triton kernel. Larger value is better in longer context scenarios. The default value is 8.",
        )
        parser.add_argument(
            "--triton-attention-split-tile-size",
            type=int,
            default=ServerArgs.triton_attention_split_tile_size,
            help="The size of split KV tile in flash decoding Triton kernel. Used for deterministic inference.",
        )
        parser.add_argument(
            "--num-continuous-decode-steps",
            type=int,
            default=ServerArgs.num_continuous_decode_steps,
            help="Run multiple continuous decoding steps to reduce scheduling overhead. "
            "This can potentially increase throughput but may also increase time-to-first-token latency. "
            "The default value is 1, meaning only run one decoding step at a time.",
        )
        parser.add_argument(
            "--delete-ckpt-after-loading",
            action="store_true",
            help="Delete the model checkpoint after loading the model.",
        )
        parser.add_argument(
            "--enable-memory-saver",
            action="store_true",
            help="Allow saving memory using release_memory_occupation and resume_memory_occupation",
        )
        parser.add_argument(
            "--enable-weights-cpu-backup",
            action="store_true",
            help="Save model weights to CPU memory during release_weights_occupation and resume_weights_occupation",
        )
        parser.add_argument(
            "--allow-auto-truncate",
            action="store_true",
            help="Allow automatically truncating requests that exceed the maximum input length instead of returning an error.",
        )
        parser.add_argument(
            "--enable-custom-logit-processor",
            action="store_true",
            help="Enable users to pass custom logit processors to the server (disabled by default for security)",
        )
        parser.add_argument(
            "--flashinfer-mla-disable-ragged",
            action="store_true",
            help="Not using ragged prefill wrapper when running flashinfer mla",
        )
        parser.add_argument(
            "--disable-shared-experts-fusion",
            action="store_true",
            help="Disable shared experts fusion optimization for deepseek v3/r1.",
        )
        parser.add_argument(
            "--disable-chunked-prefix-cache",
            action="store_true",
            help="Disable chunked prefix cache feature for deepseek, which should save overhead for short sequences.",
        )
        parser.add_argument(
            "--disable-fast-image-processor",
            action="store_true",
            help="Adopt base image processor instead of fast image processor.",
        )
        parser.add_argument(
            "--keep-mm-feature-on-device",
            action="store_true",
            help="Keep multimodal feature tensors on device after processing to save D2H copy.",
        )
        parser.add_argument(
            "--enable-return-hidden-states",
            action="store_true",
            help="Enable returning hidden states with responses.",
        )
        parser.add_argument(
            "--scheduler-recv-interval",
            type=int,
            default=ServerArgs.scheduler_recv_interval,
            help="The interval to poll requests in scheduler. Can be set to >1 to reduce the overhead of this.",
        )
        parser.add_argument(
            "--numa-node",
            type=int,
            nargs="+",
            help="Sets the numa node for the subprocesses. i-th element corresponds to i-th subprocess.",
        )

        # Debug tensor dumps
        parser.add_argument(
            "--debug-tensor-dump-output-folder",
            type=str,
            default=ServerArgs.debug_tensor_dump_output_folder,
            help="The output folder for dumping tensors.",
        )
        parser.add_argument(
            "--debug-tensor-dump-input-file",
            type=str,
            default=ServerArgs.debug_tensor_dump_input_file,
            help="The input filename for dumping tensors",
        )
        parser.add_argument(
            "--debug-tensor-dump-inject",
            type=str,
            default=ServerArgs.debug_tensor_dump_inject,
            help="Inject the outputs from jax as the input of every layer.",
        )
        parser.add_argument(
            "--enable-dynamic-batch-tokenizer",
            action="store_true",
            help="Enable async dynamic batch tokenizer for improved performance when multiple requests arrive concurrently.",
        )
        parser.add_argument(
            "--dynamic-batch-tokenizer-batch-size",
            type=int,
            default=ServerArgs.dynamic_batch_tokenizer_batch_size,
            help="[Only used if --enable-dynamic-batch-tokenizer is set] Maximum batch size for dynamic batch tokenizer.",
        )
        parser.add_argument(
            "--dynamic-batch-tokenizer-batch-timeout",
            type=float,
            default=ServerArgs.dynamic_batch_tokenizer_batch_timeout,
            help="[Only used if --enable-dynamic-batch-tokenizer is set] Timeout in seconds for batching tokenization requests.",
        )

        # PD disaggregation
        parser.add_argument(
            "--disaggregation-mode",
            type=str,
            default=ServerArgs.disaggregation_mode,
            choices=["null", "prefill", "decode"],
            help='Only used for PD disaggregation. "prefill" for prefill-only server, and "decode" for decode-only server. If not specified, it is not PD disaggregated',
        )
        parser.add_argument(
            "--disaggregation-transfer-backend",
            type=str,
            default=ServerArgs.disaggregation_transfer_backend,
            choices=DISAGG_TRANSFER_BACKEND_CHOICES,
            help="The backend for disaggregation transfer. Default is mooncake.",
        )
        parser.add_argument(
            "--disaggregation-bootstrap-port",
            type=int,
            default=ServerArgs.disaggregation_bootstrap_port,
            help="Bootstrap server port on the prefill server. Default is 8998.",
        )
        parser.add_argument(
            "--disaggregation-decode-tp",
            type=int,
            default=ServerArgs.disaggregation_decode_tp,
            help="Decode tp size. If not set, it matches the tp size of the current engine. This is only set on the prefill server.",
        )
        parser.add_argument(
            "--disaggregation-decode-dp",
            type=int,
            default=ServerArgs.disaggregation_decode_dp,
            help="Decode dp size. If not set, it matches the dp size of the current engine. This is only set on the prefill server.",
        )
        parser.add_argument(
            "--disaggregation-prefill-pp",
            type=int,
            default=ServerArgs.disaggregation_prefill_pp,
            help="Prefill pp size. If not set, it is default to 1. This is only set on the decode server.",
        )
        parser.add_argument(
            "--disaggregation-ib-device",
            type=str,
            default=ServerArgs.disaggregation_ib_device,
            help="The InfiniBand devices for disaggregation transfer, accepts single device (e.g., --disaggregation-ib-device mlx5_0) "
            "or multiple comma-separated devices (e.g., --disaggregation-ib-device mlx5_0,mlx5_1). "
            "Default is None, which triggers automatic device detection when mooncake backend is enabled.",
        )
        parser.add_argument(
            "--disaggregation-decode-enable-offload-kvcache",
            action="store_true",
            help="Enable async KV cache offloading on decode server (PD mode).",
        )
        parser.add_argument(
            "--num-reserved-decode-tokens",
            type=int,
            default=ServerArgs.num_reserved_decode_tokens,
            help="Number of decode tokens that will have memory reserved when adding new request to the running batch.",
        )
        parser.add_argument(
            "--disaggregation-decode-polling-interval",
            type=int,
            default=ServerArgs.disaggregation_decode_polling_interval,
            help="The interval to poll requests in decode server. Can be set to >1 to reduce the overhead of this.",
        )

        # Custom weight loader
        parser.add_argument(
            "--custom-weight-loader",
            type=str,
            nargs="*",
            default=None,
            help="The custom dataloader which used to update the model. Should be set with a valid import path, such as my_package.weight_load_func",
        )
        parser.add_argument(
            "--weight-loader-disable-mmap",
            action="store_true",
            help="Disable mmap while loading weight using safetensors.",
        )
        parser.add_argument(
            "--remote-instance-weight-loader-seed-instance-ip",
            type=str,
            default=ServerArgs.remote_instance_weight_loader_seed_instance_ip,
            help="The ip of the seed instance for loading weights from remote instance.",
        )
        parser.add_argument(
            "--remote-instance-weight-loader-seed-instance-service-port",
            type=int,
            default=ServerArgs.remote_instance_weight_loader_seed_instance_service_port,
            help="The service port of the seed instance for loading weights from remote instance.",
        )
        parser.add_argument(
            "--remote-instance-weight-loader-send-weights-group-ports",
            type=json_list_type,
            default=ServerArgs.remote_instance_weight_loader_send_weights_group_ports,
            help="The communication group ports for loading weights from remote instance.",
        )

        # For PD-Multiplexing
        parser.add_argument(
            "--enable-pdmux",
            action="store_true",
            help="Enable PD-Multiplexing, PD running on greenctx stream.",
        )
        parser.add_argument(
            "--pdmux-config-path",
            type=str,
            default=None,
            help="The path of the PD-Multiplexing config file.",
        )

        parser.add_argument(
            "--sm-group-num",
            type=int,
            default=ServerArgs.sm_group_num,
            help="Number of sm partition groups.",
        )

        # For deterministic inference
        parser.add_argument(
            "--enable-deterministic-inference",
            action="store_true",
            help="Enable deterministic inference mode with batch invariant ops.",
        )

        # Deprecated arguments
        parser.add_argument(
            "--enable-ep-moe",
            action=DeprecatedAction,
            help="NOTE: --enable-ep-moe is deprecated. Please set `--ep-size` to the same value as `--tp-size` instead.",
        )
        parser.add_argument(
            "--enable-deepep-moe",
            action=DeprecatedAction,
            help="NOTE: --enable-deepep-moe is deprecated. Please set `--moe-a2a-backend` to 'deepep' instead.",
        )
        parser.add_argument(
            "--enable-flashinfer-cutlass-moe",
            action=DeprecatedAction,
            help="NOTE: --enable-flashinfer-cutlass-moe is deprecated. Please set `--moe-runner-backend` to 'flashinfer_cutlass' instead.",
        )
        parser.add_argument(
            "--enable-flashinfer-cutedsl-moe",
            action=DeprecatedAction,
            help="NOTE: --enable-flashinfer-cutedsl-moe is deprecated. Please set `--moe-runner-backend` to 'flashinfer_cutedsl' instead.",
        )
        parser.add_argument(
            "--enable-flashinfer-trtllm-moe",
            action=DeprecatedAction,
            help="NOTE: --enable-flashinfer-trtllm-moe is deprecated. Please set `--moe-runner-backend` to 'flashinfer_trtllm' instead.",
        )
        parser.add_argument(
            "--enable-triton-kernel-moe",
            action=DeprecatedAction,
            help="NOTE: --enable-triton-kernel-moe is deprecated. Please set `--moe-runner-backend` to 'triton_kernel' instead.",
        )
        parser.add_argument(
            "--enable-flashinfer-mxfp4-moe",
            action=DeprecatedAction,
            help="NOTE: --enable-flashinfer-mxfp4-moe is deprecated. Please set `--moe-runner-backend` to 'flashinfer_mxfp4' instead.",
        )

        # Configuration file support
        parser.add_argument(
            "--config",
            type=str,
            help="Read CLI options from a config file. Must be a YAML file with configuration options.",
        )

    @classmethod
    def from_cli_args(cls, args: argparse.Namespace):
        args.tp_size = args.tensor_parallel_size
        args.pp_size = args.pipeline_parallel_size
        args.dp_size = args.data_parallel_size
        args.ep_size = args.expert_parallel_size

        attrs = [attr.name for attr in dataclasses.fields(cls)]
        return cls(**{attr: getattr(args, attr) for attr in attrs})

    def url(self):
        if is_valid_ipv6_address(self.host):
            return f"http://[{self.host}]:{self.port}"
        else:
            return f"http://{self.host}:{self.port}"

    def get_hf_config(self):
        kwargs = {}
        hf_config = get_config(
            self.model_path,
            trust_remote_code=self.trust_remote_code,
            revision=self.revision,
            model_override_args=orjson.loads(self.json_model_override_args),
            **kwargs,
        )
        return hf_config

    def check_server_args(self):
        # Check parallel size constraints
        assert (
            self.tp_size * self.pp_size
        ) % self.nnodes == 0, "tp_size must be divisible by number of nodes"

        if self.pp_size > 1:
            assert (
                self.disable_overlap_schedule
                and self.speculative_algorithm is None
                and not self.enable_mixed_chunk
            ), "Pipeline parallelism is not compatible with overlap schedule, speculative decoding, mixed chunked prefill."

        assert not (
            self.dp_size > 1 and self.nnodes != 1 and not self.enable_dp_attention
        ), "multi-node data parallel is not supported unless dp attention!"

        assert self.base_gpu_id >= 0, "base_gpu_id must be non-negative"
        assert self.gpu_id_step >= 1, "gpu_id_step must be positive"

        assert self.moe_dense_tp_size in {
            1,
            None,
        }, "moe_dense_tp_size only support 1 and None currently"

        # Check LoRA
        self.check_lora_server_args()

        # Check speculative decoding
        if self.speculative_algorithm is not None:
            assert (
                not self.enable_mixed_chunk
            ), "enable_mixed_chunk is required for speculative decoding"

        # Check chunked prefill
        # Skip validation if chunked prefill is disabled (i.e., size <= 0).
        # Skip validation if disaggregation mode is decode.
        if self.chunked_prefill_size > 0 and self.disaggregation_mode != "decode":
            assert (
                self.chunked_prefill_size % self.page_size == 0
            ), "chunked_prefill_size must be divisible by page_size"

        # Check pdmux
        if self.enable_pdmux:
            assert (
                self.pp_size == 1
            ), "PD-Multiplexing is only supported with pipeline parallelism disabled (pp_size=1)."
            assert (
                self.chunked_prefill_size == -1
            ), "PD-Multiplexing is not compatible with chunked prefill."
            assert (
                self.disaggregation_mode == "null"
            ), "PD-Multiplexing is not compatible with disaggregation mode."
            assert (
                self.disable_overlap_schedule
            ), "PD-Multiplexing is not compatible with overlap schedule."

            # NOTE: CUDA Green Context may encounter potential issues with CudaGraph on torch 2.7.x – 2.8.x, leading to performance degradation.
            import torch

            parts = torch.__version__.split("+", 1)[0].split(".")
            major = int(parts[0]) if len(parts) > 0 and parts[0].isdigit() else 0
            minor = int(parts[1]) if len(parts) > 1 and parts[1].isdigit() else 0
            if (major, minor) > (2, 6):
                logger.warning(
                    "WARNING: PD-Multiplexing may experience performance degradation with torch versions > 2.6.x.\n"
                    f"  Current torch version is {torch.__version__}.\n"
                    "  Please manually install torch 2.6.x."
                )

        # Check multi tokenizer
        assert self.tokenizer_worker_num > 0, "Tokenizer worker num must >= 1"
        self.validate_buckets_rule(
            "--prompt-tokens-buckets", self.prompt_tokens_buckets
        )
        self.validate_buckets_rule(
            "--generation-tokens-buckets", self.generation_tokens_buckets
        )

        # Check scheduling policy
        if self.enable_priority_scheduling:
            assert self.schedule_policy in [
                "fcfs",
                "lof",
            ], f"To use priority scheduling, schedule_policy must be 'fcfs' or 'lof'. '{self.schedule_policy}' is not supported."

        # Check multi-item scoring
        if self.multi_item_scoring_delimiter is not None:
            assert self.disable_radix_cache, (
                "Multi-item scoring requires radix cache to be disabled. "
                "Please set --disable-radix-cache when using --multi-item-scoring-delimiter."
            )
            assert self.chunked_prefill_size == -1, (
                "Multi-item scoring requires chunked prefill to be disabled. "
                "Please set --chunked-prefill-size -1 when using --multi-item-scoring-delimiter."
            )

    def check_lora_server_args(self):
        assert self.max_loras_per_batch > 0, "max_loras_per_batch must be positive"

        # Enable LoRA if any LoRA paths are provided for backward compatibility.
        if self.lora_paths:
            if self.enable_lora is None:
                self.enable_lora = True
                logger.warning(
                    "--enable-lora is set to True because --lora-paths is provided."
                )
            elif self.enable_lora is False:
                logger.warning(
                    "--enable-lora is set to False, any provided lora_paths will be ignored."
                )

        if self.enable_lora:
            if isinstance(self.lora_paths, list):
                lora_paths = self.lora_paths
                self.lora_paths = []
                for lora_path in lora_paths:
                    if isinstance(lora_path, str):
                        if "=" in lora_path:
                            name, path = lora_path.split("=", 1)
                            lora_ref = LoRARef(
                                lora_name=name, lora_path=path, pinned=False
                            )
                        else:
                            lora_ref = LoRARef(
                                lora_name=lora_path, lora_path=lora_path, pinned=False
                            )
                    elif isinstance(lora_path, dict):
                        assert (
                            "lora_name" in lora_path and "lora_path" in lora_path
                        ), f"When providing LoRA paths as a list of dict, each dict should contain 'lora_name' and 'lora_path' keys. Got: {lora_path}"
                        lora_ref = LoRARef(
                            lora_name=lora_path["lora_name"],
                            lora_path=lora_path["lora_path"],
                            pinned=lora_path.get("pinned", False),
                        )
                    else:
                        raise ValueError(
                            f"Invalid type for item in --lora-paths list: {type(lora_path)}. "
                            "Expected a string or a dictionary."
                        )
                    self.lora_paths.append(lora_ref)
            elif isinstance(self.lora_paths, dict):
                self.lora_paths = [
                    LoRARef(lora_name=k, lora_path=v, pinned=False)
                    for k, v in self.lora_paths.items()
                ]
            elif self.lora_paths is None:
                self.lora_paths = []
            else:
                raise ValueError(
                    f"Invalid type for --lora-paths: {type(self.lora_paths)}. "
                    "Expected a list or a dictionary."
                )

            # Expand target modules
            if self.lora_target_modules:
                self.lora_target_modules = set(self.lora_target_modules)
                if "all" in self.lora_target_modules:
                    assert (
                        len(self.lora_target_modules) == 1
                    ), "If 'all' is specified in --lora-target-modules, it should be the only module specified."
                    self.lora_target_modules = set(SUPPORTED_LORA_TARGET_MODULES)

            # Ensure sufficient information is provided for LoRA initialization.
            assert self.lora_paths or (
                self.max_lora_rank and self.lora_target_modules
            ), "When no initial --lora-paths is provided, you need to specify both --max-lora-rank and --lora-target-modules for LoRA initialization."

            # Validate max_loaded_loras
            if self.max_loaded_loras is not None:
                assert self.max_loaded_loras >= self.max_loras_per_batch, (
                    "max_loaded_loras should be greater than or equal to max_loras_per_batch. "
                    f"max_loaded_loras={self.max_loaded_loras}, max_loras_per_batch={self.max_loras_per_batch}"
                )
                assert len(self.lora_paths) <= self.max_loaded_loras, (
                    "The number of LoRA paths should not exceed max_loaded_loras. "
                    f"max_loaded_loras={self.max_loaded_loras}, lora_paths={len(self.lora_paths)}"
                )

            if self.max_lora_chunk_size is not None:
                assert (
                    16 <= self.max_lora_chunk_size <= 128
                    and (self.max_lora_chunk_size & (self.max_lora_chunk_size - 1)) == 0
                ), "--max-lora-chunk-size must be a power of 2 between 16 and 128."

    def validate_disagg_tp_size(self, prefill_tp: int, decode_tp: int):
        larger_tp = max(decode_tp, prefill_tp)
        smaller_tp = min(decode_tp, prefill_tp)
        assert larger_tp % smaller_tp == 0, (
            "Different tp size is supported only when one tp is multiple of the other. "
            f"decode_tp={decode_tp}, prefill_tp={prefill_tp}"
        )

    def validate_buckets_rule(self, arg_name: str, buckets_rule: List[str]):
        if not buckets_rule:
            return

        assert len(buckets_rule) > 0, f"{arg_name} cannot be empty list"
        rule = buckets_rule[0]
        assert rule in [
            "tse",
            "default",
            "custom",
        ], f"Unsupported {arg_name} rule type: '{rule}'. Must be one of: 'tse', 'default', 'custom'"

        if rule == "tse":
            assert (
                len(buckets_rule) == 4
            ), f"{arg_name} TSE rule requires exactly 4 parameters: ['tse', middle, base, count], got {len(buckets_rule)}"
            try:
                middle = float(buckets_rule[1])
                base = float(buckets_rule[2])
                count = int(buckets_rule[3])
            except (ValueError, IndexError):
                assert (
                    False
                ), f"{arg_name} TSE rule parameters must be: ['tse', <float:middle>, <float:base>, <int:count>]"
            assert base > 1, f"{arg_name} TSE base must be larger than 1, got: {base}"
            assert count > 0, f"{arg_name} TSE count must be positive, got: {count}"
            assert middle > 0, f"{arg_name} TSE middle must be positive, got: {middle}"

        elif rule == "default":
            assert (
                len(buckets_rule) == 1
            ), f"{arg_name} default rule should only have one parameter: ['default'], got {len(buckets_rule)}"

        elif rule == "custom":
            assert (
                len(buckets_rule) >= 2
            ), f"{arg_name} custom rule requires at least one bucket value: ['custom', value1, ...]"
            try:
                bucket_values = [float(x) for x in buckets_rule[1:]]
            except ValueError:
                assert False, f"{arg_name} custom rule bucket values must be numeric"
            assert len(set(bucket_values)) == len(
                bucket_values
            ), f"{arg_name} custom rule bucket values should not contain duplicates"
            assert all(
                val >= 0 for val in bucket_values
            ), f"{arg_name} custom rule bucket values should be non-negative"

    def adjust_mem_fraction_for_vlm(self, model_config):
        vision_config = getattr(model_config.hf_config, "vision_config", None)
        if vision_config is None:
            return

        # roughly reduce the mem_fraction_static base on params of Vit
        original_server_arg_mem_fraction = self.mem_fraction_static
        # a base mem_fraction_static factor for regular Vit
        base_mem_fraction_reduction_ratio = 0.95

        vit_num_layers = getattr(vision_config, "num_hidden_layers", 24)
        vit_hidden_size = getattr(vision_config, "hidden_size", 1024)

        # baseline ViT params (ViT-L/14)
        baseline_vit_layers = 24
        baseline_vit_hidden_size = 1024

        # weight params count
        current_complexity_score = vit_num_layers * (vit_hidden_size**2)
        baseline_complexity_score = baseline_vit_layers * (baseline_vit_hidden_size**2)
        complexity_ratio = (
            current_complexity_score / baseline_complexity_score
            if baseline_complexity_score > 0
            else 1.0
        )

        # every time the complexity grows 100%, adjust final factor for 10%
        sensitivity_scale = 0.1
        dynamic_adjustment_factor = 1.0 - sensitivity_scale * (complexity_ratio - 1.0)
        dynamic_adjustment_factor = max(0.8, min(1.05, dynamic_adjustment_factor))

        final_overall_factor = (
            base_mem_fraction_reduction_ratio * dynamic_adjustment_factor
        )
        self.mem_fraction_static = (
            original_server_arg_mem_fraction * final_overall_factor
        )


# NOTE: This is a global variable to hold the server args for scheduler.
_global_server_args: Optional[ServerArgs] = None


def set_global_server_args_for_scheduler(server_args: ServerArgs):
    global _global_server_args
    _global_server_args = server_args


def get_global_server_args() -> ServerArgs:
    if _global_server_args is None:
        raise ValueError("Global server args is not set yet!")

    return _global_server_args


def prepare_server_args(argv: List[str]) -> ServerArgs:
    """
    Prepare the server arguments from the command line arguments.

    Args:
        args: The command line arguments. Typically, it should be `sys.argv[1:]`
            to ensure compatibility with `parse_args` when no arguments are passed.

    Returns:
        The server arguments.
    """
    # Import here to avoid circular imports
    from sglang.srt.server_args_config_parser import ConfigArgumentMerger

    # Check for config file and merge arguments if present
    if "--config" in argv:
        # Extract boolean actions from the parser to handle them correctly
        parser = argparse.ArgumentParser()
        ServerArgs.add_cli_args(parser)

        # Get boolean action destinations
        boolean_actions = []
        for action in parser._actions:
            if hasattr(action, "dest") and hasattr(action, "action"):
                if action.action in ["store_true", "store_false"]:
                    boolean_actions.append(action.dest)

        # Merge config file arguments with CLI arguments
        config_merger = ConfigArgumentMerger(boolean_actions=boolean_actions)
        argv = config_merger.merge_config_with_args(argv)

    parser = argparse.ArgumentParser()
    ServerArgs.add_cli_args(parser)
    raw_args = parser.parse_args(argv)

    return ServerArgs.from_cli_args(raw_args)


ZMQ_TCP_PORT_DELTA = 233
DP_ATTENTION_HANDSHAKE_PORT_DELTA = 5


@dataclasses.dataclass
class PortArgs:
    # The ipc filename for tokenizer to receive inputs from detokenizer (zmq)
    tokenizer_ipc_name: str
    # The ipc filename for scheduler (rank 0) to receive inputs from tokenizer (zmq)
    scheduler_input_ipc_name: str
    # The ipc filename for detokenizer to receive inputs from scheduler (zmq)
    detokenizer_ipc_name: str

    # The port for nccl initialization (torch.dist)
    nccl_port: int

    # The ipc filename for rpc call between Engine and Scheduler
    rpc_ipc_name: str

    # The ipc filename for Scheduler to send metrics
    metrics_ipc_name: str

    # The ipc filename for Tokenizer and worker tokenizer
    tokenizer_worker_ipc_name: Optional[str]

    @staticmethod
    def init_new(
        server_args: ServerArgs,
        dp_rank: Optional[int] = None,
        worker_ports: Optional[List[int]] = None,
    ) -> PortArgs:
        if server_args.nccl_port is None:
            nccl_port = server_args.port + random.randint(100, 1000)
            while True:
                if is_port_available(nccl_port):
                    break
                if nccl_port < 60000:
                    nccl_port += 42
                else:
                    nccl_port -= 43
        else:
            nccl_port = server_args.nccl_port

        if not server_args.enable_dp_attention:
            # Normal case, use IPC within a single node
            return PortArgs(
                tokenizer_ipc_name=f"ipc://{tempfile.NamedTemporaryFile(delete=False).name}",
                scheduler_input_ipc_name=f"ipc://{tempfile.NamedTemporaryFile(delete=False).name}",
                detokenizer_ipc_name=f"ipc://{tempfile.NamedTemporaryFile(delete=False).name}",
                nccl_port=nccl_port,
                rpc_ipc_name=f"ipc://{tempfile.NamedTemporaryFile(delete=False).name}",
                metrics_ipc_name=f"ipc://{tempfile.NamedTemporaryFile(delete=False).name}",
                tokenizer_worker_ipc_name=None,
            )
        else:
            # DP attention. Use TCP + port to handle both single-node and multi-node.
            if server_args.nnodes == 1 and server_args.dist_init_addr is None:
                dist_init_addr = ("127.0.0.1", server_args.port + ZMQ_TCP_PORT_DELTA)
            elif server_args.dist_init_addr.startswith("["):  # ipv6 address
                port_num, host = configure_ipv6(server_args.dist_init_addr)
                dist_init_addr = (host, str(port_num))
            else:
                dist_init_addr = server_args.dist_init_addr.split(":")

            assert (
                len(dist_init_addr) == 2
            ), "please provide --dist-init-addr as host:port of head node"

            dist_init_host, dist_init_port = dist_init_addr
            port_base = int(dist_init_port) + 1
            detokenizer_port = port_base + 1
            rpc_port = port_base + 2
            metrics_ipc_name = port_base + 3
            if dp_rank is None:
                # TokenizerManager to DataParallelController
                scheduler_input_port = port_base + 4
            else:
                assert worker_ports is not None
                scheduler_input_port = worker_ports[dp_rank]
            return PortArgs(
                tokenizer_ipc_name=f"tcp://{dist_init_host}:{port_base}",
                scheduler_input_ipc_name=f"tcp://{dist_init_host}:{scheduler_input_port}",
                detokenizer_ipc_name=f"tcp://{dist_init_host}:{detokenizer_port}",
                nccl_port=nccl_port,
                rpc_ipc_name=f"tcp://{dist_init_host}:{rpc_port}",
                metrics_ipc_name=f"tcp://{dist_init_host}:{metrics_ipc_name}",
                tokenizer_worker_ipc_name=None,
            )


class LoRAPathAction(argparse.Action):
    def __call__(self, parser, namespace, values, option_string=None):
        lora_paths = []
        if values:
            assert isinstance(values, list), "Expected a list of LoRA paths."
            for lora_path in values:
                lora_path = lora_path.strip()
                if lora_path.startswith("{") and lora_path.endswith("}"):
                    obj = json.loads(lora_path)
                    assert "lora_path" in obj and "lora_name" in obj, (
                        f"{repr(lora_path)} looks like a JSON str, "
                        "but it does not contain 'lora_name' and 'lora_path' keys."
                    )
                    lora_paths.append(obj)
                else:
                    lora_paths.append(lora_path)

        setattr(namespace, self.dest, lora_paths)


class DeprecatedAction(argparse.Action):
    def __init__(self, option_strings, dest, nargs=0, **kwargs):
        super(DeprecatedAction, self).__init__(
            option_strings, dest, nargs=nargs, **kwargs
        )

    def __call__(self, parser, namespace, values, option_string=None):
        raise ValueError(self.help)


def print_deprecated_warning(message: str):
    logger.warning(f"\033[33m{message}\033[0m")


def auto_choose_speculative_params(self: ServerArgs):
    """
    Automatically choose the parameters for speculative decoding.

    You can tune them on your own models and prompts with scripts/playground/bench_speculative.py
    """
    hf_config = self.get_hf_config()
    arch = hf_config.architectures[0]
    if self.speculative_algorithm == "STANDALONE":
        # The default value for standalone speculative decoding
        return (3, 1, 4)
    if arch in ["LlamaForCausalLM"]:
        # The default value for llama
        return (5, 4, 8)
    elif arch in [
        "DeepseekV32ForCausalLM",
        "DeepseekV3ForCausalLM",
        "DeepseekV2ForCausalLM",
        "GptOssForCausalLM",
        "BailingMoeForCausalLM",
        "BailingMoeV2ForCausalLM",
    ]:
        # The default value for deepseek and gpt-oss
        return (3, 1, 4)
    elif arch in ["Grok1ForCausalLM", "Grok1VForCausalLM"]:
        return (5, 4, 8)
    else:
        # The default value for all other models
        return (5, 4, 8)<|MERGE_RESOLUTION|>--- conflicted
+++ resolved
@@ -351,20 +351,8 @@
 
     # Expert parallelism
     ep_size: int = 1
-<<<<<<< HEAD
-    moe_a2a_backend: Literal["none", "deepep", "mori"] = "none"
-    moe_runner_backend: Literal[
-        "auto",
-        "triton",
-        "triton_kernel",
-        "flashinfer_trtllm",
-        "flashinfer_cutlass",
-        "flashinfer_mxfp4",
-    ] = "auto"
-=======
-    moe_a2a_backend: Literal["none", "deepep", "mooncake"] = "none"
+    moe_a2a_backend: Literal["none", "deepep", "mooncake", "mori"] = "none"
     moe_runner_backend: str = "auto"
->>>>>>> 91fc5bb5
     flashinfer_mxfp4_moe_precision: Literal["default", "bf16"] = "default"
     enable_flashinfer_allreduce_fusion: bool = False
     deepep_mode: Literal["auto", "normal", "low_latency"] = "auto"
@@ -557,12 +545,7 @@
 
         # Handle MoE configurations.
         self._handle_moe_kernel_config()
-<<<<<<< HEAD
-        self._handle_deepep_moe()
-        self._handle_mori_moe()
-=======
         self._handle_a2a_moe()
->>>>>>> 91fc5bb5
         self._handle_eplb_and_dispatch()
         self._handle_expert_distribution_metrics()
 
@@ -1116,10 +1099,21 @@
                 "FlashInfer TRTLLM MoE is enabled. --disable-shared-experts-fusion is automatically set."
             )
 
-<<<<<<< HEAD
-    def _handle_mori_moe(self):
-        # TODO : support eplb/expert distribution recording when MoRI
-        # MoRI MoE
+    def _handle_a2a_moe(self):
+        if self.moe_a2a_backend == "deepep":
+            if self.deepep_mode == "normal":
+                logger.warning("Cuda graph is disabled because deepep_mode=`normal`")
+                self.disable_cuda_graph = True
+            self.ep_size = self.tp_size
+            logger.warning(
+                f"DeepEP/MoRI MoE is enabled. The expert parallel size is adjusted to be the same as the tensor parallel size[{self.tp_size}]."
+            )
+
+        if self.moe_a2a_backend == "mooncake":
+            self.ep_size = self.tp_size
+            logger.warning(
+                f"Mooncake MoE is enabled. The expert parallel size is adjusted to be the same as the tensor parallel size[{self.tp_size}]."
+            )
         if self.moe_a2a_backend == "mori":
             if not _use_aiter:
                 self.moe_a2a_backend = "none"
@@ -1138,25 +1132,6 @@
             assert (
                 not self.enable_two_batch_overlap
             ), f"Currently MoRI does not support TBO."
-
-    def _handle_deepep_moe(self):
-=======
-    def _handle_a2a_moe(self):
->>>>>>> 91fc5bb5
-        if self.moe_a2a_backend == "deepep":
-            if self.deepep_mode == "normal":
-                logger.warning("Cuda graph is disabled because deepep_mode=`normal`")
-                self.disable_cuda_graph = True
-            self.ep_size = self.tp_size
-            logger.warning(
-                f"DeepEP/MoRI MoE is enabled. The expert parallel size is adjusted to be the same as the tensor parallel size[{self.tp_size}]."
-            )
-
-        if self.moe_a2a_backend == "mooncake":
-            self.ep_size = self.tp_size
-            logger.warning(
-                f"Mooncake MoE is enabled. The expert parallel size is adjusted to be the same as the tensor parallel size[{self.tp_size}]."
-            )
 
     def _handle_eplb_and_dispatch(self):
         if self.enable_eplb and (self.expert_distribution_recorder_mode is None):
@@ -2405,11 +2380,7 @@
         parser.add_argument(
             "--moe-a2a-backend",
             type=str,
-<<<<<<< HEAD
-            choices=["none", "deepep", "mori"],
-=======
-            choices=["none", "deepep", "mooncake"],
->>>>>>> 91fc5bb5
+            choices=["none", "deepep", "mooncake", "mori"],
             default=ServerArgs.moe_a2a_backend,
             help="Choose the backend for MoE A2A.",
         )
