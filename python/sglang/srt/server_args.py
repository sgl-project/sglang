# Copyright 2023-2024 SGLang Team
# Licensed under the Apache License, Version 2.0 (the "License");
# you may not use this file except in compliance with the License.
# You may obtain a copy of the License at
#
#     http://www.apache.org/licenses/LICENSE-2.0
#
# Unless required by applicable law or agreed to in writing, software
# distributed under the License is distributed on an "AS IS" BASIS,
# WITHOUT WARRANTIES OR CONDITIONS OF ANY KIND, either express or implied.
# See the License for the specific language governing permissions and
# limitations under the License.
# ==============================================================================
"""The arguments of the server."""

import argparse
import dataclasses
import json
import logging
import os
import random
import sys
import tempfile
from typing import List, Literal, Optional, Union

from sglang.srt.function_call.function_call_parser import FunctionCallParser
from sglang.srt.hf_transformers_utils import check_gguf_file, get_config
from sglang.srt.layers.utils import is_sm90_supported, is_sm100_supported
from sglang.srt.lora.lora_registry import LoRARef
from sglang.srt.reasoning_parser import ReasoningParser
from sglang.srt.utils import (
    LORA_TARGET_ALL_MODULES,
    SUPPORTED_LORA_TARGET_MODULES,
    configure_ipv6,
    get_device,
    get_device_memory_capacity,
    is_cuda,
    is_flashinfer_available,
    is_hip,
    is_port_available,
    is_remote_url,
    is_triton_kernels_available,
    is_valid_ipv6_address,
    nullable_str,
)

logger = logging.getLogger(__name__)


@dataclasses.dataclass
class ServerArgs:
    # Model and tokenizer
    model_path: str
    tokenizer_path: Optional[str] = None
    tokenizer_mode: str = "auto"
    skip_tokenizer_init: bool = False
    load_format: str = "auto"
    model_loader_extra_config: str = "{}"
    trust_remote_code: bool = False
    context_length: Optional[int] = None
    is_embedding: bool = False
    enable_multimodal: Optional[bool] = None
    revision: Optional[str] = None
    model_impl: str = "auto"

    # HTTP server
    host: str = "127.0.0.1"
    port: int = 30000
    skip_server_warmup: bool = False
    warmups: Optional[str] = None
    nccl_port: Optional[int] = None

    # Quantization and data type
    dtype: str = "auto"
    quantization: Optional[str] = None
    quantization_param_path: Optional[str] = None
    kv_cache_dtype: str = "auto"

    # Memory and scheduling
    mem_fraction_static: Optional[float] = None
    max_running_requests: Optional[int] = None
    max_queued_requests: Optional[int] = sys.maxsize
    max_total_tokens: Optional[int] = None
    chunked_prefill_size: Optional[int] = None
    max_prefill_tokens: int = 16384
    schedule_policy: str = "fcfs"
    schedule_conservativeness: float = 1.0
    cpu_offload_gb: int = 0
    page_size: Optional[int] = None
    hybrid_kvcache_ratio: Optional[float] = None
    swa_full_tokens_ratio: float = 0.8
    disable_hybrid_swa_memory: bool = False

    # Runtime options
    device: Optional[str] = None
    tp_size: int = 1
    pp_size: int = 1
    max_micro_batch_size: Optional[int] = None
    stream_interval: int = 1
    stream_output: bool = False
    random_seed: Optional[int] = None
    constrained_json_whitespace_pattern: Optional[str] = None
    watchdog_timeout: float = 300
    dist_timeout: Optional[int] = None  # timeout for torch.distributed
    download_dir: Optional[str] = None
    base_gpu_id: int = 0
    gpu_id_step: int = 1
    sleep_on_idle: bool = False

    # Logging
    log_level: str = "info"
    log_level_http: Optional[str] = None
    log_requests: bool = False
    log_requests_level: int = 2
    crash_dump_folder: Optional[str] = None
    show_time_cost: bool = False
    enable_metrics: bool = False
    enable_metrics_for_all_schedulers: bool = False
    bucket_time_to_first_token: Optional[List[float]] = None
    bucket_inter_token_latency: Optional[List[float]] = None
    bucket_e2e_request_latency: Optional[List[float]] = None
    collect_tokens_histogram: bool = False
    decode_log_interval: int = 40
    enable_request_time_stats_logging: bool = False
    kv_events_config: Optional[str] = None

    # API related
    api_key: Optional[str] = None
    served_model_name: Optional[str] = None
    weight_version: str = "default"
    chat_template: Optional[str] = None
    completion_template: Optional[str] = None
    file_storage_path: str = "sglang_storage"
    enable_cache_report: bool = False
    reasoning_parser: Optional[str] = None
    tool_call_parser: Optional[str] = None
    tool_server: Optional[str] = None

    # Data parallelism
    dp_size: int = 1
    load_balance_method: str = "round_robin"

    # Multi-node distributed serving
    dist_init_addr: Optional[str] = None
    nnodes: int = 1
    node_rank: int = 0

    # Model override args in JSON
    json_model_override_args: str = "{}"
    preferred_sampling_params: Optional[str] = None

    # LoRA
    enable_lora: Optional[bool] = None
    max_lora_rank: Optional[int] = None
    lora_target_modules: Optional[Union[set[str], List[str]]] = None
    lora_paths: Optional[Union[dict[str, str], dict[str, LoRARef], List[str]]] = None
    max_loaded_loras: Optional[int] = None
    max_loras_per_batch: int = 8
    lora_backend: str = "triton"

    # Kernel backend
    attention_backend: Optional[str] = None
    decode_attention_backend: Optional[str] = None
    prefill_attention_backend: Optional[str] = None
    sampling_backend: Optional[str] = None
    grammar_backend: Optional[str] = None
    mm_attention_backend: Optional[str] = None

    # Speculative decoding
    speculative_algorithm: Optional[str] = None
    speculative_draft_model_path: Optional[str] = None
    speculative_num_steps: Optional[int] = None
    speculative_eagle_topk: Optional[int] = None
    speculative_num_draft_tokens: Optional[int] = None
    speculative_accept_threshold_single: float = 1.0
    speculative_accept_threshold_acc: float = 1.0
    speculative_token_map: Optional[str] = None

    # Expert parallelism
    ep_size: int = 1
    moe_a2a_backend: Literal["none", "deepep"] = "none"
    moe_runner_backend: Literal[
        "auto",
        "triton",
        "triton_kernel",
        "flashinfer_trtllm",
        "flashinfer_cutlass",
        "flashinfer_mxfp4",
    ] = "auto"
    enable_flashinfer_allreduce_fusion: bool = False
    deepep_mode: Literal["auto", "normal", "low_latency"] = "auto"
    ep_num_redundant_experts: int = 0
    ep_dispatch_algorithm: Optional[Literal["static", "dynamic", "fake"]] = None
    init_expert_location: str = "trivial"
    enable_eplb: bool = False
    eplb_algorithm: str = "auto"
    eplb_rebalance_num_iterations: int = 1000
    eplb_rebalance_layers_per_chunk: Optional[int] = None
    expert_distribution_recorder_mode: Optional[
        Literal["stat", "stat_approx", "per_pass", "per_token"]
    ] = None
    expert_distribution_recorder_buffer_size: Optional[int] = None
    enable_expert_distribution_metrics: bool = False
    deepep_config: Optional[str] = None
    moe_dense_tp_size: Optional[int] = None

    # Hierarchical cache
    enable_hierarchical_cache: bool = False
    hicache_ratio: float = 2.0
    hicache_size: int = 0
    hicache_write_policy: str = "write_through_selective"
    hicache_io_backend: str = "kernel"
    hicache_mem_layout: str = "layer_first"
    hicache_storage_backend: Optional[str] = None
    hicache_storage_prefetch_policy: str = "best_effort"

    # Double Sparsity
    enable_double_sparsity: bool = False
    ds_channel_config_path: Optional[str] = None
    ds_heavy_channel_num: int = 32
    ds_heavy_token_num: int = 256
    ds_heavy_channel_type: str = "qk"
    ds_sparse_decode_threshold: int = 4096

    # Optimization/debug options
    disable_radix_cache: bool = False
    cuda_graph_max_bs: Optional[int] = None
    cuda_graph_bs: Optional[List[int]] = None
    disable_cuda_graph: bool = False
    disable_cuda_graph_padding: bool = False
    enable_profile_cuda_graph: bool = False
    enable_cudagraph_gc: bool = False
    enable_nccl_nvls: bool = False
    enable_symm_mem: bool = False
    disable_flashinfer_cutlass_moe_fp4_allgather: bool = False
    enable_tokenizer_batch_encode: bool = False
    disable_outlines_disk_cache: bool = False
    disable_custom_all_reduce: bool = False
    enable_mscclpp: bool = False
    disable_overlap_schedule: bool = False
    enable_mixed_chunk: bool = False
    enable_dp_attention: bool = False
    enable_dp_lm_head: bool = False
    enable_two_batch_overlap: bool = False
    tbo_token_distribution_threshold: float = 0.48
    enable_torch_compile: bool = False
    torch_compile_max_bs: int = 32
    torchao_config: str = ""
    enable_nan_detection: bool = False
    enable_p2p_check: bool = False
    triton_attention_reduce_in_fp32: bool = False
    triton_attention_num_kv_splits: int = 8
    num_continuous_decode_steps: int = 1
    delete_ckpt_after_loading: bool = False
    enable_memory_saver: bool = False
    allow_auto_truncate: bool = False
    enable_custom_logit_processor: bool = False
    flashinfer_mla_disable_ragged: bool = False
    disable_shared_experts_fusion: bool = False
    disable_chunked_prefix_cache: bool = False
    disable_fast_image_processor: bool = False
    enable_return_hidden_states: bool = False
    scheduler_recv_interval: int = 1

    # Debug tensor dumps
    debug_tensor_dump_output_folder: Optional[str] = None
    debug_tensor_dump_input_file: Optional[str] = None
    debug_tensor_dump_inject: bool = False
    debug_tensor_dump_prefill_only: bool = False

    # PD disaggregation: can be "null" (not disaggregated), "prefill" (prefill-only), or "decode" (decode-only)
    disaggregation_mode: str = "null"
    disaggregation_transfer_backend: str = "mooncake"
    disaggregation_bootstrap_port: int = 8998
    disaggregation_decode_tp: Optional[int] = None
    disaggregation_decode_dp: Optional[int] = None
    disaggregation_prefill_pp: Optional[int] = 1
    disaggregation_ib_device: Optional[str] = None
    num_reserved_decode_tokens: int = 512  # used for decode kv cache offload in PD
    pdlb_url: Optional[str] = None

    # For model weight update
    custom_weight_loader: Optional[List[str]] = None
    weight_loader_disable_mmap: bool = False

    # For PD-Multiplexing
    enable_pdmux: bool = False
    sm_group_num: int = 3

<<<<<<< HEAD
    # Multimodal settings
    max_num_images: Optional[int] = None
=======
    # Deprecated arguments
    enable_ep_moe: bool = False
    enable_deepep_moe: bool = False
    enable_flashinfer_cutlass_moe: bool = False
    enable_flashinfer_trtllm_moe: bool = False
    enable_triton_kernel_moe: bool = False
    enable_flashinfer_mxfp4_moe: bool = False
>>>>>>> ca533580

    def __post_init__(self):
        # Check deprecated arguments
        def print_deprecated_warning(message: str):
            logger.warning(f"\033[33m{message}\033[0m")

        if self.enable_ep_moe:
            self.ep_size = self.tp_size
            print_deprecated_warning(
                "NOTE: --enable-ep-moe is deprecated. Please set `--ep-size` to the same value as `--tp-size` instead."
            )
        if self.enable_deepep_moe:
            self.moe_a2a_backend = "deepep"
            print_deprecated_warning(
                "NOTE: --enable-deepep-moe is deprecated. Please set `--moe-a2a-backend` to 'deepep' instead."
            )
        if self.enable_triton_kernel_moe:
            self.moe_runner_backend = "triton_kernel"
            print_deprecated_warning(
                "NOTE: --enable-triton-kernel-moe is deprecated. Please set `--moe-runner-backend` to 'triton_kernel' instead."
            )
        if self.enable_flashinfer_cutlass_moe:
            self.moe_runner_backend = "flashinfer_cutlass"
            print_deprecated_warning(
                "NOTE: --enable-flashinfer-cutlass-moe is deprecated. Please set `--moe-runner-backend` to 'flashinfer_cutlass' instead."
            )
        if self.enable_flashinfer_trtllm_moe:
            self.moe_runner_backend = "flashinfer_trtllm"
            print_deprecated_warning(
                "NOTE: --enable-flashinfer-trtllm-moe is deprecated. Please set `--moe-runner-backend` to 'flashinfer_trtllm' instead."
            )
        if self.enable_flashinfer_mxfp4_moe:
            self.moe_runner_backend = "flashinfer_mxfp4"
            print_deprecated_warning(
                "NOTE: --enable-flashinfer-mxfp4-moe is deprecated. Please set `--moe-runner-backend` to 'flashinfer_mxfp4' instead."
            )

        # Set missing default values
        if self.tokenizer_path is None:
            self.tokenizer_path = self.model_path
        if self.served_model_name is None:
            self.served_model_name = self.model_path
        if self.device is None:
            self.device = get_device()
        if self.random_seed is None:
            self.random_seed = random.randint(0, 1 << 30)

        gpu_mem = get_device_memory_capacity(self.device)

        # Set mem fraction static
        if self.mem_fraction_static is None:
            if gpu_mem is not None:
                # GPU memory capacity = model weights + KV cache pool + activations + cuda graph buffers
                # mem_fraction_static = (model weights + KV cache pool) / GPU memory capacity.

                # We want mem_fraction_static to be as large as possible but still has enough room
                # for activations and cuda graph buffers. We use the following heuristic to
                # compute the needed size for activations and cuda graph buffers:
                # - The size of the activation depends on the chunked_prefill_size and model size.
                # - The size of cuda graph buffers depends on the cuda graph capture range and model size.
                # For GPUs with more memory, we use a larger chunked_prefill_size and
                # capture more cuda graphs, so they need to reserve more memory.
                parallel_size = self.tp_size * self.pp_size

                if gpu_mem < 20 * 1024:
                    # T4, 4080. (chunked_prefill_size 2k, cuda_graph_max_bs 8)
                    reserved_mem = (2.8 + parallel_size / 10) * 1024
                elif gpu_mem < 35 * 1024:
                    # A10, L40, 4090, 5090. (chunked_prefill_size 2k, cuda_graph_max_bs 8)
                    reserved_mem = (2.8 + parallel_size / 10) * 1024
                elif gpu_mem < 90 * 1024:
                    # H100, A100. (chunked_prefill_size 8k, cuda_graph_max_bs 160)
                    reserved_mem = (9.5 + parallel_size / 2) * 1024
                elif gpu_mem < 100 * 1024:
                    # H20. (chunked_prefill_size 8k, cuda_graph_max_bs 256)
                    reserved_mem = (12 + parallel_size / 2) * 1024
                elif gpu_mem < 160 * 1024:
                    # H200. (chunked_prefill_size 8k, cuda_graph_max_bs 256)
                    reserved_mem = (12 + parallel_size / 2) * 1024
                else:
                    # B200, MI300. (chunked_prefill_size 16k, cuda_graph_max_bs 512)
                    reserved_mem = 32 * 1024

                if self.speculative_algorithm is not None:
                    # draft model and larger cuda graph buffers
                    reserved_mem += 2 * 1024
                if self.enable_dp_attention:
                    reserved_mem += 4 * 1024

                self.mem_fraction_static = round((gpu_mem - reserved_mem) / gpu_mem, 3)
            else:
                self.mem_fraction_static = 0.88

            # Lazy init to avoid circular import
            # Multimodal models need more memory for the image processor
            from sglang.srt.configs.model_config import ModelConfig

            model_config = ModelConfig.from_server_args(self)
            if model_config.is_multimodal:
                self.adjust_mem_fraction_for_vlm(model_config)

        # Set chunked prefill size, which depends on the gpu memory capacity
        if self.chunked_prefill_size is None:
            if gpu_mem is not None:
                if gpu_mem < 35 * 1024:  # A10, L40, 4090
                    self.chunked_prefill_size = 2048
                elif gpu_mem < 160 * 1024:  # H100, H200, A100, H20
                    self.chunked_prefill_size = 8192
                else:  # B200, MI300
                    self.chunked_prefill_size = 16384
            else:
                self.chunked_prefill_size = 4096

        # Set cuda graph max batch size
        if self.cuda_graph_max_bs is None:
            # Based on detailed statistics, when serving TP1/TP2 models on lower-end GPUs with HBM<25G, you can either disable cuda graph or set `cuda_graph_max_bs` to a very small value to reduce the memory overhead of creating cuda graphs, with almost no impact on performance. However, when serving models with TP4 or TP8, we need to enable cuda graph to maintain high performance. In this case, we can set `cuda_graph_max_bs` to 80 (half of the default value 160) to reduce the memory overhead of creating cuda graphs. Looking at the logs from TP4 serving of qwen2-72b, a value of 80 is sufficient and can reduce the memory overhead of creating cuda graphs on lower-end GPUs compared to the original 160, avoiding OOM issues.
            if gpu_mem is not None and gpu_mem < 35 * 1024:
                if self.tp_size < 4:
                    self.cuda_graph_max_bs = 8
                else:
                    self.cuda_graph_max_bs = 80

        # Set kernel backends for hpu device
        if self.device == "hpu":
            self.attention_backend = "torch_native"
            self.sampling_backend = "pytorch"

        # Model-specific adjustments
        self.model_specific_adjustments()

        # Set kernel backends
        if self.device == "cpu":
            if self.attention_backend is None:
                self.attention_backend = "intel_amx"
            self.sampling_backend = "pytorch"

        if self.sampling_backend is None:
            self.sampling_backend = (
                "flashinfer" if is_flashinfer_available() else "pytorch"
            )

        if self.attention_backend == "torch_native":
            logger.warning(
                "Cuda graph is disabled because of using torch native attention backend"
            )
            self.disable_cuda_graph = True

        if self.attention_backend == "ascend":
            logger.warning(
                "At this moment Ascend attention backend only supports a page_size of 128, change page_size to 128."
            )
            self.page_size = 128

        if (
            self.attention_backend == "flashmla"
            or self.decode_attention_backend == "flashmla"
        ):
            logger.warning(
                "FlashMLA only supports a page_size of 64, change page_size to 64."
            )
            self.page_size = 64

        if (
            self.attention_backend == "cutlass_mla"
            or self.decode_attention_backend == "cutlass_mla"
        ):
            logger.warning(
                "Cutlass MLA only supports a page_size of 128, change page_size to 128."
            )
            self.page_size = 128

        if (
            self.attention_backend == "trtllm_mla"
            or self.decode_attention_backend == "trtllm_mla"
        ):
            if not is_sm100_supported():
                raise ValueError(
                    "TRTLLM MLA backend is only supported on Blackwell GPUs (SM100). Please use a different backend."
                )

            if self.page_size not in [32, 64]:
                logger.warning(
                    f"TensorRT-LLM MLA only supports page_size of 32 or 64, changing page_size from {self.page_size} to 64."
                )
                self.page_size = 64

            if self.speculative_algorithm is not None:
                raise ValueError(
                    "trtllm_mla backend does not support speculative decoding yet."
                )

            if self.kv_cache_dtype not in ["fp8_e4m3", "auto"]:
                raise ValueError(
                    "TensorRT-LLM MLA backend only supports kv-cache-dtype of fp8_e4m3 or auto."
                )

        if (
            self.attention_backend == "trtllm_mha"
            or self.decode_attention_backend == "trtllm_mha"
            or self.prefill_attention_backend == "trtllm_mha"
        ):
            if not is_sm100_supported():
                raise ValueError(
                    "TRTLLM MHA backend is only supported on Blackwell GPUs (SM100). Please use a different backend."
                )

            if self.page_size not in [16, 32, 64]:
                logger.warning(
                    f"TensorRT-LLM MHA only supports page_size of 16, 32 or 64, changing page_size from {self.page_size} to 64."
                )
                self.page_size = 64

            if self.speculative_algorithm is not None:
                raise ValueError(
                    "trtllm_mha backend does not support speculative decoding yet."
                )

        if self.attention_backend == "dual_chunk_flash_attn":
            logger.warning(
                "Mixed chunk, radix cache, and cuda graphs are disabled because of using dual chunk flash attention backend"
            )
            self.enable_mixed_chunk = False
            self.disable_cuda_graph = True
            self.disable_radix_cache = True

        # Set page size
        if self.page_size is None:
            self.page_size = 1

        # AMD-specific Triton attention KV splits default number
        if is_hip():
            self.triton_attention_num_kv_splits = 16

        # Choose grammar backend
        if self.grammar_backend is None:
            self.grammar_backend = "xgrammar"

        # Data parallelism attention
        if self.enable_dp_attention:
            self.schedule_conservativeness = self.schedule_conservativeness * 0.3
            assert (
                self.dp_size > 1
            ), "Please set a dp-size > 1. You can use 1 < dp-size <= tp-size "
            assert self.tp_size % self.dp_size == 0
            self.chunked_prefill_size = self.chunked_prefill_size // self.dp_size
            logger.warning(
                f"DP attention is enabled. The chunked prefill size is adjusted to {self.chunked_prefill_size} to avoid MoE kernel issues. "
            )

        if self.enable_dp_lm_head:
            assert (
                self.enable_dp_attention
            ), "Please enable dp attention when setting enable_dp_lm_head. "

        # MoE kernel
        if self.moe_runner_backend == "flashinfer_cutlass":
            assert (
                self.quantization == "modelopt_fp4"
            ), "modelopt_fp4 quantization is required for Flashinfer MOE"
            os.environ["TRTLLM_ENABLE_PDL"] = "1"
            assert self.ep_size in [
                1,
                self.tp_size,
            ], "The expert parallel size must be 1 or the same as the tensor parallel size"

        if self.moe_runner_backend == "flashinfer_trtllm":
            if not self.disable_shared_experts_fusion:
                self.disable_shared_experts_fusion = True
                logger.warning(
                    "FlashInfer TRTLLM MoE is enabled. --disable-shared-experts-fusion is automatically set."
                )

        # DeepEP MoE
        if self.moe_a2a_backend == "deepep":
            if self.deepep_mode == "normal":
                logger.warning("Cuda graph is disabled because deepep_mode=`normal`")
                self.disable_cuda_graph = True
            self.ep_size = self.tp_size
            logger.warning(
                f"DeepEP MoE is enabled. The expert parallel size is adjusted to be the same as the tensor parallel size[{self.tp_size}]."
            )

        if self.enable_eplb and (self.expert_distribution_recorder_mode is None):
            self.expert_distribution_recorder_mode = "stat"
            logger.warning(
                "EPLB is enabled. The expert_distribution_recorder_mode is automatically set."
            )

        if (self.enable_eplb or (self.init_expert_location is not None)) and (
            self.ep_dispatch_algorithm is None
        ):
            self.ep_dispatch_algorithm = "static"

        if self.enable_eplb:
            assert self.ep_size > 1

        if self.enable_expert_distribution_metrics and (
            self.expert_distribution_recorder_mode is None
        ):
            self.expert_distribution_recorder_mode = "stat"

        if self.expert_distribution_recorder_buffer_size is None:
            if (x := self.eplb_rebalance_num_iterations) is not None:
                self.expert_distribution_recorder_buffer_size = x
            elif self.expert_distribution_recorder_mode is not None:
                self.expert_distribution_recorder_buffer_size = 1000

        # Pipeline parallelism
        if self.pp_size > 1:
            self.disable_overlap_schedule = True
            logger.warning(
                "Pipeline parallelism is incompatible with overlap schedule."
            )

        # Hicache
        if self.hicache_storage_backend == "mooncake":
            # to use mooncake storage backend, the following conditions must be met:
            self.hicache_io_backend = "kernel"
            self.hicache_mem_layout = "page_first"

        # Speculative Decoding
        if self.speculative_algorithm == "NEXTN":
            # NEXTN shares the same implementation of EAGLE
            self.speculative_algorithm = "EAGLE"

        if self.speculative_algorithm in ("EAGLE", "EAGLE3"):
            if self.max_running_requests is None:
                self.max_running_requests = 48
            self.disable_overlap_schedule = True
            logger.warning(
                "Overlap scheduler is disabled because of using "
                "eagle speculative decoding."
            )
            if self.enable_mixed_chunk:
                self.enable_mixed_chunk = False
                logger.warning(
                    "Mixed chunked prefill is disabled because of using "
                    "eagle speculative decoding."
                )

            model_arch = self.get_hf_config().architectures[0]
            if model_arch in ["DeepseekV3ForCausalLM", "Glm4MoeForCausalLM"]:
                # Auto set draft_model_path DeepSeek-V3/R1
                if self.speculative_draft_model_path is None:
                    self.speculative_draft_model_path = self.model_path
                else:
                    logger.warning(
                        "DeepSeek MTP does not require setting speculative_draft_model_path."
                    )

            # Auto choose parameters
            if self.speculative_num_steps is None:
                assert (
                    self.speculative_eagle_topk is None
                    and self.speculative_num_draft_tokens is None
                )
                (
                    self.speculative_num_steps,
                    self.speculative_eagle_topk,
                    self.speculative_num_draft_tokens,
                ) = auto_choose_speculative_params(self)

            if (
                self.speculative_eagle_topk == 1
                and self.speculative_num_draft_tokens != self.speculative_num_steps + 1
            ):
                logger.warning(
                    "speculative_num_draft_tokens is adjusted to speculative_num_steps + 1 when speculative_eagle_topk == 1"
                )
                self.speculative_num_draft_tokens = self.speculative_num_steps + 1

            # The token generated from the verify step is counted.
            # If sepculative_num_steps >= speculative_num_draft_tokens, the additional tokens will definitely be discarded.
            # assert self.speculative_num_steps < self.speculative_num_draft_tokens

        # GGUF
        if (
            self.load_format == "auto" or self.load_format == "gguf"
        ) and check_gguf_file(self.model_path):
            self.quantization = self.load_format = "gguf"

        # Model loading
        if is_remote_url(self.model_path):
            self.load_format = "remote"
        if self.custom_weight_loader is None:
            self.custom_weight_loader = []

        # PD disaggregation
        if self.disaggregation_mode == "decode":
            assert (
                self.disaggregation_decode_tp is None
            ), "Cannot set --disaggregation-decode-tp for the decode engine."
            assert (
                self.disaggregation_decode_dp is None
            ), "Cannot set --disaggregation-decode-dp for the decode engine."

            self.disable_radix_cache = True
            logger.warning("KV cache is forced as chunk cache for decode server")
        elif self.disaggregation_mode == "prefill":
            if self.disaggregation_decode_tp is None:
                self.disaggregation_decode_tp = self.tp_size
            if self.disaggregation_decode_dp is None:
                self.disaggregation_decode_dp = self.dp_size

            self.disaggregation_prefill_pp = self.pp_size
            self.validate_disagg_tp_size(self.tp_size, self.disaggregation_decode_tp)

            self.disable_cuda_graph = True
            logger.warning("Cuda graph is disabled for prefill server")

        # Propagate env vars
        os.environ["SGLANG_ENABLE_TORCH_COMPILE"] = (
            "1" if self.enable_torch_compile else "0"
        )
        # Set env var before grammar backends init
        os.environ["SGLANG_DISABLE_OUTLINES_DISK_CACHE"] = (
            "1" if self.disable_outlines_disk_cache else "0"
        )

    @staticmethod
    def add_cli_args(parser: argparse.ArgumentParser):
        # Model and tokenizer
        parser.add_argument(
            "--model-path",
            "--model",
            type=str,
            help="The path of the model weights. This can be a local folder or a Hugging Face repo ID.",
            required=True,
        )
        parser.add_argument(
            "--tokenizer-path",
            type=str,
            default=ServerArgs.tokenizer_path,
            help="The path of the tokenizer.",
        )
        parser.add_argument(
            "--tokenizer-mode",
            type=str,
            default=ServerArgs.tokenizer_mode,
            choices=["auto", "slow"],
            help="Tokenizer mode. 'auto' will use the fast "
            "tokenizer if available, and 'slow' will "
            "always use the slow tokenizer.",
        )
        parser.add_argument(
            "--skip-tokenizer-init",
            action="store_true",
            help="If set, skip init tokenizer and pass input_ids in generate request.",
        )
        parser.add_argument(
            "--load-format",
            type=str,
            default=ServerArgs.load_format,
            choices=[
                "auto",
                "pt",
                "safetensors",
                "npcache",
                "dummy",
                "sharded_state",
                "gguf",
                "bitsandbytes",
                "layered",
                "remote",
            ],
            help="The format of the model weights to load. "
            '"auto" will try to load the weights in the safetensors format '
            "and fall back to the pytorch bin format if safetensors format "
            "is not available. "
            '"pt" will load the weights in the pytorch bin format. '
            '"safetensors" will load the weights in the safetensors format. '
            '"npcache" will load the weights in pytorch format and store '
            "a numpy cache to speed up the loading. "
            '"dummy" will initialize the weights with random values, '
            "which is mainly for profiling."
            '"gguf" will load the weights in the gguf format. '
            '"bitsandbytes" will load the weights using bitsandbytes '
            "quantization."
            '"layered" loads weights layer by layer so that one can quantize a '
            "layer before loading another to make the peak memory envelope "
            "smaller.",
        )
        parser.add_argument(
            "--model-loader-extra-config",
            type=str,
            help="Extra config for model loader. "
            "This will be passed to the model loader corresponding to the chosen load_format.",
            default=ServerArgs.model_loader_extra_config,
        )
        parser.add_argument(
            "--trust-remote-code",
            action="store_true",
            help="Whether or not to allow for custom models defined on the Hub in their own modeling files.",
        )
        parser.add_argument(
            "--context-length",
            type=int,
            default=ServerArgs.context_length,
            help="The model's maximum context length. Defaults to None (will use the value from the model's config.json instead).",
        )
        parser.add_argument(
            "--is-embedding",
            action="store_true",
            help="Whether to use a CausalLM as an embedding model.",
        )
        parser.add_argument(
            "--enable-multimodal",
            default=ServerArgs.enable_multimodal,
            action="store_true",
            help="Enable the multimodal functionality for the served model. If the model being served is not multimodal, nothing will happen",
        )
        parser.add_argument(
            "--revision",
            type=str,
            default=None,
            help="The specific model version to use. It can be a branch "
            "name, a tag name, or a commit id. If unspecified, will use "
            "the default version.",
        )
        parser.add_argument(
            "--model-impl",
            type=str,
            default=ServerArgs.model_impl,
            help="Which implementation of the model to use.\n\n"
            '* "auto" will try to use the SGLang implementation if it exists '
            "and fall back to the Transformers implementation if no SGLang "
            "implementation is available.\n"
            '* "sglang" will use the SGLang model implementation.\n'
            '* "transformers" will use the Transformers model '
            "implementation.\n",
        )

        # HTTP server
        parser.add_argument(
            "--host",
            type=str,
            default=ServerArgs.host,
            help="The host of the HTTP server.",
        )
        parser.add_argument(
            "--port",
            type=int,
            default=ServerArgs.port,
            help="The port of the HTTP server.",
        )
        parser.add_argument(
            "--skip-server-warmup",
            action="store_true",
            help="If set, skip warmup.",
        )
        parser.add_argument(
            "--warmups",
            type=str,
            required=False,
            help="Specify custom warmup functions (csv) to run before server starts eg. --warmups=warmup_name1,warmup_name2 "
            "will run the functions `warmup_name1` and `warmup_name2` specified in warmup.py before the server starts listening for requests",
        )
        parser.add_argument(
            "--nccl-port",
            type=int,
            default=ServerArgs.nccl_port,
            help="The port for NCCL distributed environment setup. Defaults to a random port.",
        )

        # Quantization and data type
        parser.add_argument(
            "--dtype",
            type=str,
            default=ServerArgs.dtype,
            choices=["auto", "half", "float16", "bfloat16", "float", "float32"],
            help="Data type for model weights and activations.\n\n"
            '* "auto" will use FP16 precision for FP32 and FP16 models, and '
            "BF16 precision for BF16 models.\n"
            '* "half" for FP16. Recommended for AWQ quantization.\n'
            '* "float16" is the same as "half".\n'
            '* "bfloat16" for a balance between precision and range.\n'
            '* "float" is shorthand for FP32 precision.\n'
            '* "float32" for FP32 precision.',
        )
        parser.add_argument(
            "--quantization",
            type=str,
            default=ServerArgs.quantization,
            choices=[
                "awq",
                "fp8",
                "gptq",
                "marlin",
                "gptq_marlin",
                "awq_marlin",
                "bitsandbytes",
                "gguf",
                "modelopt",
                "modelopt_fp4",
                "petit_nvfp4",
                "w8a8_int8",
                "w8a8_fp8",
                "moe_wna16",
                "qoq",
                "w4afp8",
                "mxfp4",
            ],
            help="The quantization method.",
        )
        parser.add_argument(
            "--quantization-param-path",
            type=nullable_str,
            default=None,
            help="Path to the JSON file containing the KV cache "
            "scaling factors. This should generally be supplied, when "
            "KV cache dtype is FP8. Otherwise, KV cache scaling factors "
            "default to 1.0, which may cause accuracy issues. ",
        )
        parser.add_argument(
            "--kv-cache-dtype",
            type=str,
            default=ServerArgs.kv_cache_dtype,
            choices=["auto", "fp8_e5m2", "fp8_e4m3"],
            help='Data type for kv cache storage. "auto" will use model data type. "fp8_e5m2" and "fp8_e4m3" is supported for CUDA 11.8+.',
        )

        # Memory and scheduling
        parser.add_argument(
            "--mem-fraction-static",
            type=float,
            default=ServerArgs.mem_fraction_static,
            help="The fraction of the memory used for static allocation (model weights and KV cache memory pool). Use a smaller value if you see out-of-memory errors.",
        )
        parser.add_argument(
            "--max-running-requests",
            type=int,
            default=ServerArgs.max_running_requests,
            help="The maximum number of running requests.",
        )
        parser.add_argument(
            "--max-queued-requests",
            type=int,
            default=ServerArgs.max_queued_requests,
            help="The maximum number of queued requests. This option is ignored when using disaggregation-mode.",
        )
        parser.add_argument(
            "--max-total-tokens",
            type=int,
            default=ServerArgs.max_total_tokens,
            help="The maximum number of tokens in the memory pool. If not specified, it will be automatically calculated based on the memory usage fraction. "
            "This option is typically used for development and debugging purposes.",
        )
        parser.add_argument(
            "--chunked-prefill-size",
            type=int,
            default=ServerArgs.chunked_prefill_size,
            help="The maximum number of tokens in a chunk for the chunked prefill. Setting this to -1 means disabling chunked prefill.",
        )
        parser.add_argument(
            "--max-prefill-tokens",
            type=int,
            default=ServerArgs.max_prefill_tokens,
            help="The maximum number of tokens in a prefill batch. The real bound will be the maximum of this value and the model's maximum context length.",
        )
        parser.add_argument(
            "--schedule-policy",
            type=str,
            default=ServerArgs.schedule_policy,
            choices=["lpm", "random", "fcfs", "dfs-weight", "lof"],
            help="The scheduling policy of the requests.",
        )
        parser.add_argument(
            "--schedule-conservativeness",
            type=float,
            default=ServerArgs.schedule_conservativeness,
            help="How conservative the schedule policy is. A larger value means more conservative scheduling. Use a larger value if you see requests being retracted frequently.",
        )
        parser.add_argument(
            "--cpu-offload-gb",
            type=int,
            default=ServerArgs.cpu_offload_gb,
            help="How many GBs of RAM to reserve for CPU offloading.",
        )
        parser.add_argument(
            "--page-size",
            type=int,
            default=ServerArgs.page_size,
            help="The number of tokens in a page.",
        )
        parser.add_argument(
            "--hybrid-kvcache-ratio",
            nargs="?",
            const=0.5,
            type=float,
            default=ServerArgs.hybrid_kvcache_ratio,
            help=(
                "Mix ratio in [0,1] between uniform and hybrid kv buffers "
                "(0.0 = pure uniform: swa_size / full_size = 1)"
                "(1.0 = pure hybrid: swa_size / full_size = local_attention_size / context_length)"
            ),
        )
        parser.add_argument(
            "--swa-full-tokens-ratio",
            type=float,
            default=ServerArgs.swa_full_tokens_ratio,
            help="The ratio of SWA layer KV tokens / full layer KV tokens, regardless of the number of swa:full layers. It should be between 0 and 1. "
            "E.g. 0.5 means if each swa layer has 50 tokens, then each full layer has 100 tokens.",
        )
        parser.add_argument(
            "--disable-hybrid-swa-memory",
            action="store_true",
            help="Disable the hybrid SWA memory.",
        )

        # Runtime options
        parser.add_argument(
            "--device",
            type=str,
            default=ServerArgs.device,
            help="The device to use ('cuda', 'xpu', 'hpu', 'npu', 'cpu'). Defaults to auto-detection if not specified.",
        )
        parser.add_argument(
            "--tensor-parallel-size",
            "--tp-size",
            type=int,
            default=ServerArgs.tp_size,
            help="The tensor parallelism size.",
        )
        parser.add_argument(
            "--pipeline-parallel-size",
            "--pp-size",
            type=int,
            default=ServerArgs.pp_size,
            help="The pipeline parallelism size.",
        )
        parser.add_argument(
            "--max-micro-batch-size",
            type=int,
            default=ServerArgs.max_micro_batch_size,
            help="The maximum micro batch size in pipeline parallelism.",
        )
        parser.add_argument(
            "--stream-interval",
            type=int,
            default=ServerArgs.stream_interval,
            help="The interval (or buffer size) for streaming in terms of the token length. A smaller value makes streaming smoother, while a larger value makes the throughput higher",
        )
        parser.add_argument(
            "--stream-output",
            action="store_true",
            help="Whether to output as a sequence of disjoint segments.",
        )
        parser.add_argument(
            "--random-seed",
            type=int,
            default=ServerArgs.random_seed,
            help="The random seed.",
        )
        parser.add_argument(
            "--constrained-json-whitespace-pattern",
            type=str,
            default=ServerArgs.constrained_json_whitespace_pattern,
            help="(outlines backend only) Regex pattern for syntactic whitespaces allowed in JSON constrained output. For example, to allow the model generate consecutive whitespaces, set the pattern to [\n\t ]*",
        )
        parser.add_argument(
            "--watchdog-timeout",
            type=float,
            default=ServerArgs.watchdog_timeout,
            help="Set watchdog timeout in seconds. If a forward batch takes longer than this, the server will crash to prevent hanging.",
        )
        parser.add_argument(
            "--dist-timeout",
            type=int,
            default=ServerArgs.dist_timeout,
            help="Set timeout for torch.distributed initialization.",
        )
        parser.add_argument(
            "--download-dir",
            type=str,
            default=ServerArgs.download_dir,
            help="Model download directory for huggingface.",
        )
        parser.add_argument(
            "--base-gpu-id",
            type=int,
            default=ServerArgs.base_gpu_id,
            help="The base GPU ID to start allocating GPUs from. Useful when running multiple instances on the same machine.",
        )
        parser.add_argument(
            "--gpu-id-step",
            type=int,
            default=ServerArgs.gpu_id_step,
            help="The delta between consecutive GPU IDs that are used. For example, setting it to 2 will use GPU 0,2,4,...",
        )
        parser.add_argument(
            "--sleep-on-idle",
            action="store_true",
            help="Reduce CPU usage when sglang is idle.",
        )

        # Logging
        parser.add_argument(
            "--log-level",
            type=str,
            default=ServerArgs.log_level,
            help="The logging level of all loggers.",
        )
        parser.add_argument(
            "--log-level-http",
            type=str,
            default=ServerArgs.log_level_http,
            help="The logging level of HTTP server. If not set, reuse --log-level by default.",
        )
        parser.add_argument(
            "--log-requests",
            action="store_true",
            help="Log metadata, inputs, outputs of all requests. The verbosity is decided by --log-requests-level",
        )
        parser.add_argument(
            "--log-requests-level",
            type=int,
            default=ServerArgs.log_requests_level,
            help="0: Log metadata (no sampling parameters). 1: Log metadata and sampling parameters. 2: Log metadata, sampling parameters and partial input/output. 3: Log every input/output.",
            choices=[0, 1, 2, 3],
        )
        parser.add_argument(
            "--crash-dump-folder",
            type=str,
            default=ServerArgs.crash_dump_folder,
            help="Folder path to dump requests from the last 5 min before a crash (if any). If not specified, crash dumping is disabled.",
        )
        parser.add_argument(
            "--show-time-cost",
            action="store_true",
            help="Show time cost of custom marks.",
        )
        parser.add_argument(
            "--enable-metrics",
            action="store_true",
            help="Enable log prometheus metrics.",
        )
        parser.add_argument(
            "--enable-metrics-for-all-schedulers",
            action="store_true",
            help="Enable --enable-metrics-for-all-schedulers when you want schedulers on all TP ranks (not just TP 0) "
            "to record request metrics separately. This is especially useful when dp_attention is enabled, as "
            "otherwise all metrics appear to come from TP 0.",
        )
        parser.add_argument(
            "--bucket-time-to-first-token",
            type=float,
            nargs="+",
            default=ServerArgs.bucket_time_to_first_token,
            help="The buckets of time to first token, specified as a list of floats.",
        )
        parser.add_argument(
            "--bucket-inter-token-latency",
            type=float,
            nargs="+",
            default=ServerArgs.bucket_inter_token_latency,
            help="The buckets of inter-token latency, specified as a list of floats.",
        )
        parser.add_argument(
            "--bucket-e2e-request-latency",
            type=float,
            nargs="+",
            default=ServerArgs.bucket_e2e_request_latency,
            help="The buckets of end-to-end request latency, specified as a list of floats.",
        )
        parser.add_argument(
            "--collect-tokens-histogram",
            action="store_true",
            default=ServerArgs.collect_tokens_histogram,
            help="Collect prompt/generation tokens histogram.",
        )
        parser.add_argument(
            "--decode-log-interval",
            type=int,
            default=ServerArgs.decode_log_interval,
            help="The log interval of decode batch.",
        )
        parser.add_argument(
            "--enable-request-time-stats-logging",
            action="store_true",
            default=ServerArgs.enable_request_time_stats_logging,
            help="Enable per request time stats logging",
        )
        parser.add_argument(
            "--kv-events-config",
            type=str,
            default=None,
            help="Config in json format for NVIDIA dynamo KV event publishing. Publishing will be enabled if this flag is used.",
        )

        # API related
        parser.add_argument(
            "--api-key",
            type=str,
            default=ServerArgs.api_key,
            help="Set API key of the server. It is also used in the OpenAI API compatible server.",
        )
        parser.add_argument(
            "--served-model-name",
            type=str,
            default=ServerArgs.served_model_name,
            help="Override the model name returned by the v1/models endpoint in OpenAI API server.",
        )
        parser.add_argument(
            "--weight-version",
            type=str,
            default=ServerArgs.weight_version,
            help="Version identifier for the model weights. Defaults to 'default' if not specified.",
        )
        parser.add_argument(
            "--chat-template",
            type=str,
            default=ServerArgs.chat_template,
            help="The buliltin chat template name or the path of the chat template file. This is only used for OpenAI-compatible API server.",
        )
        parser.add_argument(
            "--completion-template",
            type=str,
            default=ServerArgs.completion_template,
            help="The buliltin completion template name or the path of the completion template file. This is only used for OpenAI-compatible API server. only for code completion currently.",
        )
        parser.add_argument(
            "--file-storage-path",
            type=str,
            default=ServerArgs.file_storage_path,
            help="The path of the file storage in backend.",
        )
        parser.add_argument(
            "--enable-cache-report",
            action="store_true",
            help="Return number of cached tokens in usage.prompt_tokens_details for each openai request.",
        )
        parser.add_argument(
            "--reasoning-parser",
            type=str,
            choices=list(ReasoningParser.DetectorMap.keys()),
            default=ServerArgs.reasoning_parser,
            help=f"Specify the parser for reasoning models, supported parsers are: {list(ReasoningParser.DetectorMap.keys())}.",
        )
        tool_call_parser_choices = list(FunctionCallParser.ToolCallParserEnum.keys())
        parser.add_argument(
            "--tool-call-parser",
            type=str,
            choices=tool_call_parser_choices,
            default=ServerArgs.tool_call_parser,
            help=f"Specify the parser for handling tool-call interactions. Options include: {tool_call_parser_choices}.",
        )
        parser.add_argument(
            "--tool-server",
            type=str,
            default=None,
            help="Either 'demo' or a comma-separated list of tool server urls to use for the model. If not specified, no tool server will be used.",
        )

        # Data parallelism
        parser.add_argument(
            "--data-parallel-size",
            "--dp-size",
            type=int,
            default=ServerArgs.dp_size,
            help="The data parallelism size.",
        )
        parser.add_argument(
            "--load-balance-method",
            type=str,
            default=ServerArgs.load_balance_method,
            help="The load balancing strategy for data parallelism.",
            choices=[
                "round_robin",
                "shortest_queue",
                "minimum_tokens",
            ],
        )

        # Multi-node distributed serving
        parser.add_argument(
            "--dist-init-addr",
            "--nccl-init-addr",  # For backward compatibility. This will be removed in the future.
            type=str,
            help="The host address for initializing distributed backend (e.g., `192.168.0.2:25000`).",
        )
        parser.add_argument(
            "--nnodes", type=int, default=ServerArgs.nnodes, help="The number of nodes."
        )
        parser.add_argument(
            "--node-rank", type=int, default=ServerArgs.node_rank, help="The node rank."
        )

        # Model override args
        parser.add_argument(
            "--json-model-override-args",
            type=str,
            help="A dictionary in JSON string format used to override default model configurations.",
            default=ServerArgs.json_model_override_args,
        )
        parser.add_argument(
            "--preferred-sampling-params",
            type=str,
            help="json-formatted sampling settings that will be returned in /get_model_info",
        )

        # LoRA
        parser.add_argument(
            "--enable-lora",
            default=ServerArgs.enable_lora,
            action="store_true",
            help="Enable LoRA support for the model. This argument is automatically set to True if `--lora-paths` is provided for backward compatibility.",
        )
        parser.add_argument(
            "--max-lora-rank",
            default=ServerArgs.max_lora_rank,
            type=int,
            help="The maximum rank of LoRA adapters. If not specified, it will be automatically inferred from the adapters provided in --lora-paths.",
        )
        parser.add_argument(
            "--lora-target-modules",
            type=str,
            choices=SUPPORTED_LORA_TARGET_MODULES + [LORA_TARGET_ALL_MODULES],
            nargs="*",
            default=None,
            help="The union set of all target modules where LoRA should be applied. If not specified, "
            "it will be automatically inferred from the adapters provided in --lora-paths. If 'all' is specified, "
            "all supported modules will be targeted.",
        )
        parser.add_argument(
            "--lora-paths",
            type=str,
            nargs="*",
            default=None,
            action=LoRAPathAction,
            help="The list of LoRA adapters. You can provide a list of either path in str or renamed path in the format {name}={path}.",
        )
        parser.add_argument(
            "--max-loras-per-batch",
            type=int,
            default=8,
            help="Maximum number of adapters for a running batch, include base-only request.",
        )
        parser.add_argument(
            "--max-loaded-loras",
            type=int,
            default=ServerArgs.max_loaded_loras,
            help="If specified, it limits the maximum number of LoRA adapters loaded in CPU memory at a time. The value must be greater than or equal to `--max-loras-per-batch`.",
        )
        parser.add_argument(
            "--lora-backend",
            type=str,
            default="triton",
            help="Choose the kernel backend for multi-LoRA serving.",
        )

        # Kernel backend
        ATTN_BACKENDS = [
            # Common
            "triton",
            "torch_native",
            # NVIDIA specific
            "cutlass_mla",
            "fa3",
            "flashinfer",
            "flashmla",
            "trtllm_mla",
            "trtllm_mha",
            "dual_chunk_flash_attn",
            # AMD specific
            "aiter",
            "wave",
            # Other platforms
            "intel_amx",
            "ascend",
        ]
        parser.add_argument(
            "--attention-backend",
            type=str,
            choices=ATTN_BACKENDS,
            default=ServerArgs.attention_backend,
            help="Choose the kernels for attention layers.",
        )
        parser.add_argument(
            "--prefill-attention-backend",
            type=str,
            choices=ATTN_BACKENDS,
            default=ServerArgs.prefill_attention_backend,
            help="Choose the kernels for prefill attention layers (have priority over --attention-backend).",
        )
        parser.add_argument(
            "--decode-attention-backend",
            type=str,
            choices=ATTN_BACKENDS,
            default=ServerArgs.decode_attention_backend,
            help="Choose the kernels for decode attention layers (have priority over --attention-backend).",
        )
        parser.add_argument(
            "--sampling-backend",
            type=str,
            choices=["flashinfer", "pytorch"],
            default=ServerArgs.sampling_backend,
            help="Choose the kernels for sampling layers.",
        )
        parser.add_argument(
            "--grammar-backend",
            type=str,
            choices=["xgrammar", "outlines", "llguidance", "none"],
            default=ServerArgs.grammar_backend,
            help="Choose the backend for grammar-guided decoding.",
        )
        parser.add_argument(
            "--mm-attention-backend",
            type=str,
            choices=["sdpa", "fa3", "triton_attn"],
            default=ServerArgs.mm_attention_backend,
            help="Set multimodal attention backend.",
        )

        # Speculative decoding
        parser.add_argument(
            "--speculative-algorithm",
            type=str,
            choices=["EAGLE", "EAGLE3", "NEXTN"],
            help="Speculative algorithm.",
        )
        parser.add_argument(
            "--speculative-draft-model-path",
            type=str,
            help="The path of the draft model weights. This can be a local folder or a Hugging Face repo ID.",
        )
        parser.add_argument(
            "--speculative-num-steps",
            type=int,
            help="The number of steps sampled from draft model in Speculative Decoding.",
            default=ServerArgs.speculative_num_steps,
        )
        parser.add_argument(
            "--speculative-eagle-topk",
            type=int,
            help="The number of tokens sampled from the draft model in eagle2 each step.",
            default=ServerArgs.speculative_eagle_topk,
        )
        parser.add_argument(
            "--speculative-num-draft-tokens",
            type=int,
            help="The number of tokens sampled from the draft model in Speculative Decoding.",
            default=ServerArgs.speculative_num_draft_tokens,
        )
        parser.add_argument(
            "--speculative-accept-threshold-single",
            type=float,
            help="Accept a draft token if its probability in the target model is greater than this threshold.",
            default=ServerArgs.speculative_accept_threshold_single,
        )
        parser.add_argument(
            "--speculative-accept-threshold-acc",
            type=float,
            help="The accept probability of a draft token is raised from its target probability p to min(1, p / threshold_acc).",
            default=ServerArgs.speculative_accept_threshold_acc,
        )
        parser.add_argument(
            "--speculative-token-map",
            type=str,
            help="The path of the draft model's small vocab table.",
            default=ServerArgs.speculative_token_map,
        )

        # Expert parallelism
        parser.add_argument(
            "--expert-parallel-size",
            "--ep-size",
            "--ep",
            type=int,
            default=ServerArgs.ep_size,
            help="The expert parallelism size.",
        )
        parser.add_argument(
            "--moe-a2a-backend",
            type=str,
            choices=["none", "deepep"],
            default=ServerArgs.moe_a2a_backend,
            help="Choose the backend for MoE A2A.",
        )
        parser.add_argument(
            "--moe-runner-backend",
            type=str,
            choices=[
                "auto",
                "triton",
                "triton_kernel",
                "flashinfer_trtllm",
                "flashinfer_cutlass",
            ],
            default=ServerArgs.moe_runner_backend,
            help="Choose the runner backend for MoE.",
        )
        parser.add_argument(
            "--enable-flashinfer-allreduce-fusion",
            action="store_true",
            help="Enable FlashInfer allreduce fusion with Residual RMSNorm.",
        )
        parser.add_argument(
            "--deepep-mode",
            type=str,
            choices=["normal", "low_latency", "auto"],
            default="auto",
            help="Select the mode when enable DeepEP MoE, could be `normal`, `low_latency` or `auto`. Default is `auto`, which means `low_latency` for decode batch and `normal` for prefill batch.",
        )
        parser.add_argument(
            "--ep-num-redundant-experts",
            type=int,
            default=ServerArgs.ep_num_redundant_experts,
            help="Allocate this number of redundant experts in expert parallel.",
        )
        parser.add_argument(
            "--ep-dispatch-algorithm",
            type=str,
            default=ServerArgs.ep_dispatch_algorithm,
            help="The algorithm to choose ranks for redundant experts in expert parallel.",
        )
        parser.add_argument(
            "--init-expert-location",
            type=str,
            default=ServerArgs.init_expert_location,
            help="Initial location of EP experts.",
        )
        parser.add_argument(
            "--enable-eplb",
            action="store_true",
            help="Enable EPLB algorithm",
        )
        parser.add_argument(
            "--eplb-algorithm",
            type=str,
            default=ServerArgs.eplb_algorithm,
            help="Chosen EPLB algorithm",
        )
        parser.add_argument(
            "--eplb-rebalance-num-iterations",
            type=int,
            default=ServerArgs.eplb_rebalance_num_iterations,
            help="Number of iterations to automatically trigger a EPLB re-balance.",
        )
        parser.add_argument(
            "--eplb-rebalance-layers-per-chunk",
            type=int,
            default=ServerArgs.eplb_rebalance_layers_per_chunk,
            help="Number of layers to rebalance per forward pass.",
        )
        parser.add_argument(
            "--expert-distribution-recorder-mode",
            type=str,
            default=ServerArgs.expert_distribution_recorder_mode,
            help="Mode of expert distribution recorder.",
        )
        parser.add_argument(
            "--expert-distribution-recorder-buffer-size",
            type=int,
            default=ServerArgs.expert_distribution_recorder_buffer_size,
            help="Circular buffer size of expert distribution recorder. Set to -1 to denote infinite buffer.",
        )
        parser.add_argument(
            "--enable-expert-distribution-metrics",
            action="store_true",
            help="Enable logging metrics for expert balancedness",
        )
        parser.add_argument(
            "--deepep-config",
            type=str,
            default=ServerArgs.deepep_config,
            help="Tuned DeepEP config suitable for your own cluster. It can be either a string with JSON content or a file path.",
        )
        parser.add_argument(
            "--moe-dense-tp-size",
            type=int,
            default=ServerArgs.moe_dense_tp_size,
            help="TP size for MoE dense MLP layers. This flag is useful when, with large TP size, there are errors caused by weights in MLP layers having dimension smaller than the min dimension GEMM supports.",
        )

        # Hierarchical cache
        parser.add_argument(
            "--enable-hierarchical-cache",
            action="store_true",
            help="Enable hierarchical cache",
        )
        parser.add_argument(
            "--hicache-ratio",
            type=float,
            default=ServerArgs.hicache_ratio,
            help="The ratio of the size of host KV cache memory pool to the size of device pool.",
        )
        parser.add_argument(
            "--hicache-size",
            type=int,
            default=ServerArgs.hicache_size,
            help="The size of host KV cache memory pool in gigabytes, which will override the hicache_ratio if set.",
        )
        parser.add_argument(
            "--hicache-write-policy",
            type=str,
            choices=["write_back", "write_through", "write_through_selective"],
            default=ServerArgs.hicache_write_policy,
            help="The write policy of hierarchical cache.",
        )
        parser.add_argument(
            "--hicache-io-backend",
            type=str,
            choices=["direct", "kernel"],
            default=ServerArgs.hicache_io_backend,
            help="The IO backend for KV cache transfer between CPU and GPU",
        )
        parser.add_argument(
            "--hicache-mem-layout",
            type=str,
            choices=["layer_first", "page_first"],
            default=ServerArgs.hicache_mem_layout,
            help="The layout of host memory pool for hierarchical cache.",
        )
        parser.add_argument(
            "--hicache-storage-backend",
            type=str,
            choices=["file", "mooncake", "hf3fs", "nixl"],
            default=ServerArgs.hicache_storage_backend,
            help="The storage backend for hierarchical KV cache.",
        )
        parser.add_argument(
            "--hicache-storage-prefetch-policy",
            type=str,
            choices=["best_effort", "wait_complete", "timeout"],
            default=ServerArgs.hicache_storage_prefetch_policy,
            help="Control when prefetching from the storage backend should stop.",
        )

        # Double Sparsity
        parser.add_argument(
            "--enable-double-sparsity",
            action="store_true",
            help="Enable double sparsity attention",
        )
        parser.add_argument(
            "--ds-channel-config-path",
            type=str,
            default=ServerArgs.ds_channel_config_path,
            help="The path of the double sparsity channel config",
        )
        parser.add_argument(
            "--ds-heavy-channel-num",
            type=int,
            default=ServerArgs.ds_heavy_channel_num,
            help="The number of heavy channels in double sparsity attention",
        )
        parser.add_argument(
            "--ds-heavy-token-num",
            type=int,
            default=ServerArgs.ds_heavy_token_num,
            help="The number of heavy tokens in double sparsity attention",
        )
        parser.add_argument(
            "--ds-heavy-channel-type",
            type=str,
            default=ServerArgs.ds_heavy_channel_type,
            help="The type of heavy channels in double sparsity attention",
        )
        parser.add_argument(
            "--ds-sparse-decode-threshold",
            type=int,
            default=ServerArgs.ds_sparse_decode_threshold,
            help="The type of heavy channels in double sparsity attention",
        )

        # Optimization/debug options
        parser.add_argument(
            "--disable-radix-cache",
            action="store_true",
            help="Disable RadixAttention for prefix caching.",
        )
        parser.add_argument(
            "--cuda-graph-max-bs",
            type=int,
            default=ServerArgs.cuda_graph_max_bs,
            help="Set the maximum batch size for cuda graph. It will extend the cuda graph capture batch size to this value.",
        )
        parser.add_argument(
            "--cuda-graph-bs",
            type=int,
            nargs="+",
            help="Set the list of batch sizes for cuda graph.",
        )
        parser.add_argument(
            "--disable-cuda-graph",
            action="store_true",
            help="Disable cuda graph.",
        )
        parser.add_argument(
            "--disable-cuda-graph-padding",
            action="store_true",
            help="Disable cuda graph when padding is needed. Still uses cuda graph when padding is not needed.",
        )
        parser.add_argument(
            "--enable-profile-cuda-graph",
            action="store_true",
            help="Enable profiling of cuda graph capture.",
        )
        parser.add_argument(
            "--enable-cudagraph-gc",
            action="store_true",
            help="Enable garbage collection during CUDA graph capture. If disabled (default), GC is frozen during capture to speed up the process.",
        )
        parser.add_argument(
            "--enable-nccl-nvls",
            action="store_true",
            help="Enable NCCL NVLS for prefill heavy requests when available.",
        )
        parser.add_argument(
            "--enable-symm-mem",
            action="store_true",
            help="Enable NCCL symmetric memory for fast collectives.",
        )
        parser.add_argument(
            "--disable-flashinfer-cutlass-moe-fp4-allgather",
            action="store_true",
            help="Disables quantize before all-gather for flashinfer cutlass moe.",
        )
        parser.add_argument(
            "--enable-tokenizer-batch-encode",
            action="store_true",
            help="Enable batch tokenization for improved performance when processing multiple text inputs. Do not use with image inputs, pre-tokenized input_ids, or input_embeds.",
        )
        parser.add_argument(
            "--disable-outlines-disk-cache",
            action="store_true",
            help="Disable disk cache of outlines to avoid possible crashes related to file system or high concurrency.",
        )
        parser.add_argument(
            "--disable-custom-all-reduce",
            action="store_true",
            help="Disable the custom all-reduce kernel and fall back to NCCL.",
        )
        parser.add_argument(
            "--enable-mscclpp",
            action="store_true",
            help="Enable using mscclpp for small messages for all-reduce kernel and fall back to NCCL.",
        )
        parser.add_argument(
            "--disable-overlap-schedule",
            action="store_true",
            help="Disable the overlap scheduler, which overlaps the CPU scheduler with GPU model worker.",
        )
        parser.add_argument(
            "--enable-mixed-chunk",
            action="store_true",
            help="Enabling mixing prefill and decode in a batch when using chunked prefill.",
        )
        parser.add_argument(
            "--enable-dp-attention",
            action="store_true",
            help="Enabling data parallelism for attention and tensor parallelism for FFN. The dp size should be equal to the tp size. Currently DeepSeek-V2 and Qwen 2/3 MoE models are supported.",
        )
        parser.add_argument(
            "--enable-dp-lm-head",
            action="store_true",
            help="Enable vocabulary parallel across the attention TP group to avoid all-gather across DP groups, optimizing performance under DP attention.",
        )
        parser.add_argument(
            "--enable-two-batch-overlap",
            action="store_true",
            help="Enabling two micro batches to overlap.",
        )
        parser.add_argument(
            "--tbo-token-distribution-threshold",
            type=float,
            default=ServerArgs.tbo_token_distribution_threshold,
            help="The threshold of token distribution between two batches in micro-batch-overlap, determines whether to two-batch-overlap or two-chunk-overlap. Set to 0 denote disable two-chunk-overlap.",
        )
        parser.add_argument(
            "--enable-torch-compile",
            action="store_true",
            help="Optimize the model with torch.compile. Experimental feature.",
        )
        parser.add_argument(
            "--torch-compile-max-bs",
            type=int,
            default=ServerArgs.torch_compile_max_bs,
            help="Set the maximum batch size when using torch compile.",
        )
        parser.add_argument(
            "--torchao-config",
            type=str,
            default=ServerArgs.torchao_config,
            help="Optimize the model with torchao. Experimental feature. Current choices are: int8dq, int8wo, int4wo-<group_size>, fp8wo, fp8dq-per_tensor, fp8dq-per_row",
        )
        parser.add_argument(
            "--enable-nan-detection",
            action="store_true",
            help="Enable the NaN detection for debugging purposes.",
        )
        parser.add_argument(
            "--enable-p2p-check",
            action="store_true",
            help="Enable P2P check for GPU access, otherwise the p2p access is allowed by default.",
        )
        parser.add_argument(
            "--triton-attention-reduce-in-fp32",
            action="store_true",
            help="Cast the intermediate attention results to fp32 to avoid possible crashes related to fp16."
            "This only affects Triton attention kernels.",
        )
        parser.add_argument(
            "--triton-attention-num-kv-splits",
            type=int,
            default=ServerArgs.triton_attention_num_kv_splits,
            help="The number of KV splits in flash decoding Triton kernel. Larger value is better in longer context scenarios. The default value is 8.",
        )
        parser.add_argument(
            "--num-continuous-decode-steps",
            type=int,
            default=ServerArgs.num_continuous_decode_steps,
            help="Run multiple continuous decoding steps to reduce scheduling overhead. "
            "This can potentially increase throughput but may also increase time-to-first-token latency. "
            "The default value is 1, meaning only run one decoding step at a time.",
        )
        parser.add_argument(
            "--delete-ckpt-after-loading",
            action="store_true",
            help="Delete the model checkpoint after loading the model.",
        )
        parser.add_argument(
            "--enable-memory-saver",
            action="store_true",
            help="Allow saving memory using release_memory_occupation and resume_memory_occupation",
        )
        parser.add_argument(
            "--allow-auto-truncate",
            action="store_true",
            help="Allow automatically truncating requests that exceed the maximum input length instead of returning an error.",
        )
        parser.add_argument(
            "--enable-custom-logit-processor",
            action="store_true",
            help="Enable users to pass custom logit processors to the server (disabled by default for security)",
        )
        parser.add_argument(
            "--flashinfer-mla-disable-ragged",
            action="store_true",
            help="Not using ragged prefill wrapper when running flashinfer mla",
        )
        parser.add_argument(
            "--disable-shared-experts-fusion",
            action="store_true",
            help="Disable shared experts fusion optimization for deepseek v3/r1.",
        )
        parser.add_argument(
            "--disable-chunked-prefix-cache",
            action="store_true",
            help="Disable chunked prefix cache feature for deepseek, which should save overhead for short sequences.",
        )
        parser.add_argument(
            "--disable-fast-image-processor",
            action="store_true",
            help="Adopt base image processor instead of fast image processor.",
        )
        parser.add_argument(
            "--enable-return-hidden-states",
            action="store_true",
            help="Enable returning hidden states with responses.",
        )
        parser.add_argument(
            "--scheduler-recv-interval",
            type=int,
            default=ServerArgs.scheduler_recv_interval,
            help="The interval to poll requests in scheduler. Can be set to >1 to reduce the overhead of this.",
        )

        # Debug tensor dumps
        parser.add_argument(
            "--debug-tensor-dump-output-folder",
            type=str,
            default=ServerArgs.debug_tensor_dump_output_folder,
            help="The output folder for dumping tensors.",
        )
        parser.add_argument(
            "--debug-tensor-dump-input-file",
            type=str,
            default=ServerArgs.debug_tensor_dump_input_file,
            help="The input filename for dumping tensors",
        )
        parser.add_argument(
            "--debug-tensor-dump-inject",
            type=str,
            default=ServerArgs.debug_tensor_dump_inject,
            help="Inject the outputs from jax as the input of every layer.",
        )
        parser.add_argument(
            "--debug-tensor-dump-prefill-only",
            action="store_true",
            help="Only dump the tensors for prefill requests (i.e. batch size > 1).",
        )

        # PD disaggregation
        parser.add_argument(
            "--disaggregation-mode",
            type=str,
            default="null",
            choices=["null", "prefill", "decode"],
            help='Only used for PD disaggregation. "prefill" for prefill-only server, and "decode" for decode-only server. If not specified, it is not PD disaggregated',
        )
        parser.add_argument(
            "--disaggregation-transfer-backend",
            type=str,
            default=ServerArgs.disaggregation_transfer_backend,
            choices=["mooncake", "nixl", "ascend"],
            help="The backend for disaggregation transfer. Default is mooncake.",
        )
        parser.add_argument(
            "--disaggregation-bootstrap-port",
            type=int,
            default=ServerArgs.disaggregation_bootstrap_port,
            help="Bootstrap server port on the prefill server. Default is 8998.",
        )
        parser.add_argument(
            "--disaggregation-decode-tp",
            type=int,
            default=ServerArgs.disaggregation_decode_tp,
            help="Decode tp size. If not set, it matches the tp size of the current engine. This is only set on the prefill server.",
        )
        parser.add_argument(
            "--disaggregation-decode-dp",
            type=int,
            default=ServerArgs.disaggregation_decode_dp,
            help="Decode dp size. If not set, it matches the dp size of the current engine. This is only set on the prefill server.",
        )
        parser.add_argument(
            "--disaggregation-prefill-pp",
            type=int,
            default=ServerArgs.disaggregation_prefill_pp,
            help="Prefill pp size. If not set, it is default to 1. This is only set on the decode server.",
        )
        parser.add_argument(
            "--disaggregation-ib-device",
            type=str,
            default=ServerArgs.disaggregation_ib_device,
            help="The InfiniBand devices for disaggregation transfer, accepts single device (e.g., --disaggregation-ib-device mlx5_0) "
            "or multiple comma-separated devices (e.g., --disaggregation-ib-device mlx5_0,mlx5_1). "
            "Default is None, which triggers automatic device detection when mooncake backend is enabled.",
        )
        parser.add_argument(
            "--num-reserved-decode-tokens",
            type=int,
            default=ServerArgs.num_reserved_decode_tokens,
            help="Number of decode tokens that will have memory reserved when adding new request to the running batch.",
        )
        parser.add_argument(
            "--pdlb-url",
            type=str,
            default=None,
            help="The URL of the PD disaggregation load balancer. If set, the prefill/decode server will register with the load balancer.",
        )

        # Custom weight loader
        parser.add_argument(
            "--custom-weight-loader",
            type=str,
            nargs="*",
            default=None,
            help="The custom dataloader which used to update the model. Should be set with a valid import path, such as my_package.weight_load_func",
        )
        parser.add_argument(
            "--enable-pdmux",
            action="store_true",
            help="Enable PD-Multiplexing, PD running on greenctx stream.",
        )

        # For PD-Multiplexing
        parser.add_argument(
            "--sm-group-num",
            type=int,
            default=ServerArgs.sm_group_num,
            help="Number of sm partition groups.",
        )
        parser.add_argument(
            "--weight-loader-disable-mmap",
            action="store_true",
            help="Disable mmap while loading weight using safetensors.",
        )
        parser.add_argument(
            "--max-num-images",
            type=int,
            default=None,
            help="The maximum number of images allowed in a single multimodal request to prevent OOM errors.",
        )

        # Deprecated arguments
        parser.add_argument(
            "--enable-ep-moe",
            action="store_true",
            help="(Deprecated) Enabling expert parallelism for moe. The ep size is equal to the tp size.",
        )
        parser.add_argument(
            "--enable-deepep-moe",
            action="store_true",
            help="(Deprecated) Enabling DeepEP MoE implementation for EP MoE.",
        )
        parser.add_argument(
            "--enable-flashinfer-cutlass-moe",
            action="store_true",
            help="(Deprecated) Enable FlashInfer CUTLASS MoE backend for modelopt_fp4 quant on Blackwell. Supports MoE-EP",
        )
        parser.add_argument(
            "--enable-flashinfer-trtllm-moe",
            action="store_true",
            help="(Deprecated) Enable FlashInfer TRTLLM MoE backend on Blackwell. Supports BlockScale FP8 MoE-EP",
        )
        parser.add_argument(
            "--enable-triton-kernel-moe",
            action="store_true",
            help="(Deprecated) Use triton moe grouped gemm kernel.",
        )
        parser.add_argument(
            "--enable-flashinfer-mxfp4-moe",
            action="store_true",
            help="(Deprecated) Enable FlashInfer MXFP4 MoE backend for modelopt_fp4 quant on Blackwell.",
        )

    @classmethod
    def from_cli_args(cls, args: argparse.Namespace):
        args.tp_size = args.tensor_parallel_size
        args.pp_size = args.pipeline_parallel_size
        args.dp_size = args.data_parallel_size
        args.ep_size = args.expert_parallel_size
        attrs = [attr.name for attr in dataclasses.fields(cls)]
        return cls(**{attr: getattr(args, attr) for attr in attrs})

    def url(self):
        if is_valid_ipv6_address(self.host):
            return f"http://[{self.host}]:{self.port}"
        else:
            return f"http://{self.host}:{self.port}"

    def get_hf_config(self):
        kwargs = {}
        hf_config = get_config(
            self.model_path,
            trust_remote_code=self.trust_remote_code,
            revision=self.revision,
            model_override_args=json.loads(self.json_model_override_args),
            **kwargs,
        )
        return hf_config

    def check_server_args(self):
        # Check parallel size constraints
        assert (
            self.tp_size * self.pp_size
        ) % self.nnodes == 0, "tp_size must be divisible by number of nodes"

        if self.pp_size > 1:
            assert (
                self.disable_overlap_schedule
                and self.speculative_algorithm is None
                and not self.enable_mixed_chunk
            ), "Pipeline parallelism is not compatible with overlap schedule, speculative decoding, mixed chunked prefill."

        assert not (
            self.dp_size > 1 and self.nnodes != 1 and not self.enable_dp_attention
        ), "multi-node data parallel is not supported unless dp attention!"

        assert self.base_gpu_id >= 0, "base_gpu_id must be non-negative"
        assert self.gpu_id_step >= 1, "gpu_id_step must be positive"

        assert self.moe_dense_tp_size in {
            1,
            None,
        }, "moe_dense_tp_size only support 1 and None currently"

        # Check LoRA
        self.check_lora_server_args()

        # Check speculative decoding
        if self.speculative_algorithm is not None:
            assert (
                not self.enable_mixed_chunk
            ), "enable_mixed_chunk is required for speculative decoding"

        # Check chunked prefill
        # Skip validation if chunked prefill is disabled (i.e., size <= 0).
        if self.chunked_prefill_size > 0:
            assert (
                self.chunked_prefill_size % self.page_size == 0
            ), "chunked_prefill_size must be divisible by page_size"

    def check_lora_server_args(self):
        assert self.max_loras_per_batch > 0, "max_loras_per_batch must be positive"

        # Enable LoRA if any LoRA paths are provided for backward compatibility.
        if self.lora_paths:
            if self.enable_lora is None:
                self.enable_lora = True
                logger.warning(
                    "--enable-lora is set to True because --lora-paths is provided."
                )
            elif self.enable_lora is False:
                logger.warning(
                    "--enable-lora is set to False, any provided lora_paths will be ignored."
                )

        if self.enable_lora:
            # Normalize lora_paths to a dictionary if it is a list.
            # TODO (lifuhuang): support specifying pinned adapters in server_args.
            if isinstance(self.lora_paths, list):
                lora_paths = self.lora_paths
                self.lora_paths = {}
                for lora_path in lora_paths:
                    if "=" in lora_path:
                        name, path = lora_path.split("=", 1)
                        self.lora_paths[name] = LoRARef(
                            lora_name=name, lora_path=path, pinned=False
                        )
                    else:
                        self.lora_paths[lora_path] = LoRARef(
                            lora_name=lora_path, lora_path=lora_path, pinned=False
                        )
            elif isinstance(self.lora_paths, dict):
                self.lora_paths = {
                    k: LoRARef(lora_name=k, lora_path=v, pinned=False)
                    for k, v in self.lora_paths.items()
                }
            elif self.lora_paths is None:
                self.lora_paths = {}
            else:
                raise ValueError(
                    f"Invalid type for --lora-paths: {type(self.lora_paths)}. "
                    "Expected a list or a dictionary."
                )

            # Expand target modules
            if self.lora_target_modules:
                self.lora_target_modules = set(self.lora_target_modules)
                if "all" in self.lora_target_modules:
                    assert (
                        len(self.lora_target_modules) == 1
                    ), "If 'all' is specified in --lora-target-modules, it should be the only module specified."
                    self.lora_target_modules = set(SUPPORTED_LORA_TARGET_MODULES)

            # Ensure sufficient information is provided for LoRA initialization.
            assert self.lora_paths or (
                self.max_lora_rank and self.lora_target_modules
            ), "When no initial --lora-paths is provided, you need to specify both --max-lora-rank and --lora-target-modules for LoRA initialization."

            # Validate max_loaded_loras
            if self.max_loaded_loras is not None:
                assert self.max_loaded_loras >= self.max_loras_per_batch, (
                    "max_loaded_loras should be greater than or equal to max_loras_per_batch. "
                    f"max_loaded_loras={self.max_loaded_loras}, max_loras_per_batch={self.max_loras_per_batch}"
                )
                assert (
                    not self.lora_paths or len(self.lora_paths) <= self.max_loaded_loras
                ), (
                    "The number of LoRA paths should not exceed max_loaded_loras. "
                    f"max_loaded_loras={self.max_loaded_loras}, lora_paths={len(self.lora_paths)}"
                )

    def validate_disagg_tp_size(self, prefill_tp: int, decode_tp: int):
        larger_tp = max(decode_tp, prefill_tp)
        smaller_tp = min(decode_tp, prefill_tp)
        assert larger_tp % smaller_tp == 0, (
            "Different tp size is supported only when one tp is multiple of the other. "
            f"decode_tp={decode_tp}, prefill_tp={prefill_tp}"
        )

    def model_specific_adjustments(self):
        hf_config = self.get_hf_config()
        model_arch = hf_config.architectures[0]
        if model_arch in ["GptOssForCausalLM"]:
            if self.attention_backend is None:
                if is_cuda() and is_sm100_supported():
                    self.attention_backend = "trtllm_mha"
                elif is_cuda() and is_sm90_supported():
                    self.attention_backend = "fa3"
                else:
                    self.attention_backend = "triton"
            supported_backends = ["triton", "trtllm_mha", "fa3"]
            logger.info(
                f"Use {self.attention_backend} as attention backend for GptOssForCausalLM"
            )
            assert (
                self.attention_backend in supported_backends
            ), f"GptOssForCausalLM requires one of {supported_backends} attention backend, but got '{self.attention_backend}'"

            if is_sm100_supported():
                self.enable_flashinfer_allreduce_fusion = True
                logger.info(
                    "Enable FlashInfer AllReduce Fusion on sm100 for GptOssForCausalLM"
                )
            quantization_config = getattr(hf_config, "quantization_config", None)
            is_mxfp4_quant_format = (
                quantization_config is not None
                and quantization_config.get("quant_method") == "mxfp4"
            )

            if is_sm100_supported() and is_mxfp4_quant_format:
                self.moe_runner_backend = "flashinfer_mxfp4"
                logger.warning(
                    "Detected SM100 and MXFP4 quantization format for GPT-OSS model, enabling FlashInfer MXFP4 MOE kernel."
                )
            else:
                if self.moe_runner_backend == "triton_kernel":
                    assert (
                        self.ep_size == 1
                    ), "Triton kernel MoE is only supported when ep_size == 1"
                if (
                    self.moe_runner_backend == "auto"
                    and self.ep_size == 1
                    and is_triton_kernels_available()
                ):
                    self.moe_runner_backend = "triton_kernel"
                    logger.warning(
                        "Detected GPT-OSS model, enabling triton_kernels MOE kernel."
                    )
            self.disable_hybrid_swa_memory = True
            if is_mxfp4_quant_format:
                # use bf16 for mxfp4 triton kernels
                self.dtype = "bfloat16"
        elif "Llama4" in model_arch:
            assert self.attention_backend == "fa3", "fa3 is required for Llama4 model"
        elif model_arch in [
            "Gemma2ForCausalLM",
            "Gemma3ForCausalLM",
            "Gemma3ForConditionalGeneration",
            "Gemma3nForCausalLM",
            "Gemma3nForConditionalGeneration",
        ]:
            # FIXME: https://github.com/sgl-project/sglang/pull/7367 is not compatible with gemma2 model.
            # It failed at this test: https://github.com/sgl-project/sglang/actions/runs/16255155597/job/45890331952#step:4:736
            logger.warning(
                f"Disable hybrid SWA memory for {model_arch} as it is not yet supported."
            )
            self.disable_hybrid_swa_memory = True

    def adjust_mem_fraction_for_vlm(self, model_config):
        vision_config = getattr(model_config.hf_config, "vision_config", None)
        if vision_config is None:
            return

        # roughly reduce the mem_fraction_static base on params of Vit
        original_server_arg_mem_fraction = self.mem_fraction_static
        # a base mem_fraction_static factor for regular Vit
        base_mem_fraction_reduction_ratio = 0.95

        vit_num_layers = getattr(vision_config, "num_hidden_layers", 24)
        vit_hidden_size = getattr(vision_config, "hidden_size", 1024)

        # baseline ViT params (ViT-L/14)
        baseline_vit_layers = 24
        baseline_vit_hidden_size = 1024

        # weight params count
        current_complexity_score = vit_num_layers * (vit_hidden_size**2)
        baseline_complexity_score = baseline_vit_layers * (baseline_vit_hidden_size**2)
        complexity_ratio = (
            current_complexity_score / baseline_complexity_score
            if baseline_complexity_score > 0
            else 1.0
        )

        # every time the complexity grows 100%, adjust final factor for 10%
        sensitivity_scale = 0.1
        dynamic_adjustment_factor = 1.0 - sensitivity_scale * (complexity_ratio - 1.0)
        dynamic_adjustment_factor = max(0.8, min(1.05, dynamic_adjustment_factor))

        final_overall_factor = (
            base_mem_fraction_reduction_ratio * dynamic_adjustment_factor
        )
        self.mem_fraction_static = (
            original_server_arg_mem_fraction * final_overall_factor
        )


def prepare_server_args(argv: List[str]) -> ServerArgs:
    """
    Prepare the server arguments from the command line arguments.

    Args:
        args: The command line arguments. Typically, it should be `sys.argv[1:]`
            to ensure compatibility with `parse_args` when no arguments are passed.

    Returns:
        The server arguments.
    """
    parser = argparse.ArgumentParser()
    ServerArgs.add_cli_args(parser)
    raw_args = parser.parse_args(argv)
    server_args = ServerArgs.from_cli_args(raw_args)
    return server_args


ZMQ_TCP_PORT_DELTA = 233


@dataclasses.dataclass
class PortArgs:
    # The ipc filename for tokenizer to receive inputs from detokenizer (zmq)
    tokenizer_ipc_name: str
    # The ipc filename for scheduler (rank 0) to receive inputs from tokenizer (zmq)
    scheduler_input_ipc_name: str
    # The ipc filename for detokenizer to receive inputs from scheduler (zmq)
    detokenizer_ipc_name: str

    # The port for nccl initialization (torch.dist)
    nccl_port: int

    # The ipc filename for rpc call between Engine and Scheduler
    rpc_ipc_name: str

    # The ipc filename for Scheduler to send metrics
    metrics_ipc_name: str

    @staticmethod
    def init_new(server_args, dp_rank: Optional[int] = None) -> "PortArgs":
        if server_args.nccl_port is None:
            nccl_port = server_args.port + random.randint(100, 1000)
            while True:
                if is_port_available(nccl_port):
                    break
                if nccl_port < 60000:
                    nccl_port += 42
                else:
                    nccl_port -= 43
        else:
            nccl_port = server_args.nccl_port

        if not server_args.enable_dp_attention:
            # Normal case, use IPC within a single node
            return PortArgs(
                tokenizer_ipc_name=f"ipc://{tempfile.NamedTemporaryFile(delete=False).name}",
                scheduler_input_ipc_name=f"ipc://{tempfile.NamedTemporaryFile(delete=False).name}",
                detokenizer_ipc_name=f"ipc://{tempfile.NamedTemporaryFile(delete=False).name}",
                nccl_port=nccl_port,
                rpc_ipc_name=f"ipc://{tempfile.NamedTemporaryFile(delete=False).name}",
                metrics_ipc_name=f"ipc://{tempfile.NamedTemporaryFile(delete=False).name}",
            )
        else:
            # DP attention. Use TCP + port to handle both single-node and multi-node.
            if server_args.nnodes == 1 and server_args.dist_init_addr is None:
                dist_init_addr = ("127.0.0.1", server_args.port + ZMQ_TCP_PORT_DELTA)
            elif server_args.dist_init_addr.startswith("["):  # ipv6 address
                port_num, host = configure_ipv6(server_args.dist_init_addr)
                dist_init_addr = (host, str(port_num))
            else:
                dist_init_addr = server_args.dist_init_addr.split(":")

            assert (
                len(dist_init_addr) == 2
            ), "please provide --dist-init-addr as host:port of head node"

            dist_init_host, dist_init_port = dist_init_addr
            port_base = int(dist_init_port) + 1
            detokenizer_port = port_base + 1
            rpc_port = port_base + 2
            metrics_ipc_name = port_base + 3
            if dp_rank is None:
                # TokenizerManager to DataParallelController
                scheduler_input_port = port_base + 4
            else:
                scheduler_input_port = port_base + 4 + 1 + dp_rank

            return PortArgs(
                tokenizer_ipc_name=f"tcp://{dist_init_host}:{port_base}",
                scheduler_input_ipc_name=f"tcp://{dist_init_host}:{scheduler_input_port}",
                detokenizer_ipc_name=f"tcp://{dist_init_host}:{detokenizer_port}",
                nccl_port=nccl_port,
                rpc_ipc_name=f"tcp://{dist_init_host}:{rpc_port}",
                metrics_ipc_name=f"tcp://{dist_init_host}:{metrics_ipc_name}",
            )


class LoRAPathAction(argparse.Action):
    def __call__(self, parser, namespace, values, option_string=None):
        setattr(namespace, self.dest, {})
        for lora_path in values:
            if "=" in lora_path:
                name, path = lora_path.split("=", 1)
                getattr(namespace, self.dest)[name] = path
            else:
                getattr(namespace, self.dest)[lora_path] = lora_path


class DeprecatedAction(argparse.Action):
    def __init__(self, option_strings, dest, nargs=0, **kwargs):
        super(DeprecatedAction, self).__init__(
            option_strings, dest, nargs=nargs, **kwargs
        )

    def __call__(self, parser, namespace, values, option_string=None):
        raise ValueError(self.help)


def auto_choose_speculative_params(self: ServerArgs):
    """
    Automatically choose the parameters for speculative decoding.

    You can tune them on your own models and prompts with scripts/playground/bench_speculative.py
    """
    hf_config = self.get_hf_config()
    arch = hf_config.architectures[0]

    if arch in ["LlamaForCausalLM"]:
        # The default value for llama
        return (5, 4, 8)
    elif arch in ["DeepseekV3ForCausalLM", "DeepseekV2ForCausalLM"]:
        # The default value for deepseek
        return (3, 1, 4)
    elif arch in ["Grok1ForCausalLM", "Grok1VForCausalLM"]:
        return (5, 4, 8)
    else:
        # The default value for all other models
        return (5, 4, 8)<|MERGE_RESOLUTION|>--- conflicted
+++ resolved
@@ -287,10 +287,9 @@
     enable_pdmux: bool = False
     sm_group_num: int = 3
 
-<<<<<<< HEAD
     # Multimodal settings
     max_num_images: Optional[int] = None
-=======
+
     # Deprecated arguments
     enable_ep_moe: bool = False
     enable_deepep_moe: bool = False
@@ -298,7 +297,6 @@
     enable_flashinfer_trtllm_moe: bool = False
     enable_triton_kernel_moe: bool = False
     enable_flashinfer_mxfp4_moe: bool = False
->>>>>>> ca533580
 
     def __post_init__(self):
         # Check deprecated arguments
