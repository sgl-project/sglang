# Copyright 2023-2024 SGLang Team
# Licensed under the Apache License, Version 2.0 (the "License");
# you may not use this file except in compliance with the License.
# You may obtain a copy of the License at
#
#     http://www.apache.org/licenses/LICENSE-2.0
#
# Unless required by applicable law or agreed to in writing, software
# distributed under the License is distributed on an "AS IS" BASIS,
# WITHOUT WARRANTIES OR CONDITIONS OF ANY KIND, either express or implied.
# See the License for the specific language governing permissions and
# limitations under the License.
# ==============================================================================
"""package for sglang requests tracing"""

from __future__ import annotations

import logging
import os
import random
import threading
import time
import uuid
from dataclasses import dataclass
from typing import Any, Dict, List, Mapping, Optional

from sglang.srt.utils import get_int_env_var

logger = logging.getLogger(__name__)
opentelemetry_imported = False
opentelemetry_initialized = False
_trace_context_propagator = None

TRACE_HEADERS = ["traceparent", "tracestate"]

try:
    from opentelemetry import context, propagate, trace
    from opentelemetry.exporter.otlp.proto.grpc.trace_exporter import (
        OTLPSpanExporter as GRPCSpanExporter,
    )
    from opentelemetry.exporter.otlp.proto.http.trace_exporter import (
        OTLPSpanExporter as HTTPSpanExporter,
    )
    from opentelemetry.sdk.environment_variables import (
        OTEL_EXPORTER_OTLP_TRACES_PROTOCOL,
    )
    from opentelemetry.sdk.resources import SERVICE_NAME, Resource
    from opentelemetry.sdk.trace import TracerProvider, id_generator
    from opentelemetry.sdk.trace.export import BatchSpanProcessor
    from opentelemetry.trace import Status, StatusCode
    from opentelemetry.trace.propagation.tracecontext import (
        TraceContextTextMapPropagator,
    )

    _trace_context_propagator = TraceContextTextMapPropagator()

    opentelemetry_imported = True
except ImportError:

    class id_generator:
        class IdGenerator:
            pass

    logger.debug("opentelemetry package is not installed, tracing disabled")


def extract_trace_headers(headers: Mapping[str, str]) -> Optional[Dict]:
    return {h: headers[h] for h in TRACE_HEADERS if h in headers}


@dataclass
class TraceThreadInfo:
    host_id: str
    pid: int
    thread_label: str
    tp_rank: int
    dp_rank: int
    tracer: trace.Tracer


@dataclass
class TraceEvent:
    event_name: str
    ts: int
    attrs: Dict[str, Any]


@dataclass
class SGLangTraceSliceContext:
    slice_name: str
    start_time_ns: int
    end_time_ns: Optional[int] = None
    span: Optional[trace.span.Span] = None
    # When True, defers slice_name assignment until trace_slice_end()
    anonymous: bool = False
    # For nested slices, if parent slice is anonymous,
    # child slice will be create lazily ultil parent slice_name is assigned.
    lazy_flag: bool = False
    level: int = 1
    attrs: Optional[Dict[str, Any]] = None
    events: Optional[List[TraceEvent]] = None
    parent_slice: Optional[SGLangTraceSliceContext] = None
    child_slices: Optional[List[SGLangTraceSliceContext]] = None
    prev_span_context: Optional[trace.span.SpanContext] = None


@dataclass
class TraceThreadContext:
    thread_info: TraceThreadInfo
    cur_slice: Optional[SGLangTraceSliceContext] = None
    thread_span: Optional[trace.span.Span] = None
    # Record the most recently completed span as the previous span for the next span to be created.
    last_span_context: Optional[trace.span.SpanContext] = None


@dataclass
class TracePropagateContext:
    root_span_context: context.Context
    prev_span_context: Optional[trace.span.SpanContext]

    def to_dict(self):
        carrier: dict[str, str] = {}
        propagate.inject(carrier, self.root_span_context)

        if self.prev_span_context:
            return {
                "root_span": carrier,
                "prev_span": {
                    "span_id": self.prev_span_context.span_id,
                    "trace_id": self.prev_span_context.trace_id,
                },
            }
        else:
            return {"root_span": carrier, "prev_span": None}

    @classmethod
    def instance_from_dict(cls, d):
        if not isinstance(d, dict):
            return None
        if "root_span" not in d or "prev_span" not in d:
            return None

        carrier = d["root_span"]
        root_span_context = propagate.extract(carrier)

        if d["prev_span"] == "None" or d["prev_span"] is None:
            prev_span_context = None
        else:
            prev_span_context = trace.span.SpanContext(
                trace_id=d["prev_span"]["trace_id"],
                span_id=d["prev_span"]["span_id"],
                is_remote=True,
            )

        return cls(root_span_context, prev_span_context)


class SGLangTraceCustomIdGenerator(id_generator.IdGenerator):
    """
    The default IdGenerator may produce duplicate trace IDs across multiple TP scheduler processes,
    hence a custom IdGenerator is implemented.
    """

    def __init__(self):
        super().__init__()
        self.local_random = random.Random()
        self.local_random.seed(time.time())

    def generate_trace_id(self) -> int:
        return self.local_random.getrandbits(64)

    def generate_span_id(self) -> int:
        return self.local_random.getrandbits(64)


# global variables
threads_info: Dict[int, TraceThreadInfo] = {}

get_cur_time_ns = lambda: int(time.time() * 1e9)
if hasattr(time, "time_ns"):
    get_cur_time_ns = lambda: int(time.time_ns())


def __get_host_id() -> str:
    """
    In distributed tracing systems, obtain a unique node identifier
    and inject it into all subsequently generated spans
    to prevent PID conflicts between threads on different nodes.
    """
    if os.path.exists("/etc/machine-id"):
        try:
            with open("/etc/machine-id", "r") as f:
                return f.read().strip()
        except:
            pass

    mac = uuid.getnode()
    if mac != 0:
        return uuid.UUID(int=mac).hex

    return "unknown"


# Should be called by each tracked process.
def process_tracing_init(otlp_endpoint, server_name):
    global opentelemetry_initialized
    global get_cur_time_ns
    if not opentelemetry_imported:
<<<<<<< HEAD
        opentelemetry_initialized = False
        raise RuntimeError(
            "opentelemetry package is not installed!!! Please not enable tracing or install opentelemetry"
        )
=======
        logger.warning(f"Tracing is disabled because the packages cannot be imported.")
        tracing_enabled = False
        return
>>>>>>> 4edee695

    try:
        resource = Resource.create(
            attributes={
                SERVICE_NAME: server_name,
            }
        )
        tracer_provider = TracerProvider(
            resource=resource, id_generator=SGLangTraceCustomIdGenerator()
        )

        schedule_delay_millis = get_int_env_var(
            "SGLANG_OTLP_EXPORTER_SCHEDULE_DELAY_MILLIS", 500
        )
        max_export_batch_size = get_int_env_var(
            "SGLANG_OTLP_EXPORTER_MAX_EXPORT_BATCH_SIZE", 64
        )

        processor = BatchSpanProcessor(
            span_exporter=get_otlp_span_exporter(otlp_endpoint),
            schedule_delay_millis=schedule_delay_millis,
            max_export_batch_size=max_export_batch_size,
        )
        tracer_provider.add_span_processor(processor)
        trace.set_tracer_provider(tracer_provider)
    except Exception as e:
<<<<<<< HEAD
        raise RuntimeError(f"initialize opentelemetry error:{e}")

    opentelemetry_initialized = True
=======
        logger.error(
            f"Initialize OpenTelemetry error: {e}. Please set correct otlp endpoint."
        )
        tracing_enabled = False
        return
>>>>>>> 4edee695


def get_opentelemetry_initialized():
    return opentelemetry_initialized


def get_otlp_span_exporter(endpoint):
    protocol = os.environ.get(OTEL_EXPORTER_OTLP_TRACES_PROTOCOL, "grpc")
    supported_protocols = {"grpc", "http/protobuf"}

    if protocol not in supported_protocols:
        raise ValueError(
            f"Unsupported OTLP protocol '{protocol}' configured. "
            f"Supported protocols are: {', '.join(sorted(supported_protocols))}"
        )

    if protocol == "grpc":
        return GRPCSpanExporter(endpoint=endpoint, insecure=True)
    elif protocol == "http/protobuf":
        return HTTPSpanExporter(endpoint=endpoint)


# Should be called by each tracked thread.
def trace_set_thread_info(
    thread_label: str, tp_rank: Optional[int] = None, dp_rank: Optional[int] = None
):
    if not opentelemetry_initialized:
        return

    pid = threading.get_native_id()
    if pid in threads_info:
        return

    threads_info[pid] = TraceThreadInfo(
        host_id=__get_host_id(),
        pid=pid,
        thread_label=thread_label,
        tp_rank=tp_rank,
        dp_rank=dp_rank,
        tracer=trace.get_tracer("sglang server"),
    )


class SGLangTraceReqContext:
    def __init__(
        self,
        rid,
        bootstrap_room=None,
        role="null",
        tracing_enable=False,
        trace_level=1,
        module_name="",
    ):
        self.tracing_enable: bool = tracing_enable and opentelemetry_initialized
        self.rid: str = str(rid)
        if not self.tracing_enable:
            return

        self.start_time_ns: Optional[int] = None
        self.thread_context: Optional[TraceThreadContext] = None
        self.bootstrap_room: Optional[int] = bootstrap_room
        self.role: str = role

        self.trace_level = trace_level
        self.module_name = module_name

        # Indicates whether this instance is a replica from the main process.
        # When True, root_span is None and only root_span_context is preserved.
        self.is_copy: bool = False
        self.root_span: Optional[trace.span.Span] = None
        self.root_span_context: Optional[context.Context] = None

        self.pid: int = threading.get_native_id()

    def is_tracing_enabled(self) -> bool:
        return self.tracing_enable

    def __create_thread_context(self, ts: int):
        if self.pid not in threads_info:
            trace_set_thread_info("unknown")

        thread_info = threads_info[self.pid]
        thread_context = TraceThreadContext(
            thread_info=thread_info,
        )

        thread_name = f"{thread_info.thread_label}"
        if thread_info.tp_rank is not None:
            thread_name += f" [TP {thread_info.tp_rank}] "
        thread_name += f"(host:{thread_info.host_id[:8]} | pid:{self.pid})"
        thread_context.thread_span = thread_context.thread_info.tracer.start_span(
            name=thread_name,
            start_time=ts,
            context=self.root_span_context,
        )

        if thread_info.tp_rank is not None:
            thread_context.thread_span.set_attributes({"tp_rank": thread_info.tp_rank})

        thread_context.thread_span.set_attributes(
            {
                "host_id": thread_info.host_id,
                "pid": thread_info.pid,
                "thread_label": thread_info.thread_label,
            }
        )

        return thread_context

    def trace_get_proc_propagate_context(self) -> Optional[Dict[str, Any]]:
        if not self.tracing_enable:
            return None

        if not self.root_span_context:
            return None

        prev_span_context = None
        if self.thread_context.cur_slice:
            cur_slice = self.thread_context.cur_slice
            if cur_slice.span:
                prev_span_context = cur_slice.span.get_span_context()

        if not prev_span_context:
            # may be None
            prev_span_context = self.thread_context.last_span_context

        root_span_context = self.root_span_context

        trace_context = TracePropagateContext(root_span_context, prev_span_context)
        return trace_context.to_dict()

    def trace_set_proc_propagate_context(self, trace_context: Optional[Dict[str, Any]]):
        if not self.tracing_enable:
            return

        self.start_time_ns = get_cur_time_ns()
        self.is_copy = True

        trace_context = TracePropagateContext.instance_from_dict(trace_context)
        if not trace_context:
            self.tracing_enable = False
            return
        else:
            self.root_span_context = trace_context.root_span_context

        self.thread_context = self.__create_thread_context(self.start_time_ns)
        self.thread_context.last_span_context = trace_context.prev_span_context

    def trace_req_start(
        self,
        ts: Optional[int] = None,
        external_trace_header: Optional[Dict[str, str]] = None,
    ):
        if not self.tracing_enable:
            return

        ts = ts or get_cur_time_ns()

        # create req context and root span
        self.start_time_ns = ts

        tracer = threads_info[self.pid].tracer
        external_trace_context = _trace_context_propagator.extract(
            external_trace_header
        )

        # Drop the worker_id added by MultiTokenizer
        orig_rid = self.rid.split("_")[-1]
        role = "" if self.role == "null" else self.role
        attrs = {"rid": orig_rid, "module": f"sglang::{self.module_name}"}
        if self.bootstrap_room:
            attrs["bootstrap_room"] = str(hex(self.bootstrap_room))
        root_span = tracer.start_span(
            name=f"{role} Req {orig_rid[:8]}",
            start_time=ts,
            context=external_trace_context,
            attributes=attrs,
        )

        self.root_span = root_span
        self.root_span_context = trace.set_span_in_context(root_span)

        # create thread context and thread span
        self.thread_context = self.__create_thread_context(ts)

    def trace_req_finish(
        self, ts: Optional[int] = None, attrs: Optional[Dict[str, Any]] = None
    ):
        if not self.tracing_enable:
            return

        ts = ts or get_cur_time_ns()

        # End all unclosed thread spans.
        self.abort()

        if attrs:
            self.root_span.set_attributes(attrs)

        self.root_span.end(end_time=ts)

    def __create_slice_span(self, _slice: SGLangTraceSliceContext):
        if _slice.span:
            return

        parent_span = self.thread_context.thread_span
        if _slice.parent_slice:
            parent_span = _slice.parent_slice.span

        parent_span_context = trace.set_span_in_context(parent_span)
        span = self.thread_context.thread_info.tracer.start_span(
            name=_slice.slice_name,
            start_time=_slice.start_time_ns,
            context=parent_span_context,
        )

        if _slice.prev_span_context:
            span.add_link(_slice.prev_span_context)

        _slice.span = span

        if _slice.attrs:
            span.set_attributes(_slice.attrs)
        if _slice.events:
            for event in _slice.events:
                span.add_event(
                    name=event.event_name,
                    timestamp=event.ts,
                    attributes=event.attrs,
                )
        _slice.lazy_flag = False
        _slice.anonymous = False
        _slice.attrs = {}
        _slice.events = []

    def __end_slice_span(self, _slice: SGLangTraceSliceContext):
        # child_slices is not empty but they have not created span
        # if cur_slice.lazy_flag is True before.
        if _slice.child_slices:
            for child_slice in _slice.child_slices:
                self.__create_slice_span(child_slice)
                self.__end_slice_span(child_slice)
            _slice.child_slices = []

        _slice.span.end(end_time=_slice.end_time)
        _slice.parent_slice = None

    def trace_slice_start(
        self,
        name: str,
        ts: Optional[int] = None,
        anonymous: bool = False,
        level: int = 1,
    ):
        if not self.tracing_enable:
            return

        if not self.thread_context:
            return

        ts = ts or get_cur_time_ns()

        cur_slice = SGLangTraceSliceContext(
            slice_name=name,
            start_time_ns=ts,
            anonymous=anonymous,
            level=level,
            attrs={},
            events=[],
            parent_slice=self.thread_context.cur_slice,
            child_slices=[],
        )
        if self.thread_context.cur_slice:
            self.thread_context.cur_slice.child_slices.append(cur_slice)
        self.thread_context.cur_slice = cur_slice

        if level > self.trace_level:
            cur_slice.lazy_flag = True
            return

        # find prev span, only first level slice has previous span
        if not cur_slice.parent_slice:
            if self.thread_context.last_span_context:
                cur_slice.prev_span_context = self.thread_context.last_span_context

        # check if span creation is lazy
        if anonymous or (cur_slice.parent_slice and cur_slice.parent_slice.lazy_flag):
            cur_slice.lazy_flag = True
            return

        self.__create_slice_span(cur_slice)

    def __release_slice_reference_tree(self, _slice: SGLangTraceSliceContext):
        for child_slice in _slice.child_slices:
            self.__release_slice_reference_tree(child_slice)
        _slice.child_slices = []
        _slice.parent_slice = None

    def __trace_slice_end_flag_process(self, auto_next_anon, thread_finish_flag, ts):
        # If this is the last slice in the thread,
        # release the thread context and check whether to release the request context.
        if thread_finish_flag:
            self.abort(ts)
            return

        if auto_next_anon:
            self.trace_slice_start("", ts=ts, anonymous=True)

    def trace_slice_end(
        self,
        name: str,
        ts: Optional[int] = None,
        attrs: Optional[Dict[str, Any]] = None,
        auto_next_anon: bool = False,
        thread_finish_flag: bool = False,
        level: int = 1,
    ):
        if not self.tracing_enable:
            return

        if not self.thread_context:
            return

        if not self.thread_context.cur_slice:
            logger.warning(
                f"No matching with the SLICE_START event {name} is required."
            )
            return

        cur_slice = self.thread_context.cur_slice
        ts = ts or get_cur_time_ns()

        if level > self.trace_level:
            # release obj loop references to avoid GC block
            self.thread_context.cur_slice = cur_slice.parent_slice
            if cur_slice.parent_slice:
                cur_slice.parent_slice.child_slices.remove(cur_slice)
            self.__release_slice_reference_tree(cur_slice)
            self.__trace_slice_end_flag_process(auto_next_anon, thread_finish_flag, ts)
            return

        # check if slice_name matching and level matching
        # unlikely path, excepting error API usage
        if not cur_slice.anonymous and (
            cur_slice.slice_name != name or cur_slice.level != level
        ):
            logger.warning(
                f"Slice name mismatch: {name} != {cur_slice.slice_name} or level mismatch: {level} != {cur_slice.level}"
            )
            self.thread_context.cur_slice = cur_slice.parent_slice
            if cur_slice.parent_slice:
                cur_slice.parent_slice.child_slices.remove(cur_slice)
            self.__release_slice_reference_tree(cur_slice)
            return

        cur_slice.end_time = ts
        cur_slice.slice_name = name
        cur_slice.level = level

        if cur_slice.lazy_flag:
            # check if span can be created now
            if cur_slice.parent_slice and cur_slice.parent_slice.lazy_flag:
                if attrs:
                    cur_slice.attrs.update(attrs)
                self.thread_context.cur_slice = cur_slice.parent_slice
                self.__trace_slice_end_flag_process(
                    auto_next_anon, thread_finish_flag, ts
                )
                return

            self.__create_slice_span(cur_slice)

        span = cur_slice.span

        if attrs:
            span.set_attributes(attrs)

        self.thread_context.cur_slice = cur_slice.parent_slice
        # only for first level slice
        if not cur_slice.parent_slice:
            self.thread_context.last_span_context = span.get_span_context()
        else:
            cur_slice.parent_slice.child_slices.remove(cur_slice)
        self.__end_slice_span(cur_slice)

        self.__trace_slice_end_flag_process(auto_next_anon, thread_finish_flag, ts)

    # alias
    trace_slice = trace_slice_end

    # Add event to the current slice on the same thread with the same rid.
    def trace_event(
        self, name: str, ts: Optional[int] = None, attrs: Dict[str, Any] = None
    ):
        if not self.tracing_enable:
            return

        if not self.thread_context:
            return

        if not self.thread_context.cur_slice:
            logger.warning(f"No slice is currently being traced.")
            return

        cur_slice = self.thread_context.cur_slice
        ts = ts or get_cur_time_ns()

        if cur_slice.span:
            cur_slice.span.add_event(name=name, timestamp=ts, attributes=attrs)
        else:
            cur_slice.events.append(TraceEvent(name, ts, attrs))

    # Add attrs to the current slice on the same thread with the same rid.
    def trace_slice_add_attr(self, attrs: Dict[str, Any]):
        if not self.tracing_enable:
            return

        if not self.thread_context:
            return

        if not self.thread_context.cur_slice:
            logger.warning(f"No slice is currently being traced.")
            return

        cur_slice = self.thread_context.cur_slice
        if cur_slice.span:
            cur_slice.span.set_attributes(attrs)
        else:
            cur_slice.span.attrs.update(attrs)

    def abort(self, ts=None, abort_info: Optional[Dict] = None):
        if not self.tracing_enable:
            return

        if not self.thread_context:
            return

        # close all slice spans (unlikely except error API usage)
        ts = ts or get_cur_time_ns()
        if self.thread_context.cur_slice is not None:
            if self.thread_context.cur_slice.span:
                self.thread_context.cur_slice.span.end(end_time=ts)

            # if has nested span, end them
            while self.thread_context.cur_slice.parent_slice:
                self.thread_context.cur_slice = (
                    self.thread_context.cur_slice.parent_slice
                )
                if self.thread_context.cur_slice.span:
                    self.thread_context.cur_slice.span.end(end_time=ts)

            # slice will be dropped directly if slice.lazy_flag is True
            self.__release_slice_reference_tree(self.thread_context.cur_slice)
            self.thread_context.cur_slice = None

        # set abort info into thread span
        if self.thread_context.thread_span:
            if abort_info:
                from sglang.srt.managers.schedule_batch import BaseFinishReason

                if isinstance(abort_info, BaseFinishReason):
                    abort_info = abort_info.to_json()
                self.thread_context.thread_span.set_status(Status(StatusCode.ERROR))
                self.thread_context.thread_span.set_attributes(abort_info)
            self.thread_context.thread_span.end(end_time=ts)
        self.thread_context = None

    def __del__(self):
        self.abort(abort_info={"abort_info": "have unclosed span, auto closed"})<|MERGE_RESOLUTION|>--- conflicted
+++ resolved
@@ -206,16 +206,10 @@
     global opentelemetry_initialized
     global get_cur_time_ns
     if not opentelemetry_imported:
-<<<<<<< HEAD
         opentelemetry_initialized = False
         raise RuntimeError(
             "opentelemetry package is not installed!!! Please not enable tracing or install opentelemetry"
         )
-=======
-        logger.warning(f"Tracing is disabled because the packages cannot be imported.")
-        tracing_enabled = False
-        return
->>>>>>> 4edee695
 
     try:
         resource = Resource.create(
@@ -242,17 +236,12 @@
         tracer_provider.add_span_processor(processor)
         trace.set_tracer_provider(tracer_provider)
     except Exception as e:
-<<<<<<< HEAD
-        raise RuntimeError(f"initialize opentelemetry error:{e}")
+        opentelemetry_initialized = False
+        raise RuntimeError(
+            f"initialize opentelemetry error:{e}. Please set correct otlp endpoint."
+        )
 
     opentelemetry_initialized = True
-=======
-        logger.error(
-            f"Initialize OpenTelemetry error: {e}. Please set correct otlp endpoint."
-        )
-        tracing_enabled = False
-        return
->>>>>>> 4edee695
 
 
 def get_opentelemetry_initialized():
