--- conflicted
+++ resolved
@@ -420,139 +420,6 @@
             context=external_trace_context,
             attributes=attrs,
         )
-<<<<<<< HEAD
-=======
-        reqs_context[rid].bootstrap_room_span = bootstrap_room_span
-        bootstrap_room_span_context = trace.set_span_in_context(bootstrap_room_span)
-    else:
-        bootstrap_room_span_context = remote_trace_contexts[
-            str(bootstrap_room)
-        ].root_span_context
-
-    # Drop the worker_id added by MultiTokenizer
-    orig_rid = rid.split("_")[-1]
-    role = "" if role == "null" else role
-    attrs = {"rid": orig_rid}
-    root_span = tracer.start_span(
-        name=f"{role} Req {orig_rid[:8]}",
-        start_time=ts,
-        context=bootstrap_room_span_context,
-        attributes=attrs,
-    )
-
-    root_span.set_attributes(
-        {
-            "rid": rid,
-        }
-    )
-
-    reqs_context[rid].root_span = root_span
-    reqs_context[rid].root_span_context = trace.set_span_in_context(root_span)
-    reqs_context[rid].bootstrap_room_span_context = bootstrap_room_span_context
-
-    # create thread context and thread span
-    reqs_context[rid].threads_context[pid] = __create_thread_context(
-        pid,
-        reqs_context[rid].root_span_context,
-        ts,
-    )
-    if str(bootstrap_room) in remote_trace_contexts:
-        reqs_context[rid].threads_context[pid].last_span_context = (
-            remote_trace_contexts[str(bootstrap_room)].prev_span_context
-        )
-
-
-def trace_req_finish(
-    rid: str, ts: Optional[int] = None, attrs: Optional[Dict[str, Any]] = None
-):
-    if not tracing_enabled:
-        return
-
-    rid = str(rid)
-    if rid not in reqs_context:
-        return
-
-    req_context = reqs_context[rid]
-    ts = ts or __get_cur_time_ns()
-
-    # End all unclosed thread spans.
-    for thread_context in req_context.threads_context.values():
-        thread_context.thread_span.end(end_time=ts)
-
-    if attrs:
-        req_context.root_span.set_attributes(attrs)
-
-    req_context.root_span.end(end_time=ts)
-    if str(req_context.bootstrap_room) in remote_trace_contexts:
-        del remote_trace_contexts[str(req_context.bootstrap_room)]
-    elif req_context.bootstrap_room_span:
-        req_context.bootstrap_room_span.end(end_time=ts)
-
-    del reqs_context[rid]
-
-
-def trace_slice_start(
-    name: str,
-    rid: str,
-    ts: Optional[int] = None,
-    anonymous: bool = False,
-):
-    if not tracing_enabled:
-        return
-
-    rid = str(rid)
-    if rid not in reqs_context:
-        return
-
-    pid = threading.get_native_id()
-    if pid not in reqs_context[rid].threads_context:
-        return
-
-    thread_context = reqs_context[rid].threads_context[pid]
-
-    ts = ts or __get_cur_time_ns()
-
-    slice_info = SglangTraceSliceContext(
-        slice_name=name,
-        anonymous=anonymous,
-    )
-
-    # find prev slice
-    prev_span_context = None
-    if not thread_context.cur_slice_stack:
-        if thread_context.last_span_context:
-            prev_span_context = thread_context.last_span_context
-
-    parent_span = thread_context.thread_span
-    if thread_context.cur_slice_stack:
-        parent_span = thread_context.cur_slice_stack[-1].span
-
-    parent_span_context = trace.set_span_in_context(parent_span)
-    span = thread_context.thread_info.tracer.start_span(
-        name=slice_info.slice_name,
-        start_time=ts,
-        context=parent_span_context,
-    )
-
-    if prev_span_context:
-        span.add_link(prev_span_context)
-
-    slice_info.span = span
-
-    thread_context.cur_slice_stack.append(slice_info)
-
-
-def trace_slice_end(
-    name: str,
-    rid: str,
-    ts: Optional[int] = None,
-    attrs: Optional[Dict[str, Any]] = None,
-    auto_next_anon: bool = False,
-    thread_finish_flag: bool = False,
-):
-    if not tracing_enabled:
-        return
->>>>>>> d70c2655
 
         self.root_span = root_span
         self.root_span_context = trace.set_span_in_context(root_span)
