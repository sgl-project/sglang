import json
import logging
import re
<<<<<<< HEAD
from typing import List, Tuple
=======
>>>>>>> 796969ca

from sglang.srt.entrypoints.openai.protocol import Tool
from sglang.srt.function_call.base_format_detector import BaseFormatDetector
from sglang.srt.function_call.core_types import (
    StreamingParseResult,
    StructureInfo,
    ToolCallItem,
    _GetInfoFunc,
)
from sglang.srt.function_call.utils import _find_common_prefix

logger = logging.getLogger(__name__)


class DeepSeekV32Detector(BaseFormatDetector):
    """
    Detector for DeepSeek V3.2 model function call format.

    The DeepSeek V3.2 format uses XML-like DSML tags to delimit function calls.
    Supports two parameter formats:

    Format 1 - XML Parameter Tags:
    ```
    <｜DSML｜function_calls>
        <｜DSML｜invoke name="function_name">
        <｜DSML｜parameter name="param_name" string="true">value</｜DSML｜parameter>
        ...
    </｜DSML｜invoke>
    </｜DSML｜function_calls>
    ```

    Format 2 - Direct JSON:
    ```
    <｜DSML｜function_calls>
        <｜DSML｜invoke name="function_name">
        {
            "param_name": "value"
        }
    </｜DSML｜invoke>
    </｜DSML｜function_calls>
    ```

    Examples:
    ```
    <｜DSML｜function_calls>
        <｜DSML｜invoke name="get_favorite_tourist_spot">
        <｜DSML｜parameter name="city" string="true">San Francisco</｜DSML｜parameter>
    </｜DSML｜invoke>
    </｜DSML｜function_calls>

    <｜DSML｜function_calls>
        <｜DSML｜invoke name="get_favorite_tourist_spot">
        { "city": "San Francisco" }
    </｜DSML｜invoke>
    </｜DSML｜function_calls>
    ```

    Key Components:
    - Tool Calls Section: Wrapped between `<｜DSML｜function_calls>` and `</｜DSML｜function_calls>`
    - Individual Tool Call: Wrapped between `<｜DSML｜invoke name="...">` and `</｜DSML｜invoke>`
    - Parameters: Either XML tags or direct JSON format
    - Supports multiple tool calls

    Reference: DeepSeek V3.2 format specification
    """

    def __init__(self):
        super().__init__()
        self.bot_token = "<｜DSML｜function_calls>"
        self.eot_token = "</｜DSML｜function_calls>"
<<<<<<< HEAD

        self.invoke_begin_regex = r'<｜DSML｜invoke\s+name="([^"]+)"\s*>'
        self.invoke_end_token = "</｜DSML｜invoke>"
        self.invoke_end_token_prefixes = [
            "<",
            "</",
            "</｜DSML｜",
            "</｜DSML｜inv",
            "</｜DSML｜invoke",
        ]

        self.xml_parameter_regex = r'<｜DSML｜parameter\s+name="([^"]+)"\s+string="([^"]+)"\s*>(.*?)</｜DSML｜parameter>'
        self._last_arguments = ""
=======
        self.invoke_end_token = "</｜DSML｜invoke>"
        self.parameter_regex = r'<｜DSML｜parameter\s+name="([^"]+)"\s+string="([^"]+)"\s*>(.*?)</｜DSML｜parameter>'
        self.partial_parameter_regex = (
            r'<｜DSML｜parameter\s+name="([^"]+)"\s+string="([^"]+)"\s*>(.*)$'
        )
        self.function_calls_regex = (
            r"<｜DSML｜function_calls>(.*?)</｜DSML｜function_calls>"
        )
        self.invoke_regex = (
            r'<｜DSML｜invoke\s+name="([^"]+)"\s*>(.*?)(</｜DSML｜invoke>|$)'
        )
>>>>>>> 796969ca
        self.current_tool_id = -1

    def has_tool_call(self, text: str) -> bool:
        """Check if the text contains a deepseek v32 format tool call."""
        return self.bot_token in text or "<｜DSML｜invoke" in text

    def _parse_parameters_from_xml(
        self, invoke_content: str, allow_partial: bool = False
    ) -> dict:
        """
        Parse parameters from either XML-like format or JSON format to dict.

        Supports two formats:
        1. XML parameter tags: <｜DSML｜parameter name="..." string="...">value</｜DSML｜parameter>
        2. Direct JSON: { "key": "value" }
        """
        # First, try to parse as direct JSON (new format)
        invoke_content_stripped = invoke_content.strip()

        if invoke_content_stripped.startswith("{") and invoke_content_stripped.endswith(
            "}"
        ):
            try:
                parameters = json.loads(invoke_content_stripped)
                if isinstance(parameters, dict):
                    return parameters
            except (json.JSONDecodeError, ValueError):
                # If JSON parsing fails, fall through to XML parsing
                pass

        # Fall back to XML parameter tag parsing (original format)
        parameters = {}
<<<<<<< HEAD
        param_matches = re.findall(self.xml_parameter_regex, invoke_content, re.DOTALL)
        for param_name, param_type, param_value in param_matches:
=======
        # Find all complete parameter matches
        param_matches = list(
            re.finditer(self.parameter_regex, invoke_content, re.DOTALL)
        )

        last_match_end = 0
        for match in param_matches:
            param_name = match.group(1)
            param_type = match.group(2)
            param_value = match.group(3)
            last_match_end = match.end()

>>>>>>> 796969ca
            # Convert value based on type
            if param_type == "true":  # string type
                parameters[param_name] = param_value.strip()
            else:
                # Try to parse as JSON for other types
                try:
                    parameters[param_name] = json.loads(param_value.strip())
                except (json.JSONDecodeError, ValueError):
                    parameters[param_name] = param_value.strip()

        # If allowed, try to parse a partial parameter at the end
        if allow_partial:
            remaining_content = invoke_content[last_match_end:]
            # Match start of a parameter tag + value (potentially incomplete)
            # Regex: <tag name="..." string="...">VALUE... (no end tag)
            partial_match = re.search(
                self.partial_parameter_regex, remaining_content, re.DOTALL
            )

            if partial_match:
                param_name = partial_match.group(1)
                param_value = partial_match.group(3)
                parameters[param_name] = param_value

        return parameters

<<<<<<< HEAD
    def _parse_parameters_partially(self, invoke_content: str) -> Tuple[str, str]:
        # 1. check json format
        if invoke_content.strip().startswith("{"):
            return invoke_content, "json"

        # 2. check xml format
        xml_param_matches = re.findall(
            self.xml_parameter_regex, invoke_content, re.DOTALL
        )

        json_parts = []
        for param_name, param_type, param_value in xml_param_matches:
            # Convert value based on type
            if param_type == "true":  # string type
                json_parts.append(f'"{param_name}": "{param_value.strip()}"')
            else:
                # Try to parse as JSON for other types
                try:
                    json_parts.append(
                        f'"{param_name}": {json.dumps(json.loads(param_value.strip()), ensure_ascii=False)}'
                    )
                except (json.JSONDecodeError, ValueError):
                    json_parts.append(
                        f'"{param_name}": {json.dumps(param_value.strip(), ensure_ascii=False)}'
                    )
        return "{" + ", ".join(json_parts), "xml"

    def detect_and_parse(self, text: str, tools: List[Tool]) -> StreamingParseResult:
=======
    def detect_and_parse(self, text: str, tools: list[Tool]) -> StreamingParseResult:
>>>>>>> 796969ca
        """
        One-time parsing: Detects and parses tool calls in the provided text.

        :param text: The complete text to parse.
        :param tools: List of available tools.
        :return: ParseResult indicating success or failure, consumed text, leftover text, and parsed calls.
        """
        idx = text.find(self.bot_token)
        normal_text = text[:idx].strip() if idx != -1 else text
        if self.bot_token not in text:
            return StreamingParseResult(normal_text=normal_text, calls=[])

        calls = []
        try:
            # Extract content between function_calls tags
            function_calls_match = re.search(
                self.function_calls_regex,
                text,
                re.DOTALL,
            )
            if not function_calls_match:
                return StreamingParseResult(normal_text=normal_text, calls=[])

            function_calls_content = function_calls_match.group(1)

            # Find all invoke blocks
            invoke_matches = re.findall(
                self.invoke_regex, function_calls_content, re.DOTALL
            )

            for func_name, invoke_content, _ in invoke_matches:
                # Parse parameters from XML format
                func_args = self._parse_parameters_from_xml(invoke_content)
                # construct match_result for parse_base_json
                match_result = {"name": func_name, "parameters": func_args}
                calls.extend(self.parse_base_json(match_result, tools))

            return StreamingParseResult(normal_text=normal_text, calls=calls)
        except Exception as e:
            logger.error(f"Error in detect_and_parse: {e}")
            # return the normal text if parsing fails
            return StreamingParseResult(normal_text=text)

    def parse_streaming_increment(
        self, new_text: str, tools: list[Tool]
    ) -> StreamingParseResult:
        """
        Streaming incremental parsing tool calls for DeepSeekV32 format.
        Supports multiple consecutive invoke blocks and argument streaming.
        """
        self._buffer += new_text
        current_text = self._buffer

        # Check if buffer contains any DSML markers or ends with potential tag prefix
        # This handles partial/streaming DSML content
        dsml_markers = ["｜DSML｜", "<｜", "</｜"]
        potentially_dsml = any(marker in current_text for marker in dsml_markers)

        # Also check if text ends with start of a tag (to handle "<" arriving separately)
        dsml_prefixes = ["<", "<｜", "</", "</｜"]
        ends_with_prefix = any(
            current_text.rstrip().endswith(prefix) for prefix in dsml_prefixes
        )

        if (
            not self.has_tool_call(current_text)
            and not potentially_dsml
            and not ends_with_prefix
        ):
            self._buffer = ""
            for e_token in [self.eot_token, self.invoke_end_token]:
                if e_token in current_text:
                    current_text = current_text.replace(e_token, "")
            return StreamingParseResult(normal_text=current_text)

        calls: list[ToolCallItem] = []
        try:
            while True:
                # Try to match an invoke block (may be partial)
                invoke_match = re.search(
                    pattern=self.invoke_regex,
                    string=current_text,
                    flags=re.DOTALL,
                )
                if not invoke_match or current_text.rstrip().endswith(">"):
                    break

                func_name = invoke_match.group(1).strip()
                invoke_content = invoke_match.group(2)

                if any(
                    invoke_content.endswith(end)
                    for end in self.invoke_end_token_prefixes
                ):
                    break

                # group(3) is either "</｜DSML｜invoke>" (complete) or "" (incomplete, matched with $)
                is_tool_end = bool(invoke_match.group(3))

                func_args_raw, format = self._parse_parameters_partially(invoke_content)

                if is_tool_end and format == "xml":
                    func_args_raw += "}"

                # Initialize state if this is the first tool call
                if self.current_tool_id == -1:
                    self.current_tool_id = 0
                    self.prev_tool_call_arr = []
                    self.streamed_args_for_tool = [""]

<<<<<<< HEAD
=======
                # Ensure arrays are large enough for current tool
>>>>>>> 796969ca
                while len(self.prev_tool_call_arr) <= self.current_tool_id:
                    self.prev_tool_call_arr.append({})
                while len(self.streamed_args_for_tool) <= self.current_tool_id:
                    self.streamed_args_for_tool.append("")

<<<<<<< HEAD
                if not self.current_tool_name_sent:
                    # send tool name first
                    calls.append(
=======
                # 1. Send tool name if not sent yet
                if not self.current_tool_name_sent:
                    all_calls.append(
>>>>>>> 796969ca
                        ToolCallItem(
                            tool_index=self.current_tool_id,
                            name=func_name,
                            parameters="",
                        )
                    )
                    self.current_tool_name_sent = True
<<<<<<< HEAD
                    self.prev_tool_call_arr[self.current_tool_id] = {
                        "name": func_name,
                        "arguments": {},
                    }
=======

                # 2. Parse current parameters (partial or complete)
                current_params = self._parse_parameters_from_xml(
                    invoke_content, allow_partial=not is_tool_end
                )
                current_args_json = json.dumps(current_params, ensure_ascii=False)

                # 3. Calculate and send incremental arguments
                sent_len = len(self.streamed_args_for_tool[self.current_tool_id])
                prev_params = self.prev_tool_call_arr[self.current_tool_id].get(
                    "arguments"
                )

                argument_diff = None

                if is_tool_end:
                    # If complete, send everything remaining
                    argument_diff = current_args_json[sent_len:]
                elif prev_params is not None:
                    # If partial, send stable prefix diff
                    prev_args_json = json.dumps(prev_params, ensure_ascii=False)
                    if current_args_json != prev_args_json:
                        prefix = _find_common_prefix(prev_args_json, current_args_json)
                        if len(prefix) > sent_len:
                            argument_diff = prefix[sent_len:]

                if argument_diff:
                    all_calls.append(
                        ToolCallItem(
                            tool_index=self.current_tool_id,
                            name=None,
                            parameters=argument_diff,
                        )
                    )
                    self.streamed_args_for_tool[self.current_tool_id] += argument_diff

                # Update the stored arguments
                self.prev_tool_call_arr[self.current_tool_id] = {
                    "name": func_name,
                    "arguments": current_params,
                }

                # Check if tool call is complete (has closing tag)
                if is_tool_end:
                    # Remove the completed tool call from buffer
                    self._buffer = current_text[invoke_match.end() :]
                    current_text = self._buffer  # Update for next iteration

                    # Move to next tool call
                    self.current_tool_id += 1
                    self.current_tool_name_sent = False

                    # Continue loop to check for more invoke blocks
                    continue
>>>>>>> 796969ca
                else:
                    argument_diff = (
                        func_args_raw[len(self._last_arguments) :]
                        if func_args_raw.startswith(self._last_arguments)
                        else func_args_raw
                    )
                    if argument_diff:
                        calls.append(
                            ToolCallItem(
                                tool_index=self.current_tool_id,
                                name=None,
                                parameters=argument_diff,
                            )
                        )
                        self._last_arguments += argument_diff
                        self.streamed_args_for_tool[
                            self.current_tool_id
                        ] += argument_diff

                    if is_tool_end:
                        # Update the stored arguments
                        try:
                            parsed_args = json.loads(func_args_raw)
                            self.prev_tool_call_arr[self.current_tool_id][
                                "arguments"
                            ] = parsed_args
                        except json.JSONDecodeError:
                            pass

                        # Remove the completed tool call from buffer, keep any remaining content
                        self._buffer = current_text[invoke_match.end(3) :]
                        current_text = self._buffer

                        # update state
                        self.update_state()

                if not is_tool_end:
                    # if current tool is not end, it means the following content is definitely not a tool call, so break the loop
                    break

            # No more invoke blocks found
            return StreamingParseResult(normal_text="", calls=calls)

        except Exception as e:
            logger.error(f"Error in parse_streaming_increment: {e}")
            return StreamingParseResult(normal_text=current_text)

    def structure_info(self) -> _GetInfoFunc:
        return lambda name: StructureInfo(
            begin=f'<｜DSML｜invoke name="{name}">',
            end="</｜DSML｜invoke>",
            trigger=f"<｜DSML｜invoke",
        )

    def update_state(self):
        self.current_tool_id += 1
        self._last_arguments = ""
        self.current_tool_name_sent = False<|MERGE_RESOLUTION|>--- conflicted
+++ resolved
@@ -1,10 +1,6 @@
 import json
 import logging
 import re
-<<<<<<< HEAD
-from typing import List, Tuple
-=======
->>>>>>> 796969ca
 
 from sglang.srt.entrypoints.openai.protocol import Tool
 from sglang.srt.function_call.base_format_detector import BaseFormatDetector
@@ -75,21 +71,6 @@
         super().__init__()
         self.bot_token = "<｜DSML｜function_calls>"
         self.eot_token = "</｜DSML｜function_calls>"
-<<<<<<< HEAD
-
-        self.invoke_begin_regex = r'<｜DSML｜invoke\s+name="([^"]+)"\s*>'
-        self.invoke_end_token = "</｜DSML｜invoke>"
-        self.invoke_end_token_prefixes = [
-            "<",
-            "</",
-            "</｜DSML｜",
-            "</｜DSML｜inv",
-            "</｜DSML｜invoke",
-        ]
-
-        self.xml_parameter_regex = r'<｜DSML｜parameter\s+name="([^"]+)"\s+string="([^"]+)"\s*>(.*?)</｜DSML｜parameter>'
-        self._last_arguments = ""
-=======
         self.invoke_end_token = "</｜DSML｜invoke>"
         self.parameter_regex = r'<｜DSML｜parameter\s+name="([^"]+)"\s+string="([^"]+)"\s*>(.*?)</｜DSML｜parameter>'
         self.partial_parameter_regex = (
@@ -101,7 +82,6 @@
         self.invoke_regex = (
             r'<｜DSML｜invoke\s+name="([^"]+)"\s*>(.*?)(</｜DSML｜invoke>|$)'
         )
->>>>>>> 796969ca
         self.current_tool_id = -1
 
     def has_tool_call(self, text: str) -> bool:
@@ -134,10 +114,6 @@
 
         # Fall back to XML parameter tag parsing (original format)
         parameters = {}
-<<<<<<< HEAD
-        param_matches = re.findall(self.xml_parameter_regex, invoke_content, re.DOTALL)
-        for param_name, param_type, param_value in param_matches:
-=======
         # Find all complete parameter matches
         param_matches = list(
             re.finditer(self.parameter_regex, invoke_content, re.DOTALL)
@@ -150,7 +126,6 @@
             param_value = match.group(3)
             last_match_end = match.end()
 
->>>>>>> 796969ca
             # Convert value based on type
             if param_type == "true":  # string type
                 parameters[param_name] = param_value.strip()
@@ -177,38 +152,7 @@
 
         return parameters
 
-<<<<<<< HEAD
-    def _parse_parameters_partially(self, invoke_content: str) -> Tuple[str, str]:
-        # 1. check json format
-        if invoke_content.strip().startswith("{"):
-            return invoke_content, "json"
-
-        # 2. check xml format
-        xml_param_matches = re.findall(
-            self.xml_parameter_regex, invoke_content, re.DOTALL
-        )
-
-        json_parts = []
-        for param_name, param_type, param_value in xml_param_matches:
-            # Convert value based on type
-            if param_type == "true":  # string type
-                json_parts.append(f'"{param_name}": "{param_value.strip()}"')
-            else:
-                # Try to parse as JSON for other types
-                try:
-                    json_parts.append(
-                        f'"{param_name}": {json.dumps(json.loads(param_value.strip()), ensure_ascii=False)}'
-                    )
-                except (json.JSONDecodeError, ValueError):
-                    json_parts.append(
-                        f'"{param_name}": {json.dumps(param_value.strip(), ensure_ascii=False)}'
-                    )
-        return "{" + ", ".join(json_parts), "xml"
-
-    def detect_and_parse(self, text: str, tools: List[Tool]) -> StreamingParseResult:
-=======
     def detect_and_parse(self, text: str, tools: list[Tool]) -> StreamingParseResult:
->>>>>>> 796969ca
         """
         One-time parsing: Detects and parses tool calls in the provided text.
 
@@ -284,7 +228,7 @@
                     current_text = current_text.replace(e_token, "")
             return StreamingParseResult(normal_text=current_text)
 
-        calls: list[ToolCallItem] = []
+        all_calls: list[ToolCallItem] = []
         try:
             while True:
                 # Try to match an invoke block (may be partial)
@@ -293,9 +237,6 @@
                     string=current_text,
                     flags=re.DOTALL,
                 )
-                if not invoke_match or current_text.rstrip().endswith(">"):
-                    break
-
                 func_name = invoke_match.group(1).strip()
                 invoke_content = invoke_match.group(2)
 
@@ -319,24 +260,15 @@
                     self.prev_tool_call_arr = []
                     self.streamed_args_for_tool = [""]
 
-<<<<<<< HEAD
-=======
                 # Ensure arrays are large enough for current tool
->>>>>>> 796969ca
                 while len(self.prev_tool_call_arr) <= self.current_tool_id:
                     self.prev_tool_call_arr.append({})
                 while len(self.streamed_args_for_tool) <= self.current_tool_id:
                     self.streamed_args_for_tool.append("")
 
-<<<<<<< HEAD
-                if not self.current_tool_name_sent:
-                    # send tool name first
-                    calls.append(
-=======
                 # 1. Send tool name if not sent yet
                 if not self.current_tool_name_sent:
                     all_calls.append(
->>>>>>> 796969ca
                         ToolCallItem(
                             tool_index=self.current_tool_id,
                             name=func_name,
@@ -344,12 +276,6 @@
                         )
                     )
                     self.current_tool_name_sent = True
-<<<<<<< HEAD
-                    self.prev_tool_call_arr[self.current_tool_id] = {
-                        "name": func_name,
-                        "arguments": {},
-                    }
-=======
 
                 # 2. Parse current parameters (partial or complete)
                 current_params = self._parse_parameters_from_xml(
@@ -404,49 +330,11 @@
 
                     # Continue loop to check for more invoke blocks
                     continue
->>>>>>> 796969ca
                 else:
-                    argument_diff = (
-                        func_args_raw[len(self._last_arguments) :]
-                        if func_args_raw.startswith(self._last_arguments)
-                        else func_args_raw
-                    )
-                    if argument_diff:
-                        calls.append(
-                            ToolCallItem(
-                                tool_index=self.current_tool_id,
-                                name=None,
-                                parameters=argument_diff,
-                            )
-                        )
-                        self._last_arguments += argument_diff
-                        self.streamed_args_for_tool[
-                            self.current_tool_id
-                        ] += argument_diff
-
-                    if is_tool_end:
-                        # Update the stored arguments
-                        try:
-                            parsed_args = json.loads(func_args_raw)
-                            self.prev_tool_call_arr[self.current_tool_id][
-                                "arguments"
-                            ] = parsed_args
-                        except json.JSONDecodeError:
-                            pass
-
-                        # Remove the completed tool call from buffer, keep any remaining content
-                        self._buffer = current_text[invoke_match.end(3) :]
-                        current_text = self._buffer
-
-                        # update state
-                        self.update_state()
-
-                if not is_tool_end:
-                    # if current tool is not end, it means the following content is definitely not a tool call, so break the loop
                     break
 
             # No more invoke blocks found
-            return StreamingParseResult(normal_text="", calls=calls)
+            return StreamingParseResult(normal_text="", calls=all_calls)
 
         except Exception as e:
             logger.error(f"Error in parse_streaming_increment: {e}")
@@ -457,9 +345,4 @@
             begin=f'<｜DSML｜invoke name="{name}">',
             end="</｜DSML｜invoke>",
             trigger=f"<｜DSML｜invoke",
-        )
-
-    def update_state(self):
-        self.current_tool_id += 1
-        self._last_arguments = ""
-        self.current_tool_name_sent = False+        )