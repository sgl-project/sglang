import json
import logging
import re
from typing import List

from sglang.srt.entrypoints.openai.protocol import Tool
from sglang.srt.function_call.base_format_detector import BaseFormatDetector
from sglang.srt.function_call.core_types import (
    StreamingParseResult,
    StructureInfo,
    ToolCallItem,
    _GetInfoFunc,
)

logger = logging.getLogger(__name__)


class DeepSeekV32Detector(BaseFormatDetector):
    """
    Detector for DeepSeek V3.2 model function call format.

    The DeepSeek V3.2 format uses XML-like DSML tags to delimit function calls.
    Supports two parameter formats:

    Format 1 - XML Parameter Tags:
    ```
    <｜DSML｜function_calls>
        <｜DSML｜invoke name="function_name">
        <｜DSML｜parameter name="param_name" string="true">value</｜DSML｜parameter>
        ...
    </｜DSML｜invoke>
    </｜DSML｜function_calls>
    ```

    Format 2 - Direct JSON:
    ```
    <｜DSML｜function_calls>
        <｜DSML｜invoke name="function_name">
        {
            "param_name": "value"
        }
    </｜DSML｜invoke>
    </｜DSML｜function_calls>
    ```

    Examples:
    ```
    <｜DSML｜function_calls>
        <｜DSML｜invoke name="get_favorite_tourist_spot">
        <｜DSML｜parameter name="city" string="true">San Francisco</｜DSML｜parameter>
    </｜DSML｜invoke>
    </｜DSML｜function_calls>

    <｜DSML｜function_calls>
        <｜DSML｜invoke name="get_favorite_tourist_spot">
        { "city": "San Francisco" }
    </｜DSML｜invoke>
    </｜DSML｜function_calls>
    ```

    Key Components:
    - Tool Calls Section: Wrapped between `<｜DSML｜function_calls>` and `</｜DSML｜function_calls>`
    - Individual Tool Call: Wrapped between `<｜DSML｜invoke name="...">` and `</｜DSML｜invoke>`
    - Parameters: Either XML tags or direct JSON format
    - Supports multiple tool calls

    Reference: DeepSeek V3.2 format specification
    """

    def __init__(self):
        super().__init__()
        self.bot_token = "<｜DSML｜function_calls>"
        self.eot_token = "</｜DSML｜function_calls>"

        self.invoke_begin_regex = r'<｜DSML｜invoke\s+name="([^"]+)"\s*>'
        self.invoke_end_token = "</｜DSML｜invoke>"
        self.invoke_end_token_prefixes = [
            "<",
            "</",
            "</｜DSML｜",
            "</｜DSML｜inv",
            "</｜DSML｜invoke",
        ]

        self.xml_parameter_regex = r'<｜DSML｜parameter\s+name="([^"]+)"\s+string="([^"]+)"\s*>(.*?)</｜DSML｜parameter>'
        self._last_arguments = ""
        self.current_tool_id = -1

    def has_tool_call(self, text: str) -> bool:
        """Check if the text contains a deepseek v32 format tool call."""
        return self.bot_token in text or "<｜DSML｜invoke" in text

    def _parse_parameters_from_xml(self, invoke_content: str) -> dict:
        """
        Parse parameters from either XML-like format or JSON format to dict.

        Supports two formats:
        1. XML parameter tags: <｜DSML｜parameter name="..." string="...">value</｜DSML｜parameter>
        2. Direct JSON: { "key": "value" }
        """
        # First, try to parse as direct JSON (new format)
        invoke_content_stripped = invoke_content.strip()

        if invoke_content_stripped.startswith("{") and invoke_content_stripped.endswith(
            "}"
        ):
            try:
                parameters = json.loads(invoke_content_stripped)
                if isinstance(parameters, dict):
                    return parameters
            except (json.JSONDecodeError, ValueError):
                # If JSON parsing fails, fall through to XML parsing
                pass

        # Fall back to XML parameter tag parsing (original format)
        parameters = {}
        param_matches = re.findall(self.xml_parameter_regex, invoke_content, re.DOTALL)
        for param_name, param_type, param_value in param_matches:
            # Convert value based on type
            if param_type == "true":  # string type
                parameters[param_name] = param_value.strip()
            else:
                # Try to parse as JSON for other types
                try:
                    parameters[param_name] = json.loads(param_value.strip())
                except (json.JSONDecodeError, ValueError):
                    parameters[param_name] = param_value.strip()
        return parameters

    def _parse_parameters_partially(self, invoke_content: str) -> str:
        invoke_content_stripped = invoke_content.strip()
        if not invoke_content_stripped:
            return "", "none"

        # 1. check json format
        if invoke_content_stripped.startswith("{"):
            return invoke_content_stripped, "json"

        # 2. check xml format
        xml_param_matches = re.findall(
            self.xml_parameter_regex, invoke_content, re.DOTALL
        )

        json_parts = []
        for param_name, param_type, param_value in xml_param_matches:
            # Convert value based on type
            if param_type == "true":  # string type
                json_parts.append(f'"{param_name}": "{param_value.strip()}"')
            else:
                # Try to parse as JSON for other types
                try:
                    json_parts.append(
                        f'"{param_name}": {json.dumps(json.loads(param_value.strip()), ensure_ascii=False)}'
                    )
                except (json.JSONDecodeError, ValueError):
                    json_parts.append(
                        f'"{param_name}": {json.dumps(param_value.strip(), ensure_ascii=False)}'
                    )
        return "{" + ", ".join(json_parts), "xml"

    def detect_and_parse(self, text: str, tools: List[Tool]) -> StreamingParseResult:
        """
        One-time parsing: Detects and parses tool calls in the provided text.

        :param text: The complete text to parse.
        :param tools: List of available tools.
        :return: ParseResult indicating success or failure, consumed text, leftover text, and parsed calls.
        """
        idx = text.find(self.bot_token)
        normal_text = text[:idx].strip() if idx != -1 else text
        if self.bot_token not in text:
            return StreamingParseResult(normal_text=normal_text, calls=[])

        calls = []
        try:
            # Extract content between function_calls tags
            function_calls_match = re.search(
                r"<｜DSML｜function_calls>(.*?)</｜DSML｜function_calls>",
                text,
                re.DOTALL,
            )
            if not function_calls_match:
                return StreamingParseResult(normal_text=normal_text, calls=[])

            function_calls_content = function_calls_match.group(1)

            # Find all invoke blocks
            invoke_pattern = (
                r'<｜DSML｜invoke\s+name="([^"]+)"\s*>(.*?)</｜DSML｜invoke>'
            )
            invoke_matches = re.findall(
                invoke_pattern, function_calls_content, re.DOTALL
            )

            for func_name, invoke_content in invoke_matches:
                # Parse parameters from XML format
                func_args = self._parse_parameters_from_xml(invoke_content)
                # construct match_result for parse_base_json
                match_result = {"name": func_name, "parameters": func_args}
                calls.extend(self.parse_base_json(match_result, tools))

            return StreamingParseResult(normal_text=normal_text, calls=calls)
        except Exception as e:
            logger.error(f"Error in detect_and_parse: {e}")
            # return the normal text if parsing fails
            return StreamingParseResult(normal_text=text)

    def parse_streaming_increment(
        self, new_text: str, tools: List[Tool]
    ) -> StreamingParseResult:
        """
        Streaming incremental parsing tool calls for DeepSeekV32 format.
        Supports multiple consecutive invoke blocks.
        """
        self._buffer += new_text
        current_text = self._buffer

        # Check if buffer contains any DSML markers or ends with potential tag prefix
        # This handles partial/streaming DSML content
        dsml_markers = ["｜DSML｜", "<｜", "</｜"]
        potentially_dsml = any(marker in current_text for marker in dsml_markers)

        # Also check if text ends with start of a tag (to handle "<" arriving separately)
        dsml_prefixes = ["<", "<｜", "</", "</｜"]
        ends_with_prefix = any(
            current_text.rstrip().endswith(prefix) for prefix in dsml_prefixes
        )

        if (
            not self.has_tool_call(current_text)
            and not potentially_dsml
            and not ends_with_prefix
        ):
            self._buffer = ""
            for e_token in [self.eot_token, self.invoke_end_token]:
                if e_token in new_text:
                    new_text = new_text.replace(e_token, "")
            return StreamingParseResult(normal_text=new_text)

        if not hasattr(self, "_tool_indices"):
            self._tool_indices = self._get_tool_indices(tools)

        calls: list[ToolCallItem] = []
        try:
            while True:
                # Try to match an invoke block (may be partial)
                invoke_match = re.search(
                    pattern=r'<｜DSML｜invoke\s+name="([^"]+)"\s*>(.*?)(</｜DSML｜invoke>|$)',
                    string=current_text,
                    flags=re.DOTALL,
                )
                if not invoke_match:
                    break

                func_name = invoke_match.group(1).strip()
                invoke_content = invoke_match.group(2)

                if any(
                    invoke_content.endswith(end)
                    for end in self.invoke_end_token_prefixes
                ):
                    break

                # group(3) is either "</｜DSML｜invoke>" (complete) or "" (incomplete, matched with $)
                is_tool_end = bool(invoke_match.group(3))

                # print(f"\033[42m {current_text=} \033[0m")
                # print(f"\033[42m {func_name=} {invoke_content=} {is_tool_end=} \033[0m")
                # print("-" * 80)
                func_args_raw, format = self._parse_parameters_partially(invoke_content)
                if is_tool_end and format == "xml":
                    func_args_raw += "}"

                # Initialize state if this is the first tool call
                if self.current_tool_id == -1:
                    self.current_tool_id = 0
                    self.prev_tool_call_arr = []
                    self.streamed_args_for_tool = [""]

                while len(self.prev_tool_call_arr) <= self.current_tool_id:
                    self.prev_tool_call_arr.append({})
                while len(self.streamed_args_for_tool) <= self.current_tool_id:
                    self.streamed_args_for_tool.append("")

<<<<<<< HEAD
                if not self.current_tool_name_sent:
                    # send tool name first
                    calls.append(
=======
                    # Note: invoke_content can be empty for functions with no parameters
                    # This is valid and should NOT be skipped

                    # Send tool name
                    calls_for_this_invoke.append(
>>>>>>> ab004879
                        ToolCallItem(
                            tool_index=self.current_tool_id,
                            name=func_name,
                            parameters="",
                        )
                    )
                    self.current_tool_name_sent = True
                    self.prev_tool_call_arr[self.current_tool_id] = {
                        "name": func_name,
                        "arguments": {},
                    }
                else:
                    argument_diff = (
                        func_args_raw[len(self._last_arguments) :]
                        if func_args_raw.startswith(self._last_arguments)
                        else func_args_raw
                    )
                    if argument_diff:
                        calls.append(
                            ToolCallItem(
                                tool_index=self.current_tool_id,
                                name=None,
                                parameters=argument_diff,
                            )
                        )
                        self._last_arguments += argument_diff
                        self.streamed_args_for_tool[
                            self.current_tool_id
                        ] += argument_diff

                    if is_tool_end:
                        # Update the stored arguments
                        try:
                            parsed_args = json.loads(func_args_raw)
                            self.prev_tool_call_arr[self.current_tool_id][
                                "arguments"
                            ] = parsed_args
                        except json.JSONDecodeError:
                            pass

                        # Remove the completed tool call from buffer, keep any remaining content
                        self._buffer = current_text[invoke_match.end(3) :]
                        current_text = self._buffer

                        # update state
                        self.update_state()

                if not is_tool_end:
                    # if current tool is not end, it means the following content is definitely not a tool call, so break the loop
                    break

            # No more invoke blocks found
            return StreamingParseResult(normal_text="", calls=calls)

        except Exception as e:
            logger.error(f"Error in parse_streaming_increment: {e}")
            return StreamingParseResult(normal_text=current_text)

    def structure_info(self) -> _GetInfoFunc:
        return lambda name: StructureInfo(
            begin=f'<｜DSML｜invoke name="{name}">',
            end="</｜DSML｜invoke>",
            trigger=f"<｜DSML｜",
        )

    def update_state(self):
        self.current_tool_id += 1
        self._last_arguments = ""
        self.current_tool_name_sent = False<|MERGE_RESOLUTION|>--- conflicted
+++ resolved
@@ -264,9 +264,6 @@
                 # group(3) is either "</｜DSML｜invoke>" (complete) or "" (incomplete, matched with $)
                 is_tool_end = bool(invoke_match.group(3))
 
-                # print(f"\033[42m {current_text=} \033[0m")
-                # print(f"\033[42m {func_name=} {invoke_content=} {is_tool_end=} \033[0m")
-                # print("-" * 80)
                 func_args_raw, format = self._parse_parameters_partially(invoke_content)
                 if is_tool_end and format == "xml":
                     func_args_raw += "}"
@@ -282,17 +279,9 @@
                 while len(self.streamed_args_for_tool) <= self.current_tool_id:
                     self.streamed_args_for_tool.append("")
 
-<<<<<<< HEAD
                 if not self.current_tool_name_sent:
                     # send tool name first
                     calls.append(
-=======
-                    # Note: invoke_content can be empty for functions with no parameters
-                    # This is valid and should NOT be skipped
-
-                    # Send tool name
-                    calls_for_this_invoke.append(
->>>>>>> ab004879
                         ToolCallItem(
                             tool_index=self.current_tool_id,
                             name=func_name,
