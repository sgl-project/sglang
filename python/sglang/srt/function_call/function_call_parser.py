--- conflicted
+++ resolved
@@ -37,12 +37,8 @@
         "deepseekv3": DeepSeekV3Detector,
         "pythonic": PythonicDetector,
         "kimi_k2": KimiK2Detector,
-<<<<<<< HEAD
-        "qwen3": Qwen3XMLDetector,
+        "qwen3_coder": Qwen3CoderDetector,
         "glm45": Glm4MoeDetector,
-=======
-        "qwen3_coder": Qwen3CoderDetector,
->>>>>>> f8ca2368
     }
 
     def __init__(self, tools: List[Tool], tool_call_parser: str):
