--- conflicted
+++ resolved
@@ -46,11 +46,8 @@
     METAMATH = auto()
     DeepSeekVL2 = auto()
     QWEN2_VL_EMBED = auto()
-<<<<<<< HEAD
     MPT = auto()
-=======
     GEMMA3 = auto()
->>>>>>> 7b5fc719
 
 
 @dataclasses.dataclass
@@ -292,7 +289,6 @@
                 else:
                     ret += role + ":"
             return ret
-<<<<<<< HEAD
         elif self.sep_style == SeparatorStyle.MPT:
             ret = system_prompt + self.sep
             for role, message in self.messages:
@@ -303,7 +299,6 @@
                 else:
                     ret += role
             return ret
-=======
         elif self.sep_style == SeparatorStyle.DeepSeekVL2:
             seps = [self.sep, self.sep2]
             if system_prompt == "" or system_prompt is None:
@@ -328,7 +323,6 @@
                     ret += role
             return ret
 
->>>>>>> 7b5fc719
         else:
             raise ValueError(f"Invalid style: {self.sep_style}")
 
@@ -512,7 +506,7 @@
                 else:
                     image_token = (
                         conv.image_token + "\n"
-                        if conv.name != "qwen2-vl"
+                        if conv.name != "qwen2-vl" and conv.name != 'internvl2_5'
                         else conv.image_token
                     )
                 for content in message.content:
@@ -522,10 +516,7 @@
                         real_content += content.text
                     elif content.type == "image_url":
                         # NOTE: works for llava and intervl2_5
-                        if conv.name == "internvl2_5":
-                            real_content = image_token + real_content
-                        else:
-                            real_content += image_token
+                        real_content += image_token
                         conv.append_image(content.image_url.url)
                 conv.append_message(conv.roles[0], real_content)
         elif msg_role == "assistant":
