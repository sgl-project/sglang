--- conflicted
+++ resolved
@@ -967,36 +967,6 @@
     )
 )
 
-<<<<<<< HEAD
-register_conv_template(
-    Conversation(
-        name="glm4v",
-        system_template="<|im_start|>system\n{system_message}",
-        system_message="You are a helpful assistant.",
-        roles=("<|im_start|>user", "<|im_start|>assistant"),
-        sep="<|im_end|>\n",
-        sep_style=SeparatorStyle.ADD_NEW_LINE_SINGLE,
-        stop_str=["<|im_end|>"],
-        image_token="<|begin_of_image|><|image|><|end_of_image|>",
-        video_token="<|begin_of_video|><|video|><|end_of_video|>",
-    )
-)
-
-register_conv_template(
-    Conversation(
-        name="llama_4_vision",
-        system_message="You are a helpful language and vision assistant. You are able to understand the visual content that the user provides, and assist the user with a variety of tasks using natural language.",
-        system_template="<|header_start|>system<|header_end|>\n\n{system_message}<|eot|>",
-        roles=("user", "assistant"),
-        sep_style=SeparatorStyle.LLAMA4,
-        sep="",
-        stop_str="<|eot|>",
-        image_token="<|image|>",
-    )
-)
-
-=======
->>>>>>> f024795e
 
 @register_conv_template_matching_function
 def match_internvl(model_path: str):
@@ -1004,24 +974,6 @@
         return "internvl-2-5"
 
 
-@register_conv_template_matching_function
-<<<<<<< HEAD
-def match_glm4v(model_path: str):
-    if re.search(r"glm-4.*v", model_path, re.IGNORECASE):
-        return "glm4v"
-
-
-@register_conv_template_matching_function
-def match_llama_vision(model_path: str):
-    if re.search(r"llama.*3\.2.*vision", model_path, re.IGNORECASE):
-        return "llama_3_vision"
-    if re.search(r"llama.*4.*", model_path, re.IGNORECASE):
-        return "llama_4_vision"
-
-
-@register_conv_template_matching_function
-=======
->>>>>>> f024795e
 def match_deepseek_janus_pro(model_path: str):
     if re.search(r"janus", model_path, re.IGNORECASE):
         return "janus-pro"
