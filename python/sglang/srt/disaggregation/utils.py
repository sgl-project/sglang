from __future__ import annotations

import dataclasses
import os
import random
import threading
<<<<<<< HEAD
import time
=======
>>>>>>> 180ff5ee
import warnings
from abc import ABC
from collections import deque
from enum import Enum
from functools import lru_cache
from typing import TYPE_CHECKING, Callable, List, Optional, Tuple

import numpy as np
import requests
import torch
import torch.distributed as dist

from sglang.srt.utils import get_ip, get_local_ip_by_remote

if TYPE_CHECKING:
    from sglang.srt.managers.schedule_batch import Req

FakeBootstrapHost = "2.2.2.2"

# env var for testing failure, convert to float explicitly
FAILURE_PROB = float(os.getenv("DISAGGREGATION_TEST_FAILURE_PROB", 0))


class DisaggregationMode(Enum):
    NULL = "null"
    PREFILL = "prefill"
    DECODE = "decode"


def poll_and_all_reduce(pollers, gloo_group):
    # at a certain prob, the poll is failed to simulate failure
    if FAILURE_PROB > 0:
        from sglang.srt.disaggregation.base import KVPoll

        polls = [
            int(KVPoll.Failed) if random.random() < FAILURE_PROB else int(poller.poll())
            for poller in pollers
        ]
    else:
        polls = [int(poller.poll()) for poller in pollers]
    tensor_to_reduce = torch.tensor(polls, dtype=torch.uint8, device="cpu")
    dist.all_reduce(tensor_to_reduce, op=dist.ReduceOp.MIN, group=gloo_group)
    return tensor_to_reduce.tolist()


class ReqToMetadataIdxAllocator:
    """A memory pool that maps a request to its first output token location."""

    def __init__(
        self,
        size: int,
    ):
        self.size = size
        self.free_slots = deque(list(range(size)))

    def available_size(self):
        return len(self.free_slots)

    def alloc(self) -> List[int]:
        if len(self.free_slots) == 0:
            return None

        return self.free_slots.popleft()

    def free(self, free_index: int):
        self.free_slots.append(free_index)


def get_ranges_of_block(block_ids):
    # This function should return a list of ranges of block ids that are contiguous
    # For example, if block_ids is [0, 1, 2, 4, 5, 6], the function should return [[0, 2], [4, 6]]
    # The ranges are sorted by the starting block id
    # The function should also make sure that the block ids are contiguous
    # If the block ids are not contiguous, the function should raise an error
    # Convert the block_ids list to a NumPy array
    block_ids = np.array(block_ids)
    # Find the indices where the difference between consecutive elements is not 1
    diff = np.diff(block_ids)
    change_indices = np.where(diff != 1)[0]
    # The start of each range is at these indices + 1, and the end is at these indices
    starts = np.concatenate(([0], change_indices + 1))
    ends = np.concatenate((change_indices, [len(block_ids) - 1]))
    # Construct the ranges using these start and end indices
    ranges = list(zip(block_ids[starts], block_ids[ends]))
    return ranges


def get_same_length_ranges(src_ranges, dst_ranges, return_original_src_ranges=False):
    # This function should return a list of ranges for both src and dst so that corresponding ranges are the same length
    # For example, if src_ranges is [[0, 2] [4, 8]] and dst_ranges is [[1, 3], [5, 7], [9, 10]]
    # The function should return ([[0, 2], [4, 6], [7, 8]], [[1, 3], [5, 7], [9, 10]])
    src_overlapping_ranges, dst_overlapping_ranges = [], []
    original_src_ranges = []
    org_src_range = tuple(src_ranges[0])

    src_idx, dst_idx = 0, 0
    while src_idx < len(src_ranges) and dst_idx < len(dst_ranges):
        src_range = src_ranges[src_idx]
        dst_range = dst_ranges[dst_idx]

        # Calculate the length of each range
        src_len = src_range[-1] - src_range[0] + 1
        dst_len = dst_range[-1] - dst_range[0] + 1

        # If ranges have the same length, add them directly
        if src_len == dst_len:
            src_overlapping_ranges.append([src_range[0], src_range[-1]])
            dst_overlapping_ranges.append([dst_range[0], dst_range[-1]])
            original_src_ranges.append(org_src_range)
            src_idx += 1
            dst_idx += 1
            if src_idx < len(src_ranges):
                org_src_range = tuple(src_ranges[src_idx])
        # If source range is longer, split it
        elif src_len > dst_len:
            src_overlapping_ranges.append([src_range[0], src_range[0] + dst_len - 1])
            dst_overlapping_ranges.append([dst_range[0], dst_range[-1]])
            original_src_ranges.append(org_src_range)
            # Update source range for next iteration
            src_ranges[src_idx] = [src_range[0] + dst_len, src_range[-1]]
            dst_idx += 1
        # If destination range is longer, split it
        else:  # src_len < dst_len
            src_overlapping_ranges.append([src_range[0], src_range[-1]])
            dst_overlapping_ranges.append([dst_range[0], dst_range[0] + src_len - 1])
            original_src_ranges.append(org_src_range)
            # Update destination range for next iteration
            dst_ranges[dst_idx] = [dst_range[0] + src_len, dst_range[-1]]
            src_idx += 1
            if src_idx < len(src_ranges):
                org_src_range = tuple(src_ranges[src_idx])
    if return_original_src_ranges:
        return src_overlapping_ranges, dst_overlapping_ranges, original_src_ranges
    return src_overlapping_ranges, dst_overlapping_ranges


@lru_cache(maxsize=1024)
def get_src_dst_index_length(
    src_block_ids: Tuple[int], dst_block_ids: Tuple[int]
) -> Tuple[torch.Tensor, torch.Tensor, torch.Tensor]:
    # print(f"call get_src_dst_index_length of {src_block_ids}:{dst_block_ids} stream = {stream}", flush=True)
    src_block_length = get_ranges_of_block(src_block_ids)
    dst_block_length = get_ranges_of_block(dst_block_ids)
    src, dst = get_same_length_ranges(src_block_length, dst_block_length)
    src_start_blocks = [x[0] for x in src]
    dst_start_blocks = [x[0] for x in dst]
    src_block_lens = [x[1] + 1 - x[0] for x in src]
    dst_block_lens = [x[1] + 1 - x[0] for x in dst]
    assert src_block_lens == dst_block_lens
    src_start_blocks_tensor_cpu = torch.tensor(src_start_blocks, dtype=torch.int)
    dst_start_blocks_tensor_cpu = torch.tensor(dst_start_blocks, dtype=torch.int)
    block_lens_tensor_cpu = torch.tensor(src_block_lens, dtype=torch.int)
    return (
        src_start_blocks_tensor_cpu,
        dst_start_blocks_tensor_cpu,
        block_lens_tensor_cpu,
    )


class StreamAsyncSubmitter(ABC):
    COUNT_NUM_MAX = 2**62
    """a class to get cuda stream status async and submit jobs after cuda kernel launched"""

    def __init__(self, submit_func: Callable):
        self._submit_func = submit_func
        # the step count means the how many layers been call with `step_async`
        self._step_count = 0
        # the sent_count means the how many layers is been actually sent
        self._sent_count = 0
        # the init value of finished_layer
        self._finished_layer_init = torch.zeros([1], dtype=torch.int64).cuda()
        # the counter in cuda
        self._finished_layer_cuda = torch.zeros([1], dtype=torch.int64).cuda()
        # the one in cuda
        self._one_cuda = torch.ones([1], dtype=torch.int64).cuda()
        # the cpu version of finished_layer cuda
        self._finished_layer_cpu = torch.zeros([1], dtype=torch.int64, pin_memory=True)
        self._lock = threading.Lock()

    def flush_step(self):
        with self._lock:
            current_finished_layer = int(self._finished_layer_cpu[0])
            # because the current_finished_layer may be larger than step_count,
            # so we need to calculate the real count
            submit_count = (
                current_finished_layer + self.COUNT_NUM_MAX - self._sent_count
            ) % self.COUNT_NUM_MAX
            for _ in range(submit_count):
                self._submit_func()
            self._sent_count = current_finished_layer

    def get_sent_count(self):
        return self._sent_count

    def get_step_count(self):
        return self._step_count

    def step_async(self):
        # we using a non blocking copy to sync the cuda and cpu
        # for example, if we call 5 times of step_async, and 3 layers are finished,
        # the step_count==5, the finished_layer_cuda==3
        # and we get the finished_layer_cpu would be 3
        # if the sent_count==2, in flush_step, we just call self._submit_func once
        # we need to copy the finished_layer_init to finished_layer_cuda, if the step_count if almost equal to COUNT_NUM_MAX
        if self._step_count == self.COUNT_NUM_MAX - 1:
            self._finished_layer_cuda.copy_(
                self._finished_layer_init, non_blocking=True
            )
        else:
            self._finished_layer_cuda.add_(self._one_cuda)
        self._finished_layer_cpu.copy_(self._finished_layer_cuda, non_blocking=True)
        # and we need to update the step_count
        self._step_count = (self._step_count + 1) % self.COUNT_NUM_MAX
        self.flush_step()

    def wait_sent_finish(self, task_stop_count):
        # because COUNT_NUM_MAX is very large, we can make sure that if diff is > COUNT_NUM_MAX / 2 means the flush is finished
        # and if the current_sent_count == task_stop_count also means the flush is not finished
        # so if current_sent_count != task_stop_count and diff < COUNT_NUM_MAX / 2, the flush is not finished
        task_stop_count = task_stop_count % self.COUNT_NUM_MAX
        current_sent_count = self.get_sent_count()
        while (task_stop_count != current_sent_count) and (
            (task_stop_count + self.COUNT_NUM_MAX - current_sent_count)
            % self.COUNT_NUM_MAX
        ) < self.COUNT_NUM_MAX / 2:
            time.sleep(1e-3)
            self.flush_step()
            current_sent_count = self.get_sent_count()


class TransferBackend(Enum):
    MOONCAKE = "mooncake"
    MOONCAKE_ASYNC = "mooncake_async"
    NIXL = "nixl"
    FAKE = "fake"


class KVClassType(Enum):
    MANAGER = "manager"
    SENDER = "sender"
    RECEIVER = "receiver"
    BOOTSTRAP_SERVER = "bootstrap_server"


def get_kv_class(transfer_backend: TransferBackend, class_type: KVClassType):
    from sglang.srt.disaggregation.fake import FakeKVReceiver, FakeKVSender

    if transfer_backend == TransferBackend.MOONCAKE:
        from sglang.srt.disaggregation.mooncake import (
            MooncakeKVBootstrapServer,
            MooncakeKVManager,
            MooncakeKVReceiver,
            MooncakeKVSender,
        )

        class_mapping = {
            KVClassType.MANAGER: MooncakeKVManager,
            KVClassType.SENDER: MooncakeKVSender,
            KVClassType.RECEIVER: (MooncakeKVReceiver),
            KVClassType.BOOTSTRAP_SERVER: MooncakeKVBootstrapServer,
        }
        return class_mapping.get(class_type)
    if transfer_backend == TransferBackend.MOONCAKE_ASYNC:
        from sglang.srt.disaggregation.mooncake import (
            MooncakeAsyncKVManager,
            MooncakeAsyncKVReceiver,
            MooncakeAsyncKVSender,
            MooncakeKVBootstrapServer,
        )

        class_mapping = {
            KVClassType.MANAGER: MooncakeAsyncKVManager,
            KVClassType.SENDER: MooncakeAsyncKVSender,
            KVClassType.RECEIVER: (MooncakeAsyncKVReceiver),
            KVClassType.BOOTSTRAP_SERVER: MooncakeKVBootstrapServer,
        }
        return class_mapping.get(class_type)
    if transfer_backend == TransferBackend.NIXL:
        from sglang.srt.disaggregation.nixl import (
            NixlKVBootstrapServer,
            NixlKVManager,
            NixlKVReceiver,
            NixlKVSender,
        )

        class_mapping = {
            KVClassType.MANAGER: NixlKVManager,
            KVClassType.SENDER: NixlKVSender,
            KVClassType.RECEIVER: (NixlKVReceiver),
            KVClassType.BOOTSTRAP_SERVER: NixlKVBootstrapServer,
        }
        return class_mapping.get(class_type)
    if transfer_backend == TransferBackend.FAKE:
        from sglang.srt.disaggregation.fake import FakeKVReceiver, FakeKVSender

        class_mapping = {
            KVClassType.SENDER: FakeKVSender,
            KVClassType.RECEIVER: (FakeKVReceiver),
        }
        return class_mapping.get(class_type)

    raise ValueError(f"Unsupported transfer backend: {transfer_backend}")


def kv_to_page_indices(kv_indices: np.ndarray, page_size: int):
    # 1. The page is guaranteed to be full except the last page.
    # 2. page index = kv_index // page_size
    # The return vector is kv_indices[::page_size] // page_size
    if page_size == 1:  # shortcut
        return kv_indices

    return kv_indices[::page_size] // page_size


def kv_to_page_num(num_kv_indices: int, page_size: int):
    # ceil(num_kv_indices / page_size)
    return (num_kv_indices + page_size - 1) // page_size


@dataclasses.dataclass
class PDRegistryRequest:
    """A request to register a machine itself to the LB."""

    mode: str
    registry_url: str
    bootstrap_port: Optional[int] = None

    def __post_init__(self):
        if self.mode == "prefill" and self.bootstrap_port is None:
            raise ValueError("Bootstrap port must be set in PREFILL mode.")
        elif self.mode == "decode" and self.bootstrap_port is not None:
            raise ValueError("Bootstrap port must not be set in DECODE mode.")
        elif self.mode not in ["prefill", "decode"]:
            raise ValueError(
                f"Invalid mode: {self.mode}. Must be 'prefill' or 'decode'."
            )


def register_disaggregation_server(
    mode: str, server_port: int, bootstrap_port: int, pdlb_url: str
):
    boostrap_port = bootstrap_port if mode == "prefill" else None
    registry_request = PDRegistryRequest(
        mode=mode,
        registry_url=f"http://{get_ip()}:{server_port}",
        bootstrap_port=boostrap_port,
    )
    res = requests.post(
        f"{pdlb_url}/register",
        json=dataclasses.asdict(registry_request),
    )
    if res.status_code != 200:
        warnings.warn(
            f"Failed to register disaggregation server: {res.status_code} {res.text}"
        )


def is_mla_backend(target_kv_pool) -> bool:
    from sglang.srt.mem_cache.memory_pool import MLATokenToKVPool

    return isinstance(target_kv_pool, MLATokenToKVPool)


def prepare_abort(req: Req, error_message: str, status_code=None):
    from sglang.srt.managers.schedule_batch import FINISH_ABORT

    # populate finish metadata and stream output
    req.finished_reason = FINISH_ABORT(error_message, status_code)

    if req.return_logprob:
        req.input_token_logprobs_val = []
        req.input_token_logprobs_idx = []
        req.input_top_logprobs_val = []
        req.input_top_logprobs_idx = []
        req.input_token_ids_logprobs_val = []
        req.input_token_ids_logprobs_idx = []


class MetadataBuffers:
    def __init__(self, size: int, max_top_logprobs_num: int = 128):
        # TODO: abort top_logprobs_num > 128 in PD

        # We transfer the metadata of first output token to decode
        # The minimal size for RDMA is 64Bytes, so we pad it to > 64Bytes
        self.output_ids = torch.zeros((size, 16), dtype=torch.int32, device="cpu")
        self.output_token_logprobs_val = torch.zeros(
            (size, 16), dtype=torch.float32, device="cpu"
        )
        self.output_token_logprobs_idx = torch.zeros(
            (size, 16), dtype=torch.int32, device="cpu"
        )
        self.output_top_logprobs_val = torch.zeros(
            (size, max_top_logprobs_num), dtype=torch.float32, device="cpu"
        )
        self.output_top_logprobs_idx = torch.zeros(
            (size, max_top_logprobs_num), dtype=torch.int32, device="cpu"
        )

    def get_buf_infos(self):
        ptrs = [
            self.output_ids.data_ptr(),
            self.output_token_logprobs_val.data_ptr(),
            self.output_token_logprobs_idx.data_ptr(),
            self.output_top_logprobs_val.data_ptr(),
            self.output_top_logprobs_idx.data_ptr(),
        ]
        data_lens = [
            self.output_ids.nbytes,
            self.output_token_logprobs_val.nbytes,
            self.output_token_logprobs_idx.nbytes,
            self.output_top_logprobs_val.nbytes,
            self.output_top_logprobs_idx.nbytes,
        ]
        item_lens = [
            self.output_ids[0].nbytes,
            self.output_token_logprobs_val[0].nbytes,
            self.output_token_logprobs_idx[0].nbytes,
            self.output_top_logprobs_val[0].nbytes,
            self.output_top_logprobs_idx[0].nbytes,
        ]
        return ptrs, data_lens, item_lens

    def get_buf(self, idx: int):
        return (
            self.output_ids[idx],
            self.output_token_logprobs_val[idx],
            self.output_token_logprobs_idx[idx],
            self.output_top_logprobs_val[idx],
            self.output_top_logprobs_idx[idx],
        )

    def set_buf(self, req: Req):

        self.output_ids[req.metadata_buffer_index][0] = req.output_ids[0]
        if req.return_logprob:
            if req.output_token_logprobs_val:  # not none or empty list
                self.output_token_logprobs_val[req.metadata_buffer_index][0] = (
                    req.output_token_logprobs_val[0]
                )
            if req.output_token_logprobs_idx:  # not none or empty list
                self.output_token_logprobs_idx[req.metadata_buffer_index][0] = (
                    req.output_token_logprobs_idx[0]
                )

            if req.output_top_logprobs_val:  # not none or empty list
                self.output_top_logprobs_val[req.metadata_buffer_index][
                    : len(req.output_top_logprobs_val[0])
                ] = torch.tensor(
                    req.output_top_logprobs_val[0], dtype=torch.float32, device="cpu"
                )
            if req.output_top_logprobs_idx:  # not none or empty list
                self.output_top_logprobs_idx[req.metadata_buffer_index][
                    : len(req.output_top_logprobs_idx[0])
                ] = torch.tensor(
                    req.output_top_logprobs_idx[0], dtype=torch.int32, device="cpu"
                )


class FastQueue:
    def __init__(self):
        self._buf = deque()
        self._cond = threading.Condition()

    def put(self, item):
        with self._cond:
            self._buf.append(item)
            # wake up a thread of wait()
            self._cond.notify()

    def get(self):
        with self._cond:
            # if queue is empty  ,block until is notified()
            while not self._buf:
                self._cond.wait()
            return self._buf.popleft()


def group_concurrent_contiguous(
    src_indices: npt.NDArray[np.int64], dst_indices: npt.NDArray[np.int64]
) -> Tuple[List[npt.NDArray[np.int64]], List[npt.NDArray[np.int64]]]:
    """Vectorised NumPy implementation."""
    if src_indices.size == 0:
        return [], []

    brk = np.where((np.diff(src_indices) != 1) | (np.diff(dst_indices) != 1))[0] + 1
    src_groups = np.split(src_indices, brk)
    dst_groups = np.split(dst_indices, brk)

    src_groups = [g.tolist() for g in src_groups]
    dst_groups = [g.tolist() for g in dst_groups]

    return src_groups, dst_groups<|MERGE_RESOLUTION|>--- conflicted
+++ resolved
@@ -4,10 +4,7 @@
 import os
 import random
 import threading
-<<<<<<< HEAD
 import time
-=======
->>>>>>> 180ff5ee
 import warnings
 from abc import ABC
 from collections import deque
