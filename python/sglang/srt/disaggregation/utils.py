from __future__ import annotations

import dataclasses
import os
import random
import threading
import warnings
from collections import deque
from contextlib import nullcontext
from enum import Enum
from typing import TYPE_CHECKING, List, Optional

import numpy as np
import requests
import torch
import torch.distributed as dist

<<<<<<< HEAD
from sglang.srt.managers.scheduler import Scheduler
from sglang.srt.utils import get_ip
=======
from sglang.srt.utils import get_ip, is_npu
>>>>>>> 86044712

if TYPE_CHECKING:
    from sglang.srt.managers.schedule_batch import Req

#########################
# Constants & Enums
#########################
FAKE_BOOTSTRAP_HOST = "2.2.2.2"


class DisaggregationMode(Enum):
    NULL = "null"
    PREFILL = "prefill"
    DECODE = "decode"


#########################
# Synchronization
#########################

# env var for testing failure, convert to float explicitly
FAILURE_PROB = float(os.getenv("DISAGGREGATION_TEST_FAILURE_PROB", 0))


def poll_and_all_reduce(pollers, gloo_group):
    # at a certain prob, the poll is failed to simulate failure
    if FAILURE_PROB > 0:
        from sglang.srt.disaggregation.base import KVPoll

        polls = [
            int(KVPoll.Failed) if random.random() < FAILURE_PROB else int(poller.poll())
            for poller in pollers
        ]
    else:
        polls = [int(poller.poll()) for poller in pollers]
    tensor_to_reduce = torch.tensor(polls, dtype=torch.uint8, device="cpu")
    dist.all_reduce(tensor_to_reduce, op=dist.ReduceOp.MIN, group=gloo_group)
    return tensor_to_reduce.tolist()


#########################
# Metadata Buffers
#########################


class ReqToMetadataIdxAllocator:
    """A memory pool that maps a request to its first output token location."""

    def __init__(
        self,
        size: int,
    ):
        self.size = size
        self.free_slots = deque(list(range(size)))

    def available_size(self):
        return len(self.free_slots)

    def alloc(self) -> Optional[int]:
        if len(self.free_slots) == 0:
            return None

        return self.free_slots.popleft()

    def free(self, free_index: int):
        self.free_slots.append(free_index)


class MetadataBuffers:
    def __init__(
        self,
        size: int,
        hidden_size: int,
        dtype: torch.dtype,
        max_top_logprobs_num: int = 128,
        custom_mem_pool: torch.cuda.MemPool = None,
    ):
        self.custom_mem_pool = custom_mem_pool
        device = "cpu"
        if is_npu():
            # For ascend backend, output tokens are placed in the NPU and will be transferred by D2D channel.
            device = "npu"
        elif self.custom_mem_pool:
            device = "cuda"
        with (
            torch.cuda.use_mem_pool(self.custom_mem_pool)
            if self.custom_mem_pool
            else nullcontext()
        ):
            # TODO: abort top_logprobs_num > 128 in PD

            # We transfer the metadata of first output token to decode
            # The minimal size for RDMA is 64Bytes, so we pad it to > 64Bytes
            self.output_ids = torch.zeros((size, 16), dtype=torch.int32, device=device)

            self.output_token_logprobs_val = torch.zeros(
                (size, 16), dtype=torch.float32, device=device
            )
            self.output_token_logprobs_idx = torch.zeros(
                (size, 16), dtype=torch.int32, device=device
            )
            self.output_top_logprobs_val = torch.zeros(
                (size, max_top_logprobs_num), dtype=torch.float32, device=device
            )
            self.output_top_logprobs_idx = torch.zeros(
                (size, max_top_logprobs_num), dtype=torch.int32, device=device
            )
            self.output_hidden_states = torch.zeros(
                (size, hidden_size), dtype=dtype, device=device
            )

    def get_buf_infos(self):
        ptrs = [
            self.output_ids.data_ptr(),
            self.output_token_logprobs_val.data_ptr(),
            self.output_token_logprobs_idx.data_ptr(),
            self.output_top_logprobs_val.data_ptr(),
            self.output_top_logprobs_idx.data_ptr(),
            self.output_hidden_states.data_ptr(),
        ]
        data_lens = [
            self.output_ids.nbytes,
            self.output_token_logprobs_val.nbytes,
            self.output_token_logprobs_idx.nbytes,
            self.output_top_logprobs_val.nbytes,
            self.output_top_logprobs_idx.nbytes,
            self.output_hidden_states.nbytes,
        ]
        item_lens = [
            self.output_ids[0].nbytes,
            self.output_token_logprobs_val[0].nbytes,
            self.output_token_logprobs_idx[0].nbytes,
            self.output_top_logprobs_val[0].nbytes,
            self.output_top_logprobs_idx[0].nbytes,
            self.output_hidden_states[0].nbytes,
        ]
        return ptrs, data_lens, item_lens

    def get_buf(self, idx: int):
        return (
            self.output_ids[idx],
            self.output_token_logprobs_val[idx],
            self.output_token_logprobs_idx[idx],
            self.output_top_logprobs_val[idx],
            self.output_top_logprobs_idx[idx],
            self.output_hidden_states[idx],
        )

    def set_buf(self, req: Req):

        self.output_ids[req.metadata_buffer_index][0] = req.output_ids[0]
        if req.return_logprob:
            if req.output_token_logprobs_val:  # not none or empty list
                self.output_token_logprobs_val[req.metadata_buffer_index][0] = (
                    req.output_token_logprobs_val[0]
                )
            if req.output_token_logprobs_idx:  # not none or empty list
                self.output_token_logprobs_idx[req.metadata_buffer_index][0] = (
                    req.output_token_logprobs_idx[0]
                )

            if req.output_top_logprobs_val:  # not none or empty list
                self.output_top_logprobs_val[req.metadata_buffer_index][
                    : len(req.output_top_logprobs_val[0])
                ] = torch.tensor(
                    req.output_top_logprobs_val[0], dtype=torch.float32, device="cpu"
                )
            if req.output_top_logprobs_idx:  # not none or empty list
                self.output_top_logprobs_idx[req.metadata_buffer_index][
                    : len(req.output_top_logprobs_idx[0])
                ] = torch.tensor(
                    req.output_top_logprobs_idx[0], dtype=torch.int32, device="cpu"
                )
        # for PD + spec decode
        if req.hidden_states_tensor is not None:
            self.output_hidden_states[req.metadata_buffer_index].copy_(
                req.hidden_states_tensor
            )


#########################
# Transfer Backend
#########################


class TransferBackend(Enum):
    MOONCAKE = "mooncake"
    NIXL = "nixl"
    ASCEND = "ascend"
    FAKE = "fake"


class KVClassType(Enum):
    KVARGS = "kvargs"
    MANAGER = "manager"
    SENDER = "sender"
    RECEIVER = "receiver"
    BOOTSTRAP_SERVER = "bootstrap_server"


def get_kv_class(transfer_backend: TransferBackend, class_type: KVClassType):
    from sglang.srt.disaggregation.fake import FakeKVReceiver, FakeKVSender

    if transfer_backend == TransferBackend.MOONCAKE:
        from sglang.srt.disaggregation.base import KVArgs
        from sglang.srt.disaggregation.mooncake import (
            MooncakeKVBootstrapServer,
            MooncakeKVManager,
            MooncakeKVReceiver,
            MooncakeKVSender,
        )

        class_mapping = {
            KVClassType.KVARGS: KVArgs,
            KVClassType.MANAGER: MooncakeKVManager,
            KVClassType.SENDER: MooncakeKVSender,
            KVClassType.RECEIVER: (MooncakeKVReceiver),
            KVClassType.BOOTSTRAP_SERVER: MooncakeKVBootstrapServer,
        }
        return class_mapping.get(class_type)
    elif transfer_backend == TransferBackend.ASCEND:
        from sglang.srt.disaggregation.ascend import (
            AscendKVBootstrapServer,
            AscendKVManager,
            AscendKVReceiver,
            AscendKVSender,
        )
        from sglang.srt.disaggregation.base import KVArgs

        class_mapping = {
            KVClassType.KVARGS: KVArgs,
            KVClassType.MANAGER: AscendKVManager,
            KVClassType.SENDER: AscendKVSender,
            KVClassType.RECEIVER: (AscendKVReceiver),
            KVClassType.BOOTSTRAP_SERVER: AscendKVBootstrapServer,
        }
        return class_mapping.get(class_type)
    elif transfer_backend == TransferBackend.NIXL:
        from sglang.srt.disaggregation.base import KVArgs
        from sglang.srt.disaggregation.nixl import (
            NixlKVBootstrapServer,
            NixlKVManager,
            NixlKVReceiver,
            NixlKVSender,
        )

        class_mapping = {
            KVClassType.KVARGS: KVArgs,
            KVClassType.MANAGER: NixlKVManager,
            KVClassType.SENDER: NixlKVSender,
            KVClassType.RECEIVER: (NixlKVReceiver),
            KVClassType.BOOTSTRAP_SERVER: NixlKVBootstrapServer,
        }
        return class_mapping.get(class_type)
    elif transfer_backend == TransferBackend.FAKE:
        from sglang.srt.disaggregation.base import KVArgs
        from sglang.srt.disaggregation.fake import FakeKVReceiver, FakeKVSender

        class_mapping = {
            KVClassType.KVARGS: KVArgs,
            KVClassType.SENDER: FakeKVSender,
            KVClassType.RECEIVER: (FakeKVReceiver),
        }
        return class_mapping.get(class_type)

    raise ValueError(f"Unsupported transfer backend: {transfer_backend}")


#########################
# KV Pages
#########################


def kv_to_page_indices(kv_indices: np.ndarray, page_size: int):
    # 1. The page is guaranteed to be full except the last page.
    # 2. page index = kv_index // page_size
    # The return vector is kv_indices[::page_size] // page_size
    if page_size == 1:  # shortcut
        return kv_indices

    return kv_indices[::page_size] // page_size


def kv_to_page_num(num_kv_indices: int, page_size: int):
    # ceil(num_kv_indices / page_size)
    return (num_kv_indices + page_size - 1) // page_size


#########################
# PDLB Registry
#########################


@dataclasses.dataclass
class PDRegistryRequest:
    """A request to register a machine itself to the LB."""

    mode: str
    registry_url: str
    bootstrap_port: Optional[int] = None

    def __post_init__(self):
        if self.mode == "prefill" and self.bootstrap_port is None:
            raise ValueError("Bootstrap port must be set in PREFILL mode.")
        elif self.mode == "decode" and self.bootstrap_port is not None:
            raise ValueError("Bootstrap port must not be set in DECODE mode.")
        elif self.mode not in ["prefill", "decode"]:
            raise ValueError(
                f"Invalid mode: {self.mode}. Must be 'prefill' or 'decode'."
            )


def register_disaggregation_server(
    mode: str, server_port: int, bootstrap_port: int, pdlb_url: str
):
    boostrap_port = bootstrap_port if mode == "prefill" else None
    registry_request = PDRegistryRequest(
        mode=mode,
        registry_url=f"http://{get_ip()}:{server_port}",
        bootstrap_port=boostrap_port,
    )
    res = requests.post(
        f"{pdlb_url}/register",
        json=dataclasses.asdict(registry_request),
    )
    if res.status_code != 200:
        warnings.warn(
            f"Failed to register disaggregation server: {res.status_code} {res.text}"
        )


#########################
# Misc
#########################


def is_mla_backend(target_kv_pool) -> bool:
    from sglang.srt.mem_cache.memory_pool import MLATokenToKVPool

    return isinstance(target_kv_pool, MLATokenToKVPool)


def prepare_abort(req: Req, error_message: str, status_code=None):
    from sglang.srt.managers.schedule_batch import FINISH_ABORT

    # populate finish metadata and stream output
    req.finished_reason = FINISH_ABORT(error_message, status_code)

    if req.return_logprob:
        req.input_token_logprobs_val = []
        req.input_token_logprobs_idx = []
        req.input_top_logprobs_val = []
        req.input_top_logprobs_idx = []
        req.input_token_ids_logprobs_val = []
        req.input_token_ids_logprobs_idx = []


def get_metrics_collector(scheduler: Scheduler):
    if scheduler.enable_metrics:
        return scheduler.metrics_collector
    return None<|MERGE_RESOLUTION|>--- conflicted
+++ resolved
@@ -15,12 +15,8 @@
 import torch
 import torch.distributed as dist
 
-<<<<<<< HEAD
 from sglang.srt.managers.scheduler import Scheduler
-from sglang.srt.utils import get_ip
-=======
 from sglang.srt.utils import get_ip, is_npu
->>>>>>> 86044712
 
 if TYPE_CHECKING:
     from sglang.srt.managers.schedule_batch import Req
