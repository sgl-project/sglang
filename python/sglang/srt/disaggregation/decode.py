--- conflicted
+++ resolved
@@ -756,35 +756,7 @@
             elif poll == KVPoll.Success:
                 self._commit_transfer_to_req(decode_req)
                 indices_to_remove.add(i)
-<<<<<<< HEAD
-                decode_req.req.time_stats.wait_queue_entry_time = time.perf_counter()
-
-                decode_req.req.check_finished()
-                if decode_req.req.finished():
-                    # finish immediately
-                    decode_req.req.time_stats.forward_entry_time = (
-                        decode_req.req.time_stats.completion_time
-                    ) = time.perf_counter()
-                    self.scheduler.stream_output(
-                        [decode_req.req], decode_req.req.return_logprob
-                    )
-                    release_kv_cache(decode_req.req, self.tree_cache)
-                    trace_slice_end(
-                        RequestStage.DECODE_QUICK_FINISH,
-                        decode_req.req.rid,
-                        thread_finish_flag=True,
-                    )
-                else:
-                    transferred_reqs.append(decode_req.req)
-                    trace_slice_end(
-                        RequestStage.DECODE_TRANSFERRED,
-                        decode_req.req.rid,
-                        auto_next_anon=True,
-                    )
-
-=======
                 transferred_reqs.append(decode_req.req)
->>>>>>> afee2843
             elif poll in [
                 KVPoll.Bootstrapping,
                 KVPoll.WaitingForInput,
