--- conflicted
+++ resolved
@@ -634,18 +634,6 @@
 
 class SchedulerDisaggregationDecodeMixin:
 
-<<<<<<< HEAD
-    def _prepare_idle_batch_and_run(self, batch, delay_process=False):
-        batch, _ = self.prepare_gathered_buffer_batch(batch)
-        result = None
-        if batch:
-            result = self.run_batch(batch)
-            if not delay_process:
-                self.process_batch_result(batch, result)
-        return batch, result
-
-=======
->>>>>>> bfdec932
     @torch.no_grad()
     def event_loop_normal_disagg_decode(self: Scheduler):
         """A normal scheduler loop for decode worker in disaggregation mode."""
