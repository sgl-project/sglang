"""
Life cycle of a request in the decode server

1. PreallocQueue:
    a. Initialize a receiver for each request
    b. The request handshakes first, and pre-allocate kv once there is available kv.
    c. Move the request to TransferQueue.

2. TransferQueue:
    a. Poll the receiver to check the transfer state
    b. If the transfer has finished, move the request to waiting queue

3. WaitingQueue:
    a. Use the requests in the queue to construct a PrebuiltExtendBatch
    b. Skip the prefill forward but only populate metadata

4. RunningBatch:
    a. Merge the resolved PrebuiltExtendBatch into running batch to run decoding
"""

from __future__ import annotations

import logging
import os
from collections import deque
from dataclasses import dataclass
from http import HTTPStatus
from typing import TYPE_CHECKING, List, Optional, Tuple

import numpy as np
import torch
from torch.distributed import ProcessGroup

from sglang.srt.utils import require_gathered_buffer
from sglang.srt.disaggregation.base import BaseKVManager, BaseKVReceiver, KVArgs, KVPoll
from sglang.srt.disaggregation.utils import (
    DisaggregationMode,
    FakeBootstrapHost,
    KVClassType,
    MetadataBuffers,
    ReqToMetadataIdxAllocator,
    TransferBackend,
    get_kv_class,
    is_mla_backend,
    kv_to_page_indices,
    poll_and_all_reduce,
    prepare_abort,
)
from sglang.srt.managers.schedule_batch import FINISH_ABORT, ScheduleBatch
from sglang.srt.mem_cache.base_prefix_cache import BasePrefixCache
from sglang.srt.mem_cache.memory_pool import ReqToTokenPool, TokenToKVPoolAllocator
from sglang.srt.model_executor.forward_batch_info import ForwardMode

logger = logging.getLogger(__name__)

if TYPE_CHECKING:
    from sglang.srt.managers.schedule_batch import Req
    from sglang.srt.managers.scheduler import Scheduler


@dataclass
class DecodeRequest:
    req: Req
    kv_receiver: BaseKVReceiver
    waiting_for_input: bool = False
    metadata_buffer_index: int = -1


class DecodePreallocQueue:
    """
    Store the requests that are preallocating.
    """

    def __init__(
        self,
        req_to_token_pool: ReqToTokenPool,
        token_to_kv_pool_allocator: TokenToKVPoolAllocator,
        draft_token_to_kv_pool: Optional[KVCache],
        req_to_metadata_buffer_idx_allocator: ReqToMetadataIdxAllocator,
        metadata_buffers: MetadataBuffers,
        scheduler: Scheduler,
        transfer_queue: DecodeTransferQueue,
        tree_cache: BasePrefixCache,
        gloo_group: ProcessGroup,
        tp_rank: int,
        tp_size: int,
        bootstrap_port: int,
        transfer_backend: TransferBackend,
    ):
        self.req_to_token_pool = req_to_token_pool
        self.token_to_kv_pool_allocator = token_to_kv_pool_allocator
        self.token_to_kv_pool = token_to_kv_pool_allocator.get_kvcache()
        self.draft_token_to_kv_pool = draft_token_to_kv_pool
        self.is_mla_backend = is_mla_backend(self.token_to_kv_pool)
        self.metadata_buffers = metadata_buffers
        self.req_to_metadata_buffer_idx_allocator = req_to_metadata_buffer_idx_allocator
        self.scheduler = scheduler
        self.transfer_queue = transfer_queue
        self.tree_cache = tree_cache  # this is always a chunk cache
        self.gloo_group = gloo_group
        self.tp_rank = tp_rank
        self.tp_size = tp_size
        self.bootstrap_port = bootstrap_port

        self.num_reserved_decode_tokens = int(
            os.environ.get("SGLANG_NUM_RESERVED_DECODE_TOKENS", "512")
        )

        # Queue for requests pending pre-allocation
        self.queue: List[DecodeRequest] = []
        self.transfer_backend = transfer_backend
        self.kv_manager = self._init_kv_manager()

    def _init_kv_manager(self) -> BaseKVManager:
        kv_args = KVArgs()
        kv_args.engine_rank = self.tp_rank
        kv_data_ptrs, kv_data_lens, kv_item_lens = (
            self.token_to_kv_pool.get_contiguous_buf_infos()
        )

        if self.draft_token_to_kv_pool is not None:
            draft_kv_data_ptrs, draft_kv_data_lens, draft_kv_item_lens = (
                self.draft_token_to_kv_pool.get_contiguous_buf_infos()
            )
            kv_data_ptrs += draft_kv_data_ptrs
            kv_data_lens += draft_kv_data_lens
            kv_item_lens += draft_kv_item_lens

        kv_args.kv_data_ptrs = kv_data_ptrs
        kv_args.kv_data_lens = kv_data_lens
        kv_args.kv_item_lens = kv_item_lens

        kv_args.aux_data_ptrs, kv_args.aux_data_lens, kv_args.aux_item_lens = (
            self.metadata_buffers.get_buf_infos()
        )
        kv_args.ib_device = self.scheduler.server_args.disaggregation_ib_device
        kv_args.gpu_id = self.scheduler.gpu_id
        kv_manager_class = get_kv_class(self.transfer_backend, KVClassType.MANAGER)
        kv_manager = kv_manager_class(
            kv_args,
            DisaggregationMode.DECODE,
            self.scheduler.server_args,
            self.is_mla_backend,
        )
        return kv_manager

    def add(self, req: Req) -> None:
        """Add a request to the pending queue."""
        if req.bootstrap_host == FakeBootstrapHost:
            # Fake transfer for warmup reqs
            kv_receiver_class = get_kv_class(TransferBackend.FAKE, KVClassType.RECEIVER)
        else:
            kv_receiver_class = get_kv_class(
                self.transfer_backend, KVClassType.RECEIVER
            )
        kv_receiver = kv_receiver_class(
            mgr=self.kv_manager,
            bootstrap_addr=f"{req.bootstrap_host}:{req.bootstrap_port}",
            bootstrap_room=req.bootstrap_room,
        )
        self.queue.append(DecodeRequest(req=req, kv_receiver=kv_receiver))

    def extend(self, reqs: List[Req]) -> None:
        """Add a request to the pending queue."""
        for req in reqs:
            self.add(req)

    def _update_handshake_waiters(self) -> None:
        if not self.queue:
            return

        if all(decode_req.waiting_for_input for decode_req in self.queue):
            return

        polls = poll_and_all_reduce(
            [decode_req.kv_receiver for decode_req in self.queue], self.gloo_group
        )

        for i, (decode_req, poll) in enumerate(zip(self.queue, polls)):
            if poll == KVPoll.Bootstrapping:
                pass
            elif poll == KVPoll.WaitingForInput:
                decode_req.waiting_for_input = True
            elif poll == KVPoll.Failed:
                error_message = f"Decode handshake failed for request rank={self.tp_rank} {decode_req.req.rid=} {decode_req.req.bootstrap_room=}"
                try:
                    decode_req.kv_receiver.failure_exception()
                except Exception as e:
                    error_message += f" with exception {e}"
                logger.error(error_message)
                prepare_abort(
                    decode_req.req,
                    error_message,
                    status_code=HTTPStatus.INTERNAL_SERVER_ERROR,
                )

    def pop_preallocated(self) -> List[DecodeRequest]:
        """Pop the preallocated requests from the pending queue (FIFO)."""
        self._update_handshake_waiters()

        preallocated_reqs = []
        indices_to_remove = set()
        allocatable_tokens = self._allocatable_tokens()

        # First, remove all failed requests from the queue
        for i, decode_req in enumerate(self.queue):
            if isinstance(decode_req.req.finished_reason, FINISH_ABORT):
                self.scheduler.stream_output(
                    [decode_req.req], decode_req.req.return_logprob
                )
                indices_to_remove.add(i)

        for i, decode_req in enumerate(self.queue):
            if i in indices_to_remove:
                continue

            if not decode_req.waiting_for_input:
                continue

            if self.req_to_token_pool.available_size() <= 0:
                break

            if self.req_to_metadata_buffer_idx_allocator.available_size() <= 0:
                break

            required_tokens_for_request = (
                len(decode_req.req.origin_input_ids) + self.num_reserved_decode_tokens
            )

            if required_tokens_for_request > allocatable_tokens:
                break

            allocatable_tokens -= required_tokens_for_request
            self._pre_alloc(decode_req.req)

            kv_indices = (
                self.req_to_token_pool.req_to_token[decode_req.req.req_pool_idx][
                    : len(decode_req.req.origin_input_ids)
                ]
                .cpu()
                .numpy()
                .astype(np.int64)
            )

            decode_req.metadata_buffer_index = (
                self.req_to_metadata_buffer_idx_allocator.alloc()
            )
            assert decode_req.metadata_buffer_index is not None
            page_indices = kv_to_page_indices(
                kv_indices, self.token_to_kv_pool_allocator.page_size
            )
            decode_req.kv_receiver.init(page_indices, decode_req.metadata_buffer_index)
            preallocated_reqs.append(decode_req)
            indices_to_remove.add(i)

        self.queue = [
            entry for i, entry in enumerate(self.queue) if i not in indices_to_remove
        ]

        return preallocated_reqs

    def _allocatable_tokens(self) -> int:
        allocatable_tokens = (
            self.token_to_kv_pool_allocator.available_size()
            - self.num_reserved_decode_tokens
            * (
                len(self.scheduler.running_batch.reqs)
                + len(self.transfer_queue.queue)
                + len(self.scheduler.waiting_queue)
            )
        )

        # Note: if the last fake extend just finishes, and we enter `pop_preallocated` immediately in the next iteration
        #       the extend batch is not in any queue, so we need to explicitly add the tokens slots here
        if (
            self.scheduler.last_batch
            and self.scheduler.last_batch.forward_mode.is_extend()
        ):
            allocatable_tokens -= self.num_reserved_decode_tokens * len(
                self.scheduler.last_batch.reqs
            )

        return allocatable_tokens

    def _pre_alloc(self, req: Req) -> torch.Tensor:
        """Pre-allocate the memory for req_to_token and token_kv_pool"""
        req_pool_indices = self.req_to_token_pool.alloc(1)

        assert req_pool_indices is not None

        req.req_pool_idx = req_pool_indices[0]
        if self.token_to_kv_pool_allocator.page_size == 1:
            kv_loc = self.token_to_kv_pool_allocator.alloc(
                len(req.origin_input_ids) + max(len(req.output_ids) - 1, 0)
            )
        else:
            num_tokens = len(req.origin_input_ids) + max(len(req.output_ids) - 1, 0)
            kv_loc = self.token_to_kv_pool_allocator.alloc_extend(
                prefix_lens=torch.tensor(
                    [0],
                    dtype=torch.int64,
                    device=self.token_to_kv_pool_allocator.device,
                ),
                seq_lens=torch.tensor(
                    [num_tokens],
                    dtype=torch.int64,
                    device=self.token_to_kv_pool_allocator.device,
                ),
                last_loc=torch.tensor(
                    [-1],
                    dtype=torch.int64,
                    device=self.token_to_kv_pool_allocator.device,
                ),
                extend_num_tokens=num_tokens,
            )
        assert kv_loc is not None

        self.req_to_token_pool.write((req.req_pool_idx, slice(0, len(kv_loc))), kv_loc)

        # populate metadata
        req.fill_ids = req.origin_input_ids + req.output_ids
        req.extend_input_len = len(req.origin_input_ids)

        return kv_loc


class DecodeTransferQueue:
    """
    Store the requests that is polling kv
    """

    def __init__(
        self,
        gloo_group: ProcessGroup,
        req_to_metadata_buffer_idx_allocator: ReqToMetadataIdxAllocator,
        metadata_buffers: MetadataBuffers,
        scheduler: Scheduler,
        tree_cache: BasePrefixCache,
    ):
        self.queue: List[DecodeRequest] = []
        self.gloo_group = gloo_group
        self.req_to_metadata_buffer_idx_allocator = req_to_metadata_buffer_idx_allocator
        self.metadata_buffers = metadata_buffers
        self.scheduler = scheduler
        self.tree_cache = tree_cache

    def add(self, decode_req: DecodeRequest) -> None:
        self.queue.append(decode_req)

    def extend(self, decode_reqs: List[DecodeRequest]) -> None:
        self.queue.extend(decode_reqs)

    def pop_transferred(self) -> List[DecodeRequest]:
        if not self.queue:
            return []

        polls = poll_and_all_reduce(
            [decode_req.kv_receiver for decode_req in self.queue], self.gloo_group
        )

        transferred_reqs = []
        indices_to_remove = set()
        for i, (decode_req, poll) in enumerate(zip(self.queue, polls)):
            if poll == KVPoll.Failed:
                error_message = f"Decode transfer failed for request {decode_req.req.rid=} {decode_req.req.bootstrap_room=}"
                try:
                    decode_req.kv_receiver.failure_exception()
                except Exception as e:
                    error_message += f" with exception {e}"
                logger.error(error_message)
                prepare_abort(
                    decode_req.req,
                    error_message,
                    status_code=HTTPStatus.INTERNAL_SERVER_ERROR,
                )
                self.scheduler.stream_output(
                    [decode_req.req], decode_req.req.return_logprob
                )
                # unlock the kv cache or it will have memory leak
                self.tree_cache.cache_finished_req(decode_req.req)
                indices_to_remove.add(i)
                continue
            elif poll == KVPoll.Success:

                idx = decode_req.metadata_buffer_index
                (
                    output_id,
                    output_token_logprobs_val,
                    output_token_logprobs_idx,
                    output_top_logprobs_val,
                    output_top_logprobs_idx,
                ) = self.metadata_buffers.get_buf(idx)

                decode_req.req.output_ids.append(output_id[0].item())

                if decode_req.req.return_logprob:
                    decode_req.req.output_token_logprobs_val.append(
                        output_token_logprobs_val[0].item()
                    )
                    decode_req.req.output_token_logprobs_idx.append(
                        output_token_logprobs_idx[0].item()
                    )
                    decode_req.req.output_top_logprobs_val.append(
                        output_top_logprobs_val[
                            : decode_req.req.top_logprobs_num
                        ].tolist()
                    )
                    decode_req.req.output_top_logprobs_idx.append(
                        output_top_logprobs_idx[
                            : decode_req.req.top_logprobs_num
                        ].tolist()
                    )

                transferred_reqs.append(decode_req.req)
                indices_to_remove.add(i)
            elif poll in [
                KVPoll.Bootstrapping,
                KVPoll.WaitingForInput,
                KVPoll.Transferring,
            ]:
                pass
            else:
                raise ValueError(f"Unexpected poll case: {poll}")

        for i in indices_to_remove:
            idx = self.queue[i].metadata_buffer_index
            assert idx != -1
            self.req_to_metadata_buffer_idx_allocator.free(idx)

        self.queue = [
            entry for i, entry in enumerate(self.queue) if i not in indices_to_remove
        ]

        return transferred_reqs


class SchedulerDisaggregationDecodeMixin:

    def _prepare_idle_batch_and_run(self, batch, delay_process=False):
        batch, _ = self.prepare_gathered_buffer_batch(batch)
        result = None
        if batch:
            result = self.run_batch(batch)
            if not delay_process:
                self.process_batch_result(batch, result)
        return batch, result

    @torch.no_grad()
    def event_loop_normal_disagg_decode(self: Scheduler):
        """A normal scheduler loop for decode worker in disaggregation mode."""

        while True:
            recv_reqs = self.recv_requests()
            self.process_input_requests(recv_reqs)
            # polling and allocating kv cache
            self.process_decode_queue()
            batch = self.get_next_disagg_decode_batch_to_run()
            self.cur_batch = batch

            prepare_gathered_buffer_flag = require_gathered_buffer(self.server_args)

            if batch:
                # Generate fake extend output.
                if batch.forward_mode.is_extend():
                    # Note: Logprobs should be handled on the prefill engine.
<<<<<<< HEAD
                    self.stream_output(batch.reqs, False)
                    if prepare_gathered_buffer_flag:
=======
                    self.stream_output(
                        batch.reqs, any(req.return_logprob for req in batch.reqs)
                    )
                    if prepare_dp_attn_flag:
>>>>>>> 7845798f
                        self._prepare_idle_batch_and_run(None)
                else:
                    if prepare_gathered_buffer_flag:
                        self.prepare_gathered_buffer_batch(batch)
                    result = self.run_batch(batch)
                    self.process_batch_result(batch, result)
            elif prepare_gathered_buffer_flag:
                batch, _ = self._prepare_idle_batch_and_run(None)

            if batch is None and (
                len(self.disagg_decode_transfer_queue.queue)
                + len(self.disagg_decode_prealloc_queue.queue)
                == 0
            ):
                # When the server is idle, do self-check and re-init some states
                self.check_memory()
                self.new_token_ratio = self.init_new_token_ratio

            self.last_batch = batch

    @torch.no_grad()
    def event_loop_overlap_disagg_decode(self: Scheduler):
        result_queue = deque()
        self.last_batch: Optional[ScheduleBatch] = None
        self.last_batch_in_queue = False  # last batch is modified in-place, so we need another variable to track if it's extend

        while True:
            recv_reqs = self.recv_requests()
            self.process_input_requests(recv_reqs)
            # polling and allocating kv cache
            self.process_decode_queue()
            batch = self.get_next_disagg_decode_batch_to_run()
            self.cur_batch = batch
            last_batch_in_queue = False

            prepare_gathered_buffer_flag = require_gathered_buffer(self.server_args)

            if batch:
                # Generate fake extend output.
                if batch.forward_mode.is_extend():
                    # Note: Logprobs should be handled on the prefill engine.
<<<<<<< HEAD
                    self.stream_output(batch.reqs, False)
                    if prepare_gathered_buffer_flag:
=======
                    self.stream_output(
                        batch.reqs, any(req.return_logprob for req in batch.reqs)
                    )
                    if prepare_dp_attn_flag:
>>>>>>> 7845798f
                        batch_, result = self._prepare_idle_batch_and_run(
                            None, delay_process=True
                        )
                        if batch_:
                            result_queue.append((batch_.copy(), result))
                            last_batch_in_queue = True
                else:
                    if prepare_gathered_buffer_flag:
                        self.prepare_gathered_buffer_batch(batch)
                    result = self.run_batch(batch)
                    result_queue.append((batch.copy(), result))

                    if (self.last_batch is None) or (not self.last_batch_in_queue):
                        # Create a dummy first batch to start the pipeline for overlap schedule.
                        # It is now used for triggering the sampling_info_done event.
                        tmp_batch = ScheduleBatch(
                            reqs=None,
                            forward_mode=ForwardMode.DUMMY_FIRST,
                            next_batch_sampling_info=self.tp_worker.cur_sampling_info,
                        )
                        self.set_next_batch_sampling_info_done(tmp_batch)
                    last_batch_in_queue = True
<<<<<<< HEAD
            elif prepare_gathered_buffer_flag:
=======

            elif prepare_dp_attn_flag:
>>>>>>> 7845798f
                batch, result = self._prepare_idle_batch_and_run(
                    None, delay_process=True
                )
                if batch:
                    result_queue.append((batch.copy(), result))
                    last_batch_in_queue = True

            # Process the results of the previous batch but skip if the last batch is extend
            if self.last_batch and self.last_batch_in_queue:
                tmp_batch, tmp_result = result_queue.popleft()
                tmp_batch.next_batch_sampling_info = (
                    self.tp_worker.cur_sampling_info if batch else None
                )
                self.process_batch_result(tmp_batch, tmp_result)

            if batch is None and (
                len(self.disagg_decode_transfer_queue.queue)
                + len(self.disagg_decode_prealloc_queue.queue)
                == 0
            ):
                # When the server is idle, do self-check and re-init some states
                self.check_memory()
                self.new_token_ratio = self.init_new_token_ratio

            self.last_batch = batch
            self.last_batch_in_queue = last_batch_in_queue

    def get_next_disagg_decode_batch_to_run(
        self: Scheduler,
    ) -> Optional[Tuple[ScheduleBatch, bool]]:
        """Create fake completed prefill if possible and merge with running batch"""
        # Merge the prefill batch into the running batch
        last_batch = self.last_batch
        if last_batch and last_batch.forward_mode.is_extend():
            # chunked prefill doesn't happen in decode instance.
            assert self.chunked_req is None
            # Filter finished batches.
            last_batch.filter_batch()
            if not last_batch.is_empty():
                if self.running_batch.is_empty():
                    self.running_batch = last_batch
                else:
                    # merge running_batch with prefill batch
                    self.running_batch.merge_batch(last_batch)

        new_prebuilt_batch = self.get_new_prebuilt_batch()

        ret: Optional[ScheduleBatch] = None
        if new_prebuilt_batch:
            ret = new_prebuilt_batch
        else:
            if self.running_batch.is_empty():
                ret = None
            else:
                self.running_batch = self.update_running_batch(self.running_batch)
                ret = self.running_batch if not self.running_batch.is_empty() else None

        return ret

    def get_new_prebuilt_batch(self: Scheduler) -> Optional[ScheduleBatch]:
        """Create a schedulebatch for fake completed prefill"""
        if self.grammar_queue:
            self.move_ready_grammar_requests()

        if len(self.waiting_queue) == 0:
            return None

        curr_batch_size = self.running_batch.batch_size()

        batch_size = min(self.req_to_token_pool.size, self.max_running_requests)

        num_not_used_batch = batch_size - curr_batch_size

        # pop req from waiting queue
        can_run_list: List[Req] = []
        waiting_queue: List[Req] = []

        for i in range(len(self.waiting_queue)):
            req = self.waiting_queue[i]
            # we can only add at least `num_not_used_batch` new batch to the running queue
            if i < num_not_used_batch:
                can_run_list.append(req)
                req.init_next_round_input(self.tree_cache)
            else:
                waiting_queue.append(req)

        self.waiting_queue = waiting_queue
        if len(can_run_list) == 0:
            return None

        # construct a schedule batch with those requests and mark as decode
        new_batch = ScheduleBatch.init_new(
            can_run_list,
            self.req_to_token_pool,
            self.token_to_kv_pool_allocator,
            self.tree_cache,
            self.model_config,
            self.enable_overlap,
            self.spec_algorithm,
            self.server_args.enable_custom_logit_processor,
        )

        # construct fake completed prefill
        new_batch.prepare_for_prebuilt_extend()
        new_batch.process_prebuilt_extend(self.server_args, self.model_config)

        return new_batch

    def process_decode_queue(self: Scheduler):
        req_conns = self.disagg_decode_prealloc_queue.pop_preallocated()
        self.disagg_decode_transfer_queue.extend(req_conns)
        alloc_reqs = (
            self.disagg_decode_transfer_queue.pop_transferred()
        )  # the requests which kv has arrived
        self.waiting_queue.extend(alloc_reqs)<|MERGE_RESOLUTION|>--- conflicted
+++ resolved
@@ -463,15 +463,10 @@
                 # Generate fake extend output.
                 if batch.forward_mode.is_extend():
                     # Note: Logprobs should be handled on the prefill engine.
-<<<<<<< HEAD
-                    self.stream_output(batch.reqs, False)
-                    if prepare_gathered_buffer_flag:
-=======
                     self.stream_output(
                         batch.reqs, any(req.return_logprob for req in batch.reqs)
                     )
-                    if prepare_dp_attn_flag:
->>>>>>> 7845798f
+                    if prepare_gathered_buffer_flag:
                         self._prepare_idle_batch_and_run(None)
                 else:
                     if prepare_gathered_buffer_flag:
@@ -513,15 +508,10 @@
                 # Generate fake extend output.
                 if batch.forward_mode.is_extend():
                     # Note: Logprobs should be handled on the prefill engine.
-<<<<<<< HEAD
-                    self.stream_output(batch.reqs, False)
-                    if prepare_gathered_buffer_flag:
-=======
                     self.stream_output(
                         batch.reqs, any(req.return_logprob for req in batch.reqs)
                     )
-                    if prepare_dp_attn_flag:
->>>>>>> 7845798f
+                    if prepare_gathered_buffer_flag:
                         batch_, result = self._prepare_idle_batch_and_run(
                             None, delay_process=True
                         )
@@ -544,12 +534,8 @@
                         )
                         self.set_next_batch_sampling_info_done(tmp_batch)
                     last_batch_in_queue = True
-<<<<<<< HEAD
+
             elif prepare_gathered_buffer_flag:
-=======
-
-            elif prepare_dp_attn_flag:
->>>>>>> 7845798f
                 batch, result = self._prepare_idle_batch_and_run(
                     None, delay_process=True
                 )
