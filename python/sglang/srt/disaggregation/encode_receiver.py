--- conflicted
+++ resolved
@@ -4,11 +4,7 @@
 import random
 import threading
 import uuid
-<<<<<<< HEAD
-from typing import Dict, List
-=======
-from typing import List, Optional
->>>>>>> eee3700d
+from typing import Dict, List, Optional
 
 import aiohttp
 import torch
@@ -594,21 +590,12 @@
         if obj.rid is None:
             obj.rid = uuid.uuid4().hex
 
-<<<<<<< HEAD
         if mm_data and len(mm_data) > 0:
             logger.info(f"Processing {len(mm_data)} mm_items for request {obj.rid}")
             obj.need_wait_for_mm_inputs = True
             obj.num_items_assigned = self._assign_items_by_modality(
                 mm_data, len(self.encode_urls)
             )
-            obj.embedding_ports = None
-=======
-            encode_idx = list(range(len(self.encode_urls)))
-            random.shuffle(encode_idx)
-            obj.num_items_assigned = [
-                (idx + len(image_urls)) // len(self.encode_urls) for idx in encode_idx
-            ]
->>>>>>> eee3700d
             encode_thread = threading.Thread(
                 target=self._run_encode_in_thread,
                 args=(
