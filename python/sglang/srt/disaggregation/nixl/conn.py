from __future__ import annotations

import asyncio
import dataclasses
import logging
import queue
import socket
import struct
import threading
import uuid
from collections import defaultdict
from functools import cache
from typing import Dict, List, Optional, Set, Tuple, TypeAlias, Union

import numpy as np
import numpy.typing as npt
import requests
import zmq
from aiohttp import web

from sglang.srt.disaggregation.base.conn import (
    BaseKVBootstrapServer,
    BaseKVManager,
    BaseKVReceiver,
    BaseKVSender,
    KVArgs,
    KVPoll,
)
from sglang.srt.disaggregation.utils import DisaggregationMode
from sglang.srt.server_args import ServerArgs
from sglang.srt.utils import get_free_port, get_ip, get_local_ip_by_remote

logger = logging.getLogger(__name__)

NixlEngineInfo: TypeAlias = Dict[str, Union[str, int]]

<<<<<<< HEAD
=======

# From Mooncake backend.
def group_concurrent_contiguous(
    src_indices: npt.NDArray[np.int64], dst_indices: npt.NDArray[np.int64]
) -> Tuple[List[npt.NDArray[np.int64]], List[npt.NDArray[np.int64]]]:
    src_groups = []
    dst_groups = []
    current_src = [src_indices[0]]
    current_dst = [dst_indices[0]]

    for i in range(1, len(src_indices)):
        src_contiguous = src_indices[i] == src_indices[i - 1] + 1
        dst_contiguous = dst_indices[i] == dst_indices[i - 1] + 1
        if src_contiguous and dst_contiguous:
            current_src.append(src_indices[i])
            current_dst.append(dst_indices[i])
        else:
            src_groups.append(current_src)
            dst_groups.append(current_dst)
            current_src = [src_indices[i]]
            current_dst = [dst_indices[i]]

    src_groups.append(current_src)
    dst_groups.append(current_dst)

    return src_groups, dst_groups


GUARD = "NixlMsgGuard".encode("ascii")

>>>>>>> 5380cd7e

@dataclasses.dataclass
class TransferInfo:
    room: int
    endpoint: str
    dst_port: int
    agent_metadata: bytes
    dst_kv_ptrs: list[int]
    dst_kv_indices: npt.NDArray[np.int64]
    dst_aux_ptrs: list[int]
    dst_aux_index: int
    dst_gpu_id: int

    def is_dummy(self):
        return self.endpoint == ""

    @classmethod
    def from_zmq(cls, msg: List[bytes]):
        if len(msg) == 1:
            # dummy msg
            return cls(
                room=int(msg[0].decode("ascii")),
                endpoint="",
                dst_port=0,
                agent_metadata=b"",
                dst_kv_ptrs=[],
                dst_kv_indices=np.array([], dtype=np.int64),
                dst_aux_ptrs=[],
                dst_aux_index=0,
                dst_gpu_id=0,
            )
        else:
            return cls(
                room=int(msg[0].decode("ascii")),
                endpoint=msg[1].decode("ascii"),
                dst_port=int(msg[2].decode("ascii")),
                agent_metadata=msg[3],
                dst_kv_ptrs=list(struct.unpack(f"{len(msg[4])//8}Q", msg[4])),
                dst_kv_indices=np.frombuffer(msg[5], dtype=np.int64),
                dst_aux_ptrs=list(struct.unpack(f"{len(msg[6])//8}Q", msg[6])),
                dst_aux_index=int(msg[7].decode("ascii")),
                dst_gpu_id=int(msg[8].decode("ascii")),
            )


@dataclasses.dataclass
class TransferStatus:
    """Used by KV Receiver to know when a transfer is done."""

    # KV chunk IDs that have been received.
    received_kvs: Set[int] = dataclasses.field(default_factory=set)
    # Number of kv chunks to expect, will know this after last chunk is received.
    num_kvs_expected: Optional[int] = None
    # Whether aux data has been received.
    received_aux: bool = False

    def is_done(self):
        if self.num_kvs_expected is None:
            return False
        return self.num_kvs_expected == len(self.received_kvs) and self.received_aux


class NixlKVManager(BaseKVManager):
    def __init__(
        self,
        args: KVArgs,
        disaggregation_mode: DisaggregationMode,
        server_args: ServerArgs,
        is_mla_backend: Optional[bool] = False,
    ):
        try:
            from nixl._api import nixl_agent
        except ImportError as e:
            raise ImportError(
                "Please install NIXL by following the instructions at "
                "https://github.com/ai-dynamo/nixl/blob/main/README.md "
                "to run SGLang with NixlTransferEngine."
            ) from e
        self.agent = nixl_agent(str(uuid.uuid4()))
        self.kv_args = args
        self.disaggregation_mode = disaggregation_mode
        # for p/d multi node infer
        self.bootstrap_port = server_args.disaggregation_bootstrap_port
        self.dist_init_addr = server_args.dist_init_addr
        self.tp_size = server_args.tp_size

        self.tp_rank = args.engine_rank
        self.enable_dp_attention = server_args.enable_dp_attention
        if self.enable_dp_attention:
            assert (
                server_args.dp_size > 1
            ), "If dp_attention is enabled, dp size must be greater than 1 in disaggregation mode."
            self.dp_size = server_args.dp_size
            self.tp_size_of_dp = server_args.tp_size // server_args.dp_size
            self.attn_tp_rank = args.engine_rank % self.tp_size_of_dp
            self.dp_rank = args.engine_rank // self.tp_size_of_dp

        self.rank_port = None
        self.server_socket = zmq.Context().socket(zmq.PULL)
        self.register_buffer_to_engine()

        self.rank_port = get_free_port()
        if self.disaggregation_mode == DisaggregationMode.PREFILL:
            self.transfer_infos: Dict[int, TransferInfo] = {}
            self.condition = threading.Condition()
            self.peer_names: Dict[int, str] = {}
            self._start_bootstrap_thread()
            self._register_to_bootstrap()
        elif self.disaggregation_mode == DisaggregationMode.DECODE:
<<<<<<< HEAD
            # bootstrap key -> (engine_rank - >real source remote, engine_rank -> dummy remote)
            self.prefill_peer_infos: Dict[
                str, Tuple[Dict[int, NixlEngineInfo], Dict[int, NixlEngineInfo]]
            ] = {}
=======
            # bootstrap key -> (remote_engine_rank -> possible remote source info)
            self.prefill_peer_infos: Dict[str, list[Dict[int, NixlEngineInfo]]] = {}
>>>>>>> 5380cd7e
            self.transfer_statuses: Dict[int, TransferStatus] = defaultdict(
                TransferStatus
            )
        else:
            raise ValueError(
                f"Unsupported DisaggregationMode: {self.disaggregation_mode}"
            )

    def register_buffer_to_engine(self):
        kv_addrs = []
        for kv_data_ptr, kv_data_len in zip(
            self.kv_args.kv_data_ptrs, self.kv_args.kv_data_lens
        ):
            kv_addrs.append((kv_data_ptr, kv_data_len, self.kv_args.gpu_id, ""))
        self.kv_descs = self.agent.register_memory(kv_addrs, "VRAM", is_sorted=True)
        logger.debug(f"Register kv tensors, len(kv_addr)= {len(kv_addrs)}")
        if not self.kv_descs:
            raise Exception("NIXL memory registration failed for kv tensors")
        aux_addrs = []
        for aux_data_ptr, aux_data_len in zip(
            self.kv_args.aux_data_ptrs, self.kv_args.aux_data_lens
        ):
            aux_addrs.append((aux_data_ptr, aux_data_len, 0, ""))
        self.aux_descs = self.agent.register_memory(aux_addrs, "DRAM", is_sorted=True)
        logger.debug(f"Register aux tensors, len(aux_addrs)= {len(aux_addrs)}")
        if not self.aux_descs:
            raise Exception("NIXL memory registration failed for aux tensors")

    @cache
    def _connect(self, endpoint: str):
        socket = zmq.Context().socket(zmq.PUSH)
        socket.connect(endpoint)
        return socket

    def _add_remote(self, room: int, agent_metadata: bytes):
        if room not in self.peer_names:
            self.peer_names[room] = self.agent.add_remote_agent(agent_metadata)
        return self.peer_names[room]

    def send_kvcache(
        self,
        peer_name: str,
        prefill_kv_indices: npt.NDArray[np.int64],
        dst_kv_ptrs: list[int],
        dst_kv_indices: npt.NDArray[np.int64],
        dst_gpu_id: int,
        notif: str,
    ):
        # group by indices
        prefill_kv_blocks, dst_kv_blocks = group_concurrent_contiguous(
            prefill_kv_indices, dst_kv_indices
        )

        logger.debug(f"sending kvcache to {peer_name} with notif {notif}")
        # Make descs
        num_layers = len(self.kv_args.kv_data_ptrs)
        src_addrs = []
        dst_addrs = []
        for layer_id in range(num_layers):
            src_ptr = self.kv_args.kv_data_ptrs[layer_id]
            dst_ptr = dst_kv_ptrs[layer_id]
            item_len = self.kv_args.kv_item_lens[layer_id]

            for prefill_index, decode_index in zip(prefill_kv_blocks, dst_kv_blocks):
                src_addr = src_ptr + int(prefill_index[0]) * item_len
                dst_addr = dst_ptr + int(decode_index[0]) * item_len
                length = item_len * len(prefill_index)
                src_addrs.append((src_addr, length, self.kv_args.gpu_id))
                dst_addrs.append((dst_addr, length, dst_gpu_id))

        logger.debug(
            f"len(src_addrs): before group: {len(prefill_kv_indices)}, after group: {len(src_addrs)}"
        )
        src_descs = self.agent.get_xfer_descs(src_addrs, "VRAM", is_sorted=True)
        dst_descs = self.agent.get_xfer_descs(dst_addrs, "VRAM", is_sorted=True)
        # Transfer data
        xfer_handle = self.agent.initialize_xfer(
            "WRITE",
            src_descs,
            dst_descs,
            peer_name,
            notif.encode("ascii"),  # type: ignore
        )
        if not xfer_handle:
            raise Exception("KVSender failed to create transfer")
        state = self.agent.transfer(xfer_handle)
        if state == "ERR":
            raise Exception("KVSender failed to post transfer")
        return xfer_handle

    def send_aux(
        self,
        peer_name: str,
        prefill_aux_index: int,
        dst_aux_ptrs: list[int],
        dst_aux_index: int,
        notif: str,
    ):
        # Make descs
        aux_item_len = self.kv_args.aux_item_lens[0]
        prefill_aux_addr = (
            self.kv_args.aux_data_ptrs[0] + prefill_aux_index * aux_item_len
        )
        decode_aux_addr = dst_aux_ptrs[0] + dst_aux_index * aux_item_len
        src_addrs = [(prefill_aux_addr, aux_item_len, 0)]
        dst_addrs = [(decode_aux_addr, aux_item_len, 0)]
        src_descs = self.agent.get_xfer_descs(src_addrs, "DRAM", is_sorted=True)
        dst_descs = self.agent.get_xfer_descs(dst_addrs, "DRAM", is_sorted=True)
        # Transfer data
        xfer_handle = self.agent.initialize_xfer(
            "WRITE",
            src_descs,
            dst_descs,
            peer_name,
            notif.encode("ascii"),  # type: ignore
        )
        if not xfer_handle:
            raise Exception("KVSender failed to create transfer")
        state = self.agent.transfer(xfer_handle)
        if state == "ERR":
            raise Exception("KVSender failed to post transfer")
        return xfer_handle

    def add_transfer_request(
        self,
        bootstrap_room: int,
        kv_indices: npt.NDArray[np.int64],
        index_slice: slice,
        is_last: bool,
        chunk_id: int,
        aux_index: Optional[int] = None,
    ):
        assert self.disaggregation_mode == DisaggregationMode.PREFILL
        assert not is_last or (is_last and aux_index is not None)

        # Wait for transfer info to be populated by bootstrap thread.
        with self.condition:
            self.condition.wait_for(lambda: bootstrap_room in self.transfer_infos)
            req = self.transfer_infos[bootstrap_room]
        assert bootstrap_room == req.room

        if req.is_dummy():
            return []

        peer_name = self._add_remote(bootstrap_room, req.agent_metadata)
        chunked_dst_kv_indice = req.dst_kv_indices[index_slice]
        assert len(chunked_dst_kv_indice) == len(kv_indices)

        notif = "_".join([str(req.room), "kv", str(chunk_id), str(int(is_last))])
        kv_xfer_handle = self.send_kvcache(
            peer_name,
            kv_indices,
            req.dst_kv_ptrs,
            chunked_dst_kv_indice,
            req.dst_gpu_id,
            notif,
        )
        handles = [kv_xfer_handle]
        # Only the last chunk we need to send the aux data.
        if is_last:
            assert aux_index is not None
            aux_xfer_handle = self.send_aux(
                peer_name,
                aux_index,
                req.dst_aux_ptrs,
                req.dst_aux_index,
                str(req.room) + "_aux",
            )
            handles.append(aux_xfer_handle)
        return handles

    def update_transfer_status(self):
        # Process notifications from received transfers.
        notif_map = self.agent.get_new_notifs()
        for peer_name, messages in notif_map.items():
            # We could also check that self.bootstrap_info['agent_name'] matches
            # the message sender. But the bootstrap room alone should be
            # sufficient to map the status.
            for msg in messages:
                components = msg.decode("ascii").split("_")
                room = int(components[0])
                if components[1] == "kv":
                    chunk_id = int(components[2])
                    is_last = bool(components[3])
                    self.transfer_statuses[room].received_kvs.add(chunk_id)
                    if is_last:
                        self.transfer_statuses[room].num_kvs_expected = chunk_id + 1
                elif components[1] == "aux":
                    self.transfer_statuses[room].received_aux = True

    def check_transfer_done(self, room: int):
        if room not in self.transfer_statuses:
            return False
        return self.transfer_statuses[room].is_done()

    def _register_to_bootstrap(self):
        """Register KVSender to bootstrap server via HTTP POST."""
        if self.dist_init_addr:
            ip_address = socket.gethostbyname(self.dist_init_addr.split(":")[0])
        else:
            ip_address = get_ip()

        bootstrap_server_url = f"{ip_address}:{self.bootstrap_port}"
        url = f"http://{bootstrap_server_url}/route"
        payload = {
            "role": "Prefill",
            "rank_ip": get_local_ip_by_remote(),
            "rank_port": self.rank_port,
            "engine_rank": self.kv_args.engine_rank,
            "agent_name": self.agent.name,
        }

        try:
            response = requests.put(url, json=payload)
            if response.status_code == 200:
                logger.debug("Prefill successfully registered to bootstrap server.")
            else:
                logger.error(
                    f"Prefill Failed to connect to bootstrap server: {response.status_code}, {response.text}"
                )
        except Exception as e:
            logger.error(f"Prefill Failed to register to bootstrap server: {e}")

    def _start_bootstrap_thread(self):
        self.server_socket.bind(f"tcp://{get_local_ip_by_remote()}:{self.rank_port}")

        def bootstrap_thread():
            """This thread recvs transfer info from the decode engine"""
            while True:
                waiting_req_bytes = self.server_socket.recv_multipart()
                logger.debug(
                    f"Received multipart with total byte size {sum(len(x) for x in waiting_req_bytes)}"
                )
                assert (
                    waiting_req_bytes[0] == GUARD
                ), f"First message should be {GUARD}. Foreign traffic?"
                waiting_req_bytes = waiting_req_bytes[1:]
                room = waiting_req_bytes[0].decode("ascii")
                if room == "None":
                    continue
                room = int(room)
                with self.condition:
                    self.transfer_infos[room] = TransferInfo.from_zmq(waiting_req_bytes)
                    self.condition.notify_all()

        threading.Thread(target=bootstrap_thread).start()


class NixlKVSender(BaseKVSender):

    def __init__(self, mgr: NixlKVManager, bootstrap_addr: str, bootstrap_room: int):
        self.kv_mgr = mgr
        self.bootstrap_room = bootstrap_room
        self.aux_index = None
        self.bootstrap_server_url = bootstrap_addr
        self.xfer_handles = []
        self.has_sent = False
        self.chunk_id = 0

    def init(self, num_kv_indices: int, aux_index: Optional[int] = None):
        self.num_kv_indices = num_kv_indices
        self.aux_index = aux_index

    def send(
        self,
        kv_indices: npt.NDArray[np.int64],
        index_slice: slice,
        is_last: bool,
    ):
        new_xfer_handles = self.kv_mgr.add_transfer_request(
            self.bootstrap_room,
            kv_indices,
            index_slice,
            is_last,
            self.chunk_id,
            self.aux_index,
        )
        self.xfer_handles.extend(new_xfer_handles)
        self.chunk_id += 1
        if is_last:
            self.has_sent = True

    def poll(self) -> KVPoll:
        if not self.has_sent:
            return KVPoll.WaitingForInput  # type: ignore
        states = [self.kv_mgr.agent.check_xfer_state(x) for x in self.xfer_handles]
        if all([x == "DONE" for x in states]):
            return KVPoll.Success  # type: ignore
        if any([x == "ERR" for x in states]):
            raise Exception("KVSender transfer encountered an error.")
        return KVPoll.WaitingForInput  # type: ignore

    def failure_exception(self):
        raise Exception("Fake KVSender Exception")


class NixlKVReceiver(BaseKVReceiver):

    def __init__(
        self,
        mgr: NixlKVManager,
        bootstrap_addr: str,
        bootstrap_room: Optional[int] = None,
    ):
        self.bootstrap_room = bootstrap_room
        self.bootstrap_addr = bootstrap_addr
        self.kv_mgr = mgr
        self.started_transfer = False

        # NOTE: key distinguished by bootstrap_addr and engine_rank
        bootstrap_key = f"{self.bootstrap_addr}_{self.kv_mgr.kv_args.engine_rank}"

        if bootstrap_key not in self.kv_mgr.prefill_peer_infos:
            self.bootstrap_info = self._get_bootstrap_info_from_server(
                self.kv_mgr.kv_args.engine_rank
            )
            if self.bootstrap_info is None:
                logger.error(
                    f"Could not fetch bootstrap info for engine rank: {self.kv_mgr.kv_args.engine_rank}"
                )
            else:
                self.kv_mgr.prefill_peer_infos[bootstrap_key] = self.bootstrap_info
        else:
            self.bootstrap_info = self.kv_mgr.prefill_peer_infos[bootstrap_key]
        assert self.bootstrap_info is not None

<<<<<<< HEAD
    # return: (real source remotes, others dummy remotes)
    def _get_bootstrap_info_from_server(
        self, engine_rank
    ) -> Optional[Tuple[Dict[int, NixlEngineInfo], Dict[int, NixlEngineInfo]]]:
=======
    # return a list of remotes in a dict, [(remote_engine_rank -> NixlEngineInfo), ...]
    # In each dict, there are multiple possible remotes named "equal sources".
    # We only need to select one to split the traffic. i.e. we totally select len(list) remotes.
    def _get_bootstrap_info_from_server(
        self, engine_rank
    ) -> Optional[List[Dict[int, NixlEngineInfo]]]:
>>>>>>> 5380cd7e
        """Fetch the bootstrap info from the bootstrap server."""
        try:
            if self.kv_mgr.enable_dp_attention:
                url = f"http://{self.bootstrap_addr}/route"
                response = requests.get(url)
                if response.status_code != 200:
                    logger.error(
                        f"Failed to get prefill server info: {response.status_code}, {response.text}"
                    )
                    return None

                bootstrap_info = response.json()
                assert isinstance(bootstrap_info, dict)
                bootstrap_info = {int(k): v for k, v in bootstrap_info.items()}

                # split out who need to send to this rank.
                # currently for dpsk mla model, those ranks share the same latent cache.
                # pick one as the real source

                prefill_tp_size = len(bootstrap_info.keys())

                assert (
                    prefill_tp_size >= self.kv_mgr.tp_size_of_dp
                ), f"Only support Prefill TP size >= Decode TP size of DP, now we have {prefill_tp_size} vs {self.kv_mgr.tp_size_of_dp}"

                num_remote_tp_rank_we_managed = (
                    prefill_tp_size // self.kv_mgr.tp_size_of_dp
<<<<<<< HEAD
                )

                # We handle [num * self.attn_tp_rank, num * self.attn_tp_rank + num)
                remote_tp_ranks = list(range(0, prefill_tp_size))
                # split it into tp_size_of_dp parts and get our part
                remote_tp_ranks_grouped = [
                    remote_tp_ranks[i : i + num_remote_tp_rank_we_managed]
                    for i in range(0, prefill_tp_size, self.kv_mgr.tp_size_of_dp)
                ]
                managed_ranks = remote_tp_ranks_grouped[self.kv_mgr.attn_tp_rank]
                picked_rank = managed_ranks[0]

                assert len(managed_ranks) == num_remote_tp_rank_we_managed

                logger.debug(
                    f"Rank {self.kv_mgr.kv_args.engine_rank} managed {managed_ranks}, picked {picked_rank} as real source"
                )

                return {picked_rank: bootstrap_info[picked_rank]}, {
                    rk: bootstrap_info[rk]
                    for rk in bootstrap_info.keys()
                    if rk in managed_ranks and rk != picked_rank
                }
=======
                )

                # We handle [num * self.attn_tp_rank, num * self.attn_tp_rank + num)
                remote_tp_ranks = list(range(0, prefill_tp_size))
                # split it into tp_size_of_dp parts and get our part
                remote_tp_ranks_grouped = [
                    remote_tp_ranks[i : i + num_remote_tp_rank_we_managed]
                    for i in range(0, prefill_tp_size, self.kv_mgr.tp_size_of_dp)
                ]
                managed_ranks = remote_tp_ranks_grouped[self.kv_mgr.attn_tp_rank]

                assert len(managed_ranks) == num_remote_tp_rank_we_managed

                logger.debug(
                    f"Rank {self.kv_mgr.kv_args.engine_rank} source can be {managed_ranks}"
                )

                return [
                    {
                        rk: bootstrap_info[rk]
                        for rk in bootstrap_info.keys()
                        if rk in managed_ranks
                    }
                ]
>>>>>>> 5380cd7e
            else:
                url = f"http://{self.bootstrap_addr}/route?engine_rank={engine_rank}"
                response = requests.get(url)
                if response.status_code == 200:
                    bootstrap_info = response.json()
<<<<<<< HEAD
                    return {engine_rank: bootstrap_info}, {}
=======
                    return [{engine_rank: bootstrap_info}]
>>>>>>> 5380cd7e
                else:
                    logger.error(
                        f"Failed to get prefill server info: {response.status_code}, {response.text}"
                    )
                    return None
        except Exception as e:
            logger.error(f"Error fetching prefill info from bootstrap: {e}")
            return None

    @cache
    def _connect(self, endpoint: str):
        socket = zmq.Context().socket(zmq.PUSH)
        socket.connect(endpoint)
        return socket

    def init(self, kv_indices: npt.NDArray[np.int64], aux_index: Optional[int] = None):
<<<<<<< HEAD

        assert self.bootstrap_info is not None

        sources = self.bootstrap_info[0]
        dummy = self.bootstrap_info[1]

        assert len(sources) == 1, "Only support one source now"

        remote_rank = list(self.bootstrap_info[0].keys())[0]

        self.prefill_server_url = f"{self.bootstrap_info[0][remote_rank]['rank_ip']}:{self.bootstrap_info[0][remote_rank]['rank_port']}"

        logger.debug(
            f"Fetched bootstrap info for engine rank: {self.kv_mgr.kv_args.engine_rank}, source: {self.bootstrap_info[0].keys()}, dummy: {self.bootstrap_info[1].keys()} "
        )
=======
>>>>>>> 5380cd7e

        assert self.bootstrap_info is not None
        assert self.bootstrap_room is not None

        for equal_sources in self.bootstrap_info:
            remote_rank = list(equal_sources.keys())[
                self.bootstrap_room % len(equal_sources)
            ]
<<<<<<< HEAD
        )

        for dummy_rank, dummy_info in dummy.items():
            dummy_url = f"{dummy_info['rank_ip']}:{dummy_info['rank_port']}"
            self._connect("tcp://" + dummy_url).send_multipart(
                [
                    str(self.bootstrap_room).encode("ascii"),
                ]
            )

=======
            self.prefill_server_url = f"{equal_sources[remote_rank]['rank_ip']}:{equal_sources[remote_rank]['rank_port']}"
            logger.debug(
                f"Fetched bootstrap info for engine rank: {self.kv_mgr.kv_args.engine_rank}, source: {remote_rank}, all: {list(equal_sources.keys())}"
            )

            packed_kv_data_ptrs = b"".join(
                struct.pack("Q", ptr) for ptr in self.kv_mgr.kv_args.kv_data_ptrs
            )
            packed_aux_data_ptrs = b"".join(
                struct.pack("Q", ptr) for ptr in self.kv_mgr.kv_args.aux_data_ptrs
            )

            logger.debug(
                f"Sending to {self.prefill_server_url} with bootstrap room {self.bootstrap_room}"
            )
            self._connect("tcp://" + self.prefill_server_url).send_multipart(
                [
                    GUARD,
                    str(self.bootstrap_room).encode("ascii"),
                    get_local_ip_by_remote().encode("ascii"),
                    str(self.kv_mgr.rank_port).encode("ascii"),
                    self.kv_mgr.agent.get_agent_metadata(),
                    packed_kv_data_ptrs,
                    kv_indices.tobytes(),
                    packed_aux_data_ptrs,
                    str(aux_index).encode("ascii"),
                    str(self.kv_mgr.kv_args.gpu_id).encode("ascii"),
                ]
            )

            for dummy_rank in equal_sources.keys():
                if dummy_rank == remote_rank:
                    continue
                dummy_info = equal_sources[dummy_rank]
                dummy_url = f"{dummy_info['rank_ip']}:{dummy_info['rank_port']}"
                self._connect("tcp://" + dummy_url).send_multipart(
                    [
                        GUARD,
                        str(self.bootstrap_room).encode("ascii"),
                    ]
                )

>>>>>>> 5380cd7e
        self.started_transfer = True

    def poll(self) -> KVPoll:
        if not self.started_transfer:
            return KVPoll.WaitingForInput  # type: ignore

        self.kv_mgr.update_transfer_status()

        if self.kv_mgr.check_transfer_done(self.bootstrap_room):  # type: ignore
            return KVPoll.Success  # type: ignore
        return KVPoll.WaitingForInput  # type: ignore

    def failure_exception(self):
        raise Exception("Fake KVReceiver Exception")


class NixlKVBootstrapServer(BaseKVBootstrapServer):
    def __init__(self, port: int):
        logger.debug(f"NixlKVBootstrapServer started on port {port}")
        self.port = port
        self.app = web.Application()
        self.store = dict()
        self.lock = asyncio.Lock()
        self._setup_routes()
        self.prefill_port_table: Dict[int, Dict[str, Union[str, int]]] = {}

        # Start bootstrap server
        self.thread = threading.Thread(target=self._run_server, daemon=True)
        self.run()

    def run(self):
        self.thread.start()

    def _setup_routes(self):
        self.app.router.add_route("*", "/metadata", self._handle_metadata)
        self.app.router.add_route("*", "/route", self._handle_route)

    async def _handle_metadata(self, request: web.Request):
        key = request.query.get("key", "")

        if request.method == "GET":
            return await self._handle_metadata_get(key)
        elif request.method == "PUT":
            return await self._handle_metadata_put(key, request)
        elif request.method == "DELETE":
            return await self._handle_metadata_delete(key)
        return web.Response(
            text="Method not allowed", status=405, content_type="application/json"
        )

    async def _handle_metadata_get(self, key):
        async with self.lock:
            value = self.store.get(key)
        if value is None:
            return web.Response(
                text="metadata not found", status=404, content_type="application/json"
            )
        return web.Response(body=value, status=200, content_type="application/json")

    async def _handle_metadata_put(self, key, request):
        data = await request.read()
        async with self.lock:
            self.store[key] = data
        return web.Response(
            text="metadata updated", status=200, content_type="application/json"
        )

    async def _handle_metadata_delete(self, key):
        async with self.lock:
            if key not in self.store:
                return web.Response(
                    text="metadata not found",
                    status=404,
                    content_type="application/json",
                )
            del self.store[key]
        return web.Response(
            text="metadata deleted", status=200, content_type="application/json"
        )

    async def _handle_route(self, request: web.Request):
        method = request.method
        if method == "PUT":
            return await self._handle_route_put(request)
        elif method == "GET":
            return await self._handle_route_get(request)
        else:
            return web.Response(
                text="Method not allowed", status=405, content_type="application/json"
            )

    async def _handle_route_put(self, request: web.Request):
        data = await request.json()
        role = data["role"]
        rank_ip = data["rank_ip"]
        rank_port = int(data["rank_port"])
        engine_rank = int(data["engine_rank"])
        agent_name = data["agent_name"]

        if role == "Prefill":
            async with self.lock:
                self.prefill_port_table[engine_rank] = {
                    "rank_ip": rank_ip,
                    "rank_port": rank_port,
                    "agent_name": agent_name,
                }
            logger.info(
                f"Registered Prefill boostrap: {engine_rank} with rank_ip: {rank_ip} and rank_port: {rank_port} and name: {agent_name}"
            )

        return web.Response(text="OK", status=200)

    async def _handle_route_get(self, request: web.Request):
        engine_rank = request.query.get("engine_rank")
        if not engine_rank:
            logger.debug(
                f"No engine_rank specified, return all {len(self.prefill_port_table)} engine infos as a dict"
            )
            # Return a dict of all engine_rank
            async with self.lock:
                bootstrap_info = self.prefill_port_table
            return web.json_response(bootstrap_info, status=200)

        # Find corresponding prefill info
        async with self.lock:
            bootstrap_info = self.prefill_port_table.get(int(engine_rank))
        if bootstrap_info is not None:
            return web.json_response(bootstrap_info, status=200)
        else:
            return web.Response(text="Not Found", status=404)

    def _run_server(self):
        try:
            # Event Loop
            self._loop = asyncio.new_event_loop()
            asyncio.set_event_loop(self._loop)

            self._runner = web.AppRunner(self.app)
            self._loop.run_until_complete(self._runner.setup())

            site = web.TCPSite(self._runner, port=self.port)
            self._loop.run_until_complete(site.start())
            self._loop.run_forever()
        except Exception as e:
            logger.error(f"Server error: {str(e)}")
        finally:
            # Cleanup
            self._loop.run_until_complete(self._runner.cleanup())
            self._loop.close()

    def close(self):
        """Shutdown"""
        if self._loop is not None and self._loop.is_running():
            self._loop.call_soon_threadsafe(self._loop.stop)
            logger.info("Stopping server loop...")

        if self.thread.is_alive():
            self.thread.join(timeout=2)
            logger.info("Server thread stopped")

    def poll(self) -> KVPoll: ...<|MERGE_RESOLUTION|>--- conflicted
+++ resolved
@@ -34,8 +34,6 @@
 
 NixlEngineInfo: TypeAlias = Dict[str, Union[str, int]]
 
-<<<<<<< HEAD
-=======
 
 # From Mooncake backend.
 def group_concurrent_contiguous(
@@ -66,7 +64,6 @@
 
 GUARD = "NixlMsgGuard".encode("ascii")
 
->>>>>>> 5380cd7e
 
 @dataclasses.dataclass
 class TransferInfo:
@@ -176,15 +173,8 @@
             self._start_bootstrap_thread()
             self._register_to_bootstrap()
         elif self.disaggregation_mode == DisaggregationMode.DECODE:
-<<<<<<< HEAD
-            # bootstrap key -> (engine_rank - >real source remote, engine_rank -> dummy remote)
-            self.prefill_peer_infos: Dict[
-                str, Tuple[Dict[int, NixlEngineInfo], Dict[int, NixlEngineInfo]]
-            ] = {}
-=======
             # bootstrap key -> (remote_engine_rank -> possible remote source info)
             self.prefill_peer_infos: Dict[str, list[Dict[int, NixlEngineInfo]]] = {}
->>>>>>> 5380cd7e
             self.transfer_statuses: Dict[int, TransferStatus] = defaultdict(
                 TransferStatus
             )
@@ -511,19 +501,12 @@
             self.bootstrap_info = self.kv_mgr.prefill_peer_infos[bootstrap_key]
         assert self.bootstrap_info is not None
 
-<<<<<<< HEAD
-    # return: (real source remotes, others dummy remotes)
-    def _get_bootstrap_info_from_server(
-        self, engine_rank
-    ) -> Optional[Tuple[Dict[int, NixlEngineInfo], Dict[int, NixlEngineInfo]]]:
-=======
     # return a list of remotes in a dict, [(remote_engine_rank -> NixlEngineInfo), ...]
     # In each dict, there are multiple possible remotes named "equal sources".
     # We only need to select one to split the traffic. i.e. we totally select len(list) remotes.
     def _get_bootstrap_info_from_server(
         self, engine_rank
     ) -> Optional[List[Dict[int, NixlEngineInfo]]]:
->>>>>>> 5380cd7e
         """Fetch the bootstrap info from the bootstrap server."""
         try:
             if self.kv_mgr.enable_dp_attention:
@@ -551,7 +534,6 @@
 
                 num_remote_tp_rank_we_managed = (
                     prefill_tp_size // self.kv_mgr.tp_size_of_dp
-<<<<<<< HEAD
                 )
 
                 # We handle [num * self.attn_tp_rank, num * self.attn_tp_rank + num)
@@ -562,30 +544,6 @@
                     for i in range(0, prefill_tp_size, self.kv_mgr.tp_size_of_dp)
                 ]
                 managed_ranks = remote_tp_ranks_grouped[self.kv_mgr.attn_tp_rank]
-                picked_rank = managed_ranks[0]
-
-                assert len(managed_ranks) == num_remote_tp_rank_we_managed
-
-                logger.debug(
-                    f"Rank {self.kv_mgr.kv_args.engine_rank} managed {managed_ranks}, picked {picked_rank} as real source"
-                )
-
-                return {picked_rank: bootstrap_info[picked_rank]}, {
-                    rk: bootstrap_info[rk]
-                    for rk in bootstrap_info.keys()
-                    if rk in managed_ranks and rk != picked_rank
-                }
-=======
-                )
-
-                # We handle [num * self.attn_tp_rank, num * self.attn_tp_rank + num)
-                remote_tp_ranks = list(range(0, prefill_tp_size))
-                # split it into tp_size_of_dp parts and get our part
-                remote_tp_ranks_grouped = [
-                    remote_tp_ranks[i : i + num_remote_tp_rank_we_managed]
-                    for i in range(0, prefill_tp_size, self.kv_mgr.tp_size_of_dp)
-                ]
-                managed_ranks = remote_tp_ranks_grouped[self.kv_mgr.attn_tp_rank]
 
                 assert len(managed_ranks) == num_remote_tp_rank_we_managed
 
@@ -600,17 +558,12 @@
                         if rk in managed_ranks
                     }
                 ]
->>>>>>> 5380cd7e
             else:
                 url = f"http://{self.bootstrap_addr}/route?engine_rank={engine_rank}"
                 response = requests.get(url)
                 if response.status_code == 200:
                     bootstrap_info = response.json()
-<<<<<<< HEAD
-                    return {engine_rank: bootstrap_info}, {}
-=======
                     return [{engine_rank: bootstrap_info}]
->>>>>>> 5380cd7e
                 else:
                     logger.error(
                         f"Failed to get prefill server info: {response.status_code}, {response.text}"
@@ -627,24 +580,6 @@
         return socket
 
     def init(self, kv_indices: npt.NDArray[np.int64], aux_index: Optional[int] = None):
-<<<<<<< HEAD
-
-        assert self.bootstrap_info is not None
-
-        sources = self.bootstrap_info[0]
-        dummy = self.bootstrap_info[1]
-
-        assert len(sources) == 1, "Only support one source now"
-
-        remote_rank = list(self.bootstrap_info[0].keys())[0]
-
-        self.prefill_server_url = f"{self.bootstrap_info[0][remote_rank]['rank_ip']}:{self.bootstrap_info[0][remote_rank]['rank_port']}"
-
-        logger.debug(
-            f"Fetched bootstrap info for engine rank: {self.kv_mgr.kv_args.engine_rank}, source: {self.bootstrap_info[0].keys()}, dummy: {self.bootstrap_info[1].keys()} "
-        )
-=======
->>>>>>> 5380cd7e
 
         assert self.bootstrap_info is not None
         assert self.bootstrap_room is not None
@@ -653,18 +588,6 @@
             remote_rank = list(equal_sources.keys())[
                 self.bootstrap_room % len(equal_sources)
             ]
-<<<<<<< HEAD
-        )
-
-        for dummy_rank, dummy_info in dummy.items():
-            dummy_url = f"{dummy_info['rank_ip']}:{dummy_info['rank_port']}"
-            self._connect("tcp://" + dummy_url).send_multipart(
-                [
-                    str(self.bootstrap_room).encode("ascii"),
-                ]
-            )
-
-=======
             self.prefill_server_url = f"{equal_sources[remote_rank]['rank_ip']}:{equal_sources[remote_rank]['rank_port']}"
             logger.debug(
                 f"Fetched bootstrap info for engine rank: {self.kv_mgr.kv_args.engine_rank}, source: {remote_rank}, all: {list(equal_sources.keys())}"
@@ -707,7 +630,6 @@
                     ]
                 )
 
->>>>>>> 5380cd7e
         self.started_transfer = True
 
     def poll(self) -> KVPoll:
