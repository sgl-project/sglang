"""
Life cycle of a request in the prefill server

1. Bootstrap Queue
    a. Initialize a sender for each request
    b. Use the queue to store requests whose bootstrap (handshake and preallocation) has not finished
    c. Poll senders to check bootstrap state
    d. Once bootstrap is complete, move request to Waiting Queue

2. Waiting Queue
    a. Use PrefillAdder to pop requests
    b. Run forward
    c. Add the request to Inflight Queue

3. Inflight Queue
    a. Poll (non-blocking) the sender of the request
    b. Once the transfer has finished, return the request
"""

from __future__ import annotations

import gc
import logging
import threading
from collections import deque
from http import HTTPStatus
from typing import TYPE_CHECKING, List, Optional

import torch

from sglang.srt.disaggregation.base import BaseKVManager, KVPoll
from sglang.srt.disaggregation.decode import DecodeReqToTokenPool
from sglang.srt.disaggregation.utils import (
    FAKE_BOOTSTRAP_HOST,
    DisaggregationMode,
    KVClassType,
    MetadataBuffers,
    ReqToMetadataIdxAllocator,
    TransferBackend,
    get_kv_class,
    is_mla_backend,
    kv_to_page_indices,
    kv_to_page_num,
    poll_and_all_reduce,
    prepare_abort,
)
from sglang.srt.managers.schedule_batch import FINISH_LENGTH, Req, ScheduleBatch
<<<<<<< HEAD
from sglang.srt.managers.schedule_policy import SchedulePolicy
from sglang.srt.managers.tp_worker_overlap_thread import TpModelWorkerClient
from sglang.srt.mem_cache.chunk_cache import ChunkCache
from sglang.srt.model_executor.forward_batch_info import ForwardMode
from sglang.srt.utils import require_mlp_sync
=======
from sglang.srt.model_executor.forward_batch_info import ForwardMode, PPProxyTensors
from sglang.srt.utils import (
    DynamicGradMode,
    broadcast_pyobj,
    point_to_point_pyobj,
    require_mlp_sync,
)
>>>>>>> 7e8187e0

if TYPE_CHECKING:
    from torch.distributed import ProcessGroup

    from sglang.srt.managers.scheduler import GenerationBatchResult, Scheduler
    from sglang.srt.mem_cache.memory_pool import KVCache

logger = logging.getLogger(__name__)


class PrefillBootstrapQueue:
    """
    Store the requests in bootstrapping
    """

    def __init__(
        self,
        token_to_kv_pool: KVCache,
        draft_token_to_kv_pool: Optional[KVCache],
        req_to_metadata_buffer_idx_allocator: ReqToMetadataIdxAllocator,
        metadata_buffers: MetadataBuffers,
        tp_rank: int,
        tp_size: int,
        gpu_id: int,
        bootstrap_port: int,
        gloo_group: ProcessGroup,
        max_total_num_tokens: int,
        decode_tp_size: int,
        decode_dp_size: int,
        scheduler: Scheduler,
        pp_rank: int,
        pp_size: int,
        transfer_backend: TransferBackend,
    ):
        self.token_to_kv_pool = token_to_kv_pool
        self.draft_token_to_kv_pool = draft_token_to_kv_pool
        self.is_mla_backend = is_mla_backend(token_to_kv_pool)
        self.metadata_buffers = metadata_buffers
        self.req_to_metadata_buffer_idx_allocator = req_to_metadata_buffer_idx_allocator
        self.tp_rank = tp_rank
        self.tp_size = tp_size
        self.decode_tp_size = decode_tp_size
        self.decode_dp_size = decode_dp_size
        self.pp_rank = pp_rank
        self.pp_size = pp_size
        self.gpu_id = gpu_id
        self.bootstrap_port = bootstrap_port
        self.queue: List[Req] = []
        self.gloo_group = gloo_group
        self.max_total_num_tokens = max_total_num_tokens
        self.scheduler = scheduler
        self.transfer_backend = transfer_backend
        self.kv_manager = self._init_kv_manager()

    def _init_kv_manager(self) -> BaseKVManager:
        kv_args_class = get_kv_class(self.transfer_backend, KVClassType.KVARGS)
        kv_args = kv_args_class()
        kv_args.engine_rank = self.tp_rank
        kv_args.pp_rank = self.pp_rank
        kv_args.system_dp_rank = self.scheduler.dp_rank
        kv_args.decode_tp_size = self.decode_tp_size // self.decode_dp_size
        kv_args.prefill_pp_size = self.pp_size
        kv_args.prefill_start_layer = self.token_to_kv_pool.start_layer
        kv_data_ptrs, kv_data_lens, kv_item_lens = (
            self.token_to_kv_pool.get_contiguous_buf_infos()
        )

        if self.draft_token_to_kv_pool is not None:
            # We should also transfer draft model kv cache. The indices are
            # always shared with a target model.
            draft_kv_data_ptrs, draft_kv_data_lens, draft_kv_item_lens = (
                self.draft_token_to_kv_pool.get_contiguous_buf_infos()
            )
            kv_data_ptrs += draft_kv_data_ptrs
            kv_data_lens += draft_kv_data_lens
            kv_item_lens += draft_kv_item_lens

        kv_args.kv_data_ptrs = kv_data_ptrs
        kv_args.kv_data_lens = kv_data_lens
        kv_args.kv_item_lens = kv_item_lens
        if not self.is_mla_backend:
            kv_args.kv_head_num = self.token_to_kv_pool.head_num
        kv_args.page_size = self.token_to_kv_pool.page_size

        kv_args.aux_data_ptrs, kv_args.aux_data_lens, kv_args.aux_item_lens = (
            self.metadata_buffers.get_buf_infos()
        )
        kv_args.ib_device = self.scheduler.server_args.disaggregation_ib_device
        kv_args.gpu_id = self.scheduler.gpu_id

        kv_manager_class = get_kv_class(self.transfer_backend, KVClassType.MANAGER)
        kv_manager = kv_manager_class(
            kv_args,
            DisaggregationMode.PREFILL,
            self.scheduler.server_args,
            self.is_mla_backend,
        )
        return kv_manager

    def add(self, req: Req, num_kv_heads: int) -> None:
        if self._check_if_req_exceed_kv_capacity(req):
            return

        if req.bootstrap_host == FAKE_BOOTSTRAP_HOST:
            kv_sender_class = get_kv_class(TransferBackend.FAKE, KVClassType.SENDER)
        else:
            kv_sender_class = get_kv_class(self.transfer_backend, KVClassType.SENDER)

        dest_tp_ranks = [self.tp_rank]

        req.disagg_kv_sender = kv_sender_class(
            mgr=self.kv_manager,
            bootstrap_addr=f"{req.bootstrap_host}:{self.bootstrap_port}",
            bootstrap_room=req.bootstrap_room,
            dest_tp_ranks=dest_tp_ranks,
            pp_rank=self.pp_rank,
        )
        self._process_req(req)
        self.queue.append(req)

    def extend(self, reqs: List[Req], num_kv_heads: int) -> None:
        for req in reqs:
            self.add(req, num_kv_heads)

    def _check_if_req_exceed_kv_capacity(self, req: Req) -> bool:
        if len(req.origin_input_ids) > self.max_total_num_tokens:
            message = f"Request {req.rid} exceeds the maximum number of tokens: {len(req.origin_input_ids)} > {self.max_total_num_tokens}"
            logger.error(message)
            prepare_abort(req, message, status_code=HTTPStatus.BAD_REQUEST)
            self.scheduler.stream_output([req], req.return_logprob)
            return True
        return False

    def _process_req(self, req: Req) -> None:
        """
        Set max_new_tokens = 1, so PrefillAdder memory estimation is accurate
        """
        req.sampling_params.max_new_tokens = 1

    def pop_bootstrapped(
        self,
        return_failed_reqs: bool = False,
        rids_to_check: Optional[List[str]] = None,
    ) -> List[Req]:
        """
        pop the reqs which has finished bootstrapping

        return_failed_reqs: For PP, on rank 0, also return the failed reqs to notify the next rank
        rids_to_check: For PP, on rank > 0, check the rids from the previous rank has consensus with the current rank.
        """

        bootstrapped_reqs = []
        failed_reqs = []
        indices_to_remove = set()

        if len(self.queue) == 0:
            if return_failed_reqs is False:
                return []
            else:
                return [], []

        polls = poll_and_all_reduce(
            [req.disagg_kv_sender for req in self.queue], self.gloo_group
        )

        for i, (req, poll) in enumerate(zip(self.queue, polls)):
            if rids_to_check is not None:
                # if req not in reqs_info_to_check, skip
                if req.rid not in rids_to_check:
                    continue
                # Either waiting for input or failed
                assert poll == KVPoll.WaitingForInput or poll == KVPoll.Failed

            if poll == KVPoll.Bootstrapping:
                continue
            elif poll == KVPoll.Failed:
                error_message = f"Prefill bootstrap failed for request rank={self.tp_rank} {req.rid=} {req.bootstrap_room=}"
                try:
                    req.disagg_kv_sender.failure_exception()
                except Exception as e:
                    error_message += f" with exception {e}"
                logger.error(error_message)
                prepare_abort(
                    req, error_message, status_code=HTTPStatus.INTERNAL_SERVER_ERROR
                )
                self.scheduler.stream_output([req], req.return_logprob)
                indices_to_remove.add(i)
                failed_reqs.append(req)
                continue

            # KV.WaitingForInput - init here
            num_kv_indices = len(req.origin_input_ids)
            if self.req_to_metadata_buffer_idx_allocator.available_size() == 0:
                break

            req.metadata_buffer_index = (
                self.req_to_metadata_buffer_idx_allocator.alloc()
            )
            assert req.metadata_buffer_index is not None

            num_pages = kv_to_page_num(num_kv_indices, self.token_to_kv_pool.page_size)
            req.disagg_kv_sender.init(num_pages, req.metadata_buffer_index)
            bootstrapped_reqs.append(req)
            indices_to_remove.add(i)

        self.queue = [
            entry for i, entry in enumerate(self.queue) if i not in indices_to_remove
        ]

        if return_failed_reqs is False:
            return bootstrapped_reqs
        else:
            return bootstrapped_reqs, failed_reqs

    def __del__(self):
        self.kv_manager.stop_all_threads()
        del self.kv_manager


class SchedulerDisaggregationPrefillMixin:
    """
    Mixin for Scheduler to handle disaggregation prefill
    """

    @torch.no_grad()
    def event_loop_normal_disagg_prefill(self: Scheduler) -> None:
        """A normal scheduler loop for prefill worker in disaggregation mode."""

        while not self.stop_prefill_event.is_set():
            recv_reqs = self.recv_requests()
            self.process_input_requests(recv_reqs)
            self.waiting_queue.extend(
                self.disagg_prefill_bootstrap_queue.pop_bootstrapped()
            )
            self.process_prefill_chunk()
            batch = self.get_new_batch_prefill()

            if require_mlp_sync(self.server_args):
                batch = self.prepare_mlp_sync_batch(batch)
            self.cur_batch = batch

            if batch:
                result = self.run_batch(batch)
                self.process_batch_result_disagg_prefill(batch, result)

            if len(self.disagg_prefill_inflight_queue) > 0:
                self.process_disagg_prefill_inflight_queue()

            if batch is None and len(self.disagg_prefill_inflight_queue) == 0:
                self.self_check_during_idle()

            self.last_batch = batch
            # HACK (byronhsu): reset the batch_is_full flag because we never enter update_running_batch which resets it
            # Otherwise, it hangs under high concurrency
            self.running_batch.batch_is_full = False

    @torch.no_grad()
    def event_loop_overlap_disagg_prefill(self: Scheduler) -> None:
        self.result_queue = deque()

        while not self.stop_prefill_event.is_set():
            recv_reqs = self.recv_requests()
            self.process_input_requests(recv_reqs)
            self.waiting_queue.extend(
                self.disagg_prefill_bootstrap_queue.pop_bootstrapped()
            )
            self.process_prefill_chunk()
            batch = self.get_new_batch_prefill()

            if require_mlp_sync(self.server_args):
                batch = self.prepare_mlp_sync_batch(batch)
            self.cur_batch = batch
            if batch:
                result = self.run_batch(batch)
                self.result_queue.append((batch.copy(), result))

                if self.last_batch is None:
                    # Create a dummy first batch to start the pipeline for overlap schedule.
                    # It is now used for triggering the sampling_info_done event.
                    tmp_batch = ScheduleBatch(
                        reqs=None,
                        forward_mode=ForwardMode.DUMMY_FIRST,
                        next_batch_sampling_info=self.tp_worker.cur_sampling_info,
                    )
                    self.set_next_batch_sampling_info_done(tmp_batch)

            if self.last_batch:
                tmp_batch, tmp_result = self.result_queue.popleft()
                tmp_batch.next_batch_sampling_info = (
                    self.tp_worker.cur_sampling_info if batch else None
                )
                self.process_batch_result_disagg_prefill(tmp_batch, tmp_result)

            if len(self.disagg_prefill_inflight_queue) > 0:
                self.process_disagg_prefill_inflight_queue()

            if batch is None and len(self.disagg_prefill_inflight_queue) == 0:
                self.self_check_during_idle()

            self.last_batch = batch
            # HACK (byronhsu): reset the batch_is_full flag because we never enter update_running_batch which resets it
            # Otherwise, it hangs under high concurrency
            self.running_batch.batch_is_full = False

    def process_batch_result_disagg_prefill(
        self: Scheduler,
        batch: ScheduleBatch,
        result: GenerationBatchResult,
        launch_done: Optional[threading.Event] = None,
    ) -> None:
        """
        Transfer kv for prefill completed requests and add it into disagg_prefill_inflight_queue
        Adapted from process_batch_result_prefill
        """
        (
            logits_output,
            next_token_ids,
            extend_input_len_per_req,
            extend_logprob_start_len_per_req,
        ) = (
            result.logits_output,
            result.next_token_ids,
            result.extend_input_len_per_req,
            result.extend_logprob_start_len_per_req,
        )

        logprob_pt = 0
        # Transfer kv for prefill completed requests and add it into disagg_prefill_inflight_queue
        if self.enable_overlap:
            # wait
            logits_output, next_token_ids, _ = self.tp_worker.resolve_last_batch_result(
                launch_done
            )
        else:
            next_token_ids = result.next_token_ids.tolist()
            if batch.return_logprob:
                if logits_output.next_token_logprobs is not None:
                    logits_output.next_token_logprobs = (
                        logits_output.next_token_logprobs.tolist()
                    )
                if logits_output.input_token_logprobs is not None:
                    logits_output.input_token_logprobs = tuple(
                        logits_output.input_token_logprobs.tolist()
                    )

        hidden_state_offset = 0
        for i, (req, next_token_id) in enumerate(
            zip(batch.reqs, next_token_ids, strict=True)
        ):
            req: Req
            if req.is_chunked <= 0:
                # There is no output_ids for prefill
                req.output_ids.append(next_token_id)
                self.tree_cache.cache_unfinished_req(req)  # update the tree and lock
                self.disagg_prefill_inflight_queue.append(req)
                if (
                    logits_output is not None
                    and logits_output.hidden_states is not None
                ):
                    last_hidden_index = (
                        hidden_state_offset + extend_input_len_per_req[i] - 1
                    )
                    req.hidden_states_tensor = (
                        logits_output.hidden_states[last_hidden_index].cpu().clone()
                    )
                    hidden_state_offset += extend_input_len_per_req[i]
                else:
                    req.hidden_states_tensor = None
                if req.return_logprob:
                    assert extend_logprob_start_len_per_req is not None
                    assert extend_input_len_per_req is not None
                    extend_logprob_start_len = extend_logprob_start_len_per_req[i]
                    extend_input_len = extend_input_len_per_req[i]
                    num_input_logprobs = extend_input_len - extend_logprob_start_len
                    self.add_logprob_return_values(
                        i,
                        req,
                        logprob_pt,
                        next_token_ids,
                        num_input_logprobs,
                        logits_output,
                    )
                    logprob_pt += num_input_logprobs
                self.send_kv_chunk(req, last_chunk=True)

                if req.grammar is not None:
                    # FIXME: this try-except block is for handling unexpected xgrammar issue.
                    try:
                        req.grammar.accept_token(next_token_id)
                    except ValueError as e:
                        # Grammar accept_token can raise ValueError if the token is not in the grammar.
                        # This can happen if the grammar is not set correctly or the token is invalid.
                        error_message = f"Grammar accept_token failed for req {req.rid} with token {next_token_id}: {e}"
                        self.tree_cache.cache_finished_req(req)
                        prepare_abort(
                            req,
                            error_message,
                            status_code=HTTPStatus.INTERNAL_SERVER_ERROR,
                        )
                    req.grammar.finished = req.finished()
            else:
                # being chunked reqs' prefill is not finished
                req.is_chunked -= 1

                if req.return_logprob:
                    extend_logprob_start_len = extend_logprob_start_len_per_req[i]
                    extend_input_len = extend_input_len_per_req[i]
                    if extend_logprob_start_len < extend_input_len:
                        # Update input logprobs.
                        num_input_logprobs = extend_input_len - extend_logprob_start_len
                        self.add_input_logprob_return_values(
                            i,
                            req,
                            logits_output,
                            logprob_pt,
                            num_input_logprobs,
                            last_prefill_chunk=False,
                        )
                        logprob_pt += num_input_logprobs

                if self.enable_overlap:
                    self.send_kv_chunk(req, last_chunk=False, end_idx=req.tmp_end_idx)

        # We need to remove the sync in the following function for overlap schedule.
        self.set_next_batch_sampling_info_done(batch)
        self.maybe_send_health_check_signal()

    def process_disagg_prefill_inflight_queue(
        self: Scheduler, rids_to_check: Optional[List[str]] = None
    ) -> List[Req]:
        """
        Poll the requests in the middle of transfer. If done, return the request.
        rids_to_check: For PP, on rank > 0, check the rids from the previous rank has consensus with the current rank.
        """
        if len(self.disagg_prefill_inflight_queue) == 0:
            return []

        done_reqs = []

        polls = poll_and_all_reduce(
            [req.disagg_kv_sender for req in self.disagg_prefill_inflight_queue],
            self.attn_tp_cpu_group,
        )

        undone_reqs: List[Req] = []
        # Check .poll() for the reqs in disagg_prefill_inflight_queue. If Success, respond to the client and remove it from the queue
        for req, poll in zip(self.disagg_prefill_inflight_queue, polls):

            if rids_to_check is not None:
                if req.rid not in rids_to_check:
                    undone_reqs.append(req)
                    continue

                assert poll == KVPoll.Success or poll == KVPoll.Failed

            if poll in [KVPoll.WaitingForInput, KVPoll.Transferring]:
                undone_reqs.append(req)
            elif poll == KVPoll.Success:  # transfer done
                self.tree_cache.cache_finished_req(req)  # unlock the tree
                req.finished_reason = FINISH_LENGTH(length=0)
                # FIXME: clean up req's data in transfer engine
                if hasattr(req.disagg_kv_sender, "clear"):
                    req.disagg_kv_sender.clear()
                done_reqs.append(req)
            elif poll == KVPoll.Failed:
                error_message = f"Prefill transfer failed for request rank={self.tp_rank} {req.rid=} {req.bootstrap_room=}"
                try:
                    req.disagg_kv_sender.failure_exception()
                except Exception as e:
                    error_message += f" with exception {e}"
                logger.warning(error_message)
                self.tree_cache.cache_finished_req(req)  # unlock the tree
                prepare_abort(
                    req, error_message, status_code=HTTPStatus.INTERNAL_SERVER_ERROR
                )
                done_reqs.append(req)
            else:
                assert False, f"Unexpected polling state {poll=}"

        # Stream requests which have finished transfer
        self.stream_output(
            done_reqs,
            any(req.return_logprob for req in done_reqs),
            None,
        )
        for req in done_reqs:
            req: Req
            self.req_to_metadata_buffer_idx_allocator.free(req.metadata_buffer_index)
            req.metadata_buffer_index = -1

        self.disagg_prefill_inflight_queue = undone_reqs

        return done_reqs

    def get_transferred_rids(self: Scheduler) -> List[str]:
        """
        Used by PP, get the transferred rids but **do not pop**
        """
        polls = poll_and_all_reduce(
            [req.disagg_kv_sender for req in self.disagg_prefill_inflight_queue],
            self.tp_worker.get_tp_group().cpu_group,
        )

        transferred_rids: List[str] = []

        for req, poll in zip(self.disagg_prefill_inflight_queue, polls):
            if poll == KVPoll.Success or poll == KVPoll.Failed:
                transferred_rids.append(req.rid)

        return transferred_rids

    def process_prefill_chunk(self: Scheduler) -> None:
        if self.last_batch and self.last_batch.forward_mode.is_extend():
            if self.chunked_req:
                # Move the chunked request out of the batch so that we can merge
                # only finished requests to running_batch.
                self.last_batch.filter_batch(chunked_req_to_exclude=self.chunked_req)
                self.tree_cache.cache_unfinished_req(self.chunked_req)
                if self.enable_overlap:
                    # Delay KV transfer to process_batch_result_disagg_prefill when overlap is enabled to ensure results are resolved
                    self.chunked_req.tmp_end_idx = min(
                        len(self.chunked_req.fill_ids),
                        len(self.chunked_req.origin_input_ids),
                    )
                else:
                    self.send_kv_chunk(self.chunked_req)
                # chunked request keeps its rid but will get a new req_pool_idx
                self.req_to_token_pool.free(self.chunked_req.req_pool_idx)
                self.running_batch.batch_is_full = False

    def send_kv_chunk(
        self: Scheduler,
        req: Req,
        last_chunk: bool = False,
        end_idx: Optional[int] = None,
    ) -> None:
        """
        Send a prefilled chunk to the decode server
        """
        page_size = self.token_to_kv_pool_allocator.page_size
        start_idx = req.start_send_idx
        end_idx = (
            end_idx
            if end_idx is not None
            else min(len(req.fill_ids), len(req.origin_input_ids))
        )

        if not last_chunk:
            # if not the last chunk and the last page is partial, delay the last partial page to the next send
            end_idx = end_idx - end_idx % page_size

        kv_indices = (
            self.req_to_token_pool.req_to_token[req.req_pool_idx, start_idx:end_idx]
            .cpu()
            .numpy()
        )
        req.start_send_idx = end_idx
        if last_chunk:
            self.disagg_metadata_buffers.set_buf(req)
        page_indices = kv_to_page_indices(kv_indices, page_size)
        if len(page_indices) == 0:
            logger.info(
                f"Skip sending kv chunk for request {req.rid=} {req.bootstrap_room=} because page_indices is empty"
            )
            return
        req.disagg_kv_sender.send(page_indices)

<<<<<<< HEAD
    def flush_prefill_resources(self: Scheduler) -> None:
        """Flush prefill resources"""
        if not self.server_args.enable_pd_convert:
            return
        del self.stop_prefill_event
        logger.info("Flushing prefill resources...")

        del self.req_to_metadata_buffer_idx_allocator
        del self.disagg_metadata_buffers

        # get the right model_runner
        if isinstance(self.tp_worker, TpModelWorkerClient):
            model_runner = self.tp_worker.worker.model_runner
        else:
            model_runner = self.tp_worker.model_runner

        # release queues and kv_manager
        del self.disagg_prefill_bootstrap_queue
        del self.disagg_prefill_inflight_queue

        # reuse the cuda graph runner
        model_runner.server_args = self.server_args
        if hasattr(self, "decode_cuda_graph_runner"):
            model_runner.cuda_graph_runner = self.decode_cuda_graph_runner
            del self.decode_cuda_graph_runner
        elif not self.server_args.disable_cuda_graph:
            model_runner.init_cuda_graphs()

        max_num_reqs = self.req_to_token_pool.size
        pre_alloc_size = max_num_reqs * 2 if max_num_reqs <= 32 else 0
        self.req_to_token_pool.set_prealloc_size(pre_alloc_size)

        # reinitialize the disaggregation resources for decode
        self.disaggregation_mode = DisaggregationMode.DECODE
        if not isinstance(self.tree_cache, ChunkCache):
            self.policy.tree_cache = None
            del self.tree_cache
            del self.policy
            self.init_memory_pool_and_cache()
            self.policy = SchedulePolicy(
                self.schedule_policy,
                self.tree_cache,
                self.enable_hierarchical_cache,
            )
        self.init_disaggregation()
        gc.collect()
        torch.cuda.empty_cache()
=======
    # PP
    @DynamicGradMode()
    def event_loop_pp_disagg_prefill(self: Scheduler):
        """
        An event loop for the prefill server in pipeline parallelism.

        Rules:
        1. Each stage runs in the same order and is notified by the previous stage.
        2. Each send/recv operation is blocking and matched by the neighboring stage.

        Regular Schedule:
        ====================================================================
        Stage i                   | Stage i+1
        send ith req              | recv ith req
        send ith proxy            | recv ith proxy
        send prev (i+1)th carry   | recv prev (i+1)th carry
        ====================================================================

        Prefill Server Schedule:
        ====================================================================
        Stage i                        | Stage i+1
        send ith req                   | recv ith req
        send ith bootstrap req         | recv ith bootstrap req
        send ith transferred req       | recv ith transferred req
        send ith proxy                 | recv ith proxy
        send prev (i+1)th carry        | recv prev (i+1)th carry
        send prev (i+1)th release req  | recv prev (i+1)th release req
        ====================================================================

        There are two additional elements compared to the regular schedule:

        1. Bootstrap Requests:
            a. Instead of polling the status on the current workers, we should wait for the previous stage to notify to avoid desynchronization.
            b. The first stage polls the status and propagates the bootstrapped requests down to all other stages.
            c. If the first stage polls successfully, by nature, other ranks are also successful because they performed a handshake together.

        2. Transferred Requests + Release Requests:
            a. The first stage polls the transfer finished requests, performs an intersection with the next stage's finished requests, and propagates down to the last stage.
            b. The last stage receives the requests that have finished transfer on all stages (consensus), then sends them to the first stage to release the memory.
            c. The first stage receives the release requests, releases the memory, and then propagates the release requests down to the last stage.
        """
        from sglang.srt.managers.scheduler import GenerationBatchResult

        mbs = [None] * self.pp_size
        last_mbs = [None] * self.pp_size
        self.running_mbs = [
            ScheduleBatch(reqs=[], batch_is_full=False) for _ in range(self.pp_size)
        ]
        bids = [None] * self.pp_size
        pp_outputs: Optional[PPProxyTensors] = None

        # Either success or failed
        bootstrapped_rids: List[str] = []
        transferred_rids: List[str] = []
        release_rids: Optional[List[str]] = None

        # transferred microbatch
        tmbs = [None] * self.pp_size

        ENABLE_RELEASE = True  # For debug

        while True:
            server_is_idle = True

            for mb_id in range(self.pp_size):
                self.running_batch = self.running_mbs[mb_id]
                self.last_batch = last_mbs[mb_id]

                recv_reqs = self.recv_requests()

                self.process_input_requests(recv_reqs)

                if self.pp_group.is_first_rank:
                    # First rank, pop the bootstrap reqs from the bootstrap queue
                    bootstrapped_reqs, failed_reqs = (
                        self.disagg_prefill_bootstrap_queue.pop_bootstrapped(
                            return_failed_reqs=True
                        )
                    )
                    bootstrapped_rids = [req.rid for req in bootstrapped_reqs] + [
                        req.rid for req in failed_reqs
                    ]
                    self.waiting_queue.extend(bootstrapped_reqs)
                else:
                    # Other ranks, receive the bootstrap reqs info from the previous rank and ensure the consensus
                    bootstrapped_rids = self.recv_pyobj_from_prev_stage()
                    bootstrapped_reqs = (
                        self.disagg_prefill_bootstrap_queue.pop_bootstrapped(
                            rids_to_check=bootstrapped_rids
                        )
                    )
                    self.waiting_queue.extend(bootstrapped_reqs)

                if self.pp_group.is_first_rank:
                    transferred_rids = self.get_transferred_rids()
                # if other ranks,
                else:
                    # 1. recv previous stage's transferred reqs info
                    prev_transferred_rids = self.recv_pyobj_from_prev_stage()
                    # 2. get the current stage's transferred reqs info
                    curr_transferred_rids = self.get_transferred_rids()
                    # 3. new consensus rids = intersection(previous consensus rids, transfer finished rids)
                    transferred_rids = list(
                        set(prev_transferred_rids) & set(curr_transferred_rids)
                    )

                tmbs[mb_id] = transferred_rids

                self.process_prefill_chunk()
                mbs[mb_id] = self.get_new_batch_prefill()
                self.running_mbs[mb_id] = self.running_batch

                self.cur_batch = mbs[mb_id]
                if self.cur_batch:
                    server_is_idle = False
                    result = self.run_batch(self.cur_batch)

                # send the outputs to the next step
                if self.pp_group.is_last_rank:
                    if self.cur_batch:
                        next_token_ids, bids[mb_id] = (
                            result.next_token_ids,
                            result.bid,
                        )
                        pp_outputs = PPProxyTensors(
                            {
                                "next_token_ids": next_token_ids,
                            }
                        )
                        # send the output from the last round to let the next stage worker run post processing
                        self.pp_group.send_tensor_dict(
                            pp_outputs.tensors,
                            all_gather_group=self.attn_tp_group,
                        )

                if ENABLE_RELEASE:
                    if self.pp_group.is_last_rank:
                        # At the last stage, all stages has reached the consensus to release memory for transferred_rids
                        release_rids = transferred_rids
                        # send to the first rank
                        self.send_pyobj_to_next_stage(release_rids)

                # receive outputs and post-process (filter finished reqs) the coming microbatch
                next_mb_id = (mb_id + 1) % self.pp_size
                next_pp_outputs = None
                next_release_rids = None

                if mbs[next_mb_id] is not None:
                    next_pp_outputs: Optional[PPProxyTensors] = PPProxyTensors(
                        self.pp_group.recv_tensor_dict(
                            all_gather_group=self.attn_tp_group
                        )
                    )
                    mbs[next_mb_id].output_ids = next_pp_outputs["next_token_ids"]
                    output_result = GenerationBatchResult(
                        logits_output=None,
                        pp_hidden_states_proxy_tensors=None,
                        next_token_ids=next_pp_outputs["next_token_ids"],
                        extend_input_len_per_req=None,
                        extend_logprob_start_len_per_req=None,
                        bid=bids[next_mb_id],
                        can_run_cuda_graph=result.can_run_cuda_graph,
                    )
                    self.process_batch_result_disagg_prefill(
                        mbs[next_mb_id], output_result
                    )

                    last_mbs[next_mb_id] = mbs[next_mb_id]

                if ENABLE_RELEASE:
                    if tmbs[next_mb_id] is not None:
                        # recv consensus rids from the previous rank
                        next_release_rids = self.recv_pyobj_from_prev_stage()
                        self.process_disagg_prefill_inflight_queue(next_release_rids)

                # carry the outputs to the next stage
                if not self.pp_group.is_last_rank:
                    if self.cur_batch:
                        bids[mb_id] = result.bid
                    if pp_outputs:
                        # send the outputs from the last round to let the next stage worker run post processing
                        self.pp_group.send_tensor_dict(
                            pp_outputs.tensors,
                            all_gather_group=self.attn_tp_group,
                        )
                    if ENABLE_RELEASE:
                        if release_rids is not None:
                            self.send_pyobj_to_next_stage(release_rids)

                if not self.pp_group.is_last_rank:
                    # send out reqs to the next stage
                    self.send_pyobj_to_next_stage(recv_reqs)
                    self.send_pyobj_to_next_stage(bootstrapped_rids)
                    self.send_pyobj_to_next_stage(transferred_rids)

                    # send out proxy tensors to the next stage
                    if self.cur_batch:
                        self.pp_group.send_tensor_dict(
                            result.pp_hidden_states_proxy_tensors,
                            all_gather_group=self.attn_tp_group,
                        )

                pp_outputs = next_pp_outputs
                release_rids = next_release_rids

                self.running_batch.batch_is_full = False

            if not ENABLE_RELEASE:
                if len(self.disagg_prefill_inflight_queue) > 0:
                    self.process_disagg_prefill_inflight_queue()

            # When the server is idle, self-check and re-init some states
            if server_is_idle and len(self.disagg_prefill_inflight_queue) == 0:
                self.check_memory()
                self.check_tree_cache()
                self.new_token_ratio = self.init_new_token_ratio

    def send_pyobj_to_next_stage(self, data):
        if self.attn_tp_rank == 0:
            dp_offset = self.attn_dp_rank * self.attn_tp_size
            point_to_point_pyobj(
                data,
                self.pp_rank * self.tp_size + dp_offset,
                self.world_group.device_group,
                self.pp_rank * self.tp_size + dp_offset,
                ((self.pp_rank + 1) % self.pp_size) * self.tp_size + dp_offset,
            )

    def recv_pyobj_from_prev_stage(self):
        if self.attn_tp_rank == 0:
            dp_offset = self.attn_dp_rank * self.attn_tp_size
            data = point_to_point_pyobj(
                [],
                self.pp_rank * self.tp_size + dp_offset,
                self.world_group.device_group,
                ((self.pp_rank - 1) % self.pp_size) * self.tp_size + dp_offset,
                self.pp_rank * self.tp_size + dp_offset,
            )
        else:
            data = None

        if self.tp_size != 1:
            data = broadcast_pyobj(
                data, self.tp_group.rank, self.tp_cpu_group, src=self.tp_group.ranks[0]
            )
        return data
>>>>>>> 7e8187e0
<|MERGE_RESOLUTION|>--- conflicted
+++ resolved
@@ -45,13 +45,9 @@
     prepare_abort,
 )
 from sglang.srt.managers.schedule_batch import FINISH_LENGTH, Req, ScheduleBatch
-<<<<<<< HEAD
 from sglang.srt.managers.schedule_policy import SchedulePolicy
 from sglang.srt.managers.tp_worker_overlap_thread import TpModelWorkerClient
 from sglang.srt.mem_cache.chunk_cache import ChunkCache
-from sglang.srt.model_executor.forward_batch_info import ForwardMode
-from sglang.srt.utils import require_mlp_sync
-=======
 from sglang.srt.model_executor.forward_batch_info import ForwardMode, PPProxyTensors
 from sglang.srt.utils import (
     DynamicGradMode,
@@ -59,7 +55,6 @@
     point_to_point_pyobj,
     require_mlp_sync,
 )
->>>>>>> 7e8187e0
 
 if TYPE_CHECKING:
     from torch.distributed import ProcessGroup
@@ -627,55 +622,6 @@
             return
         req.disagg_kv_sender.send(page_indices)
 
-<<<<<<< HEAD
-    def flush_prefill_resources(self: Scheduler) -> None:
-        """Flush prefill resources"""
-        if not self.server_args.enable_pd_convert:
-            return
-        del self.stop_prefill_event
-        logger.info("Flushing prefill resources...")
-
-        del self.req_to_metadata_buffer_idx_allocator
-        del self.disagg_metadata_buffers
-
-        # get the right model_runner
-        if isinstance(self.tp_worker, TpModelWorkerClient):
-            model_runner = self.tp_worker.worker.model_runner
-        else:
-            model_runner = self.tp_worker.model_runner
-
-        # release queues and kv_manager
-        del self.disagg_prefill_bootstrap_queue
-        del self.disagg_prefill_inflight_queue
-
-        # reuse the cuda graph runner
-        model_runner.server_args = self.server_args
-        if hasattr(self, "decode_cuda_graph_runner"):
-            model_runner.cuda_graph_runner = self.decode_cuda_graph_runner
-            del self.decode_cuda_graph_runner
-        elif not self.server_args.disable_cuda_graph:
-            model_runner.init_cuda_graphs()
-
-        max_num_reqs = self.req_to_token_pool.size
-        pre_alloc_size = max_num_reqs * 2 if max_num_reqs <= 32 else 0
-        self.req_to_token_pool.set_prealloc_size(pre_alloc_size)
-
-        # reinitialize the disaggregation resources for decode
-        self.disaggregation_mode = DisaggregationMode.DECODE
-        if not isinstance(self.tree_cache, ChunkCache):
-            self.policy.tree_cache = None
-            del self.tree_cache
-            del self.policy
-            self.init_memory_pool_and_cache()
-            self.policy = SchedulePolicy(
-                self.schedule_policy,
-                self.tree_cache,
-                self.enable_hierarchical_cache,
-            )
-        self.init_disaggregation()
-        gc.collect()
-        torch.cuda.empty_cache()
-=======
     # PP
     @DynamicGradMode()
     def event_loop_pp_disagg_prefill(self: Scheduler):
@@ -922,4 +868,51 @@
                 data, self.tp_group.rank, self.tp_cpu_group, src=self.tp_group.ranks[0]
             )
         return data
->>>>>>> 7e8187e0
+
+    def flush_prefill_resources(self: Scheduler) -> None:
+        """Flush prefill resources"""
+        if not self.server_args.enable_pd_convert:
+            return
+        del self.stop_prefill_event
+        logger.info("Flushing prefill resources...")
+
+        del self.req_to_metadata_buffer_idx_allocator
+        del self.disagg_metadata_buffers
+
+        # get the right model_runner
+        if isinstance(self.tp_worker, TpModelWorkerClient):
+            model_runner = self.tp_worker.worker.model_runner
+        else:
+            model_runner = self.tp_worker.model_runner
+
+        # release queues and kv_manager
+        del self.disagg_prefill_bootstrap_queue
+        del self.disagg_prefill_inflight_queue
+
+        # reuse the cuda graph runner
+        model_runner.server_args = self.server_args
+        if hasattr(self, "decode_cuda_graph_runner"):
+            model_runner.cuda_graph_runner = self.decode_cuda_graph_runner
+            del self.decode_cuda_graph_runner
+        elif not self.server_args.disable_cuda_graph:
+            model_runner.init_cuda_graphs()
+
+        max_num_reqs = self.req_to_token_pool.size
+        pre_alloc_size = max_num_reqs * 2 if max_num_reqs <= 32 else 0
+        self.req_to_token_pool.set_prealloc_size(pre_alloc_size)
+
+        # reinitialize the disaggregation resources for decode
+        self.disaggregation_mode = DisaggregationMode.DECODE
+        if not isinstance(self.tree_cache, ChunkCache):
+            self.policy.tree_cache = None
+            del self.tree_cache
+            del self.policy
+            self.init_memory_pool_and_cache()
+            self.policy = SchedulePolicy(
+                self.schedule_policy,
+                self.tree_cache,
+                self.enable_hierarchical_cache,
+            )
+        self.init_disaggregation()
+        gc.collect()
+        torch.cuda.empty_cache()