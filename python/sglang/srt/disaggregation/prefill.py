"""
Life cycle of a request in the prefill server

1. Bootstrap Queue
    a. Initialize a sender for each request
    b. Use the queue to store requests whose bootstrap (handshake and preallocation) has not finished
    c. Poll senders to check bootstrap state
    d. Once bootstrap is complete, move request to Waiting Queue

2. Waiting Queue
    a. Use PrefillAdder to pop requests
    b. Run forward
    c. Add the request to Inflight Queue

3. Inflight Queue
    a. Poll (non-blocking) the sender of the request
    b. Once the transfer has finished, return the request
"""

from __future__ import annotations

import logging
import time
from collections import deque
from http import HTTPStatus
from typing import TYPE_CHECKING, List, Optional, Type

import torch

from sglang.srt.disaggregation.base import BaseKVManager, KVPoll
from sglang.srt.disaggregation.utils import (
    FAKE_BOOTSTRAP_HOST,
    DisaggregationMode,
    KVClassType,
    MetadataBuffers,
    ReqToMetadataIdxAllocator,
    TransferBackend,
    TransferContext,
    get_kv_class,
    is_mla_backend,
    kv_to_page_indices,
    kv_to_page_num,
    poll_and_all_reduce,
    prepare_abort,
    process_logprobs_for_request,
)
from sglang.srt.managers.schedule_batch import (
    FINISH_LENGTH,
    Req,
    RequestStage,
    ScheduleBatch,
)
from sglang.srt.mem_cache.common import release_kv_cache
from sglang.srt.mem_cache.memory_pool import (
    HybridLinearKVPool,
    NSATokenToKVPool,
    SWAKVPool,
)
from sglang.srt.tracing.trace import trace_event_batch, trace_slice, trace_slice_end

if TYPE_CHECKING:
    from torch.distributed import ProcessGroup

    from sglang.srt.managers.scheduler import GenerationBatchResult, Scheduler
    from sglang.srt.mem_cache.memory_pool import KVCache

logger = logging.getLogger(__name__)


class PrefillBootstrapQueue:
    """
    Store the requests in bootstrapping
    """

    def __init__(
        self,
        token_to_kv_pool: KVCache,
        draft_token_to_kv_pool: Optional[KVCache],
        req_to_metadata_buffer_idx_allocator: ReqToMetadataIdxAllocator,
        metadata_buffers: MetadataBuffers,
        tp_rank: int,
        tp_size: int,
        gpu_id: int,
        bootstrap_port: int,
        gloo_group: ProcessGroup,
        max_total_num_tokens: int,
        decode_tp_size: int,
        decode_dp_size: int,
        scheduler: Scheduler,
        pp_rank: int,
        pp_size: int,
        transfer_backend: TransferBackend,
    ):
        self.token_to_kv_pool = token_to_kv_pool
        self.draft_token_to_kv_pool = draft_token_to_kv_pool
        self.is_mla_backend = is_mla_backend(token_to_kv_pool)
        self.metadata_buffers = metadata_buffers
        self.req_to_metadata_buffer_idx_allocator = req_to_metadata_buffer_idx_allocator
        self.tp_rank = tp_rank
        self.tp_size = tp_size
        self.decode_tp_size = decode_tp_size
        self.decode_dp_size = decode_dp_size
        self.pp_rank = pp_rank
        self.pp_size = pp_size
        self.gpu_id = gpu_id
        self.bootstrap_port = bootstrap_port
        self.queue: List[Req] = []
        self.gloo_group = gloo_group
        self.max_total_num_tokens = max_total_num_tokens
        self.scheduler = scheduler
        self.transfer_backend = transfer_backend
        self.kv_manager = self._init_kv_manager()

        if self.scheduler.tp_worker.is_hybrid_swa:
            # FIXME: current SWA allocation allocate full kv cache size in prefill
            self.max_total_num_tokens = min(
                self.max_total_num_tokens,
                self.scheduler.tp_worker.model_runner.swa_max_total_num_tokens,
            )

    def _init_kv_manager(self) -> BaseKVManager:
        kv_args_class = get_kv_class(self.transfer_backend, KVClassType.KVARGS)
        kv_args = kv_args_class()
        kv_args.engine_rank = self.tp_rank
        kv_args.pp_rank = self.pp_rank
        kv_args.system_dp_rank = self.scheduler.dp_rank
        kv_args.decode_tp_size = self.decode_tp_size // self.decode_dp_size
        kv_args.prefill_pp_size = self.pp_size
        kv_args.prefill_start_layer = self.token_to_kv_pool.start_layer
        kv_data_ptrs, kv_data_lens, kv_item_lens = (
            self.token_to_kv_pool.get_contiguous_buf_infos()
        )

        if self.draft_token_to_kv_pool is not None:
            # We should also transfer draft model kv cache. The indices are
            # always shared with a target model.
            draft_kv_data_ptrs, draft_kv_data_lens, draft_kv_item_lens = (
                self.draft_token_to_kv_pool.get_contiguous_buf_infos()
            )
            kv_data_ptrs += draft_kv_data_ptrs
            kv_data_lens += draft_kv_data_lens
            kv_item_lens += draft_kv_item_lens

        kv_args.kv_data_ptrs = kv_data_ptrs
        kv_args.kv_data_lens = kv_data_lens
        kv_args.kv_item_lens = kv_item_lens
        if not self.is_mla_backend:
            kv_args.kv_head_num = self.token_to_kv_pool.head_num
        kv_args.page_size = self.token_to_kv_pool.page_size

        kv_args.aux_data_ptrs, kv_args.aux_data_lens, kv_args.aux_item_lens = (
            self.metadata_buffers.get_buf_infos()
        )
        kv_args.ib_device = self.scheduler.server_args.disaggregation_ib_device
        kv_args.gpu_id = self.scheduler.gpu_id

        if hasattr(self.token_to_kv_pool, "get_state_buf_infos"):
            state_data_ptrs, state_data_lens, state_item_lens = (
                self.token_to_kv_pool.get_state_buf_infos()
            )
            kv_args.state_data_ptrs = state_data_ptrs
            kv_args.state_data_lens = state_data_lens
            kv_args.state_item_lens = state_item_lens

            if isinstance(self.token_to_kv_pool, SWAKVPool):
                kv_args.state_type = "swa"
            elif isinstance(self.token_to_kv_pool, HybridLinearKVPool):
                kv_args.state_type = "mamba"
            elif isinstance(self.token_to_kv_pool, NSATokenToKVPool):
                kv_args.state_type = "nsa"
            else:
                kv_args.state_type = "none"
        else:
            kv_args.state_data_ptrs = []
            kv_args.state_data_lens = []
            kv_args.state_item_lens = []
            kv_args.state_type = "none"

        kv_manager_class: Type[BaseKVManager] = get_kv_class(
            self.transfer_backend, KVClassType.MANAGER
        )
        kv_manager: BaseKVManager = kv_manager_class(
            kv_args,
            DisaggregationMode.PREFILL,
            self.scheduler.server_args,
            self.is_mla_backend,
        )

        return kv_manager

    def add(self, req: Req, num_kv_heads: int) -> None:
        if self._check_if_req_exceed_kv_capacity(req):
            return

        if req.bootstrap_host == FAKE_BOOTSTRAP_HOST:
            kv_sender_class = get_kv_class(TransferBackend.FAKE, KVClassType.SENDER)
        else:
            kv_sender_class = get_kv_class(self.transfer_backend, KVClassType.SENDER)

        dest_tp_ranks = [self.tp_rank]

        req.disagg_kv_sender = kv_sender_class(
            mgr=self.kv_manager,
            bootstrap_addr=f"{req.bootstrap_host}:{self.bootstrap_port}",
            bootstrap_room=req.bootstrap_room,
            dest_tp_ranks=dest_tp_ranks,
            pp_rank=self.pp_rank,
        )
        self._process_req(req)
        req.add_latency(RequestStage.PREFILL_PREPARE)
        self.queue.append(req)
        trace_slice_end(RequestStage.PREFILL_PREPARE, req.rid, auto_next_anon=True)

    def extend(self, reqs: List[Req], num_kv_heads: int) -> None:
        for req in reqs:
            self.add(req, num_kv_heads)

    def _check_if_req_exceed_kv_capacity(self, req: Req) -> bool:
        if len(req.origin_input_ids) > self.max_total_num_tokens:
            message = f"Request {req.rid} exceeds the maximum number of tokens: {len(req.origin_input_ids)} > {self.max_total_num_tokens}"
            logger.error(message)
            prepare_abort(req, message, status_code=HTTPStatus.BAD_REQUEST)
            self.scheduler.stream_output([req], req.return_logprob)
            return True
        return False

    def _process_req(self, req: Req) -> None:
        """
        Set max_new_tokens = 1, so PrefillAdder memory estimation is accurate
        """
        req.sampling_params.max_new_tokens = 1

    def pop_bootstrapped(
        self,
        return_failed_reqs: bool = False,
        rids_to_check: Optional[List[str]] = None,
    ) -> List[Req]:
        """
        pop the reqs which has finished bootstrapping

        return_failed_reqs: For PP, on rank 0, also return the failed reqs to notify the next rank
        rids_to_check: For PP, on rank > 0, check the rids from the previous rank has consensus with the current rank.
        """

        bootstrapped_reqs = []
        failed_reqs = []
        indices_to_remove = set()

        if len(self.queue) == 0:
            if return_failed_reqs is False:
                return []
            else:
                return [], []

        polls = poll_and_all_reduce(
            [req.disagg_kv_sender for req in self.queue], self.gloo_group
        )

        for i, (req, poll) in enumerate(zip(self.queue, polls)):
            if rids_to_check is not None:
                # if req not in reqs_info_to_check, skip
                if req.rid not in rids_to_check:
                    continue

            if poll == KVPoll.Bootstrapping:
                continue
            elif poll == KVPoll.Failed:
                error_message = f"Prefill bootstrap failed for request rank={self.tp_rank} {req.rid=} {req.bootstrap_room=}"
                try:
                    req.disagg_kv_sender.failure_exception()
                except Exception as e:
                    error_message += f" with exception {e}"
                logger.error(error_message)
                prepare_abort(
                    req, error_message, status_code=HTTPStatus.INTERNAL_SERVER_ERROR
                )
                self.scheduler.stream_output([req], req.return_logprob)
                indices_to_remove.add(i)
                failed_reqs.append(req)
                if self.scheduler.enable_metrics:
                    self.scheduler.metrics_collector.increment_bootstrap_failed_reqs()
                continue

            # KV.WaitingForInput - init here
            num_kv_indices = len(req.origin_input_ids)
            if self.req_to_metadata_buffer_idx_allocator.available_size() == 0:
                break

            req.metadata_buffer_index = (
                self.req_to_metadata_buffer_idx_allocator.alloc()
            )
            assert req.metadata_buffer_index is not None

            num_pages = kv_to_page_num(num_kv_indices, self.token_to_kv_pool.page_size)
            req.disagg_kv_sender.init(num_pages, req.metadata_buffer_index)

            bootstrapped_reqs.append(req)
            indices_to_remove.add(i)
            req.time_stats.wait_queue_entry_time = time.perf_counter()
            req.add_latency(RequestStage.PREFILL_BOOTSTRAP)

            trace_slice_end(
                RequestStage.PREFILL_BOOTSTRAP, req.rid, auto_next_anon=True
            )

        self.queue = [
            entry for i, entry in enumerate(self.queue) if i not in indices_to_remove
        ]

        if return_failed_reqs is False:
            return bootstrapped_reqs
        else:
            return bootstrapped_reqs, failed_reqs


class SchedulerDisaggregationPrefillMixin:
    """
    Mixin for Scheduler to handle disaggregation prefill
    """

    def get_next_disagg_prefill_batch_to_run(
        self: Scheduler,
    ) -> Optional[ScheduleBatch]:
        # HACK (byronhsu): reset the batch_is_full flag because we never enter update_running_batch which resets it
        # Otherwise, it hangs under high concurrency
        self.running_batch.batch_is_full = False

        self.process_prefill_chunk()

        batch = self.get_new_batch_prefill()
        if self.require_mlp_sync:
            batch = self.prepare_mlp_sync_batch(batch)

        if batch:
            trace_event_batch("schedule", batch.reqs)

        return batch

    @torch.no_grad()
    def event_loop_normal_disagg_prefill(self: Scheduler) -> None:
        """A normal scheduler loop for prefill worker in disaggregation mode."""

        while True:
            # Receive requests
            recv_reqs = self.recv_requests()
            self.process_input_requests(recv_reqs)
            self.waiting_queue.extend(
                self.disagg_prefill_bootstrap_queue.pop_bootstrapped()
            )

            # Get the next batch to run
            batch = self.get_next_disagg_prefill_batch_to_run()
            self.cur_batch = batch

            # Launch the current batch
            if batch:
                result = self.run_batch(batch)
                self.process_batch_result_disagg_prefill(batch, result)
            else:
                self.self_check_during_idle()

            self.process_disagg_prefill_inflight_queue()

            # Update last_batch
            self.last_batch = batch

    @torch.no_grad()
    def event_loop_overlap_disagg_prefill(self: Scheduler) -> None:
        self.result_queue = deque()

        while True:
            # Receive requests
            recv_reqs = self.recv_requests()
            self.process_input_requests(recv_reqs)
            self.waiting_queue.extend(
                self.disagg_prefill_bootstrap_queue.pop_bootstrapped()
            )

            # Get the next batch to run
            batch = self.get_next_disagg_prefill_batch_to_run()
            self.cur_batch = batch

            # Launch the current batch
            if batch:
                batch_result = self.run_batch(batch)
                self.result_queue.append((batch.copy(), batch_result))
<<<<<<< HEAD
                self.maybe_notify_prefill_done(batch, batch_result)
=======
            else:
                batch_result = None
>>>>>>> 828dec1c

            # Process the last batch
            if self.last_batch:
                tmp_batch, tmp_result = self.result_queue.popleft()
                self.process_batch_result_disagg_prefill(tmp_batch, tmp_result)
            elif batch is None:
                # When the server is idle, do self-check and re-init some states
                self.self_check_during_idle()

            self.process_disagg_prefill_inflight_queue()

            # Run sample of the current batch
            # It depends on the result of the last batch (e.g., grammar), so we run it after the last batch is processed.
            self.launch_batch_sample_if_needed(batch_result)

            # Update last_batch
            self.last_batch = batch

    def maybe_notify_prefill_done(
        self: Scheduler, batch: ScheduleBatch, result: GenerationBatchResult
    ) -> None:
        """
        Notify that prefill is done for a batch. This triggers KV transfer with overlap.

        When --disaggregation-async-transfer is enabled, this sets up TransferContext
        for async metadata buffer population by transfer workers.

        Otherwise, this is a no-op and fallback to the old overlap mode where
        send_kv_chunk is called in process_batch_result_disagg_prefill.
        """
        # Check if async transfer is enabled via server args
        if not self.server_args.disaggregation_async_transfer:
            return

        # Create a shared TransferContext for all requests in this batch
        # The context's lifecycle is managed by transfer_contexts dict in KVManager,
        # which will be cleaned up when transfer is complete
        transfer_context = TransferContext(
            batch=batch.copy(),
            result=result,
            metadata_buffers=self.disagg_metadata_buffers,
            scheduler=self,
        )
        for i, req in enumerate(batch.reqs):
            sender = req.disagg_kv_sender
            if not hasattr(sender, "transfer_context"):
                continue
            sender.transfer_context = transfer_context
            self.send_kv_chunk(req, last_chunk=req.is_chunked - 1 <= 0)

    def process_batch_result_disagg_prefill(
        self: Scheduler,
        batch: ScheduleBatch,
        result: GenerationBatchResult,
    ) -> None:
        """
        Transfer kv for prefill completed requests and add it into disagg_prefill_inflight_queue
        Adapted from process_batch_result_prefill
        """
        (
            logits_output,
            next_token_ids,
            extend_input_len_per_req,
            extend_logprob_start_len_per_req,
            copy_done,
        ) = (
            result.logits_output,
            result.next_token_ids,
            result.extend_input_len_per_req,
            result.extend_logprob_start_len_per_req,
            result.copy_done,
        )

        if copy_done is not None:
            copy_done.synchronize()

        logprob_pt = 0
        # Transfer kv for prefill completed requests and add it into disagg_prefill_inflight_queue
        next_token_ids = result.next_token_ids.tolist()
        if batch.return_logprob:
            if logits_output.next_token_logprobs is not None:
                logits_output.next_token_logprobs = (
                    logits_output.next_token_logprobs.tolist()
                )
            if logits_output.input_token_logprobs is not None:
                logits_output.input_token_logprobs = tuple(
                    logits_output.input_token_logprobs.tolist()
                )

        for i, (req, next_token_id) in enumerate(
            zip(batch.reqs, next_token_ids, strict=True)
        ):
            if req.is_chunked <= 0:
                if req.time_stats.prefill_finished_ts == 0.0:
                    req.time_stats.prefill_finished_ts = time.time()

                # There is no output_ids for prefill
                req.output_ids.append(next_token_id)
                self.tree_cache.cache_unfinished_req(req)  # update the tree and lock
                req.add_latency(RequestStage.PREFILL_FORWARD)
                trace_slice(RequestStage.PREFILL_FORWARD, req.rid, auto_next_anon=True)
                self.disagg_prefill_inflight_queue.append(req)
                if self.spec_algorithm.is_eagle() and batch.spec_info is not None:
                    req.output_topk_p = batch.spec_info.topk_p[i]
                    req.output_topk_index = batch.spec_info.topk_index[i]
                    req.hidden_states_tensor = (
                        batch.spec_info.hidden_states[i].cpu().clone()
                    )
                else:
                    req.hidden_states_tensor = None
                logprob_pt = process_logprobs_for_request(
                    self,
                    req,
                    i,
                    logits_output,
                    extend_input_len_per_req,
                    extend_logprob_start_len_per_req,
                    logprob_pt,
                    next_token_ids=next_token_ids,
                    is_last_prefill_chunk=True,
                )
                # When async_transfer is enabled, send_kv_chunk is called in notify_prefill_done
                # Otherwise, call it here (old overlap mode)
                use_async_transfer = (
                    self.enable_overlap
                    and self.server_args.disaggregation_async_transfer
                )
                if not use_async_transfer:
                    self.send_kv_chunk(req, last_chunk=True)
                req.time_stats.prefill_transfer_queue_entry_time = time.perf_counter()

                if req.grammar is not None:
                    # FIXME: this try-except block is for handling unexpected xgrammar issue.
                    try:
                        req.grammar.accept_token(next_token_id)
                    except ValueError as e:
                        # Grammar accept_token can raise ValueError if the token is not in the grammar.
                        # This can happen if the grammar is not set correctly or the token is invalid.
                        error_message = f"Grammar accept_token failed for req {req.rid} with token {next_token_id}: {e}"
                        release_kv_cache(req, self.tree_cache)
                        prepare_abort(
                            req,
                            error_message,
                            status_code=HTTPStatus.INTERNAL_SERVER_ERROR,
                        )
                    req.grammar.finished = req.finished()
            else:
                # being chunked reqs' prefill is not finished
                req.is_chunked -= 1

                logprob_pt = process_logprobs_for_request(
                    self,
                    req,
                    i,
                    logits_output,
                    extend_input_len_per_req,
                    extend_logprob_start_len_per_req,
                    logprob_pt,
                    next_token_ids=None,
                    is_last_prefill_chunk=False,
                )

                # When async_transfer is enabled, send_kv_chunk is called in notify_prefill_done
                # Otherwise, call it here (old overlap mode)
                use_async_transfer = self.server_args.disaggregation_async_transfer
                if self.enable_overlap and not use_async_transfer:
                    self.send_kv_chunk(req, last_chunk=False, end_idx=req.tmp_end_idx)
                trace_slice(
                    RequestStage.PREFILL_CHUNKED_FORWARD, req.rid, auto_next_anon=True
                )

        self.maybe_send_health_check_signal()

    def process_disagg_prefill_inflight_queue(
        self: Scheduler, rids_to_check: Optional[List[str]] = None
    ) -> List[Req]:
        """
        Poll the requests in the middle of transfer. If done, return the request.
        rids_to_check: For PP, on rank > 0, check the rids from the previous rank has consensus with the current rank.
        """
        if len(self.disagg_prefill_inflight_queue) == 0:
            return []

        done_reqs = []

        polls = poll_and_all_reduce(
            [req.disagg_kv_sender for req in self.disagg_prefill_inflight_queue],
            self.attn_tp_cpu_group,
        )

        undone_reqs: List[Req] = []
        # Check .poll() for the reqs in disagg_prefill_inflight_queue. If Success, respond to the client and remove it from the queue
        for req, poll in zip(self.disagg_prefill_inflight_queue, polls):

            if rids_to_check is not None:
                if req.rid not in rids_to_check:
                    undone_reqs.append(req)
                    continue

                assert poll == KVPoll.Success or poll == KVPoll.Failed

            if poll in [KVPoll.WaitingForInput, KVPoll.Transferring]:
                undone_reqs.append(req)
            elif poll == KVPoll.Success:  # transfer done
                release_kv_cache(req, self.tree_cache)  # unlock the tree
                req.finished_reason = FINISH_LENGTH(length=0)
                # FIXME: clean up req's data in transfer engine
                if hasattr(req.disagg_kv_sender, "clear"):
                    req.disagg_kv_sender.clear()
                done_reqs.append(req)
            elif poll == KVPoll.Failed:
                error_message = f"Prefill transfer failed for request rank={self.tp_rank} {req.rid=} {req.bootstrap_room=}"
                try:
                    req.disagg_kv_sender.failure_exception()
                except Exception as e:
                    error_message += f" with exception {e}"
                logger.warning(error_message)
                release_kv_cache(req, self.tree_cache)  # unlock the tree
                prepare_abort(
                    req, error_message, status_code=HTTPStatus.INTERNAL_SERVER_ERROR
                )
                done_reqs.append(req)
                if self.enable_metrics:
                    self.metrics_collector.increment_transfer_failed_reqs()
            else:
                assert False, f"Unexpected polling state {poll=}"

        for req in done_reqs:
            req.time_stats.completion_time = time.perf_counter()

        # Stream requests which have finished transfer
        self.stream_output(
            done_reqs,
            any(req.return_logprob for req in done_reqs),
            None,
        )
        for req in done_reqs:
            req: Req
            req.add_latency(RequestStage.PREFILL_TRANSFER_KV_CACHE)
            self.req_to_metadata_buffer_idx_allocator.free(req.metadata_buffer_index)
            req.metadata_buffer_index = -1
            trace_slice(
                RequestStage.PREFILL_TRANSFER_KV_CACHE, req.rid, thread_finish_flag=True
            )

        self.disagg_prefill_inflight_queue = undone_reqs

        return done_reqs

    def get_transferred_rids(self: Scheduler) -> List[str]:
        """
        Used by PP, get the transferred rids but **do not pop**
        """
        polls = poll_and_all_reduce(
            [req.disagg_kv_sender for req in self.disagg_prefill_inflight_queue],
            self.tp_worker.get_attention_tp_cpu_group(),
        )

        transferred_rids: List[str] = []

        for req, poll in zip(self.disagg_prefill_inflight_queue, polls):
            if poll == KVPoll.Success or poll == KVPoll.Failed:
                transferred_rids.append(req.rid)

        return transferred_rids

    def process_prefill_chunk(self: Scheduler) -> None:
        chunked_req_to_exclude = set()
        if self.chunked_req:
            chunked_req_to_exclude.add(self.chunked_req)
            self.tree_cache.cache_unfinished_req(self.chunked_req, chunked=True)
            if self.enable_overlap:
                # Delay KV transfer to process_batch_result_disagg_prefill when overlap is enabled to ensure results are resolved
                self.chunked_req.tmp_end_idx = min(
                    len(self.chunked_req.fill_ids),
                    len(self.chunked_req.origin_input_ids),
                )
            else:
                self.send_kv_chunk(self.chunked_req)
            # chunked request keeps its rid but will get a new req_pool_idx
            if self.tp_worker.model_runner.mambaish_config is not None:
                self.req_to_token_pool.free(
                    self.chunked_req.req_pool_idx, free_mamba_cache=False
                )
            else:
                self.req_to_token_pool.free(self.chunked_req.req_pool_idx)
            self.running_batch.batch_is_full = False

        if self.last_batch and self.last_batch.forward_mode.is_extend():
            if self.last_batch.chunked_req:
                # In the context pipeline parallelism, after the last chunk, the current microbatch still track outdated chunked_req.
                # We need to discard it.
                chunked_req_to_exclude.add(self.last_batch.chunked_req)

            last_bs = self.last_batch.batch_size()
            self.last_batch.filter_batch(
                chunked_req_to_exclude=list(chunked_req_to_exclude)
            )
            if self.last_batch.batch_size() < last_bs:
                self.running_batch.batch_is_full = False

    def send_kv_chunk(
        self: Scheduler,
        req: Req,
        last_chunk: bool = False,
        end_idx: Optional[int] = None,
    ) -> None:
        """
        Send a prefilled chunk to the decode server
        """
        page_size = self.token_to_kv_pool_allocator.page_size
        start_idx = req.start_send_idx
        end_idx = (
            end_idx
            if end_idx is not None
            else min(len(req.fill_ids), len(req.origin_input_ids))
        )

        if not last_chunk:
            # if not the last chunk and the last page is partial, delay the last partial page to the next send
            end_idx = end_idx - end_idx % page_size

        kv_indices = (
            self.req_to_token_pool.req_to_token[req.req_pool_idx, start_idx:end_idx]
            .cpu()
            .numpy()
        )
        req.start_send_idx = end_idx
        state_indices = None
        if last_chunk:
            # When async_transfer is enabled, set_buf is called by transfer worker
            # Otherwise, call it here synchronously
            use_async_transfer = (
                self.server_args.disaggregation_async_transfer and self.enable_overlap
            )
            if not use_async_transfer:
                self.disagg_metadata_buffers.set_buf(req)

            # Prepare extra pool indices for hybrid models
            if isinstance(
                self.token_to_kv_pool_allocator.get_kvcache(), HybridLinearKVPool
            ):
                # Mamba hybrid model: send single mamba state index
                state_indices = [
                    self.req_to_token_pool.req_index_to_mamba_index_mapping[
                        req.req_pool_idx
                    ]
                    .cpu()
                    .numpy()
                ]
            elif isinstance(self.token_to_kv_pool_allocator.get_kvcache(), SWAKVPool):
                # SWA hybrid model: send last window KV indices
                seq_len = len(req.fill_ids)
                window_size = self.sliding_window_size
                window_start = max(0, seq_len - window_size)
                window_start = (window_start // page_size) * page_size

                window_kv_indices_full = self.req_to_token_pool.req_to_token[
                    req.req_pool_idx, window_start:seq_len
                ]

                # Translate to SWA pool indices
                window_kv_indices_swa = (
                    self.token_to_kv_pool_allocator.translate_loc_from_full_to_swa(
                        window_kv_indices_full
                    )
                )
                state_indices = window_kv_indices_swa.cpu().numpy()
                state_indices = kv_to_page_indices(state_indices, page_size)
            elif isinstance(
                self.token_to_kv_pool_allocator.get_kvcache(), NSATokenToKVPool
            ):
                seq_len = len(req.fill_ids)
                kv_indices_full = self.req_to_token_pool.req_to_token[
                    req.req_pool_idx, :seq_len
                ]
                state_indices = kv_indices_full.cpu().numpy()
                state_indices = kv_to_page_indices(state_indices, page_size)

        page_indices = kv_to_page_indices(kv_indices, page_size)
        if len(page_indices) == 0:
            logger.info(
                f"Skip sending kv chunk for request {req.rid=} {req.bootstrap_room=} because page_indices is empty"
            )
            return
        req.disagg_kv_sender.send(page_indices, state_indices)<|MERGE_RESOLUTION|>--- conflicted
+++ resolved
@@ -384,12 +384,9 @@
             if batch:
                 batch_result = self.run_batch(batch)
                 self.result_queue.append((batch.copy(), batch_result))
-<<<<<<< HEAD
                 self.maybe_notify_prefill_done(batch, batch_result)
-=======
             else:
                 batch_result = None
->>>>>>> 828dec1c
 
             # Process the last batch
             if self.last_batch:
