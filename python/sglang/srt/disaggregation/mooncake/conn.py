--- conflicted
+++ resolved
@@ -33,13 +33,11 @@
     group_concurrent_contiguous,
 )
 from sglang.srt.disaggregation.mooncake.transfer_engine import MooncakeTransferEngine
-<<<<<<< HEAD
 from sglang.srt.disaggregation.utils import (
     DisaggregationMode,
     KVCacheTransferLatencyMonitor,
 )
 from sglang.srt.metrics.collector import SchedulerMetricsCollector
-=======
 from sglang.srt.disaggregation.utils import DisaggregationMode
 from sglang.srt.layers.dp_attention import (
     get_attention_dp_rank,
@@ -47,7 +45,6 @@
     get_attention_tp_rank,
     get_attention_tp_size,
 )
->>>>>>> d98a4913
 from sglang.srt.server_args import ServerArgs
 from sglang.srt.utils import (
     format_tcp_address,
@@ -162,16 +159,6 @@
         # for p/d multi node infer
         self.bootstrap_port = server_args.disaggregation_bootstrap_port
         self.dist_init_addr = server_args.dist_init_addr
-<<<<<<< HEAD
-        self.tp_size = server_args.tp_size
-        self.dp_size = server_args.dp_size
-        self.enable_dp_attention = server_args.enable_dp_attention
-        self.scheduler_metrics_collector = scheduler_metrics_collector
-        if not server_args.enable_dp_attention and server_args.dp_size != 1:
-            raise ValueError(
-                "If dp_attention is not enabled, dp size must be 1 in disaggregation mode."
-            )
-=======
         self.attn_tp_size = get_attention_tp_size()
         self.attn_tp_rank = get_attention_tp_rank()
         self.attn_dp_size = get_attention_dp_size()
@@ -184,13 +171,13 @@
         )
         self.pp_size = server_args.pp_size
         self.pp_rank = self.kv_args.pp_rank
->>>>>>> d98a4913
         self.request_status: Dict[int, KVPoll] = {}
         self.rank_port = None
         self.server_socket = zmq.Context().socket(zmq.PULL)
         if is_valid_ipv6_address(self.local_ip):
             self.server_socket.setsockopt(zmq.IPV6, 1)
 
+        self.scheduler_metrics_collector = scheduler_metrics_collector
         self.register_buffer_to_engine()
         if self.disaggregation_mode == DisaggregationMode.PREFILL:
             self.transfer_infos: Dict[int, Dict[str, TransferInfo]] = {}
@@ -656,15 +643,11 @@
                         target_rank_registration_info: KVArgsRegisterInfo = (
                             self.decode_kv_args_table[req.mooncake_session_id]
                         )
-<<<<<<< HEAD
-                        local_tp_size = self.tp_size // self.dp_size
 
                         self.kvcache_transfer_latency_monitor.collect_begin_timestamp(
                             req.room, req.mooncake_session_id
                         )
 
-=======
->>>>>>> d98a4913
                         if self.is_mla_backend or (
                             self.attn_tp_size
                             == target_rank_registration_info.dst_attn_tp_size
