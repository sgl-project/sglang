from __future__ import annotations

import concurrent.futures
import ctypes
import dataclasses
import logging
import os
import struct
import threading
import time
from collections import defaultdict
from typing import Dict, List, Optional, Tuple

import numpy as np
import numpy.typing as npt
import requests
import zmq

from sglang.srt.disaggregation.base.conn import KVArgs, KVPoll
from sglang.srt.disaggregation.common.conn import (
    CommonKVBootstrapServer,
    CommonKVManager,
    CommonKVReceiver,
    CommonKVSender,
)
from sglang.srt.disaggregation.common.utils import (
    FastQueue,
    group_concurrent_contiguous,
)
from sglang.srt.disaggregation.mooncake.transfer_engine import MooncakeTransferEngine
from sglang.srt.disaggregation.utils import DisaggregationMode
from sglang.srt.server_args import ServerArgs
from sglang.srt.utils import (
    format_tcp_address,
    get_bool_env_var,
    get_int_env_var,
<<<<<<< HEAD
    get_local_ip_auto,
=======
>>>>>>> 93f75778
    is_valid_ipv6_address,
)

logger = logging.getLogger(__name__)


class KVTransferError(Exception):
    def __init__(self, bootstrap_room: int, failure_reason: str):
        super().__init__(failure_reason)
        self.bootstrap_room = bootstrap_room
        self.failure_reason = failure_reason

    def __str__(self):
        return f"KVTransferError(bootstrap_room={self.bootstrap_room}): {self.failure_reason}"


# prefill
@dataclasses.dataclass
class TransferKVChunk:
    room: int
    prefill_kv_indices: npt.NDArray[np.int32]
    index_slice: slice
    is_last: bool
    prefill_aux_index: Optional[int]


# decode
@dataclasses.dataclass
class TransferInfo:
    room: int
    endpoint: str
    dst_port: int
    mooncake_session_id: str
    dst_kv_indices: npt.NDArray[np.int32]
    dst_aux_index: int
    required_dst_info_num: int
    is_dummy: bool

    @classmethod
    def from_zmq(cls, msg: List[bytes]):
        if msg[4] == b"" and msg[5] == b"":
            is_dummy = True
            dst_kv_indices = np.array([], dtype=np.int32)
            dst_aux_index = None
        else:
            dst_kv_indices = np.frombuffer(msg[4], dtype=np.int32)
            dst_aux_index = int(msg[5].decode("ascii"))
            is_dummy = False
        return cls(
            room=int(msg[0].decode("ascii")),
            endpoint=msg[1].decode("ascii"),
            dst_port=int(msg[2].decode("ascii")),
            mooncake_session_id=msg[3].decode("ascii"),
            dst_kv_indices=dst_kv_indices,
            dst_aux_index=dst_aux_index,
            required_dst_info_num=int(msg[6].decode("ascii")),
            is_dummy=is_dummy,
        )


# decode
@dataclasses.dataclass
class KVArgsRegisterInfo:
    room: str
    endpoint: str
    dst_port: int
    mooncake_session_id: str
    dst_kv_ptrs: list[int]
    dst_aux_ptrs: list[int]
    dst_tp_rank: int
    dst_attn_tp_size: int
    dst_kv_item_len: int

    @classmethod
    def from_zmq(cls, msg: List[bytes]):
        return cls(
            room=str(msg[0].decode("ascii")),
            endpoint=msg[1].decode("ascii"),
            dst_port=int(msg[2].decode("ascii")),
            mooncake_session_id=msg[3].decode("ascii"),
            dst_kv_ptrs=list(struct.unpack(f"{len(msg[4])//8}Q", msg[4])),
            dst_aux_ptrs=list(struct.unpack(f"{len(msg[5])//8}Q", msg[5])),
            dst_tp_rank=int(msg[6].decode("ascii")),
            dst_attn_tp_size=int(msg[7].decode("ascii")),
            dst_kv_item_len=int(msg[8].decode("ascii")),
        )


class AuxDataCodec:
    """Handles serialization and deserialization of auxiliary data buffers"""

    @staticmethod
    def serialize_data_from_buffer(src_addr, data_length):
        """Serialize data from memory buffer to bytes"""
        buffer = (ctypes.c_byte * data_length).from_address(src_addr)
        return bytes(buffer)

    @staticmethod
    def deserialize_data_to_buffer(kv_args, buffer_index, aux_index, data):
        """Deserialize bytes into target memory buffer"""
        dst_aux_ptr = kv_args.aux_data_ptrs[buffer_index]
        item_len = kv_args.aux_item_lens[buffer_index]
        dst_addr = dst_aux_ptr + item_len * aux_index
        buffer = (ctypes.c_byte * len(data)).from_address(dst_addr)
        buffer[:] = data
        return


class MooncakeKVManager(CommonKVManager):
    AUX_DATA_HEADER = b"AUX_DATA"

    def __init__(
        self,
        args: KVArgs,
        disaggregation_mode: DisaggregationMode,
        server_args: ServerArgs,
        is_mla_backend: Optional[bool] = False,
    ):
        super().__init__(args, disaggregation_mode, server_args, is_mla_backend)
        self.init_engine()
        self.register_buffer_to_engine()
        if self.disaggregation_mode == DisaggregationMode.PREFILL:
            self.start_prefill_thread()
            self.session_failures = defaultdict(int)
            self.failed_sessions = set()
            self.session_lock = threading.Lock()
            # Determine the number of threads to use for kv sender
            cpu_count = os.cpu_count()
            transfer_thread_pool_size = get_int_env_var(
                "SGLANG_DISAGGREGATION_THREAD_POOL_SIZE",
                min(max(4, int(0.75 * cpu_count) // 8), 12),
            )
            transfer_queue_size = get_int_env_var("SGLANG_DISAGGREGATION_QUEUE_SIZE", 4)
            self.transfer_queues: List[FastQueue] = [
                FastQueue() for _ in range(transfer_queue_size)
            ]
            assert transfer_thread_pool_size >= transfer_queue_size, (
                f"The environment variable SGLANG_DISAGGREGATION_THREAD_POOL_SIZE={transfer_thread_pool_size} must be "
                f"greater than or equal to SGLANG_DISAGGREGATION_QUEUE_SIZE={transfer_queue_size}."
            )
            self.executors = [
                concurrent.futures.ThreadPoolExecutor(
                    transfer_thread_pool_size // transfer_queue_size
                )
                for _ in range(transfer_queue_size)
            ]
            for queue, executor in zip(self.transfer_queues, self.executors):
                threading.Thread(
                    target=self.transfer_worker, args=(queue, executor), daemon=True
                ).start()
            # If a timeout happens on the prefill side, it means prefill instances
            # fail to receive the KV indices from the decode instance of this request.
            # These timeout requests should be aborted to release the tree cache.
            self.bootstrap_timeout = get_int_env_var(
                "SGLANG_DISAGGREGATION_BOOTSTRAP_TIMEOUT", 300
            )

            self.enable_custom_mem_pool = get_bool_env_var(
                "SGLANG_MOONCAKE_CUSTOM_MEM_POOL", "false"
            )
        elif self.disaggregation_mode == DisaggregationMode.DECODE:
            self.heartbeat_failures = {}
            self.session_pool = defaultdict(requests.Session)
            self.session_pool_lock = threading.Lock()
            self.addr_to_rooms_tracker = defaultdict(set)
            self.prefill_response_tracker: Dict[int, Set[int]] = defaultdict(set)
            # Heartbeat interval should be at least 2 seconds
            self.heartbeat_interval = max(
                float(os.getenv("SGLANG_DISAGGREGATION_HEARTBEAT_INTERVAL", 5.0)), 2.0
            )
            # Heartbeat failure should be at least 1
            self.max_failures = max(
                get_int_env_var("SGLANG_DISAGGREGATION_HEARTBEAT_MAX_FAILURE", 2), 1
            )
            self.start_decode_thread()
            # If a timeout happens on the decode side, it means decode instances
            # fail to receive the KV Cache transfer done signal after bootstrapping.
            # These timeout requests should be aborted to release the tree cache.
            self.waiting_timeout = get_int_env_var(
                "SGLANG_DISAGGREGATION_WAITING_TIMEOUT", 300
            )

        self.failure_records: Dict[int, str] = {}
        self.failure_lock = threading.Lock()

    def init_engine(self):
        self.engine = MooncakeTransferEngine(
            hostname=self.local_ip,
            gpu_id=self.kv_args.gpu_id,
            ib_device=self.kv_args.ib_device,
        )

    def register_buffer_to_engine(self):
        # Batch register KV data buffers
        if self.kv_args.kv_data_ptrs and self.kv_args.kv_data_lens:
            self.engine.batch_register(
                self.kv_args.kv_data_ptrs, self.kv_args.kv_data_lens
            )

        # Batch register auxiliary data buffers
        if self.kv_args.aux_data_ptrs and self.kv_args.aux_data_lens:
            self.engine.batch_register(
                self.kv_args.aux_data_ptrs, self.kv_args.aux_data_lens
            )

    def _transfer_data(self, mooncake_session_id, transfer_blocks):
        if not transfer_blocks:
            return 0

        src_addrs, dst_addrs, lengths = zip(*transfer_blocks)
        return self.engine.batch_transfer_sync(
            mooncake_session_id, list(src_addrs), list(dst_addrs), list(lengths)
        )

    def send_kvcache(
        self,
        mooncake_session_id: str,
        prefill_kv_indices: npt.NDArray[np.int32],
        dst_kv_ptrs: list[int],
        dst_kv_indices: npt.NDArray[np.int32],
        executor: concurrent.futures.ThreadPoolExecutor,
    ):
        # Group by indices
        prefill_kv_blocks, dst_kv_blocks = group_concurrent_contiguous(
            prefill_kv_indices, dst_kv_indices
        )

        layers_params = None

        # pp is not supported on the decode side yet
        start_layer = self.kv_args.prefill_start_layer
        end_layer = start_layer + len(self.kv_args.kv_data_ptrs)
        if self.is_mla_backend:
            src_kv_ptrs = self.kv_args.kv_data_ptrs
            layers_per_pp_stage = len(src_kv_ptrs)
            dst_kv_ptrs = dst_kv_ptrs[start_layer:end_layer]
            kv_item_len = self.kv_args.kv_item_lens[0]
            layers_params = [
                (
                    src_kv_ptrs[layer_id],
                    dst_kv_ptrs[layer_id],
                    kv_item_len,
                )
                for layer_id in range(layers_per_pp_stage)
            ]
        else:
            num_kv_layers = len(self.kv_args.kv_data_ptrs) // 2
            dst_num_total_layers = num_kv_layers * self.pp_size
            src_k_ptrs = self.kv_args.kv_data_ptrs[:num_kv_layers]
            src_v_ptrs = self.kv_args.kv_data_ptrs[num_kv_layers:]
            layers_per_pp_stage = len(src_k_ptrs)
            dst_k_ptrs = dst_kv_ptrs[start_layer:end_layer]
            dst_v_ptrs = dst_kv_ptrs[
                dst_num_total_layers + start_layer : dst_num_total_layers + end_layer
            ]
            kv_item_len = self.kv_args.kv_item_lens[0]
            layers_params = [
                (
                    src_k_ptrs[layer_id],
                    dst_k_ptrs[layer_id],
                    kv_item_len,
                )
                for layer_id in range(layers_per_pp_stage)
            ] + [
                (
                    src_v_ptrs[layer_id],
                    dst_v_ptrs[layer_id],
                    kv_item_len,
                )
                for layer_id in range(layers_per_pp_stage)
            ]
        assert layers_params is not None

        def set_transfer_blocks(
            src_ptr: int, dst_ptr: int, item_len: int
        ) -> List[Tuple[int, int, int]]:
            transfer_blocks = []
            for prefill_index, decode_index in zip(prefill_kv_blocks, dst_kv_blocks):
                src_addr = src_ptr + int(prefill_index[0]) * item_len
                dst_addr = dst_ptr + int(decode_index[0]) * item_len
                length = item_len * len(prefill_index)
                transfer_blocks.append((src_addr, dst_addr, length))
            return transfer_blocks

        # Worker function for processing a single layer
        def process_layer(src_ptr: int, dst_ptr: int, item_len: int) -> int:
            transfer_blocks = set_transfer_blocks(src_ptr, dst_ptr, item_len)
            return self._transfer_data(mooncake_session_id, transfer_blocks)

        # Worker function for processing all layers in a batch
        def process_layers(layers_params: List[Tuple[int, int, int]]) -> int:
            transfer_blocks = []
            for src_ptr, dst_ptr, item_len in layers_params:
                transfer_blocks.extend(set_transfer_blocks(src_ptr, dst_ptr, item_len))
            return self._transfer_data(mooncake_session_id, transfer_blocks)

        if self.enable_custom_mem_pool:
            futures = [
                executor.submit(
                    process_layer,
                    src_ptr,
                    dst_ptr,
                    item_len,
                )
                for (src_ptr, dst_ptr, item_len) in layers_params
            ]
            for future in concurrent.futures.as_completed(futures):
                status = future.result()
                if status != 0:
                    for f in futures:
                        f.cancel()
                    return status
        else:
            # Combining all layers' params in one batch transfer is more efficient
            # compared to using multiple threads
            return process_layers(layers_params)

        return 0

    def send_kvcache_slice(
        self,
        mooncake_session_id: str,
        prefill_kv_indices: npt.NDArray[np.int64],
        dst_kv_ptrs: list[int],
        dst_kv_indices: npt.NDArray[np.int64],
        dst_tp_rank: int,
        dst_attn_tp_size: int,
        dst_kv_item_len: int,
        executor: concurrent.futures.ThreadPoolExecutor,
    ):
        """
        Sends KV cache slices from this Prefill rank to a target Decode rank,
        supporting generic M-to-N TP size configurations.

        NOTE: This implementation calls the transfer engine for each token slot within
        each page to ensure correctness for any page_size and head-slicing configuration.
        This may introduce performance overhead (increased TTFT) for long sequences.
        """
        # Extract configuration
        local_tp_rank_in_group = self.kv_args.engine_rank % self.attn_tp_size
        src_kv_item_len = self.kv_args.kv_item_lens[0]
        dst_tp_rank_in_group = dst_tp_rank % dst_attn_tp_size
        num_kv_heads = self.kv_args.kv_head_num
        num_layers = len(self.kv_args.kv_data_ptrs)
        page_size = self.kv_args.page_size

        # Calculate head distribution
        src_heads_per_rank = num_kv_heads
        dst_heads_per_rank = num_kv_heads * self.attn_tp_size // dst_attn_tp_size
        bytes_per_head_slice_to_send = (
            dst_kv_item_len // page_size // dst_heads_per_rank
        )

        # Determine slicing parameters based on TP configuration
        if self.attn_tp_size > dst_attn_tp_size:
            # Send KVCache from multiple prefill instances to 1 decode instance
            src_head_start_offset = 0
            num_heads_to_send = src_heads_per_rank
            dst_head_start_offset = local_tp_rank_in_group * src_heads_per_rank
        else:
            # Send KVCache from 1 prefill instance to multiple decode instances
            src_head_start_offset = (
                dst_tp_rank_in_group * dst_heads_per_rank
            ) % src_heads_per_rank
            num_heads_to_send = dst_heads_per_rank
            dst_head_start_offset = 0

        # pp is not supported on the decode side yet
        num_kv_layers = len(self.kv_args.kv_data_ptrs) // 2
        dst_num_total_layers = num_kv_layers * self.pp_size
        src_k_ptrs = self.kv_args.kv_data_ptrs[:num_kv_layers]
        src_v_ptrs = self.kv_args.kv_data_ptrs[num_kv_layers:]
        layers_per_pp_stage = len(src_k_ptrs)
        start_layer = self.pp_rank * layers_per_pp_stage
        end_layer = start_layer + layers_per_pp_stage
        dst_k_ptrs = dst_kv_ptrs[start_layer:end_layer]
        dst_v_ptrs = dst_kv_ptrs[
            dst_num_total_layers + start_layer : dst_num_total_layers + end_layer
        ]

        # Calculate precise byte offset and length for the sub-slice within the token
        src_head_slice_offset = src_head_start_offset * bytes_per_head_slice_to_send
        dst_head_slice_offset = dst_head_start_offset * bytes_per_head_slice_to_send
        heads_bytes_per_token_to_send = num_heads_to_send * bytes_per_head_slice_to_send

        # Sanity check: The data sub-slice to be sent should fit into the dst buffer.
        # This means heads_bytes_per_token_to_send <= (dst_kv_item_len // page_size)
        if heads_bytes_per_token_to_send > (dst_kv_item_len // page_size):
            logger.error(
                f"[{mooncake_session_id}] slice size ({heads_bytes_per_token_to_send}) exceeds "
                f"target token slot size ({dst_kv_item_len // page_size})"
            )
            return -1

        layers_params = [
            (
                src_k_ptrs[layer_id],
                dst_k_ptrs[layer_id],
                src_kv_item_len,
                dst_kv_item_len,
                src_head_slice_offset,
                dst_head_slice_offset,
                heads_bytes_per_token_to_send,
            )
            for layer_id in range(layers_per_pp_stage)
        ] + [
            (
                src_v_ptrs[layer_id],
                dst_v_ptrs[layer_id],
                src_kv_item_len,
                dst_kv_item_len,
                src_head_slice_offset,
                dst_head_slice_offset,
                heads_bytes_per_token_to_send,
            )
            for layer_id in range(layers_per_pp_stage)
        ]

        def process_layer_tp_aware(layer_params):
            (
                src_ptr,
                dst_ptr,
                src_item_len,
                dst_item_len,
                src_head_slice_offset,
                dst_head_slice_offset,
                heads_bytes_per_token_to_send,
            ) = layer_params
            src_addr_list = []
            dst_addr_list = []
            length_list = []

            # Calculate strides for a single token slot
            bytes_per_token_on_prefill = src_item_len // page_size
            bytes_per_token_on_decode = dst_item_len // page_size

            for i in range(len(prefill_kv_indices)):
                prefill_page_idx = int(prefill_kv_indices[i])
                decode_page_idx = int(dst_kv_indices[i])

                # Get the starting addresses for the current src and dst pages
                src_page_start_addr = src_ptr + prefill_page_idx * src_item_len
                dst_page_start_addr = dst_ptr + decode_page_idx * dst_item_len

                # Iterate through each valid token slot within the current page
                for token_slot_in_page in range(page_size):
                    # Calculate the start address of the current token slot
                    src_token_slot_start_addr = (
                        src_page_start_addr
                        + token_slot_in_page * bytes_per_token_on_prefill
                    )
                    dst_token_slot_start_addr = (
                        dst_page_start_addr
                        + token_slot_in_page * bytes_per_token_on_decode
                    )

                    # Calculate final src and dst addresses by applying head-slice offsets
                    src_slice_addr = src_token_slot_start_addr + src_head_slice_offset
                    dst_slice_addr = dst_token_slot_start_addr + dst_head_slice_offset

                    src_addr_list.append(src_slice_addr)
                    dst_addr_list.append(dst_slice_addr)
                    length_list.append(heads_bytes_per_token_to_send)

            return self.engine.batch_transfer_sync(
                mooncake_session_id, src_addr_list, dst_addr_list, length_list
            )

        futures = [
            executor.submit(
                process_layer_tp_aware,
                layer_params,
            )
            for layer_params in layers_params
        ]

        for future in concurrent.futures.as_completed(futures):
            status = future.result()
            if status != 0:
                for f in futures:
                    f.cancel()
                return status

        return 0

    def send_aux(
        self,
        req: TransferInfo,
        prefill_aux_index: int,
        dst_aux_ptrs: list[int],
    ):
        # TODO(shangming): Fix me when nvlink_transport of Mooncake is bug-free
        if self.enable_custom_mem_pool:
            return self.send_aux_tcp(req, prefill_aux_index, dst_aux_ptrs)

        transfer_blocks = []
        prefill_aux_ptrs = self.kv_args.aux_data_ptrs
        prefill_aux_item_lens = self.kv_args.aux_item_lens

        for i, dst_aux_ptr in enumerate(dst_aux_ptrs):
            length = prefill_aux_item_lens[i]
            src_addr = prefill_aux_ptrs[i] + length * prefill_aux_index
            dst_addr = dst_aux_ptrs[i] + length * req.dst_aux_index
            transfer_blocks.append((src_addr, dst_addr, length))

        return self._transfer_data(req.mooncake_session_id, transfer_blocks)

    def send_aux_tcp(
        self,
        req: TransferInfo,
        prefill_aux_index: int,
        dst_aux_ptrs: list[int],
    ):
        prefill_aux_ptrs = self.kv_args.aux_data_ptrs
        prefill_aux_item_lens = self.kv_args.aux_item_lens

        for i in range(len(prefill_aux_ptrs)):
            length = prefill_aux_item_lens[i]
            src_addr = prefill_aux_ptrs[i] + length * prefill_aux_index
            data = AuxDataCodec.serialize_data_from_buffer(src_addr, length)

            self.send_aux_data_to_endpoint(
                remote=req.endpoint,
                dst_port=req.dst_port,
                room=req.room,
                buffer_index=i,
                aux_index=req.dst_aux_index,
                data=data,
            )

        return 0

    def send_aux_data_to_endpoint(
        self,
        remote: str,
        dst_port: int,
        room: int,
        buffer_index: int,
        aux_index: int,
        data: bytes,
    ):
        socket = self._connect(
            format_tcp_address(remote, dst_port), is_ipv6=is_valid_ipv6_address(remote)
        )

        socket.send_multipart(
            [
                MooncakeKVManager.AUX_DATA_HEADER,
                str(room).encode("ascii"),
                str(buffer_index).encode("ascii"),
                str(aux_index).encode("ascii"),
                struct.pack(">I", len(data)),
                data,
            ]
        )

    def _handle_aux_data(self, msg: List[bytes]):
        """Handle AUX_DATA messages received by the decode thread."""
        room = int(msg[1].decode("ascii"))
        buffer_index = int(msg[2].decode("ascii"))
        aux_index = int(msg[3].decode("ascii"))
        data_length = struct.unpack(">I", msg[4])[0]
        data = msg[5]

        if len(data) != data_length:
            logger.error(f"AUX_DATA length mismatch for bootstrap_room {room}")
            return

        AuxDataCodec.deserialize_data_to_buffer(
            self.kv_args, buffer_index, aux_index, data
        )

        logger.debug(
            f"Received AUX_DATA for bootstrap_room {room} with length:{len(data)}"
        )

    def sync_status_to_decode_endpoint(
        self, remote: str, dst_port: int, room: int, status: int, prefill_rank: int
    ):
        self._connect(
            format_tcp_address(remote, dst_port), is_ipv6=is_valid_ipv6_address(remote)
        ).send_multipart(
            [
                str(room).encode("ascii"),
                str(status).encode("ascii"),
                str(prefill_rank).encode("ascii"),
            ]
        )

    def transfer_worker(
        self, queue: FastQueue, executor: concurrent.futures.ThreadPoolExecutor
    ):
        while True:
            try:
                kv_chunk: TransferKVChunk = queue.get()
                reqs_to_be_processed = (
                    self.transfer_infos[kv_chunk.room].values()
                    if kv_chunk.room in self.transfer_infos
                    else []
                )
                polls = []
                dst_ranks_infos = []
                local_rank = self.attn_tp_rank * self.pp_size + self.pp_rank
                for req in reqs_to_be_processed:
                    if not req.is_dummy:
                        # Early exit if the request has failed
                        with self.session_lock:
                            if req.mooncake_session_id in self.failed_sessions:
                                self.record_failure(
                                    kv_chunk.room,
                                    f"Decode instance could be dead, remote mooncake session {req.mooncake_session_id} is not alive",
                                )
                                self.update_status(kv_chunk.room, KVPoll.Failed)
                                self.sync_status_to_decode_endpoint(
                                    req.endpoint,
                                    req.dst_port,
                                    req.room,
                                    KVPoll.Failed,
                                    local_rank,
                                )
                                break

                        chunked_dst_kv_indice = req.dst_kv_indices[kv_chunk.index_slice]

                        # NOTE: This is temporarily a workaround to deal with the case where the prefill_kv_indices
                        # is mismatched with the dst_kv_indices when page size > 1, this should never happen.
                        if len(chunked_dst_kv_indice) < len(
                            kv_chunk.prefill_kv_indices
                        ):
                            logger.warning(
                                f"len(chunked_dst_kv_indice) = {len(chunked_dst_kv_indice)}, len(kv_chunk.prefill_kv_indices) = {len(kv_chunk.prefill_kv_indices)}"
                            )
                            kv_chunk.prefill_kv_indices = kv_chunk.prefill_kv_indices[
                                : len(chunked_dst_kv_indice)
                            ]

                        target_rank_registration_info: KVArgsRegisterInfo = (
                            self.decode_kv_args_table[req.mooncake_session_id]
                        )
                        if self.is_mla_backend or (
                            self.attn_tp_size
                            == target_rank_registration_info.dst_attn_tp_size
                        ):
                            ret = self.send_kvcache(
                                req.mooncake_session_id,
                                kv_chunk.prefill_kv_indices,
                                target_rank_registration_info.dst_kv_ptrs,
                                chunked_dst_kv_indice,
                                executor,
                            )
                        else:
                            ret = self.send_kvcache_slice(
                                req.mooncake_session_id,
                                kv_chunk.prefill_kv_indices,
                                target_rank_registration_info.dst_kv_ptrs,
                                chunked_dst_kv_indice,
                                target_rank_registration_info.dst_tp_rank,
                                target_rank_registration_info.dst_attn_tp_size,
                                target_rank_registration_info.dst_kv_item_len,
                                executor,
                            )
                        if ret != 0:
                            with self.session_lock:
                                self.session_failures[req.mooncake_session_id] += 1
                                # Failures should never happen if the session is not dead, if the session fails once, mark it as failed
                                if self.session_failures[req.mooncake_session_id] >= 1:
                                    self.failed_sessions.add(req.mooncake_session_id)
                                    logger.error(
                                        f"Session {req.mooncake_session_id} failed."
                                    )
                            self.record_failure(
                                kv_chunk.room,
                                f"Failed to send kv chunk of {kv_chunk.room} to {req.endpoint}:{req.dst_port}",
                            )
                            self.update_status(kv_chunk.room, KVPoll.Failed)
                            self.sync_status_to_decode_endpoint(
                                req.endpoint,
                                req.dst_port,
                                req.room,
                                KVPoll.Failed,
                                local_rank,
                            )
                            break

                        if kv_chunk.is_last:
                            if self.pp_group.is_last_rank:
                                # Only the last chunk we need to send the aux data
                                ret = self.send_aux(
                                    req,
                                    kv_chunk.prefill_aux_index,
                                    target_rank_registration_info.dst_aux_ptrs,
                                )
                            polls.append(True if ret == 0 else False)
                            dst_ranks_infos.append(
                                (req.endpoint, req.dst_port, req.room)
                            )

                            # Only sync status when all the dst ranks have received the kvcache
                            if len(polls) == req.required_dst_info_num:
                                status = KVPoll.Success if all(polls) else KVPoll.Failed
                                self.update_status(req.room, status)
                                for endpoint, dst_port, room in dst_ranks_infos:
                                    self.sync_status_to_decode_endpoint(
                                        endpoint, dst_port, room, status, local_rank
                                    )
                    else:
                        # Dummy request means the decode instance is not used, so its status can be marked as success directly
                        # Dummy request does not need to sync status to decode endpoint
                        if kv_chunk.is_last and req.room in self.request_status:
                            self.update_status(req.room, KVPoll.Success)

                if (
                    kv_chunk.room not in self.request_status
                    or self.check_status(kv_chunk.room) == KVPoll.Success
                ):
                    if kv_chunk.room in self.transfer_infos:
                        self.transfer_infos.pop(kv_chunk.room)

            except Exception as e:
                # NOTE(shangming): Remove this when we make sure the transfer thread is bug-free
                raise RuntimeError(
                    f"Transfer thread failed because of {e}. Prefill instance with bootstrap_port={self.bootstrap_port} is dead."
                )

    def start_prefill_thread(self):
        self._bind_server_socket()

        def bootstrap_thread():
            """This thread recvs pre-alloc notification from the decode engine"""
            # KVPoll.Bootstrapping -> KVPoll.WaitingForInput
            while True:
                waiting_req_bytes = self.server_socket.recv_multipart()
                room = waiting_req_bytes[0].decode("ascii")
                mooncake_session_id = waiting_req_bytes[3].decode("ascii")
                if room == "None":
                    self.decode_kv_args_table[mooncake_session_id] = (
                        KVArgsRegisterInfo.from_zmq(waiting_req_bytes)
                    )
                    with self.session_lock:
                        if mooncake_session_id in self.failed_sessions:
                            self.failed_sessions.remove(mooncake_session_id)
                        if mooncake_session_id in self.session_failures:
                            del self.session_failures[mooncake_session_id]
                    logger.debug(
                        f"Register KVArgs from {mooncake_session_id} successfully"
                    )
                    continue
                else:
                    required_dst_info_num = int(waiting_req_bytes[6].decode("ascii"))
                    room = int(room)
                    if room not in self.transfer_infos:
                        self.transfer_infos[room] = {}

                    self.transfer_infos[room][mooncake_session_id] = (
                        TransferInfo.from_zmq(waiting_req_bytes)
                    )
                    # NOTE: after bootstrapping we can mark the req as waiting for input
                    if len(self.transfer_infos[room]) == required_dst_info_num:
                        self.update_status(room, KVPoll.WaitingForInput)

        threading.Thread(target=bootstrap_thread).start()

    def start_decode_thread(self):
        self._bind_server_socket()

        def decode_thread():
            while True:
                msg = self.server_socket.recv_multipart()
                if msg[0] == MooncakeKVManager.AUX_DATA_HEADER:
                    self._handle_aux_data(msg)
                    continue

                (bootstrap_room, status, prefill_rank) = msg
                status = int(status.decode("ascii"))
                bootstrap_room = int(bootstrap_room.decode("ascii"))
                prefill_rank = int(prefill_rank.decode("ascii"))

                if status == KVPoll.Success:
                    if bootstrap_room in self.request_status:
                        self.prefill_response_tracker[bootstrap_room].add(prefill_rank)
                        expected_response_num = (
                            self.required_prefill_response_num_table[bootstrap_room]
                        )
                        arrived_response_num = len(
                            self.prefill_response_tracker[bootstrap_room]
                        )
                        if arrived_response_num == expected_response_num:
                            self.update_status(bootstrap_room, KVPoll.Success)
                elif status == KVPoll.Failed:
                    self.record_failure(
                        bootstrap_room,
                        f"Failed to get kvcache from prefill instance, it might be dead",
                    )
                    self.update_status(bootstrap_room, status)

        def heartbeat_checker():
            while True:
                time.sleep(self.heartbeat_interval)
                with self.connection_lock:
                    addresses = list(self.prefill_dp_size_table.keys())

                for bootstrap_addr in addresses:
                    session = None
                    try:
                        with self.session_pool_lock:
                            session = self.session_pool[bootstrap_addr]
                        response = session.get(
                            f"http://{bootstrap_addr}/health",
                            timeout=(2, 3),
                            headers={"Connection": "keep-alive"},
                        )
                        if response.status_code == 200:
                            self.heartbeat_failures[bootstrap_addr] = 0

                            current_rooms = self.addr_to_rooms_tracker[
                                bootstrap_addr
                            ].copy()

                            for bootstrap_room in current_rooms:
                                # Remove KVPoll.Success requests from the tracker
                                if bootstrap_room not in self.request_status:
                                    self.addr_to_rooms_tracker[bootstrap_addr].discard(
                                        bootstrap_room
                                    )
                        else:
                            logger.info(
                                f"Attempting to reconnect to {bootstrap_addr}..."
                            )
                            self.heartbeat_failures[bootstrap_addr] = (
                                self.heartbeat_failures.get(bootstrap_addr, 0) + 1
                            )
                            with self.session_pool_lock:
                                if bootstrap_addr in self.session_pool:
                                    del self.session_pool[bootstrap_addr]
                    except Exception:
                        logger.info(f"Attempting to reconnect to {bootstrap_addr}...")
                        self.heartbeat_failures[bootstrap_addr] = (
                            self.heartbeat_failures.get(bootstrap_addr, 0) + 1
                        )

                    if (
                        self.heartbeat_failures.get(bootstrap_addr, 0)
                        >= self.max_failures
                    ):
                        self._handle_node_failure(bootstrap_addr)
                        with self.session_pool_lock:
                            if bootstrap_addr in self.session_pool:
                                del self.session_pool[bootstrap_addr]

        threading.Thread(target=decode_thread).start()
        threading.Thread(target=heartbeat_checker).start()

    def add_transfer_request(
        self,
        bootstrap_room: int,
        kv_indices: npt.NDArray[np.int32],
        index_slice: slice,
        is_last: bool,
        aux_index: Optional[int] = None,
    ):
        assert self.disaggregation_mode == DisaggregationMode.PREFILL
        assert not is_last or (is_last and aux_index is not None)

        if (
            bootstrap_room not in self.request_status
            or self.check_status(bootstrap_room) == KVPoll.Failed
        ):
            logger.debug(
                "Request with bootstrap_room=%s already failed", bootstrap_room
            )
            return

        if bootstrap_room not in self.transfer_infos:
            # This means that the current rank is a dummy rank for this request,
            # and it has already been marked as success, so there is no need to
            # add further chunks into the transfer queue.
            return

        # NOTE(shangming): sharding according to the dst_infos to make sure
        # requests with the same dst_sessions will be added into the same
        # queue, which enables early abort with failed sessions.
        dst_infos = self.transfer_infos[bootstrap_room].keys()
        session_port_sum = sum(int(session.rsplit(":", 1)[1]) for session in dst_infos)
        shard_idx = session_port_sum % len(self.transfer_queues)

        self.transfer_queues[shard_idx].put(
            TransferKVChunk(
                room=bootstrap_room,
                prefill_kv_indices=kv_indices,
                index_slice=index_slice,
                is_last=is_last,
                prefill_aux_index=aux_index,
            )
        )

    def check_status(self, bootstrap_room: int):
        return self.request_status[bootstrap_room]

    def update_status(self, bootstrap_room: int, status: KVPoll):
        if bootstrap_room not in self.request_status:
            self.request_status[bootstrap_room] = status
        else:
            # NOTE: status is only allowed to be incremented unless it is KVPoll.Failed
            if status == KVPoll.Failed:
                self.request_status[bootstrap_room] = KVPoll.Failed
            else:
                self.request_status[bootstrap_room] = max(
                    self.request_status[bootstrap_room], status
                )

    def record_failure(self, bootstrap_room: int, failure_reason: str):
        with self.failure_lock:
            self.failure_records[bootstrap_room] = failure_reason

    def get_session_id(self):
        return self.engine.get_session_id()

    def _handle_node_failure(self, failed_bootstrap_addr):
        with self.connection_lock:
            keys_to_remove = [
                k for k in self.connection_pool if k.startswith(failed_bootstrap_addr)
            ]
            for k in keys_to_remove:
                del self.connection_pool[k]
            if failed_bootstrap_addr in self.prefill_attn_tp_size_table:
                del self.prefill_attn_tp_size_table[failed_bootstrap_addr]
            if failed_bootstrap_addr in self.prefill_dp_size_table:
                del self.prefill_dp_size_table[failed_bootstrap_addr]
            if failed_bootstrap_addr in self.prefill_pp_size_table:
                del self.prefill_pp_size_table[failed_bootstrap_addr]

            possible_affected_rooms = self.addr_to_rooms_tracker.get(
                failed_bootstrap_addr, []
            )
            if failed_bootstrap_addr in self.addr_to_rooms_tracker:
                del self.addr_to_rooms_tracker[failed_bootstrap_addr]

        # Report the requests associated with the failed bootstrap addr and mark their status as KVPoll.Failed
        affected_rooms = []
        for room in possible_affected_rooms:
            if (
                room in self.request_status
                and self.check_status(room) != KVPoll.Success
            ):
                self.record_failure(
                    room,
                    f"Losing connection with prefill instance (bootstrap_addr: {failed_bootstrap_addr})",
                )
                self.update_status(room, KVPoll.Failed)
                affected_rooms.append(room)
        logger.error(
            f"Losing connection with prefill instance (bootstrap_addr: {failed_bootstrap_addr}), {len(affected_rooms)} requests affected"
        )


class MooncakeKVSender(CommonKVSender):

    def __init__(
        self,
        mgr: MooncakeKVManager,
        bootstrap_addr: str,
        bootstrap_room: int,
        dest_tp_ranks: List[int],
        pp_rank: int,
    ):
        super().__init__(mgr, bootstrap_addr, bootstrap_room, dest_tp_ranks, pp_rank)
        self.conclude_state = None
        self.init_time = time.time()

    def send(
        self,
        kv_indices: npt.NDArray[np.int32],
    ):
        index_slice = slice(self.curr_idx, self.curr_idx + len(kv_indices))
        self.curr_idx += len(kv_indices)
        is_last = self.curr_idx == self.num_kv_indices

        if not is_last:
            self.kv_mgr.add_transfer_request(
                self.bootstrap_room,
                kv_indices,
                index_slice,
                False,
            )
        else:
            self.kv_mgr.add_transfer_request(
                self.bootstrap_room,
                kv_indices,
                index_slice,
                True,
                aux_index=self.aux_index,
            )

    def poll(self) -> KVPoll:
        if self.conclude_state is None:
            status = self.kv_mgr.check_status(self.bootstrap_room)
            if status in (KVPoll.Success, KVPoll.Failed):
                self.conclude_state = status
            elif status == KVPoll.Bootstrapping:
                if self.init_time is not None:
                    now = time.time()
                    elapsed = now - self.init_time
                    if elapsed >= self.kv_mgr.bootstrap_timeout:
                        logger.warning_once(
                            "Some requests timed out when bootstrapping, "
                            "which means prefill instances fail to receive the KV indices from the decode instance of this request. "
                            "If a greater mean TTFT is acceptable, you can 'export SGLANG_DISAGGREGATION_BOOTSTRAP_TIMEOUT=600' (10 minutes) to relax the timeout condition. "
                        )
                        self.kv_mgr.record_failure(
                            self.bootstrap_room,
                            f"Request {self.bootstrap_room} timed out after {elapsed:.1f}s in KVPoll.Bootstrapping",
                        )
                        self.conclude_state = KVPoll.Failed
                        return KVPoll.Failed

            return status
        else:
            return self.conclude_state

    def clear(self) -> None:
        if self.bootstrap_room in self.kv_mgr.request_status:
            self.kv_mgr.request_status.pop(self.bootstrap_room)

    def failure_exception(self):
        # Explicitly set the status to failure since this request has failed in another rank
        if self.conclude_state is None:
            self.conclude_state = KVPoll.Failed

        self.clear()

        with self.kv_mgr.failure_lock:
            failure_reason = self.kv_mgr.failure_records.pop(
                self.bootstrap_room, "Failed due to an unknown reason from another rank"
            )
        raise KVTransferError(self.bootstrap_room, failure_reason)

    def abort(self):
        self.kv_mgr.record_failure(
            self.bootstrap_room,
            "Aborted by AbortReq.",
        )
        # Explicitly set the status to failure since this request has been aborted
        self.conclude_state = KVPoll.Failed


class MooncakeKVReceiver(CommonKVReceiver):
    _ctx = zmq.Context()
    _socket_cache = {}
    _socket_locks = {}
    _global_lock = threading.Lock()

    def __init__(
        self,
        mgr: MooncakeKVManager,
        bootstrap_addr: str,
        bootstrap_room: Optional[int] = None,
        prefill_dp_rank: Optional[int] = None,
    ):
        self.session_id = mgr.get_session_id()
        self.conclude_state = None
        self.init_time = None
        super().__init__(mgr, bootstrap_addr, bootstrap_room, prefill_dp_rank)

        self.kv_mgr.addr_to_rooms_tracker[self.bootstrap_addr].add(self.bootstrap_room)
        self.kv_mgr.update_status(self.bootstrap_room, KVPoll.WaitingForInput)

    def _get_bootstrap_info_from_server(
        self, engine_rank, target_dp_group, target_pp_rank
    ):
        """Fetch the bootstrap info from the bootstrap server."""
        try:
            url = f"http://{self.bootstrap_addr}/route?engine_rank={engine_rank}&target_dp_group={target_dp_group}&target_pp_rank={target_pp_rank}"
            response = requests.get(url, timeout=5)
            if response.status_code == 200:
                bootstrap_info = response.json()
                return bootstrap_info
            else:
                logger.error(
                    f"Failed to get prefill server info: {response.status_code}, {response.text}"
                )
                return None
        except Exception as e:
            logger.error(f"Error fetching prefill info from bootstrap: {e}")
            return None

    def _register_kv_args(self):
        for bootstrap_info in self.bootstrap_infos:
            packed_kv_data_ptrs = b"".join(
                struct.pack("Q", ptr) for ptr in self.kv_mgr.kv_args.kv_data_ptrs
            )
            packed_aux_data_ptrs = b"".join(
                struct.pack("Q", ptr) for ptr in self.kv_mgr.kv_args.aux_data_ptrs
            )
            # Note(shangming): No need to add pp rank here since pp is not supported on the decode side yet
            tp_rank = self.kv_mgr.kv_args.engine_rank
            kv_item_len = self.kv_mgr.kv_args.kv_item_lens[0]
            dst_tp_rank = str(tp_rank).encode("ascii")
            dst_attn_tp_size = str(self.kv_mgr.attn_tp_size).encode("ascii")
            dst_kv_item_len = str(kv_item_len).encode("ascii")

            sock, lock = self._connect_to_bootstrap_server(bootstrap_info)
            with lock:
                sock.send_multipart(
                    [
                        "None".encode("ascii"),
                        self.kv_mgr.local_ip.encode("ascii"),
                        str(self.kv_mgr.rank_port).encode("ascii"),
                        self.session_id.encode("ascii"),
                        packed_kv_data_ptrs,
                        packed_aux_data_ptrs,
                        dst_tp_rank,
                        dst_attn_tp_size,
                        dst_kv_item_len,
                    ]
                )

    def init(self, kv_indices: npt.NDArray[np.int32], aux_index: Optional[int] = None):
        for bootstrap_info in self.bootstrap_infos:
            sock, lock = self._connect_to_bootstrap_server(bootstrap_info)
            is_dummy = bootstrap_info["is_dummy"]

            with lock:
                sock.send_multipart(
                    [
                        str(self.bootstrap_room).encode("ascii"),
                        self.kv_mgr.local_ip.encode("ascii"),
                        str(self.kv_mgr.rank_port).encode("ascii"),
                        self.session_id.encode("ascii"),
                        kv_indices.tobytes() if not is_dummy else b"",
                        str(aux_index).encode("ascii") if not is_dummy else b"",
                        str(self.required_dst_info_num).encode("ascii"),
                    ]
                )
        self.init_time = time.time()

    def poll(self) -> KVPoll:
        if self.conclude_state is None:
            status = self.kv_mgr.check_status(self.bootstrap_room)
            if status in (KVPoll.Success, KVPoll.Failed):
                self.conclude_state = status
            elif status == KVPoll.WaitingForInput:
                if self.init_time is not None:
                    now = time.time()
                    elapsed = now - self.init_time
                    if elapsed >= self.kv_mgr.waiting_timeout:
                        logger.warning_once(
                            "Some requests fail to receive KV Cache transfer done signal after bootstrapping. "
                            "If a greater mean TTFT is acceptable, you can 'export SGLANG_DISAGGREGATION_WAITING_TIMEOUT=600' (10 minutes) to relax the timeout condition. "
                        )
                        self.kv_mgr.record_failure(
                            self.bootstrap_room,
                            f"Request {self.bootstrap_room} timed out after {elapsed:.1f}s in KVPoll.WaitingForInput",
                        )
                        self.conclude_state = KVPoll.Failed
                        return KVPoll.Failed

            return status

        else:
            return self.conclude_state

    def clear(self) -> None:
        if self.bootstrap_room in self.kv_mgr.request_status:
            self.kv_mgr.request_status.pop(self.bootstrap_room)

        if self.bootstrap_room in self.kv_mgr.required_prefill_response_num_table:
            self.kv_mgr.required_prefill_response_num_table.pop(self.bootstrap_room)

        if self.bootstrap_room in self.kv_mgr.prefill_response_tracker:
            self.kv_mgr.prefill_response_tracker.pop(self.bootstrap_room)

    def failure_exception(self):
        # Explicitly set the status to failure since this request has failed in another rank
        if self.conclude_state is None:
            self.conclude_state = KVPoll.Failed

        self.clear()

        with self.kv_mgr.failure_lock:
            failure_reason = self.kv_mgr.failure_records.pop(
                self.bootstrap_room, "Failed due to an unknown reason from another rank"
            )
        raise KVTransferError(self.bootstrap_room, failure_reason)

    def abort(self):
        self.kv_mgr.record_failure(
            self.bootstrap_room,
            "Aborted by AbortReq.",
        )
        # Explicitly set the status to failure since this request has been aborted
        self.conclude_state = KVPoll.Failed


class MooncakeKVBootstrapServer(CommonKVBootstrapServer):
    pass<|MERGE_RESOLUTION|>--- conflicted
+++ resolved
@@ -34,10 +34,6 @@
     format_tcp_address,
     get_bool_env_var,
     get_int_env_var,
-<<<<<<< HEAD
-    get_local_ip_auto,
-=======
->>>>>>> 93f75778
     is_valid_ipv6_address,
 )
 
