from __future__ import annotations

import asyncio
import concurrent.futures
import dataclasses
import logging
import os
import queue
import socket
import struct
import threading
import time
from collections import defaultdict
from functools import cache
from typing import Dict, List, Optional, Tuple, Union

import numpy as np
import numpy.typing as npt
import requests
import zmq
from aiohttp import web

from sglang.srt.disaggregation.base.conn import (
    BaseKVBootstrapServer,
    BaseKVManager,
    BaseKVReceiver,
    BaseKVSender,
    KVArgs,
    KVPoll,
)
from sglang.srt.disaggregation.common.utils import (
    FastQueue,
    group_concurrent_contiguous,
)
from sglang.srt.disaggregation.mooncake.transfer_engine import MooncakeTransferEngine
from sglang.srt.disaggregation.utils import DisaggregationMode
from sglang.srt.layers.dp_attention import (
    get_attention_dp_rank,
    get_attention_dp_size,
    get_attention_tp_rank,
    get_attention_tp_size,
)
from sglang.srt.server_args import ServerArgs
from sglang.srt.utils import (
    format_tcp_address,
    get_bool_env_var,
    get_free_port,
    get_int_env_var,
    get_ip,
    get_local_ip_auto,
    is_valid_ipv6_address,
    maybe_wrap_ipv6_address,
)

logger = logging.getLogger(__name__)


class KVTransferError(Exception):
    def __init__(self, bootstrap_room: int, failure_reason: str):
        super().__init__(failure_reason)
        self.bootstrap_room = bootstrap_room
        self.failure_reason = failure_reason

    def __str__(self):
        return f"KVTransferError(bootstrap_room={self.bootstrap_room}): {self.failure_reason}"


# prefill
@dataclasses.dataclass
class TransferKVChunk:
    room: int
    prefill_kv_indices: npt.NDArray[np.int32]
    index_slice: slice
    is_last: bool
    prefill_aux_index: Optional[int]


# decode
@dataclasses.dataclass
class TransferInfo:
    room: int
    endpoint: str
    dst_port: int
    mooncake_session_id: str
    dst_kv_indices: npt.NDArray[np.int32]
    dst_aux_index: int
    required_dst_info_num: int
    prefix_cache_len: int
    is_dummy: bool

    @classmethod
    def from_zmq(cls, msg: List[bytes]):
        if msg[4] == b"" and msg[5] == b"":
            is_dummy = True
            dst_kv_indices = np.array([], dtype=np.int32)
            dst_aux_index = None
            prefix_cache_len = 0
        else:
            dst_kv_indices = np.frombuffer(msg[4], dtype=np.int32)
            dst_aux_index = int(msg[5].decode("ascii"))
            prefix_cache_len = int(msg[7].decode("ascii"))
            is_dummy = False
        return cls(
            room=int(msg[0].decode("ascii")),
            endpoint=msg[1].decode("ascii"),
            dst_port=int(msg[2].decode("ascii")),
            mooncake_session_id=msg[3].decode("ascii"),
            dst_kv_indices=dst_kv_indices,
            dst_aux_index=dst_aux_index,
            required_dst_info_num=int(msg[6].decode("ascii")),
            prefix_cache_len=prefix_cache_len,
            is_dummy=is_dummy,
        )


# decode
@dataclasses.dataclass
class KVArgsRegisterInfo:
    room: str
    endpoint: str
    dst_port: int
    mooncake_session_id: str
    dst_kv_ptrs: list[int]
    dst_aux_ptrs: list[int]
    dst_tp_rank: int
    dst_attn_tp_size: int
    dst_kv_item_len: int

    @classmethod
    def from_zmq(cls, msg: List[bytes]):
        return cls(
            room=str(msg[0].decode("ascii")),
            endpoint=msg[1].decode("ascii"),
            dst_port=int(msg[2].decode("ascii")),
            mooncake_session_id=msg[3].decode("ascii"),
            dst_kv_ptrs=list(struct.unpack(f"{len(msg[4])//8}Q", msg[4])),
            dst_aux_ptrs=list(struct.unpack(f"{len(msg[5])//8}Q", msg[5])),
            dst_tp_rank=int(msg[6].decode("ascii")),
            dst_attn_tp_size=int(msg[7].decode("ascii")),
            dst_kv_item_len=int(msg[8].decode("ascii")),
        )


class MooncakeKVManager(BaseKVManager):
    def __init__(
        self,
        args: KVArgs,
        disaggregation_mode: DisaggregationMode,
        server_args: ServerArgs,
        is_mla_backend: Optional[bool] = False,
    ):
        self.kv_args = args
        self.local_ip = get_local_ip_auto()
        self.is_mla_backend = is_mla_backend
        self.disaggregation_mode = disaggregation_mode
        self.init_engine()
        # for p/d multi node infer
        self.bootstrap_port = server_args.disaggregation_bootstrap_port
        self.dist_init_addr = server_args.dist_init_addr
        self.attn_tp_size = get_attention_tp_size()
        self.attn_tp_rank = get_attention_tp_rank()
        self.attn_dp_size = get_attention_dp_size()
        self.attn_dp_rank = get_attention_dp_rank()
        self.system_dp_size = (
            1 if server_args.enable_dp_attention else server_args.dp_size
        )
        self.system_dp_rank = (
            self.kv_args.system_dp_rank if self.kv_args.system_dp_rank else 0
        )
        self.pp_size = server_args.pp_size
        self.pp_rank = self.kv_args.pp_rank
        self.request_status: Dict[int, KVPoll] = {}
        self.rank_port = None
        self.server_socket = zmq.Context().socket(zmq.PULL)
        if is_valid_ipv6_address(self.local_ip):
            self.server_socket.setsockopt(zmq.IPV6, 1)

        self.register_buffer_to_engine()
        if self.disaggregation_mode == DisaggregationMode.PREFILL:
            self.transfer_infos: Dict[int, Dict[str, TransferInfo]] = {}
            self.decode_kv_args_table: Dict[str, KVArgsRegisterInfo] = {}
            self.start_prefill_thread()
            self._register_to_bootstrap()
            self.session_failures = defaultdict(int)
            self.failed_sessions = set()
            self.session_lock = threading.Lock()
            # Determine the number of threads to use for kv sender
            cpu_count = os.cpu_count()
            transfer_thread_pool_size = get_int_env_var(
                "SGLANG_DISAGGREGATION_THREAD_POOL_SIZE",
                min(max(4, int(0.75 * cpu_count) // 8), 12),
            )
            transfer_queue_size = get_int_env_var("SGLANG_DISAGGREGATION_QUEUE_SIZE", 4)
            self.transfer_queues: List[FastQueue] = [
                FastQueue() for _ in range(transfer_queue_size)
            ]
            assert transfer_thread_pool_size >= transfer_queue_size, (
                f"The environment variable SGLANG_DISAGGREGATION_THREAD_POOL_SIZE={transfer_thread_pool_size} must be "
                f"greater than or equal to SGLANG_DISAGGREGATION_QUEUE_SIZE={transfer_queue_size}."
            )
            self.executors = [
                concurrent.futures.ThreadPoolExecutor(
                    transfer_thread_pool_size // transfer_queue_size
                )
                for _ in range(transfer_queue_size)
            ]
            for queue, executor in zip(self.transfer_queues, self.executors):
                threading.Thread(
                    target=self.transfer_worker, args=(queue, executor), daemon=True
                ).start()
            # If a timeout happens on the prefill side, it means prefill instances
            # fail to receive the KV indices from the decode instance of this request.
            # These timeout requests should be aborted to release the tree cache.
            self.bootstrap_timeout = get_int_env_var(
                "SGLANG_DISAGGREGATION_BOOTSTRAP_TIMEOUT", 300
            )

            self.enable_custom_mem_pool = get_bool_env_var(
                "SGLANG_MOONCAKE_CUSTOM_MEM_POOL", "false"
            )
        elif self.disaggregation_mode == DisaggregationMode.DECODE:
            self.heartbeat_failures = {}
            self.session_pool = defaultdict(requests.Session)
            self.session_pool_lock = threading.Lock()
            self.addr_to_rooms_tracker = defaultdict(set)
            self.connection_lock = threading.Lock()
            self.required_prefill_response_num_table: Dict[int, int] = {}
            self.prefill_response_tracker: Dict[int, Set[int]] = defaultdict(set)
            # Heartbeat interval should be at least 2 seconds
            self.heartbeat_interval = max(
                float(os.getenv("SGLANG_DISAGGREGATION_HEARTBEAT_INTERVAL", 5.0)), 2.0
            )
            # Heartbeat failure should be at least 1
            self.max_failures = max(
                get_int_env_var("SGLANG_DISAGGREGATION_HEARTBEAT_MAX_FAILURE", 2), 1
            )
            self.start_decode_thread()
            self.connection_pool: Dict[str, Dict[str, Union[str, int]]] = {}
            self.prefill_attn_tp_size_table: Dict[str, int] = {}
            self.prefill_dp_size_table: Dict[str, int] = {}
            self.prefill_pp_size_table: Dict[str, int] = {}
            # If a timeout happens on the decode side, it means decode instances
            # fail to receive the KV Cache transfer done signal after bootstrapping.
            # These timeout requests should be aborted to release the tree cache.
            self.waiting_timeout = get_int_env_var(
                "SGLANG_DISAGGREGATION_WAITING_TIMEOUT", 300
            )
        else:
            raise ValueError(
                f"Unsupported DisaggregationMode: {self.disaggregation_mode}"
            )

        self.failure_records: Dict[int, str] = {}
        self.failure_lock = threading.Lock()

    def init_engine(self):
        self.engine = MooncakeTransferEngine(
            hostname=self.local_ip,
            gpu_id=self.kv_args.gpu_id,
            ib_device=self.kv_args.ib_device,
        )

    def register_buffer_to_engine(self):
        for kv_data_ptr, kv_data_len in zip(
            self.kv_args.kv_data_ptrs, self.kv_args.kv_data_lens
        ):
            self.engine.register(kv_data_ptr, kv_data_len)

        for aux_data_ptr, aux_data_len in zip(
            self.kv_args.aux_data_ptrs, self.kv_args.aux_data_lens
        ):
            self.engine.register(aux_data_ptr, aux_data_len)

    @cache
    def _connect(self, endpoint: str, is_ipv6: bool = False):
        socket = zmq.Context().socket(zmq.PUSH)
        if is_ipv6:
            socket.setsockopt(zmq.IPV6, 1)
        socket.connect(endpoint)
        return socket

    def _transfer_data(self, mooncake_session_id, transfer_blocks):
        if not transfer_blocks:
            return 0

        # TODO(shangming): Fix me when nvlink_transport of Mooncake is bug-free
        if self.enable_custom_mem_pool:
            # batch_transfer_sync has a higher chance to trigger an accuracy drop for MNNVL, fallback to transfer_sync temporarily
            for src_addr, dst_addr, length in transfer_blocks:
                status = self.engine.transfer_sync(
                    mooncake_session_id, src_addr, dst_addr, length
                )
                if status != 0:
                    return status
            return 0
        else:
            src_addrs, dst_addrs, lengths = zip(*transfer_blocks)
            return self.engine.batch_transfer_sync(
                mooncake_session_id, list(src_addrs), list(dst_addrs), list(lengths)
            )

    def send_kvcache(
        self,
        mooncake_session_id: str,
        prefill_kv_indices: npt.NDArray[np.int32],
        dst_kv_ptrs: list[int],
        dst_kv_indices: npt.NDArray[np.int32],
        executor: concurrent.futures.ThreadPoolExecutor,
    ):
        if prefill_kv_indices.size == 0:
            return 0

        # Group by indices
        prefill_kv_blocks, dst_kv_blocks = group_concurrent_contiguous(
            prefill_kv_indices, dst_kv_indices
        )

        layers_params = None

        # pp is not supported on the decode side yet
        if self.is_mla_backend:
            src_kv_ptrs = self.kv_args.kv_data_ptrs
            layers_per_pp_stage = len(src_kv_ptrs)
            start_layer = self.pp_rank * layers_per_pp_stage
            end_layer = start_layer + layers_per_pp_stage
            dst_kv_ptrs = dst_kv_ptrs[start_layer:end_layer]
            kv_item_len = self.kv_args.kv_item_lens[0]
            layers_params = [
                (
                    src_kv_ptrs[layer_id],
                    dst_kv_ptrs[layer_id],
                    kv_item_len,
                )
                for layer_id in range(layers_per_pp_stage)
            ]
        else:
            num_kv_layers = len(self.kv_args.kv_data_ptrs) // 2
            src_k_ptrs = self.kv_args.kv_data_ptrs[:num_kv_layers]
            src_v_ptrs = self.kv_args.kv_data_ptrs[num_kv_layers:]
            layers_per_pp_stage = len(src_k_ptrs)
            start_layer = self.pp_rank * layers_per_pp_stage
            end_layer = start_layer + layers_per_pp_stage
            dst_k_ptrs = dst_kv_ptrs[start_layer:end_layer]
            dst_v_ptrs = dst_kv_ptrs[
                num_kv_layers + start_layer : num_kv_layers + end_layer
            ]
            kv_item_len = self.kv_args.kv_item_lens[0]

            layers_params = [
                (
                    src_k_ptrs[layer_id],
                    dst_k_ptrs[layer_id],
                    kv_item_len,
                )
                for layer_id in range(layers_per_pp_stage)
            ] + [
                (
                    src_v_ptrs[layer_id],
                    dst_v_ptrs[layer_id],
                    kv_item_len,
                )
                for layer_id in range(layers_per_pp_stage)
            ]
        assert layers_params is not None

        # Worker function for processing a single layer
        def process_layer(src_ptr: int, dst_ptr: int, item_len: int) -> int:
            transfer_blocks = []
            for prefill_index, decode_index in zip(prefill_kv_blocks, dst_kv_blocks):
                src_addr = src_ptr + int(prefill_index[0]) * item_len
                dst_addr = dst_ptr + int(decode_index[0]) * item_len
                length = item_len * len(prefill_index)
                transfer_blocks.append((src_addr, dst_addr, length))

            return self._transfer_data(mooncake_session_id, transfer_blocks)

        futures = [
            executor.submit(
                process_layer,
                src_ptr,
                dst_ptr,
                item_len,
            )
            for (src_ptr, dst_ptr, item_len) in layers_params
        ]

        for future in concurrent.futures.as_completed(futures):
            status = future.result()
            if status != 0:
                for f in futures:
                    f.cancel()
                return status

        return 0

    def send_kvcache_slice(
        self,
        mooncake_session_id: str,
        prefill_kv_indices: npt.NDArray[np.int64],
        dst_kv_ptrs: list[int],
        dst_kv_indices: npt.NDArray[np.int64],
        dst_tp_rank: int,
        dst_attn_tp_size: int,
        dst_kv_item_len: int,
        executor: concurrent.futures.ThreadPoolExecutor,
    ):
        """
        Sends KV cache slices from this Prefill rank to a target Decode rank,
        supporting generic M-to-N TP size configurations.

        NOTE: This implementation calls the transfer engine for each token slot within
        each page to ensure correctness for any page_size and head-slicing configuration.
        This may introduce performance overhead (increased TTFT) for long sequences.
        """

        if prefill_kv_indices.size == 0:
            return 0

        # Extract configuration
        local_tp_rank_in_group = self.kv_args.engine_rank % self.attn_tp_size
        src_kv_item_len = self.kv_args.kv_item_lens[0]
        dst_tp_rank_in_group = dst_tp_rank % dst_attn_tp_size
        num_kv_heads = self.kv_args.kv_head_num
        num_layers = len(self.kv_args.kv_data_ptrs)
        page_size = self.kv_args.page_size

        # Calculate head distribution
        src_heads_per_rank = num_kv_heads
        dst_heads_per_rank = num_kv_heads * self.attn_tp_size // dst_attn_tp_size
        bytes_per_head_slice_to_send = (
            dst_kv_item_len // page_size // dst_heads_per_rank
        )

        # Determine slicing parameters based on TP configuration
        if self.attn_tp_size > dst_attn_tp_size:
            # Send KVCache from multiple prefill instances to 1 decode instance
            src_head_start_offset = 0
            num_heads_to_send = src_heads_per_rank
            dst_head_start_offset = local_tp_rank_in_group * src_heads_per_rank
        else:
            # Send KVCache from 1 prefill instance to multiple decode instances
            src_head_start_offset = dst_tp_rank_in_group * dst_heads_per_rank
            num_heads_to_send = dst_heads_per_rank
            dst_head_start_offset = 0

        # pp is not supported on the decode side yet
        num_kv_layers = len(self.kv_args.kv_data_ptrs) // 2
        src_k_ptrs = self.kv_args.kv_data_ptrs[:num_kv_layers]
        src_v_ptrs = self.kv_args.kv_data_ptrs[num_kv_layers:]
        layers_per_pp_stage = len(src_k_ptrs)
        start_layer = self.pp_rank * layers_per_pp_stage
        end_layer = start_layer + layers_per_pp_stage
        dst_k_ptrs = dst_kv_ptrs[start_layer:end_layer]
        dst_v_ptrs = dst_kv_ptrs[
            num_kv_layers + start_layer : num_kv_layers + end_layer
        ]

        # Calculate precise byte offset and length for the sub-slice within the token
        src_head_slice_offset = src_head_start_offset * bytes_per_head_slice_to_send
        dst_head_slice_offset = dst_head_start_offset * bytes_per_head_slice_to_send
        heads_bytes_per_token_to_send = num_heads_to_send * bytes_per_head_slice_to_send

        # Sanity check: The data sub-slice to be sent should fit into the dst buffer.
        # This means heads_bytes_per_token_to_send <= (dst_kv_item_len // page_size)
        if heads_bytes_per_token_to_send > (dst_kv_item_len // page_size):
            logger.error(
                f"[{mooncake_session_id}] slice size ({heads_bytes_per_token_to_send}) exceeds "
                f"target token slot size ({dst_kv_item_len // page_size})"
            )
            return -1

        layers_params = [
            (
                src_k_ptrs[layer_id],
                dst_k_ptrs[layer_id],
                src_kv_item_len,
                dst_kv_item_len,
                src_head_slice_offset,
                dst_head_slice_offset,
                heads_bytes_per_token_to_send,
            )
            for layer_id in range(layers_per_pp_stage)
        ] + [
            (
                src_v_ptrs[layer_id],
                dst_v_ptrs[layer_id],
                src_kv_item_len,
                dst_kv_item_len,
                src_head_slice_offset,
                dst_head_slice_offset,
                heads_bytes_per_token_to_send,
            )
            for layer_id in range(layers_per_pp_stage)
        ]

        def process_layer_tp_aware(layer_params):
            (
                src_ptr,
                dst_ptr,
                src_item_len,
                dst_item_len,
                src_head_slice_offset,
                dst_head_slice_offset,
                heads_bytes_per_token_to_send,
            ) = layer_params
            src_addr_list = []
            dst_addr_list = []
            length_list = []

            # Calculate strides for a single token slot
            bytes_per_token_on_prefill = src_item_len // page_size
            bytes_per_token_on_decode = dst_item_len // page_size

            for i in range(len(prefill_kv_indices)):
                prefill_page_idx = int(prefill_kv_indices[i])
                decode_page_idx = int(dst_kv_indices[i])

                # Get the starting addresses for the current src and dst pages
                src_page_start_addr = src_ptr + prefill_page_idx * src_item_len
                dst_page_start_addr = dst_ptr + decode_page_idx * dst_item_len

                # Iterate through each valid token slot within the current page
                for token_slot_in_page in range(page_size):
                    # Calculate the start address of the current token slot
                    src_token_slot_start_addr = (
                        src_page_start_addr
                        + token_slot_in_page * bytes_per_token_on_prefill
                    )
                    dst_token_slot_start_addr = (
                        dst_page_start_addr
                        + token_slot_in_page * bytes_per_token_on_decode
                    )

                    # Calculate final src and dst addresses by applying head-slice offsets
                    src_slice_addr = src_token_slot_start_addr + src_head_slice_offset
                    dst_slice_addr = dst_token_slot_start_addr + dst_head_slice_offset

                    src_addr_list.append(src_slice_addr)
                    dst_addr_list.append(dst_slice_addr)
                    length_list.append(heads_bytes_per_token_to_send)

            return self.engine.batch_transfer_sync(
                mooncake_session_id, src_addr_list, dst_addr_list, length_list
            )

        futures = [
            executor.submit(
                process_layer_tp_aware,
                layer_params,
            )
            for layer_params in layers_params
        ]

        for future in concurrent.futures.as_completed(futures):
            status = future.result()
            if status != 0:
                for f in futures:
                    f.cancel()
                return status

        return 0

    def send_aux(
        self,
        mooncake_session_id: str,
        prefill_aux_index: int,
        dst_aux_ptrs: list[int],
        dst_aux_index: int,
    ):
        transfer_blocks = []
        prefill_aux_ptrs = self.kv_args.aux_data_ptrs
        prefill_aux_item_lens = self.kv_args.aux_item_lens

        for i, dst_aux_ptr in enumerate(dst_aux_ptrs):
            length = prefill_aux_item_lens[i]
            src_addr = prefill_aux_ptrs[i] + length * prefill_aux_index
            dst_addr = dst_aux_ptrs[i] + length * dst_aux_index
            transfer_blocks.append((src_addr, dst_addr, length))

        return self._transfer_data(mooncake_session_id, transfer_blocks)

    def sync_status_to_decode_endpoint(
        self, remote: str, dst_port: int, room: int, status: int, prefill_rank: int
    ):
        self._connect(
            format_tcp_address(remote, dst_port), is_ipv6=is_valid_ipv6_address(remote)
        ).send_multipart(
            [
                str(room).encode("ascii"),
                str(status).encode("ascii"),
                str(prefill_rank).encode("ascii"),
            ]
        )

    def transfer_worker(
        self, queue: FastQueue, executor: concurrent.futures.ThreadPoolExecutor
    ):
        while True:
            try:
                kv_chunk: TransferKVChunk = queue.get()
                reqs_to_be_processed = (
                    self.transfer_infos[kv_chunk.room].values()
                    if kv_chunk.room in self.transfer_infos
                    else []
                )
                polls = []
                dst_ranks_infos = []
                local_rank = self.kv_args.engine_rank
                for req in reqs_to_be_processed:
                    if not req.is_dummy:
                        # Early exit if the request has failed
                        with self.session_lock:
                            if req.mooncake_session_id in self.failed_sessions:
                                self.record_failure(
                                    kv_chunk.room,
                                    f"Decode instance could be dead, remote mooncake session {req.mooncake_session_id} is not alive",
                                )
                                self.update_status(kv_chunk.room, KVPoll.Failed)
                                self.sync_status_to_decode_endpoint(
                                    req.endpoint,
                                    req.dst_port,
                                    req.room,
                                    KVPoll.Failed,
                                    local_rank,
                                )
                                break

                        chunked_dst_kv_indice = req.dst_kv_indices[kv_chunk.index_slice]

                        # NOTE: This is temporarily a workaround to deal with the case where the prefill_kv_indices
                        # is mismatched with the dst_kv_indices when page size > 1, this should never happen.
                        if len(chunked_dst_kv_indice) < len(
                            kv_chunk.prefill_kv_indices
                        ):
                            logger.warning(
                                f"len(chunked_dst_kv_indice) = {len(chunked_dst_kv_indice)}, len(kv_chunk.prefill_kv_indices) = {len(kv_chunk.prefill_kv_indices)}"
                            )
                            kv_chunk.prefill_kv_indices = kv_chunk.prefill_kv_indices[
                                : len(chunked_dst_kv_indice)
                            ]

                        target_rank_registration_info: KVArgsRegisterInfo = (
                            self.decode_kv_args_table[req.mooncake_session_id]
                        )
                        if self.is_mla_backend or (
                            self.attn_tp_size
                            == target_rank_registration_info.dst_attn_tp_size
                        ):
                            ret = self.send_kvcache(
                                req.mooncake_session_id,
                                kv_chunk.prefill_kv_indices,
                                target_rank_registration_info.dst_kv_ptrs,
                                chunked_dst_kv_indice,
                                executor,
                            )
                        else:
                            ret = self.send_kvcache_slice(
                                req.mooncake_session_id,
                                kv_chunk.prefill_kv_indices,
                                target_rank_registration_info.dst_kv_ptrs,
                                chunked_dst_kv_indice,
                                target_rank_registration_info.dst_tp_rank,
                                target_rank_registration_info.dst_attn_tp_size,
                                target_rank_registration_info.dst_kv_item_len,
                                executor,
                            )
                        if ret != 0:
                            with self.session_lock:
                                self.session_failures[req.mooncake_session_id] += 1
                                # Failures should never happen if the session is not dead, if the session fails once, mark it as failed
                                if self.session_failures[req.mooncake_session_id] >= 1:
                                    self.failed_sessions.add(req.mooncake_session_id)
                                    logger.error(
                                        f"Session {req.mooncake_session_id} failed."
                                    )
                            self.record_failure(
                                kv_chunk.room,
                                f"Failed to send kv chunk of {kv_chunk.room} to {req.endpoint}:{req.dst_port}",
                            )
                            self.update_status(kv_chunk.room, KVPoll.Failed)
                            self.sync_status_to_decode_endpoint(
                                req.endpoint,
                                req.dst_port,
                                req.room,
                                KVPoll.Failed,
                                local_rank,
                            )
                            break

                        if kv_chunk.is_last:
                            # Only the last chunk we need to send the aux data
                            ret = self.send_aux(
                                req.mooncake_session_id,
                                kv_chunk.prefill_aux_index,
                                target_rank_registration_info.dst_aux_ptrs,
                                req.dst_aux_index,
                            )
                            polls.append(True if ret == 0 else False)
                            dst_ranks_infos.append(
                                (req.endpoint, req.dst_port, req.room)
                            )

                            # Only sync status when all the dst ranks have received the kvcache
                            if len(polls) == req.required_dst_info_num:
                                status = KVPoll.Success if all(polls) else KVPoll.Failed
                                self.update_status(req.room, status)
                                for endpoint, dst_port, room in dst_ranks_infos:
                                    self.sync_status_to_decode_endpoint(
                                        endpoint, dst_port, room, status, local_rank
                                    )
                    else:
                        # Dummy request means the decode instance is not used, so its status can be marked as success directly
                        # Dummy request does not need to sync status to decode endpoint
                        if kv_chunk.is_last and req.room in self.request_status:
                            self.update_status(req.room, KVPoll.Success)

                if (
                    kv_chunk.room not in self.request_status
                    or self.check_status(kv_chunk.room) == KVPoll.Success
                ):
                    if kv_chunk.room in self.transfer_infos:
                        self.transfer_infos.pop(kv_chunk.room)

            except Exception as e:
                # NOTE(shangming): Remove this when we make sure the transfer thread is bug-free
                raise RuntimeError(
                    f"Transfer thread failed because of {e}. Prefill instance with bootstrap_port={self.bootstrap_port} is dead."
                )

    def _bind_server_socket(self):
        self.server_socket.bind(format_tcp_address(self.local_ip, self.rank_port))

    def start_prefill_thread(self):
        self.rank_port = get_free_port()
        self._bind_server_socket()

        def bootstrap_thread():
            """This thread recvs pre-alloc notification from the decode engine"""
            # KVPoll.Bootstrapping -> KVPoll.WaitingForInput
            while True:
                waiting_req_bytes = self.server_socket.recv_multipart()
                room = waiting_req_bytes[0].decode("ascii")
                mooncake_session_id = waiting_req_bytes[3].decode("ascii")
                if room == "None":
                    self.decode_kv_args_table[mooncake_session_id] = (
                        KVArgsRegisterInfo.from_zmq(waiting_req_bytes)
                    )
                    with self.session_lock:
                        if mooncake_session_id in self.failed_sessions:
                            self.failed_sessions.remove(mooncake_session_id)
                        if mooncake_session_id in self.session_failures:
                            del self.session_failures[mooncake_session_id]
                    logger.debug(
                        f"Register KVArgs from {mooncake_session_id} successfully"
                    )
                    continue
                else:
                    required_dst_info_num = int(waiting_req_bytes[6].decode("ascii"))
                    room = int(room)
                    if room not in self.transfer_infos:
                        self.transfer_infos[room] = {}

                    self.transfer_infos[room][mooncake_session_id] = (
                        TransferInfo.from_zmq(waiting_req_bytes)
                    )
                    # NOTE: after bootstrapping we can mark the req as waiting for input
                    if len(self.transfer_infos[room]) == required_dst_info_num:
                        self.update_status(room, KVPoll.WaitingForInput)

        threading.Thread(target=bootstrap_thread).start()

    def start_decode_thread(self):
        self.rank_port = get_free_port()
        self._bind_server_socket()

        def decode_thread():
            while True:
                (bootstrap_room, status, prefill_rank) = (
                    self.server_socket.recv_multipart()
                )
                status = int(status.decode("ascii"))
                bootstrap_room = int(bootstrap_room.decode("ascii"))
                prefill_rank = int(prefill_rank.decode("ascii"))

                if status == KVPoll.Success:
                    if bootstrap_room in self.request_status:
                        self.prefill_response_tracker[bootstrap_room].add(prefill_rank)
                        expected_response_num = (
                            self.required_prefill_response_num_table[bootstrap_room]
                        )
                        arrived_response_num = len(
                            self.prefill_response_tracker[bootstrap_room]
                        )
                        if (
                            self.is_mla_backend
                            or arrived_response_num == expected_response_num
                        ):
                            self.update_status(bootstrap_room, KVPoll.Success)
                elif status == KVPoll.Failed:
                    self.record_failure(
                        bootstrap_room,
                        f"Failed to get kvcache from prefill instance, it might be dead",
                    )
                    self.update_status(bootstrap_room, status)

        def heartbeat_checker():
            while True:
                time.sleep(self.heartbeat_interval)
                with self.connection_lock:
                    addresses = list(self.prefill_dp_size_table.keys())

                for bootstrap_addr in addresses:
                    session = None
                    try:
                        with self.session_pool_lock:
                            session = self.session_pool[bootstrap_addr]
                        response = session.get(
                            f"http://{bootstrap_addr}/health",
                            timeout=(2, 3),
                            headers={"Connection": "keep-alive"},
                        )
                        if response.status_code == 200:
                            self.heartbeat_failures[bootstrap_addr] = 0

                            current_rooms = self.addr_to_rooms_tracker[
                                bootstrap_addr
                            ].copy()

                            for bootstrap_room in current_rooms:
                                # Remove KVPoll.Success requests from the tracker
                                if bootstrap_room not in self.request_status:
                                    self.addr_to_rooms_tracker[bootstrap_addr].discard(
                                        bootstrap_room
                                    )
                        else:
                            logger.info(
                                f"Attempting to reconnect to {bootstrap_addr}..."
                            )
                            self.heartbeat_failures[bootstrap_addr] = (
                                self.heartbeat_failures.get(bootstrap_addr, 0) + 1
                            )
                            with self.session_pool_lock:
                                if bootstrap_addr in self.session_pool:
                                    del self.session_pool[bootstrap_addr]
                    except Exception:
                        logger.info(f"Attempting to reconnect to {bootstrap_addr}...")
                        self.heartbeat_failures[bootstrap_addr] = (
                            self.heartbeat_failures.get(bootstrap_addr, 0) + 1
                        )

                    if (
                        self.heartbeat_failures.get(bootstrap_addr, 0)
                        >= self.max_failures
                    ):
                        self._handle_node_failure(bootstrap_addr)
                        with self.session_pool_lock:
                            if bootstrap_addr in self.session_pool:
                                del self.session_pool[bootstrap_addr]

        threading.Thread(target=decode_thread).start()
        threading.Thread(target=heartbeat_checker).start()

    def add_transfer_request(
        self,
        bootstrap_room: int,
        kv_indices: npt.NDArray[np.int32],
        index_slice: slice,
        is_last: bool,
        aux_index: Optional[int] = None,
    ):
        assert self.disaggregation_mode == DisaggregationMode.PREFILL
        assert not is_last or (is_last and aux_index is not None)

        if (
            bootstrap_room not in self.request_status
            or self.check_status(bootstrap_room) == KVPoll.Failed
        ):
            logger.debug(
                "Request with bootstrap_room=%s already failed", bootstrap_room
            )
            return

        if bootstrap_room not in self.transfer_infos:
            # This means that the current rank is a dummy rank for this request,
            # and it has already been marked as success, so there is no need to
            # add further chunks into the transfer queue.
            return

        # NOTE(shangming): sharding according to the dst_infos to make sure
        # requests with the same dst_sessions will be added into the same
        # queue, which enables early abort with failed sessions.
        dst_infos = self.transfer_infos[bootstrap_room].keys()
        session_port_sum = sum(int(session.rsplit(":", 1)[1]) for session in dst_infos)
        shard_idx = session_port_sum % len(self.transfer_queues)

        self.transfer_queues[shard_idx].put(
            TransferKVChunk(
                room=bootstrap_room,
                prefill_kv_indices=kv_indices,
                index_slice=index_slice,
                is_last=is_last,
                prefill_aux_index=aux_index,
            )
        )

    def check_status(self, bootstrap_room: int):
        return self.request_status[bootstrap_room]

    def update_status(self, bootstrap_room: int, status: KVPoll):
        if bootstrap_room not in self.request_status:
            self.request_status[bootstrap_room] = status
        else:
            # NOTE: status is only allowed to be incremented unless it is KVPoll.Failed
            if status == KVPoll.Failed:
                self.request_status[bootstrap_room] = KVPoll.Failed
            else:
                self.request_status[bootstrap_room] = max(
                    self.request_status[bootstrap_room], status
                )

    def record_failure(self, bootstrap_room: int, failure_reason: str):
        with self.failure_lock:
            self.failure_records[bootstrap_room] = failure_reason

    def get_session_id(self):
        return self.engine.get_session_id()

    def _register_to_bootstrap(self):
        """Register KVSender to bootstrap server via HTTP POST."""
        if self.dist_init_addr:
            if self.dist_init_addr.startswith("["):  # [ipv6]:port or [ipv6]
                if self.dist_init_addr.endswith("]"):
                    host = self.dist_init_addr
                else:
                    host, _ = self.dist_init_addr.rsplit(":", 1)
            else:
                host = socket.gethostbyname(self.dist_init_addr.rsplit(":", 1)[0])
        else:
            host = get_ip()
            host = maybe_wrap_ipv6_address(host)

        bootstrap_server_url = f"{host}:{self.bootstrap_port}"
        url = f"http://{bootstrap_server_url}/route"
        payload = {
            "role": "Prefill",
            "attn_tp_size": self.attn_tp_size,
            "attn_tp_rank": self.attn_tp_rank,
            "attn_dp_size": self.attn_dp_size,
            "attn_dp_rank": self.attn_dp_rank,
            "pp_size": self.pp_size,
            "pp_rank": self.pp_rank,
            "system_dp_size": self.system_dp_size,
            "system_dp_rank": self.system_dp_rank,
            "rank_ip": self.local_ip,
            "rank_port": self.rank_port,
        }

        try:
            response = requests.put(url, json=payload, timeout=5)
            if response.status_code == 200:
                logger.debug("Prefill successfully registered to bootstrap server.")
            else:
                logger.error(
                    f"Prefill instance failed to connect to bootstrap server: {response.status_code}, {response.text}"
                )
        except Exception as e:
            logger.error(
                f"Prefill instance failed to register to bootstrap server: {e}"
            )

    def _handle_node_failure(self, failed_bootstrap_addr):
        with self.connection_lock:
            keys_to_remove = [
                k for k in self.connection_pool if k.startswith(failed_bootstrap_addr)
            ]
            for k in keys_to_remove:
                del self.connection_pool[k]
            if failed_bootstrap_addr in self.prefill_attn_tp_size_table:
                del self.prefill_attn_tp_size_table[failed_bootstrap_addr]
            if failed_bootstrap_addr in self.prefill_dp_size_table:
                del self.prefill_dp_size_table[failed_bootstrap_addr]
            if failed_bootstrap_addr in self.prefill_pp_size_table:
                del self.prefill_pp_size_table[failed_bootstrap_addr]

            possible_affected_rooms = self.addr_to_rooms_tracker.get(
                failed_bootstrap_addr, []
            )
            if failed_bootstrap_addr in self.addr_to_rooms_tracker:
                del self.addr_to_rooms_tracker[failed_bootstrap_addr]

        # Report the requests associated with the failed bootstrap addr and mark their status as KVPoll.Failed
        affected_rooms = []
        for room in possible_affected_rooms:
            if (
                room in self.request_status
                and self.check_status(room) != KVPoll.Success
            ):
                self.record_failure(
                    room,
                    f"Losing connection with prefill instance (bootstrap_addr: {failed_bootstrap_addr})",
                )
                self.update_status(room, KVPoll.Failed)
                affected_rooms.append(room)
        logger.error(
            f"Losing connection with prefill instance (bootstrap_addr: {failed_bootstrap_addr}), {len(affected_rooms)} requests affected"
        )


class MooncakeKVSender(BaseKVSender):

    def __init__(
        self,
        mgr: MooncakeKVManager,
        bootstrap_addr: str,
        bootstrap_room: int,
        dest_tp_ranks: List[int],
        pp_rank: int,
    ):
        self.kv_mgr = mgr
        self.bootstrap_room = bootstrap_room
        self.kv_mgr.update_status(bootstrap_room, KVPoll.Bootstrapping)
        self.aux_index = None
        self.bootstrap_server_url = bootstrap_addr
        self.conclude_state = None
        self.init_time = time.time()
        # inner state
        self.curr_idx = 0

    def init(self, num_kv_indices: int, aux_index: Optional[int] = None):
        self.num_kv_indices = num_kv_indices
        self.aux_index = aux_index

    def send(
        self,
        kv_indices: npt.NDArray[np.int32],
    ):
        if self.bootstrap_room in self.kv_mgr.transfer_infos:
            session_id = next(iter(self.kv_mgr.transfer_infos[self.bootstrap_room]))
            decode_prefix_cache_len = self.kv_mgr.transfer_infos[self.bootstrap_room][
                session_id
            ].prefix_cache_len
            if decode_prefix_cache_len >= self.curr_idx + len(kv_indices):
                if decode_prefix_cache_len == self.num_kv_indices:
                    kv_indices = np.empty(0, dtype=np.int32)
                    self.curr_idx = decode_prefix_cache_len
                else:
                    self.curr_idx += len(kv_indices)
                    return
            elif decode_prefix_cache_len > self.curr_idx:
                kv_indices = kv_indices[decode_prefix_cache_len - self.curr_idx :]
                self.curr_idx = decode_prefix_cache_len

        index_slice = slice(self.curr_idx, self.curr_idx + len(kv_indices))
        self.curr_idx += len(kv_indices)
        is_last = self.curr_idx == self.num_kv_indices

        if not is_last:
            self.kv_mgr.add_transfer_request(
                self.bootstrap_room,
                kv_indices,
                index_slice,
                False,
            )
        else:
            self.kv_mgr.add_transfer_request(
                self.bootstrap_room,
                kv_indices,
                index_slice,
                True,
                aux_index=self.aux_index,
            )

    def poll(self) -> KVPoll:
        if self.conclude_state is None:
            status = self.kv_mgr.check_status(self.bootstrap_room)
            if status in (KVPoll.Success, KVPoll.Failed):
                self.conclude_state = status
            elif status == KVPoll.Bootstrapping:
                if self.init_time is not None:
                    now = time.time()
                    elapsed = now - self.init_time
                    if elapsed >= self.kv_mgr.bootstrap_timeout:
                        logger.warning_once(
                            "Some requests timed out when bootstrapping, "
                            "which means prefill instances fail to receive the KV indices from the decode instance of this request. "
                            "If a greater mean TTFT is acceptable, you can 'export SGLANG_DISAGGREGATION_BOOTSTRAP_TIMEOUT=600' (10 minutes) to relax the timeout condition. "
                        )
                        self.kv_mgr.record_failure(
                            self.bootstrap_room,
                            f"Request {self.bootstrap_room} timed out after {elapsed:.1f}s in KVPoll.Bootstrapping",
                        )
                        self.conclude_state = KVPoll.Failed
                        return KVPoll.Failed

            return status
        else:
            return self.conclude_state

    def clear(self) -> None:
        if self.bootstrap_room in self.kv_mgr.request_status:
            self.kv_mgr.request_status.pop(self.bootstrap_room)

    def failure_exception(self):
        # Explicitly set the status to failure since this request has failed in another rank
        if self.conclude_state is None:
            self.conclude_state = KVPoll.Failed

        self.clear()

        with self.kv_mgr.failure_lock:
            failure_reason = self.kv_mgr.failure_records.pop(
                self.bootstrap_room, "Failed due to an unknown reason from another rank"
            )
        raise KVTransferError(self.bootstrap_room, failure_reason)

    def abort(self):
        self.kv_mgr.record_failure(
            self.bootstrap_room,
            "Aborted by AbortReq.",
        )
        # Explicitly set the status to failure since this request has been aborted
        self.conclude_state = KVPoll.Failed


class MooncakeKVReceiver(BaseKVReceiver):
    _ctx = zmq.Context()
    _socket_cache = {}
    _socket_locks = {}
    _global_lock = threading.Lock()

    def __init__(
        self,
        mgr: MooncakeKVManager,
        bootstrap_addr: str,
        bootstrap_room: Optional[int] = None,
        data_parallel_rank: Optional[int] = None,
    ):
        self.bootstrap_room = bootstrap_room
        self.bootstrap_addr = bootstrap_addr
        self.kv_mgr = mgr
        self.session_id = self.kv_mgr.get_session_id()
        self.kv_mgr.update_status(self.bootstrap_room, KVPoll.Bootstrapping)
        self.conclude_state = None
        self.init_time = None
        self.data_parallel_rank = data_parallel_rank

        if self.bootstrap_addr not in self.kv_mgr.prefill_dp_size_table:
            (
                self.prefill_attn_tp_size,
                self.prefill_dp_size,
                self.prefill_pp_size,
            ) = self._get_prefill_parallel_info_from_server()
            if (
                self.prefill_attn_tp_size is None
                or self.prefill_dp_size is None
                or self.prefill_pp_size is None
            ):
                self.kv_mgr.record_failure(
                    self.bootstrap_room,
                    f"Could not fetch prefill parallel info from bootstrap_addr: {self.bootstrap_addr}",
                )
                self.kv_mgr.update_status(self.bootstrap_room, KVPoll.Failed)
                return
            else:
                logger.debug(
                    f"Fetch prefill parallel info from [{self.bootstrap_addr}]: DP size:{self.prefill_dp_size}, TP size:{self.prefill_attn_tp_size} PP size:{self.prefill_pp_size}"
                )
                self.kv_mgr.prefill_attn_tp_size_table[self.bootstrap_addr] = (
                    self.prefill_attn_tp_size
                )
                self.kv_mgr.prefill_dp_size_table[self.bootstrap_addr] = (
                    self.prefill_dp_size
                )
                self.kv_mgr.prefill_pp_size_table[self.bootstrap_addr] = (
                    self.prefill_pp_size
                )
        else:
            self.prefill_attn_tp_size = self.kv_mgr.prefill_attn_tp_size_table[
                self.bootstrap_addr
            ]
            self.prefill_dp_size = self.kv_mgr.prefill_dp_size_table[
                self.bootstrap_addr
            ]
            self.prefill_pp_size = self.kv_mgr.prefill_pp_size_table[
                self.bootstrap_addr
            ]

        # Currently, we don't allow prefill instance and decode instance to
        # have different TP sizes per DP rank, except for models using MLA.
        if self.kv_mgr.attn_tp_size == self.prefill_attn_tp_size:
            self.target_tp_rank = (
                self.kv_mgr.kv_args.engine_rank % self.kv_mgr.attn_tp_size
            )
            self.required_dst_info_num = 1
            self.required_prefill_response_num = 1
            self.target_tp_ranks = [self.target_tp_rank]
        elif self.kv_mgr.attn_tp_size > self.prefill_attn_tp_size:
            if not self.kv_mgr.is_mla_backend:
                logger.warning_once(
                    "Performance is NOT guaranteed when using different TP sizes for non-MLA models. "
                )
            self.target_tp_rank = (
                self.kv_mgr.kv_args.engine_rank % self.kv_mgr.attn_tp_size
            ) // (self.kv_mgr.attn_tp_size // self.prefill_attn_tp_size)
            self.required_dst_info_num = (
                self.kv_mgr.attn_tp_size // self.prefill_attn_tp_size
            )
            self.required_prefill_response_num = 1
            self.target_tp_ranks = [self.target_tp_rank]
        else:
            if not self.kv_mgr.is_mla_backend:
                logger.warning_once(
                    "Performance is NOT guaranteed when using different TP sizes for non-MLA models. "
                )
            # For non-MLA models, one decode rank needs to retrieve KVCache from multiple prefill ranks for non MLA models;
            self.target_tp_ranks = [
                rank
                for rank in range(
                    (self.kv_mgr.kv_args.engine_rank % self.kv_mgr.attn_tp_size)
                    * (self.prefill_attn_tp_size // self.kv_mgr.attn_tp_size),
                    (self.kv_mgr.kv_args.engine_rank % self.kv_mgr.attn_tp_size + 1)
                    * (self.prefill_attn_tp_size // self.kv_mgr.attn_tp_size),
                )
            ]

            # For MLA models, we can retrieve KVCache from only one prefill rank, but we still need to maintain
            # multiple connections in the connection pool and have to send dummy requests to other prefill ranks,
            # or the KVPoll will never be set correctly
            self.target_tp_rank = self.target_tp_ranks[0]
            self.required_dst_info_num = 1
            self.required_prefill_response_num = (
                self.prefill_attn_tp_size // self.kv_mgr.attn_tp_size
            )

        if self.data_parallel_rank is not None:
            logger.debug(f"Targeting DP rank: {self.data_parallel_rank}")
            self.target_dp_group = self.data_parallel_rank
        else:
            self.target_dp_group = bootstrap_room % self.prefill_dp_size

        self.kv_mgr.required_prefill_response_num_table[self.bootstrap_room] = (
            self.required_prefill_response_num
        )
        # NOTE: key distinguished by bootstrap_addr, target_dp_group, and target_tp_rank
        bootstrap_key = (
            f"{self.bootstrap_addr}_{self.target_dp_group}_{self.target_tp_rank}"
        )

        if bootstrap_key not in self.kv_mgr.connection_pool:
            bootstrap_infos = []
            for target_tp_rank in self.target_tp_ranks:
                for target_pp_rank in range(self.prefill_pp_size):
                    bootstrap_info = self._get_bootstrap_info_from_server(
                        target_tp_rank, self.target_dp_group, target_pp_rank
                    )
                    if bootstrap_info is not None:
                        if self.kv_mgr.is_mla_backend:
                            # For MLA: target_tp_rank is the selected real rank, others are dummy ranks
                            bootstrap_info["is_dummy"] = not bool(
                                target_tp_rank == self.target_tp_rank
                                or self.target_tp_rank is None
                            )
                        else:
                            # For non-MLA: all target_tp_ranks are selected real ranks
                            bootstrap_info["is_dummy"] = False
                        logger.debug(
                            f"Fetched bootstrap info: {bootstrap_info} for DP {self.target_dp_group} TP {target_tp_rank} PP {target_pp_rank}"
                        )
                        bootstrap_infos.append(bootstrap_info)
                    else:
                        self.kv_mgr.record_failure(
                            self.bootstrap_room,
                            f"Could not fetch bootstrap info for engine rank: {self.kv_mgr.kv_args.engine_rank} and target_dp_group: {self.target_dp_group} and target_pp_rank {target_pp_rank}",
                        )
                        self.kv_mgr.update_status(self.bootstrap_room, KVPoll.Failed)
                        return

            self.bootstrap_infos = bootstrap_infos
            self.kv_mgr.connection_pool[bootstrap_key] = self.bootstrap_infos

            # Register kv_args only once to prefill KVManager according to the info fetched from the bootstrap server
            self._register_kv_args()
        else:
            self.bootstrap_infos = self.kv_mgr.connection_pool[bootstrap_key]

        assert len(self.bootstrap_infos) > 0
        self.kv_mgr.addr_to_rooms_tracker[self.bootstrap_addr].add(self.bootstrap_room)
        self.kv_mgr.update_status(self.bootstrap_room, KVPoll.WaitingForInput)

    def _get_bootstrap_info_from_server(
        self, engine_rank, target_dp_group, target_pp_rank
    ):
        """Fetch the bootstrap info from the bootstrap server."""
        try:
            url = f"http://{self.bootstrap_addr}/route?engine_rank={engine_rank}&target_dp_group={target_dp_group}&target_pp_rank={target_pp_rank}"
            response = requests.get(url, timeout=5)
            if response.status_code == 200:
                bootstrap_info = response.json()
                return bootstrap_info
            else:
                logger.error(
                    f"Failed to get prefill server info: {response.status_code}, {response.text}"
                )
                return None
        except Exception as e:
            logger.error(f"Error fetching prefill info from bootstrap: {e}")
            return None

    def _get_prefill_parallel_info_from_server(
        self,
    ) -> Tuple[Optional[int], Optional[int], Optional[int]]:
        """Fetch the prefill parallel info from the bootstrap server."""
        try:
            url = f"http://{self.bootstrap_addr}/route?engine_rank={-1}&target_dp_group={-1}&target_pp_rank={-1}"
            response = requests.get(url)
            if response.status_code == 200:
                prefill_parallel_info = response.json()
                return (
                    int(prefill_parallel_info["prefill_attn_tp_size"]),
                    int(prefill_parallel_info["prefill_dp_size"]),
                    int(prefill_parallel_info["prefill_pp_size"]),
                )
            else:
                logger.error(
                    f"Failed to get prefill parallel info: {response.status_code}, {response.text}"
                )
                return None, None, None
        except Exception as e:
            logger.error(f"Error fetching prefill parallel info from bootstrap: {e}")
            return None, None, None

    def _register_kv_args(self):
        for bootstrap_info in self.bootstrap_infos:
            packed_kv_data_ptrs = b"".join(
                struct.pack("Q", ptr) for ptr in self.kv_mgr.kv_args.kv_data_ptrs
            )
            packed_aux_data_ptrs = b"".join(
                struct.pack("Q", ptr) for ptr in self.kv_mgr.kv_args.aux_data_ptrs
            )
            # Note(shangming): No need to add pp rank here since pp is not supported on the decode side yet
            tp_rank = self.kv_mgr.kv_args.engine_rank
            kv_item_len = self.kv_mgr.kv_args.kv_item_lens[0]
            dst_tp_rank = str(tp_rank).encode("ascii")
            dst_attn_tp_size = str(self.kv_mgr.attn_tp_size).encode("ascii")
            dst_kv_item_len = str(kv_item_len).encode("ascii")

            sock, lock = self._connect_to_bootstrap_server(bootstrap_info)
            with lock:
                sock.send_multipart(
                    [
                        "None".encode("ascii"),
                        self.kv_mgr.local_ip.encode("ascii"),
                        str(self.kv_mgr.rank_port).encode("ascii"),
                        self.session_id.encode("ascii"),
                        packed_kv_data_ptrs,
                        packed_aux_data_ptrs,
                        dst_tp_rank,
                        dst_attn_tp_size,
                        dst_kv_item_len,
                    ]
                )

    @classmethod
    def _connect(cls, endpoint: str, is_ipv6: bool = False):
        with cls._global_lock:
            if endpoint not in cls._socket_cache:
                sock = cls._ctx.socket(zmq.PUSH)
                if is_ipv6:
                    sock.setsockopt(zmq.IPV6, 1)
                sock.connect(endpoint)
                cls._socket_cache[endpoint] = sock
                cls._socket_locks[endpoint] = threading.Lock()
            return cls._socket_cache[endpoint], cls._socket_locks[endpoint]

<<<<<<< HEAD
    def init(
        self,
        kv_indices: npt.NDArray[np.int32],
        aux_index: Optional[int] = None,
        prefix_cache_len: int = 0,
    ):
=======
    @classmethod
    def _connect_to_bootstrap_server(cls, bootstrap_info: dict):
        ip_address = bootstrap_info["rank_ip"]
        port = bootstrap_info["rank_port"]
        is_ipv6_address = is_valid_ipv6_address(ip_address)
        sock, lock = cls._connect(
            format_tcp_address(ip_address, port), is_ipv6=is_ipv6_address
        )
        return sock, lock

    def init(self, kv_indices: npt.NDArray[np.int32], aux_index: Optional[int] = None):
>>>>>>> 5e91fed1
        for bootstrap_info in self.bootstrap_infos:
            sock, lock = self._connect_to_bootstrap_server(bootstrap_info)
            is_dummy = bootstrap_info["is_dummy"]

            with lock:
                sock.send_multipart(
                    [
                        str(self.bootstrap_room).encode("ascii"),
                        self.kv_mgr.local_ip.encode("ascii"),
                        str(self.kv_mgr.rank_port).encode("ascii"),
                        self.session_id.encode("ascii"),
                        kv_indices.tobytes() if not is_dummy else b"",
                        str(aux_index).encode("ascii") if not is_dummy else b"",
                        str(self.required_dst_info_num).encode("ascii"),
                        str(prefix_cache_len // self.kv_mgr.kv_args.page_size).encode(
                            "ascii"
                        ),
                    ]
                )
        self.init_time = time.time()

    def poll(self) -> KVPoll:
        if self.conclude_state is None:
            status = self.kv_mgr.check_status(self.bootstrap_room)
            if status in (KVPoll.Success, KVPoll.Failed):
                self.conclude_state = status
            elif status == KVPoll.WaitingForInput:
                if self.init_time is not None:
                    now = time.time()
                    elapsed = now - self.init_time
                    if elapsed >= self.kv_mgr.waiting_timeout:
                        logger.warning_once(
                            "Some requests fail to receive KV Cache transfer done signal after bootstrapping. "
                            "If a greater mean TTFT is acceptable, you can 'export SGLANG_DISAGGREGATION_WAITING_TIMEOUT=600' (10 minutes) to relax the timeout condition. "
                        )
                        self.kv_mgr.record_failure(
                            self.bootstrap_room,
                            f"Request {self.bootstrap_room} timed out after {elapsed:.1f}s in KVPoll.WaitingForInput",
                        )
                        self.conclude_state = KVPoll.Failed
                        return KVPoll.Failed

            return status

        else:
            return self.conclude_state

    def clear(self) -> None:
        if self.bootstrap_room in self.kv_mgr.request_status:
            self.kv_mgr.request_status.pop(self.bootstrap_room)

        if self.bootstrap_room in self.kv_mgr.required_prefill_response_num_table:
            self.kv_mgr.required_prefill_response_num_table.pop(self.bootstrap_room)

        if self.bootstrap_room in self.kv_mgr.prefill_response_tracker:
            self.kv_mgr.prefill_response_tracker.pop(self.bootstrap_room)

    def failure_exception(self):
        # Explicitly set the status to failure since this request has failed in another rank
        if self.conclude_state is None:
            self.conclude_state = KVPoll.Failed

        self.clear()

        with self.kv_mgr.failure_lock:
            failure_reason = self.kv_mgr.failure_records.pop(
                self.bootstrap_room, "Failed due to an unknown reason from another rank"
            )
        raise KVTransferError(self.bootstrap_room, failure_reason)

    def abort(self):
        self.kv_mgr.record_failure(
            self.bootstrap_room,
            "Aborted by AbortReq.",
        )
        # Explicitly set the status to failure since this request has been aborted
        self.conclude_state = KVPoll.Failed


class MooncakeKVBootstrapServer(BaseKVBootstrapServer):
    def __init__(self, port: int):
        self.port = port
        self.app = web.Application()
        self.store = dict()
        self.lock = asyncio.Lock()
        self._setup_routes()
        self.pp_size = None
        self.attn_tp_size = None
        self.dp_size = None
        self.prefill_port_table: Dict[
            int, Dict[int, Dict[int, Dict[str, Union[str, int]]]]
        ] = {}

        # Start bootstrap server
        self.thread = threading.Thread(target=self._run_server, daemon=True)
        self.run()

    def run(self):
        self.thread.start()

    def _setup_routes(self):
        self.app.router.add_route("*", "/route", self._handle_route)
        self.app.router.add_get("/health", self._handle_health_check)

    async def _handle_health_check(self, request):
        return web.Response(text="OK", status=200)

    async def _handle_route(self, request: web.Request):
        method = request.method
        if method == "PUT":
            return await self._handle_route_put(request)
        elif method == "GET":
            return await self._handle_route_get(request)
        else:
            return web.Response(
                text="Method not allowed", status=405, content_type="application/json"
            )

    async def _handle_route_put(self, request: web.Request):
        data = await request.json()
        role = data["role"]
        attn_tp_size = data["attn_tp_size"]
        attn_tp_rank = data["attn_tp_rank"]
        attn_dp_size = data["attn_dp_size"]
        attn_dp_rank = data["attn_dp_rank"]
        pp_size = data["pp_size"]
        pp_rank = data["pp_rank"]
        system_dp_size = data["system_dp_size"]
        system_dp_rank = data["system_dp_rank"]
        rank_ip = data["rank_ip"]
        rank_port = int(data["rank_port"])

        if self.attn_tp_size is None:
            self.attn_tp_size = attn_tp_size

        if self.dp_size is None:
            self.dp_size = attn_dp_size if system_dp_size == 1 else system_dp_size

        if self.pp_size is None:
            self.pp_size = pp_size

        if role == "Prefill":
            if system_dp_size == 1:
                dp_group = attn_dp_rank
            else:
                dp_group = system_dp_rank

            # Add lock to make sure thread-safe
            async with self.lock:
                if dp_group not in self.prefill_port_table:
                    self.prefill_port_table[dp_group] = {}
                if attn_tp_rank not in self.prefill_port_table[dp_group]:
                    self.prefill_port_table[dp_group][attn_tp_rank] = {}

            self.prefill_port_table[dp_group][attn_tp_rank][pp_rank] = {
                "rank_ip": rank_ip,
                "rank_port": rank_port,
            }
            logger.debug(
                f"Register prefill bootstrap: DP {dp_group} TP{attn_tp_rank} PP{pp_rank} with rank_ip: {rank_ip} and rank_port: {rank_port}"
            )

        return web.Response(text="OK", status=200)

    async def _handle_route_get(self, request: web.Request):
        engine_rank = request.query.get("engine_rank")
        target_dp_group = request.query.get("target_dp_group")
        target_pp_rank = request.query.get("target_pp_rank")
        if not engine_rank or not target_dp_group or not target_pp_rank:
            return web.Response(text="Missing inputs for bootstrap server.", status=400)

        # Currently we use engine_rank == -1 and target_dp_group == -1 to sync dp size
        if (
            int(engine_rank) == -1
            and int(target_dp_group) == -1
            and int(target_pp_rank) == -1
        ):
            prefill_parallel_info = {
                "prefill_attn_tp_size": self.attn_tp_size,
                "prefill_dp_size": self.dp_size,
                "prefill_pp_size": self.pp_size,
            }
            return web.json_response(prefill_parallel_info, status=200)

        # Find corresponding prefill info
        async with self.lock:
            bootstrap_info = self.prefill_port_table[int(target_dp_group)][
                int(engine_rank)
            ][int(target_pp_rank)]

        if bootstrap_info is not None:
            return web.json_response(bootstrap_info, status=200)
        else:
            return web.Response(text="Bootstrap info not Found", status=404)

    def _run_server(self):
        try:
            # Event Loop
            self._loop = asyncio.new_event_loop()
            asyncio.set_event_loop(self._loop)

            access_log = None
            if logging.getLogger(__name__).getEffectiveLevel() <= logging.DEBUG:
                access_log = self.app.logger

            self._runner = web.AppRunner(self.app, access_log=access_log)
            self._loop.run_until_complete(self._runner.setup())

            site = web.TCPSite(self._runner, port=self.port)
            self._loop.run_until_complete(site.start())
            self._loop.run_forever()
        except Exception as e:
            logger.error(f"Server error: {str(e)}")
        finally:
            # Cleanup
            self._loop.run_until_complete(self._runner.cleanup())
            self._loop.close()

    def close(self):
        """Shutdown"""
        if self._loop is not None and self._loop.is_running():
            self._loop.call_soon_threadsafe(self._loop.stop)
            logger.info("Stopping server loop...")

        if self.thread.is_alive():
            self.thread.join(timeout=2)
            logger.info("Server thread stopped")

    def poll(self) -> KVPoll: ...<|MERGE_RESOLUTION|>--- conflicted
+++ resolved
@@ -1372,14 +1372,6 @@
                 cls._socket_locks[endpoint] = threading.Lock()
             return cls._socket_cache[endpoint], cls._socket_locks[endpoint]
 
-<<<<<<< HEAD
-    def init(
-        self,
-        kv_indices: npt.NDArray[np.int32],
-        aux_index: Optional[int] = None,
-        prefix_cache_len: int = 0,
-    ):
-=======
     @classmethod
     def _connect_to_bootstrap_server(cls, bootstrap_info: dict):
         ip_address = bootstrap_info["rank_ip"]
@@ -1390,8 +1382,12 @@
         )
         return sock, lock
 
-    def init(self, kv_indices: npt.NDArray[np.int32], aux_index: Optional[int] = None):
->>>>>>> 5e91fed1
+    def init(
+        self,
+        kv_indices: npt.NDArray[np.int32],
+        aux_index: Optional[int] = None,
+        prefix_cache_len: int = 0,
+    ):
         for bootstrap_info in self.bootstrap_infos:
             sock, lock = self._connect_to_bootstrap_server(bootstrap_info)
             is_dummy = bootstrap_info["is_dummy"]
