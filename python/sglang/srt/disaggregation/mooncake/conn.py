--- conflicted
+++ resolved
@@ -483,7 +483,6 @@
             logger.error(f"Error fetching prefill info from bootstrap: {e}")
             return None
 
-<<<<<<< HEAD
     def _get_prefill_dp_size_from_server(self) -> int:
         """Fetch the prefill parallel info from the bootstrap server."""
         try:
@@ -503,12 +502,6 @@
             logger.error(f"Error fetching prefill parallel info from bootstrap: {e}")
             return None
 
-    @cache
-    def _connect(self, endpoint: str):
-        socket = zmq.Context().socket(zmq.PUSH)
-        socket.connect(endpoint)
-        return socket
-=======
     @classmethod
     def _connect(cls, endpoint: str):
         with cls._global_lock:
@@ -518,7 +511,6 @@
                 cls._socket_cache[endpoint] = sock
                 cls._socket_locks[endpoint] = threading.Lock()
             return cls._socket_cache[endpoint], cls._socket_locks[endpoint]
->>>>>>> 2343d8df
 
     def init(self, kv_indices: npt.NDArray[np.int64], aux_index: Optional[int] = None):
         self.prefill_server_url = (
