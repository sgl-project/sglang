--- conflicted
+++ resolved
@@ -479,7 +479,25 @@
             logger.error(f"Error fetching prefill info from bootstrap: {e}")
             return None
 
-<<<<<<< HEAD
+    def _get_prefill_dp_size_from_server(self) -> int:
+        """Fetch the prefill parallel info from the bootstrap server."""
+        try:
+            url = f"http://{self.bootstrap_addr}/route?engine_rank={-1}&target_dp_group={-1}"
+            response = requests.get(url)
+            if response.status_code == 200:
+                prefill_parallel_info = response.json()
+                return int(prefill_parallel_info["prefill_dp_size"]), int(
+                    prefill_parallel_info["tp_size_per_dp_rank"]
+                )
+            else:
+                logger.error(
+                    f"Failed to get prefill parallel info: {response.status_code}, {response.text}"
+                )
+                return None
+        except Exception as e:
+            logger.error(f"Error fetching prefill parallel info from bootstrap: {e}")
+            return None
+
     @classmethod
     def _connect(cls, endpoint: str):
         with cls._global_lock:
@@ -489,32 +507,6 @@
                 cls._socket_cache[endpoint] = sock
                 cls._socket_locks[endpoint] = threading.Lock()
             return cls._socket_cache[endpoint], cls._socket_locks[endpoint]
-=======
-    def _get_prefill_dp_size_from_server(self) -> int:
-        """Fetch the prefill parallel info from the bootstrap server."""
-        try:
-            url = f"http://{self.bootstrap_addr}/route?engine_rank={-1}&target_dp_group={-1}"
-            response = requests.get(url)
-            if response.status_code == 200:
-                prefill_parallel_info = response.json()
-                return int(prefill_parallel_info["prefill_dp_size"]), int(
-                    prefill_parallel_info["tp_size_per_dp_rank"]
-                )
-            else:
-                logger.error(
-                    f"Failed to get prefill parallel info: {response.status_code}, {response.text}"
-                )
-                return None
-        except Exception as e:
-            logger.error(f"Error fetching prefill parallel info from bootstrap: {e}")
-            return None
-
-    @cache
-    def _connect(self, endpoint: str):
-        socket = zmq.Context().socket(zmq.PUSH)
-        socket.connect(endpoint)
-        return socket
->>>>>>> ff813017
 
     def init(self, kv_indices: npt.NDArray[np.int64], aux_index: Optional[int] = None):
         self.prefill_server_url = (
