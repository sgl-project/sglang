--- conflicted
+++ resolved
@@ -203,14 +203,13 @@
                 "SGLANG_DISAGGREGATION_BOOTSTRAP_TIMEOUT", 300
             )
 
-<<<<<<< HEAD
             if self.scheduler_metrics_collector is not None:
                 self.kvcache_transfer_latency_table: Dict[int, Dict[str, float]] = {}
-=======
+
             self.enable_custom_mem_pool = get_bool_env_var(
                 "SGLANG_MOONCAKE_CUSTOM_MEM_POOL", "false"
             )
->>>>>>> 36fc9260
+
         elif self.disaggregation_mode == DisaggregationMode.DECODE:
             self.heartbeat_failures = {}
             self.session_pool = defaultdict(requests.Session)
