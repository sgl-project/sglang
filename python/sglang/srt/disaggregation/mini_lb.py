--- conflicted
+++ resolved
@@ -417,7 +417,6 @@
     return Response(status_code=200)
 
 
-<<<<<<< HEAD
 @app.post("/convert_pd_role")
 async def convert_pd_role(obj: ConvertDisaggregationRoleReqInput):
     """Convert identity of a PD server"""
@@ -520,10 +519,7 @@
         )
 
 
-def run(prefill_configs, decode_addrs, host, port):
-=======
 def run(prefill_configs, decode_addrs, host, port, timeout):
->>>>>>> f1b0eda5
     global load_balancer
     load_balancer = MiniLoadBalancer(prefill_configs, decode_addrs, timeout=timeout)
     uvicorn.run(app, host=host, port=port)
