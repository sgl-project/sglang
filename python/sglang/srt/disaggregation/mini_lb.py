"""
Minimal HTTP load balancer for prefill and decode servers for testing.
"""

import asyncio
import random
import urllib
from itertools import chain

import aiohttp
import orjson
import uvicorn
from fastapi import FastAPI, HTTPException
from fastapi.responses import ORJSONResponse, Response, StreamingResponse


class MiniLoadBalancer:
    def __init__(self, prefill_servers, decode_servers):
        self.prefill_servers = prefill_servers
        self.decode_servers = decode_servers

    def select_pair(self):
        return random.choice(self.prefill_servers), random.choice(self.decode_servers)

    async def generate(
        self, modified_request, prefill_server, decode_server
    ) -> ORJSONResponse:

        async with aiohttp.ClientSession() as session:
            tasks = [
                session.post(f"{prefill_server}/generate", json=modified_request),
                session.post(f"{decode_server}/generate", json=modified_request),
            ]
            # Wait for both responses to complete. Prefill should end first.
            prefill_response, decode_response = await asyncio.gather(*tasks)

            return ORJSONResponse(
                content=await decode_response.json(),
                status_code=decode_response.status,
            )

    async def generate_stream(self, modified_request, prefill_server, decode_server):
        async def stream_results():
            async with aiohttp.ClientSession(
                timeout=aiohttp.ClientTimeout(
                    total=3600
                )  # Add timeout for request reliability
            ) as session:
                # Create the tasks for both prefill and decode requests
                tasks = [
                    session.post(f"{prefill_server}/generate", json=modified_request),
                    session.post(f"{decode_server}/generate", json=modified_request),
                ]
                # Wait for both responses to complete. Since this is streaming, they return immediately.
                prefill_response, decode_response = await asyncio.gather(*tasks)
                async for chunk in decode_response.content:
                    yield chunk

        return StreamingResponse(
            stream_results(),
            media_type="text/event-stream",
        )


app = FastAPI()
load_balancer = None


@app.get("/health")
async def health_check():
    return Response(status_code=200)


@app.get("/health_generate")
async def health_check():
    prefill_servers, decode_servers = (
        load_balancer.prefill_servers,
        load_balancer.decode_servers,
    )
    async with aiohttp.ClientSession() as session:
        # Create the tasks
        tasks = []
        for server in chain(prefill_servers, decode_servers):
            tasks.append(session.post(f"{server}/health_generate"))
        for i, response in enumerate(asyncio.as_completed(tasks)):
            await response
    return Response(status_code=200)


@app.post("/flush_cache")
async def flush_cache():
    prefill_servers, decode_servers = (
        load_balancer.prefill_servers,
        load_balancer.decode_servers,
    )
    async with aiohttp.ClientSession() as session:
        # Create the tasks
        tasks = []
        for server in chain(prefill_servers, decode_servers):
            tasks.append(session.post(f"{server}/flush_cache"))
        for i, response in enumerate(asyncio.as_completed(tasks)):
            await response
    return Response(status_code=200)


@app.get("/get_server_info")
async def get_server_info():
    prefill_servers, decode_servers = (
        load_balancer.prefill_servers,
        load_balancer.decode_servers,
    )
    prefill_infos = []
    decode_infos = []
    async with aiohttp.ClientSession() as session:
        for server in chain(prefill_servers):
            server_info = await session.get(f"{server}/get_server_info")
            prefill_infos.append(await server_info.json())
        for server in chain(decode_servers):
            server_info = await session.get(f"{server}/get_server_info")
            decode_infos.append(await server_info.json())

    return {"prefill": prefill_infos, "decode": decode_infos}


@app.get("/get_model_info")
async def get_model_info():
    # Dummy model information
    model_info = {
        "model_path": "/path/to/dummy/model",
        "tokenizer_path": "/path/to/dummy/tokenizer",
        "is_generation": True,
        "preferred_sampling_params": {"temperature": 0.7, "max_new_tokens": 128},
    }
    return ORJSONResponse(content=model_info)


@app.post("/generate")
async def handle_generate_request(request_data: dict):
    prefill_server, decode_server = load_balancer.select_pair()

    # Parse and transform prefill_server for bootstrap data
    parsed_url = urllib.parse.urlparse(prefill_server)
    hostname = parsed_url.hostname
    modified_request = request_data.copy()
    modified_request.update(
        {
            "bootstrap_host": hostname,
            "bootstrap_room": random.randint(0, 2**63 - 1),
        }
    )

    if request_data.get("stream", False):
<<<<<<< HEAD
        return await load_balancer.generate_stream(
            modified_request, prefill_server, decode_server
        )
    else:
        return await load_balancer.generate(
            modified_request, prefill_server, decode_server
=======

        async def stream_results():
            async with aiohttp.ClientSession(
                timeout=aiohttp.ClientTimeout(total=3600)
            ) as session:
                try:
                    # Create the tasks
                    tasks = [
                        session.post(
                            f"{prefill_server}/generate", json=modified_request
                        ),
                        session.post(
                            f"{decode_server}/generate", json=modified_request
                        ),
                    ]

                    prefill_response = None
                    decode_response = None

                    # Process responses as they arrive
                    for i, response_task in enumerate(asyncio.as_completed(tasks)):
                        response = await response_task

                        # Check the response immediately
                        if str(response.url).startswith(prefill_server):
                            prefill_response = response
                            if response.status != 200:
                                error_msg = {
                                    "error": {
                                        "message": f"Prefill server error: Status {response.status}, Details: {await response.text()}"
                                    }
                                }
                                yield b"data: " + orjson.dumps(
                                    error_msg, option=orjson.OPT_NON_STR_KEYS
                                ) + b"\n\n"
                                return
                        else:
                            decode_response = response
                            if response.status != 200:
                                error_msg = {
                                    "error": {
                                        "message": f"Decode server error: Status {response.status}"
                                    }
                                }
                                yield b"data: " + orjson.dumps(
                                    error_msg, option=orjson.OPT_NON_STR_KEYS
                                ) + b"\n\n"
                                return

                    # Stream successful decode server response
                    async for line in decode_response.content:
                        yield line
                    yield b"data: [DONE]\n\n"

                except Exception as e:
                    error_msg = {
                        "error": {"message": f"Stream processing error: {str(e)}"}
                    }
                    yield b"data: " + orjson.dumps(
                        error_msg, option=orjson.OPT_NON_STR_KEYS
                    ) + b"\n\n"
                finally:
                    if prefill_response is not None:
                        await prefill_response.release()

        return StreamingResponse(
            stream_results(),
            media_type="text/event-stream",
>>>>>>> 89a55418
        )


@app.get("/v1/models")
async def get_models():
    prefill_server = load_balancer.prefill_servers[0]  # Get the first prefill server
    async with aiohttp.ClientSession() as session:
        try:
            response = await session.get(f"{prefill_server}/v1/models")
            if response.status != 200:
                raise HTTPException(
                    status_code=response.status,
                    detail=f"Prefill server error: Status {response.status}",
                )
            return ORJSONResponse(content=await response.json())
        except Exception as e:
            raise HTTPException(status_code=500, detail=str(e))


def run(prefill_addrs, decode_addrs, host, port):
    global load_balancer
    load_balancer = MiniLoadBalancer(prefill_addrs, decode_addrs)
    uvicorn.run(app, host=host, port=port)


if __name__ == "__main__":
    import argparse

    parser = argparse.ArgumentParser(description="Mini Load Balancer Server")
    parser.add_argument(
        "--prefill", required=True, help="Comma-separated URLs for prefill servers"
    )
    parser.add_argument(
        "--decode", required=True, help="Comma-separated URLs for decode servers"
    )
    parser.add_argument(
        "--host", default="0.0.0.0", help="Host to bind the server (default: 0.0.0.0)"
    )
    parser.add_argument(
        "--port", type=int, default=8000, help="Port to bind the server (default: 8000)"
    )
    args = parser.parse_args()
    run(args.prefill.split(","), args.decode.split(","), args.host, args.port)<|MERGE_RESOLUTION|>--- conflicted
+++ resolved
@@ -46,15 +46,30 @@
                     total=3600
                 )  # Add timeout for request reliability
             ) as session:
-                # Create the tasks for both prefill and decode requests
-                tasks = [
-                    session.post(f"{prefill_server}/generate", json=modified_request),
-                    session.post(f"{decode_server}/generate", json=modified_request),
-                ]
-                # Wait for both responses to complete. Since this is streaming, they return immediately.
-                prefill_response, decode_response = await asyncio.gather(*tasks)
-                async for chunk in decode_response.content:
-                    yield chunk
+                try:
+                    # Create the tasks for both prefill and decode requests
+                    tasks = [
+                        session.post(
+                            f"{prefill_server}/generate", json=modified_request
+                        ),
+                        session.post(
+                            f"{decode_server}/generate", json=modified_request
+                        ),
+                    ]
+                    # Wait for both responses to complete. Since this is streaming, they return immediately.
+                    prefill_response, decode_response = await asyncio.gather(*tasks)
+                    async for chunk in decode_response.content:
+                        yield chunk
+                except Exception as e:
+                    error_msg = {
+                        "error": {"message": f"Stream processing error: {str(e)}"}
+                    }
+                    yield b"data: " + orjson.dumps(
+                        error_msg, option=orjson.OPT_NON_STR_KEYS
+                    ) + b"\n\n"
+                finally:
+                    if prefill_response is not None:
+                        await prefill_response.release()
 
         return StreamingResponse(
             stream_results(),
@@ -150,83 +165,12 @@
     )
 
     if request_data.get("stream", False):
-<<<<<<< HEAD
         return await load_balancer.generate_stream(
             modified_request, prefill_server, decode_server
         )
     else:
         return await load_balancer.generate(
             modified_request, prefill_server, decode_server
-=======
-
-        async def stream_results():
-            async with aiohttp.ClientSession(
-                timeout=aiohttp.ClientTimeout(total=3600)
-            ) as session:
-                try:
-                    # Create the tasks
-                    tasks = [
-                        session.post(
-                            f"{prefill_server}/generate", json=modified_request
-                        ),
-                        session.post(
-                            f"{decode_server}/generate", json=modified_request
-                        ),
-                    ]
-
-                    prefill_response = None
-                    decode_response = None
-
-                    # Process responses as they arrive
-                    for i, response_task in enumerate(asyncio.as_completed(tasks)):
-                        response = await response_task
-
-                        # Check the response immediately
-                        if str(response.url).startswith(prefill_server):
-                            prefill_response = response
-                            if response.status != 200:
-                                error_msg = {
-                                    "error": {
-                                        "message": f"Prefill server error: Status {response.status}, Details: {await response.text()}"
-                                    }
-                                }
-                                yield b"data: " + orjson.dumps(
-                                    error_msg, option=orjson.OPT_NON_STR_KEYS
-                                ) + b"\n\n"
-                                return
-                        else:
-                            decode_response = response
-                            if response.status != 200:
-                                error_msg = {
-                                    "error": {
-                                        "message": f"Decode server error: Status {response.status}"
-                                    }
-                                }
-                                yield b"data: " + orjson.dumps(
-                                    error_msg, option=orjson.OPT_NON_STR_KEYS
-                                ) + b"\n\n"
-                                return
-
-                    # Stream successful decode server response
-                    async for line in decode_response.content:
-                        yield line
-                    yield b"data: [DONE]\n\n"
-
-                except Exception as e:
-                    error_msg = {
-                        "error": {"message": f"Stream processing error: {str(e)}"}
-                    }
-                    yield b"data: " + orjson.dumps(
-                        error_msg, option=orjson.OPT_NON_STR_KEYS
-                    ) + b"\n\n"
-                finally:
-                    if prefill_response is not None:
-                        await prefill_response.release()
-
-        return StreamingResponse(
-            stream_results(),
-            media_type="text/event-stream",
->>>>>>> 89a55418
         )
 
 
