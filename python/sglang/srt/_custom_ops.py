--- conflicted
+++ resolved
@@ -4,17 +4,12 @@
 
 import torch
 
-<<<<<<< HEAD
 from sglang.srt.utils import (
     direct_register_custom_op,
-    get_bool_env_var,
     is_hip,
     is_hpu,
     is_npu,
 )
-=======
-from sglang.srt.utils import is_hip, is_hpu, is_npu
->>>>>>> dc4f5418
 
 logger = logging.getLogger(__name__)
 
