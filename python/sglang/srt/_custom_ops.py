--- conflicted
+++ resolved
@@ -4,18 +4,13 @@
 
 import torch
 
-<<<<<<< HEAD
-from sglang.srt.utils import direct_register_custom_op, is_hip, is_hpu, is_npu
-=======
-from sglang.srt.utils import is_cuda, is_hip
->>>>>>> c233e9d7
+from sglang.srt.utils import direct_register_custom_op, is_cuda, is_hip, is_hpu, is_npu
 
 logger = logging.getLogger(__name__)
 
 _is_cuda = is_cuda()
 _is_hip = is_hip()
 
-<<<<<<< HEAD
 import sgl_kernel_npu.norm.split_qkv_rmsnorm_rope
 
 import sglang.srt.utils
@@ -104,11 +99,6 @@
 )
 
 
-if not is_hpu():
-    try:
-        import sgl_kernel
-    except ImportError as e:
-=======
 IS_CUSTOM_AR_AVAILABLE = _is_cuda or _is_hip
 IS_QUICK_AR_AVAILABLE = _is_hip
 # TODO(zyksir): mscclpp is untested on AMD and therefore disabled.
@@ -118,7 +108,6 @@
     import sgl_kernel.allreduce as _custom_ar
 except ImportError as e:
     if _is_cuda or _is_hip:
->>>>>>> c233e9d7
         logger.warning("Failed to import from custom_ar with %r", e)
     IS_CUSTOM_AR_AVAILABLE = False
     IS_QUICK_AR_AVAILABLE = False
