# Adapted from https://github.com/vllm-project/vllm/blob/v0.6.4.post1/vllm/_custom_ops.py
import logging
from typing import List, Tuple

import torch

from sglang.srt.utils import get_bool_env_var, is_hip, is_hpu, is_npu

logger = logging.getLogger(__name__)
use_vllm_custom_allreduce = get_bool_env_var(
    "USE_VLLM_CUSTOM_ALLREDUCE", default="false"
)

if not is_hpu():
    # ROCm does not use vllm custom allreduce
    if use_vllm_custom_allreduce and not is_hip():
        try:
            import vllm._C
        except ImportError as e:
            logger.warning("Failed to import from vllm._C with %r", e)
    else:
        try:
            import sgl_kernel
        except ImportError as e:
            logger.warning("Failed to import from custom_ar with %r", e)


<<<<<<< HEAD
if not is_hip():
    if use_vllm_custom_allreduce or is_hpu():
=======
if not is_hip() and not is_npu():
    if use_vllm_custom_allreduce:
>>>>>>> 9179ea15
        custom_op = torch.ops._C_custom_ar
    else:
        custom_op = sgl_kernel.allreduce

    # custom allreduce
    def init_custom_ar(
        ipc_tensors: List[torch.Tensor],
        rank_data: torch.Tensor,
        rank: int,
        full_nvlink: bool,
    ) -> int:
        return custom_op.init_custom_ar(ipc_tensors, rank_data, rank, full_nvlink)

    def all_reduce(
        fa: int,
        inp: torch.Tensor,
        out: torch.Tensor,
        reg_buffer: int,
        reg_buffer_sz_bytes: int,
    ) -> None:
        custom_op.all_reduce(fa, inp, out, reg_buffer, reg_buffer_sz_bytes)

    def dispose(fa: int) -> None:
        custom_op.dispose(fa)

    def meta_size() -> int:
        return custom_op.meta_size()

    def register_buffer(fa: int, ipc_tensors: List[int]) -> None:
        return custom_op.register_buffer(fa, ipc_tensors)

    def get_graph_buffer_ipc_meta(fa: int) -> Tuple[List[int], List[int]]:
        return custom_op.get_graph_buffer_ipc_meta(fa)

    def register_graph_buffers(
        fa: int, handles: List[List[int]], offsets: List[List[int]]
    ) -> None:
        custom_op.register_graph_buffers(fa, handles, offsets)

else:
    # ROCM custom allreduce

    def init_custom_ar(
        meta: torch.Tensor,
        rank_data: torch.Tensor,
        handles: List[str],
        offsets: List[int],
        rank: int,
        full_nvlink: bool,
    ) -> int:
        return sgl_kernel.allreduce.init_custom_ar(
            meta, rank_data, handles, offsets, rank, full_nvlink
        )

    def all_reduce_reg(fa: int, inp: torch.Tensor, out: torch.Tensor) -> None:
        sgl_kernel.allreduce.all_reduce_reg(fa, inp, out)

    def all_reduce_unreg(
        fa: int, inp: torch.Tensor, reg_buffer: torch.Tensor, out: torch.Tensor
    ) -> None:
        sgl_kernel.allreduce.all_reduce_unreg(fa, inp, reg_buffer, out)

    def dispose(fa: int) -> None:
        sgl_kernel.allreduce.dispose(fa)

    def meta_size() -> int:
        return sgl_kernel.allreduce.meta_size()

    def register_buffer(
        fa: int, t: torch.Tensor, handles: List[str], offsets: List[int]
    ) -> None:
        return sgl_kernel.allreduce.register_buffer(fa, t, handles, offsets)

    def get_graph_buffer_ipc_meta(fa: int) -> Tuple[torch.Tensor, List[int]]:
        return sgl_kernel.allreduce.get_graph_buffer_ipc_meta(fa)

    def register_graph_buffers(
        fa: int, handles: List[str], offsets: List[List[int]]
    ) -> None:
        sgl_kernel.allreduce.register_graph_buffers(fa, handles, offsets)

    def allocate_meta_buffer(size: int) -> torch.Tensor:
        return sgl_kernel.allreduce.allocate_meta_buffer(size)

    def get_meta_buffer_ipc_handle(inp: torch.Tensor) -> torch.Tensor:
        return sgl_kernel.allreduce.get_meta_buffer_ipc_handle(inp)


def mscclpp_generate_unique_id() -> bytes:
    return sgl_kernel.allreduce.mscclpp_generate_unique_id()


def mscclpp_init_context(
    unique_id: bytes,
    rank: int,
    world_size: int,
    scratch: torch.Tensor,
    put_buffer: torch.Tensor,
    nranks_per_node: int,
    rank_to_node: List[int],
    rank_to_ib: List[int],
    context_selection: int,
) -> int:
    return sgl_kernel.allreduce.mscclpp_init_context(
        unique_id,
        rank,
        world_size,
        scratch,
        put_buffer,
        nranks_per_node,
        rank_to_node,
        rank_to_ib,
        context_selection,
    )


def mscclpp_allreduce(
    context: int, inp: torch.Tensor, out: torch.Tensor, nthreads: int, nblocks: int
) -> None:
    return sgl_kernel.allreduce.mscclpp_allreduce(context, inp, out, nthreads, nblocks)<|MERGE_RESOLUTION|>--- conflicted
+++ resolved
@@ -25,13 +25,8 @@
             logger.warning("Failed to import from custom_ar with %r", e)
 
 
-<<<<<<< HEAD
-if not is_hip():
+if not is_hip() and not is_npu():
     if use_vllm_custom_allreduce or is_hpu():
-=======
-if not is_hip() and not is_npu():
-    if use_vllm_custom_allreduce:
->>>>>>> 9179ea15
         custom_op = torch.ops._C_custom_ar
     else:
         custom_op = sgl_kernel.allreduce
