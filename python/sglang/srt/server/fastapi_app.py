import dataclasses
import logging
from http import HTTPStatus
from typing import Optional

from fastapi import FastAPI, File, Form, Request, UploadFile
from fastapi.middleware.cors import CORSMiddleware
from fastapi.responses import ORJSONResponse, Response

from sglang.srt.managers.io_struct import (
    CloseSessionReqInput,
    EmbeddingReqInput,
    GenerateReqInput,
    GetWeightsByNameReqInput,
    InitWeightsUpdateGroupReqInput,
    OpenSessionReqInput,
    UpdateWeightFromDiskReqInput,
    UpdateWeightsFromDistributedReqInput,
)
from sglang.srt.metrics.func_timer import time_func_latency
from sglang.srt.openai_api.adapter import (
    v1_batches,
    v1_cancel_batch,
    v1_chat_completions,
    v1_completions,
    v1_delete_file,
    v1_embeddings,
    v1_files_create,
    v1_retrieve_batch,
    v1_retrieve_file,
    v1_retrieve_file_content,
)
from sglang.srt.openai_api.protocol import ModelCard, ModelList
from sglang.srt.server.engine import Engine
from sglang.srt.server.utils import create_error_response
from sglang.version import __version__

logger = logging.getLogger(__name__)

# Fast API
app = FastAPI()
app.add_middleware(
    CORSMiddleware,
    allow_origins=["*"],
    allow_credentials=True,
    allow_methods=["*"],
    allow_headers=["*"],
)


##### Global States #####


@dataclasses.dataclass
class _GlobalState:
    engine: Engine


_global_state: Optional[_GlobalState] = None


def setup_global_state(engine: Engine):
    global _global_state
    _global_state = _GlobalState(engine=engine)


##### Native API endpoints #####


@app.get("/health")
async def health() -> Response:
    """Check the health of the http server."""
    return Response(status_code=200)


@app.get("/health_generate")
async def health_generate(request: Request) -> Response:
    """Check the health of the inference server by generating one token."""

<<<<<<< HEAD
    if _global_state.engine.entrypoint.is_generation:
        gri = GenerateReqInput(
            input_ids=[0], sampling_params={"max_new_tokens": 1, "temperature": 0.7}
        )
=======
    sampling_params = {"max_new_tokens": 1, "temperature": 0.7}

    if _global_state.engine.tokenizer_manager.is_generation:
        gri = GenerateReqInput(input_ids=[0], sampling_params=sampling_params)
>>>>>>> 58e4d92a
    else:
        gri = EmbeddingReqInput(input_ids=[0], sampling_params=sampling_params)

    try:
        async for _ in _global_state.engine.entrypoint.generate_request(
            gri, request
        ):
            break
        return Response(status_code=200)
    except Exception as e:
        logger.exception(e)
        return Response(status_code=503)


@app.get("/get_model_info")
async def get_model_info():
    """Get the model information."""
    result = {
        "model_path": _global_state.engine.entrypoint.model_path,
        "tokenizer_path": _global_state.engine.entrypoint.server_args.tokenizer_path,
        "is_generation": _global_state.engine.entrypoint.is_generation,
    }
    return result


@app.get("/get_server_info")
async def get_server_info():
    return {
        **dataclasses.asdict(
            _global_state.engine.entrypoint.server_args
        ),  # server args
        **_global_state.engine.scheduler_info,
        "version": __version__,
    }


@app.post("/flush_cache")
async def flush_cache():
    """Flush the radix cache."""
    _global_state.engine.entrypoint.flush_cache()
    return Response(
        content="Cache flushed.\nPlease check backend logs for more details. "
        "(When there are running or waiting requests, the operation will not be performed.)\n",
        status_code=200,
    )


@app.get("/start_profile")
@app.post("/start_profile")
async def start_profile_async():
    """Start profiling."""
    _global_state.engine.entrypoint.start_profile()
    return Response(
        content="Start profiling.\n",
        status_code=200,
    )


@app.get("/stop_profile")
@app.post("/stop_profile")
async def stop_profile_async():
    """Stop profiling."""
    _global_state.engine.entrypoint.stop_profile()
    return Response(
        content="Stop profiling. This will take some time.\n",
        status_code=200,
    )


@app.post("/update_weights_from_disk")
@time_func_latency
async def update_weights_from_disk(obj: UpdateWeightFromDiskReqInput, request: Request):
    """Update the weights from disk in-place without re-launching the server."""
    success, message = (
        await _global_state.engine.entrypoint.update_weights_from_disk(
            obj, request
        )
    )
    content = {"success": success, "message": message}
    if success:
        return ORJSONResponse(
            content,
            status_code=HTTPStatus.OK,
        )
    else:
        return ORJSONResponse(
            content,
            status_code=HTTPStatus.BAD_REQUEST,
        )


@app.post("/init_weights_update_group")
async def init_weights_update_group(
    obj: InitWeightsUpdateGroupReqInput, request: Request
):
    """Initialize the parameter update group."""
    success, message = (
        await _global_state.engine.entrypoint.init_weights_update_group(
            obj, request
        )
    )
    content = {"success": success, "message": message}
    if success:
        return ORJSONResponse(content, status_code=200)
    else:
        return ORJSONResponse(content, status_code=HTTPStatus.BAD_REQUEST)


@app.post("/update_weights_from_distributed")
async def update_weights_from_distributed(
    obj: UpdateWeightsFromDistributedReqInput, request: Request
):
    """Update model parameter from distributed online."""
    success, message = (
        await _global_state.engine.entrypoint.update_weights_from_distributed(
            obj, request
        )
    )
    content = {"success": success, "message": message}
    if success:
        return ORJSONResponse(content, status_code=200)
    else:
        return ORJSONResponse(content, status_code=HTTPStatus.BAD_REQUEST)


@app.api_route("/get_weights_by_name", methods=["GET", "POST"])
async def get_weights_by_name(obj: GetWeightsByNameReqInput, request: Request):
    """Get model parameter by name."""
    try:
        ret = await _global_state.engine.entrypoint.get_weights_by_name(
            obj, request
        )
        if ret is None:
            return create_error_response("Get parameter by name failed")
        else:
            return ORJSONResponse(ret, status_code=200)
    except Exception as e:
        return create_error_response(e)


@app.api_route("/open_session", methods=["GET", "POST"])
async def open_session(obj: OpenSessionReqInput, request: Request):
    """Open a session, and return its unique session id."""
    try:
        session_id = await _global_state.engine.entrypoint.open_session(
            obj, request
        )
        if session_id is None:
            raise Exception(
                "Failed to open the session. Check if a session with the same id is still open."
            )
        return session_id
    except Exception as e:
        return create_error_response(e)


@app.api_route("/close_session", methods=["GET", "POST"])
async def close_session(obj: CloseSessionReqInput, request: Request):
    """Close the session"""
    try:
        await _global_state.engine.entrypoint.close_session(obj, request)
        return Response(status_code=200)
    except Exception as e:
        return create_error_response(e)


# fastapi implicitly converts json in the request to obj (dataclass)
@app.api_route("/generate", methods=["POST", "PUT"])
@time_func_latency
async def generate_request(obj: GenerateReqInput, request: Request):
    """Handle a generate request."""
    return await _global_state.engine._generate_raw(obj, request)


@app.api_route("/encode", methods=["POST", "PUT"])
@time_func_latency
async def encode_request(obj: EmbeddingReqInput, request: Request):
    """Handle an embedding request."""
    return await _global_state.engine._encode_raw(obj, request)


@app.api_route("/classify", methods=["POST", "PUT"])
@time_func_latency
async def classify_request(obj: EmbeddingReqInput, request: Request):
    """Handle a reward model request. Now the arguments and return values are the same as embedding models."""
    try:
        ret = await _global_state.engine.entrypoint.generate_request(
            obj, request
        ).__anext__()
        return ret
    except ValueError as e:
        return create_error_response(e)


##### OpenAI-compatible API endpoints #####


@app.post("/v1/completions")
@time_func_latency
async def openai_v1_completions(raw_request: Request):
    return await v1_completions(_global_state.engine.entrypoint, raw_request)


@app.post("/v1/chat/completions")
@time_func_latency
async def openai_v1_chat_completions(raw_request: Request):
    return await v1_chat_completions(
        _global_state.engine.entrypoint, raw_request
    )


@app.post("/v1/embeddings", response_class=ORJSONResponse)
@time_func_latency
async def openai_v1_embeddings(raw_request: Request):
    response = await v1_embeddings(_global_state.engine.entrypoint, raw_request)
    return response


@app.get("/v1/models", response_class=ORJSONResponse)
def available_models():
    """Show available models."""
    served_model_names = [_global_state.engine.entrypoint.served_model_name]
    model_cards = []
    for served_model_name in served_model_names:
        model_cards.append(ModelCard(id=served_model_name, root=served_model_name))
    return ModelList(data=model_cards)


@app.post("/v1/files")
async def openai_v1_files(file: UploadFile = File(...), purpose: str = Form("batch")):
    return await v1_files_create(
        file,
        purpose,
        _global_state.engine.entrypoint.server_args.file_storage_pth,
    )


@app.delete("/v1/files/{file_id}")
async def delete_file(file_id: str):
    # https://platform.openai.com/docs/api-reference/files/delete
    return await v1_delete_file(file_id)


@app.post("/v1/batches")
async def openai_v1_batches(raw_request: Request):
    return await v1_batches(_global_state.engine.entrypoint, raw_request)


@app.post("/v1/batches/{batch_id}/cancel")
async def cancel_batches(batch_id: str):
    # https://platform.openai.com/docs/api-reference/batch/cancel
    return await v1_cancel_batch(_global_state.engine.entrypoint, batch_id)


@app.get("/v1/batches/{batch_id}")
async def retrieve_batch(batch_id: str):
    return await v1_retrieve_batch(batch_id)


@app.get("/v1/files/{file_id}")
async def retrieve_file(file_id: str):
    # https://platform.openai.com/docs/api-reference/files/retrieve
    return await v1_retrieve_file(file_id)


@app.get("/v1/files/{file_id}/content")
async def retrieve_file_content(file_id: str):
    # https://platform.openai.com/docs/api-reference/files/retrieve-contents
    return await v1_retrieve_file_content(file_id)<|MERGE_RESOLUTION|>--- conflicted
+++ resolved
@@ -77,17 +77,10 @@
 async def health_generate(request: Request) -> Response:
     """Check the health of the inference server by generating one token."""
 
-<<<<<<< HEAD
-    if _global_state.engine.entrypoint.is_generation:
-        gri = GenerateReqInput(
-            input_ids=[0], sampling_params={"max_new_tokens": 1, "temperature": 0.7}
-        )
-=======
     sampling_params = {"max_new_tokens": 1, "temperature": 0.7}
 
     if _global_state.engine.tokenizer_manager.is_generation:
         gri = GenerateReqInput(input_ids=[0], sampling_params=sampling_params)
->>>>>>> 58e4d92a
     else:
         gri = EmbeddingReqInput(input_ids=[0], sampling_params=sampling_params)
 
