--- conflicted
+++ resolved
@@ -1149,13 +1149,8 @@
                     "tool_calls": tool_calls,
                     "reasoning_content": reasoning_text,
                 },
-<<<<<<< HEAD
-                "logprobs": choice_logprobs,
+                "logprobs": choice_logprobs.model_dump() if choice_logprobs else None,
                 "finish_reason": (finish_reason["type"] if finish_reason else None),
-=======
-                "logprobs": choice_logprobs.model_dump() if choice_logprobs else None,
-                "finish_reason": (finish_reason["type"] if finish_reason else ""),
->>>>>>> 71046fcd
                 "matched_stop": (
                     finish_reason["matched"]
                     if finish_reason and "matched" in finish_reason
