# Copyright 2023-2024 SGLang Team
# Licensed under the Apache License, Version 2.0 (the "License");
# you may not use this file except in compliance with the License.
# You may obtain a copy of the License at
#
#     http://www.apache.org/licenses/LICENSE-2.0
#
# Unless required by applicable law or agreed to in writing, software
# distributed under the License is distributed on an "AS IS" BASIS,
# WITHOUT WARRANTIES OR CONDITIONS OF ANY KIND, either express or implied.
# See the License for the specific language governing permissions and
# limitations under the License.
# ==============================================================================
"""Conversion between OpenAI APIs and native SRT APIs"""

import asyncio
import base64
import json
import logging
import os
import time
import uuid
from http import HTTPStatus
from typing import Dict, List

from fastapi import HTTPException, Request, UploadFile
from fastapi.responses import ORJSONResponse, StreamingResponse
from pydantic import ValidationError

from sglang.srt.code_completion_parser import (
    generate_completion_prompt_from_request,
    is_completion_template_defined,
)
from sglang.srt.conversation import (
    Conversation,
    SeparatorStyle,
    chat_template_exists,
    generate_chat_conv,
    generate_embedding_convs,
    get_conv_template_by_model_path,
    register_conv_template,
)
from sglang.srt.function_call_parser import FunctionCallParser
from sglang.srt.managers.io_struct import EmbeddingReqInput, GenerateReqInput
from sglang.srt.openai_api.protocol import (
    BatchRequest,
    BatchResponse,
    ChatCompletionRequest,
    ChatCompletionResponse,
    ChatCompletionResponseChoice,
    ChatCompletionResponseStreamChoice,
    ChatCompletionStreamResponse,
    ChatCompletionTokenLogprob,
    ChatMessage,
    ChoiceLogprobs,
    CompletionRequest,
    CompletionResponse,
    CompletionResponseChoice,
    CompletionResponseStreamChoice,
    CompletionStreamResponse,
    DeltaMessage,
    EmbeddingObject,
    EmbeddingRequest,
    EmbeddingResponse,
    ErrorResponse,
    FileDeleteResponse,
    FileRequest,
    FileResponse,
    FunctionResponse,
    LogProbs,
    MultimodalEmbeddingInput,
    ToolCall,
    TopLogprob,
    UsageInfo,
)
from sglang.srt.reasoning_parser import ReasoningParser
from sglang.utils import (
    convert_json_schema_to_str,
    get_exception_traceback,
    remove_first_nonblank_token,
)

logger = logging.getLogger(__name__)

chat_template_name = None


class FileMetadata:
    def __init__(self, filename: str, purpose: str):
        self.filename = filename
        self.purpose = purpose


# In-memory storage for batch jobs and files
batch_storage: Dict[str, BatchResponse] = {}
file_id_request: Dict[str, FileMetadata] = {}
file_id_response: Dict[str, FileResponse] = {}
# map file id to file path in SGLang backend
file_id_storage: Dict[str, str] = {}

# backend storage directory
storage_dir = None


def create_error_response(
    message: str,
    err_type: str = "BadRequestError",
    status_code: HTTPStatus = HTTPStatus.BAD_REQUEST,
):
    error = ErrorResponse(message=message, type=err_type, code=status_code.value)
    return ORJSONResponse(content=error.model_dump(), status_code=error.code)


def create_streaming_error_response(
    message: str,
    err_type: str = "BadRequestError",
    status_code: HTTPStatus = HTTPStatus.BAD_REQUEST,
) -> str:
    error = ErrorResponse(message=message, type=err_type, code=status_code.value)
    json_str = json.dumps({"error": error.model_dump()})
    return json_str


def load_chat_template_for_openai_api(tokenizer_manager, chat_template_arg, model_path):
    global chat_template_name

    logger.info(
        f"Use chat template for the OpenAI-compatible API server: {chat_template_arg}"
    )

    if not chat_template_exists(chat_template_arg):
        if not os.path.exists(chat_template_arg):
            raise RuntimeError(
                f"Chat template {chat_template_arg} is not a built-in template name "
                "or a valid chat template file path."
            )
        if chat_template_arg.endswith(".jinja"):
            with open(chat_template_arg, "r") as f:
                chat_template = "".join(f.readlines()).strip("\n")
            tokenizer_manager.tokenizer.chat_template = chat_template.replace(
                "\\n", "\n"
            )
            chat_template_name = None
        else:
            assert chat_template_arg.endswith(
                ".json"
            ), "unrecognized format of chat template file"
            with open(chat_template_arg, "r") as filep:
                template = json.load(filep)
                try:
                    sep_style = SeparatorStyle[template["sep_style"]]
                except KeyError:
                    raise ValueError(
                        f"Unknown separator style: {template['sep_style']}"
                    ) from None
                register_conv_template(
                    Conversation(
                        name=template["name"],
                        system_template=template["system"] + "\n{system_message}",
                        system_message=template.get("system_message", ""),
                        roles=(template["user"], template["assistant"]),
                        sep_style=sep_style,
                        sep=template.get("sep", "\n"),
                        stop_str=template["stop_str"],
                    ),
                    override=True,
                )
            chat_template_name = template["name"]
    else:
        chat_template_name = chat_template_arg


def guess_chat_template_name_from_model_path(model_path):
    global chat_template_name
    chat_template_name = get_conv_template_by_model_path(model_path)
    if chat_template_name is not None:
        logger.info(
            f"Infer the chat template name from the model path and obtain the result: {chat_template_name}."
        )


def _validate_prompt(prompt: str):
    """Validate that the prompt is not empty or whitespace only."""
    is_invalid = False

    # Check for empty/whitespace string
    if isinstance(prompt, str):
        is_invalid = not prompt.strip()
    # Check for various invalid list cases: [], [""], [" "], [[]]
    elif isinstance(prompt, list):
        is_invalid = not prompt or (
            len(prompt) == 1
            and (
                (isinstance(prompt[0], str) and not prompt[0].strip())
                or (isinstance(prompt[0], list) and not prompt[0])
            )
        )

    if is_invalid:
        raise HTTPException(
            status_code=400,
            detail="Input cannot be empty or contain only whitespace.",
        )

    return prompt


async def v1_files_create(
    file: UploadFile, purpose: str, file_storage_path: str = None
):
    try:
        global storage_dir
        if file_storage_path:
            storage_dir = file_storage_path
        # Read the file content
        file_content = await file.read()

        # Create an instance of RequestBody
        request_body = FileRequest(file=file_content, purpose=purpose)

        # Save the file to the sglang_oai_storage directory
        os.makedirs(storage_dir, exist_ok=True)
        file_id = f"backend_input_file-{uuid.uuid4()}"
        filename = f"{file_id}.jsonl"
        file_path = os.path.join(storage_dir, filename)

        with open(file_path, "wb") as f:
            f.write(request_body.file)

        # add info to global file map
        file_id_request[file_id] = FileMetadata(filename=file.filename, purpose=purpose)
        file_id_storage[file_id] = file_path

        # Return the response in the required format
        response = FileResponse(
            id=file_id,
            bytes=len(request_body.file),
            created_at=int(time.time()),
            filename=file.filename,
            purpose=request_body.purpose,
        )
        file_id_response[file_id] = response

        return response
    except ValidationError as e:
        return {"error": "Invalid input", "details": e.errors()}


async def v1_delete_file(file_id: str):
    # Retrieve the file job from the in-memory storage
    file_response = file_id_response.get(file_id)
    if file_response is None:
        raise HTTPException(status_code=404, detail="File not found")
    file_path = file_id_storage.get(file_id)
    if file_path is None:
        raise HTTPException(status_code=404, detail="File not found")
    os.remove(file_path)
    del file_id_response[file_id]
    del file_id_storage[file_id]
    return FileDeleteResponse(id=file_id, deleted=True)


async def v1_batches(tokenizer_manager, raw_request: Request):
    try:
        body = await raw_request.json()

        batch_request = BatchRequest(**body)

        batch_id = f"batch_{uuid.uuid4()}"

        # Create an instance of BatchResponse
        batch_response = BatchResponse(
            id=batch_id,
            endpoint=batch_request.endpoint,
            input_file_id=batch_request.input_file_id,
            completion_window=batch_request.completion_window,
            created_at=int(time.time()),
            metadata=batch_request.metadata,
        )

        batch_storage[batch_id] = batch_response

        # Start processing the batch asynchronously
        asyncio.create_task(process_batch(tokenizer_manager, batch_id, batch_request))

        # Return the initial batch_response
        return batch_response

    except ValidationError as e:
        return {"error": "Invalid input", "details": e.errors()}
    except Exception as e:
        return {"error": str(e)}


async def process_batch(tokenizer_manager, batch_id: str, batch_request: BatchRequest):
    try:
        # Update the batch status to "in_progress"
        batch_storage[batch_id].status = "in_progress"
        batch_storage[batch_id].in_progress_at = int(time.time())

        # Retrieve the input file content
        input_file_request = file_id_request.get(batch_request.input_file_id)
        if not input_file_request:
            raise ValueError("Input file not found")

        # Parse the JSONL file and process each request
        input_file_path = file_id_storage.get(batch_request.input_file_id)
        with open(input_file_path, "r", encoding="utf-8") as f:
            lines = f.readlines()

        total_requests = len(lines)
        completed_requests = 0
        failed_requests = 0

        all_ret = []
        end_point = batch_storage[batch_id].endpoint
        file_request_list = []
        all_requests = []
        request_ids = []
        for line_id, line in enumerate(lines):
            request_data = json.loads(line)
            file_request_list.append(request_data)
            body = request_data["body"]
            request_ids.append(f"{batch_id}-req_{line_id}")

            # Although streaming is supported for standalone completions, it is not supported in
            # batch mode (multiple completions in single request).
            if body.get("stream", False):
                raise ValueError("Streaming requests are not supported in batch mode")

            if end_point == "/v1/chat/completions":
                all_requests.append(ChatCompletionRequest(**body))
            elif end_point == "/v1/completions":
                all_requests.append(CompletionRequest(**body))

        if end_point == "/v1/chat/completions":
            adapted_request, request = v1_chat_generate_request(
                all_requests, tokenizer_manager, request_ids=request_ids
            )
        elif end_point == "/v1/completions":
            adapted_request, request = v1_generate_request(
                all_requests, request_ids=request_ids
            )

        try:
            created = int(time.time())
            ret = await tokenizer_manager.generate_request(adapted_request).__anext__()
            if not isinstance(ret, list):
                ret = [ret]
            if end_point == "/v1/chat/completions":
                responses = v1_chat_generate_response(
                    request,
                    ret,
                    created,
                    tokenizer_manager,
                    to_file=True,
                    cache_report=tokenizer_manager.server_args.enable_cache_report,
                    tool_call_parser=tokenizer_manager.server_args.tool_call_parser,
                    gen_assistant_prefix_ids_list=adapted_request.gen_assistant_prefix_ids_list,
                )
            else:
                responses = v1_generate_response(
                    request,
                    ret,
                    tokenizer_manager,
                    created,
                    to_file=True,
                    cache_report=tokenizer_manager.server_args.enable_cache_report,
                )

        except Exception as e:
            logger.error(f"error: {get_exception_traceback()}")
            responses = []
            error_json = {
                "id": f"batch_req_{uuid.uuid4()}",
                "custom_id": request_data.get("custom_id"),
                "response": None,
                "error": {"message": str(e)},
            }
            all_ret.append(error_json)
            failed_requests += len(file_request_list)

        for idx, response in enumerate(responses):
            # the batch_req here can be changed to be named within a batch granularity
            response_json = {
                "id": f"batch_req_{uuid.uuid4()}",
                "custom_id": file_request_list[idx].get("custom_id"),
                "response": response,
                "error": None,
            }
            all_ret.append(response_json)
            completed_requests += 1

        # Write results to a new file
        output_file_id = f"backend_result_file-{uuid.uuid4()}"
        global storage_dir
        output_file_path = os.path.join(storage_dir, f"{output_file_id}.jsonl")
        with open(output_file_path, "w", encoding="utf-8") as f:
            for ret in all_ret:
                f.write(json.dumps(ret) + "\n")

        # Update batch response with output file information
        retrieve_batch = batch_storage[batch_id]
        retrieve_batch.output_file_id = output_file_id
        file_id_storage[output_file_id] = output_file_path
        file_id_response[output_file_id] = FileResponse(
            id=output_file_id,
            bytes=os.path.getsize(output_file_path),
            created_at=int(time.time()),
            filename=f"{output_file_id}.jsonl",
            purpose="batch_result",
        )
        # Update batch status to "completed"
        retrieve_batch.status = "completed"
        retrieve_batch.completed_at = int(time.time())
        retrieve_batch.request_counts = {
            "total": total_requests,
            "completed": completed_requests,
            "failed": failed_requests,
        }

    except Exception as e:
        logger.error(f"error: {e}")
        # Update batch status to "failed"
        retrieve_batch = batch_storage[batch_id]
        retrieve_batch.status = "failed"
        retrieve_batch.failed_at = int(time.time())
        retrieve_batch.errors = {"message": str(e)}


async def v1_retrieve_batch(batch_id: str):
    # Retrieve the batch job from the in-memory storage
    batch_response = batch_storage.get(batch_id)
    if batch_response is None:
        raise HTTPException(status_code=404, detail="Batch not found")

    return batch_response


async def v1_cancel_batch(tokenizer_manager, batch_id: str):
    # Retrieve the batch job from the in-memory storage
    batch_response = batch_storage.get(batch_id)
    if batch_response is None:
        raise HTTPException(status_code=404, detail="Batch not found")

    # Only do cancal when status is "validating" or "in_progress"
    if batch_response.status in ["validating", "in_progress"]:
        # Start cancelling the batch asynchronously
        asyncio.create_task(
            cancel_batch(
                tokenizer_manager=tokenizer_manager,
                batch_id=batch_id,
                input_file_id=batch_response.input_file_id,
            )
        )

        # Update batch status to "cancelling"
        batch_response.status = "cancelling"

        return batch_response
    else:
        raise HTTPException(
            status_code=500,
            detail=f"Current status is {batch_response.status}, no need to cancel",
        )


async def cancel_batch(tokenizer_manager, batch_id: str, input_file_id: str):
    try:
        # Update the batch status to "cancelling"
        batch_storage[batch_id].status = "cancelling"

        # Retrieve the input file content
        input_file_request = file_id_request.get(input_file_id)
        if not input_file_request:
            raise ValueError("Input file not found")

        # Parse the JSONL file and process each request
        input_file_path = file_id_storage.get(input_file_id)
        with open(input_file_path, "r", encoding="utf-8") as f:
            lines = f.readlines()

        # Cancel requests by request_ids
        for line_id in range(len(lines)):
            rid = f"{batch_id}-req_{line_id}"
            tokenizer_manager.abort_request(rid=rid)

        retrieve_batch = batch_storage[batch_id]
        retrieve_batch.status = "cancelled"

    except Exception as e:
        logger.error("error in SGLang:", e)
        # Update batch status to "failed"
        retrieve_batch = batch_storage[batch_id]
        retrieve_batch.status = "failed"
        retrieve_batch.failed_at = int(time.time())
        retrieve_batch.errors = {"message": str(e)}


async def v1_retrieve_file(file_id: str):
    # Retrieve the batch job from the in-memory storage
    file_response = file_id_response.get(file_id)
    if file_response is None:
        raise HTTPException(status_code=404, detail="File not found")
    return file_response


async def v1_retrieve_file_content(file_id: str):
    file_pth = file_id_storage.get(file_id)
    if not file_pth or not os.path.exists(file_pth):
        raise HTTPException(status_code=404, detail="File not found")

    def iter_file():
        with open(file_pth, mode="rb") as file_like:
            yield from file_like

    return StreamingResponse(iter_file(), media_type="application/octet-stream")


def v1_generate_request(
    all_requests: List[CompletionRequest], request_ids: List[str] = None
):
    if len(all_requests) > 1:
        first_prompt_type = type(all_requests[0].prompt)
        for request in all_requests:
            assert (
                type(request.prompt) is first_prompt_type
            ), "All prompts must be of the same type in file input settings"
            if request.n > 1:
                raise ValueError(
                    "Parallel sampling is not supported for completions from files"
                )

    prompts = []
    sampling_params_list = []
    return_logprobs = []
    logprob_start_lens = []
    top_logprobs_nums = []
    lora_paths = []
    return_hidden_states = []

    for request in all_requests:
        # NOTE: with openai API, the prompt's logprobs are always not computed
        if request.echo and request.logprobs:
            logger.warning(
                "Echo is not compatible with logprobs. "
                "To compute logprobs of input prompt, please use the native /generate API."
            )

        prompt = request.prompt
        if is_completion_template_defined():
            prompt = generate_completion_prompt_from_request(request)
        prompts.append(prompt)

        lora_paths.append(request.lora_path)
        if request.echo and request.logprobs:
            current_logprob_start_len = 0
        else:
            current_logprob_start_len = -1
        sampling_params_list.append(
            {
                "temperature": request.temperature,
                "max_new_tokens": request.max_tokens,
                "min_new_tokens": request.min_tokens,
                "stop": request.stop,
                "stop_token_ids": request.stop_token_ids,
                "top_p": request.top_p,
                "top_k": request.top_k,
                "min_p": request.min_p,
                "presence_penalty": request.presence_penalty,
                "frequency_penalty": request.frequency_penalty,
                "repetition_penalty": request.repetition_penalty,
                "regex": request.regex,
                "json_schema": request.json_schema,
                "ebnf": request.ebnf,
                "n": request.n,
                "no_stop_trim": request.no_stop_trim,
                "ignore_eos": request.ignore_eos,
                "skip_special_tokens": request.skip_special_tokens,
            }
        )
        return_logprobs.append(request.logprobs is not None)
        logprob_start_lens.append(current_logprob_start_len)
        top_logprobs_nums.append(
            request.logprobs if request.logprobs is not None else 0
        )
        return_hidden_states.append(request.return_hidden_states)

    if len(all_requests) == 1:
        if isinstance(prompts[0], str) or isinstance(prompts[0][0], str):
            prompt_kwargs = {"text": prompts[0]}
        else:
            prompt_kwargs = {"input_ids": prompts[0]}
        sampling_params_list = sampling_params_list[0]
        return_logprobs = return_logprobs[0]
        logprob_start_lens = logprob_start_lens[0]
        top_logprobs_nums = top_logprobs_nums[0]
        lora_paths = lora_paths[0]
        return_hidden_states = return_hidden_states[0]
    else:
        if isinstance(prompts[0], str) or isinstance(prompts[0][0], str):
            prompt_kwargs = {"text": prompts}
        else:
            prompt_kwargs = {"input_ids": prompts}

    adapted_request = GenerateReqInput(
        **prompt_kwargs,
        sampling_params=sampling_params_list,
        return_logprob=return_logprobs,
        top_logprobs_num=top_logprobs_nums,
        logprob_start_len=logprob_start_lens,
        return_text_in_logprobs=True,
        stream=all_requests[0].stream,
        rid=request_ids,
        lora_path=lora_paths,
        return_hidden_states=return_hidden_states,
    )

    return adapted_request, all_requests if len(all_requests) > 1 else all_requests[0]


def v1_generate_response(
    request, ret, tokenizer_manager, created, to_file=False, cache_report=False
):
    choices = []
    echo = False

    if (not isinstance(request, list)) and request.echo:
        # TODO: handle the case prompt is token ids
        if isinstance(request.prompt, list) and isinstance(request.prompt[0], str):
            # for the case of multiple str prompts
            prompts = request.prompt
        elif isinstance(request.prompt, list) and isinstance(request.prompt[0], list):
            # for the case of multiple token ids prompts
            prompts = [
                tokenizer_manager.tokenizer.decode(prompt, skip_special_tokens=True)
                for prompt in request.prompt
            ]
        elif isinstance(request.prompt, list) and isinstance(request.prompt[0], int):
            # for the case of single token ids prompt
            prompts = [
                tokenizer_manager.tokenizer.decode(
                    request.prompt, skip_special_tokens=True
                )
            ]
        else:
            # for the case of single str prompt
            prompts = [request.prompt]
        echo = True

    for idx, ret_item in enumerate(ret):
        text = ret_item["text"]
        if isinstance(request, list) and request[idx].echo:
            echo = True
            text = request[idx].prompt + text
        if echo and not isinstance(request, list):
            prompt_index = idx // request.n
            text = prompts[prompt_index] + text

        logprobs = False
        if isinstance(request, list) and request[idx].logprobs is not None:
            logprobs = True
        elif (not isinstance(request, list)) and request.logprobs is not None:
            logprobs = True
        if logprobs:
            if echo:
                input_token_logprobs = ret_item["meta_info"]["input_token_logprobs"]
                input_top_logprobs = ret_item["meta_info"]["input_top_logprobs"]
            else:
                input_token_logprobs = None
                input_top_logprobs = None

            logprobs = to_openai_style_logprobs(
                input_token_logprobs=input_token_logprobs,
                input_top_logprobs=input_top_logprobs,
                output_token_logprobs=ret_item["meta_info"]["output_token_logprobs"],
                output_top_logprobs=ret_item["meta_info"]["output_top_logprobs"],
            )
        else:
            logprobs = None

        hidden_states = None
        if isinstance(request, list) and request[idx].return_hidden_states:
            hidden_states = ret_item["meta_info"].get("hidden_states", None)
        elif (not isinstance(request, list)) and request.return_hidden_states:
            hidden_states = ret_item["meta_info"].get("hidden_states", None)
        if hidden_states is not None:
            hidden_states = hidden_states[1:]  # trim off the prefill
            hidden_states = (
                hidden_states[-1] if len(hidden_states) > 0 else []
            )  # slice out the last token

        finish_reason = ret_item["meta_info"]["finish_reason"]

        if to_file:
            # to make the choice data json serializable
            choice_data = {
                "index": 0,
                "text": text,
                "logprobs": logprobs,
                "finish_reason": finish_reason["type"] if finish_reason else None,
                "matched_stop": (
                    finish_reason["matched"]
                    if finish_reason and "matched" in finish_reason
                    else None
                ),
            }
        else:
            choice_data = CompletionResponseChoice(
                index=idx,
                text=text,
                logprobs=logprobs,
                finish_reason=finish_reason["type"] if finish_reason else None,
                matched_stop=(
                    finish_reason["matched"]
                    if finish_reason and "matched" in finish_reason
                    else None
                ),
                hidden_states=hidden_states,
            )

        choices.append(choice_data)

    if to_file:
        responses = []
        for i, choice in enumerate(choices):
            response = {
                "status_code": 200,
                "request_id": ret[i]["meta_info"]["id"],
                "body": {
                    # remain the same but if needed we can change that
                    "id": ret[i]["meta_info"]["id"],
                    "object": "text_completion",
                    "created": created,
                    "model": request[i].model,
                    "choices": choice,
                    "usage": {
                        "prompt_tokens": ret[i]["meta_info"]["prompt_tokens"],
                        "completion_tokens": ret[i]["meta_info"]["completion_tokens"],
                        "total_tokens": ret[i]["meta_info"]["prompt_tokens"]
                        + ret[i]["meta_info"]["completion_tokens"],
                    },
                    "system_fingerprint": None,
                    "hidden_states": hidden_states,
                },
            }
            responses.append(response)
        return responses
    else:
        prompt_tokens = sum(
            ret[i]["meta_info"]["prompt_tokens"] for i in range(0, len(ret), request.n)
        )
        completion_tokens = sum(item["meta_info"]["completion_tokens"] for item in ret)
        cached_tokens = sum(item["meta_info"].get("cached_tokens", 0) for item in ret)
        response = CompletionResponse(
            id=ret[0]["meta_info"]["id"],
            model=request.model,
            created=created,
            choices=choices,
            usage=UsageInfo(
                prompt_tokens=prompt_tokens,
                completion_tokens=completion_tokens,
                total_tokens=prompt_tokens + completion_tokens,
                prompt_tokens_details=(
                    {"cached_tokens": cached_tokens} if cache_report else None
                ),
            ),
        )
    return response


async def v1_completions(tokenizer_manager, raw_request: Request):
    try:
        request_json = await raw_request.json()
    except Exception as e:
        return create_error_response("Invalid request body, error: ", str(e))
    all_requests = [CompletionRequest(**request_json)]
    created = int(time.time())
    adapted_request, request = v1_generate_request(all_requests)

    if adapted_request.stream:

        async def generate_stream_resp():
            stream_buffers = {}
            n_prev_tokens = {}
            prompt_tokens = {}
            completion_tokens = {}
            cached_tokens = {}
            hidden_states = None

            try:
                async for content in tokenizer_manager.generate_request(
                    adapted_request, raw_request
                ):
                    index = content.get("index", 0)

                    stream_buffer = stream_buffers.get(index, "")
                    n_prev_token = n_prev_tokens.get(index, 0)

                    text = content["text"]
                    prompt_tokens[index] = content["meta_info"]["prompt_tokens"]
                    completion_tokens[index] = content["meta_info"]["completion_tokens"]
                    cached_tokens[index] = content["meta_info"].get("cached_tokens", 0)
                    hidden_states = (
                        content["meta_info"].get("hidden_states", None) or hidden_states
                    )

                    if not stream_buffer:  # The first chunk
                        if request.echo:
                            if isinstance(request.prompt, str):
                                # for the case of single str prompts
                                prompts = request.prompt
                            elif isinstance(request.prompt, list):
                                if isinstance(request.prompt[0], str):
                                    # for the case of multiple str prompts
                                    prompts = request.prompt[index // request.n]
                                elif isinstance(request.prompt[0], int):
                                    # for the case of single token ids prompt
                                    prompts = tokenizer_manager.tokenizer.decode(
                                        request.prompt, skip_special_tokens=True
                                    )
                                elif isinstance(request.prompt[0], list) and isinstance(
                                    request.prompt[0][0], int
                                ):
                                    # for the case of multiple token ids prompts
                                    prompts = tokenizer_manager.tokenizer.decode(
                                        request.prompt[index // request.n],
                                        skip_special_tokens=True,
                                    )

                            # Prepend prompt in response text.
                            text = prompts + text

                    if request.logprobs is not None:
                        # The first chunk and echo is enabled.
                        if not stream_buffer and request.echo:
                            input_token_logprobs = content["meta_info"][
                                "input_token_logprobs"
                            ]
                            input_top_logprobs = content["meta_info"][
                                "input_top_logprobs"
                            ]
                        else:
                            input_token_logprobs = None
                            input_top_logprobs = None

                        logprobs = to_openai_style_logprobs(
                            input_token_logprobs=input_token_logprobs,
                            input_top_logprobs=input_top_logprobs,
                            output_token_logprobs=content["meta_info"][
                                "output_token_logprobs"
                            ][n_prev_token:],
                            output_top_logprobs=content["meta_info"][
                                "output_top_logprobs"
                            ][n_prev_token:],
                        )
                        n_prev_token = len(
                            content["meta_info"]["output_token_logprobs"]
                        )
                    else:
                        logprobs = None

                    delta = text[len(stream_buffer) :]
                    stream_buffer = stream_buffer + delta
                    finish_reason = content["meta_info"]["finish_reason"]
                    choice_data = CompletionResponseStreamChoice(
                        index=index,
                        text=delta,
                        logprobs=logprobs,
                        finish_reason=finish_reason["type"] if finish_reason else None,
                        matched_stop=(
                            finish_reason["matched"]
                            if finish_reason and "matched" in finish_reason
                            else None
                        ),
                    )
                    chunk = CompletionStreamResponse(
                        id=content["meta_info"]["id"],
                        created=created,
                        object="text_completion",
                        choices=[choice_data],
                        model=request.model,
                    )

                    stream_buffers[index] = stream_buffer
                    n_prev_tokens[index] = n_prev_token

                    yield f"data: {chunk.model_dump_json()}\n\n"
                if request.stream_options and request.stream_options.include_usage:
                    total_prompt_tokens = sum(
                        tokens
                        for i, tokens in prompt_tokens.items()
                        if i % request.n == 0
                    )
                    total_completion_tokens = sum(
                        tokens for tokens in completion_tokens.values()
                    )
                    cache_report = tokenizer_manager.server_args.enable_cache_report
                    if cache_report:
                        cached_tokens_sum = sum(
                            tokens for tokens in cached_tokens.values()
                        )
                        prompt_tokens_details = {"cached_tokens": cached_tokens_sum}
                    else:
                        prompt_tokens_details = None
                    usage = UsageInfo(
                        prompt_tokens=total_prompt_tokens,
                        completion_tokens=total_completion_tokens,
                        total_tokens=total_prompt_tokens + total_completion_tokens,
                        prompt_tokens_details=prompt_tokens_details,
                    )
                    if request.return_hidden_states and hidden_states:
                        hidden_states = hidden_states[1:]  # trim off the prefill
                        hidden_states = (
                            hidden_states[-1] if len(hidden_states) > 0 else []
                        )  # slice out the last token
                        hidden_states_chunk = CompletionStreamResponse(
                            id=content["meta_info"]["id"],
                            created=created,
                            choices=[
                                CompletionResponseStreamChoice(
                                    text="",
                                    index=index,
                                    hidden_states=hidden_states,
                                    finish_reason=None,
                                )
                            ],
                            model=request.model,
                        )
                        yield f"data: {hidden_states_chunk.model_dump_json()}\n\n"
                    final_usage_chunk = CompletionStreamResponse(
                        id=content["meta_info"]["id"],
                        created=created,
                        choices=[],
                        model=request.model,
                        usage=usage,
                    )
                    final_usage_data = final_usage_chunk.model_dump_json(
                        exclude_none=True
                    )
                    yield f"data: {final_usage_data}\n\n"
            except ValueError as e:
                error = create_streaming_error_response(str(e))
                yield f"data: {error}\n\n"
            yield "data: [DONE]\n\n"

        return StreamingResponse(
            generate_stream_resp(),
            media_type="text/event-stream",
            background=tokenizer_manager.create_abort_task(adapted_request),
        )

    # Non-streaming response.
    try:
        ret = await tokenizer_manager.generate_request(
            adapted_request, raw_request
        ).__anext__()
    except ValueError as e:
        return create_error_response(str(e))

    if not isinstance(ret, list):
        ret = [ret]

    response = v1_generate_response(
        request,
        ret,
        tokenizer_manager,
        created,
        cache_report=tokenizer_manager.server_args.enable_cache_report,
    )
    return response


def _get_enable_thinking_from_request(request_obj):
    """Extracts the 'enable_thinking' flag from request chat_template_kwargs.

    Args:
        request_obj: The request object (or an item from a list of requests).

    Returns:
        The boolean value of 'enable_thinking' if found and not True, otherwise True.
    """
    if (
        hasattr(request_obj, "chat_template_kwargs")
        and request_obj.chat_template_kwargs
        and request_obj.chat_template_kwargs.get("enable_thinking") is not None
    ):
        return request_obj.chat_template_kwargs.get("enable_thinking")
    return True


def v1_chat_generate_request(
    all_requests: List[ChatCompletionRequest],
    tokenizer_manager,
    request_ids: List[str] = None,
):
    input_ids = []
    prompts = []
    sampling_params_list = []
    image_data_list = []
    audio_data_list = []
    return_logprobs = []
    logprob_start_lens = []
    top_logprobs_nums = []
    modalities_list = []
    lora_paths = []
<<<<<<< HEAD
    gen_assistant_prefix_ids_list = []
=======
    return_hidden_states = []
>>>>>>> 844e2f22

    # NOTE: with openai API, the prompt's logprobs are always not computed

    is_multimodal = tokenizer_manager.model_config.is_multimodal
    for request in all_requests:
        # Prep the data needed for the underlying GenerateReqInput:
        #  - prompt: The full prompt string.
        #  - stop: Custom stop tokens.
        #  - image_data: None or a list of image strings (URLs or base64 strings).
        #  - audio_data: None or a list of audio strings (URLs).
        #    None skips any image processing in GenerateReqInput.
        strict_tag = None
        prompt = ""
        prompt_ids = []
        if not isinstance(request.messages, str):
            # Apply chat template and its stop strings.
            tools = None
            if request.tools and request.tool_choice != "none":
                request.skip_special_tokens = False
                if not isinstance(request.tool_choice, str):
                    tools = [
                        item.function.model_dump()
                        for item in request.tools
                        if item.function.name == request.tool_choice.function.name
                    ]
                else:
                    tools = [item.function.model_dump() for item in request.tools]

                tool_call_parser = tokenizer_manager.server_args.tool_call_parser
                parser = FunctionCallParser(request.tools, tool_call_parser)
                strict_tag = parser.get_structure_tag()

            if chat_template_name is None:
                openai_compatible_messages = []

                for message in request.messages:
                    if message.content is None:
                        message.content = ""
                    msg_dict = message.dict()
                    if isinstance(msg_dict.get("content"), list):
                        for chunk in msg_dict["content"]:
                            if isinstance(chunk, dict) and chunk.get("type") == "text":
                                new_msg = msg_dict.copy()
                                new_msg["content"] = chunk["text"]
                                new_msg = {
                                    k: v for k, v in new_msg.items() if v is not None
                                }
                                openai_compatible_messages.append(new_msg)
                    else:
                        msg_dict = {k: v for k, v in msg_dict.items() if v is not None}
                        openai_compatible_messages.append(msg_dict)
                if (
                    openai_compatible_messages
                    and openai_compatible_messages[-1]["role"] == "assistant"
                ):
                    if request.continue_final_message:
                        # Remove the final assistant message so its content can be continued.
                        assistant_prefix = openai_compatible_messages[-1]["content"]
                        openai_compatible_messages = openai_compatible_messages[:-1]
                    else:
                        assistant_prefix = None
                else:
                    assistant_prefix = None

                try:
                    ori_prompt = tokenizer_manager.tokenizer.apply_chat_template(
                        openai_compatible_messages,
                        tokenize=False,
                        add_generation_prompt=False,
                        tools=tools,
                        **(
                            request.chat_template_kwargs
                            if request.chat_template_kwargs
                            else {}
                        ),
                    )
                    gen_assistant_prefix_with_role = (
                        tokenizer_manager.tokenizer.apply_chat_template(
                            openai_compatible_messages,
                            tokenize=False,
                            add_generation_prompt=True,
                            tools=tools,
                            **(
                                request.chat_template_kwargs
                                if request.chat_template_kwargs
                                else {}
                            ),
                        )
                    )
                except:
                    #  This except branch will be triggered when the chosen model
                    #  has a different tools input format that is not compatible
                    #  with openAI's apply_chat_template tool_call format, like Mistral.
                    tools = [t if "function" in t else {"function": t} for t in tools]
                    ori_prompt = tokenizer_manager.tokenizer.apply_chat_template(
                        openai_compatible_messages,
                        tokenize=False,
                        add_generation_prompt=False,
                        tools=tools,
                        **(
                            request.chat_template_kwargs
                            if request.chat_template_kwargs
                            else {}
                        ),
                    )
                    gen_assistant_prefix_with_role = (
                        tokenizer_manager.tokenizer.apply_chat_template(
                            openai_compatible_messages,
                            tokenize=False,
                            add_generation_prompt=True,
                            tools=tools,
                            **(
                                request.chat_template_kwargs
                                if request.chat_template_kwargs
                                else {}
                            ),
                        )
                    )

                gen_assistant_prefix = gen_assistant_prefix_with_role[len(ori_prompt) :]
                gen_assistant_prefix_ids = tokenizer_manager.tokenizer.encode(
                    gen_assistant_prefix, add_special_tokens=False
                )
                ori_prompt_ids = tokenizer_manager.tokenizer.encode(
                    ori_prompt, add_special_tokens=False
                )
                if request.continue_final_message:
                    gen_assistant_prefix_ids = []
                    prompt_with_role_ids = ori_prompt_ids + gen_assistant_prefix_ids
                else:
                    prompt_with_role_ids, gen_assistant_prefix_ids = (
                        remove_first_nonblank_token(
                            tokenizer_manager.tokenizer,
                            gen_assistant_prefix_ids,
                            ori_prompt_ids,
                        )
                    )

                gen_assistant_prefix_ids_list.extend(
                    [gen_assistant_prefix_ids] * request.n
                )
                if request.logprob_start_len:
                    request.logprob_start_len = max(
                        request.logprob_start_len, len(gen_assistant_prefix_ids)
                    )
                    logprob_start_lens.append(request.logprob_start_len)
                elif len(gen_assistant_prefix_ids) > 0:
                    logprob_start_lens.append(len(gen_assistant_prefix_ids))
                else:
                    logprob_start_lens.append(-1)

                prompt_ids = prompt_with_role_ids + gen_assistant_prefix_ids

                if assistant_prefix:
                    encoded = tokenizer_manager.tokenizer.encode(assistant_prefix)
                    if (
                        encoded
                        and encoded[0] == tokenizer_manager.tokenizer.bos_token_id
                    ):
                        encoded = encoded[1:]
                    prompt_ids += encoded

                if is_multimodal:
                    prompt = tokenizer_manager.tokenizer.decode(prompt_ids)
                stop = request.stop
                image_data = None
                audio_data = None
                modalities = []
            else:
                conv = generate_chat_conv(request, chat_template_name)
                # If we should continue the final assistant message, adjust the conversation.
                if (
                    request.continue_final_message
                    and request.messages
                    and request.messages[-1].role == "assistant"
                ):
                    # Remove the auto-added blank assistant turn, if present.
                    if conv.messages and conv.messages[-1][1] is None:
                        conv.messages.pop()
                    # Rebuild the prompt from the conversation.
                    prompt = conv.get_prompt()
                    # Strip any trailing stop tokens or separators that indicate end-of-assistant.
                    if isinstance(conv.stop_str, list):
                        for stop_token in conv.stop_str:
                            if prompt.endswith(stop_token):
                                prompt = prompt[: -len(stop_token)]
                    elif isinstance(conv.stop_str, str) and prompt.endswith(
                        conv.stop_str
                    ):
                        prompt = prompt[: -len(conv.stop_str)]
                    if conv.sep and prompt.endswith(conv.sep):
                        prompt = prompt[: -len(conv.sep)]
                    if getattr(conv, "sep2", None) and prompt.endswith(conv.sep2):
                        prompt = prompt[: -len(conv.sep2)]
                else:
                    prompt = conv.get_prompt()

                image_data = conv.image_data
                audio_data = conv.audio_data
                modalities = conv.modalities
                stop = conv.stop_str or [] if not request.ignore_eos else []

                if request.stop:
                    if isinstance(request.stop, str):
                        stop.append(request.stop)
                    else:
                        stop.extend(request.stop)

                if not is_multimodal:
                    prompt_ids = tokenizer_manager.tokenizer.encode(prompt)
                logprob_start_lens.append(-1)
        else:
            # Use the raw prompt and stop strings if the messages is already a string.
            prompt_ids = request.messages
            stop = request.stop
            image_data = None
            audio_data = None
            modalities = []
            prompt = request.messages
            logprob_start_lens.append(-1)
        input_ids.append(prompt_ids)
        return_logprobs.append(request.logprobs)
        top_logprobs_nums.append(request.top_logprobs or 0)
        lora_paths.append(request.lora_path)
        prompts.append(prompt)

        sampling_params = {
            "temperature": request.temperature,
            "max_new_tokens": request.max_tokens or request.max_completion_tokens,
            "min_new_tokens": request.min_tokens,
            "stop": stop,
            "stop_token_ids": request.stop_token_ids,
            "top_p": request.top_p,
            "top_k": request.top_k,
            "min_p": request.min_p,
            "presence_penalty": request.presence_penalty,
            "frequency_penalty": request.frequency_penalty,
            "repetition_penalty": request.repetition_penalty,
            "regex": request.regex,
            "ebnf": request.ebnf,
            "n": request.n,
            "no_stop_trim": request.no_stop_trim,
            "ignore_eos": request.ignore_eos,
            "skip_special_tokens": request.skip_special_tokens,
        }

        if request.response_format and request.response_format.type == "json_schema":
            sampling_params["json_schema"] = convert_json_schema_to_str(
                request.response_format.json_schema.schema_
            )
        elif request.response_format and request.response_format.type == "json_object":
            sampling_params["json_schema"] = '{"type": "object"}'
        elif (
            request.response_format and request.response_format.type == "structural_tag"
        ):
            sampling_params["structural_tag"] = convert_json_schema_to_str(
                request.response_format.model_dump(by_alias=True)
            )

        if strict_tag is not None:
            if (
                sampling_params.get("regex")
                or sampling_params.get("ebnf")
                or sampling_params.get("structural_tag")
                or sampling_params.get("json_schema")
            ):
                logger.warning(
                    "Constrained decoding is not compatible with tool calls."
                )
            else:
                sampling_params["structural_tag"] = convert_json_schema_to_str(
                    strict_tag.model_dump(by_alias=True)
                )

        sampling_params_list.append(sampling_params)

        image_data_list.append(image_data)
        audio_data_list.append(audio_data)
        modalities_list.append(modalities)
        return_hidden_states.append(request.return_hidden_states)
    if len(all_requests) == 1:
        if is_multimodal:
            # processor will need text input
            prompt_kwargs = {"text": prompts[0]}
        else:
            if isinstance(input_ids[0], str):
                prompt_kwargs = {"text": input_ids[0]}
            else:
                prompt_kwargs = {"input_ids": input_ids[0]}
        sampling_params_list = sampling_params_list[0]
        image_data_list = image_data_list[0]
        audio_data_list = audio_data_list[0]
        return_logprobs = return_logprobs[0]
        logprob_start_lens = logprob_start_lens[0]
        top_logprobs_nums = top_logprobs_nums[0]
        modalities_list = modalities_list[0]
        lora_paths = lora_paths[0]
        request_ids = request_ids[0]
        return_hidden_states = return_hidden_states[0]
    else:
        if tokenizer_manager.model_config.is_multimodal:
            # processor will need text input
            prompt_kwargs = {"text": prompts}
        else:
            if isinstance(input_ids[0], str):
                prompt_kwargs = {"text": input_ids}
            else:
                prompt_kwargs = {"input_ids": input_ids}

    adapted_request = GenerateReqInput(
        **prompt_kwargs,
        image_data=image_data_list,
        audio_data=audio_data_list,
        sampling_params=sampling_params_list,
        return_logprob=return_logprobs,
        logprob_start_len=logprob_start_lens,
        top_logprobs_num=top_logprobs_nums,
        stream=all_requests[0].stream,
        return_text_in_logprobs=True,
        rid=request_ids,
        modalities=modalities_list,
        lora_path=lora_paths,
        gen_assistant_prefix_ids_list=gen_assistant_prefix_ids_list,
        bootstrap_host=all_requests[0].bootstrap_host,
        bootstrap_port=all_requests[0].bootstrap_port,
        bootstrap_room=all_requests[0].bootstrap_room,
        return_hidden_states=return_hidden_states,
    )

    return adapted_request, all_requests if len(all_requests) > 1 else all_requests[0]


def v1_chat_generate_response(
    request,
    ret,
    created,
    tokenizer_manager,
    to_file=False,
    cache_report=False,
    tool_call_parser=None,
    reasoning_parser=None,
    gen_assistant_prefix_ids_list=None,
):
    choices = []

    for idx, ret_item in enumerate(ret):
        if gen_assistant_prefix_ids_list and idx < len(gen_assistant_prefix_ids_list):
            gen_assistant_prefix_id = gen_assistant_prefix_ids_list[idx]
            gen_assistant_prefix = tokenizer_manager.tokenizer.decode(
                gen_assistant_prefix_id, skip_special_tokens=True
            )
        else:
            gen_assistant_prefix_id = []
            gen_assistant_prefix = ""
        logprobs = False
        if isinstance(request, list) and request[idx].logprobs:
            logprobs = True
        elif (not isinstance(request, list)) and request.logprobs:
            logprobs = True
        if logprobs:
            # Calculate prefix token length
            k = len(gen_assistant_prefix_id)

            # Extract input token logprobs and top logprobs for the prefix
            in_lp = ret_item["meta_info"].get("input_token_logprobs")
            in_top = ret_item["meta_info"].get("input_top_logprobs")
            prefix_lp = in_lp[-k:] if in_lp and k else None
            prefix_top = in_top[-k:] if in_top and k else None

            logprobs = to_openai_style_logprobs(
                input_token_logprobs=prefix_lp,
                input_top_logprobs=prefix_top,
                output_token_logprobs=ret_item["meta_info"]["output_token_logprobs"],
                output_top_logprobs=ret_item["meta_info"].get("output_top_logprobs"),
            )

            token_logprobs = []
            for token_idx, (token, logprob) in enumerate(
                zip(logprobs.tokens, logprobs.token_logprobs)
            ):
                token_bytes = list(token.encode("utf-8"))
                top_logprobs = []
                if logprobs.top_logprobs:
                    for top_token, top_logprob in logprobs.top_logprobs[
                        token_idx
                    ].items():
                        top_token_bytes = list(top_token.encode("utf-8"))
                        top_logprobs.append(
                            TopLogprob(
                                token=top_token,
                                bytes=top_token_bytes,
                                logprob=top_logprob,
                            )
                        )
                token_logprobs.append(
                    ChatCompletionTokenLogprob(
                        token=token,
                        bytes=token_bytes,
                        logprob=logprob,
                        top_logprobs=top_logprobs,
                    )
                )

            choice_logprobs = ChoiceLogprobs(content=token_logprobs)
        else:
            choice_logprobs = None

        if isinstance(request, list) and request[idx].return_hidden_states:
            include_hidden_states = True
        elif not isinstance(request, list) and request.return_hidden_states:
            include_hidden_states = True
        else:
            include_hidden_states = False
        if include_hidden_states and ret_item["meta_info"].get("hidden_states", None):
            hidden_states = ret_item["meta_info"]["hidden_states"]
            hidden_states = hidden_states[1:]  # trim off the prefill
            hidden_states = (
                hidden_states[-1] if len(hidden_states) > 0 else []
            )  # slice out the last token
        else:
            hidden_states = None

        finish_reason = ret_item["meta_info"]["finish_reason"]

        tool_calls = None
        text = (
            gen_assistant_prefix + ret_item["text"]
            if gen_assistant_prefix
            else ret_item["text"]
        )

        if isinstance(request, list):
            tool_choice = request[idx].tool_choice
            tools = request[idx].tools
            separate_reasoning = request[idx].separate_reasoning
            enable_thinking = _get_enable_thinking_from_request(request[idx])
        else:
            tool_choice = request.tool_choice
            tools = request.tools
            separate_reasoning = request.separate_reasoning
            enable_thinking = _get_enable_thinking_from_request(request)

        reasoning_text = None
        if reasoning_parser and separate_reasoning and enable_thinking:
            try:
                parser = ReasoningParser(
                    model_type=reasoning_parser, stream_reasoning=False
                )
                reasoning_text, text = parser.parse_non_stream(text)
            except Exception as e:
                logger.error(f"Exception: {e}")
                return create_error_response(
                    HTTPStatus.BAD_REQUEST,
                    "Failed to parse reasoning related info to json format!",
                )

        if tool_choice != "none" and tools:
            parser = FunctionCallParser(tools, tool_call_parser)
            if parser.has_tool_call(text):
                if finish_reason["type"] == "stop":
                    finish_reason["type"] = "tool_calls"
                    finish_reason["matched"] = None
                try:
                    text, call_info_list = parser.parse_non_stream(text)
                    tool_calls = [
                        ToolCall(
                            id=f"call_{base64.urlsafe_b64encode(uuid.uuid4().bytes).rstrip(b'=').decode()}",
                            index=call_info.tool_index,
                            function=FunctionResponse(
                                name=call_info.name, arguments=call_info.parameters
                            ),
                        )
                        for call_info in call_info_list
                    ]
                except Exception as e:
                    logger.error(f"Exception: {e}")
                    return create_error_response(
                        HTTPStatus.BAD_REQUEST,
                        "Failed to parse fc related info to json format!",
                    )

        if to_file:
            # to make the choice data json serializable
            choice_data = {
                "index": 0,
                "message": {
                    "role": "assistant",
                    "content": text if text else None,
                    "tool_calls": tool_calls,
                    "reasoning_content": reasoning_text if reasoning_text else None,
                    "hidden_states": hidden_states,
                },
                "logprobs": choice_logprobs.model_dump() if choice_logprobs else None,
                "finish_reason": finish_reason["type"] if finish_reason else None,
                "matched_stop": (
                    finish_reason["matched"]
                    if finish_reason and "matched" in finish_reason
                    else None
                ),
            }
        else:
            choice_data = ChatCompletionResponseChoice(
                index=idx,
                message=ChatMessage(
                    role="assistant",
                    content=text if text else None,
                    tool_calls=tool_calls,
                    reasoning_content=reasoning_text if reasoning_text else None,
                ),
                logprobs=choice_logprobs,
                finish_reason=finish_reason["type"] if finish_reason else None,
                matched_stop=(
                    finish_reason["matched"]
                    if finish_reason and "matched" in finish_reason
                    else None
                ),
                hidden_states=hidden_states,
            )

        choices.append(choice_data)

    if to_file:
        responses = []

        for i, choice in enumerate(choices):
            response = {
                "status_code": 200,
                "request_id": ret[i]["meta_info"]["id"],
                "body": {
                    # remain the same but if needed we can change that
                    "id": ret[i]["meta_info"]["id"],
                    "object": "chat.completion",
                    "created": created,
                    "model": request[i].model,
                    "choices": choice,
                    "usage": {
                        "prompt_tokens": ret[i]["meta_info"]["prompt_tokens"],
                        "completion_tokens": ret[i]["meta_info"]["completion_tokens"],
                        "total_tokens": ret[i]["meta_info"]["prompt_tokens"]
                        + ret[i]["meta_info"]["completion_tokens"],
                    },
                    "system_fingerprint": None,
                },
            }
            responses.append(response)
        return responses
    else:
        prompt_tokens = sum(
            ret[i]["meta_info"]["prompt_tokens"] for i in range(0, len(ret), request.n)
        )
        completion_tokens = sum(item["meta_info"]["completion_tokens"] for item in ret)
        cached_tokens = sum(item["meta_info"].get("cached_tokens", 0) for item in ret)
        response = ChatCompletionResponse(
            id=ret[0]["meta_info"]["id"],
            created=created,
            model=request.model,
            choices=choices,
            usage=UsageInfo(
                prompt_tokens=prompt_tokens,
                completion_tokens=completion_tokens,
                total_tokens=prompt_tokens + completion_tokens,
                prompt_tokens_details=(
                    {"cached_tokens": cached_tokens} if cache_report else None
                ),
            ),
        )
        return response


async def v1_chat_completions(
    tokenizer_manager, raw_request: Request, cache_report=False
):
    try:
        request_json = await raw_request.json()
    except Exception as e:
        return create_error_response("Invalid request body, error: ", str(e))
    all_requests = [ChatCompletionRequest(**request_json)]
    created = int(time.time())
    adapted_request, request = v1_chat_generate_request(
        all_requests, tokenizer_manager, request_ids=[all_requests[0].rid]
    )

    if adapted_request.stream:
        parser_dict = {}
        reasoning_parser_dict = {}
        hidden_states = None

        async def generate_stream_resp():
            tool_call_first = True
            is_firsts = {}
            stream_buffers = {}
            n_prev_tokens = {}
            prompt_tokens = {}
            completion_tokens = {}
            cached_tokens = {}
            hidden_states = None
            try:
                async for content in tokenizer_manager.generate_request(
                    adapted_request, raw_request
                ):
                    index = content.get("index", 0)
                    text = content["text"]
                    hidden_states = (
                        content["meta_info"].get("hidden_states", None) or hidden_states
                    )

                    is_first = is_firsts.get(index, True)
                    stream_buffer = stream_buffers.get(index, "")
                    n_prev_token = n_prev_tokens.get(index, 0)
                    gen_assistant_prefix_ids = (
                        adapted_request.gen_assistant_prefix_ids_list[index] or []
                    )

                    prompt_tokens[index] = content["meta_info"]["prompt_tokens"]
                    completion_tokens[index] = content["meta_info"]["completion_tokens"]
                    cached_tokens[index] = content["meta_info"].get("cached_tokens", 0)
                    if request.logprobs:
                        logprobs = to_openai_style_logprobs(
                            output_token_logprobs=content["meta_info"][
                                "output_token_logprobs"
                            ][n_prev_token:],
                            output_top_logprobs=content["meta_info"].get(
                                "output_top_logprobs", []
                            )[n_prev_token:],
                        )

                        n_prev_token = len(
                            content["meta_info"]["output_token_logprobs"]
                        )
                        token_logprobs = []
                        for token, logprob in zip(
                            logprobs.tokens, logprobs.token_logprobs
                        ):
                            token_bytes = list(token.encode("utf-8"))
                            top_logprobs = []
                            if logprobs.top_logprobs:
                                for top_token, top_logprob in logprobs.top_logprobs[
                                    0
                                ].items():
                                    top_token_bytes = list(top_token.encode("utf-8"))
                                    top_logprobs.append(
                                        TopLogprob(
                                            token=top_token,
                                            bytes=top_token_bytes,
                                            logprob=top_logprob,
                                        )
                                    )
                            token_logprobs.append(
                                ChatCompletionTokenLogprob(
                                    token=token,
                                    bytes=token_bytes,
                                    logprob=logprob,
                                    top_logprobs=top_logprobs,
                                )
                            )

                        choice_logprobs = (
                            ChoiceLogprobs(content=[token_logprobs[-1]])
                            if token_logprobs
                            else None
                        )

                    else:
                        choice_logprobs = None

                    finish_reason = content["meta_info"]["finish_reason"]
                    finish_reason_type = (
                        finish_reason["type"] if finish_reason else None
                    )

                    if is_first:
                        # First chunk with role
                        is_first = False
                        delta = DeltaMessage(role="assistant")
                        choice_data = ChatCompletionResponseStreamChoice(
                            index=index,
                            delta=delta,
                            finish_reason=finish_reason_type,
                            matched_stop=(
                                finish_reason["matched"]
                                if finish_reason and "matched" in finish_reason
                                else None
                            ),
                            logprobs=None,
                        )
                        chunk = ChatCompletionStreamResponse(
                            id=content["meta_info"]["id"],
                            created=created,
                            choices=[choice_data],
                            model=request.model,
                        )
                        yield f"data: {chunk.model_dump_json()}\n\n"
                        # gen_assistant_prefix
                        if gen_assistant_prefix_ids:
                            if request.logprobs:
                                k = len(gen_assistant_prefix_ids)
                                in_lp = content["meta_info"]["input_token_logprobs"][
                                    -k:
                                ]
                                in_top = (
                                    content["meta_info"]["input_top_logprobs"][-k:]
                                    if content["meta_info"].get("input_top_logprobs")
                                    else [None] * k
                                )
                            else:
                                in_lp, in_top = [None] * len(
                                    gen_assistant_prefix_ids
                                ), [None] * len(gen_assistant_prefix_ids)
                            for t_idx, tok_id in enumerate(gen_assistant_prefix_ids):
                                tok_text = tokenizer_manager.tokenizer.decode(
                                    tok_id, skip_special_tokens=True
                                )

                                single_lp = None
                                if request.logprobs:
                                    raw_lp = to_openai_style_logprobs(
                                        input_token_logprobs=[in_lp[t_idx]],
                                        input_top_logprobs=(
                                            [in_top[t_idx]] if in_top[t_idx] else None
                                        ),
                                    )
                                    token_bytes = list(tok_text.encode("utf-8"))
                                    top_logprobs = None
                                    if (
                                        raw_lp.top_logprobs
                                        and raw_lp.top_logprobs[0] is not None
                                    ):
                                        top_logprobs = [
                                            TopLogprob(
                                                token=k,
                                                bytes=list(k.encode("utf-8")),
                                                logprob=v,
                                            )
                                            for k, v in raw_lp.top_logprobs[0].items()
                                        ]
                                    single_lp = ChoiceLogprobs(
                                        content=[
                                            ChatCompletionTokenLogprob(
                                                token=tok_text,
                                                bytes=token_bytes,
                                                logprob=raw_lp.token_logprobs[0],
                                                top_logprobs=top_logprobs,
                                            )
                                        ]
                                    )
                                delta = DeltaMessage(content=tok_text)

                                enable_thinking = _get_enable_thinking_from_request(
                                    request
                                )
                                if (
                                    tokenizer_manager.server_args.reasoning_parser
                                    and request.separate_reasoning
                                    and enable_thinking
                                ):
                                    if index not in reasoning_parser_dict:
                                        reasoning_parser_dict[index] = ReasoningParser(
                                            tokenizer_manager.server_args.reasoning_parser,
                                            request.stream_reasoning,
                                        )
                                    reasoning_parser = reasoning_parser_dict[index]
                                    reasoning_text, _ = (
                                        reasoning_parser.parse_stream_chunk(tok_text)
                                    )
                                    if reasoning_text:
                                        choice_data = (
                                            ChatCompletionResponseStreamChoice(
                                                index=index,
                                                delta=DeltaMessage(
                                                    reasoning_content=(
                                                        reasoning_text
                                                        if reasoning_text
                                                        else None
                                                    )
                                                ),
                                                logprobs=single_lp,
                                                finish_reason=finish_reason_type,
                                            )
                                        )
                                else:
                                    choice_data = ChatCompletionResponseStreamChoice(
                                        index=index,
                                        delta=delta,
                                        logprobs=single_lp,
                                        finish_reason=finish_reason_type,
                                    )
                                chunk = ChatCompletionStreamResponse(
                                    id=content["meta_info"]["id"],
                                    created=created,
                                    model=request.model,
                                    choices=[choice_data],
                                )
                                yield f"data: {chunk.model_dump_json(exclude_none=False)}\n\n"

                    text = content["text"]
                    delta = text[len(stream_buffer) :]
                    new_stream_buffer = stream_buffer + delta

                    enable_thinking = _get_enable_thinking_from_request(request)

                    if (
                        tokenizer_manager.server_args.reasoning_parser
                        and request.separate_reasoning
                        and enable_thinking
                    ):
                        if index not in reasoning_parser_dict:
                            reasoning_parser_dict[index] = ReasoningParser(
                                tokenizer_manager.server_args.reasoning_parser,
                                request.stream_reasoning,
                            )
                        reasoning_parser = reasoning_parser_dict[index]
                        reasoning_text, delta = reasoning_parser.parse_stream_chunk(
                            delta
                        )
                        if reasoning_text:
                            choice_data = ChatCompletionResponseStreamChoice(
                                index=index,
                                delta=DeltaMessage(
                                    reasoning_content=(
                                        reasoning_text if reasoning_text else None
                                    )
                                ),
                                finish_reason=finish_reason_type,
                            )
                            chunk = ChatCompletionStreamResponse(
                                id=content["meta_info"]["id"],
                                created=created,
                                choices=[choice_data],
                                model=request.model,
                            )
                            yield f"data: {chunk.model_dump_json()}\n\n"
                        if (delta and len(delta) == 0) or not delta:
                            stream_buffers[index] = new_stream_buffer
                            is_firsts[index] = is_first
                            n_prev_tokens[index] = n_prev_token
                            continue

                    if request.tool_choice != "none" and request.tools:
                        if index not in parser_dict:
                            parser_dict[index] = FunctionCallParser(
                                tools=request.tools,
                                tool_call_parser=tokenizer_manager.server_args.tool_call_parser,
                            )
                        parser = parser_dict[index]

                        # parse_increment => returns (normal_text, calls)
                        normal_text, calls = parser.parse_stream_chunk(delta)

                        # 1) if there's normal_text, output it as normal content
                        if normal_text:
                            choice_data = ChatCompletionResponseStreamChoice(
                                index=index,
                                delta=DeltaMessage(
                                    content=normal_text if normal_text else None
                                ),
                                finish_reason=finish_reason_type,
                            )
                            chunk = ChatCompletionStreamResponse(
                                id=content["meta_info"]["id"],
                                created=created,
                                choices=[choice_data],
                                model=request.model,
                            )
                            yield f"data: {chunk.model_dump_json()}\n\n"

                        # 2) if we found calls, we output them as separate chunk(s)
                        for call_item in calls:
                            # transform call_item -> FunctionResponse + ToolCall
                            if finish_reason_type == "stop":
                                latest_delta_len = 0
                                if isinstance(call_item.parameters, str):
                                    latest_delta_len = len(call_item.parameters)

                                expected_call = json.dumps(
                                    parser.multi_format_parser.detectors[0]
                                    .prev_tool_call_arr[index]
                                    .get("arguments", {}),
                                    ensure_ascii=False,
                                )
                                actual_call = parser.multi_format_parser.detectors[
                                    0
                                ].streamed_args_for_tool[index]
                                if latest_delta_len > 0:
                                    actual_call = actual_call[:-latest_delta_len]
                                remaining_call = expected_call.replace(
                                    actual_call, "", 1
                                )
                                call_item.parameters = remaining_call

                                finish_reason_type = "tool_calls"
                            tool_call = ToolCall(
                                id=(
                                    f"call_{base64.urlsafe_b64encode(uuid.uuid4().bytes).rstrip(b'=').decode()}"
                                    if tool_call_first
                                    else None
                                ),
                                index=call_item.tool_index,
                                function=FunctionResponse(
                                    name=call_item.name,
                                    arguments=call_item.parameters,
                                ),
                            )
                            tool_call_first = False
                            choice_data = ChatCompletionResponseStreamChoice(
                                index=index,
                                delta=DeltaMessage(tool_calls=[tool_call]),
                                finish_reason=(
                                    None
                                    if request.stream_options
                                    and request.stream_options.include_usage
                                    else finish_reason_type
                                ),  # additional chunk will be return
                            )
                            chunk = ChatCompletionStreamResponse(
                                id=content["meta_info"]["id"],
                                created=created,
                                choices=[choice_data],
                                model=request.model,
                            )
                            yield f"data: {chunk.model_dump_json()}\n\n"

                        stream_buffers[index] = new_stream_buffer
                        is_firsts[index] = is_first
                        n_prev_tokens[index] = n_prev_token

                    else:
                        # No tool calls => just treat this as normal text
                        if delta or not (
                            request.stream_options
                            and request.stream_options.include_usage
                        ):
                            choice_data = ChatCompletionResponseStreamChoice(
                                index=index,
                                delta=DeltaMessage(content=delta if delta else None),
                                finish_reason=(
                                    None
                                    if request.stream_options
                                    and request.stream_options.include_usage
                                    else finish_reason_type
                                ),
                                matched_stop=(
                                    finish_reason["matched"]
                                    if finish_reason and "matched" in finish_reason
                                    else None
                                ),
                                logprobs=choice_logprobs,
                            )
                            chunk = ChatCompletionStreamResponse(
                                id=content["meta_info"]["id"],
                                created=created,
                                choices=[choice_data],
                                model=request.model,
                            )
                            yield f"data: {chunk.model_dump_json()}\n\n"
                            stream_buffers[index] = new_stream_buffer
                            is_firsts[index] = is_first
                            n_prev_tokens[index] = n_prev_token
                if finish_reason_type == "stop" and request.tool_choice != "none":
                    parser = FunctionCallParser(
                        tools=request.tools,
                        tool_call_parser=tokenizer_manager.server_args.tool_call_parser,
                    )
                    if parser.has_tool_call(new_stream_buffer):
                        # if the stream ends with empty string after tool calls
                        finish_reason_type = "tool_calls"

                if request.stream_options and request.stream_options.include_usage:
                    total_prompt_tokens = sum(
                        tokens
                        for i, tokens in prompt_tokens.items()
                        if i % request.n == 0
                    )
                    total_completion_tokens = sum(
                        tokens for tokens in completion_tokens.values()
                    )
                    cache_report = tokenizer_manager.server_args.enable_cache_report
                    if cache_report:
                        cached_tokens_sum = sum(
                            tokens for tokens in cached_tokens.values()
                        )
                        prompt_tokens_details = {"cached_tokens": cached_tokens_sum}
                    else:
                        prompt_tokens_details = None
                    usage = UsageInfo(
                        prompt_tokens=total_prompt_tokens,
                        completion_tokens=total_completion_tokens,
                        total_tokens=total_prompt_tokens + total_completion_tokens,
                        prompt_tokens_details=prompt_tokens_details,
                    )

                else:
                    usage = None
                if request.return_hidden_states and hidden_states:
                    hidden_states = hidden_states[1:]  # trim off the prefill
                    hidden_states = (
                        hidden_states[-1] if len(hidden_states) > 0 else []
                    )  # slice out the last token
                    hidden_states_chunk = ChatCompletionStreamResponse(
                        id=content["meta_info"]["id"],
                        created=created,
                        choices=[
                            ChatCompletionResponseStreamChoice(
                                index=index,
                                delta=DeltaMessage(hidden_states=hidden_states),
                                finish_reason=finish_reason_type,
                            )
                        ],
                        model=request.model,
                    )
                    yield f"data: {hidden_states_chunk.model_dump_json()}\n\n"
                final_usage_chunk = ChatCompletionStreamResponse(
                    id=content["meta_info"]["id"],
                    created=created,
                    choices=[
                        ChatCompletionResponseStreamChoice(
                            index=index,
                            delta=DeltaMessage(),
                            finish_reason=finish_reason_type,
                        )
                    ],
                    model=request.model,
                    usage=usage,
                )
                yield f"data: {final_usage_chunk.model_dump_json()}\n\n"
            except ValueError as e:
                error = create_streaming_error_response(str(e))
                yield f"data: {error}\n\n"
            yield "data: [DONE]\n\n"

        return StreamingResponse(
            generate_stream_resp(),
            media_type="text/event-stream",
            background=tokenizer_manager.create_abort_task(adapted_request),
        )

    # Non-streaming response.
    try:
        ret = await tokenizer_manager.generate_request(
            adapted_request, raw_request
        ).__anext__()
    except ValueError as e:
        return create_error_response(str(e))
    if not isinstance(ret, list):
        ret = [ret]

    response = v1_chat_generate_response(
        request,
        ret,
        created,
        tokenizer_manager,
        cache_report=tokenizer_manager.server_args.enable_cache_report,
        tool_call_parser=tokenizer_manager.server_args.tool_call_parser,
        reasoning_parser=tokenizer_manager.server_args.reasoning_parser,
        gen_assistant_prefix_ids_list=adapted_request.gen_assistant_prefix_ids_list,
    )

    return response


def v1_embedding_request(all_requests, tokenizer_manager):
    prompts = []
    sampling_params_list = []
    first_prompt_type = type(all_requests[0].input)

    for request in all_requests:
        prompt = request.input
        # Check for empty/whitespace string
        prompt = _validate_prompt(request.input)
        assert (
            type(prompt) is first_prompt_type
        ), "All prompts must be of the same type in file input settings"
        prompts.append(prompt)

    if len(all_requests) == 1:
        prompt = prompts[0]
        if isinstance(prompt, str) or isinstance(prompt[0], str):
            prompt_kwargs = {"text": prompt}
        elif isinstance(prompt, list) and isinstance(
            prompt[0], MultimodalEmbeddingInput
        ):
            texts = []
            images = []
            for item in prompt:
                # TODO simply use padding for text, we should use a better way to handle this
                texts.append(item.text if item.text is not None else "padding")
                images.append(item.image if item.image is not None else None)
            generate_prompts = []
            if chat_template_name is not None:
                convs = generate_embedding_convs(texts, images, chat_template_name)
                for conv in convs:
                    generate_prompts.append(conv.get_prompt())
            else:
                generate_prompts = texts
            if len(generate_prompts) == 1:
                prompt_kwargs = {"text": generate_prompts[0], "image_data": images[0]}
            else:
                prompt_kwargs = {"text": generate_prompts, "image_data": images}
        else:
            prompt_kwargs = {"input_ids": prompt}
        request_ids = all_requests[0].rid
    else:
        if isinstance(prompts[0], str) or isinstance(prompts[0][0], str):
            prompt_kwargs = {"text": prompts}
        elif isinstance(prompts[0], list) and isinstance(
            prompts[0][0], MultimodalEmbeddingInput
        ):
            # TODO: multiple requests
            raise NotImplementedError(
                "Multiple requests with multimodal inputs are not supported yet"
            )
        else:
            prompt_kwargs = {"input_ids": prompts}
        request_ids = [req.rid for req in all_requests]

    adapted_request = EmbeddingReqInput(
        rid=request_ids,
        **prompt_kwargs,
    )

    if len(all_requests) == 1:
        return adapted_request, all_requests[0]
    return adapted_request, all_requests


def v1_embedding_response(ret, model_path, to_file=False):
    embedding_objects = []
    prompt_tokens = 0
    for idx, ret_item in enumerate(ret):
        embedding_objects.append(
            EmbeddingObject(
                embedding=ret[idx]["embedding"],
                index=idx,
            )
        )
        prompt_tokens += ret[idx]["meta_info"]["prompt_tokens"]

    return EmbeddingResponse(
        data=embedding_objects,
        model=model_path,
        usage=UsageInfo(
            prompt_tokens=prompt_tokens,
            total_tokens=prompt_tokens,
        ),
    )


async def v1_embeddings(tokenizer_manager, raw_request: Request):
    try:
        request_json = await raw_request.json()
    except Exception as e:
        return create_error_response("Invalid request body, error: ", str(e))
    all_requests = [EmbeddingRequest(**request_json)]
    adapted_request, request = v1_embedding_request(all_requests, tokenizer_manager)

    try:
        ret = await tokenizer_manager.generate_request(
            adapted_request, raw_request
        ).__anext__()
    except ValueError as e:
        return create_error_response(str(e))

    if not isinstance(ret, list):
        ret = [ret]

    response = v1_embedding_response(ret, tokenizer_manager.model_path)

    return response


def to_openai_style_logprobs(
    input_token_logprobs=None,
    output_token_logprobs=None,
    input_top_logprobs=None,
    output_top_logprobs=None,
):
    ret_logprobs = LogProbs()

    def append_token_logprobs(token_logprobs):
        for logprob, _, token_text in token_logprobs:
            ret_logprobs.tokens.append(token_text)
            ret_logprobs.token_logprobs.append(logprob)

            # Not supported yet
            ret_logprobs.text_offset.append(-1)

    def append_top_logprobs(top_logprobs):
        for tokens in top_logprobs:
            if tokens is not None:
                ret_logprobs.top_logprobs.append(
                    {token[2]: token[0] for token in tokens}
                )
            else:
                ret_logprobs.top_logprobs.append(None)

    if input_token_logprobs is not None:
        append_token_logprobs(input_token_logprobs)
    if output_token_logprobs is not None:
        append_token_logprobs(output_token_logprobs)
    if input_top_logprobs is not None:
        append_top_logprobs(input_top_logprobs)
    if output_top_logprobs is not None:
        append_top_logprobs(output_top_logprobs)

    return ret_logprobs<|MERGE_RESOLUTION|>--- conflicted
+++ resolved
@@ -1004,11 +1004,8 @@
     top_logprobs_nums = []
     modalities_list = []
     lora_paths = []
-<<<<<<< HEAD
     gen_assistant_prefix_ids_list = []
-=======
     return_hidden_states = []
->>>>>>> 844e2f22
 
     # NOTE: with openai API, the prompt's logprobs are always not computed
 
