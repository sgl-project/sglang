# Copyright 2023-2024 SGLang Team
# Licensed under the Apache License, Version 2.0 (the "License");
# you may not use this file except in compliance with the License.
# You may obtain a copy of the License at
#
#     http://www.apache.org/licenses/LICENSE-2.0
#
# Unless required by applicable law or agreed to in writing, software
# distributed under the License is distributed on an "AS IS" BASIS,
# WITHOUT WARRANTIES OR CONDITIONS OF ANY KIND, either express or implied.
# See the License for the specific language governing permissions and
# limitations under the License.
# ==============================================================================
"""Conversion between OpenAI APIs and native SRT APIs"""

import asyncio
import base64
import json
import logging
import os
import time
import uuid
from http import HTTPStatus
from typing import Dict, List

from fastapi import HTTPException, Request, UploadFile
from fastapi.responses import ORJSONResponse, StreamingResponse
from pydantic import ValidationError

from sglang.srt.code_completion_parser import (
    generate_completion_prompt_from_request,
    is_completion_template_defined,
)
from sglang.srt.conversation import (
    Conversation,
    SeparatorStyle,
    chat_template_exists,
    generate_chat_conv,
    generate_embedding_convs,
    get_conv_template_by_model_path,
    register_conv_template,
)
from sglang.srt.function_call.function_call_parser import FunctionCallParser
from sglang.srt.managers.io_struct import EmbeddingReqInput, GenerateReqInput
from sglang.srt.openai_api.protocol import (
    BatchRequest,
    BatchResponse,
    ChatCompletionRequest,
    ChatCompletionResponse,
    ChatCompletionResponseChoice,
    ChatCompletionResponseStreamChoice,
    ChatCompletionStreamResponse,
    ChatCompletionTokenLogprob,
    ChatMessage,
    ChoiceLogprobs,
    CompletionRequest,
    CompletionResponse,
    CompletionResponseChoice,
    CompletionResponseStreamChoice,
    CompletionStreamResponse,
    DeltaMessage,
    EmbeddingObject,
    EmbeddingRequest,
    EmbeddingResponse,
    ErrorResponse,
    FileDeleteResponse,
    FileRequest,
    FileResponse,
    FunctionResponse,
    LogProbs,
    MultimodalEmbeddingInput,
    ScoringRequest,
    ScoringResponse,
    ToolCall,
    TopLogprob,
    UsageInfo,
)
from sglang.srt.openai_api.utils import (
    detect_template_content_format,
    process_content_for_template_format,
)
from sglang.srt.reasoning_parser import ReasoningParser
from sglang.utils import convert_json_schema_to_str, get_exception_traceback

logger = logging.getLogger(__name__)

chat_template_name = None

# Global cache for template content format detection (one model/template per instance)
# NOTE: A better approach would be to initialize the chat template format when the endpoint is created
_cached_chat_template = None
_cached_template_format = None


class FileMetadata:
    def __init__(self, filename: str, purpose: str):
        self.filename = filename
        self.purpose = purpose


# In-memory storage for batch jobs and files
batch_storage: Dict[str, BatchResponse] = {}
file_id_request: Dict[str, FileMetadata] = {}
file_id_response: Dict[str, FileResponse] = {}
# map file id to file path in SGLang backend
file_id_storage: Dict[str, str] = {}

# backend storage directory
storage_dir = None


def create_error_response(
    message: str,
    err_type: str = "BadRequestError",
    status_code: HTTPStatus = HTTPStatus.BAD_REQUEST,
):
    error = ErrorResponse(message=message, type=err_type, code=status_code.value)
    return ORJSONResponse(content=error.model_dump(), status_code=error.code)


def create_streaming_error_response(
    message: str,
    err_type: str = "BadRequestError",
    status_code: HTTPStatus = HTTPStatus.BAD_REQUEST,
) -> str:
    error = ErrorResponse(message=message, type=err_type, code=status_code.value)
    json_str = json.dumps({"error": error.model_dump()})
    return json_str


def load_chat_template_for_openai_api(tokenizer_manager, chat_template_arg, model_path):
    global chat_template_name

    logger.info(
        f"Use chat template for the OpenAI-compatible API server: {chat_template_arg}"
    )

    if not chat_template_exists(chat_template_arg):
        if not os.path.exists(chat_template_arg):
            raise RuntimeError(
                f"Chat template {chat_template_arg} is not a built-in template name "
                "or a valid chat template file path."
            )
        if chat_template_arg.endswith(".jinja"):
            with open(chat_template_arg, "r") as f:
                chat_template = "".join(f.readlines()).strip("\n")
            tokenizer_manager.tokenizer.chat_template = chat_template.replace(
                "\\n", "\n"
            )
            chat_template_name = None
        else:
            assert chat_template_arg.endswith(
                ".json"
            ), "unrecognized format of chat template file"
            with open(chat_template_arg, "r") as filep:
                template = json.load(filep)
                try:
                    sep_style = SeparatorStyle[template["sep_style"]]
                except KeyError:
                    raise ValueError(
                        f"Unknown separator style: {template['sep_style']}"
                    ) from None
                register_conv_template(
                    Conversation(
                        name=template["name"],
                        system_template=template["system"] + "\n{system_message}",
                        system_message=template.get("system_message", ""),
                        roles=(template["user"], template["assistant"]),
                        sep_style=sep_style,
                        sep=template.get("sep", "\n"),
                        stop_str=template["stop_str"],
                    ),
                    override=True,
                )
            chat_template_name = template["name"]
    else:
        chat_template_name = chat_template_arg


def guess_chat_template_name_from_model_path(model_path):
    global chat_template_name
    chat_template_name = get_conv_template_by_model_path(model_path)
    if chat_template_name is not None:
        logger.info(
            f"Infer the chat template name from the model path and obtain the result: {chat_template_name}."
        )


def _validate_prompt(prompt: str):
    """Validate that the prompt is not empty or whitespace only."""
    is_invalid = False

    # Check for empty/whitespace string
    if isinstance(prompt, str):
        is_invalid = not prompt.strip()
    # Check for various invalid list cases: [], [""], [" "], [[]]
    elif isinstance(prompt, list):
        is_invalid = not prompt or (
            len(prompt) == 1
            and (
                (isinstance(prompt[0], str) and not prompt[0].strip())
                or (isinstance(prompt[0], list) and not prompt[0])
            )
        )

    if is_invalid:
        raise HTTPException(
            status_code=400,
            detail="Input cannot be empty or contain only whitespace.",
        )

    return prompt


async def v1_files_create(
    file: UploadFile, purpose: str, file_storage_path: str = None
):
    try:
        global storage_dir
        if file_storage_path:
            storage_dir = file_storage_path
        # Read the file content
        file_content = await file.read()

        # Create an instance of RequestBody
        request_body = FileRequest(file=file_content, purpose=purpose)

        # Save the file to the sglang_oai_storage directory
        os.makedirs(storage_dir, exist_ok=True)
        file_id = f"backend_input_file-{uuid.uuid4()}"
        filename = f"{file_id}.jsonl"
        file_path = os.path.join(storage_dir, filename)

        with open(file_path, "wb") as f:
            f.write(request_body.file)

        # add info to global file map
        file_id_request[file_id] = FileMetadata(filename=file.filename, purpose=purpose)
        file_id_storage[file_id] = file_path

        # Return the response in the required format
        response = FileResponse(
            id=file_id,
            bytes=len(request_body.file),
            created_at=int(time.time()),
            filename=file.filename,
            purpose=request_body.purpose,
        )
        file_id_response[file_id] = response

        return response
    except ValidationError as e:
        return {"error": "Invalid input", "details": e.errors()}


async def v1_delete_file(file_id: str):
    # Retrieve the file job from the in-memory storage
    file_response = file_id_response.get(file_id)
    if file_response is None:
        raise HTTPException(status_code=404, detail="File not found")
    file_path = file_id_storage.get(file_id)
    if file_path is None:
        raise HTTPException(status_code=404, detail="File not found")
    os.remove(file_path)
    del file_id_response[file_id]
    del file_id_storage[file_id]
    return FileDeleteResponse(id=file_id, deleted=True)


async def v1_batches(tokenizer_manager, raw_request: Request):
    try:
        body = await raw_request.json()

        batch_request = BatchRequest(**body)

        batch_id = f"batch_{uuid.uuid4()}"

        # Create an instance of BatchResponse
        batch_response = BatchResponse(
            id=batch_id,
            endpoint=batch_request.endpoint,
            input_file_id=batch_request.input_file_id,
            completion_window=batch_request.completion_window,
            created_at=int(time.time()),
            metadata=batch_request.metadata,
        )

        batch_storage[batch_id] = batch_response

        # Start processing the batch asynchronously
        asyncio.create_task(process_batch(tokenizer_manager, batch_id, batch_request))

        # Return the initial batch_response
        return batch_response

    except ValidationError as e:
        return {"error": "Invalid input", "details": e.errors()}
    except Exception as e:
        return {"error": str(e)}


async def process_batch(tokenizer_manager, batch_id: str, batch_request: BatchRequest):
    try:
        # Update the batch status to "in_progress"
        batch_storage[batch_id].status = "in_progress"
        batch_storage[batch_id].in_progress_at = int(time.time())

        # Retrieve the input file content
        input_file_request = file_id_request.get(batch_request.input_file_id)
        if not input_file_request:
            raise ValueError("Input file not found")

        # Parse the JSONL file and process each request
        input_file_path = file_id_storage.get(batch_request.input_file_id)
        with open(input_file_path, "r", encoding="utf-8") as f:
            lines = f.readlines()

        total_requests = len(lines)
        completed_requests = 0
        failed_requests = 0

        all_ret = []
        end_point = batch_storage[batch_id].endpoint
        file_request_list = []
        all_requests = []
        request_ids = []
        for line_id, line in enumerate(lines):
            request_data = json.loads(line)
            file_request_list.append(request_data)
            body = request_data["body"]
            request_ids.append(f"{batch_id}-req_{line_id}")

            # Although streaming is supported for standalone completions, it is not supported in
            # batch mode (multiple completions in single request).
            if body.get("stream", False):
                raise ValueError("Streaming requests are not supported in batch mode")

            if end_point == "/v1/chat/completions":
                all_requests.append(ChatCompletionRequest(**body))
            elif end_point == "/v1/completions":
                all_requests.append(CompletionRequest(**body))

        if end_point == "/v1/chat/completions":
            adapted_request, request = v1_chat_generate_request(
                all_requests, tokenizer_manager, request_ids=request_ids
            )
        elif end_point == "/v1/completions":
            adapted_request, request = v1_generate_request(
                all_requests, request_ids=request_ids
            )

        try:
            created = int(time.time())
            ret = await tokenizer_manager.generate_request(adapted_request).__anext__()
            if not isinstance(ret, list):
                ret = [ret]
            if end_point == "/v1/chat/completions":
                responses = v1_chat_generate_response(
                    request,
                    ret,
                    created,
                    to_file=True,
                    cache_report=tokenizer_manager.server_args.enable_cache_report,
                    tool_call_parser=tokenizer_manager.server_args.tool_call_parser,
                )
            else:
                responses = v1_generate_response(
                    request,
                    ret,
                    tokenizer_manager,
                    created,
                    to_file=True,
                    cache_report=tokenizer_manager.server_args.enable_cache_report,
                )

        except Exception as e:
            logger.error(f"error: {get_exception_traceback()}")
            responses = []
            error_json = {
                "id": f"batch_req_{uuid.uuid4()}",
                "custom_id": request_data.get("custom_id"),
                "response": None,
                "error": {"message": str(e)},
            }
            all_ret.append(error_json)
            failed_requests += len(file_request_list)

        for idx, response in enumerate(responses):
            # the batch_req here can be changed to be named within a batch granularity
            response_json = {
                "id": f"batch_req_{uuid.uuid4()}",
                "custom_id": file_request_list[idx].get("custom_id"),
                "response": response,
                "error": None,
            }
            all_ret.append(response_json)
            completed_requests += 1

        # Write results to a new file
        output_file_id = f"backend_result_file-{uuid.uuid4()}"
        global storage_dir
        output_file_path = os.path.join(storage_dir, f"{output_file_id}.jsonl")
        with open(output_file_path, "w", encoding="utf-8") as f:
            for ret in all_ret:
                f.write(json.dumps(ret) + "\n")

        # Update batch response with output file information
        retrieve_batch = batch_storage[batch_id]
        retrieve_batch.output_file_id = output_file_id
        file_id_storage[output_file_id] = output_file_path
        file_id_response[output_file_id] = FileResponse(
            id=output_file_id,
            bytes=os.path.getsize(output_file_path),
            created_at=int(time.time()),
            filename=f"{output_file_id}.jsonl",
            purpose="batch_result",
        )
        # Update batch status to "completed"
        retrieve_batch.status = "completed"
        retrieve_batch.completed_at = int(time.time())
        retrieve_batch.request_counts = {
            "total": total_requests,
            "completed": completed_requests,
            "failed": failed_requests,
        }

    except Exception as e:
        logger.error(f"error: {e}")
        # Update batch status to "failed"
        retrieve_batch = batch_storage[batch_id]
        retrieve_batch.status = "failed"
        retrieve_batch.failed_at = int(time.time())
        retrieve_batch.errors = {"message": str(e)}


async def v1_retrieve_batch(batch_id: str):
    # Retrieve the batch job from the in-memory storage
    batch_response = batch_storage.get(batch_id)
    if batch_response is None:
        raise HTTPException(status_code=404, detail="Batch not found")

    return batch_response


async def v1_cancel_batch(tokenizer_manager, batch_id: str):
    # Retrieve the batch job from the in-memory storage
    batch_response = batch_storage.get(batch_id)
    if batch_response is None:
        raise HTTPException(status_code=404, detail="Batch not found")

    # Only do cancal when status is "validating" or "in_progress"
    if batch_response.status in ["validating", "in_progress"]:
        # Start cancelling the batch asynchronously
        asyncio.create_task(
            cancel_batch(
                tokenizer_manager=tokenizer_manager,
                batch_id=batch_id,
                input_file_id=batch_response.input_file_id,
            )
        )

        # Update batch status to "cancelling"
        batch_response.status = "cancelling"

        return batch_response
    else:
        raise HTTPException(
            status_code=500,
            detail=f"Current status is {batch_response.status}, no need to cancel",
        )


async def cancel_batch(tokenizer_manager, batch_id: str, input_file_id: str):
    try:
        # Update the batch status to "cancelling"
        batch_storage[batch_id].status = "cancelling"

        # Retrieve the input file content
        input_file_request = file_id_request.get(input_file_id)
        if not input_file_request:
            raise ValueError("Input file not found")

        # Parse the JSONL file and process each request
        input_file_path = file_id_storage.get(input_file_id)
        with open(input_file_path, "r", encoding="utf-8") as f:
            lines = f.readlines()

        # Cancel requests by request_ids
        for line_id in range(len(lines)):
            rid = f"{batch_id}-req_{line_id}"
            tokenizer_manager.abort_request(rid=rid)

        retrieve_batch = batch_storage[batch_id]
        retrieve_batch.status = "cancelled"

    except Exception as e:
        logger.error("error in SGLang:", e)
        # Update batch status to "failed"
        retrieve_batch = batch_storage[batch_id]
        retrieve_batch.status = "failed"
        retrieve_batch.failed_at = int(time.time())
        retrieve_batch.errors = {"message": str(e)}


async def v1_retrieve_file(file_id: str):
    # Retrieve the batch job from the in-memory storage
    file_response = file_id_response.get(file_id)
    if file_response is None:
        raise HTTPException(status_code=404, detail="File not found")
    return file_response


async def v1_retrieve_file_content(file_id: str):
    file_pth = file_id_storage.get(file_id)
    if not file_pth or not os.path.exists(file_pth):
        raise HTTPException(status_code=404, detail="File not found")

    def iter_file():
        with open(file_pth, mode="rb") as file_like:
            yield from file_like

    return StreamingResponse(iter_file(), media_type="application/octet-stream")


def v1_generate_request(
    all_requests: List[CompletionRequest], request_ids: List[str] = None
):
    if len(all_requests) > 1:
        first_prompt_type = type(all_requests[0].prompt)
        for request in all_requests:
            assert (
                type(request.prompt) is first_prompt_type
            ), "All prompts must be of the same type in file input settings"
            if request.n > 1:
                raise ValueError(
                    "Parallel sampling is not supported for completions from files"
                )

    prompts = []
    sampling_params_list = []
    return_logprobs = []
    logprob_start_lens = []
    top_logprobs_nums = []
    lora_paths = []

    for request in all_requests:
        # NOTE: with openai API, the prompt's logprobs are always not computed
        if request.echo and request.logprobs:
            logger.warning(
                "Echo is not compatible with logprobs. "
                "To compute logprobs of input prompt, please use the native /generate API."
            )

        prompt = request.prompt
        if is_completion_template_defined():
            prompt = generate_completion_prompt_from_request(request)
        prompts.append(prompt)

        lora_paths.append(request.lora_path)
        if request.echo and request.logprobs:
            current_logprob_start_len = 0
        else:
            current_logprob_start_len = -1
        sampling_params_list.append(
            {
                "temperature": request.temperature,
                "max_new_tokens": request.max_tokens,
                "min_new_tokens": request.min_tokens,
                "stop": request.stop,
                "stop_token_ids": request.stop_token_ids,
                "top_p": request.top_p,
                "top_k": request.top_k,
                "min_p": request.min_p,
                "presence_penalty": request.presence_penalty,
                "frequency_penalty": request.frequency_penalty,
                "repetition_penalty": request.repetition_penalty,
                "regex": request.regex,
                "json_schema": request.json_schema,
                "ebnf": request.ebnf,
                "n": request.n,
                "no_stop_trim": request.no_stop_trim,
                "ignore_eos": request.ignore_eos,
                "skip_special_tokens": request.skip_special_tokens,
            }
        )
        return_logprobs.append(request.logprobs is not None)
        logprob_start_lens.append(current_logprob_start_len)
        top_logprobs_nums.append(
            request.logprobs if request.logprobs is not None else 0
        )

    if len(all_requests) == 1:
        if isinstance(prompts[0], str) or isinstance(prompts[0][0], str):
            prompt_kwargs = {"text": prompts[0]}
        else:
            prompt_kwargs = {"input_ids": prompts[0]}
        sampling_params_list = sampling_params_list[0]
        return_logprobs = return_logprobs[0]
        logprob_start_lens = logprob_start_lens[0]
        top_logprobs_nums = top_logprobs_nums[0]
        lora_paths = lora_paths[0]
    else:
        if isinstance(prompts[0], str) or isinstance(prompts[0][0], str):
            prompt_kwargs = {"text": prompts}
        else:
            prompt_kwargs = {"input_ids": prompts}

    adapted_request = GenerateReqInput(
        **prompt_kwargs,
        sampling_params=sampling_params_list,
        return_logprob=return_logprobs,
        top_logprobs_num=top_logprobs_nums,
        logprob_start_len=logprob_start_lens,
        return_text_in_logprobs=True,
        stream=all_requests[0].stream,
        rid=request_ids,
        lora_path=lora_paths,
        bootstrap_host=all_requests[0].bootstrap_host,
        bootstrap_port=all_requests[0].bootstrap_port,
        bootstrap_room=all_requests[0].bootstrap_room,
    )

    return adapted_request, all_requests if len(all_requests) > 1 else all_requests[0]


def v1_generate_response(
    request, ret, tokenizer_manager, created, to_file=False, cache_report=False
):
    choices = []
    echo = False

    if (not isinstance(request, list)) and request.echo:
        # TODO: handle the case prompt is token ids
        if isinstance(request.prompt, list) and isinstance(request.prompt[0], str):
            # for the case of multiple str prompts
            prompts = request.prompt
        elif isinstance(request.prompt, list) and isinstance(request.prompt[0], list):
            # for the case of multiple token ids prompts
            prompts = [
                tokenizer_manager.tokenizer.decode(prompt, skip_special_tokens=True)
                for prompt in request.prompt
            ]
        elif isinstance(request.prompt, list) and isinstance(request.prompt[0], int):
            # for the case of single token ids prompt
            prompts = [
                tokenizer_manager.tokenizer.decode(
                    request.prompt, skip_special_tokens=True
                )
            ]
        else:
            # for the case of single str prompt
            prompts = [request.prompt]
        echo = True

    for idx, ret_item in enumerate(ret):
        text = ret_item["text"]
        if isinstance(request, list) and request[idx].echo:
            echo = True
            text = request[idx].prompt + text
        if echo and not isinstance(request, list):
            prompt_index = idx // request.n
            text = prompts[prompt_index] + text

        logprobs = False
        if isinstance(request, list) and request[idx].logprobs is not None:
            logprobs = True
        elif (not isinstance(request, list)) and request.logprobs is not None:
            logprobs = True
        if logprobs:
            if echo:
                input_token_logprobs = ret_item["meta_info"]["input_token_logprobs"]
                input_top_logprobs = ret_item["meta_info"]["input_top_logprobs"]
            else:
                input_token_logprobs = None
                input_top_logprobs = None

            logprobs = to_openai_style_logprobs(
                input_token_logprobs=input_token_logprobs,
                input_top_logprobs=input_top_logprobs,
                output_token_logprobs=ret_item["meta_info"]["output_token_logprobs"],
                output_top_logprobs=ret_item["meta_info"]["output_top_logprobs"],
            )
        else:
            logprobs = None

        finish_reason = ret_item["meta_info"]["finish_reason"]

        if to_file:
            # to make the choice data json serializable
            choice_data = {
                "index": 0,
                "text": text,
                "logprobs": logprobs,
                "finish_reason": finish_reason["type"] if finish_reason else None,
                "matched_stop": (
                    finish_reason["matched"]
                    if finish_reason and "matched" in finish_reason
                    else None
                ),
            }
        else:
            choice_data = CompletionResponseChoice(
                index=idx,
                text=text,
                logprobs=logprobs,
                finish_reason=finish_reason["type"] if finish_reason else None,
                matched_stop=(
                    finish_reason["matched"]
                    if finish_reason and "matched" in finish_reason
                    else None
                ),
            )

        choices.append(choice_data)

    if to_file:
        responses = []
        for i, choice in enumerate(choices):
            response = {
                "status_code": 200,
                "request_id": ret[i]["meta_info"]["id"],
                "body": {
                    # remain the same but if needed we can change that
                    "id": ret[i]["meta_info"]["id"],
                    "object": "text_completion",
                    "created": created,
                    "model": request[i].model,
                    "choices": choice,
                    "usage": {
                        "prompt_tokens": ret[i]["meta_info"]["prompt_tokens"],
                        "completion_tokens": ret[i]["meta_info"]["completion_tokens"],
                        "total_tokens": ret[i]["meta_info"]["prompt_tokens"]
                        + ret[i]["meta_info"]["completion_tokens"],
                    },
                    "system_fingerprint": None,
                },
            }
            responses.append(response)
        return responses
    else:
        prompt_tokens = sum(
            ret[i]["meta_info"]["prompt_tokens"] for i in range(0, len(ret), request.n)
        )
        completion_tokens = sum(item["meta_info"]["completion_tokens"] for item in ret)
        cached_tokens = sum(item["meta_info"].get("cached_tokens", 0) for item in ret)
        response = CompletionResponse(
            id=ret[0]["meta_info"]["id"],
            model=request.model,
            created=created,
            choices=choices,
            usage=UsageInfo(
                prompt_tokens=prompt_tokens,
                completion_tokens=completion_tokens,
                total_tokens=prompt_tokens + completion_tokens,
                prompt_tokens_details=(
                    {"cached_tokens": cached_tokens} if cache_report else None
                ),
            ),
        )
    return response


async def v1_completions(tokenizer_manager, raw_request: Request):
    try:
        request_json = await raw_request.json()
    except Exception as e:
        return create_error_response("Invalid request body, error: ", str(e))
    all_requests = [CompletionRequest(**request_json)]
    created = int(time.time())
    adapted_request, request = v1_generate_request(all_requests)

    if adapted_request.stream:

        async def generate_stream_resp():
            stream_buffers = {}
            n_prev_tokens = {}
            prompt_tokens = {}
            completion_tokens = {}
            cached_tokens = {}

            try:
                async for content in tokenizer_manager.generate_request(
                    adapted_request, raw_request
                ):
                    index = content.get("index", 0)

                    stream_buffer = stream_buffers.get(index, "")
                    n_prev_token = n_prev_tokens.get(index, 0)

                    text = content["text"]
                    prompt_tokens[index] = content["meta_info"]["prompt_tokens"]
                    completion_tokens[index] = content["meta_info"]["completion_tokens"]
                    cached_tokens[index] = content["meta_info"].get("cached_tokens", 0)

                    if not stream_buffer:  # The first chunk
                        if request.echo:
                            if isinstance(request.prompt, str):
                                # for the case of single str prompts
                                prompts = request.prompt
                            elif isinstance(request.prompt, list):
                                if isinstance(request.prompt[0], str):
                                    # for the case of multiple str prompts
                                    prompts = request.prompt[index // request.n]
                                elif isinstance(request.prompt[0], int):
                                    # for the case of single token ids prompt
                                    prompts = tokenizer_manager.tokenizer.decode(
                                        request.prompt, skip_special_tokens=True
                                    )
                                elif isinstance(request.prompt[0], list) and isinstance(
                                    request.prompt[0][0], int
                                ):
                                    # for the case of multiple token ids prompts
                                    prompts = tokenizer_manager.tokenizer.decode(
                                        request.prompt[index // request.n],
                                        skip_special_tokens=True,
                                    )

                            # Prepend prompt in response text.
                            text = prompts + text

                    if request.logprobs is not None:
                        # The first chunk and echo is enabled.
                        if not stream_buffer and request.echo:
                            input_token_logprobs = content["meta_info"][
                                "input_token_logprobs"
                            ]
                            input_top_logprobs = content["meta_info"][
                                "input_top_logprobs"
                            ]
                        else:
                            input_token_logprobs = None
                            input_top_logprobs = None

                        logprobs = to_openai_style_logprobs(
                            input_token_logprobs=input_token_logprobs,
                            input_top_logprobs=input_top_logprobs,
                            output_token_logprobs=content["meta_info"][
                                "output_token_logprobs"
                            ][n_prev_token:],
                            output_top_logprobs=content["meta_info"][
                                "output_top_logprobs"
                            ][n_prev_token:],
                        )
                        n_prev_token = len(
                            content["meta_info"]["output_token_logprobs"]
                        )
                    else:
                        logprobs = None

                    delta = text[len(stream_buffer) :]
                    stream_buffer = stream_buffer + delta
                    finish_reason = content["meta_info"]["finish_reason"]
                    choice_data = CompletionResponseStreamChoice(
                        index=index,
                        text=delta,
                        logprobs=logprobs,
                        finish_reason=finish_reason["type"] if finish_reason else None,
                        matched_stop=(
                            finish_reason["matched"]
                            if finish_reason and "matched" in finish_reason
                            else None
                        ),
                    )
                    chunk = CompletionStreamResponse(
                        id=content["meta_info"]["id"],
                        created=created,
                        object="text_completion",
                        choices=[choice_data],
                        model=request.model,
                    )

                    stream_buffers[index] = stream_buffer
                    n_prev_tokens[index] = n_prev_token

                    yield f"data: {chunk.model_dump_json()}\n\n"
                if request.stream_options and request.stream_options.include_usage:
                    total_prompt_tokens = sum(
                        tokens
                        for i, tokens in prompt_tokens.items()
                        if i % request.n == 0
                    )
                    total_completion_tokens = sum(
                        tokens for tokens in completion_tokens.values()
                    )
                    cache_report = tokenizer_manager.server_args.enable_cache_report
                    if cache_report:
                        cached_tokens_sum = sum(
                            tokens for tokens in cached_tokens.values()
                        )
                        prompt_tokens_details = {"cached_tokens": cached_tokens_sum}
                    else:
                        prompt_tokens_details = None
                    usage = UsageInfo(
                        prompt_tokens=total_prompt_tokens,
                        completion_tokens=total_completion_tokens,
                        total_tokens=total_prompt_tokens + total_completion_tokens,
                        prompt_tokens_details=prompt_tokens_details,
                    )

                    final_usage_chunk = CompletionStreamResponse(
                        id=content["meta_info"]["id"],
                        created=created,
                        choices=[],
                        model=request.model,
                        usage=usage,
                    )
                    final_usage_data = final_usage_chunk.model_dump_json(
                        exclude_none=True
                    )
                    yield f"data: {final_usage_data}\n\n"
            except ValueError as e:
                error = create_streaming_error_response(str(e))
                yield f"data: {error}\n\n"
            yield "data: [DONE]\n\n"

        return StreamingResponse(
            generate_stream_resp(),
            media_type="text/event-stream",
            background=tokenizer_manager.create_abort_task(adapted_request),
        )

    # Non-streaming response.
    try:
        ret = await tokenizer_manager.generate_request(
            adapted_request, raw_request
        ).__anext__()
    except ValueError as e:
        return create_error_response(str(e))

    if not isinstance(ret, list):
        ret = [ret]

    response = v1_generate_response(
        request,
        ret,
        tokenizer_manager,
        created,
        cache_report=tokenizer_manager.server_args.enable_cache_report,
    )
    return response


def _get_enable_thinking_from_request(request_obj):
    """Extracts the 'enable_thinking' flag from request chat_template_kwargs.

    Args:
        request_obj: The request object (or an item from a list of requests).

    Returns:
        The boolean value of 'enable_thinking' if found and not True, otherwise True.
    """
    if (
        hasattr(request_obj, "chat_template_kwargs")
        and request_obj.chat_template_kwargs
        and request_obj.chat_template_kwargs.get("enable_thinking") is not None
    ):
        return request_obj.chat_template_kwargs.get("enable_thinking")
    return True


def v1_chat_generate_request(
    all_requests: List[ChatCompletionRequest],
    tokenizer_manager,
    request_ids: List[str] = None,
):
    input_ids = []
    prompts = []
    sampling_params_list = []
    image_data_list = []
    audio_data_list = []
    return_logprobs = []
    logprob_start_lens = []
    top_logprobs_nums = []
    modalities_list = []
    lora_paths = []

    # NOTE: with openai API, the prompt's logprobs are always not computed

    is_multimodal = tokenizer_manager.model_config.is_multimodal
    for request in all_requests:
        # Prep the data needed for the underlying GenerateReqInput:
        #  - prompt: The full prompt string.
        #  - stop: Custom stop tokens.
        #  - image_data: None or a list of image strings (URLs or base64 strings).
        #  - audio_data: None or a list of audio strings (URLs).
        #    None skips any image processing in GenerateReqInput.
        tool_call_constraint = None
        prompt = ""
        prompt_ids = []
        if not isinstance(request.messages, str):
            # Apply chat template and its stop strings.
            tools = None
            if request.tools and request.tool_choice != "none":
                request.skip_special_tokens = False
                if not isinstance(request.tool_choice, str):
                    tools = [
                        item.function.model_dump()
                        for item in request.tools
                        if item.function.name == request.tool_choice.function.name
                    ]
                else:
                    tools = [item.function.model_dump() for item in request.tools]

                tool_call_parser = tokenizer_manager.server_args.tool_call_parser
                parser = FunctionCallParser(request.tools, tool_call_parser)
                tool_call_constraint = parser.get_structure_constraint(
                    request.tool_choice
                )

            if chat_template_name is None:
                openai_compatible_messages = []
                image_data = []
                audio_data = []
                modalities = []

                # Detect template content format by analyzing the jinja template (cached globally)
                global _cached_chat_template, _cached_template_format
                current_template = tokenizer_manager.tokenizer.chat_template

                if current_template != _cached_chat_template:
                    # Template changed or first time - analyze it
                    _cached_chat_template = current_template
                    _cached_template_format = detect_template_content_format(
                        current_template
                    )
                    logger.info(
                        f"Detected chat template content format: {_cached_template_format}"
                    )

                template_content_format = _cached_template_format

                for message in request.messages:
                    if message.content is None:
                        message.content = ""
                    msg_dict = message.model_dump()

                    # Process content based on detected template format
                    processed_msg = process_content_for_template_format(
                        msg_dict,
                        template_content_format,
                        image_data,
                        audio_data,
                        modalities,
                    )
                    openai_compatible_messages.append(processed_msg)

                # Handle assistant prefix for continue_final_message
                if (
                    openai_compatible_messages
                    and openai_compatible_messages[-1]["role"] == "assistant"
                ):
                    if request.continue_final_message:
                        # Remove the final assistant message so its content can be continued.
                        assistant_prefix = openai_compatible_messages[-1]["content"]
                        openai_compatible_messages = openai_compatible_messages[:-1]
                    else:
                        assistant_prefix = None
                else:
                    assistant_prefix = None

                try:
                    prompt_ids = tokenizer_manager.tokenizer.apply_chat_template(
                        openai_compatible_messages,
                        tokenize=True,
                        add_generation_prompt=True,
                        tools=tools,
                        **(
                            request.chat_template_kwargs
                            if request.chat_template_kwargs
                            else {}
                        ),
                    )
                except:
                    #  This except branch will be triggered when the chosen model
                    #  has a different tools input format that is not compatible
                    #  with openAI's apply_chat_template tool_call format, like Mistral.
                    tools = [t if "function" in t else {"function": t} for t in tools]
                    prompt_ids = tokenizer_manager.tokenizer.apply_chat_template(
                        openai_compatible_messages,
                        tokenize=True,
                        add_generation_prompt=True,
                        tools=tools,
                        **(
                            request.chat_template_kwargs
                            if request.chat_template_kwargs
                            else {}
                        ),
                    )

                if assistant_prefix:
                    encoded = tokenizer_manager.tokenizer.encode(assistant_prefix)
                    if (
                        encoded
                        and encoded[0] == tokenizer_manager.tokenizer.bos_token_id
                    ):
                        encoded = encoded[1:]
                    prompt_ids += encoded
                if is_multimodal:
                    prompt = tokenizer_manager.tokenizer.decode(prompt_ids)
                stop = request.stop
                image_data = image_data if image_data else None
                audio_data = audio_data if audio_data else None
                modalities = modalities if modalities else []
            else:
                conv = generate_chat_conv(request, chat_template_name)
                # If we should continue the final assistant message, adjust the conversation.
                if (
                    request.continue_final_message
                    and request.messages
                    and request.messages[-1].role == "assistant"
                ):
                    # Remove the auto-added blank assistant turn, if present.
                    if conv.messages and conv.messages[-1][1] is None:
                        conv.messages.pop()
                    # Rebuild the prompt from the conversation.
                    prompt = conv.get_prompt()
                    # Strip any trailing stop tokens or separators that indicate end-of-assistant.
                    if isinstance(conv.stop_str, list):
                        for stop_token in conv.stop_str:
                            if prompt.endswith(stop_token):
                                prompt = prompt[: -len(stop_token)]
                    elif isinstance(conv.stop_str, str) and prompt.endswith(
                        conv.stop_str
                    ):
                        prompt = prompt[: -len(conv.stop_str)]
                    if conv.sep and prompt.endswith(conv.sep):
                        prompt = prompt[: -len(conv.sep)]
                    if getattr(conv, "sep2", None) and prompt.endswith(conv.sep2):
                        prompt = prompt[: -len(conv.sep2)]
                else:
                    prompt = conv.get_prompt()

                image_data = conv.image_data
                audio_data = conv.audio_data
                modalities = conv.modalities
                stop = conv.stop_str or [] if not request.ignore_eos else []

                if request.stop:
                    if isinstance(request.stop, str):
                        stop.append(request.stop)
                    else:
                        stop.extend(request.stop)

                if not is_multimodal:
                    prompt_ids = tokenizer_manager.tokenizer.encode(prompt)
        else:
            # Use the raw prompt and stop strings if the messages is already a string.
            prompt_ids = request.messages
            stop = request.stop
            image_data = None
            audio_data = None
            modalities = []
            prompt = request.messages
        input_ids.append(prompt_ids)
        return_logprobs.append(request.logprobs)
        logprob_start_lens.append(-1)
        top_logprobs_nums.append(request.top_logprobs or 0)
        lora_paths.append(request.lora_path)
        prompts.append(prompt)

        sampling_params = {
            "temperature": request.temperature,
            "max_new_tokens": request.max_tokens or request.max_completion_tokens,
            "min_new_tokens": request.min_tokens,
            "stop": stop,
            "stop_token_ids": request.stop_token_ids,
            "top_p": request.top_p,
            "top_k": request.top_k,
            "min_p": request.min_p,
            "presence_penalty": request.presence_penalty,
            "frequency_penalty": request.frequency_penalty,
            "repetition_penalty": request.repetition_penalty,
            "regex": request.regex,
            "ebnf": request.ebnf,
            "n": request.n,
            "no_stop_trim": request.no_stop_trim,
            "ignore_eos": request.ignore_eos,
            "skip_special_tokens": request.skip_special_tokens,
        }

        if request.response_format and request.response_format.type == "json_schema":
            sampling_params["json_schema"] = convert_json_schema_to_str(
                request.response_format.json_schema.schema_
            )
        elif request.response_format and request.response_format.type == "json_object":
            sampling_params["json_schema"] = '{"type": "object"}'
        elif (
            request.response_format and request.response_format.type == "structural_tag"
        ):
            sampling_params["structural_tag"] = convert_json_schema_to_str(
                request.response_format.model_dump(by_alias=True)
            )

        # Check if there are already existing output constraints
        has_existing_constraints = (
            sampling_params.get("regex")
            or sampling_params.get("ebnf")
            or sampling_params.get("structural_tag")
            or sampling_params.get("json_schema")
        )

        if tool_call_constraint and has_existing_constraints:
            logger.warning("Constrained decoding is not compatible with tool calls.")
        elif tool_call_constraint:
            constraint_type, constraint_value = tool_call_constraint
            if constraint_type == "structural_tag":
                sampling_params[constraint_type] = convert_json_schema_to_str(
                    constraint_value.model_dump(by_alias=True)
                )
            else:
                sampling_params[constraint_type] = constraint_value

        sampling_params_list.append(sampling_params)

        image_data_list.append(image_data)
        audio_data_list.append(audio_data)
        modalities_list.append(modalities)
    if len(all_requests) == 1:
        if is_multimodal:
            # processor will need text input
            prompt_kwargs = {"text": prompts[0]}
        else:
            if isinstance(input_ids[0], str):
                prompt_kwargs = {"text": input_ids[0]}
            else:
                prompt_kwargs = {"input_ids": input_ids[0]}
        sampling_params_list = sampling_params_list[0]
        image_data_list = image_data_list[0]
        audio_data_list = audio_data_list[0]
        return_logprobs = return_logprobs[0]
        logprob_start_lens = logprob_start_lens[0]
        top_logprobs_nums = top_logprobs_nums[0]
        modalities_list = modalities_list[0]
        lora_paths = lora_paths[0]
        request_ids = request_ids[0]
    else:
        if tokenizer_manager.model_config.is_multimodal:
            # processor will need text input
            prompt_kwargs = {"text": prompts}
        else:
            if isinstance(input_ids[0], str):
                prompt_kwargs = {"text": input_ids}
            else:
                prompt_kwargs = {"input_ids": input_ids}

    adapted_request = GenerateReqInput(
        **prompt_kwargs,
        image_data=image_data_list,
        audio_data=audio_data_list,
        sampling_params=sampling_params_list,
        return_logprob=return_logprobs,
        logprob_start_len=logprob_start_lens,
        top_logprobs_num=top_logprobs_nums,
        stream=all_requests[0].stream,
        return_text_in_logprobs=True,
        rid=request_ids,
        modalities=modalities_list,
        lora_path=lora_paths,
        bootstrap_host=all_requests[0].bootstrap_host,
        bootstrap_port=all_requests[0].bootstrap_port,
        bootstrap_room=all_requests[0].bootstrap_room,
    )

    return adapted_request, all_requests if len(all_requests) > 1 else all_requests[0]


def v1_chat_generate_response(
    request,
    ret,
    created,
    to_file=False,
    cache_report=False,
    tool_call_parser=None,
    reasoning_parser=None,
):
    choices = []

    for idx, ret_item in enumerate(ret):
        logprobs = False
        if isinstance(request, list) and request[idx].logprobs:
            logprobs = True
        elif (not isinstance(request, list)) and request.logprobs:
            logprobs = True
        if logprobs:
            logprobs = to_openai_style_logprobs(
                output_token_logprobs=ret_item["meta_info"]["output_token_logprobs"],
                output_top_logprobs=ret_item["meta_info"].get(
                    "output_top_logprobs", None
                ),
            )
            token_logprobs = []
            for token_idx, (token, logprob) in enumerate(
                zip(logprobs.tokens, logprobs.token_logprobs)
            ):
                token_bytes = list(token.encode("utf-8"))
                top_logprobs = []
                if logprobs.top_logprobs:
                    for top_token, top_logprob in logprobs.top_logprobs[
                        token_idx
                    ].items():
                        top_token_bytes = list(top_token.encode("utf-8"))
                        top_logprobs.append(
                            TopLogprob(
                                token=top_token,
                                bytes=top_token_bytes,
                                logprob=top_logprob,
                            )
                        )
                token_logprobs.append(
                    ChatCompletionTokenLogprob(
                        token=token,
                        bytes=token_bytes,
                        logprob=logprob,
                        top_logprobs=top_logprobs,
                    )
                )

            choice_logprobs = ChoiceLogprobs(content=token_logprobs)
        else:
            choice_logprobs = None

        finish_reason = ret_item["meta_info"]["finish_reason"]

        tool_calls = None
        text = ret_item["text"]

        if isinstance(request, list):
            tool_choice = request[idx].tool_choice
            tools = request[idx].tools
            separate_reasoning = request[idx].separate_reasoning
            enable_thinking = _get_enable_thinking_from_request(request[idx])
        else:
            tool_choice = request.tool_choice
            tools = request.tools
            separate_reasoning = request.separate_reasoning
            enable_thinking = _get_enable_thinking_from_request(request)

        reasoning_text = None
        if reasoning_parser and separate_reasoning and enable_thinking:
            try:
                parser = ReasoningParser(
                    model_type=reasoning_parser, stream_reasoning=False
                )
                reasoning_text, text = parser.parse_non_stream(text)
            except Exception as e:
                logger.error(f"Exception: {e}")
                return create_error_response(
                    HTTPStatus.BAD_REQUEST,
                    "Failed to parse reasoning related info to json format!",
                )

        if tool_choice != "none" and tools:
            parser = FunctionCallParser(tools, tool_call_parser)
            if parser.has_tool_call(text):
                if finish_reason["type"] == "stop":
                    finish_reason["type"] = "tool_calls"
                    finish_reason["matched"] = None
                try:
                    text, call_info_list = parser.parse_non_stream(text)
                    tool_calls = [
                        ToolCall(
                            id=f"call_{base64.urlsafe_b64encode(uuid.uuid4().bytes).rstrip(b'=').decode()}",
                            function=FunctionResponse(
                                name=call_info.name, arguments=call_info.parameters
                            ),
                        )
                        for call_info in call_info_list
                    ]
                except Exception as e:
                    logger.error(f"Exception: {e}")
                    return create_error_response(
                        HTTPStatus.BAD_REQUEST,
                        "Failed to parse fc related info to json format!",
                    )

        if to_file:
            # to make the choice data json serializable
            choice_data = {
                "index": 0,
                "message": {
                    "role": "assistant",
                    "content": text if text else None,
                    "tool_calls": tool_calls,
                    "reasoning_content": reasoning_text if reasoning_text else None,
                },
                "logprobs": choice_logprobs.model_dump() if choice_logprobs else None,
                "finish_reason": finish_reason["type"] if finish_reason else None,
                "matched_stop": (
                    finish_reason["matched"]
                    if finish_reason and "matched" in finish_reason
                    else None
                ),
            }
        else:
            choice_data = ChatCompletionResponseChoice(
                index=idx,
                message=ChatMessage(
                    role="assistant",
                    content=text if text else None,
                    tool_calls=tool_calls,
                    reasoning_content=reasoning_text if reasoning_text else None,
                ),
                logprobs=choice_logprobs,
                finish_reason=finish_reason["type"] if finish_reason else None,
                matched_stop=(
                    finish_reason["matched"]
                    if finish_reason and "matched" in finish_reason
                    else None
                ),
            )

        choices.append(choice_data)

    if to_file:
        responses = []

        for i, choice in enumerate(choices):
            response = {
                "status_code": 200,
                "request_id": ret[i]["meta_info"]["id"],
                "body": {
                    # remain the same but if needed we can change that
                    "id": ret[i]["meta_info"]["id"],
                    "object": "chat.completion",
                    "created": created,
<<<<<<< HEAD
                    "model": request[i].model,
                    "choices": [choice],
=======
                    "model": (
                        request[i].model if isinstance(request, list) else request.model
                    ),
                    "choices": choice,
>>>>>>> 971a0dfa
                    "usage": {
                        "prompt_tokens": ret[i]["meta_info"]["prompt_tokens"],
                        "completion_tokens": ret[i]["meta_info"]["completion_tokens"],
                        "total_tokens": ret[i]["meta_info"]["prompt_tokens"]
                        + ret[i]["meta_info"]["completion_tokens"],
                    },
                    "system_fingerprint": None,
                },
            }
            responses.append(response)
        return responses
    else:
        prompt_tokens = sum(
            ret[i]["meta_info"]["prompt_tokens"] for i in range(0, len(ret), request.n)
        )
        completion_tokens = sum(item["meta_info"]["completion_tokens"] for item in ret)
        cached_tokens = sum(item["meta_info"].get("cached_tokens", 0) for item in ret)
        response = ChatCompletionResponse(
            id=ret[0]["meta_info"]["id"],
            created=created,
            model=request.model,
            choices=choices,
            usage=UsageInfo(
                prompt_tokens=prompt_tokens,
                completion_tokens=completion_tokens,
                total_tokens=prompt_tokens + completion_tokens,
                prompt_tokens_details=(
                    {"cached_tokens": cached_tokens} if cache_report else None
                ),
            ),
        )
        return response


async def v1_chat_completions(
    tokenizer_manager, raw_request: Request, cache_report=False
):
    try:
        request_json = await raw_request.json()
    except Exception as e:
        return create_error_response("Invalid request body, error: ", str(e))
    all_requests = [ChatCompletionRequest(**request_json)]
    created = int(time.time())
    adapted_request, request = v1_chat_generate_request(
        all_requests, tokenizer_manager, request_ids=[all_requests[0].rid]
    )

    if adapted_request.stream:
        parser_dict = {}
        reasoning_parser_dict = {}

        async def generate_stream_resp():
            tool_call_first = True
            is_firsts = {}
            stream_buffers = {}
            n_prev_tokens = {}
            prompt_tokens = {}
            completion_tokens = {}
            cached_tokens = {}
            try:
                async for content in tokenizer_manager.generate_request(
                    adapted_request, raw_request
                ):
                    index = content.get("index", 0)
                    text = content["text"]

                    is_first = is_firsts.get(index, True)
                    stream_buffer = stream_buffers.get(index, "")
                    n_prev_token = n_prev_tokens.get(index, 0)

                    prompt_tokens[index] = content["meta_info"]["prompt_tokens"]
                    completion_tokens[index] = content["meta_info"]["completion_tokens"]
                    cached_tokens[index] = content["meta_info"].get("cached_tokens", 0)
                    if request.logprobs:
                        logprobs = to_openai_style_logprobs(
                            output_token_logprobs=content["meta_info"][
                                "output_token_logprobs"
                            ][n_prev_token:],
                            output_top_logprobs=content["meta_info"].get(
                                "output_top_logprobs", []
                            )[n_prev_token:],
                        )

                        n_prev_token = len(
                            content["meta_info"]["output_token_logprobs"]
                        )
                        token_logprobs = []
                        for token, logprob in zip(
                            logprobs.tokens, logprobs.token_logprobs
                        ):
                            token_bytes = list(token.encode("utf-8"))
                            top_logprobs = []
                            if logprobs.top_logprobs:
                                for top_token, top_logprob in logprobs.top_logprobs[
                                    0
                                ].items():
                                    top_token_bytes = list(top_token.encode("utf-8"))
                                    top_logprobs.append(
                                        TopLogprob(
                                            token=top_token,
                                            bytes=top_token_bytes,
                                            logprob=top_logprob,
                                        )
                                    )
                            token_logprobs.append(
                                ChatCompletionTokenLogprob(
                                    token=token,
                                    bytes=token_bytes,
                                    logprob=logprob,
                                    top_logprobs=top_logprobs,
                                )
                            )

                        choice_logprobs = ChoiceLogprobs(content=token_logprobs)

                    else:
                        choice_logprobs = None

                    finish_reason = content["meta_info"]["finish_reason"]
                    finish_reason_type = (
                        finish_reason["type"] if finish_reason else None
                    )

                    if is_first:
                        # First chunk with role
                        is_first = False
                        delta = DeltaMessage(role="assistant")
                        choice_data = ChatCompletionResponseStreamChoice(
                            index=index,
                            delta=delta,
                            finish_reason=finish_reason_type,
                            matched_stop=(
                                finish_reason["matched"]
                                if finish_reason and "matched" in finish_reason
                                else None
                            ),
                            logprobs=choice_logprobs,
                        )
                        chunk = ChatCompletionStreamResponse(
                            id=content["meta_info"]["id"],
                            created=created,
                            choices=[choice_data],
                            model=request.model,
                        )
                        yield f"data: {chunk.model_dump_json()}\n\n"

                    text = content["text"]
                    delta = text[len(stream_buffer) :]
                    new_stream_buffer = stream_buffer + delta

                    enable_thinking = _get_enable_thinking_from_request(request)

                    if (
                        tokenizer_manager.server_args.reasoning_parser
                        and request.separate_reasoning
                        and enable_thinking
                    ):
                        if index not in reasoning_parser_dict:
                            reasoning_parser_dict[index] = ReasoningParser(
                                tokenizer_manager.server_args.reasoning_parser,
                                request.stream_reasoning,
                            )
                        reasoning_parser = reasoning_parser_dict[index]
                        reasoning_text, delta = reasoning_parser.parse_stream_chunk(
                            delta
                        )
                        if reasoning_text:
                            choice_data = ChatCompletionResponseStreamChoice(
                                index=index,
                                delta=DeltaMessage(
                                    reasoning_content=(
                                        reasoning_text if reasoning_text else None
                                    )
                                ),
                                finish_reason=finish_reason_type,
                            )
                            chunk = ChatCompletionStreamResponse(
                                id=content["meta_info"]["id"],
                                created=created,
                                choices=[choice_data],
                                model=request.model,
                            )
                            yield f"data: {chunk.model_dump_json()}\n\n"
                        if (delta and len(delta) == 0) or not delta:
                            stream_buffers[index] = new_stream_buffer
                            is_firsts[index] = is_first
                            continue

                    if request.tool_choice != "none" and request.tools:
                        if index not in parser_dict:
                            parser_dict[index] = FunctionCallParser(
                                tools=request.tools,
                                tool_call_parser=tokenizer_manager.server_args.tool_call_parser,
                            )
                        parser = parser_dict[index]

                        # parse_increment => returns (normal_text, calls)
                        normal_text, calls = parser.parse_stream_chunk(delta)

                        # 1) if there's normal_text, output it as normal content
                        if normal_text:
                            choice_data = ChatCompletionResponseStreamChoice(
                                index=index,
                                delta=DeltaMessage(
                                    content=normal_text if normal_text else None
                                ),
                                finish_reason=finish_reason_type,
                            )
                            chunk = ChatCompletionStreamResponse(
                                id=content["meta_info"]["id"],
                                created=created,
                                choices=[choice_data],
                                model=request.model,
                            )
                            yield f"data: {chunk.model_dump_json()}\n\n"

                        # 2) if we found calls, we output them as separate chunk(s)
                        for call_item in calls:
                            # transform call_item -> FunctionResponse + ToolCall
                            if finish_reason_type == "stop":
                                latest_delta_len = 0
                                if isinstance(call_item.parameters, str):
                                    latest_delta_len = len(call_item.parameters)

                                expected_call = json.dumps(
                                    parser.detector.prev_tool_call_arr[index].get(
                                        "arguments", {}
                                    ),
                                    ensure_ascii=False,
                                )
                                actual_call = parser.detector.streamed_args_for_tool[
                                    index
                                ]
                                if latest_delta_len > 0:
                                    actual_call = actual_call[:-latest_delta_len]
                                remaining_call = expected_call.replace(
                                    actual_call, "", 1
                                )
                                call_item.parameters = remaining_call

                                finish_reason_type = "tool_calls"
                            tool_call = ToolCall(
                                id=(
                                    f"call_{base64.urlsafe_b64encode(uuid.uuid4().bytes).rstrip(b'=').decode()}"
                                    if tool_call_first
                                    else None
                                ),
                                index=call_item.tool_index,
                                function=FunctionResponse(
                                    name=call_item.name,
                                    arguments=call_item.parameters,
                                ),
                            )
                            tool_call_first = False
                            choice_data = ChatCompletionResponseStreamChoice(
                                index=index,
                                delta=DeltaMessage(tool_calls=[tool_call]),
                                finish_reason=(
                                    None
                                    if request.stream_options
                                    and request.stream_options.include_usage
                                    else finish_reason_type
                                ),  # additional chunk will be return
                            )
                            chunk = ChatCompletionStreamResponse(
                                id=content["meta_info"]["id"],
                                created=created,
                                choices=[choice_data],
                                model=request.model,
                            )
                            yield f"data: {chunk.model_dump_json()}\n\n"

                        stream_buffers[index] = new_stream_buffer
                        is_firsts[index] = is_first

                    else:
                        # No tool calls => just treat this as normal text
                        if delta or not (
                            request.stream_options
                            and request.stream_options.include_usage
                        ):
                            choice_data = ChatCompletionResponseStreamChoice(
                                index=index,
                                delta=DeltaMessage(content=delta if delta else None),
                                finish_reason=(
                                    None
                                    if request.stream_options
                                    and request.stream_options.include_usage
                                    else finish_reason_type
                                ),
                                matched_stop=(
                                    finish_reason["matched"]
                                    if finish_reason and "matched" in finish_reason
                                    else None
                                ),
                                logprobs=choice_logprobs,
                            )
                            chunk = ChatCompletionStreamResponse(
                                id=content["meta_info"]["id"],
                                created=created,
                                choices=[choice_data],
                                model=request.model,
                            )
                            yield f"data: {chunk.model_dump_json()}\n\n"
                            stream_buffers[index] = new_stream_buffer
                            is_firsts[index] = is_first
                if finish_reason_type == "stop" and request.tool_choice != "none":
                    parser = FunctionCallParser(
                        tools=request.tools,
                        tool_call_parser=tokenizer_manager.server_args.tool_call_parser,
                    )
                    if parser.has_tool_call(new_stream_buffer):
                        # if the stream ends with empty string after tool calls
                        finish_reason_type = "tool_calls"

                if request.stream_options and request.stream_options.include_usage:
                    total_prompt_tokens = sum(
                        tokens
                        for i, tokens in prompt_tokens.items()
                        if i % request.n == 0
                    )
                    total_completion_tokens = sum(
                        tokens for tokens in completion_tokens.values()
                    )
                    cache_report = tokenizer_manager.server_args.enable_cache_report
                    if cache_report:
                        cached_tokens_sum = sum(
                            tokens for tokens in cached_tokens.values()
                        )
                        prompt_tokens_details = {"cached_tokens": cached_tokens_sum}
                    else:
                        prompt_tokens_details = None
                    usage = UsageInfo(
                        prompt_tokens=total_prompt_tokens,
                        completion_tokens=total_completion_tokens,
                        total_tokens=total_prompt_tokens + total_completion_tokens,
                        prompt_tokens_details=prompt_tokens_details,
                    )

                else:
                    usage = None
                final_usage_chunk = ChatCompletionStreamResponse(
                    id=content["meta_info"]["id"],
                    created=created,
                    choices=[
                        ChatCompletionResponseStreamChoice(
                            index=index,
                            delta=DeltaMessage(),
                            finish_reason=finish_reason_type,
                        )
                    ],
                    model=request.model,
                    usage=usage,
                )
                yield f"data: {final_usage_chunk.model_dump_json()}\n\n"
            except ValueError as e:
                error = create_streaming_error_response(str(e))
                yield f"data: {error}\n\n"
            yield "data: [DONE]\n\n"

        return StreamingResponse(
            generate_stream_resp(),
            media_type="text/event-stream",
            background=tokenizer_manager.create_abort_task(adapted_request),
        )

    # Non-streaming response.
    try:
        ret = await tokenizer_manager.generate_request(
            adapted_request, raw_request
        ).__anext__()
    except ValueError as e:
        return create_error_response(str(e))
    if not isinstance(ret, list):
        ret = [ret]

    response = v1_chat_generate_response(
        request,
        ret,
        created,
        cache_report=tokenizer_manager.server_args.enable_cache_report,
        tool_call_parser=tokenizer_manager.server_args.tool_call_parser,
        reasoning_parser=tokenizer_manager.server_args.reasoning_parser,
    )

    return response


def v1_embedding_request(all_requests, tokenizer_manager):
    prompts = []
    sampling_params_list = []
    first_prompt_type = type(all_requests[0].input)

    for request in all_requests:
        prompt = request.input
        # Check for empty/whitespace string
        prompt = _validate_prompt(request.input)
        assert (
            type(prompt) is first_prompt_type
        ), "All prompts must be of the same type in file input settings"
        prompts.append(prompt)

    if len(all_requests) == 1:
        prompt = prompts[0]
        if isinstance(prompt, str) or isinstance(prompt[0], str):
            prompt_kwargs = {"text": prompt}
        elif isinstance(prompt, list) and isinstance(
            prompt[0], MultimodalEmbeddingInput
        ):
            texts = []
            images = []
            for item in prompt:
                # TODO simply use padding for text, we should use a better way to handle this
                texts.append(item.text if item.text is not None else "padding")
                images.append(item.image if item.image is not None else None)
            generate_prompts = []
            if chat_template_name is not None:
                convs = generate_embedding_convs(texts, images, chat_template_name)
                for conv in convs:
                    generate_prompts.append(conv.get_prompt())
            else:
                generate_prompts = texts
            if len(generate_prompts) == 1:
                prompt_kwargs = {"text": generate_prompts[0], "image_data": images[0]}
            else:
                prompt_kwargs = {"text": generate_prompts, "image_data": images}
        else:
            prompt_kwargs = {"input_ids": prompt}
        request_ids = all_requests[0].rid
    else:
        if isinstance(prompts[0], str) or isinstance(prompts[0][0], str):
            prompt_kwargs = {"text": prompts}
        elif isinstance(prompts[0], list) and isinstance(
            prompts[0][0], MultimodalEmbeddingInput
        ):
            # TODO: multiple requests
            raise NotImplementedError(
                "Multiple requests with multimodal inputs are not supported yet"
            )
        else:
            prompt_kwargs = {"input_ids": prompts}
        request_ids = [req.rid for req in all_requests]

    adapted_request = EmbeddingReqInput(
        rid=request_ids,
        **prompt_kwargs,
    )

    if len(all_requests) == 1:
        return adapted_request, all_requests[0]
    return adapted_request, all_requests


def v1_embedding_response(ret, model_path, to_file=False):
    embedding_objects = []
    prompt_tokens = 0
    for idx, ret_item in enumerate(ret):
        embedding_objects.append(
            EmbeddingObject(
                embedding=ret[idx]["embedding"],
                index=idx,
            )
        )
        prompt_tokens += ret[idx]["meta_info"]["prompt_tokens"]

    return EmbeddingResponse(
        data=embedding_objects,
        model=model_path,
        usage=UsageInfo(
            prompt_tokens=prompt_tokens,
            total_tokens=prompt_tokens,
        ),
    )


async def v1_embeddings(tokenizer_manager, raw_request: Request):
    try:
        request_json = await raw_request.json()
    except Exception as e:
        return create_error_response("Invalid request body, error: ", str(e))
    all_requests = [EmbeddingRequest(**request_json)]
    adapted_request, request = v1_embedding_request(all_requests, tokenizer_manager)

    try:
        ret = await tokenizer_manager.generate_request(
            adapted_request, raw_request
        ).__anext__()
    except ValueError as e:
        return create_error_response(str(e))

    if not isinstance(ret, list):
        ret = [ret]

    response = v1_embedding_response(ret, tokenizer_manager.model_path)

    return response


def to_openai_style_logprobs(
    input_token_logprobs=None,
    output_token_logprobs=None,
    input_top_logprobs=None,
    output_top_logprobs=None,
):
    ret_logprobs = LogProbs()

    def append_token_logprobs(token_logprobs):
        for logprob, _, token_text in token_logprobs:
            ret_logprobs.tokens.append(token_text)
            ret_logprobs.token_logprobs.append(logprob)

            # Not supported yet
            ret_logprobs.text_offset.append(-1)

    def append_top_logprobs(top_logprobs):
        for tokens in top_logprobs:
            if tokens is not None:
                ret_logprobs.top_logprobs.append(
                    {token[2]: token[0] for token in tokens}
                )
            else:
                ret_logprobs.top_logprobs.append(None)

    if input_token_logprobs is not None:
        append_token_logprobs(input_token_logprobs)
    if output_token_logprobs is not None:
        append_token_logprobs(output_token_logprobs)
    if input_top_logprobs is not None:
        append_top_logprobs(input_top_logprobs)
    if output_top_logprobs is not None:
        append_top_logprobs(output_top_logprobs)

    return ret_logprobs


async def v1_score(tokenizer_manager, raw_request):
    try:
        # Parse request
        request_data = await raw_request.json()
        request = ScoringRequest(**request_data)

        # Use tokenizer_manager's score_request method directly
        scores = await tokenizer_manager.score_request(
            query=request.query,
            items=request.items,
            label_token_ids=request.label_token_ids,
            apply_softmax=request.apply_softmax,
            item_first=request.item_first,
            request=request,
        )

        # Create response with just the scores, without usage info
        response = ScoringResponse(
            scores=scores,
            model=request.model,
        )
        return response

    except Exception as e:
        logger.error(f"Error in v1_score: {str(e)}")
        return create_error_response(str(e))<|MERGE_RESOLUTION|>--- conflicted
+++ resolved
@@ -1423,15 +1423,10 @@
                     "id": ret[i]["meta_info"]["id"],
                     "object": "chat.completion",
                     "created": created,
-<<<<<<< HEAD
-                    "model": request[i].model,
-                    "choices": [choice],
-=======
                     "model": (
                         request[i].model if isinstance(request, list) else request.model
                     ),
-                    "choices": choice,
->>>>>>> 971a0dfa
+                    "choices": [choice],
                     "usage": {
                         "prompt_tokens": ret[i]["meta_info"]["prompt_tokens"],
                         "completion_tokens": ret[i]["meta_info"]["completion_tokens"],
