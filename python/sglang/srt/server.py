--- conflicted
+++ resolved
@@ -200,11 +200,7 @@
                         total_tokens=prompt_tokens + completion_tokens,
                     ),
                 )
-<<<<<<< HEAD
-                yield f"data: {chunk.json(ensure_ascii=False)}\n\n"
-=======
                 yield f"data: {jsonify_pydantic_model(chunk)}\n\n"
->>>>>>> ee1df26a
             yield "data: [DONE]\n\n"
 
         return StreamingResponse(gnerate_stream_resp(), media_type="text/event-stream")
