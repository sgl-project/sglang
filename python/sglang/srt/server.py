# Copyright 2023-2024 SGLang Team
# Licensed under the Apache License, Version 2.0 (the "License");
# you may not use this file except in compliance with the License.
# You may obtain a copy of the License at
#
#     http://www.apache.org/licenses/LICENSE-2.0
#
# Unless required by applicable law or agreed to in writing, software
# distributed under the License is distributed on an "AS IS" BASIS,
# WITHOUT WARRANTIES OR CONDITIONS OF ANY KIND, either express or implied.
# See the License for the specific language governing permissions and
# limitations under the License.
# ==============================================================================
"""
The entry point of inference server.
SRT = SGLang Runtime.
"""

import asyncio
import atexit
import dataclasses
import json
import logging
import multiprocessing as mp
import os
import signal
import threading
import time
from http import HTTPStatus
from typing import AsyncIterator, Dict, List, Optional, Tuple, Union

import torch

from sglang.srt.torch_memory_saver_adapter import TorchMemorySaverAdapter

# Fix a bug of Python threading
setattr(threading, "_register_atexit", lambda *args, **kwargs: None)

import aiohttp
import orjson
import requests
import uvicorn
import uvloop
from fastapi import FastAPI, File, Form, Query, Request, UploadFile
from fastapi.middleware.cors import CORSMiddleware
from fastapi.responses import ORJSONResponse, Response, StreamingResponse
from uvicorn.config import LOGGING_CONFIG

from sglang.lang.backend.runtime_endpoint import RuntimeEndpoint
from sglang.srt.hf_transformers_utils import get_tokenizer
from sglang.srt.managers.data_parallel_controller import (
    run_data_parallel_controller_process,
)
from sglang.srt.managers.detokenizer_manager import run_detokenizer_process
from sglang.srt.managers.io_struct import (
    CloseSessionReqInput,
    ConfigureLoggingReq,
    EmbeddingReqInput,
    GenerateReqInput,
    GetWeightsByNameReqInput,
    InitWeightsUpdateGroupReqInput,
    OpenSessionReqInput,
    ReleaseMemoryOccupationReqInput,
    ResumeMemoryOccupationReqInput,
    UpdateWeightFromDiskReqInput,
    UpdateWeightsFromDistributedReqInput,
    UpdateWeightsFromTensorReqInput,
)
from sglang.srt.managers.scheduler import run_scheduler_process
from sglang.srt.managers.tokenizer_manager import TokenizerManager
from sglang.srt.metrics.func_timer import enable_func_timer, time_func_latency
from sglang.srt.openai_api.adapter import (
    load_chat_template_for_openai_api,
    v1_batches,
    v1_cancel_batch,
    v1_chat_completions,
    v1_completions,
    v1_delete_file,
    v1_embeddings,
    v1_files_create,
    v1_retrieve_batch,
    v1_retrieve_file,
    v1_retrieve_file_content,
)
from sglang.srt.openai_api.protocol import ModelCard, ModelList
from sglang.srt.server_args import PortArgs, ServerArgs
from sglang.srt.utils import (
    MultiprocessingSerializer,
    add_api_key_middleware,
    add_prometheus_middleware,
    assert_pkg_version,
    configure_logger,
    delete_directory,
    is_port_available,
    kill_process_tree,
    maybe_set_triton_cache_manager,
    prepare_model_and_tokenizer,
    set_prometheus_multiproc_dir,
    set_ulimit,
)
from sglang.utils import get_exception_traceback
from sglang.version import __version__

logger = logging.getLogger(__name__)

asyncio.set_event_loop_policy(uvloop.EventLoopPolicy())

# Fast API
app = FastAPI()
app.add_middleware(
    CORSMiddleware,
    allow_origins=["*"],
    allow_credentials=True,
    allow_methods=["*"],
    allow_headers=["*"],
)

tokenizer_manager: TokenizerManager = None
scheduler_info: Dict = None


##### Native API endpoints #####


@app.get("/health")
async def health() -> Response:
    """Check the health of the http server."""
    return Response(status_code=200)


@app.get("/health_generate")
async def health_generate(request: Request) -> Response:
    """Check the health of the inference server by generating one token."""

    sampling_params = {"max_new_tokens": 1, "temperature": 0.7}

    if tokenizer_manager.is_generation:
        gri = GenerateReqInput(input_ids=[0], sampling_params=sampling_params)
    else:
        gri = EmbeddingReqInput(input_ids=[0], sampling_params=sampling_params)

    try:
        async for _ in tokenizer_manager.generate_request(gri, request):
            break
        return Response(status_code=200)
    except Exception as e:
        logger.exception(e)
        return Response(status_code=503)


@app.get("/get_model_info")
async def get_model_info():
    """Get the model information."""
    result = {
        "model_path": tokenizer_manager.model_path,
        "tokenizer_path": tokenizer_manager.server_args.tokenizer_path,
        "is_generation": tokenizer_manager.is_generation,
    }
    return result


@app.get("/get_server_info")
async def get_server_info():
    return {
        **dataclasses.asdict(tokenizer_manager.server_args),
        **scheduler_info,
        "version": __version__,
    }


# fastapi implicitly converts json in the request to obj (dataclass)
@app.api_route("/generate", methods=["POST", "PUT"])
@time_func_latency
async def generate_request(obj: GenerateReqInput, request: Request):
    """Handle a generate request."""
    if obj.stream:

        async def stream_results() -> AsyncIterator[bytes]:
            try:
                async for out in tokenizer_manager.generate_request(obj, request):
                    yield b"data: " + orjson.dumps(
                        out, option=orjson.OPT_NON_STR_KEYS
                    ) + b"\n\n"
            except ValueError as e:
                out = {"error": {"message": str(e)}}
                yield b"data: " + orjson.dumps(
                    out, option=orjson.OPT_NON_STR_KEYS
                ) + b"\n\n"
            yield b"data: [DONE]\n\n"

        return StreamingResponse(
            stream_results(),
            media_type="text/event-stream",
            background=tokenizer_manager.create_abort_task(obj),
        )
    else:
        try:
            ret = await tokenizer_manager.generate_request(obj, request).__anext__()
            return ret
        except ValueError as e:
            logger.error(f"Error: {e}")
            return _create_error_response(e)


@app.api_route("/encode", methods=["POST", "PUT"])
@time_func_latency
async def encode_request(obj: EmbeddingReqInput, request: Request):
    """Handle an embedding request."""
    try:
        ret = await tokenizer_manager.generate_request(obj, request).__anext__()
        return ret
    except ValueError as e:
        return _create_error_response(e)


@app.api_route("/classify", methods=["POST", "PUT"])
@time_func_latency
async def classify_request(obj: EmbeddingReqInput, request: Request):
    """Handle a reward model request. Now the arguments and return values are the same as embedding models."""
    try:
        ret = await tokenizer_manager.generate_request(obj, request).__anext__()
        return ret
    except ValueError as e:
        return _create_error_response(e)


@app.post("/flush_cache")
async def flush_cache():
    """Flush the radix cache."""
    tokenizer_manager.flush_cache()
    return Response(
        content="Cache flushed.\nPlease check backend logs for more details. "
        "(When there are running or waiting requests, the operation will not be performed.)\n",
        status_code=200,
    )


@app.api_route("/start_profile", methods=["GET", "POST"])
async def start_profile_async():
    """Start profiling."""
    tokenizer_manager.start_profile()
    return Response(
        content="Start profiling.\n",
        status_code=200,
    )


@app.api_route("/stop_profile", methods=["GET", "POST"])
async def stop_profile_async():
    """Stop profiling."""
    tokenizer_manager.stop_profile()
    return Response(
        content="Stop profiling. This will take some time.\n",
        status_code=200,
    )


@app.post("/update_weights_from_disk")
@time_func_latency
async def update_weights_from_disk(obj: UpdateWeightFromDiskReqInput, request: Request):
    """Update the weights from disk in-place without re-launching the server."""
    success, message = await tokenizer_manager.update_weights_from_disk(obj, request)
    content = {"success": success, "message": message}
    if success:
        return ORJSONResponse(
            content,
            status_code=HTTPStatus.OK,
        )
    else:
        return ORJSONResponse(
            content,
            status_code=HTTPStatus.BAD_REQUEST,
        )


@app.post("/init_weights_update_group")
async def init_weights_update_group(
    obj: InitWeightsUpdateGroupReqInput, request: Request
):
    """Initialize the parameter update group."""
    success, message = await tokenizer_manager.init_weights_update_group(obj, request)
    content = {"success": success, "message": message}
    if success:
        return ORJSONResponse(content, status_code=200)
    else:
        return ORJSONResponse(content, status_code=HTTPStatus.BAD_REQUEST)


@app.post("/update_weights_from_distributed")
async def update_weights_from_distributed(
    obj: UpdateWeightsFromDistributedReqInput, request: Request
):
    """Update model parameter from distributed online."""
    success, message = await tokenizer_manager.update_weights_from_distributed(
        obj, request
    )
    content = {"success": success, "message": message}
    if success:
        return ORJSONResponse(content, status_code=200)
    else:
        return ORJSONResponse(content, status_code=HTTPStatus.BAD_REQUEST)


@app.api_route("/get_weights_by_name", methods=["GET", "POST"])
async def get_weights_by_name(obj: GetWeightsByNameReqInput, request: Request):
    """Get model parameter by name."""
    try:
        ret = await tokenizer_manager.get_weights_by_name(obj, request)
        if ret is None:
            return _create_error_response("Get parameter by name failed")
        else:
            return ORJSONResponse(ret, status_code=200)
    except Exception as e:
        return _create_error_response(e)


@app.api_route("/release_memory_occupation", methods=["GET", "POST"])
async def release_memory_occupation(
    obj: ReleaseMemoryOccupationReqInput, request: Request
):
    """Release GPU occupation temporarily"""
    try:
        await tokenizer_manager.release_memory_occupation(obj, request)
    except Exception as e:
        return _create_error_response(e)


@app.api_route("/resume_memory_occupation", methods=["GET", "POST"])
async def resume_memory_occupation(
    obj: ResumeMemoryOccupationReqInput, request: Request
):
    """Resume GPU occupation"""
    try:
        await tokenizer_manager.resume_memory_occupation(obj, request)
    except Exception as e:
        return _create_error_response(e)


@app.api_route("/open_session", methods=["GET", "POST"])
async def open_session(obj: OpenSessionReqInput, request: Request):
    """Open a session, and return its unique session id."""
    try:
        session_id = await tokenizer_manager.open_session(obj, request)
        if session_id is None:
            raise Exception(
                "Failed to open the session. Check if a session with the same id is still open."
            )
        return session_id
    except Exception as e:
        return _create_error_response(e)


@app.api_route("/close_session", methods=["GET", "POST"])
async def close_session(obj: CloseSessionReqInput, request: Request):
    """Close the session"""
    try:
        await tokenizer_manager.close_session(obj, request)
        return Response(status_code=200)
    except Exception as e:
        return _create_error_response(e)


<<<<<<< HEAD
# fastapi implicitly converts json in the request to obj (dataclass)
@app.api_route("/generate", methods=["POST", "PUT"])
@time_func_latency
async def generate_request(obj: GenerateReqInput, request: Request):
    """Handle a generate request."""
    if obj.stream:

        async def stream_results() -> AsyncIterator[bytes]:
            try:
                async for out in tokenizer_manager.generate_request(obj, request):
                    yield b"data: " + orjson.dumps(
                        out, option=orjson.OPT_NON_STR_KEYS
                    ) + b"\n\n"
            except ValueError as e:
                out = {"error": {"message": str(e)}}
                yield b"data: " + orjson.dumps(
                    out, option=orjson.OPT_NON_STR_KEYS
                ) + b"\n\n"
            yield b"data: [DONE]\n\n"

        return StreamingResponse(
            stream_results(),
            media_type="text/event-stream",
            background=tokenizer_manager.create_abort_task(obj),
        )
    else:
        try:
            ret = await tokenizer_manager.generate_request(obj, request).__anext__()
            return ret
        except ValueError as e:
            logger.error(f"Error: {e}")
            return _create_error_response(e)


@app.api_route("/generate_from_file", methods=["POST"])
@time_func_latency
async def generate_from_file_request(
    file: UploadFile,
    request: Request,
    stream: bool = Query(False, description="Toggle streaming response"),
):
    """Handle a generate request, this is purely to work with input_embeds."""
    content = await file.read()
    input_embeds = json.loads(content.decode("utf-8"))

    obj = GenerateReqInput(
        input_embeds=input_embeds,
    )

    if stream:

        async def stream_results() -> AsyncIterator[bytes]:
            try:
                async for out in tokenizer_manager.generate_request(obj, request):
                    yield b"data: " + orjson.dumps(
                        out, option=orjson.OPT_NON_STR_KEYS
                    ) + b"\n\n"
            except ValueError as e:
                out = {"error": {"message": str(e)}}
                yield b"data: " + orjson.dumps(
                    out, option=orjson.OPT_NON_STR_KEYS
                ) + b"\n\n"
            yield b"data: [DONE]\n\n"

        return StreamingResponse(
            stream_results(),
            media_type="text/event-stream",
            background=tokenizer_manager.create_abort_task(obj),
        )
    else:
        try:
            ret = await tokenizer_manager.generate_request(obj, request).__anext__()
            return ret
        except ValueError as e:
            logger.error(f"Error: {e}")
            return _create_error_response(e)


@app.api_route("/encode", methods=["POST", "PUT"])
@time_func_latency
async def encode_request(obj: EmbeddingReqInput, request: Request):
    """Handle an embedding request."""
    try:
        ret = await tokenizer_manager.generate_request(obj, request).__anext__()
        return ret
    except ValueError as e:
        return _create_error_response(e)


@app.api_route("/classify", methods=["POST", "PUT"])
@time_func_latency
async def classify_request(obj: EmbeddingReqInput, request: Request):
    """Handle a reward model request. Now the arguments and return values are the same as embedding models."""
    try:
        ret = await tokenizer_manager.generate_request(obj, request).__anext__()
        return ret
    except ValueError as e:
        return _create_error_response(e)
=======
@app.api_route("/configure_logging", methods=["GET", "POST"])
async def configure_logging(obj: ConfigureLoggingReq, request: Request):
    """Close the session"""
    tokenizer_manager.configure_logging(obj)
    return Response(status_code=200)
>>>>>>> 75964177


##### OpenAI-compatible API endpoints #####


@app.post("/v1/completions")
@time_func_latency
async def openai_v1_completions(raw_request: Request):
    return await v1_completions(tokenizer_manager, raw_request)


@app.post("/v1/chat/completions")
@time_func_latency
async def openai_v1_chat_completions(raw_request: Request):
    return await v1_chat_completions(tokenizer_manager, raw_request)


@app.post("/v1/embeddings", response_class=ORJSONResponse)
@time_func_latency
async def openai_v1_embeddings(raw_request: Request):
    response = await v1_embeddings(tokenizer_manager, raw_request)
    return response


@app.get("/v1/models", response_class=ORJSONResponse)
def available_models():
    """Show available models."""
    served_model_names = [tokenizer_manager.served_model_name]
    model_cards = []
    for served_model_name in served_model_names:
        model_cards.append(ModelCard(id=served_model_name, root=served_model_name))
    return ModelList(data=model_cards)


@app.post("/v1/files")
async def openai_v1_files(file: UploadFile = File(...), purpose: str = Form("batch")):
    return await v1_files_create(
        file, purpose, tokenizer_manager.server_args.file_storage_pth
    )


@app.delete("/v1/files/{file_id}")
async def delete_file(file_id: str):
    # https://platform.openai.com/docs/api-reference/files/delete
    return await v1_delete_file(file_id)


@app.post("/v1/batches")
async def openai_v1_batches(raw_request: Request):
    return await v1_batches(tokenizer_manager, raw_request)


@app.post("/v1/batches/{batch_id}/cancel")
async def cancel_batches(batch_id: str):
    # https://platform.openai.com/docs/api-reference/batch/cancel
    return await v1_cancel_batch(tokenizer_manager, batch_id)


@app.get("/v1/batches/{batch_id}")
async def retrieve_batch(batch_id: str):
    return await v1_retrieve_batch(batch_id)


@app.get("/v1/files/{file_id}")
async def retrieve_file(file_id: str):
    # https://platform.openai.com/docs/api-reference/files/retrieve
    return await v1_retrieve_file(file_id)


@app.get("/v1/files/{file_id}/content")
async def retrieve_file_content(file_id: str):
    # https://platform.openai.com/docs/api-reference/files/retrieve-contents
    return await v1_retrieve_file_content(file_id)


def _create_error_response(e):
    return ORJSONResponse(
        {"error": {"message": str(e)}}, status_code=HTTPStatus.BAD_REQUEST
    )


def launch_engine(
    server_args: ServerArgs,
):
    """
    Launch the TokenizerManager in the main process, the Scheduler in a subprocess, and the DetokenizerManager in another subprocess.
    """

    global tokenizer_manager
    global scheduler_info

    # Configure global environment
    configure_logger(server_args)
    server_args.check_server_args()
    _set_envs_and_config(server_args)

    # Allocate ports for inter-process communications
    port_args = PortArgs.init_new(server_args)
    logger.info(f"{server_args=}")

    # If using model from www.modelscope.cn, first download the model.
    server_args.model_path, server_args.tokenizer_path = prepare_model_and_tokenizer(
        server_args.model_path, server_args.tokenizer_path
    )

    memory_saver_adapter = TorchMemorySaverAdapter.create(
        enable=server_args.enable_memory_saver
    )

    if server_args.dp_size == 1:
        # Launch tensor parallel scheduler processes
        scheduler_procs = []
        scheduler_pipe_readers = []
        tp_size_per_node = server_args.tp_size // server_args.nnodes
        tp_rank_range = range(
            tp_size_per_node * server_args.node_rank,
            tp_size_per_node * (server_args.node_rank + 1),
        )
        for tp_rank in tp_rank_range:
            reader, writer = mp.Pipe(duplex=False)
            gpu_id = server_args.base_gpu_id + tp_rank % tp_size_per_node
            proc = mp.Process(
                target=run_scheduler_process,
                args=(server_args, port_args, gpu_id, tp_rank, None, writer),
            )
            with memory_saver_adapter.configure_subprocess():
                proc.start()
            scheduler_procs.append(proc)
            scheduler_pipe_readers.append(reader)

        if server_args.node_rank >= 1:
            # For other nodes, they do not need to run tokenizer or detokenizer,
            # so they can just wait here.
            for proc in scheduler_procs:
                proc.join()
    else:
        # Launch the data parallel controller
        reader, writer = mp.Pipe(duplex=False)
        scheduler_pipe_readers = [reader]
        proc = mp.Process(
            target=run_data_parallel_controller_process,
            args=(server_args, port_args, writer),
        )
        with memory_saver_adapter.configure_subprocess():
            proc.start()

    # Launch detokenizer process
    detoken_proc = mp.Process(
        target=run_detokenizer_process,
        args=(
            server_args,
            port_args,
        ),
    )
    detoken_proc.start()

    # Launch tokenizer process
    tokenizer_manager = TokenizerManager(server_args, port_args)
    if server_args.chat_template:
        load_chat_template_for_openai_api(tokenizer_manager, server_args.chat_template)

    # Wait for model to finish loading
    scheduler_infos = []
    for i in range(len(scheduler_pipe_readers)):
        try:
            data = scheduler_pipe_readers[i].recv()
        except EOFError as e:
            logger.exception(e)
            logger.error(
                f"Rank {i} scheduler is dead. Please check if there are relevant logs."
            )
            scheduler_procs[i].join()
            logger.error(f"Exit code: {scheduler_procs[i].exitcode}")
            raise

        if data["status"] != "ready":
            raise RuntimeError(
                "Initialization failed. Please see the error messages above."
            )
        scheduler_infos.append(data)

    # Assume all schedulers have same scheduler_info
    scheduler_info = scheduler_infos[0]


def launch_server(
    server_args: ServerArgs,
    pipe_finish_writer: Optional[mp.connection.Connection] = None,
):
    """
    Launch SRT (SGLang Runtime) Server

    The SRT server consists of an HTTP server and the SRT engine.

    1. HTTP server: A FastAPI server that routes requests to the engine.
    2. SRT engine:
        1. TokenizerManager: Tokenizes the requests and sends them to the scheduler.
        2. Scheduler (subprocess): Receives requests from the Tokenizer Manager, schedules batches, forwards them, and sends the output tokens to the Detokenizer Manager.
        3. DetokenizerManager (subprocess): Detokenizes the output tokens and sends the result back to the Tokenizer Manager.

    Note:
    1. The HTTP server and TokenizerManager both run in the main process.
    2. Inter-process communication is done through ICP (each process uses a different port) via the ZMQ library.
    """
    launch_engine(server_args=server_args)

    # Add api key authorization
    if server_args.api_key:
        add_api_key_middleware(app, server_args.api_key)

    # Add prometheus middleware
    if server_args.enable_metrics:
        add_prometheus_middleware(app)
        enable_func_timer()

    # Send a warmup request
    t = threading.Thread(
        target=_wait_and_warmup,
        args=(
            server_args,
            pipe_finish_writer,
            tokenizer_manager.image_token_id,
        ),
    )
    t.start()

    try:
        # Update logging configs
        LOGGING_CONFIG["formatters"]["default"][
            "fmt"
        ] = "[%(asctime)s] %(levelprefix)s %(message)s"
        LOGGING_CONFIG["formatters"]["default"]["datefmt"] = "%Y-%m-%d %H:%M:%S"
        LOGGING_CONFIG["formatters"]["access"][
            "fmt"
        ] = '[%(asctime)s] %(levelprefix)s %(client_addr)s - "%(request_line)s" %(status_code)s'
        LOGGING_CONFIG["formatters"]["access"]["datefmt"] = "%Y-%m-%d %H:%M:%S"

        # Listen for HTTP requests
        uvicorn.run(
            app,
            host=server_args.host,
            port=server_args.port,
            log_level=server_args.log_level_http or server_args.log_level,
            timeout_keep_alive=5,
            loop="uvloop",
        )
    finally:
        t.join()


def _set_envs_and_config(server_args: ServerArgs):
    # Set global environments
    os.environ["TF_CPP_MIN_LOG_LEVEL"] = "3"
    os.environ["NCCL_CUMEM_ENABLE"] = "0"
    os.environ["NCCL_NVLS_ENABLE"] = "0"
    os.environ["TORCH_NCCL_AVOID_RECORD_STREAMS"] = "1"
    os.environ["CUDA_DEVICE_MAX_CONNECTIONS"] = "4"

    # Set prometheus env vars
    if server_args.enable_metrics:
        set_prometheus_multiproc_dir()

    # Set ulimit
    set_ulimit()

    # Fix triton bugs
    if server_args.tp_size * server_args.dp_size > 1:
        # FIXME: remove this after https://github.com/triton-lang/triton/pull/4295 is used as a dependency.
        maybe_set_triton_cache_manager()

    # Check flashinfer version
    if server_args.attention_backend == "flashinfer":
        assert_pkg_version(
            "flashinfer",
            "0.1.6",
            "Please uninstall the old version and "
            "reinstall the latest version by following the instructions "
            "at https://docs.flashinfer.ai/installation.html.",
        )

    # Register the signal handler.
    # The child processes will send SIGQUIT to this process when any error happens
    # This process then clean up the whole process tree
    def sigquit_handler(signum, frame):
        logger.error(
            "Received sigquit from a child proces. It usually means the child failed."
        )
        kill_process_tree(os.getpid())

    signal.signal(signal.SIGQUIT, sigquit_handler)

    # Set mp start method
    mp.set_start_method("spawn", force=True)


def _wait_and_warmup(server_args, pipe_finish_writer, image_token_text):
    headers = {}
    url = server_args.url()
    if server_args.api_key:
        headers["Authorization"] = f"Bearer {server_args.api_key}"

    # Wait until the server is launched
    success = False
    for _ in range(120):
        time.sleep(1)
        try:
            res = requests.get(url + "/get_model_info", timeout=5, headers=headers)
            assert res.status_code == 200, f"{res=}, {res.text=}"
            success = True
            break
        except (AssertionError, requests.exceptions.RequestException):
            last_traceback = get_exception_traceback()
            pass

    if not success:
        if pipe_finish_writer is not None:
            pipe_finish_writer.send(last_traceback)
        logger.error(f"Initialization failed. warmup error: {last_traceback}")
        kill_process_tree(os.getpid())
        return

    model_info = res.json()

    # Send a warmup request
    request_name = "/generate" if model_info["is_generation"] else "/encode"
    max_new_tokens = 8 if model_info["is_generation"] else 1
    json_data = {
        "sampling_params": {
            "temperature": 0,
            "max_new_tokens": max_new_tokens,
        },
    }
    if server_args.skip_tokenizer_init:
        json_data["input_ids"] = [10, 11, 12]
    else:
        json_data["text"] = "The capital city of France is"

    try:
        for _ in range(server_args.dp_size):
            res = requests.post(
                url + request_name,
                json=json_data,
                headers=headers,
                timeout=600,
            )
            assert res.status_code == 200, f"{res}"
    except Exception:
        last_traceback = get_exception_traceback()
        if pipe_finish_writer is not None:
            pipe_finish_writer.send(last_traceback)
        logger.error(f"Initialization failed. warmup error: {last_traceback}")
        kill_process_tree(os.getpid())
        return

    # Debug print
    # logger.info(f"{res.json()=}")

    logger.info("The server is fired up and ready to roll!")
    if pipe_finish_writer is not None:
        pipe_finish_writer.send("ready")

    if server_args.delete_ckpt_after_loading:
        delete_directory(server_args.model_path)


STREAM_END_SYMBOL = b"data: [DONE]"
STREAM_CHUNK_START_SYMBOL = b"data:"


class Engine:
    """
    SRT Engine without an HTTP server layer.

    This class provides a direct inference engine without the need for an HTTP server. It is designed for use cases where
    launching the HTTP server adds unnecessary complexity or overhead,
    """

    def __init__(self, log_level: str = "error", *args, **kwargs):
        """See the arguments in server_args.py::ServerArgs"""

        # before python program terminates, call shutdown implicitly. Therefore, users don't have to explicitly call .shutdown()
        atexit.register(self.shutdown)

        server_args = ServerArgs(*args, log_level=log_level, **kwargs)
        launch_engine(server_args=server_args)

    def generate(
        self,
        # The input prompt. It can be a single prompt or a batch of prompts.
        prompt: Optional[Union[List[str], str]] = None,
        sampling_params: Optional[Union[List[Dict], Dict]] = None,
        # The token ids for text; one can either specify text or input_ids.
        input_ids: Optional[Union[List[List[int]], List[int]]] = None,
        return_logprob: Optional[Union[List[bool], bool]] = False,
        logprob_start_len: Optional[Union[List[int], int]] = None,
        top_logprobs_num: Optional[Union[List[int], int]] = None,
        lora_path: Optional[List[Optional[str]]] = None,
        stream: bool = False,
    ):
        obj = GenerateReqInput(
            text=prompt,
            input_ids=input_ids,
            sampling_params=sampling_params,
            return_logprob=return_logprob,
            logprob_start_len=logprob_start_len,
            top_logprobs_num=top_logprobs_num,
            lora_path=lora_path,
            stream=stream,
        )

        # get the current event loop
        loop = asyncio.get_event_loop()
        ret = loop.run_until_complete(generate_request(obj, None))

        if stream is True:

            def generator_wrapper():
                offset = 0
                loop = asyncio.get_event_loop()
                generator = ret.body_iterator
                while True:
                    chunk = loop.run_until_complete(generator.__anext__())

                    if chunk.startswith(STREAM_END_SYMBOL):
                        break
                    else:
                        data = json.loads(chunk[len(STREAM_CHUNK_START_SYMBOL) :])
                        data["text"] = data["text"][offset:]
                        offset += len(data["text"])
                        yield data

            # we cannot yield in the scope of generate() because python does not allow yield + return in the same function
            # however, it allows to wrap the generator as a subfunction and return
            return generator_wrapper()
        else:
            return ret

    async def async_generate(
        self,
        # The input prompt. It can be a single prompt or a batch of prompts.
        prompt: Optional[Union[List[str], str]] = None,
        sampling_params: Optional[Dict] = None,
        # The token ids for text; one can either specify text or input_ids.
        input_ids: Optional[Union[List[List[int]], List[int]]] = None,
        return_logprob: Optional[Union[List[bool], bool]] = False,
        logprob_start_len: Optional[Union[List[int], int]] = None,
        top_logprobs_num: Optional[Union[List[int], int]] = None,
        lora_path: Optional[List[Optional[str]]] = None,
        stream: bool = False,
    ):
        obj = GenerateReqInput(
            text=prompt,
            input_ids=input_ids,
            sampling_params=sampling_params,
            return_logprob=return_logprob,
            logprob_start_len=logprob_start_len,
            top_logprobs_num=top_logprobs_num,
            lora_path=lora_path,
            stream=stream,
        )

        ret = await generate_request(obj, None)

        if stream is True:
            generator = ret.body_iterator

            async def generator_wrapper():

                offset = 0

                while True:
                    chunk = await generator.__anext__()

                    if chunk.startswith(STREAM_END_SYMBOL):
                        break
                    else:
                        data = json.loads(chunk[len(STREAM_CHUNK_START_SYMBOL) :])
                        data["text"] = data["text"][offset:]
                        offset += len(data["text"])
                        yield data

            return generator_wrapper()
        else:
            return ret

    def shutdown(self):
        kill_process_tree(os.getpid(), include_parent=False)

    def get_tokenizer(self):
        global tokenizer_manager

        if tokenizer_manager is None:
            raise ReferenceError("Tokenizer Manager is not initialized.")
        else:
            return tokenizer_manager.tokenizer

    def encode(
        self,
        prompt: Union[str, List[str], List[Dict], List[List[Dict]]],
    ):
        obj = EmbeddingReqInput(text=prompt)

        # get the current event loop
        loop = asyncio.get_event_loop()
        return loop.run_until_complete(encode_request(obj, None))

    def start_profile(self):
        tokenizer_manager.start_profile()

    def stop_profile(self):
        tokenizer_manager.stop_profile()

    def get_server_info(self):
        return {
            **dataclasses.asdict(tokenizer_manager.server_args),  # server args
            **scheduler_info,
            "version": __version__,
        }

    def init_weights_update_group(
        self,
        master_address: str,
        master_port: int,
        rank_offset: int,
        world_size: int,
        group_name: str,
        backend: str = "nccl",
    ):
        """Initialize parameter update group."""
        obj = InitWeightsUpdateGroupReqInput(
            master_address=master_address,
            master_port=master_port,
            rank_offset=rank_offset,
            world_size=world_size,
            group_name=group_name,
            backend=backend,
        )
        loop = asyncio.get_event_loop()
        return loop.run_until_complete(
            tokenizer_manager.init_weights_update_group(obj, None)
        )

    def update_weights_from_distributed(self, name, dtype, shape):
        """Update weights from distributed source."""
        obj = UpdateWeightsFromDistributedReqInput(
            name=name,
            dtype=dtype,
            shape=shape,
        )
        loop = asyncio.get_event_loop()
        return loop.run_until_complete(
            tokenizer_manager.update_weights_from_distributed(obj, None)
        )

    def update_weights_from_tensor(self, named_tensors: List[Tuple[str, torch.Tensor]]):
        """Update weights from distributed source."""
        obj = UpdateWeightsFromTensorReqInput(
            serialized_named_tensors=MultiprocessingSerializer.serialize(named_tensors)
        )
        loop = asyncio.get_event_loop()
        return loop.run_until_complete(
            tokenizer_manager.update_weights_from_tensor(obj, None)
        )

    def get_weights_by_name(self, name, truncate_size=100):
        """Get weights by parameter name."""
        obj = GetWeightsByNameReqInput(name=name, truncate_size=truncate_size)
        loop = asyncio.get_event_loop()
        return loop.run_until_complete(tokenizer_manager.get_weights_by_name(obj, None))

    def release_memory_occupation(self):
        """Release GPU occupation temporarily"""
        obj = ReleaseMemoryOccupationReqInput()
        loop = asyncio.get_event_loop()
        loop.run_until_complete(tokenizer_manager.release_memory_occupation(obj, None))

    def resume_memory_occupation(self):
        """Resume GPU occupation"""
        obj = ResumeMemoryOccupationReqInput()
        loop = asyncio.get_event_loop()
        loop.run_until_complete(tokenizer_manager.resume_memory_occupation(obj, None))


class Runtime:
    """
    A wrapper for the HTTP server.
    This is used for launching the server in a python program without
    using the commond line interface.

    It is mainly used for the frontend language.
    You should use the Engine class above if you want to do normal offline processing.
    """

    def __init__(
        self,
        log_level: str = "error",
        *args,
        **kwargs,
    ):
        """See the arguments in server_args.py::ServerArgs"""
        self.server_args = ServerArgs(*args, log_level=log_level, **kwargs)

        # before python program terminates, call shutdown implicitly. Therefore, users don't have to explicitly call .shutdown()
        atexit.register(self.shutdown)

        # Pre-allocate ports
        for port in range(self.server_args.port, 40000):
            if is_port_available(port):
                break
        self.server_args.port = port

        self.url = self.server_args.url()
        self.generate_url = self.url + "/generate"

        # NOTE: We store pid instead of proc to fix some issues during __delete__
        self.pid = None
        pipe_reader, pipe_writer = mp.Pipe(duplex=False)

        proc = mp.Process(
            target=launch_server,
            args=(self.server_args, pipe_writer),
        )
        proc.start()
        pipe_writer.close()
        self.pid = proc.pid

        try:
            init_state = pipe_reader.recv()
        except EOFError:
            init_state = ""

        if init_state != "ready":
            self.shutdown()
            raise RuntimeError(
                "Initialization failed. Please see the error messages above."
            )

        self.endpoint = RuntimeEndpoint(self.url)

    def shutdown(self):
        if self.pid is not None:
            kill_process_tree(self.pid)
            self.pid = None

    def cache_prefix(self, prefix: str):
        self.endpoint.cache_prefix(prefix)

    def get_tokenizer(self):
        return get_tokenizer(
            self.server_args.tokenizer_path,
            tokenizer_mode=self.server_args.tokenizer_mode,
            trust_remote_code=self.server_args.trust_remote_code,
        )

    async def async_generate(
        self,
        prompt: str,
        sampling_params: Optional[Dict] = None,
    ):
        if self.server_args.skip_tokenizer_init:
            json_data = {
                "input_ids": prompt,
                "sampling_params": sampling_params,
                "stream": True,
            }
        else:
            json_data = {
                "text": prompt,
                "sampling_params": sampling_params,
                "stream": True,
            }
        pos = 0

        timeout = aiohttp.ClientTimeout(total=3 * 3600)
        async with aiohttp.ClientSession(timeout=timeout, trust_env=True) as session:
            async with session.post(self.generate_url, json=json_data) as response:
                async for chunk, _ in response.content.iter_chunks():
                    chunk = chunk.decode("utf-8")
                    if chunk and chunk.startswith("data:"):
                        if chunk == "data: [DONE]\n\n":
                            break
                        data = json.loads(chunk[5:].strip("\n"))
                        if "text" in data:
                            cur = data["text"][pos:]
                            if cur:
                                yield cur
                            pos += len(cur)
                        else:
                            yield data

    add_request = async_generate

    def generate(
        self,
        prompt: Union[str, List[str]],
        sampling_params: Optional[Dict] = None,
        return_logprob: Optional[Union[List[bool], bool]] = False,
        logprob_start_len: Optional[Union[List[int], int]] = None,
        top_logprobs_num: Optional[Union[List[int], int]] = None,
        lora_path: Optional[List[Optional[str]]] = None,
    ):
        json_data = {
            "text": prompt,
            "sampling_params": sampling_params,
            "return_logprob": return_logprob,
            "logprob_start_len": logprob_start_len,
            "top_logprobs_num": top_logprobs_num,
            "lora_path": lora_path,
        }
        assert not isinstance(lora_path, list) or len(lora_path) == len(prompt)
        response = requests.post(
            self.url + "/generate",
            json=json_data,
        )
        return json.dumps(response.json())

    def encode(
        self,
        prompt: Union[str, List[str], List[Dict], List[List[Dict]]],
    ):
        json_data = {"text": prompt}
        response = requests.post(self.url + "/encode", json=json_data)
        return json.dumps(response.json())

    async def get_server_info(self):
        async with aiohttp.ClientSession() as session:
            async with session.get(f"{self.url}/get_server_info") as response:
                if response.status == 200:
                    return await response.json()
                else:
                    error_data = await response.json()
                    raise RuntimeError(
                        f"Failed to get server info. {error_data['error']['message']}"
                    )

    def __del__(self):
        self.shutdown()<|MERGE_RESOLUTION|>--- conflicted
+++ resolved
@@ -360,7 +360,7 @@
         return _create_error_response(e)
 
 
-<<<<<<< HEAD
+
 # fastapi implicitly converts json in the request to obj (dataclass)
 @app.api_route("/generate", methods=["POST", "PUT"])
 @time_func_latency
@@ -459,13 +459,13 @@
         return ret
     except ValueError as e:
         return _create_error_response(e)
-=======
+
 @app.api_route("/configure_logging", methods=["GET", "POST"])
 async def configure_logging(obj: ConfigureLoggingReq, request: Request):
     """Close the session"""
     tokenizer_manager.configure_logging(obj)
     return Response(status_code=200)
->>>>>>> 75964177
+
 
 
 ##### OpenAI-compatible API endpoints #####
