"""
The entry point of inference server.
SRT = SGLang Runtime.
"""

import asyncio
import dataclasses
import json
import logging
import multiprocessing as mp
import os
import sys
import threading
import time
from http import HTTPStatus
from typing import Dict, Optional

# Fix a bug of Python threading
setattr(threading, "_register_atexit", lambda *args, **kwargs: None)

import aiohttp
import psutil
import requests
import uvicorn
import uvloop
from fastapi import FastAPI, File, Form, Request, UploadFile
from fastapi.responses import JSONResponse, Response, StreamingResponse

from sglang.lang.backend.runtime_endpoint import RuntimeEndpoint
from sglang.srt.constrained import disable_cache
from sglang.srt.hf_transformers_utils import get_tokenizer
from sglang.srt.managers.controller.manager_multi import (
    start_controller_process as start_controller_process_multi,
)
from sglang.srt.managers.controller.manager_single import launch_tp_servers
from sglang.srt.managers.controller.manager_single import (
    start_controller_process as start_controller_process_single,
)
from sglang.srt.managers.detokenizer_manager import start_detokenizer_process
from sglang.srt.managers.io_struct import GenerateReqInput
from sglang.srt.managers.tokenizer_manager import TokenizerManager
from sglang.srt.openai_api.adapter import (
    load_chat_template_for_openai_api,
    v1_batches,
    v1_chat_completions,
    v1_completions,
    v1_files_create,
    v1_retrieve_batch,
    v1_retrieve_file,
    v1_retrieve_file_content,
)
from sglang.srt.openai_api.protocol import ModelCard, ModelList
from sglang.srt.server_args import PortArgs, ServerArgs
from sglang.srt.utils import (
    API_KEY_HEADER_NAME,
    APIKeyValidatorMiddleware,
    allocate_init_ports,
    assert_pkg_version,
    enable_show_time_cost,
    set_ulimit,
)
from sglang.utils import get_exception_traceback

logger = logging.getLogger(__name__)

asyncio.set_event_loop_policy(uvloop.EventLoopPolicy())


app = FastAPI()
tokenizer_manager = None

# Put some args for easily access
global_server_args_dict = {}


@app.get("/health")
async def health() -> Response:
    """Health check."""
    return Response(status_code=200)


@app.get("/get_model_info")
async def get_model_info():
    result = {
        "model_path": tokenizer_manager.model_path,
    }
    return result


@app.get("/get_server_args")
async def get_server_args():
    return dataclasses.asdict(tokenizer_manager.server_args)


@app.get("/flush_cache")
async def flush_cache():
    tokenizer_manager.flush_cache()
    return Response(
        content="Cache flushed.\nPlease check backend logs for more details. "
        "(When there are running or waiting requests, the operation will not be performed.)\n",
        status_code=200,
    )


async def generate_request(obj: GenerateReqInput, request: Request):
    """Handle a generate request."""
    if obj.stream:

        async def stream_results():
            try:
                async for out in tokenizer_manager.generate_request(obj, request):
                    yield f"data: {json.dumps(out, ensure_ascii=False)}\n\n"
            except ValueError as e:
                out = {"error": {"message": str(e)}}
                yield f"data: {json.dumps(out, ensure_ascii=False)}\n\n"
            yield "data: [DONE]\n\n"

        return StreamingResponse(
            stream_results(),
            media_type="text/event-stream",
            background=tokenizer_manager.create_abort_task(obj),
        )
    else:
        try:
            ret = await tokenizer_manager.generate_request(obj, request).__anext__()
            return ret
        except ValueError as e:
            return JSONResponse(
                {"error": {"message": str(e)}}, status_code=HTTPStatus.BAD_REQUEST
            )


app.post("/generate")(generate_request)
app.put("/generate")(generate_request)


@app.post("/v1/completions")
async def openai_v1_completions(raw_request: Request):
    return await v1_completions(tokenizer_manager, raw_request)


@app.post("/v1/chat/completions")
async def openai_v1_chat_completions(raw_request: Request):
    return await v1_chat_completions(tokenizer_manager, raw_request)


@app.post("/v1/files")
async def openai_v1_files(file: UploadFile = File(...), purpose: str = Form("batch")):
    return await v1_files_create(
        file, purpose, tokenizer_manager.server_args.file_storage_pth
    )


@app.post("/v1/batches")
async def openai_v1_batches(raw_request: Request):
    return await v1_batches(tokenizer_manager, raw_request)


@app.get("/v1/batches/{batch_id}")
async def retrieve_batch(batch_id: str):
    return await v1_retrieve_batch(batch_id)


@app.get("/v1/files/{file_id}")
async def retrieve_file(file_id: str):
    # https://platform.openai.com/docs/api-reference/files/retrieve
    return await v1_retrieve_file(file_id)


@app.get("/v1/files/{file_id}/content")
async def retrieve_file_content(file_id: str):
    # https://platform.openai.com/docs/api-reference/files/retrieve-contents
    return await v1_retrieve_file_content(file_id)


@app.get("/v1/models")
def available_models():
    """Show available models."""
    model_names = [tokenizer_manager.model_path]
    model_cards = []
    for model_name in model_names:
        model_cards.append(ModelCard(id=model_name, root=model_name))
    return ModelList(data=model_cards)


def _set_global_server_args(server_args: ServerArgs):
    global global_server_args_dict
    global_server_args_dict = {
        "disable_flashinfer": server_args.disable_flashinfer,
        "attention_reduce_in_fp32": server_args.attention_reduce_in_fp32,
    }


def _set_torch_compile_config():
    # The following configurations are for torch compile optimizations
    import torch._dynamo.config
    import torch._inductor.config

    torch._inductor.config.coordinate_descent_tuning = True
    torch._inductor.config.triton.unique_kernel_names = True
    torch._inductor.config.fx_graph_cache = True  # Experimental feature to reduce compilation times, will be on by default in future

    # FIXME: tmp workaround
    torch._dynamo.config.accumulated_cache_size_limit = 256


def launch_server(
    server_args: ServerArgs,
    model_overide_args: Optional[dict] = None,
    pipe_finish_writer: Optional[mp.connection.Connection] = None,
):
    """Launch an HTTP server."""
    global tokenizer_manager

    logging.basicConfig(
        level=getattr(logging, server_args.log_level.upper()),
        format="%(message)s",
    )

    # Set global environments
    os.environ["TF_CPP_MIN_LOG_LEVEL"] = "3"
    os.environ["NCCL_CUMEM_ENABLE"] = "0"
    os.environ["NCCL_NVLS_ENABLE"] = "0"
    set_ulimit()
    if server_args.show_time_cost:
        enable_show_time_cost()
    if server_args.disable_disk_cache:
        disable_cache()
    if not server_args.disable_flashinfer:
        assert_pkg_version(
            "flashinfer",
            "0.1.1",
            "Please uninstall the old version and "
            "reinstall the latest version by following the instructions "
            "at https://docs.flashinfer.ai/installation.html.",
        )
    if server_args.chat_template:
        # TODO: replace this with huggingface transformers template
        load_chat_template_for_openai_api(server_args.chat_template)

<<<<<<< HEAD
=======
    if server_args.enable_torch_compile:
        _set_torch_compile_config()

>>>>>>> 7b597475
    _set_global_server_args(server_args)

    # Allocate ports
    server_args.port, server_args.additional_ports = allocate_init_ports(
        server_args.port,
        server_args.additional_ports,
        server_args.dp_size,
    )
    ports = server_args.additional_ports
    port_args = PortArgs(
        tokenizer_port=ports[0],
        controller_port=ports[1],
        detokenizer_port=ports[2],
        nccl_ports=ports[3:],
    )

    # Handle multi-node tensor parallelism
    if server_args.nnodes > 1:
        assert server_args.dp_size == 1, "Multi-node dp is not supported."

        if server_args.node_rank != 0:
            tp_size_local = server_args.tp_size // server_args.nnodes
            gpu_ids = [
                i for _ in range(server_args.nnodes) for i in range(tp_size_local)
            ]
            tp_rank_range = list(
                range(
                    server_args.node_rank * tp_size_local,
                    (server_args.node_rank + 1) * tp_size_local,
                )
            )
            procs = launch_tp_servers(
                gpu_ids,
                tp_rank_range,
                server_args,
                ports[3],
                model_overide_args,
            )
            while True:
                pass

    # Launch processes
    tokenizer_manager = TokenizerManager(server_args, port_args, model_overide_args)
    pipe_controller_reader, pipe_controller_writer = mp.Pipe(duplex=False)
    pipe_detoken_reader, pipe_detoken_writer = mp.Pipe(duplex=False)

    if server_args.dp_size == 1:
        start_process = start_controller_process_single
    else:
        start_process = start_controller_process_multi
    proc_controller = mp.Process(
        target=start_process,
        args=(server_args, port_args, pipe_controller_writer, model_overide_args),
    )
    proc_controller.start()
    proc_detoken = mp.Process(
        target=start_detokenizer_process,
        args=(
            server_args,
            port_args,
            pipe_detoken_writer,
        ),
    )
    proc_detoken.start()

    # Wait for the model to finish loading
    controller_init_state = pipe_controller_reader.recv()
    detoken_init_state = pipe_detoken_reader.recv()

    if controller_init_state != "init ok" or detoken_init_state != "init ok":
        proc_controller.kill()
        proc_detoken.kill()
        print(
            f"Initialization failed. controller_init_state: {controller_init_state}",
            flush=True,
        )
        print(
            f"Initialization failed. detoken_init_state: {detoken_init_state}",
            flush=True,
        )
        sys.exit(1)
    assert proc_controller.is_alive() and proc_detoken.is_alive()

    if server_args.api_key and server_args.api_key != "":
        app.add_middleware(APIKeyValidatorMiddleware, api_key=server_args.api_key)

    # Send a warmup request
    t = threading.Thread(
        target=_wait_and_warmup, args=(server_args, pipe_finish_writer)
    )
    t.start()

    # Listen for requests
    try:
        uvicorn.run(
            app,
            host=server_args.host,
            port=server_args.port,
            log_level=server_args.log_level_http or server_args.log_level,
            timeout_keep_alive=5,
            loop="uvloop",
        )
    finally:
        t.join()


def _wait_and_warmup(server_args, pipe_finish_writer):
    headers = {}
    url = server_args.url()
    if server_args.api_key:
        headers[API_KEY_HEADER_NAME] = server_args.api_key

    # Wait until the server is launched
    for _ in range(120):
        time.sleep(0.5)
        try:
            requests.get(url + "/get_model_info", timeout=5, headers=headers)
            break
        except requests.exceptions.RequestException:
            pass

    # Send a warmup request
    try:
        for _ in range(server_args.dp_size):
            res = requests.post(
                url + "/generate",
                json={
                    "text": "The capital city of France is",
                    "sampling_params": {
                        "temperature": 0,
                        "max_new_tokens": 8,
                    },
                },
                headers=headers,
                timeout=600,
            )
            assert res.status_code == 200
    except Exception as e:
        if pipe_finish_writer is not None:
            pipe_finish_writer.send(get_exception_traceback())
        print(f"Initialization failed. warmup error: {e}", flush=True)
        raise e

    logger.info("The server is fired up and ready to roll!")
    if pipe_finish_writer is not None:
        pipe_finish_writer.send("init ok")


class Runtime:
    """
    A wrapper for the server.
    This is used for launching the server in a python program without
    using the commond line interface.
    """

    def __init__(
        self,
        log_level: str = "error",
        model_overide_args: Optional[dict] = None,
        *args,
        **kwargs,
    ):
        """See the arguments in server_args.py::ServerArgs"""
        self.server_args = ServerArgs(*args, log_level=log_level, **kwargs)

        # Pre-allocate ports
        self.server_args.port, self.server_args.additional_ports = allocate_init_ports(
            self.server_args.port,
            self.server_args.additional_ports,
            self.server_args.dp_size,
        )

        self.url = self.server_args.url()
        self.generate_url = (
            f"http://{self.server_args.host}:{self.server_args.port}/generate"
        )

        self.pid = None
        pipe_reader, pipe_writer = mp.Pipe(duplex=False)
        proc = mp.Process(
            target=launch_server,
            args=(self.server_args, model_overide_args, pipe_writer),
        )
        proc.start()
        pipe_writer.close()
        self.pid = proc.pid

        try:
            init_state = pipe_reader.recv()
        except EOFError:
            init_state = ""

        if init_state != "init ok":
            self.shutdown()
            raise RuntimeError(
                "Initialization failed. Please see the error messages above."
            )

        self.endpoint = RuntimeEndpoint(self.url)

    def shutdown(self):
        if self.pid is not None:
            try:
                parent = psutil.Process(self.pid)
            except psutil.NoSuchProcess:
                return
            children = parent.children(recursive=True)
            for child in children:
                child.kill()
            psutil.wait_procs(children, timeout=5)
            parent.kill()
            parent.wait(timeout=5)
            self.pid = None

    def get_tokenizer(self):
        return get_tokenizer(
            self.server_args.tokenizer_path,
            tokenizer_mode=self.server_args.tokenizer_mode,
            trust_remote_code=self.server_args.trust_remote_code,
        )

    async def add_request(
        self,
        prompt: str,
        sampling_params: Dict,
    ):
        json_data = {
            "text": prompt,
            "sampling_params": sampling_params,
            "stream": True,
        }
        pos = 0

        timeout = aiohttp.ClientTimeout(total=3 * 3600)
        async with aiohttp.ClientSession(timeout=timeout, trust_env=True) as session:
            async with session.post(self.generate_url, json=json_data) as response:
                async for chunk, _ in response.content.iter_chunks():
                    chunk = chunk.decode("utf-8")
                    if chunk and chunk.startswith("data:"):
                        if chunk == "data: [DONE]\n\n":
                            break
                        data = json.loads(chunk[5:].strip("\n"))
                        cur = data["text"][pos:]
                        if cur:
                            yield cur
                        pos += len(cur)

    def __del__(self):
        self.shutdown()<|MERGE_RESOLUTION|>--- conflicted
+++ resolved
@@ -238,12 +238,9 @@
         # TODO: replace this with huggingface transformers template
         load_chat_template_for_openai_api(server_args.chat_template)
 
-<<<<<<< HEAD
-=======
     if server_args.enable_torch_compile:
         _set_torch_compile_config()
 
->>>>>>> 7b597475
     _set_global_server_args(server_args)
 
     # Allocate ports
