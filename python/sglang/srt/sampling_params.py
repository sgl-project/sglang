--- conflicted
+++ resolved
@@ -23,12 +23,8 @@
 class SamplingParams:
     def __init__(
         self,
-<<<<<<< HEAD
-        max_new_tokens: int = 16,
+        max_new_tokens: int = 128,
         min_new_tokens: int = 0,
-=======
-        max_new_tokens: int = 128,
->>>>>>> 00023d62
         stop: Optional[Union[str, List[str]]] = None,
         stop_token_ids: Optional[List[int]] = [],
         temperature: float = 1.0,
