import os
import subprocess
import warnings
from contextlib import ExitStack, contextmanager
from enum import IntEnum
from typing import Any


class EnvField:
    def __init__(self, default: Any):
        self.default = default
        # NOTE: we use None to indicate whether the value is set or not
        # If the value is manually set to None, we need mark it as _set_to_none.
        # Always use clear() to reset the value, which leads to the default fallback.
        self._set_to_none = False

    def __set_name__(self, owner, name):
        self.name = name

    def parse(self, value: str) -> Any:
        raise NotImplementedError()

    def get(self) -> Any:
        value = os.getenv(self.name)
        if self._set_to_none:
            assert value is None
            return None

        if value is None:
            return self.default

        try:
            return self.parse(value)
        except ValueError as e:
            warnings.warn(
                f'Invalid value for {self.name}: {e}, using default "{self.default}"'
            )
            return self.default

    def is_set(self):
        # NOTE: If None is manually set, it is considered as set.
        return self.name in os.environ or self._set_to_none

    def get_set_value_or(self, or_value: Any):
        # NOTE: Ugly usage, but only way to get custom default value.
        return self.get() if self.is_set() else or_value

    def set(self, value: Any):
        if value is None:
            self._set_to_none = True
            os.environ.pop(self.name, None)
        else:
            self._set_to_none = False
            os.environ[self.name] = str(value)

    @contextmanager
    def override(self, value: Any):
        backup_present = self.name in os.environ
        backup_value = os.environ.get(self.name)
        backup_set_to_none = self._set_to_none
        self.set(value)
        yield
        if backup_present:
            os.environ[self.name] = backup_value
        else:
            os.environ.pop(self.name, None)
        self._set_to_none = backup_set_to_none

    def clear(self):
        os.environ.pop(self.name, None)
        self._set_to_none = False

    @property
    def value(self):
        return self.get()

    def __bool__(self):
        raise RuntimeError(
            "Please use `envs.YOUR_FLAG.get()` instead of `envs.YOUR_FLAG`"
        )

    def __len__(self):
        raise RuntimeError(
            "Please use `envs.YOUR_FLAG.get()` instead of `envs.YOUR_FLAG`"
        )


class EnvTuple(EnvField):
    def parse(self, value: str) -> tuple[str, ...]:
        return tuple(s.strip() for s in value.split(",") if s.strip())


class EnvStr(EnvField):
    def parse(self, value: str) -> str:
        return value


class EnvBool(EnvField):
    def parse(self, value: str) -> bool:
        value = value.lower()
        if value in ["true", "1", "yes", "y"]:
            return True
        if value in ["false", "0", "no", "n"]:
            return False
        raise ValueError(f'"{value}" is not a valid boolean value')


class EnvInt(EnvField):
    def parse(self, value: str) -> int:
        try:
            return int(value)
        except ValueError:
            raise ValueError(f'"{value}" is not a valid integer value')


class EnvFloat(EnvField):
    def parse(self, value: str) -> float:
        try:
            return float(value)
        except ValueError:
            raise ValueError(f'"{value}" is not a valid float value')


class ToolStrictLevel(IntEnum):
    """
    Defines the strictness levels for tool call parsing and validation.

    OFF: No strict validation
    FUNCTION: Enables structural tag constraints for all tools
    PARAMETER: Enforces strict parameter validation for all tools
    """

    OFF = 0
    FUNCTION = 1
    PARAMETER = 2


class Envs:
    # fmt: off

    # Model & File Download
    SGLANG_USE_MODELSCOPE = EnvBool(False)
    SGLANG_DISABLED_MODEL_ARCHS = EnvTuple(tuple())

    # Logging Options
    SGLANG_LOG_GC = EnvBool(False)
    SGLANG_LOG_FORWARD_ITERS = EnvBool(False)
    SGLANG_LOG_MS = EnvBool(False)
    SGLANG_DISABLE_REQUEST_LOGGING = EnvBool(False)

    # Test & Debug
    SGLANG_IS_IN_CI = EnvBool(False)
    SGLANG_IS_IN_CI_AMD = EnvBool(False)
    SGLANG_SET_CPU_AFFINITY = EnvBool(False)
    SGLANG_PROFILE_WITH_STACK = EnvBool(True)
    SGLANG_PROFILE_RECORD_SHAPES = EnvBool(True)
    SGLANG_PROFILE_V2 = EnvBool(False)
    SGLANG_RECORD_STEP_TIME = EnvBool(False)
    SGLANG_FORCE_SHUTDOWN = EnvBool(False)
    SGLANG_DEBUG_MEMORY_POOL = EnvBool(False)
    SGLANG_TEST_REQUEST_TIME_STATS = EnvBool(False)
    SGLANG_DISABLE_TP_MEMORY_INBALANCE_CHECK = EnvBool(False)
    SGLANG_SIMULATE_ACC_LEN = EnvFloat(-1)
    SGLANG_SIMULATE_ACC_METHOD = EnvStr("multinomial")
    SGLANG_TORCH_PROFILER_DIR = EnvStr("/tmp")
    SGLANG_OTLP_EXPORTER_SCHEDULE_DELAY_MILLIS = EnvInt(500)
    SGLANG_OTLP_EXPORTER_MAX_EXPORT_BATCH_SIZE = EnvInt(64)

    # Scheduler: memory leak test
    SGLANG_TEST_RETRACT = EnvBool(False)
    SGLANG_TEST_RETRACT_INTERVAL = EnvInt(3)
    SGLANG_TEST_RETRACT_NO_PREFILL_BS = EnvInt(2 ** 31)
    SGLANG_ENABLE_STRICT_MEM_CHECK_DURING_BUSY = EnvInt(0)
    SGLANG_ENABLE_STRICT_MEM_CHECK_DURING_IDLE = EnvBool(True)

    # Scheduler: new token ratio hyperparameters
    SGLANG_INIT_NEW_TOKEN_RATIO = EnvFloat(0.7)
    SGLANG_MIN_NEW_TOKEN_RATIO_FACTOR = EnvFloat(0.14)
    SGLANG_NEW_TOKEN_RATIO_DECAY_STEPS = EnvInt(600)
    SGLANG_RETRACT_DECODE_STEPS = EnvInt(20)
    SGLANG_CLIP_MAX_NEW_TOKENS_ESTIMATION = EnvInt(4096)

    # Scheduler: recv interval
    SGLANG_SCHEDULER_RECV_SKIPPER_WEIGHT_DEFAULT = EnvInt(1000)
    SGLANG_SCHEDULER_RECV_SKIPPER_WEIGHT_DECODE = EnvInt(1)
    SGLANG_SCHEDULER_RECV_SKIPPER_WEIGHT_TARGET_VERIFY = EnvInt(1)
    SGLANG_SCHEDULER_RECV_SKIPPER_WEIGHT_NONE = EnvInt(1)


    # Scheduler: others:
    SGLANG_EMPTY_CACHE_INTERVAL = EnvFloat(-1)  # in seconds. Set if you observe high memory accumulation over a long serving period.
    SGLANG_DISABLE_CONSECUTIVE_PREFILL_OVERLAP = EnvBool(False)
    SGLANG_SCHEDULER_MAX_RECV_PER_POLL = EnvInt(-1)
    SGLANG_EXPERIMENTAL_CPP_RADIX_TREE = EnvBool(False)

    # Test: pd-disaggregation
    SGLANG_TEST_PD_DISAGG_BACKEND = EnvStr("mooncake")
    SGLANG_TEST_PD_DISAGG_DEVICES = EnvStr(None)

    # Model Parallel
    SGLANG_USE_MESSAGE_QUEUE_BROADCASTER = EnvBool(True)
    SGLANG_ONE_VISIBLE_DEVICE_PER_PROCESS = EnvBool(False)

    # Constrained Decoding
    SGLANG_DISABLE_OUTLINES_DISK_CACHE = EnvBool(True)
    SGLANG_GRAMMAR_TIMEOUT = EnvFloat(300)

    # Tool Calling
    SGLANG_FORWARD_UNKNOWN_TOOLS = EnvBool(False)

    # Hi-Cache
    SGLANG_HICACHE_HF3FS_CONFIG_PATH = EnvStr(None)

    # Mooncake KV Transfer
    SGLANG_MOONCAKE_CUSTOM_MEM_POOL = EnvStr(None)
    ENABLE_ASCEND_TRANSFER_WITH_MOONCAKE = EnvBool(False)
    ASCEND_NPU_PHY_ID = EnvInt(-1)

    # Mooncake Store
    SGLANG_HICACHE_MOONCAKE_CONFIG_PATH = EnvStr(None)
    MOONCAKE_MASTER = EnvStr(None)
    MOONCAKE_LOCAL_HOSTNAME = EnvStr("localhost")
    MOONCAKE_TE_META_DATA_SERVER = EnvStr("P2PHANDSHAKE")
    MOONCAKE_GLOBAL_SEGMENT_SIZE = EnvStr("4gb")
    MOONCAKE_PROTOCOL = EnvStr("tcp")
    MOONCAKE_DEVICE = EnvStr("")
    MOONCAKE_MASTER_METRICS_PORT = EnvInt(9003)
    MOONCAKE_CHECK_SERVER = EnvBool(False)

    # AMD & ROCm
    SGLANG_USE_AITER = EnvBool(False)
    SGLANG_ROCM_FUSED_DECODE_MLA = EnvBool(False)
    SGLANG_ROCM_DISABLE_LINEARQUANT = EnvBool(False)

    # NPU
    SGLANG_NPU_DISABLE_ACL_FORMAT_WEIGHT = EnvBool(False)

    # Quantization
    SGLANG_INT4_WEIGHT = EnvBool(False)
    SGLANG_CPU_QUANTIZATION = EnvBool(False)
    SGLANG_USE_DYNAMIC_MXFP4_LINEAR = EnvBool(False)
    SGLANG_FORCE_FP8_MARLIN = EnvBool(False)
    SGLANG_MOE_NVFP4_DISPATCH = EnvBool(False)
    SGLANG_NVFP4_CKPT_FP8_GEMM_IN_ATTN = EnvBool(False)
    SGLANG_PER_TOKEN_GROUP_QUANT_8BIT_V2 = EnvBool(False)

    # Flashinfer
    SGLANG_IS_FLASHINFER_AVAILABLE = EnvBool(True)
<<<<<<< HEAD
    SGLANG_ENABLE_FLASHINFER_GEMM = EnvBool(False)
=======
    SGLANG_ENABLE_FLASHINFER_FP8_GEMM = EnvBool(False)
>>>>>>> cd1c1fa5
    # Default to the pick from flashinfer
    SGLANG_FLASHINFER_FP4_GEMM_BACKEND = EnvStr("")
    SGLANG_FLASHINFER_WORKSPACE_SIZE = EnvInt(384 * 1024 * 1024)

    # Triton
    SGLANG_TRITON_DECODE_ATTN_STATIC_KV_SPLITS = EnvBool(False)
    SGLANG_USE_CUSTOM_TRITON_KERNEL_CACHE = EnvBool(False)

    # Torch Compile
    SGLANG_ENABLE_TORCH_COMPILE = EnvBool(False)

    # EPLB
    SGLANG_EXPERT_LOCATION_UPDATER_LOG_INPUT = EnvBool(False)
    SGLANG_EXPERT_LOCATION_UPDATER_CANARY = EnvBool(False)
    SGLANG_EXPERT_LOCATION_UPDATER_LOG_METRICS = EnvBool(False)
    SGLANG_LOG_EXPERT_LOCATION_METADATA = EnvBool(False)
    SGLANG_EXPERT_DISTRIBUTION_RECORDER_DIR = EnvStr("/tmp")
    SGLANG_EPLB_HEATMAP_COLLECTION_INTERVAL = EnvInt(0)

    # TBO
    SGLANG_TBO_DEBUG = EnvBool(False)

    # DeepGemm
    SGLANG_ENABLE_JIT_DEEPGEMM = EnvBool(True)
    SGLANG_JIT_DEEPGEMM_PRECOMPILE = EnvBool(True)
    SGLANG_JIT_DEEPGEMM_COMPILE_WORKERS = EnvInt(4)
    SGLANG_IN_DEEPGEMM_PRECOMPILE_STAGE = EnvBool(False)
    SGLANG_DG_CACHE_DIR = EnvStr(os.path.expanduser("~/.cache/deep_gemm"))
    SGLANG_DG_USE_NVRTC = EnvBool(False)
    SGLANG_USE_DEEPGEMM_BMM = EnvBool(False)

    # DeepEP
    SGLANG_DEEPEP_BF16_DISPATCH = EnvBool(False)
    SGLANG_DEEPEP_NUM_MAX_DISPATCH_TOKENS_PER_RANK = EnvInt(128)
    SGLANG_DEEPEP_LL_COMBINE_SEND_NUM_SMS = EnvInt(32)

    # sgl-kernel
    SGLANG_SKIP_SGL_KERNEL_VERSION_CHECK = EnvBool(False)

    # vLLM dependencies (TODO: they have been deprecated, we can remove them safely)
    USE_VLLM_CUTLASS_W8A8_FP8_KERNEL = EnvBool(False)

    USE_TRITON_W8A8_FP8_KERNEL = EnvBool(False)
    SGLANG_RETURN_ORIGINAL_LOGPROB = EnvBool(False)
    SGLANG_ALLOW_OVERWRITE_LONGER_CONTEXT_LEN = EnvBool(False)
    SGLANG_MOE_PADDING = EnvBool(False)
    SGLANG_CUTLASS_MOE = EnvBool(False)
    HF_HUB_DISABLE_XET = EnvBool(False)
    DISABLE_OPENAPI_DOC = EnvBool(False)
    SGLANG_ENABLE_TORCH_INFERENCE_MODE = EnvBool(False)
    SGLANG_IS_FIRST_RANK_ON_NODE = EnvBool(True)
    SGLANG_SUPPORT_CUTLASS_BLOCK_FP8 = EnvBool(False)
    SGLANG_SYNC_TOKEN_IDS_ACROSS_TP = EnvBool(False)
    SGLANG_ENABLE_COLOCATED_BATCH_GEN = EnvBool(False)

    # Deterministic inference
    SGLANG_ENABLE_DETERMINISTIC_INFERENCE = EnvBool(False)
    SGLANG_FLASHINFER_PREFILL_SPLIT_TILE_SIZE = EnvInt(4096)
    SGLANG_FLASHINFER_DECODE_SPLIT_TILE_SIZE = EnvInt(2048)
    SGLANG_TRITON_PREFILL_TRUNCATION_ALIGN_SIZE = EnvInt(4096)
    SGLANG_TRITON_DECODE_SPLIT_TILE_SIZE = EnvInt(256)

    # RoPE cache configuration
    SGLANG_SPEC_EXPANSION_SAFETY_FACTOR = EnvInt(2)
    SGLANG_ROPE_CACHE_SAFETY_MARGIN = EnvInt(256)
    SGLANG_ROPE_CACHE_ALIGN = EnvInt(128)

    # Overlap Spec V2
    SGLANG_ENABLE_SPEC_V2 = EnvBool(False)
    SGLANG_ENABLE_OVERLAP_PLAN_STREAM = EnvBool(False)

    # VLM
    SGLANG_VLM_CACHE_SIZE_MB = EnvInt(100)
    SGLANG_IMAGE_MAX_PIXELS = EnvInt(16384 * 28 * 28)
    SGLANG_RESIZE_RESAMPLE = EnvStr("")
    SGLANG_MM_BUFFER_SIZE_MB = EnvInt(0)

    # Release & Resume Memory
    SGLANG_MEMORY_SAVER_CUDA_GRAPH = EnvBool(False)

    # Sparse Embeddings
    SGLANG_EMBEDDINGS_SPARSE_HEAD = EnvStr(None)

    # Logits processor
    SGLANG_ENABLE_LOGITS_PROCESSER_CHUNK = EnvBool(False)
    SGLANG_LOGITS_PROCESSER_CHUNK_SIZE = EnvInt(2048)

    # Tool-Call behavior
    SGLANG_TOOL_STRICT_LEVEL = EnvInt(ToolStrictLevel.OFF)

    # Ngram
    SGLANG_NGRAM_FORCE_GREEDY_VERIFY = EnvBool(False)

    # Warmup
    SGLANG_WARMUP_TIMEOUT = EnvFloat(-1) # in seconds. If a warmup forward batch takes longer than this, the server will crash to prevent hanging. Recommend to increase warmup timeout to 1800 to accommodate some kernel JIT precache e.g. deep gemm

    # Health Check
    SGLANG_ENABLE_HEALTH_ENDPOINT_GENERATION = EnvBool(True)

    # External models
    SGLANG_EXTERNAL_MODEL_PACKAGE = EnvStr("")
    SGLANG_EXTERNAL_MM_MODEL_ARCH = EnvStr("")
    SGLANG_EXTERNAL_MM_PROCESSOR_PACKAGE = EnvStr("")

    # Numa
    SGLANG_NUMA_BIND_V2 = EnvBool(True)

    # fmt: on


envs = Envs()


def _print_deprecated_env(new_name: str, old_name: str):
    if old_name in os.environ:
        warnings.warn(
            f"Environment variable {old_name} will be deprecated, please use {new_name} instead"
        )
        os.environ[new_name] = os.environ[old_name]


def _warn_deprecated_env_to_cli_flag(env_name: str, suggestion: str):
    """Warn when a deprecated environment variable is used.

    This is for env vars that are deprecated in favor of CLI flags.
    """
    if env_name in os.environ:
        warnings.warn(f"Environment variable {env_name} is deprecated. {suggestion}")


def _convert_SGL_to_SGLANG():
    _print_deprecated_env("SGLANG_LOG_GC", "SGLANG_GC_LOG")
    _print_deprecated_env(
        "SGLANG_ENABLE_FLASHINFER_FP8_GEMM", "SGLANG_ENABLE_FLASHINFER_GEMM"
    )
    _print_deprecated_env(
        "SGLANG_MOE_NVFP4_DISPATCH", "SGLANG_CUTEDSL_MOE_NVFP4_DISPATCH"
    )

    for key, value in os.environ.items():
        if key.startswith("SGL_"):
            new_key = key.replace("SGL_", "SGLANG_", 1)
            warnings.warn(
                f"Environment variable {key} is deprecated, please use {new_key}"
            )
            os.environ[new_key] = value


_convert_SGL_to_SGLANG()

_warn_deprecated_env_to_cli_flag(
    "SGLANG_ENABLE_FLASHINFER_FP8_GEMM",
    "It will be completely removed in 0.5.7. Please use '--fp8-gemm-backend=flashinfer_trtllm' instead.",
)
_warn_deprecated_env_to_cli_flag(
    "SGLANG_ENABLE_FLASHINFER_GEMM",
    "It will be completely removed in 0.5.7. Please use '--fp8-gemm-backend=flashinfer_trtllm' instead.",
)
_warn_deprecated_env_to_cli_flag(
    "SGLANG_SUPPORT_CUTLASS_BLOCK_FP8",
    "It will be completely removed in 0.5.7. Please use '--fp8-gemm-backend=cutlass' instead.",
)


def example_with_exit_stack():
    # Use this style of context manager in unit test
    exit_stack = ExitStack()
    exit_stack.enter_context(envs.SGLANG_TEST_RETRACT.override(False))
    assert envs.SGLANG_TEST_RETRACT.value is False
    exit_stack.close()
    assert envs.SGLANG_TEST_RETRACT.value is None


def example_with_subprocess():
    command = ["python", "-c", "import os; print(os.getenv('SGLANG_TEST_RETRACT'))"]
    with envs.SGLANG_TEST_RETRACT.override(True):
        process = subprocess.Popen(
            command, stdout=subprocess.PIPE, stderr=subprocess.PIPE
        )
        process.wait()
        output = process.stdout.read().decode("utf-8").strip()
        assert output == "True"

    process = subprocess.Popen(command, stdout=subprocess.PIPE, stderr=subprocess.PIPE)
    output = process.stdout.read().decode("utf-8").strip()
    assert output == "None"


def example_with_implicit_bool_avoidance():
    @contextmanager
    def assert_throws(message_matcher: str):
        try:
            yield
        except Exception as e:
            assert message_matcher in str(e), f"{e=}"
            print(f"assert_throws find expected error: {e}")
            return
        raise AssertionError(f"assert_throws do not see exceptions")

    with assert_throws("Please use `envs.YOUR_FLAG.get()` instead of `envs.YOUR_FLAG`"):
        if envs.SGLANG_TEST_RETRACT:
            pass

    with assert_throws("Please use `envs.YOUR_FLAG.get()` instead of `envs.YOUR_FLAG`"):
        if (1 != 1) or envs.SGLANG_TEST_RETRACT:
            pass

    with assert_throws("Please use `envs.YOUR_FLAG.get()` instead of `envs.YOUR_FLAG`"):
        if envs.SGLANG_TEST_RETRACT or (1 == 1):
            pass


def examples():
    # Example usage for envs
    envs.SGLANG_TEST_RETRACT.clear()
    assert envs.SGLANG_TEST_RETRACT.value is False

    envs.SGLANG_TEST_RETRACT.set(None)
    assert envs.SGLANG_TEST_RETRACT.is_set() and envs.SGLANG_TEST_RETRACT.value is None

    envs.SGLANG_TEST_RETRACT.clear()
    assert not envs.SGLANG_TEST_RETRACT.is_set()

    envs.SGLANG_TEST_RETRACT.set(True)
    assert envs.SGLANG_TEST_RETRACT.value is True

    with envs.SGLANG_TEST_RETRACT.override(None):
        assert (
            envs.SGLANG_TEST_RETRACT.is_set() and envs.SGLANG_TEST_RETRACT.value is None
        )

    assert envs.SGLANG_TEST_RETRACT.value is True

    envs.SGLANG_TEST_RETRACT.set(None)
    with envs.SGLANG_TEST_RETRACT.override(True):
        assert envs.SGLANG_TEST_RETRACT.value is True

    assert envs.SGLANG_TEST_RETRACT.is_set() and envs.SGLANG_TEST_RETRACT.value is None

    example_with_exit_stack()
    example_with_subprocess()
    example_with_implicit_bool_avoidance()


if __name__ == "__main__":
    examples()<|MERGE_RESOLUTION|>--- conflicted
+++ resolved
@@ -246,11 +246,7 @@
 
     # Flashinfer
     SGLANG_IS_FLASHINFER_AVAILABLE = EnvBool(True)
-<<<<<<< HEAD
-    SGLANG_ENABLE_FLASHINFER_GEMM = EnvBool(False)
-=======
     SGLANG_ENABLE_FLASHINFER_FP8_GEMM = EnvBool(False)
->>>>>>> cd1c1fa5
     # Default to the pick from flashinfer
     SGLANG_FLASHINFER_FP4_GEMM_BACKEND = EnvStr("")
     SGLANG_FLASHINFER_WORKSPACE_SIZE = EnvInt(384 * 1024 * 1024)
