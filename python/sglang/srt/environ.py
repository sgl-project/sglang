import os
import subprocess
import warnings
from contextlib import ExitStack, contextmanager
from enum import IntEnum
from typing import Any


class EnvField:
    def __init__(self, default: Any):
        self.default = default
        # NOTE: we use None to indicate whether the value is set or not
        # If the value is manually set to None, we need mark it as _set_to_none.
        # Always use clear() to reset the value, which leads to the default fallback.
        self._set_to_none = False

    def __set_name__(self, owner, name):
        self.name = name

    def parse(self, value: str) -> Any:
        raise NotImplementedError()

    def get(self) -> Any:
        value = os.getenv(self.name)
        if self._set_to_none:
            assert value is None
            return None

        if value is None:
            return self.default

        try:
            return self.parse(value)
        except ValueError as e:
            warnings.warn(
                f'Invalid value for {self.name}: {e}, using default "{self.default}"'
            )
            return self.default

    def is_set(self):
        # NOTE: If None is manually set, it is considered as set.
        return self.name in os.environ or self._set_to_none

    def get_set_value_or(self, or_value: Any):
        # NOTE: Ugly usage, but only way to get custom default value.
        return self.get() if self.is_set() else or_value

    def set(self, value: Any):
        if value is None:
            self._set_to_none = True
            os.environ.pop(self.name, None)
        else:
            self._set_to_none = False
            os.environ[self.name] = str(value)

    @contextmanager
    def override(self, value: Any):
        backup_present = self.name in os.environ
        backup_value = os.environ.get(self.name)
        backup_set_to_none = self._set_to_none
        self.set(value)
        yield
        if backup_present:
            os.environ[self.name] = backup_value
        else:
            os.environ.pop(self.name, None)
        self._set_to_none = backup_set_to_none

    def clear(self):
        os.environ.pop(self.name, None)
        self._set_to_none = False

    @property
    def value(self):
        return self.get()

    def __bool__(self):
        raise RuntimeError(
            "Please use `envs.YOUR_FLAG.get()` instead of `envs.YOUR_FLAG`"
        )

    def __len__(self):
        raise RuntimeError(
            "Please use `envs.YOUR_FLAG.get()` instead of `envs.YOUR_FLAG`"
        )


class EnvTuple(EnvField):
    def parse(self, value: str) -> tuple[str, ...]:
        return tuple(s.strip() for s in value.split(",") if s.strip())


class EnvStr(EnvField):
    def parse(self, value: str) -> str:
        return value


class EnvBool(EnvField):
    def parse(self, value: str) -> bool:
        value = value.lower()
        if value in ["true", "1", "yes", "y"]:
            return True
        if value in ["false", "0", "no", "n"]:
            return False
        raise ValueError(f'"{value}" is not a valid boolean value')


class EnvInt(EnvField):
    def parse(self, value: str) -> int:
        try:
            return int(value)
        except ValueError:
            raise ValueError(f'"{value}" is not a valid integer value')


class EnvFloat(EnvField):
    def parse(self, value: str) -> float:
        try:
            return float(value)
        except ValueError:
            raise ValueError(f'"{value}" is not a valid float value')


class ToolStrictLevel(IntEnum):
    """
    Defines the strictness levels for tool call parsing and validation.

    OFF: No strict validation
    FUNCTION: Enables structural tag constraints for all tools
    PARAMETER: Enforces strict parameter validation for all tools
    """

    OFF = 0
    FUNCTION = 1
    PARAMETER = 2


class Envs:
    # fmt: off

    # Model & File Download
    SGLANG_USE_MODELSCOPE = EnvBool(False)
    SGLANG_DISABLED_MODEL_ARCHS = EnvTuple(tuple())

    # Logging Options
    SGLANG_LOG_GC = EnvBool(False)
    SGLANG_LOG_FORWARD_ITERS = EnvBool(False)
    SGLANG_LOG_MS = EnvBool(False)
    SGLANG_DISABLE_REQUEST_LOGGING = EnvBool(False)

    # Test & Debug
    SGLANG_IS_IN_CI = EnvBool(False)
    SGLANG_IS_IN_CI_AMD = EnvBool(False)
    IS_BLACKWELL = EnvBool(False)
    SGLANG_SET_CPU_AFFINITY = EnvBool(False)
    SGLANG_PROFILE_WITH_STACK = EnvBool(True)
    SGLANG_PROFILE_RECORD_SHAPES = EnvBool(True)
    SGLANG_PROFILE_V2 = EnvBool(False)
    SGLANG_RECORD_STEP_TIME = EnvBool(False)
    SGLANG_FORCE_SHUTDOWN = EnvBool(False)
    SGLANG_DEBUG_MEMORY_POOL = EnvBool(False)
    SGLANG_TEST_REQUEST_TIME_STATS = EnvBool(False)
    SGLANG_DISABLE_TP_MEMORY_INBALANCE_CHECK = EnvBool(False)
    SGLANG_SIMULATE_ACC_LEN = EnvFloat(-1)
    SGLANG_SIMULATE_ACC_METHOD = EnvStr("multinomial")
    SGLANG_TORCH_PROFILER_DIR = EnvStr("/tmp")
    SGLANG_OTLP_EXPORTER_SCHEDULE_DELAY_MILLIS = EnvInt(500)
    SGLANG_OTLP_EXPORTER_MAX_EXPORT_BATCH_SIZE = EnvInt(64)

    # Scheduler: memory leak test
    SGLANG_TEST_RETRACT = EnvBool(False)
    SGLANG_TEST_RETRACT_INTERVAL = EnvInt(3)
    SGLANG_TEST_RETRACT_NO_PREFILL_BS = EnvInt(2 ** 31)
    SGLANG_ENABLE_STRICT_MEM_CHECK_DURING_BUSY = EnvInt(0)
    SGLANG_ENABLE_STRICT_MEM_CHECK_DURING_IDLE = EnvBool(True)
    SGLANG_CI_SMALL_KV_SIZE = EnvInt(-1)

    # Scheduler: new token ratio hyperparameters
    SGLANG_INIT_NEW_TOKEN_RATIO = EnvFloat(0.7)
    SGLANG_MIN_NEW_TOKEN_RATIO_FACTOR = EnvFloat(0.14)
    SGLANG_NEW_TOKEN_RATIO_DECAY_STEPS = EnvInt(600)
    SGLANG_RETRACT_DECODE_STEPS = EnvInt(20)
    SGLANG_CLIP_MAX_NEW_TOKENS_ESTIMATION = EnvInt(4096)

    # Scheduler: recv interval
    SGLANG_SCHEDULER_RECV_SKIPPER_WEIGHT_DEFAULT = EnvInt(1000)
    SGLANG_SCHEDULER_RECV_SKIPPER_WEIGHT_DECODE = EnvInt(1)
    SGLANG_SCHEDULER_RECV_SKIPPER_WEIGHT_TARGET_VERIFY = EnvInt(1)
    SGLANG_SCHEDULER_RECV_SKIPPER_WEIGHT_NONE = EnvInt(1)


    # Scheduler: others:
    SGLANG_EMPTY_CACHE_INTERVAL = EnvFloat(-1)  # in seconds. Set if you observe high memory accumulation over a long serving period.
    SGLANG_DISABLE_CONSECUTIVE_PREFILL_OVERLAP = EnvBool(False)
    SGLANG_SCHEDULER_MAX_RECV_PER_POLL = EnvInt(-1)
    SGLANG_EXPERIMENTAL_CPP_RADIX_TREE = EnvBool(False)
<<<<<<< HEAD
    SGLANG_SEL_LENGTH_RATIO = EnvFloat(0.9)
    SGLANG_SEL_WAITING_TIME_RATIO = EnvFloat(0.1)
=======
    SGLANG_DYNAMIC_CHUNKING_SMOOTH_FACTOR = EnvFloat(0.75)
>>>>>>> 94e12511

    # Test: pd-disaggregation
    SGLANG_TEST_PD_DISAGG_BACKEND = EnvStr("mooncake")
    SGLANG_TEST_PD_DISAGG_DEVICES = EnvStr(None)

    # Model Parallel
    SGLANG_USE_MESSAGE_QUEUE_BROADCASTER = EnvBool(True)
    SGLANG_ONE_VISIBLE_DEVICE_PER_PROCESS = EnvBool(False)

    # Constrained Decoding
    SGLANG_DISABLE_OUTLINES_DISK_CACHE = EnvBool(True)
    SGLANG_GRAMMAR_TIMEOUT = EnvFloat(300)

    # Tool Calling
    SGLANG_FORWARD_UNKNOWN_TOOLS = EnvBool(False)

    # Hi-Cache
    SGLANG_HICACHE_HF3FS_CONFIG_PATH = EnvStr(None)

    # Mooncake KV Transfer
    SGLANG_MOONCAKE_CUSTOM_MEM_POOL = EnvStr(None)
    ENABLE_ASCEND_TRANSFER_WITH_MOONCAKE = EnvBool(False)
    ASCEND_NPU_PHY_ID = EnvInt(-1)

    # Mooncake Store
    SGLANG_HICACHE_MOONCAKE_CONFIG_PATH = EnvStr(None)
    MOONCAKE_MASTER = EnvStr(None)
    MOONCAKE_LOCAL_HOSTNAME = EnvStr("localhost")
    MOONCAKE_TE_META_DATA_SERVER = EnvStr("P2PHANDSHAKE")
    MOONCAKE_GLOBAL_SEGMENT_SIZE = EnvStr("4gb")
    MOONCAKE_PROTOCOL = EnvStr("tcp")
    MOONCAKE_DEVICE = EnvStr("")
    MOONCAKE_MASTER_METRICS_PORT = EnvInt(9003)
    MOONCAKE_CHECK_SERVER = EnvBool(False)

    # AMD & ROCm
    SGLANG_USE_AITER = EnvBool(False)
    SGLANG_ROCM_FUSED_DECODE_MLA = EnvBool(False)
    SGLANG_ROCM_DISABLE_LINEARQUANT = EnvBool(False)

    # NPU
    SGLANG_NPU_DISABLE_ACL_FORMAT_WEIGHT = EnvBool(False)

    # Quantization
    SGLANG_INT4_WEIGHT = EnvBool(False)
    SGLANG_CPU_QUANTIZATION = EnvBool(False)
    SGLANG_USE_DYNAMIC_MXFP4_LINEAR = EnvBool(False)
    SGLANG_FORCE_FP8_MARLIN = EnvBool(False)
    SGLANG_MOE_NVFP4_DISPATCH = EnvBool(False)
    SGLANG_NVFP4_CKPT_FP8_GEMM_IN_ATTN = EnvBool(False)
    SGLANG_PER_TOKEN_GROUP_QUANT_8BIT_V2 = EnvBool(False)

    # Flashinfer
    SGLANG_IS_FLASHINFER_AVAILABLE = EnvBool(True)
    SGLANG_ENABLE_FLASHINFER_FP8_GEMM = EnvBool(False)
    # Default to the pick from flashinfer
    SGLANG_FLASHINFER_FP4_GEMM_BACKEND = EnvStr("")
    SGLANG_FLASHINFER_WORKSPACE_SIZE = EnvInt(384 * 1024 * 1024)

    # Triton
    SGLANG_TRITON_DECODE_ATTN_STATIC_KV_SPLITS = EnvBool(False)
    SGLANG_USE_CUSTOM_TRITON_KERNEL_CACHE = EnvBool(False)

    # Torch Compile
    SGLANG_ENABLE_TORCH_COMPILE = EnvBool(False)

    # EPLB
    SGLANG_EXPERT_LOCATION_UPDATER_LOG_INPUT = EnvBool(False)
    SGLANG_EXPERT_LOCATION_UPDATER_CANARY = EnvBool(False)
    SGLANG_EXPERT_LOCATION_UPDATER_LOG_METRICS = EnvBool(False)
    SGLANG_LOG_EXPERT_LOCATION_METADATA = EnvBool(False)
    SGLANG_EXPERT_DISTRIBUTION_RECORDER_DIR = EnvStr("/tmp")
    SGLANG_EPLB_HEATMAP_COLLECTION_INTERVAL = EnvInt(0)

    # TBO
    SGLANG_TBO_DEBUG = EnvBool(False)

    # DeepGemm
    SGLANG_ENABLE_JIT_DEEPGEMM = EnvBool(True)
    SGLANG_JIT_DEEPGEMM_PRECOMPILE = EnvBool(True)
    SGLANG_JIT_DEEPGEMM_COMPILE_WORKERS = EnvInt(4)
    SGLANG_IN_DEEPGEMM_PRECOMPILE_STAGE = EnvBool(False)
    SGLANG_DG_CACHE_DIR = EnvStr(os.path.expanduser("~/.cache/deep_gemm"))
    SGLANG_DG_USE_NVRTC = EnvBool(False)
    SGLANG_USE_DEEPGEMM_BMM = EnvBool(False)

    # DeepEP
    SGLANG_DEEPEP_BF16_DISPATCH = EnvBool(False)
    SGLANG_DEEPEP_NUM_MAX_DISPATCH_TOKENS_PER_RANK = EnvInt(128)
    SGLANG_DEEPEP_LL_COMBINE_SEND_NUM_SMS = EnvInt(32)

    # sgl-kernel
    SGLANG_SKIP_SGL_KERNEL_VERSION_CHECK = EnvBool(False)

    # vLLM dependencies (TODO: they have been deprecated, we can remove them safely)
    USE_VLLM_CUTLASS_W8A8_FP8_KERNEL = EnvBool(False)

    USE_TRITON_W8A8_FP8_KERNEL = EnvBool(False)
    SGLANG_RETURN_ORIGINAL_LOGPROB = EnvBool(False)
    SGLANG_ALLOW_OVERWRITE_LONGER_CONTEXT_LEN = EnvBool(False)
    SGLANG_MOE_PADDING = EnvBool(False)
    SGLANG_CUTLASS_MOE = EnvBool(False)
    HF_HUB_DISABLE_XET = EnvBool(False)
    DISABLE_OPENAPI_DOC = EnvBool(False)
    SGLANG_ENABLE_TORCH_INFERENCE_MODE = EnvBool(False)
    SGLANG_IS_FIRST_RANK_ON_NODE = EnvBool(True)
    SGLANG_SUPPORT_CUTLASS_BLOCK_FP8 = EnvBool(False)
    SGLANG_SYNC_TOKEN_IDS_ACROSS_TP = EnvBool(False)
    SGLANG_ENABLE_COLOCATED_BATCH_GEN = EnvBool(False)

    # Deterministic inference
    SGLANG_ENABLE_DETERMINISTIC_INFERENCE = EnvBool(False)
    SGLANG_FLASHINFER_PREFILL_SPLIT_TILE_SIZE = EnvInt(4096)
    SGLANG_FLASHINFER_DECODE_SPLIT_TILE_SIZE = EnvInt(2048)
    SGLANG_TRITON_PREFILL_TRUNCATION_ALIGN_SIZE = EnvInt(4096)
    SGLANG_TRITON_DECODE_SPLIT_TILE_SIZE = EnvInt(256)

    # RoPE cache configuration
    SGLANG_SPEC_EXPANSION_SAFETY_FACTOR = EnvInt(2)
    SGLANG_ROPE_CACHE_SAFETY_MARGIN = EnvInt(256)
    SGLANG_ROPE_CACHE_ALIGN = EnvInt(128)

    # Overlap Spec V2
    SGLANG_ENABLE_SPEC_V2 = EnvBool(False)
    SGLANG_ENABLE_OVERLAP_PLAN_STREAM = EnvBool(False)

    # VLM
    SGLANG_VLM_CACHE_SIZE_MB = EnvInt(100)
    SGLANG_IMAGE_MAX_PIXELS = EnvInt(16384 * 28 * 28)
    SGLANG_RESIZE_RESAMPLE = EnvStr("")
    SGLANG_MM_BUFFER_SIZE_MB = EnvInt(0)

    # Release & Resume Memory
    SGLANG_MEMORY_SAVER_CUDA_GRAPH = EnvBool(False)

    # Sparse Embeddings
    SGLANG_EMBEDDINGS_SPARSE_HEAD = EnvStr(None)

    # Logits processor
    SGLANG_ENABLE_LOGITS_PROCESSER_CHUNK = EnvBool(False)
    SGLANG_LOGITS_PROCESSER_CHUNK_SIZE = EnvInt(2048)

    # Tool-Call behavior
    SGLANG_TOOL_STRICT_LEVEL = EnvInt(ToolStrictLevel.OFF)

    # Ngram
    SGLANG_NGRAM_FORCE_GREEDY_VERIFY = EnvBool(False)

    # Warmup
    SGLANG_WARMUP_TIMEOUT = EnvFloat(-1) # in seconds. If a warmup forward batch takes longer than this, the server will crash to prevent hanging. Recommend to increase warmup timeout to 1800 to accommodate some kernel JIT precache e.g. deep gemm

    # Health Check
    SGLANG_ENABLE_HEALTH_ENDPOINT_GENERATION = EnvBool(True)

    # External models
    SGLANG_EXTERNAL_MODEL_PACKAGE = EnvStr("")
    SGLANG_EXTERNAL_MM_MODEL_ARCH = EnvStr("")
    SGLANG_EXTERNAL_MM_PROCESSOR_PACKAGE = EnvStr("")

    # Numa
    SGLANG_NUMA_BIND_V2 = EnvBool(True)

    # fmt: on


envs = Envs()


def _print_deprecated_env(new_name: str, old_name: str):
    if old_name in os.environ:
        warnings.warn(
            f"Environment variable {old_name} will be deprecated, please use {new_name} instead"
        )
        os.environ[new_name] = os.environ[old_name]


def _warn_deprecated_env_to_cli_flag(env_name: str, suggestion: str):
    """Warn when a deprecated environment variable is used.

    This is for env vars that are deprecated in favor of CLI flags.
    """
    if env_name in os.environ:
        warnings.warn(f"Environment variable {env_name} is deprecated. {suggestion}")


def _convert_SGL_to_SGLANG():
    _print_deprecated_env("SGLANG_LOG_GC", "SGLANG_GC_LOG")
    _print_deprecated_env(
        "SGLANG_ENABLE_FLASHINFER_FP8_GEMM", "SGLANG_ENABLE_FLASHINFER_GEMM"
    )
    _print_deprecated_env(
        "SGLANG_MOE_NVFP4_DISPATCH", "SGLANG_CUTEDSL_MOE_NVFP4_DISPATCH"
    )

    for key, value in os.environ.items():
        if key.startswith("SGL_"):
            new_key = key.replace("SGL_", "SGLANG_", 1)
            warnings.warn(
                f"Environment variable {key} is deprecated, please use {new_key}"
            )
            os.environ[new_key] = value


_convert_SGL_to_SGLANG()

_warn_deprecated_env_to_cli_flag(
    "SGLANG_ENABLE_FLASHINFER_FP8_GEMM",
    "It will be completely removed in 0.5.7. Please use '--fp8-gemm-backend=flashinfer_trtllm' instead.",
)
_warn_deprecated_env_to_cli_flag(
    "SGLANG_ENABLE_FLASHINFER_GEMM",
    "It will be completely removed in 0.5.7. Please use '--fp8-gemm-backend=flashinfer_trtllm' instead.",
)
_warn_deprecated_env_to_cli_flag(
    "SGLANG_SUPPORT_CUTLASS_BLOCK_FP8",
    "It will be completely removed in 0.5.7. Please use '--fp8-gemm-backend=cutlass' instead.",
)


def example_with_exit_stack():
    # Use this style of context manager in unit test
    exit_stack = ExitStack()
    exit_stack.enter_context(envs.SGLANG_TEST_RETRACT.override(False))
    assert envs.SGLANG_TEST_RETRACT.value is False
    exit_stack.close()
    assert envs.SGLANG_TEST_RETRACT.value is None


def example_with_subprocess():
    command = ["python", "-c", "import os; print(os.getenv('SGLANG_TEST_RETRACT'))"]
    with envs.SGLANG_TEST_RETRACT.override(True):
        process = subprocess.Popen(
            command, stdout=subprocess.PIPE, stderr=subprocess.PIPE
        )
        process.wait()
        output = process.stdout.read().decode("utf-8").strip()
        assert output == "True"

    process = subprocess.Popen(command, stdout=subprocess.PIPE, stderr=subprocess.PIPE)
    output = process.stdout.read().decode("utf-8").strip()
    assert output == "None"


def example_with_implicit_bool_avoidance():
    @contextmanager
    def assert_throws(message_matcher: str):
        try:
            yield
        except Exception as e:
            assert message_matcher in str(e), f"{e=}"
            print(f"assert_throws find expected error: {e}")
            return
        raise AssertionError(f"assert_throws do not see exceptions")

    with assert_throws("Please use `envs.YOUR_FLAG.get()` instead of `envs.YOUR_FLAG`"):
        if envs.SGLANG_TEST_RETRACT:
            pass

    with assert_throws("Please use `envs.YOUR_FLAG.get()` instead of `envs.YOUR_FLAG`"):
        if (1 != 1) or envs.SGLANG_TEST_RETRACT:
            pass

    with assert_throws("Please use `envs.YOUR_FLAG.get()` instead of `envs.YOUR_FLAG`"):
        if envs.SGLANG_TEST_RETRACT or (1 == 1):
            pass


def examples():
    # Example usage for envs
    envs.SGLANG_TEST_RETRACT.clear()
    assert envs.SGLANG_TEST_RETRACT.value is False

    envs.SGLANG_TEST_RETRACT.set(None)
    assert envs.SGLANG_TEST_RETRACT.is_set() and envs.SGLANG_TEST_RETRACT.value is None

    envs.SGLANG_TEST_RETRACT.clear()
    assert not envs.SGLANG_TEST_RETRACT.is_set()

    envs.SGLANG_TEST_RETRACT.set(True)
    assert envs.SGLANG_TEST_RETRACT.value is True

    with envs.SGLANG_TEST_RETRACT.override(None):
        assert (
            envs.SGLANG_TEST_RETRACT.is_set() and envs.SGLANG_TEST_RETRACT.value is None
        )

    assert envs.SGLANG_TEST_RETRACT.value is True

    envs.SGLANG_TEST_RETRACT.set(None)
    with envs.SGLANG_TEST_RETRACT.override(True):
        assert envs.SGLANG_TEST_RETRACT.value is True

    assert envs.SGLANG_TEST_RETRACT.is_set() and envs.SGLANG_TEST_RETRACT.value is None

    example_with_exit_stack()
    example_with_subprocess()
    example_with_implicit_bool_avoidance()


if __name__ == "__main__":
    examples()<|MERGE_RESOLUTION|>--- conflicted
+++ resolved
@@ -194,12 +194,9 @@
     SGLANG_DISABLE_CONSECUTIVE_PREFILL_OVERLAP = EnvBool(False)
     SGLANG_SCHEDULER_MAX_RECV_PER_POLL = EnvInt(-1)
     SGLANG_EXPERIMENTAL_CPP_RADIX_TREE = EnvBool(False)
-<<<<<<< HEAD
     SGLANG_SEL_LENGTH_RATIO = EnvFloat(0.9)
     SGLANG_SEL_WAITING_TIME_RATIO = EnvFloat(0.1)
-=======
     SGLANG_DYNAMIC_CHUNKING_SMOOTH_FACTOR = EnvFloat(0.75)
->>>>>>> 94e12511
 
     # Test: pd-disaggregation
     SGLANG_TEST_PD_DISAGG_BACKEND = EnvStr("mooncake")
