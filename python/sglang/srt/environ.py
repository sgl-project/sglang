import os
import subprocess
import warnings
from contextlib import ExitStack, contextmanager
from enum import IntEnum
from typing import Any


class EnvField:
    def __init__(self, default: Any):
        self.default = default
        # NOTE: we use None to indicate whether the value is set or not
        # If the value is manually set to None, we need mark it as _set_to_none.
        # Always use clear() to reset the value, which leads to the default fallback.
        self._set_to_none = False

    def __set_name__(self, owner, name):
        self.name = name

    def parse(self, value: str) -> Any:
        raise NotImplementedError()

    def get(self) -> Any:
        value = os.getenv(self.name)
        if self._set_to_none:
            assert value is None
            return None

        if value is None:
            return self.default

        try:
            return self.parse(value)
        except ValueError as e:
            warnings.warn(
                f'Invalid value for {self.name}: {e}, using default "{self.default}"'
            )
            return self.default

    def is_set(self):
        # NOTE: If None is manually set, it is considered as set.
        return self.name in os.environ or self._set_to_none

    def get_set_value_or(self, or_value: Any):
        # NOTE: Ugly usage, but only way to get custom default value.
        return self.get() if self.is_set() else or_value

    def set(self, value: Any):
        if value is None:
            self._set_to_none = True
            os.environ.pop(self.name, None)
        else:
            self._set_to_none = False
            os.environ[self.name] = str(value)

    @contextmanager
    def override(self, value: Any):
        backup_present = self.name in os.environ
        backup_value = os.environ.get(self.name)
        backup_set_to_none = self._set_to_none
        self.set(value)
        yield
        if backup_present:
            os.environ[self.name] = backup_value
        else:
            os.environ.pop(self.name, None)
        self._set_to_none = backup_set_to_none

    def clear(self):
        os.environ.pop(self.name, None)
        self._set_to_none = False

    @property
    def value(self):
        return self.get()

    def __bool__(self):
        raise RuntimeError(
            "Please use `envs.YOUR_FLAG.get()` instead of `envs.YOUR_FLAG`"
        )

    def __len__(self):
        raise RuntimeError(
            "Please use `envs.YOUR_FLAG.get()` instead of `envs.YOUR_FLAG`"
        )


class EnvTuple(EnvField):
    def parse(self, value: str) -> tuple[str, ...]:
        return tuple(s.strip() for s in value.split(",") if s.strip())


class EnvStr(EnvField):
    def parse(self, value: str) -> str:
        return value


class EnvBool(EnvField):
    def parse(self, value: str) -> bool:
        value = value.lower()
        if value in ["true", "1", "yes", "y"]:
            return True
        if value in ["false", "0", "no", "n"]:
            return False
        raise ValueError(f'"{value}" is not a valid boolean value')


class EnvInt(EnvField):
    def parse(self, value: str) -> int:
        try:
            return int(value)
        except ValueError:
            raise ValueError(f'"{value}" is not a valid integer value')


class EnvFloat(EnvField):
    def parse(self, value: str) -> float:
        try:
            return float(value)
        except ValueError:
            raise ValueError(f'"{value}" is not a valid float value')


class ToolStrictLevel(IntEnum):
    """
    Defines the strictness levels for tool call parsing and validation.

    OFF: No strict validation
    FUNCTION: Enables structural tag constraints for all tools
    PARAMETER: Enforces strict parameter validation for all tools
    """

    OFF = 0
    FUNCTION = 1
    PARAMETER = 2


class Envs:
    # fmt: off

    # Model & File Download
    SGLANG_USE_MODELSCOPE = EnvBool(False)
    SGLANG_DISABLED_MODEL_ARCHS = EnvTuple(tuple())

    # Logging Options
    SGLANG_LOG_GC = EnvBool(False)
    SGLANG_LOG_FORWARD_ITERS = EnvBool(False)
    SGLANG_LOG_MS = EnvBool(False)
    SGLANG_DISABLE_REQUEST_LOGGING = EnvBool(False)

    # Test & Debug
    SGLANG_IS_IN_CI = EnvBool(False)
    SGLANG_IS_IN_CI_AMD = EnvBool(False)
    IS_BLACKWELL = EnvBool(False)
    SGLANG_SET_CPU_AFFINITY = EnvBool(False)
    SGLANG_PROFILE_WITH_STACK = EnvBool(True)
    SGLANG_PROFILE_RECORD_SHAPES = EnvBool(True)
    SGLANG_PROFILE_V2 = EnvBool(False)
    SGLANG_RECORD_STEP_TIME = EnvBool(False)
    SGLANG_FORCE_SHUTDOWN = EnvBool(False)
    SGLANG_DEBUG_MEMORY_POOL = EnvBool(False)
    SGLANG_TEST_REQUEST_TIME_STATS = EnvBool(False)
    SGLANG_DISABLE_TP_MEMORY_INBALANCE_CHECK = EnvBool(False)
    SGLANG_SIMULATE_ACC_LEN = EnvFloat(-1)
    SGLANG_SIMULATE_ACC_METHOD = EnvStr("multinomial")
    SGLANG_TORCH_PROFILER_DIR = EnvStr("/tmp")
    SGLANG_OTLP_EXPORTER_SCHEDULE_DELAY_MILLIS = EnvInt(500)
    SGLANG_OTLP_EXPORTER_MAX_EXPORT_BATCH_SIZE = EnvInt(64)

    # Scheduler: memory leak test
    SGLANG_TEST_RETRACT = EnvBool(False)
    SGLANG_TEST_RETRACT_INTERVAL = EnvInt(3)
    SGLANG_TEST_RETRACT_NO_PREFILL_BS = EnvInt(2 ** 31)
    SGLANG_ENABLE_STRICT_MEM_CHECK_DURING_BUSY = EnvInt(0)
    SGLANG_ENABLE_STRICT_MEM_CHECK_DURING_IDLE = EnvBool(True)
    SGLANG_CI_SMALL_KV_SIZE = EnvInt(-1)

    # Scheduler: new token ratio hyperparameters
    SGLANG_INIT_NEW_TOKEN_RATIO = EnvFloat(0.7)
    SGLANG_MIN_NEW_TOKEN_RATIO_FACTOR = EnvFloat(0.14)
    SGLANG_NEW_TOKEN_RATIO_DECAY_STEPS = EnvInt(600)
    SGLANG_RETRACT_DECODE_STEPS = EnvInt(20)
    SGLANG_CLIP_MAX_NEW_TOKENS_ESTIMATION = EnvInt(4096)

    # Scheduler: recv interval
    SGLANG_SCHEDULER_RECV_SKIPPER_WEIGHT_DEFAULT = EnvInt(1000)
    SGLANG_SCHEDULER_RECV_SKIPPER_WEIGHT_DECODE = EnvInt(1)
    SGLANG_SCHEDULER_RECV_SKIPPER_WEIGHT_TARGET_VERIFY = EnvInt(1)
    SGLANG_SCHEDULER_RECV_SKIPPER_WEIGHT_NONE = EnvInt(1)


    # Scheduler: others:
    SGLANG_EMPTY_CACHE_INTERVAL = EnvFloat(-1)  # in seconds. Set if you observe high memory accumulation over a long serving period.
    SGLANG_DISABLE_CONSECUTIVE_PREFILL_OVERLAP = EnvBool(False)
    SGLANG_SCHEDULER_MAX_RECV_PER_POLL = EnvInt(-1)
    SGLANG_EXPERIMENTAL_CPP_RADIX_TREE = EnvBool(False)
    SGLANG_DYNAMIC_CHUNKING_SMOOTH_FACTOR = EnvFloat(0.75)
<<<<<<< HEAD
    SGLANG_SCHEDULER_SKIP_ALL_GATHER = EnvBool(False)

=======
    SGLANG_SCHEDULER_DECREASE_PREFILL_IDLE = EnvBool(False)
>>>>>>> 54df514b

    # Test: pd-disaggregation
    SGLANG_TEST_PD_DISAGG_BACKEND = EnvStr("mooncake")
    SGLANG_TEST_PD_DISAGG_DEVICES = EnvStr(None)

    # Model Parallel
    SGLANG_USE_MESSAGE_QUEUE_BROADCASTER = EnvBool(True)
    SGLANG_ONE_VISIBLE_DEVICE_PER_PROCESS = EnvBool(False)

    # Constrained Decoding
    SGLANG_DISABLE_OUTLINES_DISK_CACHE = EnvBool(True)
    SGLANG_GRAMMAR_TIMEOUT = EnvFloat(300)

    # Tool Calling
    SGLANG_FORWARD_UNKNOWN_TOOLS = EnvBool(False)

    # Hi-Cache
    SGLANG_HICACHE_HF3FS_CONFIG_PATH = EnvStr(None)

    # Mooncake KV Transfer
    SGLANG_MOONCAKE_CUSTOM_MEM_POOL = EnvStr(None)
    ENABLE_ASCEND_TRANSFER_WITH_MOONCAKE = EnvBool(False)
    ASCEND_NPU_PHY_ID = EnvInt(-1)

    # Mooncake Store
    SGLANG_HICACHE_MOONCAKE_CONFIG_PATH = EnvStr(None)
    MOONCAKE_MASTER = EnvStr(None)
    MOONCAKE_LOCAL_HOSTNAME = EnvStr("localhost")
    MOONCAKE_TE_META_DATA_SERVER = EnvStr("P2PHANDSHAKE")
    MOONCAKE_GLOBAL_SEGMENT_SIZE = EnvStr("4gb")
    MOONCAKE_PROTOCOL = EnvStr("tcp")
    MOONCAKE_DEVICE = EnvStr("")
    MOONCAKE_MASTER_METRICS_PORT = EnvInt(9003)
    MOONCAKE_CHECK_SERVER = EnvBool(False)

    # AMD & ROCm
    SGLANG_USE_AITER = EnvBool(False)
    SGLANG_ROCM_FUSED_DECODE_MLA = EnvBool(False)
    SGLANG_ROCM_DISABLE_LINEARQUANT = EnvBool(False)

    # NPU
    SGLANG_NPU_DISABLE_ACL_FORMAT_WEIGHT = EnvBool(False)

    # Quantization
    SGLANG_INT4_WEIGHT = EnvBool(False)
    SGLANG_CPU_QUANTIZATION = EnvBool(False)
    SGLANG_USE_DYNAMIC_MXFP4_LINEAR = EnvBool(False)
    SGLANG_FORCE_FP8_MARLIN = EnvBool(False)
    SGLANG_MOE_NVFP4_DISPATCH = EnvBool(False)
    SGLANG_NVFP4_CKPT_FP8_GEMM_IN_ATTN = EnvBool(False)
    SGLANG_PER_TOKEN_GROUP_QUANT_8BIT_V2 = EnvBool(False)

    # Flashinfer
    SGLANG_IS_FLASHINFER_AVAILABLE = EnvBool(True)
    SGLANG_ENABLE_FLASHINFER_FP8_GEMM = EnvBool(False)
    # Default to the pick from flashinfer
    SGLANG_FLASHINFER_FP4_GEMM_BACKEND = EnvStr("")
    SGLANG_FLASHINFER_WORKSPACE_SIZE = EnvInt(384 * 1024 * 1024)

    # Triton
    SGLANG_TRITON_DECODE_ATTN_STATIC_KV_SPLITS = EnvBool(False)
    SGLANG_USE_CUSTOM_TRITON_KERNEL_CACHE = EnvBool(False)

    # Torch Compile
    SGLANG_ENABLE_TORCH_COMPILE = EnvBool(False)

    # EPLB
    SGLANG_EXPERT_LOCATION_UPDATER_LOG_INPUT = EnvBool(False)
    SGLANG_EXPERT_LOCATION_UPDATER_CANARY = EnvBool(False)
    SGLANG_EXPERT_LOCATION_UPDATER_LOG_METRICS = EnvBool(False)
    SGLANG_LOG_EXPERT_LOCATION_METADATA = EnvBool(False)
    SGLANG_EXPERT_DISTRIBUTION_RECORDER_DIR = EnvStr("/tmp")
    SGLANG_EPLB_HEATMAP_COLLECTION_INTERVAL = EnvInt(0)

    # TBO
    SGLANG_TBO_DEBUG = EnvBool(False)

    # DeepGemm
    SGLANG_ENABLE_JIT_DEEPGEMM = EnvBool(True)
    SGLANG_JIT_DEEPGEMM_PRECOMPILE = EnvBool(True)
    SGLANG_JIT_DEEPGEMM_COMPILE_WORKERS = EnvInt(4)
    SGLANG_IN_DEEPGEMM_PRECOMPILE_STAGE = EnvBool(False)
    SGLANG_DG_CACHE_DIR = EnvStr(os.path.expanduser("~/.cache/deep_gemm"))
    SGLANG_DG_USE_NVRTC = EnvBool(False)
    SGLANG_USE_DEEPGEMM_BMM = EnvBool(False)

    # DeepEP
    SGLANG_DEEPEP_BF16_DISPATCH = EnvBool(False)
    SGLANG_DEEPEP_NUM_MAX_DISPATCH_TOKENS_PER_RANK = EnvInt(128)
    SGLANG_DEEPEP_LL_COMBINE_SEND_NUM_SMS = EnvInt(32)

    # sgl-kernel
    SGLANG_SKIP_SGL_KERNEL_VERSION_CHECK = EnvBool(False)

    # vLLM dependencies (TODO: they have been deprecated, we can remove them safely)
    USE_VLLM_CUTLASS_W8A8_FP8_KERNEL = EnvBool(False)

    USE_TRITON_W8A8_FP8_KERNEL = EnvBool(False)
    SGLANG_RETURN_ORIGINAL_LOGPROB = EnvBool(False)
    SGLANG_ALLOW_OVERWRITE_LONGER_CONTEXT_LEN = EnvBool(False)
    SGLANG_MOE_PADDING = EnvBool(False)
    SGLANG_CUTLASS_MOE = EnvBool(False)
    HF_HUB_DISABLE_XET = EnvBool(False)
    DISABLE_OPENAPI_DOC = EnvBool(False)
    SGLANG_ENABLE_TORCH_INFERENCE_MODE = EnvBool(False)
    SGLANG_IS_FIRST_RANK_ON_NODE = EnvBool(True)
    SGLANG_SUPPORT_CUTLASS_BLOCK_FP8 = EnvBool(False)
    SGLANG_SYNC_TOKEN_IDS_ACROSS_TP = EnvBool(False)
    SGLANG_ENABLE_COLOCATED_BATCH_GEN = EnvBool(False)

    # Deterministic inference
    SGLANG_ENABLE_DETERMINISTIC_INFERENCE = EnvBool(False)
    SGLANG_FLASHINFER_PREFILL_SPLIT_TILE_SIZE = EnvInt(4096)
    SGLANG_FLASHINFER_DECODE_SPLIT_TILE_SIZE = EnvInt(2048)
    SGLANG_TRITON_PREFILL_TRUNCATION_ALIGN_SIZE = EnvInt(4096)
    SGLANG_TRITON_DECODE_SPLIT_TILE_SIZE = EnvInt(256)

    # RoPE cache configuration
    SGLANG_SPEC_EXPANSION_SAFETY_FACTOR = EnvInt(2)
    SGLANG_ROPE_CACHE_SAFETY_MARGIN = EnvInt(256)
    SGLANG_ROPE_CACHE_ALIGN = EnvInt(128)

    # Overlap Spec V2
    SGLANG_ENABLE_SPEC_V2 = EnvBool(False)
    SGLANG_ENABLE_OVERLAP_PLAN_STREAM = EnvBool(False)

    # Spec Config
    SGLANG_SPEC_ENABLE_STRICT_FILTER_CHECK = EnvBool(True)

    # VLM
    SGLANG_VLM_CACHE_SIZE_MB = EnvInt(100)
    SGLANG_IMAGE_MAX_PIXELS = EnvInt(16384 * 28 * 28)
    SGLANG_RESIZE_RESAMPLE = EnvStr("")
    SGLANG_MM_BUFFER_SIZE_MB = EnvInt(0)

    # Release & Resume Memory
    SGLANG_MEMORY_SAVER_CUDA_GRAPH = EnvBool(False)

    # Sparse Embeddings
    SGLANG_EMBEDDINGS_SPARSE_HEAD = EnvStr(None)

    # Logits processor
    SGLANG_ENABLE_LOGITS_PROCESSER_CHUNK = EnvBool(False)
    SGLANG_LOGITS_PROCESSER_CHUNK_SIZE = EnvInt(2048)

    # Tool-Call behavior
    SGLANG_TOOL_STRICT_LEVEL = EnvInt(ToolStrictLevel.OFF)

    # Ngram
    SGLANG_NGRAM_FORCE_GREEDY_VERIFY = EnvBool(False)

    # Warmup
    SGLANG_WARMUP_TIMEOUT = EnvFloat(-1) # in seconds. If a warmup forward batch takes longer than this, the server will crash to prevent hanging. Recommend to increase warmup timeout to 1800 to accommodate some kernel JIT precache e.g. deep gemm

    # Health Check
    SGLANG_ENABLE_HEALTH_ENDPOINT_GENERATION = EnvBool(True)

    # External models
    SGLANG_EXTERNAL_MODEL_PACKAGE = EnvStr("")
    SGLANG_EXTERNAL_MM_MODEL_ARCH = EnvStr("")
    SGLANG_EXTERNAL_MM_PROCESSOR_PACKAGE = EnvStr("")

    # Numa
    SGLANG_NUMA_BIND_V2 = EnvBool(True)

    # fmt: on


envs = Envs()


def _print_deprecated_env(new_name: str, old_name: str):
    if old_name in os.environ:
        warnings.warn(
            f"Environment variable {old_name} will be deprecated, please use {new_name} instead"
        )
        os.environ[new_name] = os.environ[old_name]


def _warn_deprecated_env_to_cli_flag(env_name: str, suggestion: str):
    """Warn when a deprecated environment variable is used.

    This is for env vars that are deprecated in favor of CLI flags.
    """
    if env_name in os.environ:
        warnings.warn(f"Environment variable {env_name} is deprecated. {suggestion}")


def _convert_SGL_to_SGLANG():
    _print_deprecated_env("SGLANG_LOG_GC", "SGLANG_GC_LOG")
    _print_deprecated_env(
        "SGLANG_ENABLE_FLASHINFER_FP8_GEMM", "SGLANG_ENABLE_FLASHINFER_GEMM"
    )
    _print_deprecated_env(
        "SGLANG_MOE_NVFP4_DISPATCH", "SGLANG_CUTEDSL_MOE_NVFP4_DISPATCH"
    )

    for key, value in os.environ.items():
        if key.startswith("SGL_"):
            new_key = key.replace("SGL_", "SGLANG_", 1)
            warnings.warn(
                f"Environment variable {key} is deprecated, please use {new_key}"
            )
            os.environ[new_key] = value


_convert_SGL_to_SGLANG()

_warn_deprecated_env_to_cli_flag(
    "SGLANG_ENABLE_FLASHINFER_FP8_GEMM",
    "It will be completely removed in 0.5.7. Please use '--fp8-gemm-backend=flashinfer_trtllm' instead.",
)
_warn_deprecated_env_to_cli_flag(
    "SGLANG_ENABLE_FLASHINFER_GEMM",
    "It will be completely removed in 0.5.7. Please use '--fp8-gemm-backend=flashinfer_trtllm' instead.",
)
_warn_deprecated_env_to_cli_flag(
    "SGLANG_SUPPORT_CUTLASS_BLOCK_FP8",
    "It will be completely removed in 0.5.7. Please use '--fp8-gemm-backend=cutlass' instead.",
)


def example_with_exit_stack():
    # Use this style of context manager in unit test
    exit_stack = ExitStack()
    exit_stack.enter_context(envs.SGLANG_TEST_RETRACT.override(False))
    assert envs.SGLANG_TEST_RETRACT.value is False
    exit_stack.close()
    assert envs.SGLANG_TEST_RETRACT.value is None


def example_with_subprocess():
    command = ["python", "-c", "import os; print(os.getenv('SGLANG_TEST_RETRACT'))"]
    with envs.SGLANG_TEST_RETRACT.override(True):
        process = subprocess.Popen(
            command, stdout=subprocess.PIPE, stderr=subprocess.PIPE
        )
        process.wait()
        output = process.stdout.read().decode("utf-8").strip()
        assert output == "True"

    process = subprocess.Popen(command, stdout=subprocess.PIPE, stderr=subprocess.PIPE)
    output = process.stdout.read().decode("utf-8").strip()
    assert output == "None"


def example_with_implicit_bool_avoidance():
    @contextmanager
    def assert_throws(message_matcher: str):
        try:
            yield
        except Exception as e:
            assert message_matcher in str(e), f"{e=}"
            print(f"assert_throws find expected error: {e}")
            return
        raise AssertionError(f"assert_throws do not see exceptions")

    with assert_throws("Please use `envs.YOUR_FLAG.get()` instead of `envs.YOUR_FLAG`"):
        if envs.SGLANG_TEST_RETRACT:
            pass

    with assert_throws("Please use `envs.YOUR_FLAG.get()` instead of `envs.YOUR_FLAG`"):
        if (1 != 1) or envs.SGLANG_TEST_RETRACT:
            pass

    with assert_throws("Please use `envs.YOUR_FLAG.get()` instead of `envs.YOUR_FLAG`"):
        if envs.SGLANG_TEST_RETRACT or (1 == 1):
            pass


def examples():
    # Example usage for envs
    envs.SGLANG_TEST_RETRACT.clear()
    assert envs.SGLANG_TEST_RETRACT.value is False

    envs.SGLANG_TEST_RETRACT.set(None)
    assert envs.SGLANG_TEST_RETRACT.is_set() and envs.SGLANG_TEST_RETRACT.value is None

    envs.SGLANG_TEST_RETRACT.clear()
    assert not envs.SGLANG_TEST_RETRACT.is_set()

    envs.SGLANG_TEST_RETRACT.set(True)
    assert envs.SGLANG_TEST_RETRACT.value is True

    with envs.SGLANG_TEST_RETRACT.override(None):
        assert (
            envs.SGLANG_TEST_RETRACT.is_set() and envs.SGLANG_TEST_RETRACT.value is None
        )

    assert envs.SGLANG_TEST_RETRACT.value is True

    envs.SGLANG_TEST_RETRACT.set(None)
    with envs.SGLANG_TEST_RETRACT.override(True):
        assert envs.SGLANG_TEST_RETRACT.value is True

    assert envs.SGLANG_TEST_RETRACT.is_set() and envs.SGLANG_TEST_RETRACT.value is None

    example_with_exit_stack()
    example_with_subprocess()
    example_with_implicit_bool_avoidance()


if __name__ == "__main__":
    examples()<|MERGE_RESOLUTION|>--- conflicted
+++ resolved
@@ -195,12 +195,8 @@
     SGLANG_SCHEDULER_MAX_RECV_PER_POLL = EnvInt(-1)
     SGLANG_EXPERIMENTAL_CPP_RADIX_TREE = EnvBool(False)
     SGLANG_DYNAMIC_CHUNKING_SMOOTH_FACTOR = EnvFloat(0.75)
-<<<<<<< HEAD
     SGLANG_SCHEDULER_SKIP_ALL_GATHER = EnvBool(False)
-
-=======
     SGLANG_SCHEDULER_DECREASE_PREFILL_IDLE = EnvBool(False)
->>>>>>> 54df514b
 
     # Test: pd-disaggregation
     SGLANG_TEST_PD_DISAGG_BACKEND = EnvStr("mooncake")
