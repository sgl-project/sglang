--- conflicted
+++ resolved
@@ -158,11 +158,7 @@
     SGLANG_TEST_RETRACT = EnvBool(False)
     SGLANG_TEST_RETRACT_INTERVAL = EnvInt(3)
     SGLANG_TEST_RETRACT_NO_PREFILL_BS = EnvInt(2 ** 31)
-<<<<<<< HEAD
-    SGLANG_ENABLE_STRICT_MEM_CHECK_DURING_BUSY = EnvBool(False)
-=======
     SGLANG_ENABLE_STRICT_MEM_CHECK_DURING_BUSY = EnvInt(0)
->>>>>>> 3e804bb0
     SGLANG_ENABLE_STRICT_MEM_CHECK_DURING_IDLE = EnvBool(True)
 
     # Scheduler: new token ratio hyperparameters
