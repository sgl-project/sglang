--- conflicted
+++ resolved
@@ -195,18 +195,10 @@
     SGLANG_DISABLE_CONSECUTIVE_PREFILL_OVERLAP = EnvBool(False)
     SGLANG_SCHEDULER_MAX_RECV_PER_POLL = EnvInt(-1)
     SGLANG_EXPERIMENTAL_CPP_RADIX_TREE = EnvBool(False)
-<<<<<<< HEAD
-    # Controls the number of consecutive decode iterations before allowing a new prefill batch.
-    # When set to a positive integer N, the scheduler will skip prefill and run decode for N
-    # iterations before scheduling a new prefill batch. This helps reduce prefill-decode
-    # interference and can improve decode latency in high-throughput scenarios.
-    # Default: -1 (disabled, prefill is scheduled whenever possible)
-    SGLANG_PREFILL_INTERVAL = EnvInt(-1)
-=======
     SGLANG_DYNAMIC_CHUNKING_SMOOTH_FACTOR = EnvFloat(0.75)
     SGLANG_SCHEDULER_SKIP_ALL_GATHER = EnvBool(False)
     SGLANG_SCHEDULER_DECREASE_PREFILL_IDLE = EnvBool(False)
->>>>>>> b399e3ac
+    SGLANG_PREFILL_INTERVAL = EnvInt(-1)
 
     # Test: pd-disaggregation
     SGLANG_TEST_PD_DISAGG_BACKEND = EnvStr("mooncake")
