# Copyright 2023-2024 SGLang Team
# Licensed under the Apache License, Version 2.0 (the "License");
# you may not use this file except in compliance with the License.
# You may obtain a copy of the License at
#
#     http://www.apache.org/licenses/LICENSE-2.0
#
# Unless required by applicable law or agreed to in writing, software
# distributed under the License is distributed on an "AS IS" BASIS,
# WITHOUT WARRANTIES OR CONDITIONS OF ANY KIND, either express or implied.
# See the License for the specific language governing permissions and
# limitations under the License.
# ==============================================================================
"""TokenizerManager is a process that tokenizes the text."""

import asyncio
import copy
import dataclasses
import logging
import math
import os
import pickle
import signal
import sys
import threading
import time
from collections import deque
from contextlib import nullcontext
from datetime import datetime
from enum import Enum
from http import HTTPStatus
from typing import Any, Awaitable, Dict, List, Optional, Tuple, Union

import fastapi
import orjson
import torch
import uvloop
import zmq
import zmq.asyncio
from fastapi import BackgroundTasks

from sglang.srt.configs.model_config import ModelConfig
from sglang.srt.disaggregation.utils import DisaggregationMode
from sglang.srt.lora.lora_registry import LoRARegistry
from sglang.srt.managers.async_dynamic_batch_tokenizer import AsyncDynamicbatchTokenizer
from sglang.srt.managers.disagg_service import start_disagg_service
from sglang.srt.managers.io_struct import (
    AbortReq,
    BatchEmbeddingOutput,
    BatchMultimodalOutput,
    BatchStrOutput,
    BatchTokenIDOutput,
    BatchTokenizedEmbeddingReqInput,
    BatchTokenizedGenerateReqInput,
    ConfigureLoggingReq,
    EmbeddingReqInput,
    FreezeGCReq,
    GenerateReqInput,
    GetLoadReqInput,
    HealthCheckOutput,
    OpenSessionReqOutput,
    SessionParams,
    TokenizedEmbeddingReqInput,
    TokenizedGenerateReqInput,
    UpdateWeightFromDiskReqInput,
    UpdateWeightFromDiskReqOutput,
    WatchLoadUpdateReq,
)
from sglang.srt.managers.mm_utils import TensorTransportMode
from sglang.srt.managers.multimodal_processor import get_mm_processor, import_processors
from sglang.srt.managers.scheduler import is_health_check_generate_req
from sglang.srt.managers.scheduler_input_blocker import input_blocker_guard_region
from sglang.srt.managers.tokenizer_communicator_mixin import TokenizerCommunicatorMixin
from sglang.srt.metrics.collector import TokenizerMetricsCollector
from sglang.srt.sampling.sampling_params import SamplingParams
from sglang.srt.server_args import (
    PortArgs,
    ServerArgs,
    set_global_server_args_for_tokenizer,
)
from sglang.srt.speculative.spec_info import SpeculativeAlgorithm
from sglang.srt.tracing.trace import (
    trace_get_proc_propagate_context,
    trace_req_finish,
    trace_req_start,
    trace_slice_end,
    trace_slice_start,
)
from sglang.srt.utils import (
    configure_gc_warning,
    dataclass_to_string_truncated,
    freeze_gc,
    get_bool_env_var,
    get_zmq_socket,
    kill_process_tree,
)
from sglang.srt.utils.aio_rwlock import RWLock
from sglang.srt.utils.hf_transformers_utils import (
    get_processor,
    get_tokenizer,
    get_tokenizer_from_processor,
)
from sglang.utils import TypeBasedDispatcher, get_exception_traceback

asyncio.set_event_loop_policy(uvloop.EventLoopPolicy())

logger = logging.getLogger(__name__)


def _determine_tensor_transport_mode(server_args: ServerArgs) -> TensorTransportMode:
    is_cross_node = server_args.dist_init_addr

    if is_cross_node:
        # Fallback to default CPU transport for multi-node
        return "default"
    else:
        return "cuda_ipc"

<<<<<<< HEAD
=======

>>>>>>> 018bcd58
@dataclasses.dataclass
class ReqState:
    """Store the state a request."""

    out_list: List[Dict[Any, Any]]
    finished: bool
    event: asyncio.Event
    obj: Union[GenerateReqInput, EmbeddingReqInput]

    # For metrics
    created_time: float
    finished_time: float = 0.0
    first_token_time: float = 0.0
    last_time: float = 0.0
    last_completion_tokens: int = 1

    # For streaming output
    last_output_offset: int = 0

    # For incremental state update.
    # TODO(lianmin): do not initialize some lists if not needed.
    text: str = ""
    output_ids: List[int] = dataclasses.field(default_factory=list)
    input_token_logprobs_val: List[float] = dataclasses.field(default_factory=list)
    input_token_logprobs_idx: List[int] = dataclasses.field(default_factory=list)
    output_token_logprobs_val: List[float] = dataclasses.field(default_factory=list)
    output_token_logprobs_idx: List[int] = dataclasses.field(default_factory=list)
    input_top_logprobs_val: List[List[float]] = dataclasses.field(default_factory=list)
    input_top_logprobs_idx: List[List[int]] = dataclasses.field(default_factory=list)
    output_top_logprobs_val: List[List[float]] = dataclasses.field(default_factory=list)
    output_top_logprobs_idx: List[List[int]] = dataclasses.field(default_factory=list)
    input_token_ids_logprobs_val: List = dataclasses.field(default_factory=list)
    input_token_ids_logprobs_idx: List = dataclasses.field(default_factory=list)
    output_token_ids_logprobs_val: List = dataclasses.field(default_factory=list)
    output_token_ids_logprobs_idx: List = dataclasses.field(default_factory=list)


class TokenizerManager(TokenizerCommunicatorMixin):
    """TokenizerManager is a process that tokenizes the text."""

    def __init__(
        self,
        server_args: ServerArgs,
        port_args: PortArgs,
    ):
        # Parse args
        self.server_args = server_args
        self.enable_metrics = server_args.enable_metrics
        self.log_requests = server_args.log_requests
        self.log_requests_level = server_args.log_requests_level
        self.preferred_sampling_params = (
            orjson.loads(server_args.preferred_sampling_params)
            if server_args.preferred_sampling_params
            else None
        )
        self.crash_dump_folder = server_args.crash_dump_folder
        self.enable_trace = server_args.enable_trace

        # Read model args
        self.model_path = server_args.model_path
        self.served_model_name = server_args.served_model_name
        self.model_config = ModelConfig.from_server_args(server_args)
        self.is_generation = self.model_config.is_generation
        self.is_image_gen = self.model_config.is_image_gen
        self.context_len = self.model_config.context_len
        self.image_token_id = self.model_config.image_token_id
        self.max_req_input_len = None  # Will be set later in engine.py
        speculative_algorithm = SpeculativeAlgorithm.from_string(
            server_args.speculative_algorithm
        )
        self.reserve_input_token_num = (
            0
            if speculative_algorithm.is_none()
            else server_args.speculative_num_draft_tokens
        )

        # Initialize delimiter text for multi-item scoring (will be set after tokenizer is loaded)
        self.multi_item_delimiter_text = None

        # Initialize tokenizer and processor
        set_global_server_args_for_tokenizer(server_args)

        if self.model_config.is_multimodal:
            import_processors("sglang.srt.multimodal.processors")
            try:
                _processor = get_processor(
                    server_args.tokenizer_path,
                    tokenizer_mode=server_args.tokenizer_mode,
                    trust_remote_code=server_args.trust_remote_code,
                    revision=server_args.revision,
                    use_fast=not server_args.disable_fast_image_processor,
                )
            except ValueError as e:
                error_message = str(e)
                if "does not have a slow version" in error_message:
                    logger.info(
                        f"Processor {server_args.tokenizer_path} does not have a slow version. Automatically use fast version"
                    )
                    _processor = get_processor(
                        server_args.tokenizer_path,
                        tokenizer_mode=server_args.tokenizer_mode,
                        trust_remote_code=server_args.trust_remote_code,
                        revision=server_args.revision,
                        use_fast=True,
                    )
                else:
                    raise e
            transport_mode = _determine_tensor_transport_mode(self.server_args)

            # We want to parallelize the image pre-processing so we create an executor for it
            # We create mm_processor for any skip_tokenizer_init to make sure we still encode
            # images even with skip_tokenizer_init=False.
            self.mm_processor = get_mm_processor(
                self.model_config.hf_config, server_args, _processor, transport_mode
            )

            if server_args.skip_tokenizer_init:
                self.tokenizer = self.processor = None
            else:
                self.processor = _processor
                self.tokenizer = get_tokenizer_from_processor(self.processor)
                os.environ["TOKENIZERS_PARALLELISM"] = "false"
                self._initialize_multi_item_delimiter_text()
        else:
            self.mm_processor = self.processor = None

            if server_args.skip_tokenizer_init:
                self.tokenizer = None
            else:
                self.tokenizer = get_tokenizer(
                    server_args.tokenizer_path,
                    tokenizer_mode=server_args.tokenizer_mode,
                    trust_remote_code=server_args.trust_remote_code,
                    revision=server_args.revision,
                )
                self._initialize_multi_item_delimiter_text()

        # Initialize async dynamic batch tokenizer if enabled (common for both multimodal and non-multimodal)
        if (
            server_args.enable_dynamic_batch_tokenizer
            and not server_args.skip_tokenizer_init
        ):
            self.async_dynamic_batch_tokenizer = AsyncDynamicbatchTokenizer(
                self.tokenizer,
                max_batch_size=server_args.dynamic_batch_tokenizer_batch_size,
                batch_wait_timeout_s=server_args.dynamic_batch_tokenizer_batch_timeout,
            )
        else:
            self.async_dynamic_batch_tokenizer = None

        # Init inter-process communication
        context = zmq.asyncio.Context(2)
        self.recv_from_detokenizer = get_zmq_socket(
            context, zmq.PULL, port_args.tokenizer_ipc_name, True
        )
        if self.server_args.tokenizer_worker_num == 1:
            self.send_to_scheduler = get_zmq_socket(
                context, zmq.PUSH, port_args.scheduler_input_ipc_name, True
            )
        else:
            from sglang.srt.managers.multi_tokenizer_mixin import SenderWrapper

            # Use tokenizer_worker_ipc_name in multi-tokenizer mode
            send_to_scheduler = get_zmq_socket(
                context, zmq.PUSH, port_args.tokenizer_worker_ipc_name, False
            )

            # Make sure that each request carries the tokenizer_ipc_name for response routing
            self.send_to_scheduler = SenderWrapper(port_args, send_to_scheduler)

        # Request states
        self._chosen_loop = None
        self.rid_to_state: Dict[str, ReqState] = {}
        self.asyncio_tasks = set()

        # Health check
        self.server_status = ServerStatus.Starting
        self.gracefully_exit = False
        self.last_receive_tstamp = 0

        # Initial weights status
        self.initial_weights_loaded = True
        if server_args.checkpoint_engine_wait_weights_before_ready:
            self.initial_weights_loaded = False

        # Dumping
        self.dump_requests_folder = ""  # By default do not dump
        self.dump_requests_threshold = 1000
        self.dump_request_list: List[Tuple] = []
        self.log_request_metadata = self.get_log_request_metadata()
        self.crash_dump_request_list: deque[Tuple] = deque()
        self.crash_dump_performed = False  # Flag to ensure dump is only called once

        # Session
        self.session_futures = {}  # session_id -> asyncio event

        # Weight updates
        # The event to notify the weight sync is finished.
        self.model_update_lock = RWLock()
        self.model_update_result: Optional[Awaitable[UpdateWeightFromDiskReqOutput]] = (
            None
        )
        self.is_pause = False
        self.is_pause_cond = asyncio.Condition()

        # LoRA
        # Initialize the `LoRARegistry` with initial LoRA adapter paths provided in `server_args`.
        # The registry dynamically updates as adapters are loaded / unloaded during runtime. It
        # serves as the source of truth for available adapters and maps user-friendly LoRA names
        # to internally used unique LoRA IDs.
        self.lora_registry = LoRARegistry(self.server_args.lora_paths)
        # Lock to serialize LoRA update operations.
        # Please note that, unlike `model_update_lock`, this does not block inference, allowing
        # LoRA updates and inference to overlap.
        self.lora_update_lock = asyncio.Lock()

        # Disaggregation
        self.disaggregation_mode = DisaggregationMode(
            self.server_args.disaggregation_mode
        )
        self.bootstrap_server = start_disagg_service(self.server_args)

        # For load balancing
        self.current_load = 0
        self.current_load_lock = asyncio.Lock()

        # Metrics
        if self.enable_metrics:
            labels = {
                "model_name": self.server_args.served_model_name,
                # TODO: Add lora name/path in the future,
            }
            if server_args.tokenizer_metrics_allowed_custom_labels:
                for label in server_args.tokenizer_metrics_allowed_custom_labels:
                    labels[label] = ""
            self.metrics_collector = TokenizerMetricsCollector(
                server_args=server_args,
                labels=labels,
                bucket_time_to_first_token=self.server_args.bucket_time_to_first_token,
                bucket_e2e_request_latency=self.server_args.bucket_e2e_request_latency,
                bucket_inter_token_latency=self.server_args.bucket_inter_token_latency,
                collect_tokens_histogram=self.server_args.collect_tokens_histogram,
            )

        # Configure GC warning
        if self.server_args.gc_warning_threshold_secs > 0.0:
            configure_gc_warning(self.server_args.gc_warning_threshold_secs)

        self._result_dispatcher = TypeBasedDispatcher(
            [
                (
                    (
                        BatchStrOutput,
                        BatchEmbeddingOutput,
                        BatchTokenIDOutput,
                        BatchMultimodalOutput,
                    ),
                    self._handle_batch_output,
                ),
                (AbortReq, self._handle_abort_req),
                (OpenSessionReqOutput, self._handle_open_session_req_output),
                (
                    UpdateWeightFromDiskReqOutput,
                    self._handle_update_weights_from_disk_req_output,
                ),
                (
                    FreezeGCReq,
                    lambda x: None,
                ),
                # For handling case when scheduler skips detokenizer and forwards back to the tokenizer manager, we ignore it.
                (HealthCheckOutput, lambda x: None),
            ]
        )

        self.init_communicators(server_args)

    async def generate_request(
        self,
        obj: Union[GenerateReqInput, EmbeddingReqInput],
        request: Optional[fastapi.Request] = None,
    ):
        created_time = time.time()
        self.auto_create_handle_loop()
        obj.normalize_batch_and_arguments()

        if self.server_args.tokenizer_worker_num > 1:
            self._attach_multi_http_worker_info(obj)

        if self.enable_trace:
            self._trace_request_start(obj, created_time)

        if self.log_requests:
            max_length, skip_names, _ = self.log_request_metadata
            logger.info(
                f"Receive: obj={dataclass_to_string_truncated(obj, max_length, skip_names=skip_names)}"
            )

        async with self.is_pause_cond:
            await self.is_pause_cond.wait_for(lambda: not self.is_pause)
        
        async with self.model_update_lock.reader_lock:
            if self.server_args.enable_lora and obj.lora_path:
                # Look up the LoRA ID from the registry and start tracking ongoing LoRA requests.
                obj.lora_id = await self.lora_registry.acquire(obj.lora_path)

            if obj.is_single:
                tokenized_obj = await self._tokenize_one_request(obj)
                state = self._send_one_request(obj, tokenized_obj, created_time)                
                async for response in self._wait_one_response(obj, state, request):
                    yield response
            else:
                async for response in self._handle_batch_request(
                    obj, request, created_time
                ):
                    yield response

    def _detect_input_format(
        self, texts: Union[str, List[str]], is_cross_encoder: bool
    ) -> str:
        """Detect the format of input texts for proper tokenization handling.

        Returns:
            - "single_string": Regular single text like "Hello world"
            - "batch_strings": Regular batch like ["Hello", "World"]
            - "cross_encoder_pairs": Cross-encoder pairs like [["query", "document"]]
        """
        if isinstance(texts, str):
            return "single_string"

        if (
            is_cross_encoder
            and len(texts) > 0
            and isinstance(texts[0], list)
            and len(texts[0]) == 2
        ):
            return "cross_encoder_pairs"

        return "batch_strings"

    def _prepare_tokenizer_input(
        self, texts: Union[str, List[str]], input_format: str
    ) -> Union[List[str], List[List[str]]]:
        """Prepare input for the tokenizer based on detected format."""
        if input_format == "single_string":
            return [texts]  # Wrap single string for batch processing
        elif input_format == "cross_encoder_pairs":
            return texts  # Already in correct format: [["query", "doc"]]
        else:  # batch_strings
            return texts  # Already in correct format: ["text1", "text2"]

    def _extract_tokenizer_results(
        self,
        input_ids: List[List[int]],
        token_type_ids: Optional[List[List[int]]],
        input_format: str,
        original_batch_size: int,
    ) -> Union[
        Tuple[List[int], Optional[List[int]]],
        Tuple[List[List[int]], Optional[List[List[int]]]],
    ]:
        """Extract results from tokenizer output based on input format."""

        # For single inputs (string or single cross-encoder pair), extract first element
        if (
            input_format in ["single_string", "cross_encoder_pairs"]
            and original_batch_size == 1
        ):
            single_input_ids = input_ids[0] if input_ids else []
            single_token_type_ids = token_type_ids[0] if token_type_ids else None
            return single_input_ids, single_token_type_ids

        # For true batches, return as-is
        return input_ids, token_type_ids

    async def _tokenize_texts(
        self, texts: Union[str, List[str]], is_cross_encoder: bool = False
    ) -> Union[
        Tuple[List[int], Optional[List[int]]],
        Tuple[List[List[int]], Optional[List[List[int]]]],
    ]:
        """
        Tokenize text(s) using the appropriate tokenizer strategy.

        This method handles multiple input formats and chooses between async dynamic
        batch tokenizer (for single texts only) and regular tokenizer.

        Args:
            texts: Text input in various formats:

                   Regular cases:
                   - Single string: "How are you?"
                   - Batch of strings: ["Hello", "World", "How are you?"]

                   Cross-encoder cases (sentence pairs for similarity/ranking):
                   - Single pair: [["query text", "document text"]]
                   - Multiple pairs: [["q1", "d1"], ["q2", "d2"], ["q3", "d3"]]

            is_cross_encoder: Whether to return token_type_ids for cross-encoder models.
                             Enables proper handling of sentence pairs with segment IDs.

        Returns:
            Single input cases:
                Tuple[List[int], Optional[List[int]]]: (input_ids, token_type_ids)
                Example: ([101, 2129, 102], [0, 0, 0]) for single text
                Example: ([101, 2129, 102, 4068, 102], [0, 0, 0, 1, 1]) for cross-encoder pair

            Batch input cases:
                Tuple[List[List[int]], Optional[List[List[int]]]]: (batch_input_ids, batch_token_type_ids)
                Example: ([[101, 2129, 102], [101, 4068, 102]], None) for regular batch

            Note: token_type_ids is None unless is_cross_encoder=True.
        """
        if not texts or self.tokenizer is None:
            raise ValueError("texts cannot be empty and tokenizer must be initialized")

        # Step 1: Detect input format and prepare for tokenization
        input_format = self._detect_input_format(texts, is_cross_encoder)
        tokenizer_input = self._prepare_tokenizer_input(texts, input_format)
        original_batch_size = len(texts) if not isinstance(texts, str) else 1

        # Step 2: Set up tokenizer arguments
        tokenizer_kwargs = (
            {"return_token_type_ids": is_cross_encoder} if is_cross_encoder else {}
        )

        # Step 3: Choose tokenization strategy
        use_async_tokenizer = (
            self.async_dynamic_batch_tokenizer is not None
            and input_format == "single_string"
        )

        if use_async_tokenizer:
            logger.debug("Using async dynamic batch tokenizer for single text")
            result = await self.async_dynamic_batch_tokenizer.encode(
                tokenizer_input[0], **tokenizer_kwargs
            )
            # Convert to batch format for consistency
            input_ids = [result["input_ids"]]
            token_type_ids = (
                [result["token_type_ids"]]
                if is_cross_encoder and result.get("token_type_ids")
                else None
            )
        else:
            logger.debug(f"Using regular tokenizer for {len(tokenizer_input)} inputs")
            encoded = self.tokenizer(tokenizer_input, **tokenizer_kwargs)
            input_ids = encoded["input_ids"]
            token_type_ids = encoded.get("token_type_ids") if is_cross_encoder else None

        # Step 4: Extract results based on input format
        return self._extract_tokenizer_results(
            input_ids, token_type_ids, input_format, original_batch_size
        )

    async def _tokenize_one_request(
        self,
        obj: Union[GenerateReqInput, EmbeddingReqInput],
    ):
        """Tokenize one request."""
        # Tokenize
        input_embeds = None
        input_text = obj.text
        token_type_ids = None
        is_cross_encoder_request = (
            isinstance(obj, EmbeddingReqInput) and obj.is_cross_encoder_request
        )
        if obj.input_embeds is not None:
            if not self.server_args.disable_radix_cache:
                raise ValueError(
                    "input_embeds is provided while disable_radix_cache is False. "
                    "Please add `--disable-radix-cache` when you launch the server "
                    "if you want to use input_embeds as inputs."
                )
            input_embeds = obj.input_embeds
            input_ids = obj.input_ids
        elif obj.input_ids is not None:
            input_ids = obj.input_ids
        else:
            if self.tokenizer is None:
                raise ValueError(
                    "The engine initialized with skip_tokenizer_init=True cannot "
                    "accept text prompts. Please provide input_ids or re-initialize "
                    "the engine with skip_tokenizer_init=False."
                )

            input_ids, token_type_ids = await self._tokenize_texts(
                input_text, is_cross_encoder_request
            )

        if self.mm_processor and obj.contains_mm_input():
            if obj.image_data is not None and not isinstance(obj.image_data, list):
                obj.image_data = [obj.image_data]
            if obj.audio_data is not None and not isinstance(obj.audio_data, list):
                obj.audio_data = [obj.audio_data]
            mm_inputs: Dict = await self.mm_processor.process_mm_data_async(
                image_data=obj.image_data,
                audio_data=obj.audio_data,
                input_text=input_text or input_ids,
                request_obj=obj,
                max_req_input_len=self.max_req_input_len,
            )
            if mm_inputs and "input_ids" in mm_inputs:
                input_ids = mm_inputs["input_ids"]
        else:
            mm_inputs = None

        self._validate_one_request(obj, input_ids)
        trace_slice_end("tokenize", obj.rid)
        return self._create_tokenized_object(
            obj, input_text, input_ids, input_embeds, mm_inputs, token_type_ids
        )

    def _validate_one_request(
        self, obj: Union[GenerateReqInput, EmbeddingReqInput], input_ids: List[int]
    ) -> None:
        """Validates that the input token count and the requested token count doesn't exceed the model's context length."""
        # FIXME: unify the length validation logic with the one in the scheduler.
        _max_req_len = self.context_len

        input_token_num = len(input_ids) if input_ids is not None else 0
        input_token_num += self.reserve_input_token_num
        if input_token_num >= self.context_len:
            if self.server_args.allow_auto_truncate:
                logger.warning(
                    f"The input ({input_token_num} tokens) is longer than the "
                    f"model's context length ({self.context_len} tokens). "
                    "Truncating the input."
                )
                del input_ids[_max_req_len:]
                input_token_num = len(input_ids)
            else:
                raise ValueError(
                    f"The input ({input_token_num} tokens) is longer than the "
                    f"model's context length ({self.context_len} tokens)."
                )

        if isinstance(obj, EmbeddingReqInput) and self.is_generation:
            raise ValueError(
                "This model does not appear to be an embedding model by default. "
                "Please add `--is-embedding` when launching the server or try another model."
            )

        # Check total tokens (input + max_new_tokens)
        max_new_tokens = obj.sampling_params.get("max_new_tokens")
        if (
            max_new_tokens is not None
            and (max_new_tokens + input_token_num) >= _max_req_len
        ):
            if self.server_args.allow_auto_truncate:
                logger.warning(
                    f"Requested token count ({input_token_num} input + {max_new_tokens} new) "
                    f"exceeds the model's context length ({self.context_len} tokens). "
                    "Truncating max_new_tokens."
                )
                obj.sampling_params["max_new_tokens"] = max(
                    0, _max_req_len - input_token_num
                )
            else:
                total_tokens = max_new_tokens + input_token_num
                error_msg = (
                    f"Requested token count exceeds the model's maximum context length "
                    f"of {self.context_len} tokens. You requested a total of {total_tokens} "
                    f"tokens: {input_token_num} tokens from the input messages and "
                    f"{max_new_tokens} tokens for the completion. Please reduce the number "
                    f"of tokens in the input messages or the completion to fit within the limit."
                )
                raise ValueError(error_msg)

        if isinstance(obj, GenerateReqInput):
            if (
                obj.return_hidden_states
                and not self.server_args.enable_return_hidden_states
            ):
                raise ValueError(
                    "The server is not configured to return the hidden states. "
                    "Please set `--enable-return-hidden-states` to enable this feature."
                )
            if (
                obj.custom_logit_processor
                and not self.server_args.enable_custom_logit_processor
            ):
                raise ValueError(
                    "The server is not configured to enable custom logit processor. "
                    "Please set `--enable-custom-logit-processor` to enable this feature."
                )

    def _validate_input_ids_in_vocab(
        self, input_ids: List[int], vocab_size: int
    ) -> None:
        if any(id >= vocab_size for id in input_ids):
            raise ValueError(
                f"The input_ids {input_ids} contains values greater than the vocab size ({vocab_size})."
            )

    def _create_tokenized_object(
        self,
        obj: Union[GenerateReqInput, EmbeddingReqInput],
        input_text: str,
        input_ids: List[int],
        input_embeds: Optional[Union[List[float], None]] = None,
        mm_inputs: Optional[Dict] = None,
        token_type_ids: Optional[List[int]] = None,
    ) -> Union[TokenizedGenerateReqInput, TokenizedEmbeddingReqInput]:
        """Create a tokenized request object from common parameters."""
        # Parse sampling parameters
        # Note: if there are preferred sampling params, we use them if they are not
        # explicitly passed in sampling_params
        if self.preferred_sampling_params:
            sampling_kwargs = {**self.preferred_sampling_params, **obj.sampling_params}
        else:
            sampling_kwargs = obj.sampling_params
        sampling_params = SamplingParams(**sampling_kwargs)
        sampling_params.normalize(self.tokenizer)
        sampling_params.verify(self.model_config.vocab_size)

        # Build return object
        if isinstance(obj, GenerateReqInput):
            session_params = (
                SessionParams(**obj.session_params) if obj.session_params else None
            )

            tokenized_obj = TokenizedGenerateReqInput(
                input_text,
                input_ids,
                mm_inputs,
                sampling_params,
                obj.return_logprob,
                obj.logprob_start_len,
                obj.top_logprobs_num,
                obj.token_ids_logprob,
                obj.stream,
                rid=obj.rid,
                http_worker_ipc=obj.http_worker_ipc,
                bootstrap_host=obj.bootstrap_host,
                bootstrap_port=obj.bootstrap_port,
                bootstrap_room=obj.bootstrap_room,
                lora_id=obj.lora_id,
                input_embeds=input_embeds,
                session_params=session_params,
                custom_logit_processor=obj.custom_logit_processor,
                return_hidden_states=obj.return_hidden_states,
                data_parallel_rank=obj.data_parallel_rank,
                priority=obj.priority,
                extra_key=obj.extra_key,
            )
        elif isinstance(obj, EmbeddingReqInput):
            tokenized_obj = TokenizedEmbeddingReqInput(
                input_text,
                input_ids,
                mm_inputs,
                token_type_ids,
                sampling_params,
                rid=obj.rid,
                priority=obj.priority,
                http_worker_ipc=obj.http_worker_ipc,
            )

        return tokenized_obj

    async def _batch_tokenize_and_process(
        self, batch_size: int, obj: Union[GenerateReqInput, EmbeddingReqInput]
    ) -> List[Union[TokenizedGenerateReqInput, TokenizedEmbeddingReqInput]]:
        """Handle batch tokenization for text inputs only."""
        logger.debug(f"Starting batch tokenization for {batch_size} text requests")

        # If batch does not have text nothing to tokenize
        # so lets construct the return object
        if not self._batch_has_text(batch_size, obj):
            # All requests already have input_ids, no need to tokenize
            return [await self._tokenize_one_request(obj[i]) for i in range(batch_size)]

        self._validate_batch_tokenization_constraints(batch_size, obj)

        # Collect requests and texts
        requests = [obj[i] for i in range(batch_size)]
        texts = [req.text for req in requests]

        # Check if any request is a cross-encoder request
        is_cross_encoder_request = any(
            isinstance(req, EmbeddingReqInput) and req.is_cross_encoder_request
            for req in requests
        )

        # Batch tokenize all texts using unified method
        input_ids_list, token_type_ids_list = await self._tokenize_texts(
            texts, is_cross_encoder_request
        )

        # Process all requests
        tokenized_objs = []
        for i, req in enumerate(requests):
            self._validate_one_request(obj[i], input_ids_list[i])
            token_type_ids = (
                token_type_ids_list[i] if token_type_ids_list is not None else None
            )
            tokenized_objs.append(
                self._create_tokenized_object(
                    req, req.text, input_ids_list[i], None, None, token_type_ids
                )
            )
            trace_slice_end("tokenize", req.rid)
        logger.debug(f"Completed batch processing for {batch_size} requests")
        return tokenized_objs

    def _validate_batch_tokenization_constraints(
        self, batch_size: int, obj: Union[GenerateReqInput, EmbeddingReqInput]
    ) -> None:
        """Validate constraints for batch tokenization processing."""
        for i in range(batch_size):
            if self.is_generation and obj[i].contains_mm_input():
                raise ValueError(
                    "For multimodal input processing do not set `enable_tokenizer_batch_encode`."
                )
            if obj[i].input_ids is not None:
                raise ValueError(
                    "Batch tokenization is not needed for pre-tokenized input_ids. Do not set `enable_tokenizer_batch_encode`."
                )
            if obj[i].input_embeds is not None:
                raise ValueError(
                    "Batch tokenization is not needed for input_embeds. Do not set `enable_tokenizer_batch_encode`."
                )

    def _batch_has_text(
        self, batch_size: int, obj: Union[GenerateReqInput, EmbeddingReqInput]
    ) -> bool:
        """Check if any request in the batch contains text input."""
        for i in range(batch_size):
            if obj[i].text:
                return True
            elif self.is_generation and obj[i].contains_mm_input():
                return True

        return False

    def _should_use_batch_tokenization(self, batch_size, requests) -> bool:
        """Return True if we should run the tokenizer in batch mode.

        Current policy:
        - Respect explicit server flag `enable_tokenizer_batch_encode`.
        - Or, if no request has text or multimodal input (all use pre-tokenized input_ids or input_embeds), batch the requests without tokenization.
        """
        return batch_size > 0 and (
            self.server_args.enable_tokenizer_batch_encode
            or not self._batch_has_text(batch_size, requests)
        )

    def _send_one_request(
        self,
        obj: Union[GenerateReqInput, EmbeddingReqInput],
        tokenized_obj: Union[TokenizedGenerateReqInput, TokenizedEmbeddingReqInput],
        created_time: Optional[float] = None,
    ):
        trace_slice_start("dispatch", obj.rid)
        tokenized_obj.trace_context = trace_get_proc_propagate_context(obj.rid)
        self.send_to_scheduler.send_pyobj(tokenized_obj)
        state = ReqState([], False, asyncio.Event(), obj, created_time=created_time)
        self.rid_to_state[obj.rid] = state
        trace_slice_end("dispatch", obj.rid, thread_finish_flag=True)
        return state

    def _send_batch_request(
        self,
        obj: Union[GenerateReqInput, EmbeddingReqInput],
        tokenized_objs: List[
            Union[TokenizedGenerateReqInput, TokenizedEmbeddingReqInput]
        ],
        created_time: Optional[float] = None,
    ):
        """Send a batch of tokenized requests as a single batched request to the scheduler."""
        if isinstance(tokenized_objs[0], TokenizedGenerateReqInput):
            batch_req = BatchTokenizedGenerateReqInput(batch=tokenized_objs)
        else:
            batch_req = BatchTokenizedEmbeddingReqInput(batch=tokenized_objs)

        self.send_to_scheduler.send_pyobj(batch_req)
        # Create states for each individual request in the batch
        for i, tokenized_obj in enumerate(tokenized_objs):
            tmp_obj = obj[i]
            state = ReqState(
                [], False, asyncio.Event(), tmp_obj, created_time=created_time
            )
            self.rid_to_state[tmp_obj.rid] = state

    async def _wait_one_response(
        self,
        obj: Union[GenerateReqInput, EmbeddingReqInput],
        state: ReqState,
        request: Optional[fastapi.Request] = None,
    ):
        """Wait for the response of one request."""
        while True:
            try:
                await asyncio.wait_for(state.event.wait(), timeout=4)
            except asyncio.TimeoutError:
                if (
                    request is not None
                    and not obj.background
                    and await request.is_disconnected()
                ):
                    # Abort the request for disconnected requests (non-streaming, waiting queue)
                    self.abort_request(obj.rid)
                    # Use exception to kill the whole call stack and asyncio task
                    raise ValueError(
                        f"Request is disconnected from the client side (type 1). Abort request {obj.rid=}"
                    )
                continue

            out = state.out_list[-1]

            state.out_list = []
            if state.finished:
                if self.log_requests:
                    max_length, skip_names, out_skip_names = self.log_request_metadata
                    if self.model_config.is_multimodal_gen:
                        msg = f"Finish: obj={dataclass_to_string_truncated(obj, max_length, skip_names=skip_names)}"
                    else:
                        msg = f"Finish: obj={dataclass_to_string_truncated(obj, max_length, skip_names=skip_names)}, out={dataclass_to_string_truncated(out, max_length, skip_names=out_skip_names)}"
                    logger.info(msg)

                # Check if this was an abort/error created by scheduler
                if isinstance(out["meta_info"].get("finish_reason"), dict):
                    finish_reason = out["meta_info"]["finish_reason"]
                    if (
                        finish_reason.get("type") == "abort"
                        and finish_reason.get("status_code") == HTTPStatus.BAD_REQUEST
                    ):
                        raise ValueError(finish_reason["message"])

                    if finish_reason.get("type") == "abort" and finish_reason.get(
                        "status_code"
                    ) in (
                        HTTPStatus.SERVICE_UNAVAILABLE,
                        HTTPStatus.INTERNAL_SERVER_ERROR,
                    ):
                        # This is an abort request initiated by scheduler.
                        # Delete the key to prevent resending abort request to the scheduler and
                        # to ensure aborted request state is cleaned up.
                        if state.obj.rid in self.rid_to_state:
                            del self.rid_to_state[state.obj.rid]

                        # Mark ongoing LoRA request as finished.
                        if self.server_args.enable_lora and state.obj.lora_path:
                            await self.lora_registry.release(state.obj.lora_id)

                        raise fastapi.HTTPException(
                            status_code=finish_reason["status_code"],
                            detail=finish_reason["message"],
                        )
                yield out
                break

            state.event.clear()

            if obj.stream:
                yield out
            else:
                if (
                    request is not None
                    and not obj.background
                    and await request.is_disconnected()
                ):
                    # Abort the request for disconnected requests (non-streaming, running)
                    self.abort_request(obj.rid)
                    # Use exception to kill the whole call stack and asyncio task
                    raise ValueError(
                        f"Request is disconnected from the client side (type 3). Abort request {obj.rid=}"
                    )

    async def _handle_batch_request(
        self,
        obj: Union[GenerateReqInput, EmbeddingReqInput],
        request: Optional[fastapi.Request] = None,
        created_time: Optional[float] = None,
    ):
        batch_size = obj.batch_size

        generators = []
        rids = []
        if getattr(obj, "parallel_sample_num", 1) == 1:
            if self._should_use_batch_tokenization(batch_size, obj):
                tokenized_objs = await self._batch_tokenize_and_process(batch_size, obj)
                self._send_batch_request(obj, tokenized_objs, created_time)

                # Set up generators for each request in the batch
                for i in range(batch_size):
                    tmp_obj = obj[i]
                    generators.append(
                        self._wait_one_response(
                            tmp_obj, self.rid_to_state[tmp_obj.rid], request
                        )
                    )
                    rids.append(tmp_obj.rid)
            else:
                # Sequential tokenization and processing
                with (
                    input_blocker_guard_region(send_to_scheduler=self.send_to_scheduler)
                    if get_bool_env_var("SGLANG_ENABLE_COLOCATED_BATCH_GEN")
                    else nullcontext()
                ):
                    for i in range(batch_size):
                        tmp_obj = obj[i]
                        tokenized_obj = await self._tokenize_one_request(tmp_obj)
                        state = self._send_one_request(
                            tmp_obj, tokenized_obj, created_time
                        )
                        generators.append(
                            self._wait_one_response(tmp_obj, state, request)
                        )
                        rids.append(tmp_obj.rid)
        else:
            # FIXME: When using batch and parallel_sample_num together, the perf is not optimal.
            if batch_size > 128:
                logger.warning(
                    "Sending a single large batch with parallel sampling (n > 1) has not been well optimized. "
                    "The performance might be better if you just duplicate the requests n times or use "
                    "many threads to send them one by one with parallel sampling (n > 1)."
                )

            # Tokenize all requests
            objs = [obj[i] for i in range(batch_size)]
            tokenized_objs = await asyncio.gather(
                *(self._tokenize_one_request(obj) for obj in objs)
            )

            # Cache the common prefix for parallel sampling
            for i in range(batch_size):
                tmp_obj = copy.copy(objs[i])
                tokenized_obj = copy.copy(tokenized_objs[i])
                tokenized_obj.rid = tmp_obj.regenerate_rid()
                tokenized_obj.sampling_params = copy.copy(tokenized_obj.sampling_params)
                tokenized_obj.sampling_params.max_new_tokens = 0
                tokenized_obj.stream = False
                state = self._send_one_request(tmp_obj, tokenized_obj, created_time)
                await self._wait_one_response(tmp_obj, state, request).__anext__()

            # Expand requests, assign new rids for them, and send them
            for i in range(batch_size):
                for _ in range(obj.parallel_sample_num):
                    tmp_obj = copy.copy(objs[i])
                    tokenized_obj = copy.copy(tokenized_objs[i])
                    tokenized_obj.rid = tmp_obj.regenerate_rid()
                    state = self._send_one_request(tmp_obj, tokenized_obj, created_time)
                    generators.append(self._wait_one_response(tmp_obj, state, request))
                    rids.append(tmp_obj.rid)

        # Wait for all requests
        is_stream = hasattr(obj, "stream") and obj.stream
        if not is_stream:
            outputs = await asyncio.gather(*(gen.__anext__() for gen in generators))
            yield outputs
        else:
            rid_to_index = {rid: i for i, rid in enumerate(rids)}
            task_map = {asyncio.create_task(gen.__anext__()): gen for gen in generators}
            while task_map:
                done, _ = await asyncio.wait(
                    task_map.keys(), return_when=asyncio.FIRST_COMPLETED
                )

                for task in done:
                    gen = task_map.pop(task)
                    try:
                        result = task.result()
                        result["index"] = rid_to_index[result["meta_info"]["id"]]
                        yield result
                        new_task = asyncio.create_task(gen.__anext__())
                        task_map[new_task] = gen
                    except StopAsyncIteration:
                        pass

    def abort_request(self, rid: str = "", abort_all: bool = False):
        if not abort_all and rid not in self.rid_to_state:
            return
        req = AbortReq(rid=rid, abort_all=abort_all)
        self.send_to_scheduler.send_pyobj(req)
        if self.enable_metrics:
            # TODO: also use custom_labels from the request
            self.metrics_collector.observe_one_aborted_request(
                self.metrics_collector.labels
            )

    async def pause_generation(self):
        async with self.is_pause_cond:
            self.is_pause = True
            self.abort_request(abort_all=True)

    async def continue_generation(self):
        async with self.is_pause_cond:
            self.is_pause = False
            self.is_pause_cond.notify_all()

    async def update_weights_from_disk(
        self,
        obj: UpdateWeightFromDiskReqInput,
        request: Optional[fastapi.Request] = None,
    ) -> Tuple[bool, str]:
        self.auto_create_handle_loop()

        # default the load format to the server_args
        if obj.load_format is None:
            obj.load_format = self.server_args.load_format
        logger.info("Start update_weights. Load format=%s", obj.load_format)

        if obj.abort_all_requests:
            self.abort_request(abort_all=True)

        if True:  # Keep this redundant check to simplify some internal code sync
            # Hold the lock if it is not async. This means that weight sync
            # cannot run while requests are in progress.
            async with self.model_update_lock.writer_lock:
                return await self._wait_for_model_update_from_disk(obj)

    async def _wait_for_model_update_from_disk(
        self, obj: UpdateWeightFromDiskReqInput
    ) -> Tuple[bool, str]:
        self.send_to_scheduler.send_pyobj(obj)
        self.model_update_result = asyncio.Future()
        if self.server_args.dp_size == 1:
            result = await self.model_update_result
            if result.success:
                self.served_model_name = obj.model_path
                self.server_args.model_path = obj.model_path
                self.server_args.load_format = obj.load_format
                self.model_path = obj.model_path
            return result.success, result.message, result.num_paused_requests
        else:  # self.server_args.dp_size > 1
            self.model_update_tmp = []
            result = await self.model_update_result

            all_success = all([r.success for r in result])
            if all_success is True:
                self.server_args.model_path = obj.model_path
                self.server_args.load_format = obj.load_format
                self.model_path = obj.model_path
            all_message = [r.message for r in result]
            all_message = " | ".join(all_message)
            all_paused_requests = [r.num_paused_requests for r in result]
            return all_success, all_message, all_paused_requests

    def configure_logging(self, obj: ConfigureLoggingReq):
        if obj.log_requests is not None:
            self.log_requests = obj.log_requests
        if obj.log_requests_level is not None:
            self.log_requests_level = obj.log_requests_level
        if obj.dump_requests_folder is not None:
            self.dump_requests_folder = obj.dump_requests_folder
        if obj.dump_requests_threshold is not None:
            self.dump_requests_threshold = obj.dump_requests_threshold
        if obj.crash_dump_folder is not None:
            self.crash_dump_folder = obj.crash_dump_folder
        logging.info(f"Config logging: {obj=}")
        self.log_request_metadata = self.get_log_request_metadata()

    async def freeze_gc(self):
        """Send a freeze_gc message to the scheduler first, then freeze locally."""
        self.send_to_scheduler.send_pyobj(FreezeGCReq())
        freeze_gc("Tokenizer Manager")
        return None

    def create_abort_task(self, obj: GenerateReqInput):
        # Abort the request if the client is disconnected.
        async def abort_request():
            await asyncio.sleep(2)
            if obj.is_single:
                self.abort_request(obj.rid)
            else:
                for rid in obj.rid:
                    self.abort_request(rid)

        background_tasks = BackgroundTasks()
        background_tasks.add_task(abort_request)
        return background_tasks

    def auto_create_handle_loop(self):
        if self._chosen_loop is not None:
            assert (
                asyncio.get_event_loop() == self._chosen_loop
            ), f"Please ensure only one event loop is ever used with SGLang. Previous loop: {self._chosen_loop}, current loop: {asyncio.get_event_loop()}"
            return

        loop = asyncio.get_event_loop()
        self._chosen_loop = loop
        self.asyncio_tasks.add(
            loop.create_task(print_exception_wrapper(self.handle_loop))
        )

        self.event_loop = loop

        # We cannot add signal handler when the tokenizer manager is not in
        # the main thread due to the CPython limitation.
        if threading.current_thread() is threading.main_thread():
            signal_handler = SignalHandler(self)
            loop.add_signal_handler(signal.SIGTERM, signal_handler.sigterm_handler)
            # Update the signal handler for the process. It overrides the sigquit handler in the launch phase.
            loop.add_signal_handler(
                signal.SIGQUIT, signal_handler.running_phase_sigquit_handler
            )
        else:
            logger.warning(
                "Signal handler is not added because the tokenizer manager is "
                "not in the main thread. This disables graceful shutdown of the "
                "tokenizer manager when SIGTERM is received."
            )
        self.asyncio_tasks.add(
            loop.create_task(print_exception_wrapper(self.sigterm_watchdog))
        )
        self.asyncio_tasks.add(
            loop.create_task(print_exception_wrapper(self.watch_load_thread))
        )

    def dump_requests_before_crash(self):
        if self.crash_dump_performed:
            logger.info(
                "SIGTERM/SIGQUIT/Exception triggered, but crash dump already performed, skipping."
            )
            return

        if not self.crash_dump_folder:
            return

        logger.error(f"Dumping requests before crash. {self.crash_dump_folder=}")
        self.crash_dump_performed = True

        # Check if NFS directory is available
        # expected_nfs_dir = "/" + self.crash_dump_folder.lstrip("/").split("/")[0]
        # use_nfs_dir = os.path.isdir(expected_nfs_dir) and os.access(
        #     expected_nfs_dir, os.W_OK
        # )
        use_nfs_dir = False
        if not use_nfs_dir:
            logger.error(
                f"Expected NFS directory is not available or writable. Uploading to GCS."
            )

        data_to_dump = []
        if self.crash_dump_request_list:
            data_to_dump.extend(self.crash_dump_request_list)

        # Add unfinished requests from rid_to_state
        unfinished_requests = []
        for rid, state in self.rid_to_state.items():
            if not state.finished:
                unfinished_requests.append(
                    (
                        state.obj,
                        state.out_list[-1] if state.out_list else {},
                        state.created_time,
                        time.time(),
                    )
                )
        if unfinished_requests:
            data_to_dump.extend(unfinished_requests)

        if not data_to_dump:
            return

        object_name = f'crash_dump_{datetime.now().strftime("%Y-%m-%d_%H-%M-%S")}.pkl'
        filename = os.path.join(
            self.crash_dump_folder,
            os.getenv("HOSTNAME", None),
            object_name,
        )

        os.makedirs(os.path.dirname(filename), exist_ok=True)
        # Include server_args in the dump
        data_to_dump_with_server_args = {
            "server_args": self.server_args,
            "requests": data_to_dump,
        }
        with open(filename, "wb") as f:
            pickle.dump(data_to_dump_with_server_args, f)
        logger.error(
            f"Dumped {len(self.crash_dump_request_list)} finished and {len(unfinished_requests)} unfinished requests before crash to {filename}"
        )

        def _upload_file_to_gcs(bucket_name, source_file_path, object_name):
            from google.cloud import storage

            client = storage.Client()
            bucket = client.bucket(bucket_name)
            blob = bucket.blob(object_name)
            blob.upload_from_filename(source_file_path, if_generation_match=0)
            logger.error(
                f"Successfully uploaded {source_file_path} to gs://{bucket_name}/{object_name}"
            )

        if not use_nfs_dir:
            _upload_file_to_gcs(
                "sglang_crash_dump",
                filename,
                os.getenv("HOSTNAME", None) + "/" + object_name,
            )

    async def sigterm_watchdog(self):
        while not self.gracefully_exit:
            await asyncio.sleep(5)

        # Drain requests
        while True:
            remain_num_req = len(self.rid_to_state)
            remaining_rids = list(self.rid_to_state.keys())

            if self.server_status == ServerStatus.UnHealthy:
                # if health check failed, we should exit immediately
                logger.error(
                    "Signal SIGTERM received while health check failed. Force exiting."
                )
                self.dump_requests_before_crash()
                break

            elif get_bool_env_var("SGL_FORCE_SHUTDOWN"):
                # if force shutdown flag set, exit immediately
                logger.error(
                    "Signal SIGTERM received while force shutdown flag set. Force exiting."
                )
                break

            logger.info(
                f"Gracefully exiting... Remaining number of requests {remain_num_req}. Remaining requests {remaining_rids=}."
            )
            if remain_num_req > 0:
                await asyncio.sleep(5)
            else:
                self.dump_requests_before_crash()
                break

        kill_process_tree(os.getpid(), include_parent=True)
        sys.exit(0)

    async def handle_loop(self):
        """The event loop that handles requests"""
        while True:
            recv_obj = await self.recv_from_detokenizer.recv_pyobj()
            self._result_dispatcher(recv_obj)
            self.last_receive_tstamp = time.time()

    def _handle_batch_output(
        self,
        recv_obj: Union[
            BatchStrOutput,
            BatchEmbeddingOutput,
            BatchMultimodalOutput,
            BatchTokenIDOutput,
        ],
    ):
        for i, rid in enumerate(recv_obj.rids):
            state = self.rid_to_state.get(rid, None)
            if state is None:
                logger.error(
                    f"Received output for {rid=} but the state was deleted in TokenizerManager."
                )
                continue

            # Build meta_info and return value
            meta_info = {
                "id": rid,
                "finish_reason": recv_obj.finished_reasons[i],
                "prompt_tokens": recv_obj.prompt_tokens[i],
                "weight_version": self.server_args.weight_version,
            }

            if getattr(state.obj, "return_logprob", False):
                self.convert_logprob_style(
                    meta_info,
                    state,
                    state.obj.top_logprobs_num,
                    state.obj.token_ids_logprob,
                    state.obj.return_text_in_logprobs
                    and not self.server_args.skip_tokenizer_init,
                    recv_obj,
                    i,
                )

            if not isinstance(recv_obj, BatchEmbeddingOutput):
                meta_info.update(
                    {
                        "completion_tokens": recv_obj.completion_tokens[i],
                        "cached_tokens": recv_obj.cached_tokens[i],
                    }
                )

            if getattr(recv_obj, "output_hidden_states", None):
                meta_info["hidden_states"] = recv_obj.output_hidden_states[i]

            if isinstance(recv_obj, BatchStrOutput):
                state.text += recv_obj.output_strs[i]
                if state.obj.stream:
                    state.output_ids.extend(recv_obj.output_ids[i])
                    output_token_ids = state.output_ids[state.last_output_offset :]
                    state.last_output_offset = len(state.output_ids)
                else:
                    state.output_ids.extend(recv_obj.output_ids[i])
                    output_token_ids = state.output_ids.copy()

                out_dict = {
                    "text": state.text,
                    "output_ids": output_token_ids,
                    "meta_info": meta_info,
                }
            elif isinstance(recv_obj, BatchTokenIDOutput):
                if self.server_args.stream_output and state.obj.stream:
                    state.output_ids.extend(recv_obj.output_ids[i])
                    output_token_ids = state.output_ids[state.last_output_offset :]
                    state.last_output_offset = len(state.output_ids)
                else:
                    state.output_ids.extend(recv_obj.output_ids[i])
                    output_token_ids = state.output_ids.copy()

                out_dict = {
                    "output_ids": output_token_ids,
                    "meta_info": meta_info,
                }
            elif isinstance(recv_obj, BatchMultimodalOutput):
                raise NotImplementedError("BatchMultimodalOut not implemented")
            else:
                assert isinstance(recv_obj, BatchEmbeddingOutput)
                out_dict = {
                    "embedding": recv_obj.embeddings[i],
                    "meta_info": meta_info,
                }

            state.finished = recv_obj.finished_reasons[i] is not None
            if state.finished:
                if self.server_args.speculative_algorithm:
                    self._calculate_spec_decoding_metrics(meta_info, recv_obj, i)
                state.finished_time = time.time()
                meta_info["e2e_latency"] = state.finished_time - state.created_time

                trace_req_finish(rid, ts=int(state.finished_time * 1e9))

                del self.rid_to_state[rid]

                # Mark ongoing LoRA request as finished.
                if self.server_args.enable_lora and state.obj.lora_path:
                    asyncio.create_task(self.lora_registry.release(state.obj.lora_id))

            state.out_list.append(out_dict)
            state.event.set()

            # Log metrics and dump
            if self.enable_metrics and state.obj.log_metrics:
                self.collect_metrics(state, recv_obj, i)
            if self.dump_requests_folder and state.finished and state.obj.log_metrics:
                self.dump_requests(state, out_dict)
            if self.crash_dump_folder and state.finished and state.obj.log_metrics:
                self.record_request_for_crash_dump(state, out_dict)

    def convert_logprob_style(
        self,
        meta_info: dict,
        state: ReqState,
        top_logprobs_num: int,
        token_ids_logprob: List[int],
        return_text_in_logprobs: bool,
        recv_obj: BatchStrOutput,
        recv_obj_index: int,
    ):
        if recv_obj.input_token_logprobs_val is None:
            return

        if len(recv_obj.input_token_logprobs_val) > 0:
            state.input_token_logprobs_val.extend(
                recv_obj.input_token_logprobs_val[recv_obj_index]
            )
            state.input_token_logprobs_idx.extend(
                recv_obj.input_token_logprobs_idx[recv_obj_index]
            )
        state.output_token_logprobs_val.extend(
            recv_obj.output_token_logprobs_val[recv_obj_index]
        )
        state.output_token_logprobs_idx.extend(
            recv_obj.output_token_logprobs_idx[recv_obj_index]
        )
        meta_info["input_token_logprobs"] = self.detokenize_logprob_tokens(
            state.input_token_logprobs_val,
            state.input_token_logprobs_idx,
            return_text_in_logprobs,
        )
        meta_info["output_token_logprobs"] = self.detokenize_logprob_tokens(
            state.output_token_logprobs_val,
            state.output_token_logprobs_idx,
            return_text_in_logprobs,
        )

        if top_logprobs_num > 0:
            if len(recv_obj.input_top_logprobs_val) > 0:
                state.input_top_logprobs_val.extend(
                    recv_obj.input_top_logprobs_val[recv_obj_index]
                )
                state.input_top_logprobs_idx.extend(
                    recv_obj.input_top_logprobs_idx[recv_obj_index]
                )
            state.output_top_logprobs_val.extend(
                recv_obj.output_top_logprobs_val[recv_obj_index]
            )
            state.output_top_logprobs_idx.extend(
                recv_obj.output_top_logprobs_idx[recv_obj_index]
            )
            meta_info["input_top_logprobs"] = self.detokenize_top_logprobs_tokens(
                state.input_top_logprobs_val,
                state.input_top_logprobs_idx,
                return_text_in_logprobs,
            )
            meta_info["output_top_logprobs"] = self.detokenize_top_logprobs_tokens(
                state.output_top_logprobs_val,
                state.output_top_logprobs_idx,
                return_text_in_logprobs,
            )

        if token_ids_logprob is not None:
            if len(recv_obj.input_token_ids_logprobs_val) > 0:
                state.input_token_ids_logprobs_val.extend(
                    recv_obj.input_token_ids_logprobs_val[recv_obj_index]
                )
                state.input_token_ids_logprobs_idx.extend(
                    recv_obj.input_token_ids_logprobs_idx[recv_obj_index]
                )
            state.output_token_ids_logprobs_val.extend(
                recv_obj.output_token_ids_logprobs_val[recv_obj_index]
            )
            state.output_token_ids_logprobs_idx.extend(
                recv_obj.output_token_ids_logprobs_idx[recv_obj_index]
            )
            meta_info["input_token_ids_logprobs"] = self.detokenize_top_logprobs_tokens(
                state.input_token_ids_logprobs_val,
                state.input_token_ids_logprobs_idx,
                return_text_in_logprobs,
            )
            meta_info["output_token_ids_logprobs"] = (
                self.detokenize_top_logprobs_tokens(
                    state.output_token_ids_logprobs_val,
                    state.output_token_ids_logprobs_idx,
                    return_text_in_logprobs,
                )
            )

    def detokenize_logprob_tokens(
        self,
        token_logprobs_val: List[float],
        token_logprobs_idx: List[int],
        decode_to_text: bool,
    ):
        if not decode_to_text:
            return [
                (logprob, token_id, None)
                for logprob, token_id in zip(token_logprobs_val, token_logprobs_idx)
            ]
        else:
            assert self.tokenizer is not None
            token_texts = self.tokenizer.batch_decode(token_logprobs_idx)
            return list(zip(token_logprobs_val, token_logprobs_idx, token_texts))

    def detokenize_top_logprobs_tokens(
        self,
        token_logprobs_val: List[float],
        token_logprobs_idx: List[int],
        decode_to_text: bool,
    ):
        # TODO: The current implementation only batches the detokenization for top-k tokens per single position.
        # We should batch all top-k tokens in all positions.
        ret = []
        for i in range(len(token_logprobs_val)):
            if token_logprobs_val[i]:
                ret.append(
                    self.detokenize_logprob_tokens(
                        token_logprobs_val[i], token_logprobs_idx[i], decode_to_text
                    )
                )
            else:
                ret.append(None)
        return ret

    def _calculate_spec_decoding_metrics(
        self,
        meta_info: Dict[str, Any],
        recv_obj: Union[
            BatchStrOutput,
            BatchEmbeddingOutput,
            BatchMultimodalOutput,
            BatchTokenIDOutput,
        ],
        i: int,
    ) -> None:
        """Calculate speculative decoding metrics, such as acceptance rate and acceptance length metrics."""
        meta_info["spec_accept_rate"] = 0.0
        meta_info["spec_accept_length"] = 0
        meta_info["spec_verify_ct"] = recv_obj.spec_verify_ct[i]

        if (
            recv_obj.spec_verify_ct[i] > 0
            and self.server_args.speculative_num_steps is not None
            and not isinstance(recv_obj, BatchEmbeddingOutput)
            and hasattr(recv_obj, "spec_accepted_tokens")
            # Checks that `spec_accepted_tokens[i]` will exist.
            and len(recv_obj.spec_accepted_tokens) > i
        ):
            total_draft_tokens = (
                recv_obj.spec_verify_ct[i] * self.server_args.speculative_num_steps
            )
            accepted_tokens = recv_obj.spec_accepted_tokens[i]

            # Calculate per-request acceptance rate and average acceptance length.
            if total_draft_tokens > 0:
                # Calculate acceptance rate: accepted / (steps * lookahead)
                meta_info["spec_accept_rate"] = accepted_tokens / total_draft_tokens
                meta_info["spec_accept_length"] = (
                    recv_obj.completion_tokens[i] / recv_obj.spec_verify_ct[i]
                )

    def collect_metrics(self, state: ReqState, recv_obj: BatchStrOutput, i: int):
        completion_tokens = (
            recv_obj.completion_tokens[i]
            if getattr(recv_obj, "completion_tokens", None)
            else 0
        )

        custom_labels = getattr(state.obj, "custom_labels", None)
        labels = (
            {**self.metrics_collector.labels, **custom_labels}
            if custom_labels
            else self.metrics_collector.labels
        )
        if (
            state.first_token_time == 0.0
            and self.disaggregation_mode != DisaggregationMode.PREFILL
        ):
            state.first_token_time = state.last_time = time.time()
            state.last_completion_tokens = completion_tokens
            self.metrics_collector.observe_time_to_first_token(
                labels, state.first_token_time - state.created_time
            )
        else:
            num_new_tokens = completion_tokens - state.last_completion_tokens
            if num_new_tokens:
                new_time = time.time()
                interval = new_time - state.last_time
                self.metrics_collector.observe_inter_token_latency(
                    labels,
                    interval,
                    num_new_tokens,
                )
                state.last_time = new_time
                state.last_completion_tokens = completion_tokens

        if state.finished:
            has_grammar = (
                state.obj.sampling_params.get("json_schema", None)
                or state.obj.sampling_params.get("regex", None)
                or state.obj.sampling_params.get("ebnf", None)
                or state.obj.sampling_params.get("structural_tag", None)
            )
            self.metrics_collector.observe_one_finished_request(
                labels,
                recv_obj.prompt_tokens[i],
                completion_tokens,
                recv_obj.cached_tokens[i],
                state.finished_time - state.created_time,
                has_grammar,
            )

    def dump_requests(self, state: ReqState, out_dict: dict):
        self.dump_request_list.append(
            (state.obj, out_dict, state.created_time, time.time())
        )

        if len(self.dump_request_list) >= self.dump_requests_threshold:
            filename = os.path.join(
                self.dump_requests_folder,
                datetime.now().strftime("%Y-%m-%d_%H-%M-%S") + ".pkl",
            )
            self._dump_data_to_file(
                data_list=self.dump_request_list,
                filename=filename,
                log_message=f"Dump {len(self.dump_request_list)} requests to {filename}",
            )
            self.dump_request_list = []

    def record_request_for_crash_dump(self, state: ReqState, out_dict: dict):
        current_time = time.time()
        self.crash_dump_request_list.append(
            (state.obj, out_dict, state.created_time, current_time)
        )
        # Remove requests older than 5 minutes based on finish time
        while (
            self.crash_dump_request_list
            and current_time - self.crash_dump_request_list[0][3] >= 300
        ):
            self.crash_dump_request_list.popleft()

    def _dump_data_to_file(
        self, data_list: List[Tuple], filename: str, log_message: str
    ):
        logger.info(log_message)
        to_dump_with_server_args = {
            "server_args": self.server_args,
            "requests": data_list.copy(),
        }

        def background_task():
            os.makedirs(os.path.dirname(filename), exist_ok=True)
            with open(filename, "wb") as f:
                pickle.dump(to_dump_with_server_args, f)

        asyncio.create_task(asyncio.to_thread(background_task))

    def _handle_abort_req(self, recv_obj: AbortReq):
        if is_health_check_generate_req(recv_obj):
            return
        state = self.rid_to_state[recv_obj.rid]
        state.finished = True
        if recv_obj.finished_reason:
            out = {
                "meta_info": {
                    "id": recv_obj.rid,
                    "finish_reason": recv_obj.finished_reason,
                },
            }
        else:
            out = {
                "text": "",
                "meta_info": {
                    "id": recv_obj.rid,
                    "finish_reason": {
                        "type": "abort",
                        "message": "Abort before prefill",
                    },
                    "prompt_tokens": 0,
                    "completion_tokens": 0,
                },
            }
        state.out_list.append(out)
        state.event.set()

    def _handle_open_session_req_output(self, recv_obj):
        self.session_futures[recv_obj.session_id].set_result(
            recv_obj.session_id if recv_obj.success else None
        )

    def _handle_update_weights_from_disk_req_output(self, recv_obj):
        if self.server_args.dp_size == 1:
            self.model_update_result.set_result(recv_obj)
        else:  # self.server_args.dp_size > 1
            self.model_update_tmp.append(recv_obj)
            # set future if the all results are received
            if len(self.model_update_tmp) == self.server_args.dp_size:
                self.model_update_result.set_result(self.model_update_tmp)

    def _initialize_multi_item_delimiter_text(self):
        """Initialize multi-item delimiter text from token ID after tokenizer is loaded."""
        if (
            hasattr(self.server_args, "multi_item_scoring_delimiter")
            and self.server_args.multi_item_scoring_delimiter is not None
            and self.tokenizer is not None
        ):
            try:
                self.multi_item_delimiter_text = self.tokenizer.decode(
                    [self.server_args.multi_item_scoring_delimiter],
                    skip_special_tokens=False,
                )
            except Exception as e:
                logger.warning(
                    f"Failed to decode delimiter token {self.server_args.multi_item_scoring_delimiter}: {e}"
                )
                self.multi_item_delimiter_text = None

    def _build_multi_item_token_sequence(
        self, query: List[int], items: List[List[int]], delimiter_token_id: int
    ) -> List[int]:
        """
        Build a single token sequence for multi-item scoring.
        Format: query<delimiter>item1<delimiter>item2<delimiter>item3<delimiter>

        Args:
            query: Query token IDs
            items: List of item token ID sequences
            delimiter_token_id: Token ID to use as delimiter

        Returns:
            Combined token sequence
        """
        combined_sequence = query[:]  # Start with query

        for item in items:
            combined_sequence.append(delimiter_token_id)  # Add delimiter
            combined_sequence.extend(item)  # Add item tokens

        # Add final delimiter after the last item for logprob extraction
        combined_sequence.append(delimiter_token_id)

        return combined_sequence

    def _extract_logprobs_for_tokens(
        self, logprobs_data: List, label_token_ids: List[int]
    ) -> Dict[int, float]:
        """
        Extract logprobs for specified token IDs from logprobs data.

        Args:
            logprobs_data: List of (logprob, token_id, text) tuples
            label_token_ids: Token IDs to extract logprobs for

        Returns:
            Dictionary mapping token_id to logprob
        """
        logprobs = {}
        if logprobs_data:
            for logprob, token_id, _ in logprobs_data:
                if token_id in label_token_ids:
                    logprobs[token_id] = logprob
        return logprobs

    def _convert_logprobs_to_scores(
        self,
        logprobs: Dict[int, float],
        label_token_ids: List[int],
        apply_softmax: bool,
    ) -> List[float]:
        """
        Convert logprobs dictionary to ordered score list.

        Args:
            logprobs: Dictionary mapping token_id to logprob
            label_token_ids: Token IDs in desired order
            apply_softmax: Whether to apply softmax normalization

        Returns:
            List of scores in the same order as label_token_ids
        """
        score_list = [
            logprobs.get(token_id, float("-inf")) for token_id in label_token_ids
        ]

        if apply_softmax:
            score_list = torch.softmax(torch.tensor(score_list), dim=0).tolist()
        else:
            # Convert logprobs to probabilities if not using softmax
            score_list = [
                math.exp(x) if x != float("-inf") else 0.0 for x in score_list
            ]

        return score_list

    def _process_multi_item_scoring_results(
        self,
        results: Any,
        items: List,
        label_token_ids: List[int],
        apply_softmax: bool,
        batch_request=None,
    ) -> List[List[float]]:
        """
        Process results from multi-item scoring request.
        Extracts logprobs at delimiter positions from input_token_ids_logprobs.

        Args:
            results: Results from generate_request
            items: List of items being scored
            label_token_ids: Token IDs to extract scores for
            apply_softmax: Whether to apply softmax normalization
            batch_request: The original batch request containing input sequence

        Returns:
            List of score lists, one for each item
        """
        single_result = results[0] if isinstance(results, list) else results

        # For multi-item scoring, logprobs are in input_token_ids_logprobs
        input_logprobs = single_result["meta_info"].get("input_token_ids_logprobs", [])

        if not input_logprobs:
            raise RuntimeError(
                f"input_token_ids_logprobs is empty for multi-item scoring request {single_result['meta_info'].get('id', '<unknown>')}. "
                "This indicates token_ids_logprobs were not computed properly for Mutil Item Scoring."
            )

        scores = []
        num_items = len(items) if isinstance(items, list) else 1

        # Check if we have the expected number of logprobs
        expected_logprobs_count = num_items + 1
        if len(input_logprobs) != expected_logprobs_count:
            raise RuntimeError(
                f"Expected {expected_logprobs_count} input_token_ids_logprobs for multi-item scoring "
                f"with {num_items} items, but got {len(input_logprobs)}. "
                f"Request ID: {single_result['meta_info'].get('id', '<unknown>')}"
            )

        # Skip the first delimiter (between query and first item) and process remaining delimiter positions
        # We want to exclude the first one since it represents the boundary between query and first item, not an item boundary
        start_idx = 1 if len(input_logprobs) > 1 else 0

        # Process logprobs for each item position (excluding first delimiter)
        for item_idx in range(num_items):
            logprob_idx = start_idx + item_idx
            item_logprobs_data = input_logprobs[logprob_idx]
            logprobs = self._extract_logprobs_for_tokens(
                item_logprobs_data, label_token_ids
            )
            score_list = self._convert_logprobs_to_scores(
                logprobs, label_token_ids, apply_softmax
            )
            scores.append(score_list)

        return scores

    def _process_single_item_scoring_results(
        self, results: Any, label_token_ids: List[int], apply_softmax: bool
    ) -> List[List[float]]:
        """
        Process results from single-item scoring request.
        Single-item scoring results are stored in output_token_ids_logprobs.

        Args:
            results: Results from generate_request
            label_token_ids: Token IDs to extract scores for
            apply_softmax: Whether to apply softmax normalization

        Returns:
            List of score lists, one for each result
        """
        scores = []

        for result in results:
            # For single-item scoring, logprobs are in output_token_ids_logprobs
            output_logprobs = result["meta_info"].get("output_token_ids_logprobs", [])

            if not output_logprobs or len(output_logprobs) == 0:
                raise RuntimeError(
                    f"output_logprobs is empty for request {result['meta_info'].get('id', '<unknown>')}."
                )

            # Extract logprobs for the first (and only) position
            logprobs = self._extract_logprobs_for_tokens(
                output_logprobs[0], label_token_ids
            )
            score_list = self._convert_logprobs_to_scores(
                logprobs, label_token_ids, apply_softmax
            )
            scores.append(score_list)

        return scores

    async def score_request(
        self,
        query: Optional[Union[str, List[int]]] = None,
        items: Optional[Union[str, List[str], List[List[int]]]] = None,
        label_token_ids: Optional[List[int]] = None,
        apply_softmax: bool = False,
        item_first: bool = False,
        request: Optional[Any] = None,
    ) -> List[List[float]]:
        """
        Score the probability of specified token IDs appearing after the given (query + item) pair.

        This method supports two scoring approaches:
        1. Single-Item scoring (default): Process each query+item pair independently
        2. Multi-Item scoring: When multi_item_scoring_delimiter is set, combine query and
           multiple items into a single sequence using delimiter for efficient processing.
           Note: item_first parameter is ignored in multi-item scoring mode since it uses
           a fixed format: query<delimiter>item1<delimiter>item2<delimiter>item3<delimiter>

           Multi-item scoring works with both text and pre-tokenized inputs:
           - Text: query<delimiter_text>item1<delimiter_text>item2<delimiter_text>item3<delimiter_text>
           - Tokens: query<delimiter_token_id>item1<delimiter_token_id>item2<delimiter_token_id>item3<delimiter_token_id>

        Args:
            query: The query text or pre-tokenized query token IDs
            items: The item text(s) or pre-tokenized item token IDs
            label_token_ids: List of token IDs to compute probabilities for
            apply_softmax: Whether to normalize probabilities using softmax
            item_first: If True, prepend items to query. Ignored for multi-item scoring.
            request: Optional FastAPI request object

        Returns:
            List of lists containing probabilities for each item and each label token
        """
        if label_token_ids is None:
            raise ValueError("label_token_ids must be provided")

        if self.tokenizer is not None:
            vocab_size = self.tokenizer.vocab_size
            for token_id in label_token_ids:
                if token_id >= vocab_size:
                    raise ValueError(
                        f"Token ID {token_id} is out of vocabulary (vocab size: {vocab_size})"
                    )

        # Check if multi-item scoring is enabled by presence of delimiter
        use_multi_item_scoring = (
            self.server_args.multi_item_scoring_delimiter is not None
            and self.multi_item_delimiter_text is not None
        )

        batch_request = GenerateReqInput(
            token_ids_logprob=label_token_ids,
            return_logprob=True,
            # Set logprob_start_len=0 for multi-item scoring since we want logprobs at all delimiter positions
            logprob_start_len=0 if use_multi_item_scoring else -1,
            stream=False,
            sampling_params={"max_new_tokens": 0},
        )

        # Handle string or tokenized query/items
        if isinstance(query, str) and (
            isinstance(items, str)
            or (isinstance(items, list) and (not items or isinstance(items[0], str)))
        ):
            # Both query and items are text
            items_list = [items] if isinstance(items, str) else items

            if use_multi_item_scoring:
                # Multi-item scoring: create single prompt with delimiter text
                # Always use format: query<delimiter>item1<delimiter>item2<delimiter>item3<delimiter>
                # (item_first is ignored for multi-item scoring)
                delimiter = self.multi_item_delimiter_text
                combined_items = delimiter.join(items_list)
                # Add final delimiter after the last item for logprob extraction
                single_prompt = f"{query}{delimiter}{combined_items}{delimiter}"
                batch_request.text = [single_prompt]
            else:
                # Single-item scoring: create separate prompts for each item
                if item_first:
                    prompts = [f"{item}{query}" for item in items_list]
                else:
                    prompts = [f"{query}{item}" for item in items_list]
                batch_request.text = prompts

        elif (
            isinstance(query, list)
            and isinstance(items, list)
            and items
            and isinstance(items[0], list)
        ):
            # Both query and items are token IDs
            if use_multi_item_scoring:
                # Multi-item scoring: concatenate with delimiter token ID
                # Format: query<delimiter_token_id>item1<delimiter_token_id>item2<delimiter_token_id>item3<delimiter_token_id>
                delimiter_token_id = self.server_args.multi_item_scoring_delimiter
                combined_input_ids = self._build_multi_item_token_sequence(
                    query, items, delimiter_token_id
                )
                batch_request.input_ids = [combined_input_ids]
            else:
                # Single-item scoring: process each item separately
                if item_first:
                    input_ids_list = [item + query for item in items]
                else:
                    input_ids_list = [query + item for item in items]
                batch_request.input_ids = input_ids_list
        else:
            raise ValueError(
                "Invalid combination of query/items types for score_request."
            )

        results = await self.generate_request(batch_request, request).__anext__()

        if use_multi_item_scoring:
            # Multi-item scoring: extract scores from input_token_ids_logprobs
            return self._process_multi_item_scoring_results(
                results, items, label_token_ids, apply_softmax, batch_request
            )
        else:
            # Single-item scoring: process each result separately
            return self._process_single_item_scoring_results(
                results, label_token_ids, apply_softmax
            )

    async def watch_load_thread(self):
        # Only for dp_controller when dp_size > 1
        if (
            self.server_args.dp_size == 1
            or self.server_args.load_balance_method == "round_robin"
        ):
            return

        while True:
            await asyncio.sleep(self.server_args.load_watch_interval)
            loads = await self.get_load_communicator(GetLoadReqInput())
            load_udpate_req = WatchLoadUpdateReq(loads=loads)
            self.send_to_scheduler.send_pyobj(load_udpate_req)

    def _trace_request_start(
        self,
        obj: Union[GenerateReqInput, EmbeddingReqInput],
        created_time: Optional[float] = None,
    ):
        if obj.is_single:
            bootstrap_room = (
                obj.bootstrap_room if hasattr(obj, "bootstrap_room") else None
            )
            trace_req_start(obj.rid, bootstrap_room, ts=int(created_time * 1e9))
            trace_slice_start("", obj.rid, ts=int(created_time * 1e9), anonymous=True)
        else:
            for i in range(len(obj.rid)):
                bootstrap_room = (
                    obj.bootstrap_room[i]
                    if hasattr(obj, "bootstrap_room") and obj.bootstrap_room
                    else None
                )
                trace_req_start(obj.rid[i], bootstrap_room, ts=int(created_time * 1e9))
                trace_slice_start(
                    "", obj.rid[i], ts=int(created_time * 1e9), anonymous=True
                )


class ServerStatus(Enum):
    Up = "Up"
    Starting = "Starting"
    UnHealthy = "UnHealthy"


<<<<<<< HEAD

=======
>>>>>>> 018bcd58
async def print_exception_wrapper(func):
    """
    Sometimes an asyncio function does not print exception.
    We do another wrapper to handle the exception.
    """
    try:
        await func()
    except Exception:
        traceback = get_exception_traceback()
        logger.error(f"TokenizerManager hit an exception: {traceback}")
        if hasattr(func, "__self__") and isinstance(func.__self__, TokenizerManager):
            func.__self__.dump_requests_before_crash()
        kill_process_tree(os.getpid(), include_parent=True)
        sys.exit(1)


class SignalHandler:
    def __init__(self, tokenizer_manager: TokenizerManager):
        self.tokenizer_manager = tokenizer_manager

    def sigterm_handler(self, signum=None, frame=None):
        logger.warning(
            f"SIGTERM received. {signum=} {frame=}. Draining requests and shutting down..."
        )
        self.tokenizer_manager.gracefully_exit = True

    def running_phase_sigquit_handler(self, signum=None, frame=None):
        logger.error(
            f"SIGQUIT received. {signum=}, {frame=}. It usually means one child failed."
        )
        self.tokenizer_manager.dump_requests_before_crash()
        kill_process_tree(os.getpid())


# Note: request abort handling logic
# We should handle all of the following cases correctly.
#
# | entrypoint | is_streaming | status          | abort engine    | cancel asyncio task   | rid_to_state                |
# | ---------- | ------------ | --------------- | --------------- | --------------------- | --------------------------- |
# | http       | yes          | validation      | background task | fast api              | del in _handle_abort_req    |
# | http       | yes          | waiting queue   | background task | fast api              | del in _handle_abort_req    |
# | http       | yes          | running         | background task | fast api              | del in _handle_batch_output |
# | http       | no           | validation      | http exception  | http exception        | del in _handle_abort_req    |
# | http       | no           | waiting queue   | type 1          | type 1 exception      | del in _handle_abort_req    |
# | http       | no           | running         | type 3          | type 3 exception      | del in _handle_batch_output |
#<|MERGE_RESOLUTION|>--- conflicted
+++ resolved
@@ -116,10 +116,7 @@
     else:
         return "cuda_ipc"
 
-<<<<<<< HEAD
-=======
-
->>>>>>> 018bcd58
+
 @dataclasses.dataclass
 class ReqState:
     """Store the state a request."""
@@ -419,7 +416,7 @@
 
         async with self.is_pause_cond:
             await self.is_pause_cond.wait_for(lambda: not self.is_pause)
-        
+
         async with self.model_update_lock.reader_lock:
             if self.server_args.enable_lora and obj.lora_path:
                 # Look up the LoRA ID from the registry and start tracking ongoing LoRA requests.
@@ -427,7 +424,7 @@
 
             if obj.is_single:
                 tokenized_obj = await self._tokenize_one_request(obj)
-                state = self._send_one_request(obj, tokenized_obj, created_time)                
+                state = self._send_one_request(obj, tokenized_obj, created_time)
                 async for response in self._wait_one_response(obj, state, request):
                     yield response
             else:
@@ -2130,10 +2127,6 @@
     UnHealthy = "UnHealthy"
 
 
-<<<<<<< HEAD
-
-=======
->>>>>>> 018bcd58
 async def print_exception_wrapper(func):
     """
     Sometimes an asyncio function does not print exception.
