# Copyright 2023-2024 SGLang Team
# Licensed under the Apache License, Version 2.0 (the "License");
# you may not use this file except in compliance with the License.
# You may obtain a copy of the License at
#
#     http://www.apache.org/licenses/LICENSE-2.0
#
# Unless required by applicable law or agreed to in writing, software
# distributed under the License is distributed on an "AS IS" BASIS,
# WITHOUT WARRANTIES OR CONDITIONS OF ANY KIND, either express or implied.
# See the License for the specific language governing permissions and
# limitations under the License.
# ==============================================================================
"""TokenizerManager is a process that tokenizes the text."""

import asyncio
import copy
import dataclasses
import json
import logging
import math
import multiprocessing
import os
import pickle
import signal
import sys
import threading
import time
import uuid
from collections import deque
from datetime import datetime
from http import HTTPStatus
from typing import (
    Any,
    Awaitable,
    Deque,
    Dict,
    Generic,
    List,
    Optional,
    Tuple,
    TypeVar,
    Union,
)

import fastapi
import torch
import uvloop
import zmq
import zmq.asyncio
from fastapi import BackgroundTasks

from sglang.srt.aio_rwlock import RWLock
from sglang.srt.configs.model_config import ModelConfig
from sglang.srt.disaggregation.utils import (
    DisaggregationMode,
    KVClassType,
    TransferBackend,
    get_kv_class,
)
from sglang.srt.hf_transformers_utils import (
    get_processor,
    get_tokenizer,
    get_tokenizer_from_processor,
)
from sglang.srt.managers.detokenizer_manager import (
    deserialize_tokenizer_mapping,
    read_from_shared_memory,
)
from sglang.srt.lora.lora_registry import LoRARef, LoRARegistry
from sglang.srt.managers.io_struct import (
    AbortReq,
    BatchEmbeddingOut,
    BatchMultimodalOut,
    BatchStrOut,
    BatchTokenIDOut,
    CloseSessionReqInput,
    ConfigureLoggingReq,
    EmbeddingReqInput,
    ExpertDistributionReq,
    ExpertDistributionReqOutput,
    FlushCacheReqInput,
    FlushCacheReqOutput,
    GenerateReqInput,
    GetInternalStateReq,
    GetInternalStateReqOutput,
    GetWeightsByNameReqInput,
    GetWeightsByNameReqOutput,
    HealthCheckOutput,
    InitWeightsUpdateGroupReqInput,
    InitWeightsUpdateGroupReqOutput,
    LoadLoRAAdapterReqInput,
    LoadLoRAAdapterReqOutput,
    LoRAUpdateResult,
    OpenSessionReqInput,
    OpenSessionReqOutput,
    ProfileReq,
    ProfileReqOutput,
    ProfileReqType,
    ReleaseMemoryOccupationReqInput,
    ReleaseMemoryOccupationReqOutput,
    ResumeMemoryOccupationReqInput,
    ResumeMemoryOccupationReqOutput,
    SessionParams,
    SetInternalStateReq,
    SetInternalStateReqOutput,
    SlowDownReqInput,
    SlowDownReqOutput,
    TokenizedEmbeddingReqInput,
    TokenizedGenerateReqInput,
    UnloadLoRAAdapterReqInput,
    UnloadLoRAAdapterReqOutput,
    UpdateWeightFromDiskReqInput,
    UpdateWeightFromDiskReqOutput,
    UpdateWeightsFromDistributedReqInput,
    UpdateWeightsFromDistributedReqOutput,
    UpdateWeightsFromTensorReqInput,
    UpdateWeightsFromTensorReqOutput,
    MultiTokenizerRegisterReq,
)
from sglang.srt.managers.mm_utils import TensorTransportMode
from sglang.srt.managers.multimodal_processor import get_mm_processor, import_processors
from sglang.srt.metrics.collector import TokenizerMetricsCollector
from sglang.srt.sampling.sampling_params import SamplingParams
from sglang.srt.server_args import PortArgs, ServerArgs
from sglang.srt.utils import (
    dataclass_to_string_truncated,
    get_bool_env_var,
    get_zmq_socket,
    kill_process_tree,
    get_workerids_from_rids,
    get_origin_rid,
)
from sglang.utils import TypeBasedDispatcher, get_exception_traceback

asyncio.set_event_loop_policy(uvloop.EventLoopPolicy())

logger = logging.getLogger(__name__)


@dataclasses.dataclass
class ReqState:
    """Store the state a request."""

    out_list: List[Dict[Any, Any]]
    finished: bool
    event: asyncio.Event
    obj: Union[GenerateReqInput, EmbeddingReqInput]

    # For metrics
    created_time: float
    finished_time: float = 0.0
    first_token_time: float = 0.0
    last_time: float = 0.0
    last_completion_tokens: int = 1

    # For streaming output
    last_output_offset: int = 0

    # For incremental state update.
    # TODO(lianmin): do not initialize some lists if not needed.
    text: str = ""
    output_ids: List[int] = dataclasses.field(default_factory=list)
    input_token_logprobs_val: List[float] = dataclasses.field(default_factory=list)
    input_token_logprobs_idx: List[int] = dataclasses.field(default_factory=list)
    output_token_logprobs_val: List[float] = dataclasses.field(default_factory=list)
    output_token_logprobs_idx: List[int] = dataclasses.field(default_factory=list)
    input_top_logprobs_val: List[List[float]] = dataclasses.field(default_factory=list)
    input_top_logprobs_idx: List[List[int]] = dataclasses.field(default_factory=list)
    output_top_logprobs_val: List[List[float]] = dataclasses.field(default_factory=list)
    output_top_logprobs_idx: List[List[int]] = dataclasses.field(default_factory=list)
    input_token_ids_logprobs_val: List = dataclasses.field(default_factory=list)
    input_token_ids_logprobs_idx: List = dataclasses.field(default_factory=list)
    output_token_ids_logprobs_val: List = dataclasses.field(default_factory=list)
    output_token_ids_logprobs_idx: List = dataclasses.field(default_factory=list)


<<<<<<< HEAD
# 全局变量声明
_global_tokenizer_worker_num = 1
=======
def _determine_tensor_transport_mode(server_args: ServerArgs) -> TensorTransportMode:
    is_cross_node = server_args.dist_init_addr

    if is_cross_node:
        # Fallback to default CPU transport for multi-node
        return "default"
    else:
        return "cuda_ipc"

>>>>>>> 2fd5c704

class TokenizerManager:
    """TokenizerManager is a process that tokenizes the text."""

    def __init__(
        self,
        server_args: ServerArgs,
        port_args: PortArgs,
        is_main: Optional[bool] = True,
    ):
        # Parse args
        self.server_args = server_args
        self.enable_metrics = server_args.enable_metrics
        self.log_requests = server_args.log_requests
        self.log_requests_level = server_args.log_requests_level
        self.preferred_sampling_params = (
            json.loads(server_args.preferred_sampling_params)
            if server_args.preferred_sampling_params
            else None
        )

        self.is_main = is_main

        self.crash_dump_folder = server_args.crash_dump_folder
        self.crash_dump_performed = False  # Flag to ensure dump is only called once

        # Init inter-process communication
        context = zmq.asyncio.Context(3)
        self.recv_from_detokenizer = get_zmq_socket(
            context, zmq.PULL, port_args.tokenizer_ipc_name, True
        )
        global _global_tokenizer_worker_num
        _global_tokenizer_worker_num = server_args.tokenizer_worker_num
        if server_args.tokenizer_worker_num > 1:
            self.tokenizer_ipc_name = port_args.tokenizer_ipc_name
            
            if self.is_main:
                self.send_to_scheduler = get_zmq_socket(
                    context, zmq.PUSH, port_args.scheduler_input_ipc_name, True
                )
                self.receive_from_worker = get_zmq_socket(
                    context, zmq.PULL, port_args.tokenizer_worker_ipc_name, True
                )
                self._loop = asyncio.new_event_loop()
                self._thread = threading.Thread(target=self._run_loop, daemon=True)
                self._thread.start()
                self._task = asyncio.run_coroutine_threadsafe(
                    self.router_worker_obj(), self._loop
                )
                # Start handle_loop simultaneously
                self._handle_task = asyncio.run_coroutine_threadsafe(
                    print_exception_wrapper(self.handle_loop), self._loop
                )

            else:
                # actual send to main receiver_from_worker
                self.send_to_scheduler = get_zmq_socket(
                    context, zmq.PUSH, port_args.tokenizer_worker_ipc_name, False
                )
        else:
            self.send_to_scheduler = get_zmq_socket(
                context, zmq.PUSH, port_args.scheduler_input_ipc_name, True
            )

        self.worker_id = os.getpid()
        # Read model args
        self.model_path = server_args.model_path
        self.served_model_name = server_args.served_model_name
        self.model_config = ModelConfig.from_server_args(server_args)
        self.is_generation = self.model_config.is_generation
        self.is_image_gen = self.model_config.is_image_gen
        self.context_len = self.model_config.context_len
        self.image_token_id = self.model_config.image_token_id
        self._updating = False
        self._cond = asyncio.Condition()

        if self.model_config.is_multimodal:
            import_processors()
            _processor = get_processor(
                server_args.tokenizer_path,
                tokenizer_mode=server_args.tokenizer_mode,
                trust_remote_code=server_args.trust_remote_code,
                revision=server_args.revision,
                use_fast=not server_args.disable_fast_image_processor,
            )
            transport_mode = _determine_tensor_transport_mode(self.server_args)

            # We want to parallelize the image pre-processing so we create an executor for it
            # We create mm_processor for any skip_tokenizer_init to make sure we still encode
            # images even with skip_tokenizer_init=False.
            self.mm_processor = get_mm_processor(
                self.model_config.hf_config, server_args, _processor, transport_mode
            )

            if server_args.skip_tokenizer_init:
                self.tokenizer = self.processor = None
            else:
                self.processor = _processor
                self.tokenizer = get_tokenizer_from_processor(self.processor)
                os.environ["TOKENIZERS_PARALLELISM"] = "false"
        else:
            self.mm_processor = None

            if server_args.skip_tokenizer_init:
                self.tokenizer = self.processor = None
            else:
                self.tokenizer = get_tokenizer(
                    server_args.tokenizer_path,
                    tokenizer_mode=server_args.tokenizer_mode,
                    trust_remote_code=server_args.trust_remote_code,
                    revision=server_args.revision,
                )

        # Initialize the `LoRARegistry` with initial LoRA adapter paths provided in `server_args`.
        # The registry dynamically updates as adapters are loaded / unloaded during runtime. It
        # serves as the source of truth for available adapters and maps user-friendly LoRA names
        # to internally used unique LoRA IDs.
        self.lora_registry = LoRARegistry(self.server_args.lora_paths or {})

        # Store states
        self.no_create_loop = False
        self.rid_to_state: Dict[str, ReqState] = {}
        self.health_check_failed = False
        self.gracefully_exit = False
        self.last_receive_tstamp = 0
        self.dump_requests_folder = ""  # By default do not dump
        self.dump_requests_threshold = 1000
        self.dump_request_list: List[Tuple] = []
        self.crash_dump_request_list: deque[Tuple] = deque()
        self.log_request_metadata = self.get_log_request_metadata()
        self.session_futures = {}  # session_id -> asyncio event
        self.max_req_input_len = None
        self.asyncio_tasks = set()

        # The event to notify the weight sync is finished.
        self.model_update_lock = RWLock()
        self.model_update_result: Optional[Awaitable[UpdateWeightFromDiskReqOutput]] = (
            None
        )

        # Lock to serialize LoRA update operations.
        # Please note that, unlike `model_update_lock`, this does not block inference, allowing
        # LoRA updates and inference to overlap.
        self.lora_update_lock = asyncio.Lock()

        # For pd disaggregtion
        self.disaggregation_mode = DisaggregationMode(
            self.server_args.disaggregation_mode
        )
        self.disaggregation_transfer_backend = TransferBackend(
            self.server_args.disaggregation_transfer_backend
        )
        # Start kv boostrap server on prefill
        if self.disaggregation_mode == DisaggregationMode.PREFILL:
            # only start bootstrap server on prefill tm
            if self.is_main:
                kv_bootstrap_server_class = get_kv_class(
                    self.disaggregation_transfer_backend, KVClassType.BOOTSTRAP_SERVER
                )
                self.bootstrap_server = kv_bootstrap_server_class(
                    self.server_args.disaggregation_bootstrap_port
                )
                is_create_store = (
                    self.server_args.node_rank == 0
                    and self.server_args.disaggregation_transfer_backend == "ascend"
                )
                if is_create_store:
                    try:
                        from mf_adapter import create_config_store

                        ascend_url = os.getenv("ASCEND_MF_STORE_URL")
                        create_config_store(ascend_url)
                    except Exception as e:
                        error_message = f"Failed create mf store, invalid ascend_url."
                        error_message += f" With exception {e}"
                        raise error_message

        # For load balancing
        self.current_load = 0
        self.current_load_lock = asyncio.Lock()

        # Metrics
        if self.enable_metrics:
            self.metrics_collector = TokenizerMetricsCollector(
                labels={
                    "model_name": self.server_args.served_model_name,
                    # TODO: Add lora name/path in the future,
                },
                bucket_time_to_first_token=self.server_args.bucket_time_to_first_token,
                bucket_e2e_request_latency=self.server_args.bucket_e2e_request_latency,
                bucket_inter_token_latency=self.server_args.bucket_inter_token_latency,
                collect_tokens_histogram=self.server_args.collect_tokens_histogram,
            )

        # Communicators
        self.init_weights_update_group_communicator = _Communicator(
            self.send_to_scheduler, server_args.dp_size
        )
        self.update_weights_from_distributed_communicator = _Communicator(
            self.send_to_scheduler, server_args.dp_size
        )
        self.update_weights_from_tensor_communicator = _Communicator(
            self.send_to_scheduler, server_args.dp_size
        )
        self.get_weights_by_name_communicator = _Communicator(
            self.send_to_scheduler, server_args.dp_size
        )
        self.release_memory_occupation_communicator = _Communicator(
            self.send_to_scheduler, server_args.dp_size
        )
        self.resume_memory_occupation_communicator = _Communicator(
            self.send_to_scheduler, server_args.dp_size
        )
        self.slow_down_communicator = _Communicator(
            self.send_to_scheduler, server_args.dp_size
        )
        self.flush_cache_communicator = _Communicator(
            self.send_to_scheduler, server_args.dp_size
        )
        self.profile_communicator = _Communicator(
            self.send_to_scheduler, server_args.dp_size
        )
        self.health_check_communitcator = _Communicator(
            self.send_to_scheduler, 1
        )
        self.get_internal_state_communicator = _Communicator(
            self.send_to_scheduler, server_args.dp_size
        )
        self.set_internal_state_communicator = _Communicator(
            self.send_to_scheduler, server_args.dp_size
        )
        self.expert_distribution_communicator = _Communicator(
            self.send_to_scheduler, server_args.dp_size
        )
        self.update_lora_adapter_communicator = _Communicator(
            self.send_to_scheduler, server_args.dp_size
        )

        self._result_dispatcher = TypeBasedDispatcher(
            [
                (
                    (
                        BatchStrOut,
                        BatchEmbeddingOut,
                        BatchTokenIDOut,
                        BatchMultimodalOut,
                    ),
                    self._handle_batch_output,
                ),
                (AbortReq, self._handle_abort_req),
                (OpenSessionReqOutput, self._handle_open_session_req_output),
                (
                    UpdateWeightFromDiskReqOutput,
                    self._handle_update_weights_from_disk_req_output,
                ),
                (
                    InitWeightsUpdateGroupReqOutput,
                    self.init_weights_update_group_communicator.handle_recv,
                ),
                (
                    UpdateWeightsFromDistributedReqOutput,
                    self.update_weights_from_distributed_communicator.handle_recv,
                ),
                (
                    UpdateWeightsFromTensorReqOutput,
                    self.update_weights_from_tensor_communicator.handle_recv,
                ),
                (
                    GetWeightsByNameReqOutput,
                    self.get_weights_by_name_communicator.handle_recv,
                ),
                (
                    ReleaseMemoryOccupationReqOutput,
                    self.release_memory_occupation_communicator.handle_recv,
                ),
                (
                    ResumeMemoryOccupationReqOutput,
                    self.resume_memory_occupation_communicator.handle_recv,
                ),
                (
                    SlowDownReqOutput,
                    self.slow_down_communicator.handle_recv,
                ),
                (
                    FlushCacheReqOutput,
                    self.flush_cache_communicator.handle_recv,
                ),
                (
                    ProfileReqOutput,
                    self.profile_communicator.handle_recv,
                ),
                (
                    GetInternalStateReqOutput,
                    self.get_internal_state_communicator.handle_recv,
                ),
                (
                    SetInternalStateReqOutput,
                    self.set_internal_state_communicator.handle_recv,
                ),
                (
                    ExpertDistributionReqOutput,
                    self.expert_distribution_communicator.handle_recv,
                ),
                (
                    LoRAUpdateResult,
                    self.update_lora_adapter_communicator.handle_recv,
                ),
                (HealthCheckOutput, lambda x: None),
            ]
        )

    def _run_loop(self):
        self._loop.run_forever()

    async def router_worker_obj(self):
        while True:
            recv_obj = await self.receive_from_worker.recv_pyobj()
            await self.send_to_scheduler.send_pyobj(recv_obj)

    async def generate_request(
        self,
        obj: Union[GenerateReqInput, EmbeddingReqInput],
        request: Optional[fastapi.Request] = None,
    ):
        created_time = time.time()
        async with self._cond:
            await self._cond.wait_for(lambda: not self._updating)

        self.auto_create_handle_loop()
        obj.normalize_batch_and_arguments()

        if isinstance(obj, EmbeddingReqInput) and self.is_generation:
            raise ValueError(
                "This model does not appear to be an embedding model by default. "
                "Please add `--is-embedding` when launching the server or try another model."
            )


        if self.server_args.tokenizer_worker_num > 1:
            # Modify rid, add worker_id
            if isinstance(obj.rid, list):
                # If it's an array, add worker_id prefix to each element
                obj.rid = [f"{self.worker_id}_{rid}" for rid in obj.rid]
            else:
                # If it's a single value, add worker_id prefix
                obj.rid = f"{self.worker_id}_{obj.rid}"
        if isinstance(obj, GenerateReqInput):
            return_hidden_states = obj.return_hidden_states
            has_return_hidden_states = return_hidden_states == True or (
                isinstance(return_hidden_states, list) and any(return_hidden_states)
            )
            if (
                not self.server_args.enable_return_hidden_states
                and has_return_hidden_states
            ):
                raise ValueError(
                    "return_hidden_states=True requires the server to be started "
                    "with --enable-return-hidden-states (ServerArgs.enable_return_hidden_states)."
                )

        if self.log_requests:
            max_length, skip_names, _ = self.log_request_metadata
            logger.info(
                f"Receive: obj={dataclass_to_string_truncated(obj, max_length, skip_names=skip_names)}"
            )

        async with self.model_update_lock.reader_lock:
            if obj.is_single:
                tokenized_obj = await self._tokenize_one_request(obj)
                state = self._send_one_request(obj, tokenized_obj, created_time)
                async for response in self._wait_one_response(obj, state, request):
                    yield response
            else:
                async for response in self._handle_batch_request(
                    obj, request, created_time
                ):
                    yield response

    async def _tokenize_one_request(
        self,
        obj: Union[GenerateReqInput, EmbeddingReqInput],
    ):
        """Tokenize one request."""
        # Tokenize
        input_embeds = None
        input_text = obj.text
        token_type_ids = None
        is_cross_encoder_request = (
            isinstance(obj, EmbeddingReqInput) and obj.is_cross_encoder_request
        )
        if obj.input_embeds is not None:
            if not self.server_args.disable_radix_cache:
                raise ValueError(
                    "input_embeds is provided while disable_radix_cache is False. "
                    "Please add `--disable-radix-cache` when you launch the server "
                    "if you want to use input_embeds as inputs."
                )
            input_embeds = obj.input_embeds
            input_ids = obj.input_ids
        elif obj.input_ids is not None:
            input_ids = obj.input_ids
        else:
            if self.tokenizer is None:
                raise ValueError(
                    "The engine initialized with skip_tokenizer_init=True cannot "
                    "accept text prompts. Please provide input_ids or re-initialize "
                    "the engine with skip_tokenizer_init=False."
                )
            encoded = self.tokenizer(
                input_text, return_token_type_ids=is_cross_encoder_request
            )

            input_ids = encoded["input_ids"]
            if is_cross_encoder_request:
                input_ids = encoded["input_ids"][0]
                token_type_ids = encoded.get("token_type_ids", [None])[0]

        if self.mm_processor and obj.contains_mm_input():
            if not isinstance(obj.image_data, list):
                obj.image_data = [obj.image_data]
            if not isinstance(obj.audio_data, list):
                obj.audio_data = [obj.audio_data]
            mm_inputs: Dict = await self.mm_processor.process_mm_data_async(
                image_data=obj.image_data,
                audio_data=obj.audio_data,
                input_text=input_text or input_ids,
                request_obj=obj,
                max_req_input_len=self.max_req_input_len,
            )
            if mm_inputs and "input_ids" in mm_inputs:
                input_ids = mm_inputs["input_ids"]
        else:
            mm_inputs = None

        if self.server_args.enable_lora and obj.lora_path:
            # Start tracking ongoing requests for LoRA adapters and replace the user-friendly LoRA names in
            # `lora_path` with their corresponding unique LoRA IDs, as required for internal processing.
            obj.lora_path = await self.lora_registry.acquire(obj.lora_path)

        self._validate_one_request(obj, input_ids)
        return self._create_tokenized_object(
            obj, input_text, input_ids, input_embeds, mm_inputs, token_type_ids
        )

    def _validate_one_request(
        self, obj: Union[GenerateReqInput, EmbeddingReqInput], input_ids: List[int]
    ) -> None:
        """Validates that the input token count and the requested token count doesn't exceed the model's context length."""

        input_token_num = len(input_ids) if input_ids is not None else 0
        # Check if input alone exceeds context length
        if input_token_num >= self.context_len:
            raise ValueError(
                f"The input ({input_token_num} tokens) is longer than the "
                f"model's context length ({self.context_len} tokens)."
            )

        # Check total tokens (input + max_new_tokens)
        max_new_tokens = obj.sampling_params.get("max_new_tokens")
        if (
            max_new_tokens is not None
            and (max_new_tokens + input_token_num) >= self.context_len
        ):
            total_tokens = max_new_tokens + input_token_num
            error_msg = (
                f"Requested token count exceeds the model's maximum context length "
                f"of {self.context_len} tokens. You requested a total of {total_tokens} "
                f"tokens: {input_token_num} tokens from the input messages and "
                f"{max_new_tokens} tokens for the completion. Please reduce the number "
                f"of tokens in the input messages or the completion to fit within the limit."
            )
            raise ValueError(error_msg)

        if isinstance(obj, GenerateReqInput):
            if (
                obj.return_hidden_states
                and not self.server_args.enable_return_hidden_states
            ):
                raise ValueError(
                    "The server is not configured to return the hidden states. "
                    "Please set `--enable-return-hidden-states` to enable this feature."
                )
            if (
                obj.custom_logit_processor
                and not self.server_args.enable_custom_logit_processor
            ):
                raise ValueError(
                    "The server is not configured to enable custom logit processor. "
                    "Please set `--enable-custom-logits-processor` to enable this feature."
                )

    def _validate_input_ids_in_vocab(
        self, input_ids: List[int], vocab_size: int
    ) -> None:
        if any(id >= vocab_size for id in input_ids):
            raise ValueError(
                f"The input_ids {input_ids} contains values greater than the vocab size ({vocab_size})."
            )

    def _create_tokenized_object(
        self,
        obj: Union[GenerateReqInput, EmbeddingReqInput],
        input_text: str,
        input_ids: List[int],
        input_embeds: Optional[Union[List[float], None]] = None,
        mm_inputs: Optional[Dict] = None,
        token_type_ids: Optional[List[int]] = None,
    ) -> Union[TokenizedGenerateReqInput, TokenizedEmbeddingReqInput]:
        """Create a tokenized request object from common parameters."""
        # Parse sampling parameters
        # Note: if there are preferred sampling params, we use them if they are not
        # explicitly passed in sampling_params
        if self.preferred_sampling_params:
            sampling_kwargs = {**self.preferred_sampling_params, **obj.sampling_params}
        else:
            sampling_kwargs = obj.sampling_params
        sampling_params = SamplingParams(**sampling_kwargs)
        sampling_params.normalize(self.tokenizer)
        sampling_params.verify(self.model_config.vocab_size)

        # Build return object
        if isinstance(obj, GenerateReqInput):
            session_params = (
                SessionParams(**obj.session_params) if obj.session_params else None
            )

            tokenized_obj = TokenizedGenerateReqInput(
                obj.rid,
                input_text,
                input_ids,
                mm_inputs,
                sampling_params,
                obj.return_logprob,
                obj.logprob_start_len,
                obj.top_logprobs_num,
                obj.token_ids_logprob,
                obj.stream,
                bootstrap_host=obj.bootstrap_host,
                bootstrap_port=obj.bootstrap_port,
                bootstrap_room=obj.bootstrap_room,
                lora_path=obj.lora_path,
                input_embeds=input_embeds,
                session_params=session_params,
                custom_logit_processor=obj.custom_logit_processor,
                return_hidden_states=obj.return_hidden_states,
                data_parallel_rank=obj.data_parallel_rank,
            )
        elif isinstance(obj, EmbeddingReqInput):
            tokenized_obj = TokenizedEmbeddingReqInput(
                obj.rid,
                input_text,
                input_ids,
                mm_inputs,
                token_type_ids,
                sampling_params,
            )

        return tokenized_obj

    async def _batch_tokenize_and_process(
        self, batch_size: int, obj: Union[GenerateReqInput, EmbeddingReqInput]
    ) -> List[Union[TokenizedGenerateReqInput, TokenizedEmbeddingReqInput]]:
        """Handle batch tokenization for text inputs only."""
        logger.debug(f"Starting batch tokenization for {batch_size} text requests")

        # Collect requests and texts
        requests = [obj[i] for i in range(batch_size)]
        texts = [req.text for req in requests]

        # Batch tokenize all texts
        encoded = self.tokenizer(texts)
        input_ids_list = encoded["input_ids"]

        # Process all requests
        tokenized_objs = []
        for i, req in enumerate(requests):
            self._validate_token_len(obj[i], input_ids_list[i])
            tokenized_objs.append(
                self._create_tokenized_object(
                    req, req.text, input_ids_list[i], None, None
                )
            )
        logger.debug(f"Completed batch processing for {batch_size} requests")
        return tokenized_objs

    def _validate_batch_tokenization_constraints(
        self, batch_size: int, obj: Union[GenerateReqInput, EmbeddingReqInput]
    ) -> None:
        """Validate constraints for batch tokenization processing."""
        for i in range(batch_size):
            if self.is_generation and obj[i].contains_mm_input():
                raise ValueError(
                    "For multimodal input processing do not set `enable_tokenizer_batch_encode`."
                )
            if obj[i].input_ids is not None:
                raise ValueError(
                    "Batch tokenization is not needed for pre-tokenized input_ids. Do not set `enable_tokenizer_batch_encode`."
                )
            if obj[i].input_embeds is not None:
                raise ValueError(
                    "Batch tokenization is not needed for input_embeds. Do not set `enable_tokenizer_batch_encode`."
                )

    def _send_one_request(
        self,
        obj: Union[GenerateReqInput, EmbeddingReqInput],
        tokenized_obj: Union[TokenizedGenerateReqInput, TokenizedEmbeddingReqInput],
        created_time: Optional[float] = None,
    ):
        self.send_to_scheduler.send_pyobj(tokenized_obj)
        state = ReqState([], False, asyncio.Event(), obj, created_time=created_time)
        self.rid_to_state[obj.rid] = state
        return state

    async def _wait_one_response(
        self,
        obj: Union[GenerateReqInput, EmbeddingReqInput],
        state: ReqState,
        request: Optional[fastapi.Request] = None,
    ):
        """Wait for the response of one request."""
        while True:
            try:
                await asyncio.wait_for(state.event.wait(), timeout=4)
            except asyncio.TimeoutError:
                if request is not None and await request.is_disconnected():
                    # Abort the request for disconnected requests (non-streaming, waiting queue)
                    self.abort_request(obj.rid)
                    # Use exception to kill the whole call stack and asyncio task
                    raise ValueError(
                        f"Request is disconnected from the client side (type 1). Abort request {obj.rid=}"
                    )
                continue

            out = state.out_list[-1]

            state.out_list = []
            if state.finished:
                if self.log_requests:
                    max_length, skip_names, out_skip_names = self.log_request_metadata
                    if self.model_config.is_multimodal_gen:
                        msg = f"Finish: obj={dataclass_to_string_truncated(obj, max_length, skip_names=skip_names)}"
                    else:
                        msg = f"Finish: obj={dataclass_to_string_truncated(obj, max_length, skip_names=skip_names)}, out={dataclass_to_string_truncated(out, max_length, skip_names=out_skip_names)}"
                    logger.info(msg)

                # Mark ongoing LoRA request as finished.
                if self.server_args.enable_lora and obj.lora_path:
                    await self.lora_registry.release(obj.lora_path)

                # Check if this was an abort/error created by scheduler
                if isinstance(out["meta_info"].get("finish_reason"), dict):
                    finish_reason = out["meta_info"]["finish_reason"]
                    if (
                        finish_reason.get("type") == "abort"
                        and finish_reason.get("status_code") == HTTPStatus.BAD_REQUEST
                    ):
                        raise ValueError(finish_reason["message"])

                yield out
                break

            state.event.clear()

            if obj.stream:
                yield out
            else:
                if request is not None and await request.is_disconnected():
                    # Abort the request for disconnected requests (non-streaming, running)
                    self.abort_request(obj.rid)
                    # Use exception to kill the whole call stack and asyncio task
                    raise ValueError(
                        f"Request is disconnected from the client side (type 3). Abort request {obj.rid=}"
                    )

    async def _handle_batch_request(
        self,
        obj: Union[GenerateReqInput, EmbeddingReqInput],
        request: Optional[fastapi.Request] = None,
        created_time: Optional[float] = None,
    ):
        batch_size = obj.batch_size

        generators = []
        rids = []
        if getattr(obj, "parallel_sample_num", 1) == 1:
            if self.server_args.enable_tokenizer_batch_encode:
                # Validate batch tokenization constraints
                self._validate_batch_tokenization_constraints(batch_size, obj)

                tokenized_objs = await self._batch_tokenize_and_process(batch_size, obj)

                for i, tokenized_obj in enumerate(tokenized_objs):
                    tmp_obj = obj[i]
                    state = self._send_one_request(tmp_obj, tokenized_obj, created_time)
                    generators.append(self._wait_one_response(tmp_obj, state, request))
                    rids.append(tmp_obj.rid)
            else:
                # Sequential tokenization and processing
                for i in range(batch_size):
                    tmp_obj = obj[i]
                    tokenized_obj = await self._tokenize_one_request(tmp_obj)
                    state = self._send_one_request(tmp_obj, tokenized_obj, created_time)
                    generators.append(self._wait_one_response(tmp_obj, state, request))
                    rids.append(tmp_obj.rid)
        else:
            # FIXME: When using batch and parallel_sample_num together, the perf is not optimal.
            if batch_size > 128:
                logger.warning(
                    "Sending a single large batch with parallel sampling (n > 1) has not been well optimized. "
                    "The performance might be better if you just duplicate the requests n times or use "
                    "many threads to send them one by one with parallel sampling (n > 1)."
                )

            # Tokenize all requests
            objs = [obj[i] for i in range(batch_size)]
            tokenized_objs = await asyncio.gather(
                *(self._tokenize_one_request(obj) for obj in objs)
            )

            # Cache the common prefix for parallel sampling
            for i in range(batch_size):
                tmp_obj = copy.copy(objs[i])
                tokenized_obj = copy.copy(tokenized_objs[i])
                tokenized_obj.rid = tmp_obj.regenerate_rid()
                tokenized_obj.sampling_params = copy.copy(tokenized_obj.sampling_params)
                tokenized_obj.sampling_params.max_new_tokens = 0
                tokenized_obj.stream = False
                state = self._send_one_request(tmp_obj, tokenized_obj, created_time)
                await self._wait_one_response(tmp_obj, state, request).__anext__()

            # Expand requests, assign new rids for them, and send them
            for i in range(batch_size):
                for _ in range(obj.parallel_sample_num):
                    tmp_obj = copy.copy(objs[i])
                    tokenized_obj = copy.copy(tokenized_objs[i])
                    tokenized_obj.rid = tmp_obj.regenerate_rid()
                    state = self._send_one_request(tmp_obj, tokenized_obj, created_time)
                    generators.append(self._wait_one_response(tmp_obj, state, request))
                    rids.append(tmp_obj.rid)

        # Wait for all requests
        is_stream = hasattr(obj, "stream") and obj.stream
        if not is_stream:
            outputs = await asyncio.gather(*(gen.__anext__() for gen in generators))
            yield outputs
        else:
            rid_to_index = {rid: i for i, rid in enumerate(rids)}
            task_map = {asyncio.create_task(gen.__anext__()): gen for gen in generators}
            while task_map:
                done, _ = await asyncio.wait(
                    task_map.keys(), return_when=asyncio.FIRST_COMPLETED
                )

                for task in done:
                    gen = task_map.pop(task)
                    try:
                        result = task.result()
                        result["index"] = rid_to_index[result["meta_info"]["id"]]
                        yield result
                        new_task = asyncio.create_task(gen.__anext__())
                        task_map[new_task] = gen
                    except StopAsyncIteration:
                        pass

    async def flush_cache(self) -> FlushCacheReqOutput:
        return (await self.flush_cache_communicator(FlushCacheReqInput()))[0]

    def abort_request(self, rid: str = "", abort_all: bool = False):
        if not abort_all and rid not in self.rid_to_state:
            return
        req = AbortReq(rid, abort_all)
        self.send_to_scheduler.send_pyobj(req)

        if self.enable_metrics:
            self.metrics_collector.observe_one_aborted_request()

    async def start_profile(
        self,
        output_dir: Optional[str] = None,
        start_step: Optional[int] = None,
        num_steps: Optional[int] = None,
        activities: Optional[List[str]] = None,
        with_stack: Optional[bool] = None,
        record_shapes: Optional[bool] = None,
        profile_by_stage: bool = False,
    ):
        self.auto_create_handle_loop()
        env_with_stack: bool = get_bool_env_var("SGLANG_PROFILE_WITH_STACK", "true")
        with_stack = False if with_stack is False or env_with_stack is False else True
        req = ProfileReq(
            type=ProfileReqType.START_PROFILE,
            output_dir=output_dir,
            start_step=start_step,
            num_steps=num_steps,
            activities=activities,
            with_stack=with_stack,
            record_shapes=record_shapes,
            profile_by_stage=profile_by_stage,
            profile_id=str(time.time()),
        )
        return await self._execute_profile(req)

    async def stop_profile(self):
        self.auto_create_handle_loop()
        req = ProfileReq(type=ProfileReqType.STOP_PROFILE)
        return await self._execute_profile(req)

    async def _execute_profile(self, req: ProfileReq):
        result = (await self.profile_communicator(req))[0]
        if not result.success:
            raise RuntimeError(result.message)
        return result

    async def start_expert_distribution_record(self):
        self.auto_create_handle_loop()
        await self.expert_distribution_communicator(ExpertDistributionReq.START_RECORD)

    async def stop_expert_distribution_record(self):
        self.auto_create_handle_loop()
        await self.expert_distribution_communicator(ExpertDistributionReq.STOP_RECORD)

    async def dump_expert_distribution_record(self):
        self.auto_create_handle_loop()
        await self.expert_distribution_communicator(ExpertDistributionReq.DUMP_RECORD)

    async def pause_generation(self):
        async with self._cond:
            self._updating = True
            self.abort_request(abort_all=True)

    async def continue_generation(self):
        async with self._cond:
            self._updating = False
            self._cond.notify_all()

    async def update_weights_from_disk(
        self,
        obj: UpdateWeightFromDiskReqInput,
        request: Optional[fastapi.Request] = None,
    ) -> Tuple[bool, str]:
        self.auto_create_handle_loop()

        # default the load format to the server_args
        if obj.load_format is None:
            obj.load_format = self.server_args.load_format
        logger.info("Start update_weights. Load format=%s", obj.load_format)

        if obj.abort_all_requests:
            self.abort_request(abort_all=True)

        if True:  # Keep this redundant check to simplify some internal code sync
            # Hold the lock if it is not async. This means that weight sync
            # cannot run while requests are in progress.
            async with self.model_update_lock.writer_lock:
                return await self._wait_for_model_update_from_disk(obj)

    async def _wait_for_model_update_from_disk(
        self, obj: UpdateWeightFromDiskReqInput
    ) -> Tuple[bool, str]:
        self.send_to_scheduler.send_pyobj(obj)
        self.model_update_result = asyncio.Future()
        if self.server_args.dp_size == 1:
            result = await self.model_update_result
            if result.success:
                self.served_model_name = obj.model_path
                self.server_args.model_path = obj.model_path
                self.server_args.load_format = obj.load_format
                self.model_path = obj.model_path
            return result.success, result.message, result.num_paused_requests
        else:  # self.server_args.dp_size > 1
            self.model_update_tmp = []
            result = await self.model_update_result

            all_success = all([r.success for r in result])
            if all_success is True:
                self.server_args.model_path = obj.model_path
                self.server_args.load_format = obj.load_format
                self.model_path = obj.model_path
            all_message = [r.message for r in result]
            all_message = " | ".join(all_message)
            all_paused_requests = [r.num_paused_requests for r in result]
            return all_success, all_message, all_paused_requests

    async def init_weights_update_group(
        self,
        obj: InitWeightsUpdateGroupReqInput,
        request: Optional[fastapi.Request] = None,
    ) -> Tuple[bool, str]:
        self.auto_create_handle_loop()
        assert (
            self.server_args.dp_size == 1
        ), "dp_size must be 1 for init parameter update group"
        result = (await self.init_weights_update_group_communicator(obj))[0]
        return result.success, result.message

    async def update_weights_from_distributed(
        self,
        obj: UpdateWeightsFromDistributedReqInput,
        request: Optional[fastapi.Request] = None,
    ) -> Tuple[bool, str]:
        self.auto_create_handle_loop()
        assert (
            self.server_args.dp_size == 1 or self.server_args.enable_dp_attention
        ), "dp_size must be 1 or dp attention must be enabled for update weights from distributed"

        if obj.abort_all_requests:
            self.abort_request(abort_all=True)

        # This means that weight sync
        # cannot run while requests are in progress.
        async with self.model_update_lock.writer_lock:
            result = (await self.update_weights_from_distributed_communicator(obj))[0]
            return result.success, result.message

    async def update_weights_from_tensor(
        self,
        obj: UpdateWeightsFromTensorReqInput,
        request: Optional[fastapi.Request] = None,
    ) -> Tuple[bool, str]:
        self.auto_create_handle_loop()
        assert (
            self.server_args.dp_size == 1 or self.server_args.enable_dp_attention
        ), "dp_size must be 1 or dp attention must be enabled for update weights from tensor"

        if obj.abort_all_requests:
            self.abort_request(abort_all=True)

        # This means that weight sync
        # cannot run while requests are in progress.
        async with self.model_update_lock.writer_lock:
            result = (await self.update_weights_from_tensor_communicator(obj))[0]
            return result.success, result.message

    async def load_lora_adapter(
        self,
        obj: LoadLoRAAdapterReqInput,
        _: Optional[fastapi.Request] = None,
    ) -> LoadLoRAAdapterReqOutput:
        self.auto_create_handle_loop()
        if not self.server_args.enable_lora:
            raise ValueError(
                "LoRA is not enabled. Please set `--enable-lora` to enable LoRA."
            )

        # TODO (lifuhuang): Remove this after we verify that dynamic lora loading works
        # with dp_size > 1.
        assert (
            self.server_args.dp_size == 1
        ), "dp_size must be 1 for dynamic lora loading"
        logger.info(
            "Start load Lora adapter. Lora name=%s, path=%s",
            obj.lora_name,
            obj.lora_path,
        )

        async with self.lora_update_lock:
            # Generate new uniquely identifiable LoRARef object.
            new_adapter = LoRARef(
                lora_name=obj.lora_name,
                lora_path=obj.lora_path,
            )

            # Trigger the actual loading operation at the backend processes.
            obj.lora_id = new_adapter.lora_id
            result = (await self.update_lora_adapter_communicator(obj))[0]

            # Register the LoRA adapter only after loading is successful.
            if result.success:
                await self.lora_registry.register(new_adapter)

            return result

    async def unload_lora_adapter(
        self,
        obj: UnloadLoRAAdapterReqInput,
        _: Optional[fastapi.Request] = None,
    ) -> UnloadLoRAAdapterReqOutput:
        self.auto_create_handle_loop()
        if not self.server_args.enable_lora:
            raise ValueError(
                "LoRA is not enabled. Please set `--enable-lora` to enable LoRA."
            )

        assert (
            obj.lora_name is not None
        ), "lora_name must be provided to unload LoRA adapter"

        # TODO (lifuhuang): Remove this after we verify that dynamic lora loading works
        # with dp_size > 1.
        assert (
            self.server_args.dp_size == 1
        ), "dp_size must be 1 for dynamic lora loading"
        logger.info(
            "Start unload Lora adapter. Lora name=%s",
            obj.lora_name,
        )

        async with self.lora_update_lock:
            # Unregister the LoRA adapter from the registry to stop new requests for this adapter
            # from being started.
            lora_id = await self.lora_registry.unregister(obj.lora_name)
            obj.lora_id = lora_id

            # Initiate the actual unloading operation at the backend processes only after all
            # ongoing requests using this LoRA adapter are finished.
            await self.lora_registry.wait_for_unload(lora_id)
            result = (await self.update_lora_adapter_communicator(obj))[0]

            return result

    async def get_weights_by_name(
        self, obj: GetWeightsByNameReqInput, request: Optional[fastapi.Request] = None
    ):
        self.auto_create_handle_loop()
        results = await self.get_weights_by_name_communicator(obj)
        all_parameters = [r.parameter for r in results]
        if self.server_args.dp_size == 1:
            return all_parameters[0]
        else:
            return all_parameters

    async def release_memory_occupation(
        self,
        obj: ReleaseMemoryOccupationReqInput,
        request: Optional[fastapi.Request] = None,
    ):
        self.auto_create_handle_loop()
        await self.release_memory_occupation_communicator(obj)

    async def resume_memory_occupation(
        self,
        obj: ResumeMemoryOccupationReqInput,
        request: Optional[fastapi.Request] = None,
    ):
        self.auto_create_handle_loop()
        await self.resume_memory_occupation_communicator(obj)

    async def slow_down(
        self,
        obj: SlowDownReqInput,
        request: Optional[fastapi.Request] = None,
    ):
        self.auto_create_handle_loop()
        await self.slow_down_communicator(obj)

    async def open_session(
        self, obj: OpenSessionReqInput, request: Optional[fastapi.Request] = None
    ):
        self.auto_create_handle_loop()

        if obj.session_id is None:
            obj.session_id = uuid.uuid4().hex
        elif obj.session_id in self.session_futures:
            return None

        self.send_to_scheduler.send_pyobj(obj)

        self.session_futures[obj.session_id] = asyncio.Future()
        session_id = await self.session_futures[obj.session_id]
        del self.session_futures[obj.session_id]
        return session_id

    async def close_session(
        self, obj: CloseSessionReqInput, request: Optional[fastapi.Request] = None
    ):
        await self.send_to_scheduler.send_pyobj(obj)

    async def get_internal_state(self) -> List[Dict[Any, Any]]:
        req = GetInternalStateReq()
        responses: List[GetInternalStateReqOutput] = (
            await self.get_internal_state_communicator(req)
        )
        # Many DP ranks
        return [res.internal_state for res in responses]

    async def get_load(self) -> dict:
        # TODO(lsyin): fake load report server
        if not self.current_load_lock.locked():
            async with self.current_load_lock:
                internal_state = await self.get_internal_state()
                self.current_load = internal_state[0]["load"]
        return {"load": self.current_load}

    async def set_internal_state(
        self, obj: SetInternalStateReq
    ) -> SetInternalStateReqOutput:
        responses: List[SetInternalStateReqOutput] = (
            await self.set_internal_state_communicator(obj)
        )
        return [res.internal_state for res in responses]

    def get_log_request_metadata(self):
        max_length = None
        skip_names = None
        out_skip_names = None
        if self.log_requests:
            if self.log_requests_level == 0:
                max_length = 1 << 30
                skip_names = set(
                    [
                        "text",
                        "input_ids",
                        "input_embeds",
                        "image_data",
                        "audio_data",
                        "lora_path",
                        "sampling_params",
                    ]
                )
                out_skip_names = set(
                    [
                        "text",
                        "output_ids",
                        "embedding",
                    ]
                )
            elif self.log_requests_level == 1:
                max_length = 1 << 30
                skip_names = set(
                    [
                        "text",
                        "input_ids",
                        "input_embeds",
                        "image_data",
                        "audio_data",
                        "lora_path",
                    ]
                )
                out_skip_names = set(
                    [
                        "text",
                        "output_ids",
                        "embedding",
                    ]
                )
            elif self.log_requests_level == 2:
                max_length = 2048
            elif self.log_requests_level == 3:
                max_length = 1 << 30
            else:
                raise ValueError(
                    f"Invalid --log-requests-level: {self.log_requests_level=}"
                )
        return max_length, skip_names, out_skip_names

    def configure_logging(self, obj: ConfigureLoggingReq):
        if obj.log_requests is not None:
            self.log_requests = obj.log_requests
        if obj.log_requests_level is not None:
            self.log_requests_level = obj.log_requests_level
        if obj.dump_requests_folder is not None:
            self.dump_requests_folder = obj.dump_requests_folder
        if obj.dump_requests_threshold is not None:
            self.dump_requests_threshold = obj.dump_requests_threshold
        if obj.crash_dump_folder is not None:
            self.crash_dump_folder = obj.crash_dump_folder
        logging.info(f"Config logging: {obj=}")
        self.log_request_metadata = self.get_log_request_metadata()

    def create_abort_task(self, obj: GenerateReqInput):
        # Abort the request if the client is disconnected.
        async def abort_request():
            await asyncio.sleep(2)
            if obj.is_single:
                self.abort_request(obj.rid)
            else:
                for rid in obj.rid:
                    self.abort_request(rid)

        background_tasks = BackgroundTasks()
        background_tasks.add_task(abort_request)
        return background_tasks

    def auto_create_handle_loop(self):
        if self.no_create_loop:
            return

        self.no_create_loop = True
        loop = asyncio.get_event_loop()
        self.asyncio_tasks.add(
            loop.create_task(print_exception_wrapper(self.handle_loop))
        )

        self.event_loop = loop

        # We cannot add signal handler when the tokenizer manager is not in
        # the main thread due to the CPython limitation.
        if threading.current_thread() is threading.main_thread():
            signal_handler = SignalHandler(self)
            loop.add_signal_handler(signal.SIGTERM, signal_handler.sigterm_handler)
            # Update the signal handler for the process. It overrides the sigquit handler in the launch phase.
            loop.add_signal_handler(
                signal.SIGQUIT, signal_handler.running_phase_sigquit_handler
            )
        else:
            logger.warning(
                "Signal handler is not added because the tokenizer manager is "
                "not in the main thread. This disables graceful shutdown of the "
                "tokenizer manager when SIGTERM is received."
            )
        self.asyncio_tasks.add(
            loop.create_task(print_exception_wrapper(self.sigterm_watchdog))
        )

    def dump_requests_before_crash(self):
        if self.crash_dump_performed:
            logger.info(
                "SIGTERM/SIGQUIT/Exception triggered, but crash dump already performed, skipping."
            )
            return
        logger.error(f"Dumping requests before crash. {self.crash_dump_folder=}")
        self.crash_dump_performed = True
        if not self.crash_dump_folder:
            return

        data_to_dump = []
        if self.crash_dump_request_list:
            data_to_dump.extend(self.crash_dump_request_list)

        # Add unfinished requests from rid_to_state
        unfinished_requests = []
        for rid, state in self.rid_to_state.items():
            if not state.finished:
                unfinished_requests.append(
                    (state.obj, {}, state.created_time, time.time())
                )
        if unfinished_requests:
            data_to_dump.extend(unfinished_requests)

        if not data_to_dump:
            return

        filename = os.path.join(
            self.crash_dump_folder,
            os.getenv("HOSTNAME", None),
            f"crash_dump_{datetime.now().strftime('%Y-%m-%d_%H-%M-%S')}.pkl",
        )

        os.makedirs(os.path.dirname(filename), exist_ok=True)
        # Include server_args in the dump
        data_to_dump_with_server_args = {
            "server_args": self.server_args,
            "requests": data_to_dump,
        }
        with open(filename, "wb") as f:
            pickle.dump(data_to_dump_with_server_args, f)
        logger.error(
            f"Dumped {len(self.crash_dump_request_list)} finished and {len(unfinished_requests)} unfinished requests before crash to {filename}"
        )

    async def sigterm_watchdog(self):
        while not self.gracefully_exit:
            await asyncio.sleep(5)

        # Drain requests
        while True:
            remain_num_req = len(self.rid_to_state)

            if self.health_check_failed:
                # if health check failed, we should exit immediately
                logger.error(
                    "Signal SIGTERM received while health check failed. Exiting... remaining number of requests: %d",
                    remain_num_req,
                )
                self.dump_requests_before_crash()
                break

            elif get_bool_env_var("SGL_FORCE_SHUTDOWN"):
                # if force shutdown flag set, exit immediately
                logger.error(
                    "Signal SIGTERM received while force shutdown flag set. Force exiting... remaining number of requests: %d",
                    remain_num_req,
                )
                break

            logger.info(
                f"Gracefully exiting... remaining number of requests {remain_num_req}"
            )
            if remain_num_req > 0:
                await asyncio.sleep(5)
            else:
                self.dump_requests_before_crash()
                break

        kill_process_tree(os.getpid(), include_parent=True)
        sys.exit(0)

    async def handle_loop(self):
        """The event loop that handles requests"""
        while True:
            recv_obj = await self.recv_from_detokenizer.recv_pyobj()
            # In multi-worker mode, distribute results to corresponding workers
            if self.server_args.tokenizer_worker_num > 1 and self.is_main:
                await self._distribute_result_to_workers(recv_obj)
            else:
                # In single worker mode, process directly
                self._result_dispatcher(recv_obj)

            self.last_receive_tstamp = time.time()
    
    def init_tokenizer_mapping(self,recv_obj: MultiTokenizerRegisterReq):
        """init tokenizer mapping from register request"""
        if isinstance(recv_obj.rids, list):
            worker_ids = get_workerids_from_rids(recv_obj.rids)
        else:
            raise RuntimeError(f"tokenizer_worker_num > 1, recv_obj.rids must be list")
        
        for worker_id in worker_ids:   
            ipc_name = recv_obj.ipc_name
            worker_id_int = int(worker_id)
            
            if worker_id_int not in self.tokenizer_mapping:
                socket = get_zmq_socket(
                    self._zmq_context, zmq.PUSH, ipc_name, False
                )
                self.tokenizer_mapping[worker_id_int] = socket
                logger.info(
                    f"Main Tokenizer Manager Created ZMQ socket for worker {worker_id} with ipc_name {ipc_name}"
                )
            else:
                logger.info(
                    f"ZMQ socket for worker {worker_id} already exists, skipping creation"
                )

    async def _distribute_result_to_workers(self, recv_obj):
        """Distribute result to corresponding workers based on rid"""

        worker_ids = get_workerids_from_rids(recv_obj.rids)
        if len(worker_ids) == 0:
            self._result_dispatcher(recv_obj)
            return

        if not hasattr(self, "tokenizer_mapping"):
            self.tokenizer_mapping = {}
        
        # Create ZMQ context if needed
        if not hasattr(self, "_zmq_context"):
            self._zmq_context = zmq.Context()
        
        # Distribute result to each worker
        for i, worker_id in enumerate(worker_ids):
            if worker_id not in self.tokenizer_mapping:
                if isinstance(recv_obj, MultiTokenizerRegisterReq):
                    self.init_tokenizer_mapping(recv_obj)
                else:
                    logger.error(
                        f"Worker {worker_id} not registered and not found in tokenizer mapping . "
                        "Please ensure the worker is registered correctly."
                    )
                continue
            else:
                if isinstance(recv_obj, MultiTokenizerRegisterReq):
                    continue
            
            if not isinstance(recv_obj, (BatchStrOut,
                        BatchEmbeddingOut,
                        BatchTokenIDOut,
                        BatchMultimodalOut,)):
                    # Send to worker
                self.tokenizer_mapping[worker_id].send_pyobj(recv_obj)
            else:

                if isinstance(recv_obj, BatchTokenIDOut):
                    new_recv_obj = BatchTokenIDOut(
                        [recv_obj.rids[i]],
                        (
                            [recv_obj.finished_reasons[i]]
                            if len(recv_obj.finished_reasons) > i
                            else None
                        ),
                        (
                            [recv_obj.decoded_texts[i]]
                            if len(recv_obj.decoded_texts) > i
                            else None
                        ),
                        (
                            [recv_obj.decode_ids[i]]
                            if len(recv_obj.decode_ids) > i
                            else None
                        ),
                        (
                            [recv_obj.read_offsets[i]]
                            if len(recv_obj.read_offsets) > i
                            else None
                        ),
                        (
                            [recv_obj.output_ids[i]]
                            if recv_obj.output_ids and len(recv_obj.output_ids) > i
                            else None
                        ),
                        (
                            [recv_obj.skip_special_tokens[i]]
                            if len(recv_obj.skip_special_tokens) > i
                            else None
                        ),
                        (
                            [recv_obj.spaces_between_special_tokens[i]]
                            if len(recv_obj.spaces_between_special_tokens) > i
                            else None
                        ),
                        (
                            [recv_obj.no_stop_trim[i]]
                            if len(recv_obj.no_stop_trim) > i
                            else None
                        ),
                        (
                            [recv_obj.prompt_tokens[i]]
                            if len(recv_obj.prompt_tokens) > i
                            else None
                        ),
                        (
                            [recv_obj.completion_tokens[i]]
                            if len(recv_obj.completion_tokens) > i
                            else None
                        ),
                        (
                            [recv_obj.cached_tokens[i]]
                            if len(recv_obj.cached_tokens) > i
                            else None
                        ),
                        (
                            [recv_obj.spec_verify_ct[i]]
                            if len(recv_obj.spec_verify_ct) > i
                            else None
                        ),
                        (
                            [recv_obj.input_token_logprobs_val[i]]
                            if recv_obj.input_token_logprobs_val
                            else None
                        ),
                        (
                            [recv_obj.input_token_logprobs_idx[i]]
                            if recv_obj.input_token_logprobs_idx
                            else None
                        ),
                        (
                            [recv_obj.output_token_logprobs_val[i]]
                            if recv_obj.output_token_logprobs_val
                            else None
                        ),
                        (
                            [recv_obj.output_token_logprobs_idx[i]]
                            if recv_obj.output_token_logprobs_idx
                            else None
                        ),
                        (
                            [recv_obj.input_top_logprobs_val[i]]
                            if recv_obj.input_top_logprobs_val
                            else None
                        ),
                        (
                            [recv_obj.input_top_logprobs_idx[i]]
                            if recv_obj.input_top_logprobs_idx
                            else None
                        ),
                        (
                            [recv_obj.output_top_logprobs_val[i]]
                            if recv_obj.output_top_logprobs_val
                            else None
                        ),
                        (
                            [recv_obj.output_top_logprobs_idx[i]]
                            if recv_obj.output_top_logprobs_idx
                            else None
                        ),
                        (
                            [recv_obj.input_token_ids_logprobs_val[i]]
                            if recv_obj.input_token_ids_logprobs_val
                            else None
                        ),
                        (
                            [recv_obj.input_token_ids_logprobs_idx[i]]
                            if recv_obj.input_token_ids_logprobs_idx
                            else None
                        ),
                        (
                            [recv_obj.output_token_ids_logprobs_val[i]]
                            if recv_obj.output_token_ids_logprobs_val
                            else None
                        ),
                        (
                            [recv_obj.output_token_ids_logprobs_idx[i]]
                            if recv_obj.output_token_ids_logprobs_idx
                            else None
                        ),
                        (
                            [recv_obj.output_hidden_states[i]]
                            if recv_obj.output_hidden_states
                            else None
                        ),
                    )
                elif isinstance(recv_obj, BatchEmbeddingOut):
                    new_recv_obj = BatchEmbeddingOut(
                        [recv_obj.rids[i]],
                        (
                            [recv_obj.finished_reasons[i]]
                            if len(recv_obj.finished_reasons) > i
                            else None
                        ),
                        (
                            [recv_obj.embeddings[i]]
                            if len(recv_obj.embeddings) > i
                            else None
                        ),
                        (
                            [recv_obj.prompt_tokens[i]]
                            if len(recv_obj.prompt_tokens) > i
                            else None
                        ),
                        (
                            [recv_obj.cached_tokens[i]]
                            if len(recv_obj.cached_tokens) > i
                            else None
                        ),
                    )
                elif isinstance(recv_obj,BatchStrOut):
                    new_recv_obj = BatchStrOut(
                        [recv_obj.rids[i]],
                        (
                            [recv_obj.finished_reasons[i]]
                            if len(recv_obj.finished_reasons) > i
                            else None
                        ),
                        (
                            [recv_obj.output_strs[i]]
                            if len(recv_obj.output_strs) > i
                            else None
                        ),
                        (
                            [recv_obj.output_ids[i]]
                            if recv_obj.output_ids and len(recv_obj.output_ids) > i
                            else None
                        ),
                        (
                            [recv_obj.prompt_tokens[i]]
                            if len(recv_obj.prompt_tokens) > i
                            else None
                        ),
                        (
                            [recv_obj.completion_tokens[i]]
                            if len(recv_obj.completion_tokens) > i
                            else None
                        ),
                        (
                            [recv_obj.cached_tokens[i]]
                            if len(recv_obj.cached_tokens) > i
                            else None
                        ),
                        (
                            [recv_obj.spec_verify_ct[i]]
                            if len(recv_obj.spec_verify_ct) > i
                            else None
                        ),
                        (
                            [recv_obj.input_token_logprobs_val[i]]
                            if recv_obj.input_token_logprobs_val
                            else None
                        ),
                        (
                            [recv_obj.input_token_logprobs_idx[i]]
                            if recv_obj.input_token_logprobs_idx
                            else None
                        ),
                        (
                            [recv_obj.output_token_logprobs_val[i]]
                            if recv_obj.output_token_logprobs_val
                            else None
                        ),
                        (
                            [recv_obj.output_token_logprobs_idx[i]]
                            if recv_obj.output_token_logprobs_idx
                            else None
                        ),
                        (
                            [recv_obj.input_top_logprobs_val[i]]
                            if recv_obj.input_top_logprobs_val
                            else None
                        ),
                        (
                            [recv_obj.input_top_logprobs_idx[i]]
                            if recv_obj.input_top_logprobs_idx
                            else None
                        ),
                        (
                            [recv_obj.output_top_logprobs_val[i]]
                            if recv_obj.output_top_logprobs_val
                            else None
                        ),
                        (
                            [recv_obj.output_top_logprobs_idx[i]]
                            if recv_obj.output_top_logprobs_idx
                            else None
                        ),
                        (
                            [recv_obj.input_token_ids_logprobs_val[i]]
                            if recv_obj.input_token_ids_logprobs_val
                            else None
                        ),
                        (
                            [recv_obj.input_token_ids_logprobs_idx[i]]
                            if recv_obj.input_token_ids_logprobs_idx
                            else None
                        ),
                        (
                            [recv_obj.output_token_ids_logprobs_val[i]]
                            if recv_obj.output_token_ids_logprobs_val
                            else None
                        ),
                        (
                            [recv_obj.output_token_ids_logprobs_idx[i]]
                            if recv_obj.output_token_ids_logprobs_idx
                            else None
                        ),
                        (
                            [recv_obj.output_hidden_states[i]]
                            if recv_obj.output_hidden_states
                            else None
                        ),
                    )
                elif isinstance(recv_obj,BatchMultimodalOut):
                    new_recv_obj = BatchMultimodalOut(
                        [recv_obj.rids[i]],
                        (
                            [recv_obj.finished_reasons[i]]
                            if len(recv_obj.finished_reasons) > i else None
                        ),
                        (
                            [recv_obj.outputs[i]]
                            if len(recv_obj.outputs) > i else None
                        ),
                        (
                            [recv_obj.prompt_tokens[i]]
                            if len(recv_obj.prompt_tokens) > i else None
                        ),
                        (
                            [recv_obj.completion_tokens[i]]
                            if len(recv_obj.completion_tokens) > i else None
                        ),
                        (
                            [recv_obj.cached_tokens[i]]
                            if len(recv_obj.cached_tokens) > i else None
                        )
                    )
                try:
                    self.tokenizer_mapping[worker_id].send_pyobj(new_recv_obj)
                except zmq.ZMQError as e:
                    raise RuntimeError(
                        f"Failed to send result to worker {worker_id}: {e}"
                    ) from e

    def register_to_main_tokenizer_manager(self):
        """Register this worker to the main TokenizerManager"""
        req = MultiTokenizerRegisterReq()
        req.rids = [f"{self.worker_id}_registertokenizer"]
        req.ipc_name = self.tokenizer_ipc_name
        self.send_to_scheduler.send_pyobj(req)
        time.sleep(5)
        return True
     
    def _handle_batch_output(
        self,
        recv_obj: Union[
            BatchStrOut, BatchEmbeddingOut, BatchMultimodalOut, BatchTokenIDOut
        ],
    ):
        for i, rid in enumerate(recv_obj.rids):
            state = self.rid_to_state.get(rid, None)
            if state is None:
                logger.error(
                    f"Received output for {rid=} but the state was deleted in TokenizerManager."
                )
                continue
            originRid = rid
            if self.server_args.tokenizer_worker_num > 1:
                originRid = get_origin_rid(rid)
            # Build meta_info and return value
            meta_info = {
                "id": originRid,
                "finish_reason": recv_obj.finished_reasons[i],
                "prompt_tokens": recv_obj.prompt_tokens[i],
            }

            if getattr(state.obj, "return_logprob", False):
                self.convert_logprob_style(
                    meta_info,
                    state,
                    state.obj.top_logprobs_num,
                    state.obj.token_ids_logprob,
                    state.obj.return_text_in_logprobs
                    and not self.server_args.skip_tokenizer_init,
                    recv_obj,
                    i,
                )

            if not isinstance(recv_obj, BatchEmbeddingOut):
                meta_info.update(
                    {
                        "completion_tokens": recv_obj.completion_tokens[i],
                        "cached_tokens": recv_obj.cached_tokens[i],
                    }
                )

            if getattr(recv_obj, "output_hidden_states", None):
                meta_info["hidden_states"] = recv_obj.output_hidden_states[i]

            if isinstance(recv_obj, BatchStrOut):
                state.text += recv_obj.output_strs[i]
                out_dict = {
                    "text": state.text,
                    "meta_info": meta_info,
                }
            elif isinstance(recv_obj, BatchTokenIDOut):
                if self.server_args.stream_output and state.obj.stream:
                    state.output_ids.extend(recv_obj.output_ids[i])
                    output_token_ids = state.output_ids[state.last_output_offset :]
                    state.last_output_offset = len(state.output_ids)
                else:
                    state.output_ids.extend(recv_obj.output_ids[i])
                    output_token_ids = state.output_ids.copy()

                out_dict = {
                    "output_ids": output_token_ids,
                    "meta_info": meta_info,
                }
            elif isinstance(recv_obj, BatchMultimodalOut):
                raise NotImplementedError("BatchMultimodalOut not implemented")
            else:
                assert isinstance(recv_obj, BatchEmbeddingOut)
                out_dict = {
                    "embedding": recv_obj.embeddings[i],
                    "meta_info": meta_info,
                }

            state.finished = recv_obj.finished_reasons[i] is not None
            if state.finished:
                if self.server_args.speculative_algorithm:
                    meta_info["spec_verify_ct"] = recv_obj.spec_verify_ct[i]
                state.finished_time = time.time()
                meta_info["e2e_latency"] = state.finished_time - state.created_time
                del self.rid_to_state[rid]

            state.out_list.append(out_dict)
            state.event.set()

            # Log metrics and dump
            if self.enable_metrics and state.obj.log_metrics:
                self.collect_metrics(state, recv_obj, i)
            if self.dump_requests_folder and state.finished and state.obj.log_metrics:
                self.dump_requests(state, out_dict)
            if self.crash_dump_folder and state.finished and state.obj.log_metrics:
                self.record_request_for_crash_dump(state, out_dict)

    def convert_logprob_style(
        self,
        meta_info: dict,
        state: ReqState,
        top_logprobs_num: int,
        token_ids_logprob: List[int],
        return_text_in_logprobs: bool,
        recv_obj: BatchStrOut,
        recv_obj_index: int,
    ):
        if recv_obj.input_token_logprobs_val is None:
            return

        if len(recv_obj.input_token_logprobs_val) > 0:
            state.input_token_logprobs_val.extend(
                recv_obj.input_token_logprobs_val[recv_obj_index]
            )
            state.input_token_logprobs_idx.extend(
                recv_obj.input_token_logprobs_idx[recv_obj_index]
            )
        state.output_token_logprobs_val.extend(
            recv_obj.output_token_logprobs_val[recv_obj_index]
        )
        state.output_token_logprobs_idx.extend(
            recv_obj.output_token_logprobs_idx[recv_obj_index]
        )
        meta_info["input_token_logprobs"] = self.detokenize_logprob_tokens(
            state.input_token_logprobs_val,
            state.input_token_logprobs_idx,
            return_text_in_logprobs,
        )
        meta_info["output_token_logprobs"] = self.detokenize_logprob_tokens(
            state.output_token_logprobs_val,
            state.output_token_logprobs_idx,
            return_text_in_logprobs,
        )

        if top_logprobs_num > 0:
            if len(recv_obj.input_top_logprobs_val) > 0:
                state.input_top_logprobs_val.extend(
                    recv_obj.input_top_logprobs_val[recv_obj_index]
                )
                state.input_top_logprobs_idx.extend(
                    recv_obj.input_top_logprobs_idx[recv_obj_index]
                )
            state.output_top_logprobs_val.extend(
                recv_obj.output_top_logprobs_val[recv_obj_index]
            )
            state.output_top_logprobs_idx.extend(
                recv_obj.output_top_logprobs_idx[recv_obj_index]
            )
            meta_info["input_top_logprobs"] = self.detokenize_top_logprobs_tokens(
                state.input_top_logprobs_val,
                state.input_top_logprobs_idx,
                return_text_in_logprobs,
            )
            meta_info["output_top_logprobs"] = self.detokenize_top_logprobs_tokens(
                state.output_top_logprobs_val,
                state.output_top_logprobs_idx,
                return_text_in_logprobs,
            )

        if token_ids_logprob is not None:
            if len(recv_obj.input_token_ids_logprobs_val) > 0:
                state.input_token_ids_logprobs_val.extend(
                    recv_obj.input_token_ids_logprobs_val[recv_obj_index]
                )
                state.input_token_ids_logprobs_idx.extend(
                    recv_obj.input_token_ids_logprobs_idx[recv_obj_index]
                )
            state.output_token_ids_logprobs_val.extend(
                recv_obj.output_token_ids_logprobs_val[recv_obj_index]
            )
            state.output_token_ids_logprobs_idx.extend(
                recv_obj.output_token_ids_logprobs_idx[recv_obj_index]
            )
            meta_info["input_token_ids_logprobs"] = self.detokenize_top_logprobs_tokens(
                state.input_token_ids_logprobs_val,
                state.input_token_ids_logprobs_idx,
                return_text_in_logprobs,
            )
            meta_info["output_token_ids_logprobs"] = (
                self.detokenize_top_logprobs_tokens(
                    state.output_token_ids_logprobs_val,
                    state.output_token_ids_logprobs_idx,
                    return_text_in_logprobs,
                )
            )

    def detokenize_logprob_tokens(
        self,
        token_logprobs_val: List[float],
        token_logprobs_idx: List[int],
        decode_to_text: bool,
    ):
        if not decode_to_text:
            return [
                (logprob, token_id, None)
                for logprob, token_id in zip(token_logprobs_val, token_logprobs_idx)
            ]
        else:
            assert self.tokenizer is not None
            token_texts = self.tokenizer.batch_decode(token_logprobs_idx)
            return list(zip(token_logprobs_val, token_logprobs_idx, token_texts))

    def detokenize_top_logprobs_tokens(
        self,
        token_logprobs_val: List[float],
        token_logprobs_idx: List[int],
        decode_to_text: bool,
    ):
        # TODO: The current implementation only batches the detokenization for top-k tokens per single position.
        # We should batch all top-k tokens in all positions.
        ret = []
        for i in range(len(token_logprobs_val)):
            if token_logprobs_val[i]:
                ret.append(
                    self.detokenize_logprob_tokens(
                        token_logprobs_val[i], token_logprobs_idx[i], decode_to_text
                    )
                )
            else:
                ret.append(None)
        return ret

    def collect_metrics(self, state: ReqState, recv_obj: BatchStrOut, i: int):
        completion_tokens = (
            recv_obj.completion_tokens[i]
            if getattr(recv_obj, "completion_tokens", None)
            else 0
        )

        if (
            state.first_token_time == 0.0
            and self.disaggregation_mode != DisaggregationMode.PREFILL
        ):
            state.first_token_time = state.last_time = time.time()
            state.last_completion_tokens = completion_tokens
            self.metrics_collector.observe_time_to_first_token(
                state.first_token_time - state.created_time
            )
        else:
            num_new_tokens = completion_tokens - state.last_completion_tokens
            if num_new_tokens:
                new_time = time.time()
                interval = new_time - state.last_time
                self.metrics_collector.observe_inter_token_latency(
                    interval,
                    num_new_tokens,
                )
                state.last_time = new_time
                state.last_completion_tokens = completion_tokens

        if state.finished:
            has_grammar = (
                state.obj.sampling_params.get("json_schema", None)
                or state.obj.sampling_params.get("regex", None)
                or state.obj.sampling_params.get("ebnf", None)
                or state.obj.sampling_params.get("structural_tag", None)
            )
            self.metrics_collector.observe_one_finished_request(
                recv_obj.prompt_tokens[i],
                completion_tokens,
                recv_obj.cached_tokens[i],
                state.finished_time - state.created_time,
                has_grammar,
            )

    def dump_requests(self, state: ReqState, out_dict: dict):
        self.dump_request_list.append(
            (state.obj, out_dict, state.created_time, time.time())
        )

        if len(self.dump_request_list) >= self.dump_requests_threshold:
            filename = os.path.join(
                self.dump_requests_folder,
                datetime.now().strftime("%Y-%m-%d_%H-%M-%S") + ".pkl",
            )
            logger.info(f"Dump {len(self.dump_request_list)} requests to {filename}")

            to_dump = self.dump_request_list
            self.dump_request_list = []

            to_dump_with_server_args = {
                "server_args": self.server_args,
                "requests": to_dump,
            }

            def background_task():
                os.makedirs(self.dump_requests_folder, exist_ok=True)
                with open(filename, "wb") as f:
                    pickle.dump(to_dump_with_server_args, f)

            # Schedule the task to run in the background without awaiting it
            asyncio.create_task(asyncio.to_thread(background_task))

    def record_request_for_crash_dump(self, state: ReqState, out_dict: dict):
        current_time = time.time()
        self.crash_dump_request_list.append(
            (state.obj, out_dict, state.created_time, current_time)
        )
        # Remove requests older than 5 minutes based on finish time
        while (
            self.crash_dump_request_list
            and current_time - self.crash_dump_request_list[0][3] >= 300
        ):
            self.crash_dump_request_list.popleft()

    def _handle_abort_req(self, recv_obj):
        state = self.rid_to_state[recv_obj.rid]
        rid = recv_obj.rid
        if self.server_args.tokenizer_worker_num > 1:
            rid = get_origin_rid(rid)
        state.finished = True
        state.out_list.append(
            {
                "text": "",
                "meta_info": {
                    "id": rid,
                    "finish_reason": {
                        "type": "abort",
                        "message": "Abort before prefill",
                    },
                    "prompt_tokens": 0,
                    "completion_tokens": 0,
                },
            }
        )
        state.event.set()

    def _handle_open_session_req_output(self, recv_obj):
        self.session_futures[recv_obj.session_id].set_result(
            recv_obj.session_id if recv_obj.success else None
        )

    def _handle_update_weights_from_disk_req_output(self, recv_obj):
        if self.server_args.dp_size == 1:
            self.model_update_result.set_result(recv_obj)
        else:  # self.server_args.dp_size > 1
            self.model_update_tmp.append(recv_obj)
            # set future if the all results are received
            if len(self.model_update_tmp) == self.server_args.dp_size:
                self.model_update_result.set_result(self.model_update_tmp)

    async def score_request(
        self,
        query: Optional[Union[str, List[int]]] = None,
        items: Optional[Union[str, List[str], List[List[int]]]] = None,
        label_token_ids: Optional[List[int]] = None,
        apply_softmax: bool = False,
        item_first: bool = False,
        request: Optional[Any] = None,
    ) -> List[List[float]]:
        """
        See Engine.score() for more details.
        """
        if label_token_ids is None:
            raise ValueError("label_token_ids must be provided")

        if self.tokenizer is not None:
            vocab_size = self.tokenizer.vocab_size
            for token_id in label_token_ids:
                if token_id >= vocab_size:
                    raise ValueError(
                        f"Token ID {token_id} is out of vocabulary (vocab size: {vocab_size})"
                    )

        # Handle string or tokenized query/items
        if isinstance(query, str) and (
            isinstance(items, str)
            or (isinstance(items, list) and (not items or isinstance(items[0], str)))
        ):
            # Both query and items are text
            items_list = [items] if isinstance(items, str) else items
            if item_first:
                prompts = [f"{item}{query}" for item in items_list]
            else:
                prompts = [f"{query}{item}" for item in items_list]
            batch_request = GenerateReqInput(
                text=prompts,
                return_logprob=True,
                token_ids_logprob=label_token_ids,
                stream=False,
                sampling_params={"max_new_tokens": 1},
            )
        elif (
            isinstance(query, list)
            and isinstance(items, list)
            and items
            and isinstance(items[0], list)
        ):
            # Both query and items are token IDs
            if item_first:
                input_ids_list = [item + query for item in items]
            else:
                input_ids_list = [query + item for item in items]
            batch_request = GenerateReqInput(
                input_ids=input_ids_list,
                return_logprob=True,
                token_ids_logprob=label_token_ids,
                stream=False,
                sampling_params={"max_new_tokens": 1},
            )
        else:
            raise ValueError(
                "Invalid combination of query/items types for score_request."
            )

        results = await self.generate_request(batch_request, request).__anext__()
        scores = []

        for result in results:
            # Get logprobs for each token
            logprobs = {}
            for logprob, token_id, _ in result["meta_info"].get(
                "output_token_ids_logprobs", []
            )[0]:
                if token_id in label_token_ids:
                    logprobs[token_id] = logprob

            # Get scores in order of label_token_ids
            score_list = [
                logprobs.get(token_id, float("-inf")) for token_id in label_token_ids
            ]

            # Apply softmax to logprobs if needed
            if apply_softmax:
                score_list = torch.softmax(torch.tensor(score_list), dim=0).tolist()
            else:
                # Convert logprobs to probabilities if not using softmax
                score_list = [
                    math.exp(x) if x != float("-inf") else 0.0 for x in score_list
                ]

            scores.append(score_list)

        return scores


async def print_exception_wrapper(func):
    """
    Sometimes an asyncio function does not print exception.
    We do another wrapper to handle the exception.
    """
    try:
        await func()
    except Exception:
        traceback = get_exception_traceback()
        logger.error(f"TokenizerManager hit an exception: {traceback}")
        if hasattr(func, "__self__") and isinstance(func.__self__, TokenizerManager):
            func.__self__.dump_requests_before_crash()
        kill_process_tree(os.getpid(), include_parent=True)
        sys.exit(1)


class SignalHandler:
    def __init__(self, tokenizer_manager: TokenizerManager):
        self.tokenizer_manager = tokenizer_manager

    def sigterm_handler(self, signum=None, frame=None):
        logger.warning(
            f"SIGTERM received. {signum=} {frame=}. Draining requests and shutting down..."
        )
        self.tokenizer_manager.gracefully_exit = True

    def running_phase_sigquit_handler(self, signum=None, frame=None):
        logger.error(
            "Received sigquit from a child process. It usually means the child failed."
        )
        self.tokenizer_manager.dump_requests_before_crash()
        kill_process_tree(os.getpid())


T = TypeVar("T")


class _Communicator(Generic[T]):
    """Note: The communicator now only run up to 1 in-flight request at any time."""

    def __init__(self, sender, fan_out: int):
        self._sender = sender
        self._fan_out = fan_out
        self._result_event: Optional[asyncio.Event] = None
        self._result_values: Optional[List[T]] = None
        self._ready_queue: Deque[asyncio.Future] = deque()

    async def __call__(self, obj):
        global _global_tokenizer_worker_num
        ready_event = asyncio.Event()
        if self._result_event is not None or len(self._ready_queue) > 0:
            self._ready_queue.append(ready_event)
            await ready_event.wait()
            assert self._result_event is None
            assert self._result_values is None

        if obj:
            if _global_tokenizer_worker_num > 1:
                if obj.rids is None:
                    obj.rids = f"{os.getpid()}_{uuid.uuid4().hex}_Communicator"
                else:
                    if isinstance(obj.rids, str):
                        obj.rids = f"{os.getpid()}_{obj.rids}"
                    elif isinstance(obj.rids, list):
                        obj.rids = [f"{os.getpid()}_{rid}" for rid in obj.rids]
            self._sender.send_pyobj(obj)

        self._result_event = asyncio.Event()
        self._result_values = []
        await self._result_event.wait()
        result_values = self._result_values
        self._result_event = self._result_values = None

        if len(self._ready_queue) > 0:
            self._ready_queue.popleft().set()

        return result_values

    def handle_recv(self, recv_obj: T):
        global _global_tokenizer_worker_num
        if _global_tokenizer_worker_num > 1:
            # If rids is a string and not empty, remove the prefix
            if hasattr(recv_obj, 'rids') and isinstance(recv_obj.rids, str) and recv_obj.rids:
                recv_obj.rids = get_origin_rid(recv_obj.rids)
            # If rids is a list, remove prefix from each element
            elif hasattr(recv_obj, 'rids') and isinstance(recv_obj.rids, list):
                recv_obj.rids = [get_origin_rid(rid) for rid in recv_obj.rids]

        self._result_values.append(recv_obj)
        if len(self._result_values) == self._fan_out:
            self._result_event.set()


# Note: request abort handling logic
# We should handle all of the following cases correctly.
#
# | entrypoint | is_streaming | status          | abort engine    | cancel asyncio task   | rid_to_state                |
# | ---------- | ------------ | --------------- | --------------- | --------------------- | --------------------------- |
# | http       | yes          | waiting queue   | background task | fast api              | del in _handle_abort_req    |
# | http       | yes          | running         | background task | fast api              | del in _handle_batch_output |
# | http       | no           | waiting queue   | type 1          | type 1 exception      | del in _handle_abort_req    |
# | http       | no           | running         | type 3          | type 3 exception      | del in _handle_batch_output |
#<|MERGE_RESOLUTION|>--- conflicted
+++ resolved
@@ -175,10 +175,9 @@
     output_token_ids_logprobs_idx: List = dataclasses.field(default_factory=list)
 
 
-<<<<<<< HEAD
-# 全局变量声明
+
 _global_tokenizer_worker_num = 1
-=======
+
 def _determine_tensor_transport_mode(server_args: ServerArgs) -> TensorTransportMode:
     is_cross_node = server_args.dist_init_addr
 
@@ -188,7 +187,6 @@
     else:
         return "cuda_ipc"
 
->>>>>>> 2fd5c704
 
 class TokenizerManager:
     """TokenizerManager is a process that tokenizes the text."""
