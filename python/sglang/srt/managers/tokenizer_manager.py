--- conflicted
+++ resolved
@@ -522,10 +522,6 @@
         self.auto_create_handle_loop()
         obj.normalize_batch_and_arguments()
 
-<<<<<<< HEAD
-        async with self._is_updating_cond:
-            await self._is_updating_cond.wait_for(lambda: not self._is_updating)
-
         if self.server_args.tokenizer_worker_num > 1:
             # Modify rid, add worker_id
             if isinstance(obj.rid, list):
@@ -535,8 +531,6 @@
                 # If it's a single value, add worker_id prefix
                 obj.rid = f"{self.worker_id}_{obj.rid}"
 
-=======
->>>>>>> dd001a54
         if self.log_requests:
             max_length, skip_names, _ = self.log_request_metadata
             logger.info(
