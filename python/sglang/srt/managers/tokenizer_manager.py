--- conflicted
+++ resolved
@@ -303,56 +303,6 @@
         if self.server_args.gc_warning_threshold_secs > 0.0:
             configure_gc_warning(self.server_args.gc_warning_threshold_secs)
 
-<<<<<<< HEAD
-        # Communicators
-        self.init_weights_update_group_communicator = _Communicator(
-            self.send_to_scheduler, server_args.dp_size
-        )
-        self.update_weights_from_distributed_communicator = _Communicator(
-            self.send_to_scheduler, server_args.dp_size
-        )
-        self.update_weights_from_tensor_communicator = _Communicator(
-            self.send_to_scheduler, server_args.dp_size
-        )
-        self.get_weights_by_name_communicator = _Communicator(
-            self.send_to_scheduler, server_args.dp_size
-        )
-        self.release_memory_occupation_communicator = _Communicator(
-            self.send_to_scheduler, server_args.dp_size
-        )
-        self.resume_memory_occupation_communicator = _Communicator(
-            self.send_to_scheduler, server_args.dp_size
-        )
-        self.slow_down_communicator = _Communicator(
-            self.send_to_scheduler, server_args.dp_size
-        )
-        self.flush_cache_communicator = _Communicator(
-            self.send_to_scheduler, server_args.dp_size
-        )
-        self.clear_hicache_storage_communicator = _Communicator(
-            self.send_to_scheduler, server_args.dp_size
-        )
-        self.profile_communicator = _Communicator(
-            self.send_to_scheduler, server_args.dp_size
-        )
-        self.get_internal_state_communicator = _Communicator(
-            self.send_to_scheduler, server_args.dp_size
-        )
-        self.set_internal_state_communicator = _Communicator(
-            self.send_to_scheduler, server_args.dp_size
-        )
-        self.expert_distribution_communicator = _Communicator(
-            self.send_to_scheduler, server_args.dp_size
-        )
-        self.update_lora_adapter_communicator = _Communicator(
-            self.send_to_scheduler, server_args.dp_size
-        )
-        self.convert_pd_role_communicator = _Communicator(
-            self.send_to_scheduler, server_args.dp_size
-        )
-
-=======
->>>>>>> 78f13981
         self._result_dispatcher = TypeBasedDispatcher(
             [
                 (
@@ -374,29 +324,6 @@
                     FreezeGCReq,
                     lambda x: None,
                 ),  # For handling case when scheduler skips detokenizer and forwards back to the tokenizer manager, we ignore it.
-<<<<<<< HEAD
-                (
-                    GetInternalStateReqOutput,
-                    self.get_internal_state_communicator.handle_recv,
-                ),
-                (
-                    SetInternalStateReqOutput,
-                    self.set_internal_state_communicator.handle_recv,
-                ),
-                (
-                    ExpertDistributionReqOutput,
-                    self.expert_distribution_communicator.handle_recv,
-                ),
-                (
-                    LoRAUpdateResult,
-                    self.update_lora_adapter_communicator.handle_recv,
-                ),
-                (
-                    ConvertDisaggregationRoleReqOutput,
-                    self.convert_pd_role_communicator.handle_recv,
-                ),
-=======
->>>>>>> 78f13981
                 (HealthCheckOutput, lambda x: None),
             ]
         )
@@ -1011,76 +938,6 @@
     ):
         await self.send_to_scheduler.send_pyobj(obj)
 
-<<<<<<< HEAD
-    async def get_internal_state(self) -> List[Dict[Any, Any]]:
-        req = GetInternalStateReq()
-        responses: List[GetInternalStateReqOutput] = (
-            await self.get_internal_state_communicator(req)
-        )
-        # Many DP ranks
-        return [res.internal_state for res in responses]
-
-    async def set_internal_state(self, obj: SetInternalStateReq) -> List[bool]:
-        responses: List[SetInternalStateReqOutput] = (
-            await self.set_internal_state_communicator(obj)
-        )
-        return [res.updated for res in responses]
-
-    async def convert_pd_role(
-        self, obj: ConvertDisaggregationRoleReqInput
-    ) -> Tuple[bool, str]:
-        if not self.server_args.enable_pd_convert:
-            return False, "PD role conversion is not enabled.", None
-
-        async def check_idle():
-            if self.server_args.tokenizer_worker_num > 1:
-                # check scheduler state as other tokenizer manager may have requests
-                responses: List[ConvertDisaggregationRoleReqOutput] = (
-                    await self.convert_pd_role_communicator(obj)
-                )
-                return all(response.success for response in responses)
-            else:
-                return len(self.rid_to_state) == 0
-
-        if obj.failed_bootstrap_addr is None:
-            obj.check_idle = True
-            check_count = 60
-            while not await check_idle():
-                await asyncio.sleep(1)
-                check_count -= 1
-                logger.info("Waiting for all requests to finish...")
-                if check_count <= 0:
-                    return (
-                        False,
-                        "Maybe caused by: 1. Server stuck, 2. 60s is not enough",
-                        None,
-                    )
-            await self.flush_cache()
-            logger.info(
-                "All requests are finished and cache flushed, can convert p/d role"
-            )
-            obj.check_idle = False
-            if not self.server_args.tokenizer_worker_num > 1:
-                set_bootstrap_server(self, obj)
-
-        responses: List[ConvertDisaggregationRoleReqOutput] = (
-            await self.convert_pd_role_communicator(obj)
-        )
-        if obj.failed_bootstrap_addr is None:
-            # wait scheduler event loop ready
-            await self.flush_cache()
-        return responses[0].success, responses[0].message, responses[0].bootstrap_port
-
-    async def get_load(self) -> dict:
-        # TODO(lsyin): fake load report server
-        if not self.current_load_lock.locked():
-            async with self.current_load_lock:
-                internal_state = await self.get_internal_state()
-                self.current_load = internal_state[0]["load"]
-        return {"load": self.current_load}
-
-=======
->>>>>>> 78f13981
     def get_log_request_metadata(self):
         max_length = None
         skip_names = None
