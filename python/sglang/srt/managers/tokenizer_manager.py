--- conflicted
+++ resolved
@@ -453,11 +453,8 @@
         self,
         obj: Union[GenerateReqInput, EmbeddingReqInput],
         request: Optional[fastapi.Request] = None,
-<<<<<<< HEAD
         tokenizer_rev_request_time: Optional[float] = None,
-=======
         trace_parent: Optional[str] = None,
->>>>>>> 7b7e357f
     ):
         created_time = obj.received_time if obj.received_time else time.time()
         self.auto_create_handle_loop()
