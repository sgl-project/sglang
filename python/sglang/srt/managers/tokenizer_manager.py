# Copyright 2023-2024 SGLang Team
# Licensed under the Apache License, Version 2.0 (the "License");
# you may not use this file except in compliance with the License.
# You may obtain a copy of the License at
#
#     http://www.apache.org/licenses/LICENSE-2.0
#
# Unless required by applicable law or agreed to in writing, software
# distributed under the License is distributed on an "AS IS" BASIS,
# WITHOUT WARRANTIES OR CONDITIONS OF ANY KIND, either express or implied.
# See the License for the specific language governing permissions and
# limitations under the License.
# ==============================================================================
"""TokenizerManager is a process that tokenizes the text."""

import asyncio
import copy
import dataclasses
import logging
import math
import os
import pickle
import signal
import sys
import threading
import time
from collections import deque
from contextlib import nullcontext
from datetime import datetime
from enum import Enum
from http import HTTPStatus
from typing import Any, Awaitable, Dict, List, Optional, Tuple, Union

import fastapi
import orjson
import torch
import uvloop
import zmq
import zmq.asyncio
from fastapi import BackgroundTasks

from sglang.srt.configs.model_config import ModelConfig
from sglang.srt.disaggregation.utils import DisaggregationMode
from sglang.srt.lora.lora_registry import LoRARegistry
from sglang.srt.managers.async_dynamic_batch_tokenizer import AsyncDynamicbatchTokenizer
from sglang.srt.managers.disagg_service import start_disagg_service
from sglang.srt.managers.io_struct import (
    AbortReq,
    BatchEmbeddingOutput,
    BatchMultimodalOutput,
    BatchStrOutput,
    BatchTokenIDOutput,
    BatchTokenizedEmbeddingReqInput,
    BatchTokenizedGenerateReqInput,
    ConfigureLoggingReq,
    EmbeddingReqInput,
    FreezeGCReq,
    GenerateReqInput,
    GetLoadReqInput,
    HealthCheckOutput,
    OpenSessionReqOutput,
    SessionParams,
    TokenizedEmbeddingReqInput,
    TokenizedGenerateReqInput,
    UpdateWeightFromDiskReqInput,
    UpdateWeightFromDiskReqOutput,
    WatchLoadUpdateReq,
)
from sglang.srt.managers.mm_utils import TensorTransportMode
from sglang.srt.managers.multimodal_processor import get_mm_processor, import_processors
from sglang.srt.managers.scheduler import is_health_check_generate_req
from sglang.srt.managers.scheduler_input_blocker import input_blocker_guard_region
from sglang.srt.managers.tokenizer_communicator_mixin import TokenizerCommunicatorMixin
from sglang.srt.metrics.collector import TokenizerMetricsCollector
from sglang.srt.sampling.sampling_params import SamplingParams
from sglang.srt.server_args import (
    PortArgs,
    ServerArgs,
    set_global_server_args_for_tokenizer,
)
from sglang.srt.speculative.spec_info import SpeculativeAlgorithm
from sglang.srt.tracing.trace import (
    trace_get_proc_propagate_context,
    trace_req_finish,
    trace_req_start,
    trace_slice_end,
    trace_slice_start,
)
from sglang.srt.utils import (
    configure_gc_warning,
    dataclass_to_string_truncated,
    freeze_gc,
    get_bool_env_var,
    get_zmq_socket,
    kill_process_tree,
)
from sglang.srt.utils.aio_rwlock import RWLock
from sglang.srt.utils.hf_transformers_utils import (
    get_processor,
    get_tokenizer,
    get_tokenizer_from_processor,
)
from sglang.utils import TypeBasedDispatcher, get_exception_traceback

asyncio.set_event_loop_policy(uvloop.EventLoopPolicy())

logger = logging.getLogger(__name__)


def _determine_tensor_transport_mode(server_args: ServerArgs) -> TensorTransportMode:
    is_cross_node = server_args.dist_init_addr

    if is_cross_node:
        # Fallback to default CPU transport for multi-node
        return "default"
    else:
        return "cuda_ipc"


@dataclasses.dataclass
class ReqState:
    """Store the state a request."""

    out_list: List[Dict[Any, Any]]
    finished: bool
    event: asyncio.Event
    obj: Union[GenerateReqInput, EmbeddingReqInput]

    # For metrics
    created_time: float
    finished_time: float = 0.0
    first_token_time: float = 0.0
    last_time: float = 0.0
    last_completion_tokens: int = 1

    # For streaming output
    last_output_offset: int = 0

    # For incremental state update.
    # TODO(lianmin): do not initialize some lists if not needed.
    text: str = ""
    output_ids: List[int] = dataclasses.field(default_factory=list)
    input_token_logprobs_val: List[float] = dataclasses.field(default_factory=list)
    input_token_logprobs_idx: List[int] = dataclasses.field(default_factory=list)
    output_token_logprobs_val: List[float] = dataclasses.field(default_factory=list)
    output_token_logprobs_idx: List[int] = dataclasses.field(default_factory=list)
    input_top_logprobs_val: List[List[float]] = dataclasses.field(default_factory=list)
    input_top_logprobs_idx: List[List[int]] = dataclasses.field(default_factory=list)
    output_top_logprobs_val: List[List[float]] = dataclasses.field(default_factory=list)
    output_top_logprobs_idx: List[List[int]] = dataclasses.field(default_factory=list)
    input_token_ids_logprobs_val: List = dataclasses.field(default_factory=list)
    input_token_ids_logprobs_idx: List = dataclasses.field(default_factory=list)
    output_token_ids_logprobs_val: List = dataclasses.field(default_factory=list)
    output_token_ids_logprobs_idx: List = dataclasses.field(default_factory=list)


class TokenizerManager(TokenizerCommunicatorMixin):
    """TokenizerManager is a process that tokenizes the text."""

    def __init__(
        self,
        server_args: ServerArgs,
        port_args: PortArgs,
    ):
        # Parse args
        self.server_args = server_args
        self.enable_metrics = server_args.enable_metrics
        self.log_requests = server_args.log_requests
        self.log_requests_level = server_args.log_requests_level
        self.preferred_sampling_params = (
            orjson.loads(server_args.preferred_sampling_params)
            if server_args.preferred_sampling_params
            else None
        )
        self.crash_dump_folder = server_args.crash_dump_folder
        self.enable_trace = server_args.enable_trace

        # Read model args
        self.model_path = server_args.model_path
        self.served_model_name = server_args.served_model_name
        self.model_config = ModelConfig.from_server_args(server_args)
        self.is_generation = self.model_config.is_generation
        self.is_image_gen = self.model_config.is_image_gen
        self.context_len = self.model_config.context_len
        self.image_token_id = self.model_config.image_token_id
        self.max_req_input_len = None  # Will be set later in engine.py
        speculative_algorithm = SpeculativeAlgorithm.from_string(
            server_args.speculative_algorithm
        )
        self.reserve_input_token_num = (
            0
            if speculative_algorithm.is_none()
            else server_args.speculative_num_draft_tokens
        )

<<<<<<< HEAD
        set_global_server_args_for_tokenizer(server_args)

=======
        # Initialize tokenizer and processor
>>>>>>> f7dc2f33
        if self.model_config.is_multimodal:
            import_processors("sglang.srt.multimodal.processors")
            try:
                _processor = get_processor(
                    server_args.tokenizer_path,
                    tokenizer_mode=server_args.tokenizer_mode,
                    trust_remote_code=server_args.trust_remote_code,
                    revision=server_args.revision,
                    use_fast=not server_args.disable_fast_image_processor,
                )
            except ValueError as e:
                error_message = str(e)
                if "does not have a slow version" in error_message:
                    logger.info(
                        f"Processor {server_args.tokenizer_path} does not have a slow version. Automatically use fast version"
                    )
                    _processor = get_processor(
                        server_args.tokenizer_path,
                        tokenizer_mode=server_args.tokenizer_mode,
                        trust_remote_code=server_args.trust_remote_code,
                        revision=server_args.revision,
                        use_fast=True,
                    )
                else:
                    raise e
            transport_mode = _determine_tensor_transport_mode(self.server_args)

            # We want to parallelize the image pre-processing so we create an executor for it
            # We create mm_processor for any skip_tokenizer_init to make sure we still encode
            # images even with skip_tokenizer_init=False.
            self.mm_processor = get_mm_processor(
                self.model_config.hf_config, server_args, _processor, transport_mode
            )

            if server_args.skip_tokenizer_init:
                self.tokenizer = self.processor = None
            else:
                self.processor = _processor
                self.tokenizer = get_tokenizer_from_processor(self.processor)
                os.environ["TOKENIZERS_PARALLELISM"] = "false"
                self._initialize_multi_item_delimiter_text()
        else:
            self.mm_processor = self.processor = None

            if server_args.skip_tokenizer_init:
                self.tokenizer = None
            else:
                self.tokenizer = get_tokenizer(
                    server_args.tokenizer_path,
                    tokenizer_mode=server_args.tokenizer_mode,
                    trust_remote_code=server_args.trust_remote_code,
                    revision=server_args.revision,
                )
                self._initialize_multi_item_delimiter_text()

        # Initialize async dynamic batch tokenizer if enabled (common for both multimodal and non-multimodal)
        if (
            server_args.enable_dynamic_batch_tokenizer
            and not server_args.skip_tokenizer_init
        ):
            self.async_dynamic_batch_tokenizer = AsyncDynamicbatchTokenizer(
                self.tokenizer,
                max_batch_size=server_args.dynamic_batch_tokenizer_batch_size,
                batch_wait_timeout_s=server_args.dynamic_batch_tokenizer_batch_timeout,
            )
        else:
            self.async_dynamic_batch_tokenizer = None

        # Init inter-process communication
        context = zmq.asyncio.Context(2)
        self.recv_from_detokenizer = get_zmq_socket(
            context, zmq.PULL, port_args.tokenizer_ipc_name, True
        )
        if self.server_args.tokenizer_worker_num == 1:
            self.send_to_scheduler = get_zmq_socket(
                context, zmq.PUSH, port_args.scheduler_input_ipc_name, True
            )
        else:
            from sglang.srt.managers.multi_tokenizer_mixin import SenderWrapper

            # Use tokenizer_worker_ipc_name in multi-tokenizer mode
            send_to_scheduler = get_zmq_socket(
                context, zmq.PUSH, port_args.tokenizer_worker_ipc_name, False
            )

            # Make sure that each request carries the tokenizer_ipc_name for response routing
            self.send_to_scheduler = SenderWrapper(port_args, send_to_scheduler)

        # Request states
        self._chosen_loop = None
        self.rid_to_state: Dict[str, ReqState] = {}
        self.asyncio_tasks = set()

        # Health check
        self.server_status = ServerStatus.Starting
        self.gracefully_exit = False
        self.last_receive_tstamp = 0

        # Initial weights status
        self.initial_weights_loaded = True
        if server_args.checkpoint_engine_wait_weights_before_ready:
            self.initial_weights_loaded = False

        # Dumping
        self.dump_requests_folder = ""  # By default do not dump
        self.dump_requests_threshold = 1000
        self.dump_request_list: List[Tuple] = []
        self.log_request_metadata = self.get_log_request_metadata()
        self.crash_dump_request_list: deque[Tuple] = deque()
        self.crash_dump_performed = False  # Flag to ensure dump is only called once

        # Session
        self.session_futures = {}  # session_id -> asyncio event

        # Weight updates
        # The event to notify the weight sync is finished.
        self.model_update_lock = RWLock()
        self.model_update_result: Optional[Awaitable[UpdateWeightFromDiskReqOutput]] = (
            None
        )
        self.is_pause = False
        self.is_pause_cond = asyncio.Condition()

        # LoRA
        # Initialize the `LoRARegistry` with initial LoRA adapter paths provided in `server_args`.
        # The registry dynamically updates as adapters are loaded / unloaded during runtime. It
        # serves as the source of truth for available adapters and maps user-friendly LoRA names
        # to internally used unique LoRA IDs.
        self.lora_registry = LoRARegistry(self.server_args.lora_paths)
        # Lock to serialize LoRA update operations.
        # Please note that, unlike `model_update_lock`, this does not block inference, allowing
        # LoRA updates and inference to overlap.
        self.lora_update_lock = asyncio.Lock()

        # Disaggregation
        self.disaggregation_mode = DisaggregationMode(
            self.server_args.disaggregation_mode
        )
        self.bootstrap_server = start_disagg_service(self.server_args)

        # For load balancing
        self.current_load = 0
        self.current_load_lock = asyncio.Lock()

        # Metrics
        if self.enable_metrics:
            labels = {
                "model_name": self.server_args.served_model_name,
                # TODO: Add lora name/path in the future,
            }
            if server_args.tokenizer_metrics_allowed_custom_labels:
                for label in server_args.tokenizer_metrics_allowed_custom_labels:
                    labels[label] = ""
            self.metrics_collector = TokenizerMetricsCollector(
                server_args=server_args,
                labels=labels,
                bucket_time_to_first_token=self.server_args.bucket_time_to_first_token,
                bucket_e2e_request_latency=self.server_args.bucket_e2e_request_latency,
                bucket_inter_token_latency=self.server_args.bucket_inter_token_latency,
                collect_tokens_histogram=self.server_args.collect_tokens_histogram,
            )

        # Configure GC warning
        if self.server_args.gc_warning_threshold_secs > 0.0:
            configure_gc_warning(self.server_args.gc_warning_threshold_secs)

        self._result_dispatcher = TypeBasedDispatcher(
            [
                (
                    (
                        BatchStrOutput,
                        BatchEmbeddingOutput,
                        BatchTokenIDOutput,
                        BatchMultimodalOutput,
                    ),
                    self._handle_batch_output,
                ),
                (AbortReq, self._handle_abort_req),
                (OpenSessionReqOutput, self._handle_open_session_req_output),
                (
                    UpdateWeightFromDiskReqOutput,
                    self._handle_update_weights_from_disk_req_output,
                ),
                (
                    FreezeGCReq,
                    lambda x: None,
                ),
                # For handling case when scheduler skips detokenizer and forwards back to the tokenizer manager, we ignore it.
                (HealthCheckOutput, lambda x: None),
            ]
        )

        self.init_communicators(server_args)

    async def generate_request(
        self,
        obj: Union[GenerateReqInput, EmbeddingReqInput],
        request: Optional[fastapi.Request] = None,
    ):
        created_time = time.time()
        self.auto_create_handle_loop()
        obj.normalize_batch_and_arguments()

        if self.server_args.tokenizer_worker_num > 1:
            self._attach_multi_http_worker_info(obj)

        if self.enable_trace:
            self._trace_request_start(obj, created_time)

        if self.log_requests:
            max_length, skip_names, _ = self.log_request_metadata
            logger.info(
                f"Receive: obj={dataclass_to_string_truncated(obj, max_length, skip_names=skip_names)}"
            )

        async with self.is_pause_cond:
            await self.is_pause_cond.wait_for(lambda: not self.is_pause)

        async with self.model_update_lock.reader_lock:
            if self.server_args.enable_lora and obj.lora_path:
                # Look up the LoRA ID from the registry and start tracking ongoing LoRA requests.
                obj.lora_id = await self.lora_registry.acquire(obj.lora_path)

            if obj.is_single:
                tokenized_obj = await self._tokenize_one_request(obj)
                state = self._send_one_request(obj, tokenized_obj, created_time)
                async for response in self._wait_one_response(obj, state, request):
                    yield response
            else:
                async for response in self._handle_batch_request(
                    obj, request, created_time
                ):
                    yield response

    def _detect_input_format(
        self, texts: Union[str, List[str]], is_cross_encoder: bool
    ) -> str:
        """Detect the format of input texts for proper tokenization handling.

        Returns:
            - "single_string": Regular single text like "Hello world"
            - "batch_strings": Regular batch like ["Hello", "World"]
            - "cross_encoder_pairs": Cross-encoder pairs like [["query", "document"]]
        """
        if isinstance(texts, str):
            return "single_string"

        if (
            is_cross_encoder
            and len(texts) > 0
            and isinstance(texts[0], list)
            and len(texts[0]) == 2
        ):
            return "cross_encoder_pairs"

        return "batch_strings"

    def _prepare_tokenizer_input(
        self, texts: Union[str, List[str]], input_format: str
    ) -> Union[List[str], List[List[str]]]:
        """Prepare input for the tokenizer based on detected format."""
        if input_format == "single_string":
            return [texts]  # Wrap single string for batch processing
        elif input_format == "cross_encoder_pairs":
            return texts  # Already in correct format: [["query", "doc"]]
        else:  # batch_strings
            return texts  # Already in correct format: ["text1", "text2"]

    def _extract_tokenizer_results(
        self,
        input_ids: List[List[int]],
        token_type_ids: Optional[List[List[int]]],
        input_format: str,
        original_batch_size: int,
    ) -> Union[
        Tuple[List[int], Optional[List[int]]],
        Tuple[List[List[int]], Optional[List[List[int]]]],
    ]:
        """Extract results from tokenizer output based on input format."""

        # For single inputs (string or single cross-encoder pair), extract first element
        if (
            input_format in ["single_string", "cross_encoder_pairs"]
            and original_batch_size == 1
        ):
            single_input_ids = input_ids[0] if input_ids else []
            single_token_type_ids = token_type_ids[0] if token_type_ids else None
            return single_input_ids, single_token_type_ids

        # For true batches, return as-is
        return input_ids, token_type_ids

    async def _tokenize_texts(
        self, texts: Union[str, List[str]], is_cross_encoder: bool = False
    ) -> Union[
        Tuple[List[int], Optional[List[int]]],
        Tuple[List[List[int]], Optional[List[List[int]]]],
    ]:
        """
        Tokenize text(s) using the appropriate tokenizer strategy.

        This method handles multiple input formats and chooses between async dynamic
        batch tokenizer (for single texts only) and regular tokenizer.

        Args:
            texts: Text input in various formats:

                   Regular cases:
                   - Single string: "How are you?"
                   - Batch of strings: ["Hello", "World", "How are you?"]

                   Cross-encoder cases (sentence pairs for similarity/ranking):
                   - Single pair: [["query text", "document text"]]
                   - Multiple pairs: [["q1", "d1"], ["q2", "d2"], ["q3", "d3"]]

            is_cross_encoder: Whether to return token_type_ids for cross-encoder models.
                             Enables proper handling of sentence pairs with segment IDs.

        Returns:
            Single input cases:
                Tuple[List[int], Optional[List[int]]]: (input_ids, token_type_ids)
                Example: ([101, 2129, 102], [0, 0, 0]) for single text
                Example: ([101, 2129, 102, 4068, 102], [0, 0, 0, 1, 1]) for cross-encoder pair

            Batch input cases:
                Tuple[List[List[int]], Optional[List[List[int]]]]: (batch_input_ids, batch_token_type_ids)
                Example: ([[101, 2129, 102], [101, 4068, 102]], None) for regular batch

            Note: token_type_ids is None unless is_cross_encoder=True.
        """
        if not texts or self.tokenizer is None:
            raise ValueError("texts cannot be empty and tokenizer must be initialized")

        # Step 1: Detect input format and prepare for tokenization
        input_format = self._detect_input_format(texts, is_cross_encoder)
        tokenizer_input = self._prepare_tokenizer_input(texts, input_format)
        original_batch_size = len(texts) if not isinstance(texts, str) else 1

        # Step 2: Set up tokenizer arguments
        tokenizer_kwargs = (
            {"return_token_type_ids": is_cross_encoder} if is_cross_encoder else {}
        )

        # Step 3: Choose tokenization strategy
        use_async_tokenizer = (
            self.async_dynamic_batch_tokenizer is not None
            and input_format == "single_string"
        )

        if use_async_tokenizer:
            logger.debug("Using async dynamic batch tokenizer for single text")
            result = await self.async_dynamic_batch_tokenizer.encode(
                tokenizer_input[0], **tokenizer_kwargs
            )
            # Convert to batch format for consistency
            input_ids = [result["input_ids"]]
            token_type_ids = (
                [result["token_type_ids"]]
                if is_cross_encoder and result.get("token_type_ids")
                else None
            )
        else:
            logger.debug(f"Using regular tokenizer for {len(tokenizer_input)} inputs")
            encoded = self.tokenizer(tokenizer_input, **tokenizer_kwargs)
            input_ids = encoded["input_ids"]
            token_type_ids = encoded.get("token_type_ids") if is_cross_encoder else None

        # Step 4: Extract results based on input format
        return self._extract_tokenizer_results(
            input_ids, token_type_ids, input_format, original_batch_size
        )

    async def _tokenize_one_request(
        self,
        obj: Union[GenerateReqInput, EmbeddingReqInput],
    ):
        """Tokenize one request."""
        # Tokenize
        input_embeds = None
        input_text = obj.text
        token_type_ids = None
        is_cross_encoder_request = (
            isinstance(obj, EmbeddingReqInput) and obj.is_cross_encoder_request
        )
        if obj.input_embeds is not None:
            if not self.server_args.disable_radix_cache:
                raise ValueError(
                    "input_embeds is provided while disable_radix_cache is False. "
                    "Please add `--disable-radix-cache` when you launch the server "
                    "if you want to use input_embeds as inputs."
                )
            input_embeds = obj.input_embeds
            input_ids = obj.input_ids
        elif obj.input_ids is not None:
            input_ids = obj.input_ids
        else:
            if self.tokenizer is None:
                raise ValueError(
                    "The engine initialized with skip_tokenizer_init=True cannot "
                    "accept text prompts. Please provide input_ids or re-initialize "
                    "the engine with skip_tokenizer_init=False."
                )

            input_ids, token_type_ids = await self._tokenize_texts(
                input_text, is_cross_encoder_request
            )

        if self.mm_processor and obj.contains_mm_input():
            if obj.image_data is not None and not isinstance(obj.image_data, list):
                obj.image_data = [obj.image_data]
            if obj.audio_data is not None and not isinstance(obj.audio_data, list):
                obj.audio_data = [obj.audio_data]
            mm_inputs: Dict = await self.mm_processor.process_mm_data_async(
                image_data=obj.image_data,
                audio_data=obj.audio_data,
                input_text=input_text or input_ids,
                request_obj=obj,
                max_req_input_len=self.max_req_input_len,
            )
            if mm_inputs and "input_ids" in mm_inputs:
                input_ids = mm_inputs["input_ids"]
        else:
            mm_inputs = None

        self._validate_one_request(obj, input_ids)
        trace_slice_end("tokenize", obj.rid)
        return self._create_tokenized_object(
            obj, input_text, input_ids, input_embeds, mm_inputs, token_type_ids
        )

    def _validate_one_request(
        self, obj: Union[GenerateReqInput, EmbeddingReqInput], input_ids: List[int]
    ) -> None:
        """Validates that the input token count and the requested token count doesn't exceed the model's context length."""
        # FIXME: unify the length validation logic with the one in the scheduler.
        _max_req_len = self.context_len

        input_token_num = len(input_ids) if input_ids is not None else 0
        input_token_num += self.reserve_input_token_num
        if input_token_num >= self.context_len:
            if self.server_args.allow_auto_truncate:
                logger.warning(
                    f"The input ({input_token_num} tokens) is longer than the "
                    f"model's context length ({self.context_len} tokens). "
                    "Truncating the input."
                )
                del input_ids[_max_req_len:]
                input_token_num = len(input_ids)
            else:
                raise ValueError(
                    f"The input ({input_token_num} tokens) is longer than the "
                    f"model's context length ({self.context_len} tokens)."
                )

        if isinstance(obj, EmbeddingReqInput) and self.is_generation:
            raise ValueError(
                "This model does not appear to be an embedding model by default. "
                "Please add `--is-embedding` when launching the server or try another model."
            )

        # Check total tokens (input + max_new_tokens)
        max_new_tokens = obj.sampling_params.get("max_new_tokens")
        if (
            max_new_tokens is not None
            and (max_new_tokens + input_token_num) >= _max_req_len
        ):
            if self.server_args.allow_auto_truncate:
                logger.warning(
                    f"Requested token count ({input_token_num} input + {max_new_tokens} new) "
                    f"exceeds the model's context length ({self.context_len} tokens). "
                    "Truncating max_new_tokens."
                )
                obj.sampling_params["max_new_tokens"] = max(
                    0, _max_req_len - input_token_num
                )
            else:
                total_tokens = max_new_tokens + input_token_num
                error_msg = (
                    f"Requested token count exceeds the model's maximum context length "
                    f"of {self.context_len} tokens. You requested a total of {total_tokens} "
                    f"tokens: {input_token_num} tokens from the input messages and "
                    f"{max_new_tokens} tokens for the completion. Please reduce the number "
                    f"of tokens in the input messages or the completion to fit within the limit."
                )
                raise ValueError(error_msg)

        if isinstance(obj, GenerateReqInput):
            if (
                obj.return_hidden_states
                and not self.server_args.enable_return_hidden_states
            ):
                raise ValueError(
                    "The server is not configured to return the hidden states. "
                    "Please set `--enable-return-hidden-states` to enable this feature."
                )
            if (
                obj.custom_logit_processor
                and not self.server_args.enable_custom_logit_processor
            ):
                raise ValueError(
                    "The server is not configured to enable custom logit processor. "
                    "Please set `--enable-custom-logit-processor` to enable this feature."
                )

    def _validate_input_ids_in_vocab(
        self, input_ids: List[int], vocab_size: int
    ) -> None:
        if any(id >= vocab_size for id in input_ids):
            raise ValueError(
                f"The input_ids {input_ids} contains values greater than the vocab size ({vocab_size})."
            )

    def _create_tokenized_object(
        self,
        obj: Union[GenerateReqInput, EmbeddingReqInput],
        input_text: str,
        input_ids: List[int],
        input_embeds: Optional[Union[List[float], None]] = None,
        mm_inputs: Optional[Dict] = None,
        token_type_ids: Optional[List[int]] = None,
    ) -> Union[TokenizedGenerateReqInput, TokenizedEmbeddingReqInput]:
        """Create a tokenized request object from common parameters."""
        # Parse sampling parameters
        # Note: if there are preferred sampling params, we use them if they are not
        # explicitly passed in sampling_params
        if self.preferred_sampling_params:
            sampling_kwargs = {**self.preferred_sampling_params, **obj.sampling_params}
        else:
            sampling_kwargs = obj.sampling_params
        sampling_params = SamplingParams(**sampling_kwargs)
        sampling_params.normalize(self.tokenizer)
        sampling_params.verify(self.model_config.vocab_size)

        # Build return object
        if isinstance(obj, GenerateReqInput):
            session_params = (
                SessionParams(**obj.session_params) if obj.session_params else None
            )

            tokenized_obj = TokenizedGenerateReqInput(
                input_text,
                input_ids,
                mm_inputs,
                sampling_params,
                obj.return_logprob,
                obj.logprob_start_len,
                obj.top_logprobs_num,
                obj.token_ids_logprob,
                obj.stream,
                rid=obj.rid,
                http_worker_ipc=obj.http_worker_ipc,
                bootstrap_host=obj.bootstrap_host,
                bootstrap_port=obj.bootstrap_port,
                bootstrap_room=obj.bootstrap_room,
                lora_id=obj.lora_id,
                input_embeds=input_embeds,
                session_params=session_params,
                custom_logit_processor=obj.custom_logit_processor,
                return_hidden_states=obj.return_hidden_states,
                data_parallel_rank=obj.data_parallel_rank,
                priority=obj.priority,
                extra_key=obj.extra_key,
            )
        elif isinstance(obj, EmbeddingReqInput):
            tokenized_obj = TokenizedEmbeddingReqInput(
                input_text,
                input_ids,
                mm_inputs,
                token_type_ids,
                sampling_params,
                rid=obj.rid,
                priority=obj.priority,
                http_worker_ipc=obj.http_worker_ipc,
            )

        return tokenized_obj

    async def _batch_tokenize_and_process(
        self, batch_size: int, obj: Union[GenerateReqInput, EmbeddingReqInput]
    ) -> List[Union[TokenizedGenerateReqInput, TokenizedEmbeddingReqInput]]:
        """Handle batch tokenization for text inputs only."""
        logger.debug(f"Starting batch tokenization for {batch_size} text requests")

        # If batch does not have text nothing to tokenize
        # so lets construct the return object
        if not self._batch_has_text(batch_size, obj):
            # All requests already have input_ids, no need to tokenize
            return [await self._tokenize_one_request(obj[i]) for i in range(batch_size)]

        self._validate_batch_tokenization_constraints(batch_size, obj)

        # Collect requests and texts
        requests = [obj[i] for i in range(batch_size)]
        texts = [req.text for req in requests]

        # Check if any request is a cross-encoder request
        is_cross_encoder_request = any(
            isinstance(req, EmbeddingReqInput) and req.is_cross_encoder_request
            for req in requests
        )

        # Batch tokenize all texts using unified method
        input_ids_list, token_type_ids_list = await self._tokenize_texts(
            texts, is_cross_encoder_request
        )

        # Process all requests
        tokenized_objs = []
        for i, req in enumerate(requests):
            self._validate_one_request(obj[i], input_ids_list[i])
            token_type_ids = (
                token_type_ids_list[i] if token_type_ids_list is not None else None
            )
            tokenized_objs.append(
                self._create_tokenized_object(
                    req, req.text, input_ids_list[i], None, None, token_type_ids
                )
            )
            trace_slice_end("tokenize", req.rid)
        logger.debug(f"Completed batch processing for {batch_size} requests")
        return tokenized_objs

    def _validate_batch_tokenization_constraints(
        self, batch_size: int, obj: Union[GenerateReqInput, EmbeddingReqInput]
    ) -> None:
        """Validate constraints for batch tokenization processing."""
        for i in range(batch_size):
            if self.is_generation and obj[i].contains_mm_input():
                raise ValueError(
                    "For multimodal input processing do not set `enable_tokenizer_batch_encode`."
                )
            if obj[i].input_ids is not None:
                raise ValueError(
                    "Batch tokenization is not needed for pre-tokenized input_ids. Do not set `enable_tokenizer_batch_encode`."
                )
            if obj[i].input_embeds is not None:
                raise ValueError(
                    "Batch tokenization is not needed for input_embeds. Do not set `enable_tokenizer_batch_encode`."
                )

    def _batch_has_text(
        self, batch_size: int, obj: Union[GenerateReqInput, EmbeddingReqInput]
    ) -> bool:
        """Check if any request in the batch contains text input."""
        for i in range(batch_size):
            if obj[i].text:
                return True
            elif self.is_generation and obj[i].contains_mm_input():
                return True

        return False

    def _should_use_batch_tokenization(self, batch_size, requests) -> bool:
        """Return True if we should run the tokenizer in batch mode.

        Current policy:
        - Respect explicit server flag `enable_tokenizer_batch_encode`.
        - Or, if no request has text or multimodal input (all use pre-tokenized input_ids or input_embeds), batch the requests without tokenization.
        """
        return batch_size > 0 and (
            self.server_args.enable_tokenizer_batch_encode
            or not self._batch_has_text(batch_size, requests)
        )

    def _send_one_request(
        self,
        obj: Union[GenerateReqInput, EmbeddingReqInput],
        tokenized_obj: Union[TokenizedGenerateReqInput, TokenizedEmbeddingReqInput],
        created_time: Optional[float] = None,
    ):
        trace_slice_start("dispatch", obj.rid)
        tokenized_obj.trace_context = trace_get_proc_propagate_context(obj.rid)
        self.send_to_scheduler.send_pyobj(tokenized_obj)
        state = ReqState([], False, asyncio.Event(), obj, created_time=created_time)
        self.rid_to_state[obj.rid] = state
        trace_slice_end("dispatch", obj.rid, thread_finish_flag=True)
        return state

    def _send_batch_request(
        self,
        obj: Union[GenerateReqInput, EmbeddingReqInput],
        tokenized_objs: List[
            Union[TokenizedGenerateReqInput, TokenizedEmbeddingReqInput]
        ],
        created_time: Optional[float] = None,
    ):
        """Send a batch of tokenized requests as a single batched request to the scheduler."""
        if isinstance(tokenized_objs[0], TokenizedGenerateReqInput):
            batch_req = BatchTokenizedGenerateReqInput(batch=tokenized_objs)
        else:
            batch_req = BatchTokenizedEmbeddingReqInput(batch=tokenized_objs)

        self.send_to_scheduler.send_pyobj(batch_req)
        # Create states for each individual request in the batch
        for i, tokenized_obj in enumerate(tokenized_objs):
            tmp_obj = obj[i]
            state = ReqState(
                [], False, asyncio.Event(), tmp_obj, created_time=created_time
            )
            self.rid_to_state[tmp_obj.rid] = state

    async def _wait_one_response(
        self,
        obj: Union[GenerateReqInput, EmbeddingReqInput],
        state: ReqState,
        request: Optional[fastapi.Request] = None,
    ):
        """Wait for the response of one request."""
        while True:
            try:
                await asyncio.wait_for(state.event.wait(), timeout=4)
            except asyncio.TimeoutError:
                if (
                    request is not None
                    and not obj.background
                    and await request.is_disconnected()
                ):
                    # Abort the request for disconnected requests (non-streaming, waiting queue)
                    self.abort_request(obj.rid)
                    # Use exception to kill the whole call stack and asyncio task
                    raise ValueError(
                        f"Request is disconnected from the client side (type 1). Abort request {obj.rid=}"
                    )
                continue

            out = state.out_list[-1]

            state.out_list = []
            if state.finished:
                if self.log_requests:
                    max_length, skip_names, out_skip_names = self.log_request_metadata
                    if self.model_config.is_multimodal_gen:
                        msg = f"Finish: obj={dataclass_to_string_truncated(obj, max_length, skip_names=skip_names)}"
                    else:
                        msg = f"Finish: obj={dataclass_to_string_truncated(obj, max_length, skip_names=skip_names)}, out={dataclass_to_string_truncated(out, max_length, skip_names=out_skip_names)}"
                    logger.info(msg)

                # Check if this was an abort/error created by scheduler
                if isinstance(out["meta_info"].get("finish_reason"), dict):
                    finish_reason = out["meta_info"]["finish_reason"]
                    if (
                        finish_reason.get("type") == "abort"
                        and finish_reason.get("status_code") == HTTPStatus.BAD_REQUEST
                    ):
                        raise ValueError(finish_reason["message"])

                    if finish_reason.get("type") == "abort" and finish_reason.get(
                        "status_code"
                    ) in (
                        HTTPStatus.SERVICE_UNAVAILABLE,
                        HTTPStatus.INTERNAL_SERVER_ERROR,
                    ):
                        # This is an abort request initiated by scheduler.
                        # Delete the key to prevent resending abort request to the scheduler and
                        # to ensure aborted request state is cleaned up.
                        if state.obj.rid in self.rid_to_state:
                            del self.rid_to_state[state.obj.rid]

                        # Mark ongoing LoRA request as finished.
                        if self.server_args.enable_lora and state.obj.lora_path:
                            await self.lora_registry.release(state.obj.lora_id)

                        raise fastapi.HTTPException(
                            status_code=finish_reason["status_code"],
                            detail=finish_reason["message"],
                        )
                yield out
                break

            state.event.clear()

            if obj.stream:
                yield out
            else:
                if (
                    request is not None
                    and not obj.background
                    and await request.is_disconnected()
                ):
                    # Abort the request for disconnected requests (non-streaming, running)
                    self.abort_request(obj.rid)
                    # Use exception to kill the whole call stack and asyncio task
                    raise ValueError(
                        f"Request is disconnected from the client side (type 3). Abort request {obj.rid=}"
                    )

    async def _handle_batch_request(
        self,
        obj: Union[GenerateReqInput, EmbeddingReqInput],
        request: Optional[fastapi.Request] = None,
        created_time: Optional[float] = None,
    ):
        batch_size = obj.batch_size

        generators = []
        rids = []
        if getattr(obj, "parallel_sample_num", 1) == 1:
            if self._should_use_batch_tokenization(batch_size, obj):
                tokenized_objs = await self._batch_tokenize_and_process(batch_size, obj)
                self._send_batch_request(obj, tokenized_objs, created_time)

                # Set up generators for each request in the batch
                for i in range(batch_size):
                    tmp_obj = obj[i]
                    generators.append(
                        self._wait_one_response(
                            tmp_obj, self.rid_to_state[tmp_obj.rid], request
                        )
                    )
                    rids.append(tmp_obj.rid)
            else:
                # Sequential tokenization and processing
                with (
                    input_blocker_guard_region(send_to_scheduler=self.send_to_scheduler)
                    if get_bool_env_var("SGLANG_ENABLE_COLOCATED_BATCH_GEN")
                    else nullcontext()
                ):
                    for i in range(batch_size):
                        tmp_obj = obj[i]
                        tokenized_obj = await self._tokenize_one_request(tmp_obj)
                        state = self._send_one_request(
                            tmp_obj, tokenized_obj, created_time
                        )
                        generators.append(
                            self._wait_one_response(tmp_obj, state, request)
                        )
                        rids.append(tmp_obj.rid)
        else:
            # FIXME: When using batch and parallel_sample_num together, the perf is not optimal.
            if batch_size > 128:
                logger.warning(
                    "Sending a single large batch with parallel sampling (n > 1) has not been well optimized. "
                    "The performance might be better if you just duplicate the requests n times or use "
                    "many threads to send them one by one with parallel sampling (n > 1)."
                )

            # Tokenize all requests
            objs = [obj[i] for i in range(batch_size)]
            tokenized_objs = await asyncio.gather(
                *(self._tokenize_one_request(obj) for obj in objs)
            )

            # Cache the common prefix for parallel sampling
            for i in range(batch_size):
                tmp_obj = copy.copy(objs[i])
                tokenized_obj = copy.copy(tokenized_objs[i])
                tokenized_obj.rid = tmp_obj.regenerate_rid()
                tokenized_obj.sampling_params = copy.copy(tokenized_obj.sampling_params)
                tokenized_obj.sampling_params.max_new_tokens = 0
                tokenized_obj.stream = False
                state = self._send_one_request(tmp_obj, tokenized_obj, created_time)
                await self._wait_one_response(tmp_obj, state, request).__anext__()

            # Expand requests, assign new rids for them, and send them
            for i in range(batch_size):
                for _ in range(obj.parallel_sample_num):
                    tmp_obj = copy.copy(objs[i])
                    tokenized_obj = copy.copy(tokenized_objs[i])
                    tokenized_obj.rid = tmp_obj.regenerate_rid()
                    state = self._send_one_request(tmp_obj, tokenized_obj, created_time)
                    generators.append(self._wait_one_response(tmp_obj, state, request))
                    rids.append(tmp_obj.rid)

        # Wait for all requests
        is_stream = hasattr(obj, "stream") and obj.stream
        if not is_stream:
            outputs = await asyncio.gather(*(gen.__anext__() for gen in generators))
            yield outputs
        else:
            rid_to_index = {rid: i for i, rid in enumerate(rids)}
            task_map = {asyncio.create_task(gen.__anext__()): gen for gen in generators}
            while task_map:
                done, _ = await asyncio.wait(
                    task_map.keys(), return_when=asyncio.FIRST_COMPLETED
                )

                for task in done:
                    gen = task_map.pop(task)
                    try:
                        result = task.result()
                        result["index"] = rid_to_index[result["meta_info"]["id"]]
                        yield result
                        new_task = asyncio.create_task(gen.__anext__())
                        task_map[new_task] = gen
                    except StopAsyncIteration:
                        pass

    def abort_request(self, rid: str = "", abort_all: bool = False):
        if not abort_all and rid not in self.rid_to_state:
            return
        req = AbortReq(rid=rid, abort_all=abort_all)
        self.send_to_scheduler.send_pyobj(req)
        if self.enable_metrics:
            # TODO: also use custom_labels from the request
            self.metrics_collector.observe_one_aborted_request(
                self.metrics_collector.labels
            )

    async def pause_generation(self):
        async with self.is_pause_cond:
            self.is_pause = True
            self.abort_request(abort_all=True)

    async def continue_generation(self):
        async with self.is_pause_cond:
            self.is_pause = False
            self.is_pause_cond.notify_all()

    async def update_weights_from_disk(
        self,
        obj: UpdateWeightFromDiskReqInput,
        request: Optional[fastapi.Request] = None,
    ) -> Tuple[bool, str]:
        self.auto_create_handle_loop()

        # default the load format to the server_args
        if obj.load_format is None:
            obj.load_format = self.server_args.load_format
        logger.info("Start update_weights. Load format=%s", obj.load_format)

        if obj.abort_all_requests:
            self.abort_request(abort_all=True)

        if True:  # Keep this redundant check to simplify some internal code sync
            # Hold the lock if it is not async. This means that weight sync
            # cannot run while requests are in progress.
            async with self.model_update_lock.writer_lock:
                return await self._wait_for_model_update_from_disk(obj)

    async def _wait_for_model_update_from_disk(
        self, obj: UpdateWeightFromDiskReqInput
    ) -> Tuple[bool, str]:
        self.send_to_scheduler.send_pyobj(obj)
        self.model_update_result = asyncio.Future()
        if self.server_args.dp_size == 1:
            result = await self.model_update_result
            if result.success:
                self.served_model_name = obj.model_path
                self.server_args.model_path = obj.model_path
                self.server_args.load_format = obj.load_format
                self.model_path = obj.model_path
            return result.success, result.message, result.num_paused_requests
        else:  # self.server_args.dp_size > 1
            self.model_update_tmp = []
            result = await self.model_update_result

            all_success = all([r.success for r in result])
            if all_success is True:
                self.server_args.model_path = obj.model_path
                self.server_args.load_format = obj.load_format
                self.model_path = obj.model_path
            all_message = [r.message for r in result]
            all_message = " | ".join(all_message)
            all_paused_requests = [r.num_paused_requests for r in result]
            return all_success, all_message, all_paused_requests

    def configure_logging(self, obj: ConfigureLoggingReq):
        if obj.log_requests is not None:
            self.log_requests = obj.log_requests
        if obj.log_requests_level is not None:
            self.log_requests_level = obj.log_requests_level
        if obj.dump_requests_folder is not None:
            self.dump_requests_folder = obj.dump_requests_folder
        if obj.dump_requests_threshold is not None:
            self.dump_requests_threshold = obj.dump_requests_threshold
        if obj.crash_dump_folder is not None:
            self.crash_dump_folder = obj.crash_dump_folder
        logging.info(f"Config logging: {obj=}")
        self.log_request_metadata = self.get_log_request_metadata()

    async def freeze_gc(self):
        """Send a freeze_gc message to the scheduler first, then freeze locally."""
        self.send_to_scheduler.send_pyobj(FreezeGCReq())
        freeze_gc("Tokenizer Manager")
        return None

    def create_abort_task(self, obj: GenerateReqInput):
        # Abort the request if the client is disconnected.
        async def abort_request():
            await asyncio.sleep(2)
            if obj.is_single:
                self.abort_request(obj.rid)
            else:
                for rid in obj.rid:
                    self.abort_request(rid)

        background_tasks = BackgroundTasks()
        background_tasks.add_task(abort_request)
        return background_tasks

    def auto_create_handle_loop(self):
        if self._chosen_loop is not None:
            assert (
                asyncio.get_event_loop() == self._chosen_loop
            ), f"Please ensure only one event loop is ever used with SGLang. Previous loop: {self._chosen_loop}, current loop: {asyncio.get_event_loop()}"
            return

        loop = asyncio.get_event_loop()
        self._chosen_loop = loop
        self.asyncio_tasks.add(
            loop.create_task(print_exception_wrapper(self.handle_loop))
        )

        self.event_loop = loop

        # We cannot add signal handler when the tokenizer manager is not in
        # the main thread due to the CPython limitation.
        if threading.current_thread() is threading.main_thread():
            signal_handler = SignalHandler(self)
            loop.add_signal_handler(signal.SIGTERM, signal_handler.sigterm_handler)
            # Update the signal handler for the process. It overrides the sigquit handler in the launch phase.
            loop.add_signal_handler(
                signal.SIGQUIT, signal_handler.running_phase_sigquit_handler
            )
        else:
            logger.warning(
                "Signal handler is not added because the tokenizer manager is "
                "not in the main thread. This disables graceful shutdown of the "
                "tokenizer manager when SIGTERM is received."
            )
        self.asyncio_tasks.add(
            loop.create_task(print_exception_wrapper(self.sigterm_watchdog))
        )
        self.asyncio_tasks.add(
            loop.create_task(print_exception_wrapper(self.watch_load_thread))
        )

    def dump_requests_before_crash(self):
        if self.crash_dump_performed:
            logger.info(
                "SIGTERM/SIGQUIT/Exception triggered, but crash dump already performed, skipping."
            )
            return

        if not self.crash_dump_folder:
            return

        logger.error(f"Dumping requests before crash. {self.crash_dump_folder=}")
        self.crash_dump_performed = True

        # Check if NFS directory is available
        # expected_nfs_dir = "/" + self.crash_dump_folder.lstrip("/").split("/")[0]
        # use_nfs_dir = os.path.isdir(expected_nfs_dir) and os.access(
        #     expected_nfs_dir, os.W_OK
        # )
        use_nfs_dir = False
        if not use_nfs_dir:
            logger.error(
                f"Expected NFS directory is not available or writable. Uploading to GCS."
            )

        data_to_dump = []
        if self.crash_dump_request_list:
            data_to_dump.extend(self.crash_dump_request_list)

        # Add unfinished requests from rid_to_state
        unfinished_requests = []
        for rid, state in self.rid_to_state.items():
            if not state.finished:
                unfinished_requests.append(
                    (
                        state.obj,
                        state.out_list[-1] if state.out_list else {},
                        state.created_time,
                        time.time(),
                    )
                )
        if unfinished_requests:
            data_to_dump.extend(unfinished_requests)

        if not data_to_dump:
            return

        object_name = f'crash_dump_{datetime.now().strftime("%Y-%m-%d_%H-%M-%S")}.pkl'
        filename = os.path.join(
            self.crash_dump_folder,
            os.getenv("HOSTNAME", None),
            object_name,
        )

        os.makedirs(os.path.dirname(filename), exist_ok=True)
        # Include server_args in the dump
        data_to_dump_with_server_args = {
            "server_args": self.server_args,
            "requests": data_to_dump,
        }
        with open(filename, "wb") as f:
            pickle.dump(data_to_dump_with_server_args, f)
        logger.error(
            f"Dumped {len(self.crash_dump_request_list)} finished and {len(unfinished_requests)} unfinished requests before crash to {filename}"
        )

        def _upload_file_to_gcs(bucket_name, source_file_path, object_name):
            from google.cloud import storage

            client = storage.Client()
            bucket = client.bucket(bucket_name)
            blob = bucket.blob(object_name)
            blob.upload_from_filename(source_file_path, if_generation_match=0)
            logger.error(
                f"Successfully uploaded {source_file_path} to gs://{bucket_name}/{object_name}"
            )

        if not use_nfs_dir:
            _upload_file_to_gcs(
                "sglang_crash_dump",
                filename,
                os.getenv("HOSTNAME", None) + "/" + object_name,
            )

    async def sigterm_watchdog(self):
        while not self.gracefully_exit:
            await asyncio.sleep(5)

        # Drain requests
        while True:
            remain_num_req = len(self.rid_to_state)
            remaining_rids = list(self.rid_to_state.keys())

            if self.server_status == ServerStatus.UnHealthy:
                # if health check failed, we should exit immediately
                logger.error(
                    "Signal SIGTERM received while health check failed. Force exiting."
                )
                self.dump_requests_before_crash()
                break

            elif get_bool_env_var("SGL_FORCE_SHUTDOWN"):
                # if force shutdown flag set, exit immediately
                logger.error(
                    "Signal SIGTERM received while force shutdown flag set. Force exiting."
                )
                break

            logger.info(
                f"Gracefully exiting... Remaining number of requests {remain_num_req}. Remaining requests {remaining_rids=}."
            )
            if remain_num_req > 0:
                await asyncio.sleep(5)
            else:
                self.dump_requests_before_crash()
                break

        kill_process_tree(os.getpid(), include_parent=True)
        sys.exit(0)

    async def handle_loop(self):
        """The event loop that handles requests"""
        while True:
            recv_obj = await self.recv_from_detokenizer.recv_pyobj()
            self._result_dispatcher(recv_obj)
            self.last_receive_tstamp = time.time()

    def _handle_batch_output(
        self,
        recv_obj: Union[
            BatchStrOutput,
            BatchEmbeddingOutput,
            BatchMultimodalOutput,
            BatchTokenIDOutput,
        ],
    ):
        for i, rid in enumerate(recv_obj.rids):
            state = self.rid_to_state.get(rid, None)
            if state is None:
                logger.error(
                    f"Received output for {rid=} but the state was deleted in TokenizerManager."
                )
                continue

            # Build meta_info and return value
            meta_info = {
                "id": rid,
                "finish_reason": recv_obj.finished_reasons[i],
                "prompt_tokens": recv_obj.prompt_tokens[i],
                "weight_version": self.server_args.weight_version,
            }

            if getattr(state.obj, "return_logprob", False):
                self.convert_logprob_style(
                    meta_info,
                    state,
                    state.obj.top_logprobs_num,
                    state.obj.token_ids_logprob,
                    state.obj.return_text_in_logprobs
                    and not self.server_args.skip_tokenizer_init,
                    recv_obj,
                    i,
                )

            if not isinstance(recv_obj, BatchEmbeddingOutput):
                meta_info.update(
                    {
                        "completion_tokens": recv_obj.completion_tokens[i],
                        "cached_tokens": recv_obj.cached_tokens[i],
                    }
                )

            if getattr(recv_obj, "output_hidden_states", None):
                meta_info["hidden_states"] = recv_obj.output_hidden_states[i]

            if isinstance(recv_obj, BatchStrOutput):
                state.text += recv_obj.output_strs[i]
                if state.obj.stream:
                    state.output_ids.extend(recv_obj.output_ids[i])
                    output_token_ids = state.output_ids[state.last_output_offset :]
                    state.last_output_offset = len(state.output_ids)
                else:
                    state.output_ids.extend(recv_obj.output_ids[i])
                    output_token_ids = state.output_ids.copy()

                out_dict = {
                    "text": state.text,
                    "output_ids": output_token_ids,
                    "meta_info": meta_info,
                }
            elif isinstance(recv_obj, BatchTokenIDOutput):
                if self.server_args.stream_output and state.obj.stream:
                    state.output_ids.extend(recv_obj.output_ids[i])
                    output_token_ids = state.output_ids[state.last_output_offset :]
                    state.last_output_offset = len(state.output_ids)
                else:
                    state.output_ids.extend(recv_obj.output_ids[i])
                    output_token_ids = state.output_ids.copy()

                out_dict = {
                    "output_ids": output_token_ids,
                    "meta_info": meta_info,
                }
            elif isinstance(recv_obj, BatchMultimodalOutput):
                raise NotImplementedError("BatchMultimodalOut not implemented")
            else:
                assert isinstance(recv_obj, BatchEmbeddingOutput)
                out_dict = {
                    "embedding": recv_obj.embeddings[i],
                    "meta_info": meta_info,
                }

            state.finished = recv_obj.finished_reasons[i] is not None
            if state.finished:
                if self.server_args.speculative_algorithm:
                    self._calculate_spec_decoding_metrics(meta_info, recv_obj, i)
                state.finished_time = time.time()
                meta_info["e2e_latency"] = state.finished_time - state.created_time

                trace_req_finish(rid, ts=int(state.finished_time * 1e9))

                del self.rid_to_state[rid]

                # Mark ongoing LoRA request as finished.
                if self.server_args.enable_lora and state.obj.lora_path:
                    asyncio.create_task(self.lora_registry.release(state.obj.lora_id))

            state.out_list.append(out_dict)
            state.event.set()

            # Log metrics and dump
            if self.enable_metrics and state.obj.log_metrics:
                self.collect_metrics(state, recv_obj, i)
            if self.dump_requests_folder and state.finished and state.obj.log_metrics:
                self.dump_requests(state, out_dict)
            if self.crash_dump_folder and state.finished and state.obj.log_metrics:
                self.record_request_for_crash_dump(state, out_dict)

    def convert_logprob_style(
        self,
        meta_info: dict,
        state: ReqState,
        top_logprobs_num: int,
        token_ids_logprob: List[int],
        return_text_in_logprobs: bool,
        recv_obj: BatchStrOutput,
        recv_obj_index: int,
    ):
        if recv_obj.input_token_logprobs_val is None:
            return

        if len(recv_obj.input_token_logprobs_val) > 0:
            state.input_token_logprobs_val.extend(
                recv_obj.input_token_logprobs_val[recv_obj_index]
            )
            state.input_token_logprobs_idx.extend(
                recv_obj.input_token_logprobs_idx[recv_obj_index]
            )
        state.output_token_logprobs_val.extend(
            recv_obj.output_token_logprobs_val[recv_obj_index]
        )
        state.output_token_logprobs_idx.extend(
            recv_obj.output_token_logprobs_idx[recv_obj_index]
        )
        meta_info["input_token_logprobs"] = self.detokenize_logprob_tokens(
            state.input_token_logprobs_val,
            state.input_token_logprobs_idx,
            return_text_in_logprobs,
        )
        meta_info["output_token_logprobs"] = self.detokenize_logprob_tokens(
            state.output_token_logprobs_val,
            state.output_token_logprobs_idx,
            return_text_in_logprobs,
        )

        if top_logprobs_num > 0:
            if len(recv_obj.input_top_logprobs_val) > 0:
                state.input_top_logprobs_val.extend(
                    recv_obj.input_top_logprobs_val[recv_obj_index]
                )
                state.input_top_logprobs_idx.extend(
                    recv_obj.input_top_logprobs_idx[recv_obj_index]
                )
            state.output_top_logprobs_val.extend(
                recv_obj.output_top_logprobs_val[recv_obj_index]
            )
            state.output_top_logprobs_idx.extend(
                recv_obj.output_top_logprobs_idx[recv_obj_index]
            )
            meta_info["input_top_logprobs"] = self.detokenize_top_logprobs_tokens(
                state.input_top_logprobs_val,
                state.input_top_logprobs_idx,
                return_text_in_logprobs,
            )
            meta_info["output_top_logprobs"] = self.detokenize_top_logprobs_tokens(
                state.output_top_logprobs_val,
                state.output_top_logprobs_idx,
                return_text_in_logprobs,
            )

        if token_ids_logprob is not None:
            if len(recv_obj.input_token_ids_logprobs_val) > 0:
                state.input_token_ids_logprobs_val.extend(
                    recv_obj.input_token_ids_logprobs_val[recv_obj_index]
                )
                state.input_token_ids_logprobs_idx.extend(
                    recv_obj.input_token_ids_logprobs_idx[recv_obj_index]
                )
            state.output_token_ids_logprobs_val.extend(
                recv_obj.output_token_ids_logprobs_val[recv_obj_index]
            )
            state.output_token_ids_logprobs_idx.extend(
                recv_obj.output_token_ids_logprobs_idx[recv_obj_index]
            )
            meta_info["input_token_ids_logprobs"] = self.detokenize_top_logprobs_tokens(
                state.input_token_ids_logprobs_val,
                state.input_token_ids_logprobs_idx,
                return_text_in_logprobs,
            )
            meta_info["output_token_ids_logprobs"] = (
                self.detokenize_top_logprobs_tokens(
                    state.output_token_ids_logprobs_val,
                    state.output_token_ids_logprobs_idx,
                    return_text_in_logprobs,
                )
            )

    def detokenize_logprob_tokens(
        self,
        token_logprobs_val: List[float],
        token_logprobs_idx: List[int],
        decode_to_text: bool,
    ):
        if not decode_to_text:
            return [
                (logprob, token_id, None)
                for logprob, token_id in zip(token_logprobs_val, token_logprobs_idx)
            ]
        else:
            assert self.tokenizer is not None
            token_texts = self.tokenizer.batch_decode(token_logprobs_idx)
            return list(zip(token_logprobs_val, token_logprobs_idx, token_texts))

    def detokenize_top_logprobs_tokens(
        self,
        token_logprobs_val: List[float],
        token_logprobs_idx: List[int],
        decode_to_text: bool,
    ):
        # TODO: The current implementation only batches the detokenization for top-k tokens per single position.
        # We should batch all top-k tokens in all positions.
        ret = []
        for i in range(len(token_logprobs_val)):
            if token_logprobs_val[i]:
                ret.append(
                    self.detokenize_logprob_tokens(
                        token_logprobs_val[i], token_logprobs_idx[i], decode_to_text
                    )
                )
            else:
                ret.append(None)
        return ret

    def _calculate_spec_decoding_metrics(
        self,
        meta_info: Dict[str, Any],
        recv_obj: Union[
            BatchStrOutput,
            BatchEmbeddingOutput,
            BatchMultimodalOutput,
            BatchTokenIDOutput,
        ],
        i: int,
    ) -> None:
        """Calculate speculative decoding metrics, such as acceptance rate and acceptance length metrics."""
        meta_info["spec_accept_rate"] = 0.0
        meta_info["spec_accept_length"] = 0
        meta_info["spec_verify_ct"] = recv_obj.spec_verify_ct[i]

        if (
            recv_obj.spec_verify_ct[i] > 0
            and self.server_args.speculative_num_steps is not None
            and not isinstance(recv_obj, BatchEmbeddingOutput)
            and hasattr(recv_obj, "spec_accepted_tokens")
            # Checks that `spec_accepted_tokens[i]` will exist.
            and len(recv_obj.spec_accepted_tokens) > i
        ):
            total_draft_tokens = (
                recv_obj.spec_verify_ct[i] * self.server_args.speculative_num_steps
            )
            accepted_tokens = recv_obj.spec_accepted_tokens[i]

            # Calculate per-request acceptance rate and average acceptance length.
            if total_draft_tokens > 0:
                # Calculate acceptance rate: accepted / (steps * lookahead)
                meta_info["spec_accept_rate"] = accepted_tokens / total_draft_tokens
                meta_info["spec_accept_length"] = (
                    recv_obj.completion_tokens[i] / recv_obj.spec_verify_ct[i]
                )

    def collect_metrics(self, state: ReqState, recv_obj: BatchStrOutput, i: int):
        completion_tokens = (
            recv_obj.completion_tokens[i]
            if getattr(recv_obj, "completion_tokens", None)
            else 0
        )

        custom_labels = getattr(state.obj, "custom_labels", None)
        labels = (
            {**self.metrics_collector.labels, **custom_labels}
            if custom_labels
            else self.metrics_collector.labels
        )
        if (
            state.first_token_time == 0.0
            and self.disaggregation_mode != DisaggregationMode.PREFILL
        ):
            state.first_token_time = state.last_time = time.time()
            state.last_completion_tokens = completion_tokens
            self.metrics_collector.observe_time_to_first_token(
                labels, state.first_token_time - state.created_time
            )
        else:
            num_new_tokens = completion_tokens - state.last_completion_tokens
            if num_new_tokens:
                new_time = time.time()
                interval = new_time - state.last_time
                self.metrics_collector.observe_inter_token_latency(
                    labels,
                    interval,
                    num_new_tokens,
                )
                state.last_time = new_time
                state.last_completion_tokens = completion_tokens

        if state.finished:
            has_grammar = (
                state.obj.sampling_params.get("json_schema", None)
                or state.obj.sampling_params.get("regex", None)
                or state.obj.sampling_params.get("ebnf", None)
                or state.obj.sampling_params.get("structural_tag", None)
            )
            self.metrics_collector.observe_one_finished_request(
                labels,
                recv_obj.prompt_tokens[i],
                completion_tokens,
                recv_obj.cached_tokens[i],
                state.finished_time - state.created_time,
                has_grammar,
            )

    def dump_requests(self, state: ReqState, out_dict: dict):
        self.dump_request_list.append(
            (state.obj, out_dict, state.created_time, time.time())
        )

        if len(self.dump_request_list) >= self.dump_requests_threshold:
            filename = os.path.join(
                self.dump_requests_folder,
                datetime.now().strftime("%Y-%m-%d_%H-%M-%S") + ".pkl",
            )
            self._dump_data_to_file(
                data_list=self.dump_request_list,
                filename=filename,
                log_message=f"Dump {len(self.dump_request_list)} requests to {filename}",
            )
            self.dump_request_list = []

    def record_request_for_crash_dump(self, state: ReqState, out_dict: dict):
        current_time = time.time()
        self.crash_dump_request_list.append(
            (state.obj, out_dict, state.created_time, current_time)
        )
        # Remove requests older than 5 minutes based on finish time
        while (
            self.crash_dump_request_list
            and current_time - self.crash_dump_request_list[0][3] >= 300
        ):
            self.crash_dump_request_list.popleft()

    def _dump_data_to_file(
        self, data_list: List[Tuple], filename: str, log_message: str
    ):
        logger.info(log_message)
        to_dump_with_server_args = {
            "server_args": self.server_args,
            "requests": data_list.copy(),
        }

        def background_task():
            os.makedirs(os.path.dirname(filename), exist_ok=True)
            with open(filename, "wb") as f:
                pickle.dump(to_dump_with_server_args, f)

        asyncio.create_task(asyncio.to_thread(background_task))

    def _handle_abort_req(self, recv_obj: AbortReq):
        if is_health_check_generate_req(recv_obj):
            return
        state = self.rid_to_state[recv_obj.rid]
        state.finished = True
        if recv_obj.finished_reason:
            out = {
                "meta_info": {
                    "id": recv_obj.rid,
                    "finish_reason": recv_obj.finished_reason,
                },
            }
        else:
            out = {
                "text": "",
                "meta_info": {
                    "id": recv_obj.rid,
                    "finish_reason": {
                        "type": "abort",
                        "message": "Abort before prefill",
                    },
                    "prompt_tokens": 0,
                    "completion_tokens": 0,
                },
            }
        state.out_list.append(out)
        state.event.set()

    def _handle_open_session_req_output(self, recv_obj):
        self.session_futures[recv_obj.session_id].set_result(
            recv_obj.session_id if recv_obj.success else None
        )

    def _handle_update_weights_from_disk_req_output(self, recv_obj):
        if self.server_args.dp_size == 1:
            self.model_update_result.set_result(recv_obj)
        else:  # self.server_args.dp_size > 1
            self.model_update_tmp.append(recv_obj)
            # set future if the all results are received
            if len(self.model_update_tmp) == self.server_args.dp_size:
                self.model_update_result.set_result(self.model_update_tmp)

    def _initialize_multi_item_delimiter_text(self):
        """Initialize multi-item delimiter text from token ID after tokenizer is loaded."""
        if (
            hasattr(self.server_args, "multi_item_scoring_delimiter")
            and self.server_args.multi_item_scoring_delimiter is not None
            and self.tokenizer is not None
        ):
            try:
                self.multi_item_delimiter_text = self.tokenizer.decode(
                    [self.server_args.multi_item_scoring_delimiter],
                    skip_special_tokens=False,
                )
            except Exception as e:
                logger.warning(
                    f"Failed to decode delimiter token {self.server_args.multi_item_scoring_delimiter}: {e}"
                )
                self.multi_item_delimiter_text = None

    def _build_multi_item_token_sequence(
        self, query: List[int], items: List[List[int]], delimiter_token_id: int
    ) -> List[int]:
        """
        Build a single token sequence for multi-item scoring.
        Format: query<delimiter>item1<delimiter>item2<delimiter>item3<delimiter>

        Args:
            query: Query token IDs
            items: List of item token ID sequences
            delimiter_token_id: Token ID to use as delimiter

        Returns:
            Combined token sequence
        """
        combined_sequence = query[:]  # Start with query

        for item in items:
            combined_sequence.append(delimiter_token_id)  # Add delimiter
            combined_sequence.extend(item)  # Add item tokens

        # Add final delimiter after the last item for logprob extraction
        combined_sequence.append(delimiter_token_id)

        return combined_sequence

    def _extract_logprobs_for_tokens(
        self, logprobs_data: List, label_token_ids: List[int]
    ) -> Dict[int, float]:
        """
        Extract logprobs for specified token IDs from logprobs data.

        Args:
            logprobs_data: List of (logprob, token_id, text) tuples
            label_token_ids: Token IDs to extract logprobs for

        Returns:
            Dictionary mapping token_id to logprob
        """
        logprobs = {}
        if logprobs_data:
            for logprob, token_id, _ in logprobs_data:
                if token_id in label_token_ids:
                    logprobs[token_id] = logprob
        return logprobs

    def _convert_logprobs_to_scores(
        self,
        logprobs: Dict[int, float],
        label_token_ids: List[int],
        apply_softmax: bool,
    ) -> List[float]:
        """
        Convert logprobs dictionary to ordered score list.

        Args:
            logprobs: Dictionary mapping token_id to logprob
            label_token_ids: Token IDs in desired order
            apply_softmax: Whether to apply softmax normalization

        Returns:
            List of scores in the same order as label_token_ids
        """
        score_list = [
            logprobs.get(token_id, float("-inf")) for token_id in label_token_ids
        ]

        if apply_softmax:
            score_list = torch.softmax(torch.tensor(score_list), dim=0).tolist()
        else:
            # Convert logprobs to probabilities if not using softmax
            score_list = [
                math.exp(x) if x != float("-inf") else 0.0 for x in score_list
            ]

        return score_list

    def _process_multi_item_scoring_results(
        self,
        results: Any,
        items: List,
        label_token_ids: List[int],
        apply_softmax: bool,
        batch_request=None,
    ) -> List[List[float]]:
        """
        Process results from multi-item scoring request.
        Extracts logprobs at delimiter positions from input_token_ids_logprobs.

        Args:
            results: Results from generate_request
            items: List of items being scored
            label_token_ids: Token IDs to extract scores for
            apply_softmax: Whether to apply softmax normalization
            batch_request: The original batch request containing input sequence

        Returns:
            List of score lists, one for each item
        """
        single_result = results[0] if isinstance(results, list) else results

        # For multi-item scoring, logprobs are in input_token_ids_logprobs
        input_logprobs = single_result["meta_info"].get("input_token_ids_logprobs", [])

        if not input_logprobs:
            raise RuntimeError(
                f"input_token_ids_logprobs is empty for multi-item scoring request {single_result['meta_info'].get('id', '<unknown>')}. "
                "This indicates token_ids_logprobs were not computed properly for Mutil Item Scoring."
            )

        scores = []
        num_items = len(items) if isinstance(items, list) else 1

        # Check if we have the expected number of logprobs
        expected_logprobs_count = num_items + 1
        if len(input_logprobs) != expected_logprobs_count:
            raise RuntimeError(
                f"Expected {expected_logprobs_count} input_token_ids_logprobs for multi-item scoring "
                f"with {num_items} items, but got {len(input_logprobs)}. "
                f"Request ID: {single_result['meta_info'].get('id', '<unknown>')}"
            )

        # Skip the first delimiter (between query and first item) and process remaining delimiter positions
        # We want to exclude the first one since it represents the boundary between query and first item, not an item boundary
        start_idx = 1 if len(input_logprobs) > 1 else 0

        # Process logprobs for each item position (excluding first delimiter)
        for item_idx in range(num_items):
            logprob_idx = start_idx + item_idx
            item_logprobs_data = input_logprobs[logprob_idx]
            logprobs = self._extract_logprobs_for_tokens(
                item_logprobs_data, label_token_ids
            )
            score_list = self._convert_logprobs_to_scores(
                logprobs, label_token_ids, apply_softmax
            )
            scores.append(score_list)

        return scores

    def _process_single_item_scoring_results(
        self, results: Any, label_token_ids: List[int], apply_softmax: bool
    ) -> List[List[float]]:
        """
        Process results from single-item scoring request.
        Single-item scoring results are stored in output_token_ids_logprobs.

        Args:
            results: Results from generate_request
            label_token_ids: Token IDs to extract scores for
            apply_softmax: Whether to apply softmax normalization

        Returns:
            List of score lists, one for each result
        """
        scores = []

        for result in results:
            # For single-item scoring, logprobs are in output_token_ids_logprobs
            output_logprobs = result["meta_info"].get("output_token_ids_logprobs", [])

            if not output_logprobs or len(output_logprobs) == 0:
                raise RuntimeError(
                    f"output_logprobs is empty for request {result['meta_info'].get('id', '<unknown>')}."
                )

            # Extract logprobs for the first (and only) position
            logprobs = self._extract_logprobs_for_tokens(
                output_logprobs[0], label_token_ids
            )
            score_list = self._convert_logprobs_to_scores(
                logprobs, label_token_ids, apply_softmax
            )
            scores.append(score_list)

        return scores

    async def score_request(
        self,
        query: Optional[Union[str, List[int]]] = None,
        items: Optional[Union[str, List[str], List[List[int]]]] = None,
        label_token_ids: Optional[List[int]] = None,
        apply_softmax: bool = False,
        item_first: bool = False,
        request: Optional[Any] = None,
    ) -> List[List[float]]:
        """
        Score the probability of specified token IDs appearing after the given (query + item) pair.

        This method supports two scoring approaches:
        1. Single-Item scoring (default): Process each query+item pair independently
        2. Multi-Item scoring: When multi_item_scoring_delimiter is set, combine query and
           multiple items into a single sequence using delimiter for efficient processing.
           Note: item_first parameter is ignored in multi-item scoring mode since it uses
           a fixed format: query<delimiter>item1<delimiter>item2<delimiter>item3<delimiter>

           Multi-item scoring works with both text and pre-tokenized inputs:
           - Text: query<delimiter_text>item1<delimiter_text>item2<delimiter_text>item3<delimiter_text>
           - Tokens: query<delimiter_token_id>item1<delimiter_token_id>item2<delimiter_token_id>item3<delimiter_token_id>

        Args:
            query: The query text or pre-tokenized query token IDs
            items: The item text(s) or pre-tokenized item token IDs
            label_token_ids: List of token IDs to compute probabilities for
            apply_softmax: Whether to normalize probabilities using softmax
            item_first: If True, prepend items to query. Ignored for multi-item scoring.
            request: Optional FastAPI request object

        Returns:
            List of lists containing probabilities for each item and each label token
        """
        if label_token_ids is None:
            raise ValueError("label_token_ids must be provided")

        if self.tokenizer is not None:
            vocab_size = self.tokenizer.vocab_size
            for token_id in label_token_ids:
                if token_id >= vocab_size:
                    raise ValueError(
                        f"Token ID {token_id} is out of vocabulary (vocab size: {vocab_size})"
                    )

        # Check if multi-item scoring is enabled by presence of delimiter
        use_multi_item_scoring = (
            self.server_args.multi_item_scoring_delimiter is not None
            and self.multi_item_delimiter_text is not None
        )

        batch_request = GenerateReqInput(
            token_ids_logprob=label_token_ids,
            return_logprob=True,
            # Set logprob_start_len=0 for multi-item scoring since we want logprobs at all delimiter positions
            logprob_start_len=0 if use_multi_item_scoring else -1,
            stream=False,
            sampling_params={"max_new_tokens": 0},
        )

        # Handle string or tokenized query/items
        if isinstance(query, str) and (
            isinstance(items, str)
            or (isinstance(items, list) and (not items or isinstance(items[0], str)))
        ):
            # Both query and items are text
            items_list = [items] if isinstance(items, str) else items

            if use_multi_item_scoring:
                # Multi-item scoring: create single prompt with delimiter text
                # Always use format: query<delimiter>item1<delimiter>item2<delimiter>item3<delimiter>
                # (item_first is ignored for multi-item scoring)
                delimiter = self.multi_item_delimiter_text
                combined_items = delimiter.join(items_list)
                # Add final delimiter after the last item for logprob extraction
                single_prompt = f"{query}{delimiter}{combined_items}{delimiter}"
                batch_request.text = [single_prompt]
            else:
                # Single-item scoring: create separate prompts for each item
                if item_first:
                    prompts = [f"{item}{query}" for item in items_list]
                else:
                    prompts = [f"{query}{item}" for item in items_list]
                batch_request.text = prompts

        elif (
            isinstance(query, list)
            and isinstance(items, list)
            and items
            and isinstance(items[0], list)
        ):
            # Both query and items are token IDs
            if use_multi_item_scoring:
                # Multi-item scoring: concatenate with delimiter token ID
                # Format: query<delimiter_token_id>item1<delimiter_token_id>item2<delimiter_token_id>item3<delimiter_token_id>
                delimiter_token_id = self.server_args.multi_item_scoring_delimiter
                combined_input_ids = self._build_multi_item_token_sequence(
                    query, items, delimiter_token_id
                )
                batch_request.input_ids = [combined_input_ids]
            else:
                # Single-item scoring: process each item separately
                if item_first:
                    input_ids_list = [item + query for item in items]
                else:
                    input_ids_list = [query + item for item in items]
                batch_request.input_ids = input_ids_list
        else:
            raise ValueError(
                "Invalid combination of query/items types for score_request."
            )

        results = await self.generate_request(batch_request, request).__anext__()

        if use_multi_item_scoring:
            # Multi-item scoring: extract scores from input_token_ids_logprobs
            return self._process_multi_item_scoring_results(
                results, items, label_token_ids, apply_softmax, batch_request
            )
        else:
            # Single-item scoring: process each result separately
            return self._process_single_item_scoring_results(
                results, label_token_ids, apply_softmax
            )

    async def watch_load_thread(self):
        # Only for dp_controller when dp_size > 1
        if (
            self.server_args.dp_size == 1
            or self.server_args.load_balance_method == "round_robin"
        ):
            return

        while True:
            await asyncio.sleep(self.server_args.load_watch_interval)
            loads = await self.get_load_communicator(GetLoadReqInput())
            load_udpate_req = WatchLoadUpdateReq(loads=loads)
            self.send_to_scheduler.send_pyobj(load_udpate_req)

    def _trace_request_start(
        self,
        obj: Union[GenerateReqInput, EmbeddingReqInput],
        created_time: Optional[float] = None,
    ):
        if obj.is_single:
            bootstrap_room = (
                obj.bootstrap_room if hasattr(obj, "bootstrap_room") else None
            )
            trace_req_start(obj.rid, bootstrap_room, ts=int(created_time * 1e9))
            trace_slice_start("", obj.rid, ts=int(created_time * 1e9), anonymous=True)
        else:
            for i in range(len(obj.rid)):
                bootstrap_room = (
                    obj.bootstrap_room[i]
                    if hasattr(obj, "bootstrap_room") and obj.bootstrap_room
                    else None
                )
                trace_req_start(obj.rid[i], bootstrap_room, ts=int(created_time * 1e9))
                trace_slice_start(
                    "", obj.rid[i], ts=int(created_time * 1e9), anonymous=True
                )


class ServerStatus(Enum):
    Up = "Up"
    Starting = "Starting"
    UnHealthy = "UnHealthy"


async def print_exception_wrapper(func):
    """
    Sometimes an asyncio function does not print exception.
    We do another wrapper to handle the exception.
    """
    try:
        await func()
    except Exception:
        traceback = get_exception_traceback()
        logger.error(f"TokenizerManager hit an exception: {traceback}")
        if hasattr(func, "__self__") and isinstance(func.__self__, TokenizerManager):
            func.__self__.dump_requests_before_crash()
        kill_process_tree(os.getpid(), include_parent=True)
        sys.exit(1)


class SignalHandler:
    def __init__(self, tokenizer_manager: TokenizerManager):
        self.tokenizer_manager = tokenizer_manager

    def sigterm_handler(self, signum=None, frame=None):
        logger.warning(
            f"SIGTERM received. {signum=} {frame=}. Draining requests and shutting down..."
        )
        self.tokenizer_manager.gracefully_exit = True

    def running_phase_sigquit_handler(self, signum=None, frame=None):
        logger.error(
            f"SIGQUIT received. {signum=}, {frame=}. It usually means one child failed."
        )
        self.tokenizer_manager.dump_requests_before_crash()
        kill_process_tree(os.getpid())


# Note: request abort handling logic
# We should handle all of the following cases correctly.
#
# | entrypoint | is_streaming | status          | abort engine    | cancel asyncio task   | rid_to_state                |
# | ---------- | ------------ | --------------- | --------------- | --------------------- | --------------------------- |
# | http       | yes          | validation      | background task | fast api              | del in _handle_abort_req    |
# | http       | yes          | waiting queue   | background task | fast api              | del in _handle_abort_req    |
# | http       | yes          | running         | background task | fast api              | del in _handle_batch_output |
# | http       | no           | validation      | http exception  | http exception        | del in _handle_abort_req    |
# | http       | no           | waiting queue   | type 1          | type 1 exception      | del in _handle_abort_req    |
# | http       | no           | running         | type 3          | type 3 exception      | del in _handle_batch_output |
#<|MERGE_RESOLUTION|>--- conflicted
+++ resolved
@@ -193,12 +193,12 @@
             else server_args.speculative_num_draft_tokens
         )
 
-<<<<<<< HEAD
+        # Initialize delimiter text for multi-item scoring (will be set after tokenizer is loaded)
+        self.multi_item_delimiter_text = None
+
+        # Initialize tokenizer and processor
         set_global_server_args_for_tokenizer(server_args)
 
-=======
-        # Initialize tokenizer and processor
->>>>>>> f7dc2f33
         if self.model_config.is_multimodal:
             import_processors("sglang.srt.multimodal.processors")
             try:
