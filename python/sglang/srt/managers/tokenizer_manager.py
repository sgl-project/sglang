# Copyright 2023-2024 SGLang Team
# Licensed under the Apache License, Version 2.0 (the "License");
# you may not use this file except in compliance with the License.
# You may obtain a copy of the License at
#
#     http://www.apache.org/licenses/LICENSE-2.0
#
# Unless required by applicable law or agreed to in writing, software
# distributed under the License is distributed on an "AS IS" BASIS,
# WITHOUT WARRANTIES OR CONDITIONS OF ANY KIND, either express or implied.
# See the License for the specific language governing permissions and
# limitations under the License.
# ==============================================================================
"""TokenizerManager is a process that tokenizes the text."""

import asyncio
import copy
import dataclasses
import json
import logging
import math
import multiprocessing
import os
import pickle
import signal
import sys
import threading
import time
import uuid
from collections import deque
from datetime import datetime
from http import HTTPStatus
from typing import (
    Any,
    Awaitable,
    Deque,
    Dict,
    Generic,
    List,
    Optional,
    Tuple,
    TypeVar,
    Union,
)

import fastapi
import torch
import uvloop
import zmq
import zmq.asyncio
from fastapi import BackgroundTasks

from sglang.srt.aio_rwlock import RWLock
from sglang.srt.configs.model_config import ModelConfig
from sglang.srt.disaggregation.utils import (
    DisaggregationMode,
    KVClassType,
    TransferBackend,
    get_kv_class,
)
from sglang.srt.hf_transformers_utils import (
    get_processor,
    get_tokenizer,
    get_tokenizer_from_processor,
)
from sglang.srt.managers.detokenizer_manager import (
    deserialize_tokenizer_mapping,
    read_from_shared_memory,
)
from sglang.srt.managers.io_struct import (
    AbortReq,
    BatchEmbeddingOut,
    BatchMultimodalOut,
    BatchStrOut,
    BatchTokenIDOut,
    CloseSessionReqInput,
    ConfigureLoggingReq,
    EmbeddingReqInput,
    ExpertDistributionReq,
    ExpertDistributionReqOutput,
    FlushCacheReqInput,
    FlushCacheReqOutput,
    GenerateReqInput,
    GetInternalStateReq,
    GetInternalStateReqOutput,
    GetWeightsByNameReqInput,
    GetWeightsByNameReqOutput,
    HealthCheckOutput,
    InitWeightsUpdateGroupReqInput,
    InitWeightsUpdateGroupReqOutput,
    LoadLoRAAdapterReqInput,
    LoadLoRAAdapterReqOutput,
    LoRAUpdateResult,
    OpenSessionReqInput,
    OpenSessionReqOutput,
    ProfileReq,
    ProfileReqOutput,
    ProfileReqType,
    ReleaseMemoryOccupationReqInput,
    ReleaseMemoryOccupationReqOutput,
    ResumeMemoryOccupationReqInput,
    ResumeMemoryOccupationReqOutput,
    SessionParams,
    SetInternalStateReq,
    SetInternalStateReqOutput,
    SlowDownReqInput,
    SlowDownReqOutput,
    TokenizedEmbeddingReqInput,
    TokenizedGenerateReqInput,
    UnloadLoRAAdapterReqInput,
    UnloadLoRAAdapterReqOutput,
    UpdateWeightFromDiskReqInput,
    UpdateWeightFromDiskReqOutput,
    UpdateWeightsFromDistributedReqInput,
    UpdateWeightsFromDistributedReqOutput,
    UpdateWeightsFromTensorReqInput,
    UpdateWeightsFromTensorReqOutput,
)
from sglang.srt.managers.multimodal_processor import get_mm_processor, import_processors
from sglang.srt.metrics.collector import TokenizerMetricsCollector
from sglang.srt.sampling.sampling_params import SamplingParams
from sglang.srt.server_args import PortArgs, ServerArgs
from sglang.srt.utils import (
    dataclass_to_string_truncated,
    get_bool_env_var,
    get_zmq_socket,
    kill_process_tree,
    get_workerids_from_rids,
    get_origin_rid,
)
from sglang.utils import TypeBasedDispatcher, get_exception_traceback

asyncio.set_event_loop_policy(uvloop.EventLoopPolicy())

logger = logging.getLogger(__name__)


@dataclasses.dataclass
class ReqState:
    """Store the state a request."""

    out_list: List[Dict[Any, Any]]
    finished: bool
    event: asyncio.Event
    obj: Union[GenerateReqInput, EmbeddingReqInput]

    # For metrics
    created_time: float
    finished_time: float = 0.0
    first_token_time: float = 0.0
    last_time: float = 0.0
    last_completion_tokens: int = 1

    # For streaming output
    last_output_offset: int = 0

    # For incremental state update.
    # TODO(lianmin): do not initialize some lists if not needed.
    text: str = ""
    output_ids: List[int] = dataclasses.field(default_factory=list)
    input_token_logprobs_val: List[float] = dataclasses.field(default_factory=list)
    input_token_logprobs_idx: List[int] = dataclasses.field(default_factory=list)
    output_token_logprobs_val: List[float] = dataclasses.field(default_factory=list)
    output_token_logprobs_idx: List[int] = dataclasses.field(default_factory=list)
    input_top_logprobs_val: List[List[float]] = dataclasses.field(default_factory=list)
    input_top_logprobs_idx: List[List[int]] = dataclasses.field(default_factory=list)
    output_top_logprobs_val: List[List[float]] = dataclasses.field(default_factory=list)
    output_top_logprobs_idx: List[List[int]] = dataclasses.field(default_factory=list)
    input_token_ids_logprobs_val: List = dataclasses.field(default_factory=list)
    input_token_ids_logprobs_idx: List = dataclasses.field(default_factory=list)
    output_token_ids_logprobs_val: List = dataclasses.field(default_factory=list)
    output_token_ids_logprobs_idx: List = dataclasses.field(default_factory=list)


# 全局变量声明
_global_tokenizer_worker_num = 1

class TokenizerManager:
    """TokenizerManager is a process that tokenizes the text."""

    def __init__(
        self,
        server_args: ServerArgs,
        port_args: PortArgs,
        is_main: Optional[bool] = True,
    ):
        # Parse args
        self.server_args = server_args
        self.enable_metrics = server_args.enable_metrics
        self.log_requests = server_args.log_requests
        self.log_requests_level = server_args.log_requests_level
        self.preferred_sampling_params = (
            json.loads(server_args.preferred_sampling_params)
            if server_args.preferred_sampling_params
            else None
        )

        self.is_main = is_main

        self.crash_dump_folder = server_args.crash_dump_folder
        self.crash_dump_performed = False  # Flag to ensure dump is only called once

        # Init inter-process communication
        context = zmq.asyncio.Context(3)
        self.recv_from_detokenizer = get_zmq_socket(
            context, zmq.PULL, port_args.tokenizer_ipc_name, True
        )
        global _global_tokenizer_worker_num
        _global_tokenizer_worker_num = server_args.tokenizer_worker_num
        if server_args.tokenizer_worker_num > 1:
            if self.is_main:
                self.send_to_scheduler = get_zmq_socket(
                    context, zmq.PUSH, port_args.scheduler_input_ipc_name, True
                )
                self.receive_from_worker = get_zmq_socket(
                    context, zmq.PULL, port_args.tokenizer_worker_ipc_name, True
                )
                self._loop = asyncio.new_event_loop()
                self._thread = threading.Thread(target=self._run_loop, daemon=True)
                self._thread.start()
                self._task = asyncio.run_coroutine_threadsafe(
                    self.router_worker_obj(), self._loop
                )
                # Start handle_loop simultaneously
                self._handle_task = asyncio.run_coroutine_threadsafe(
                    print_exception_wrapper(self.handle_loop), self._loop
                )

            else:
                # actual send to main receiver_from_worker
                self.send_to_scheduler = get_zmq_socket(
                    context, zmq.PUSH, port_args.tokenizer_worker_ipc_name, False
                )
        else:
            self.send_to_scheduler = get_zmq_socket(
                context, zmq.PUSH, port_args.scheduler_input_ipc_name, True
            )

        self.worker_id = os.getpid()
        # Read model args
        self.model_path = server_args.model_path
        self.served_model_name = server_args.served_model_name
        self.model_config = ModelConfig.from_server_args(server_args)
        self.is_generation = self.model_config.is_generation
        self.is_image_gen = self.model_config.is_image_gen
        self.context_len = self.model_config.context_len
        self.image_token_id = self.model_config.image_token_id
        self._updating = False
        self._cond = asyncio.Condition()

        if self.model_config.is_multimodal:
            import_processors()
            _processor = get_processor(
                server_args.tokenizer_path,
                tokenizer_mode=server_args.tokenizer_mode,
                trust_remote_code=server_args.trust_remote_code,
                revision=server_args.revision,
                use_fast=not server_args.disable_fast_image_processor,
            )

            # We want to parallelize the image pre-processing so we create an executor for it
            # We create mm_processor for any skip_tokenizer_init to make sure we still encode
            # images even with skip_tokenizer_init=False.
            self.mm_processor = get_mm_processor(
                self.model_config.hf_config, server_args, _processor
            )

            if server_args.skip_tokenizer_init:
                self.tokenizer = self.processor = None
            else:
                self.processor = _processor
                self.tokenizer = get_tokenizer_from_processor(self.processor)
                os.environ["TOKENIZERS_PARALLELISM"] = "false"
        else:
            self.mm_processor = None

            if server_args.skip_tokenizer_init:
                self.tokenizer = self.processor = None
            else:
                self.tokenizer = get_tokenizer(
                    server_args.tokenizer_path,
                    tokenizer_mode=server_args.tokenizer_mode,
                    trust_remote_code=server_args.trust_remote_code,
                    revision=server_args.revision,
                )

        # Initialize loaded loRA adapters with the initial lora paths in the server_args.
        # This list will be updated when new LoRA adapters are loaded or unloaded dynamically.
        self.loaded_lora_adapters: Dict[str, str] = dict(
            self.server_args.lora_paths or {}
        )

        # Store states
        self.no_create_loop = False
        self.rid_to_state: Dict[str, ReqState] = {}
        self.health_check_failed = False
        self.gracefully_exit = False
        self.last_receive_tstamp = 0
        self.dump_requests_folder = ""  # By default do not dump
        self.dump_requests_threshold = 1000
        self.dump_request_list: List[Tuple] = []
        self.crash_dump_request_list: deque[Tuple] = deque()
        self.log_request_metadata = self.get_log_request_metadata()
        self.session_futures = {}  # session_id -> asyncio event
        self.max_req_input_len = None
        self.asyncio_tasks = set()

        # The event to notify the weight sync is finished.
        self.model_update_lock = RWLock()
        self.model_update_result: Optional[Awaitable[UpdateWeightFromDiskReqOutput]] = (
            None
        )

        # For pd disaggregtion
        self.disaggregation_mode = DisaggregationMode(
            self.server_args.disaggregation_mode
        )
        self.disaggregation_transfer_backend = TransferBackend(
            self.server_args.disaggregation_transfer_backend
        )
        # Start kv boostrap server on prefill
        if self.disaggregation_mode == DisaggregationMode.PREFILL:
            # only start bootstrap server on prefill tm
            if self.is_main:
                kv_bootstrap_server_class = get_kv_class(
                    self.disaggregation_transfer_backend, KVClassType.BOOTSTRAP_SERVER
                )
                self.bootstrap_server = kv_bootstrap_server_class(
                    self.server_args.disaggregation_bootstrap_port
                )
                is_create_store = (
                    self.server_args.node_rank == 0
                    and self.server_args.disaggregation_transfer_backend == "ascend"
                )
                if is_create_store:
                    try:
                        from mf_adapter import create_config_store

                        ascend_url = os.getenv("ASCEND_MF_STORE_URL")
                        create_config_store(ascend_url)
                    except Exception as e:
                        error_message = f"Failed create mf store, invalid ascend_url."
                        error_message += f" With exception {e}"
                        raise error_message

        # For load balancing
        self.current_load = 0
        self.current_load_lock = asyncio.Lock()

        # Metrics
        if self.enable_metrics:
            self.metrics_collector = TokenizerMetricsCollector(
                labels={
                    "model_name": self.server_args.served_model_name,
                    # TODO: Add lora name/path in the future,
                },
                bucket_time_to_first_token=self.server_args.bucket_time_to_first_token,
                bucket_e2e_request_latency=self.server_args.bucket_e2e_request_latency,
                bucket_inter_token_latency=self.server_args.bucket_inter_token_latency,
                collect_tokens_histogram=self.server_args.collect_tokens_histogram,
            )

        # Communicators
        self.init_weights_update_group_communicator = _Communicator(
            self.send_to_scheduler, server_args.dp_size
        )
        self.update_weights_from_distributed_communicator = _Communicator(
            self.send_to_scheduler, server_args.dp_size
        )
        self.update_weights_from_tensor_communicator = _Communicator(
            self.send_to_scheduler, server_args.dp_size
        )
        self.get_weights_by_name_communicator = _Communicator(
            self.send_to_scheduler, server_args.dp_size
        )
        self.release_memory_occupation_communicator = _Communicator(
            self.send_to_scheduler, server_args.dp_size
        )
        self.resume_memory_occupation_communicator = _Communicator(
            self.send_to_scheduler, server_args.dp_size
        )
        self.slow_down_communicator = _Communicator(
            self.send_to_scheduler, server_args.dp_size
        )
        self.flush_cache_communicator = _Communicator(
            self.send_to_scheduler, server_args.dp_size
        )
        self.profile_communicator = _Communicator(
            self.send_to_scheduler, server_args.dp_size
        )
        self.health_check_communitcator = _Communicator(
            self.send_to_scheduler, 1
        )
        self.get_internal_state_communicator = _Communicator(
            self.send_to_scheduler, server_args.dp_size
        )
        self.set_internal_state_communicator = _Communicator(
            self.send_to_scheduler, server_args.dp_size
        )
        self.expert_distribution_communicator = _Communicator(
            self.send_to_scheduler, server_args.dp_size
        )
        self.update_lora_adapter_communicator = _Communicator(
            self.send_to_scheduler, server_args.dp_size
        )

        self._result_dispatcher = TypeBasedDispatcher(
            [
                (
                    (
                        BatchStrOut,
                        BatchEmbeddingOut,
                        BatchTokenIDOut,
                        BatchMultimodalOut,
                    ),
                    self._handle_batch_output,
                ),
                (AbortReq, self._handle_abort_req),
                (OpenSessionReqOutput, self._handle_open_session_req_output),
                (
                    UpdateWeightFromDiskReqOutput,
                    self._handle_update_weights_from_disk_req_output,
                ),
                (
                    InitWeightsUpdateGroupReqOutput,
                    self.init_weights_update_group_communicator.handle_recv,
                ),
                (
                    UpdateWeightsFromDistributedReqOutput,
                    self.update_weights_from_distributed_communicator.handle_recv,
                ),
                (
                    UpdateWeightsFromTensorReqOutput,
                    self.update_weights_from_tensor_communicator.handle_recv,
                ),
                (
                    GetWeightsByNameReqOutput,
                    self.get_weights_by_name_communicator.handle_recv,
                ),
                (
                    ReleaseMemoryOccupationReqOutput,
                    self.release_memory_occupation_communicator.handle_recv,
                ),
                (
                    ResumeMemoryOccupationReqOutput,
                    self.resume_memory_occupation_communicator.handle_recv,
                ),
                (
                    SlowDownReqOutput,
                    self.slow_down_communicator.handle_recv,
                ),
                (
                    FlushCacheReqOutput,
                    self.flush_cache_communicator.handle_recv,
                ),
                (
                    ProfileReqOutput,
                    self.profile_communicator.handle_recv,
                ),
                (
                    GetInternalStateReqOutput,
                    self.get_internal_state_communicator.handle_recv,
                ),
                (
                    SetInternalStateReqOutput,
                    self.set_internal_state_communicator.handle_recv,
                ),
                (
                    ExpertDistributionReqOutput,
                    self.expert_distribution_communicator.handle_recv,
                ),
                (
                    LoRAUpdateResult,
                    self.update_lora_adapter_communicator.handle_recv,
                ),
                (HealthCheckOutput, lambda x: None),
            ]
        )

    def _run_loop(self):
        self._loop.run_forever()

    async def router_worker_obj(self):
        while True:
            recv_obj = await self.receive_from_worker.recv_pyobj()
            await self.send_to_scheduler.send_pyobj(recv_obj)

    async def generate_request(
        self,
        obj: Union[GenerateReqInput, EmbeddingReqInput],
        request: Optional[fastapi.Request] = None,
    ):
        created_time = time.time()
        async with self._cond:
            await self._cond.wait_for(lambda: not self._updating)

        self.auto_create_handle_loop()
        obj.normalize_batch_and_arguments()

        if isinstance(obj, EmbeddingReqInput) and self.is_generation:
            raise ValueError(
                "This model does not appear to be an embedding model by default. "
                "Please add `--is-embedding` when launching the server or try another model."
            )

        obj.normalize_batch_and_arguments()

        if self.server_args.tokenizer_worker_num > 1:
            # Modify rid, add worker_id
            if isinstance(obj.rid, list):
                # If it's an array, add worker_id prefix to each element
                obj.rid = [f"{self.worker_id}_{rid}" for rid in obj.rid]
            else:
                # If it's a single value, add worker_id prefix
                obj.rid = f"{self.worker_id}_{obj.rid}"
        if isinstance(obj, GenerateReqInput):
            return_hidden_states = obj.return_hidden_states
            has_return_hidden_states = return_hidden_states == True or (
                isinstance(return_hidden_states, list) and any(return_hidden_states)
            )
            if (
                not self.server_args.enable_return_hidden_states
                and has_return_hidden_states
            ):
                raise ValueError(
                    "return_hidden_states=True requires the server to be started "
                    "with --enable-return-hidden-states (ServerArgs.enable_return_hidden_states)."
                )

        if self.log_requests:
            max_length, skip_names, _ = self.log_request_metadata
            logger.info(
                f"Receive: obj={dataclass_to_string_truncated(obj, max_length, skip_names=skip_names)}"
            )

        async with self.model_update_lock.reader_lock:
            if obj.is_single:
                tokenized_obj = await self._tokenize_one_request(obj)
                state = self._send_one_request(obj, tokenized_obj, created_time)
                async for response in self._wait_one_response(obj, state, request):
                    yield response
            else:
                async for response in self._handle_batch_request(
                    obj, request, created_time
                ):
                    yield response

    async def _tokenize_one_request(
        self,
        obj: Union[GenerateReqInput, EmbeddingReqInput],
    ):
        """Tokenize one request."""
        # Tokenize
        input_embeds = None
        input_text = obj.text
        token_type_ids = None
        is_cross_encoder_request = (
            isinstance(obj, EmbeddingReqInput) and obj.is_cross_encoder_request
        )
        if obj.input_embeds is not None:
            if not self.server_args.disable_radix_cache:
                raise ValueError(
                    "input_embeds is provided while disable_radix_cache is False. "
                    "Please add `--disable-radix-cache` when you launch the server "
                    "if you want to use input_embeds as inputs."
                )
            input_embeds = obj.input_embeds
            input_ids = obj.input_ids
        elif obj.input_ids is not None:
            input_ids = obj.input_ids
        else:
            if self.tokenizer is None:
                raise ValueError(
                    "The engine initialized with skip_tokenizer_init=True cannot "
                    "accept text prompts. Please provide input_ids or re-initialize "
                    "the engine with skip_tokenizer_init=False."
                )
            encoded = self.tokenizer(
                input_text, return_token_type_ids=is_cross_encoder_request
            )

            input_ids = encoded["input_ids"]
            if is_cross_encoder_request:
                input_ids = encoded["input_ids"][0]
                token_type_ids = encoded.get("token_type_ids", [None])[0]

        if self.mm_processor and obj.contains_mm_input():
            if not isinstance(obj.image_data, list):
                obj.image_data = [obj.image_data]
            if not isinstance(obj.audio_data, list):
                obj.audio_data = [obj.audio_data]
            mm_inputs: Dict = await self.mm_processor.process_mm_data_async(
                image_data=obj.image_data,
                audio_data=obj.audio_data,
                input_text=input_text or input_ids,
                request_obj=obj,
                max_req_input_len=self.max_req_input_len,
            )
            if mm_inputs and "input_ids" in mm_inputs:
                input_ids = mm_inputs["input_ids"]
        else:
            mm_inputs = None

        self._validate_one_request(obj, input_ids)
        return self._create_tokenized_object(
            obj, input_text, input_ids, input_embeds, mm_inputs, token_type_ids
        )

    def _validate_one_request(
        self, obj: Union[GenerateReqInput, EmbeddingReqInput], input_ids: List[int]
    ) -> None:
        """Validates that the input token count and the requested token count doesn't exceed the model's context length."""

        input_token_num = len(input_ids) if input_ids is not None else 0
        # Check if input alone exceeds context length
        if input_token_num >= self.context_len:
            raise ValueError(
                f"The input ({input_token_num} tokens) is longer than the "
                f"model's context length ({self.context_len} tokens)."
            )

        # Check total tokens (input + max_new_tokens)
        max_new_tokens = obj.sampling_params.get("max_new_tokens")
        if (
            max_new_tokens is not None
            and (max_new_tokens + input_token_num) >= self.context_len
        ):
            total_tokens = max_new_tokens + input_token_num
            error_msg = (
                f"Requested token count exceeds the model's maximum context length "
                f"of {self.context_len} tokens. You requested a total of {total_tokens} "
                f"tokens: {input_token_num} tokens from the input messages and "
                f"{max_new_tokens} tokens for the completion. Please reduce the number "
                f"of tokens in the input messages or the completion to fit within the limit."
            )
            raise ValueError(error_msg)

        if isinstance(obj, GenerateReqInput):
            if (
                obj.return_hidden_states
                and not self.server_args.enable_return_hidden_states
            ):
                raise ValueError(
                    "The server is not configured to return the hidden states. "
                    "Please set `--enable-return-hidden-states` to enable this feature."
                )
            if (
                obj.custom_logit_processor
                and not self.server_args.enable_custom_logit_processor
            ):
                raise ValueError(
                    "The server is not configured to enable custom logit processor. "
                    "Please set `--enable-custom-logits-processor` to enable this feature."
                )
            if self.server_args.enable_lora and obj.lora_path:
                self._validate_lora_adapters(obj)

    def _validate_input_ids_in_vocab(
        self, input_ids: List[int], vocab_size: int
    ) -> None:
        if any(id >= vocab_size for id in input_ids):
            raise ValueError(
                f"The input_ids {input_ids} contains values greater than the vocab size ({vocab_size})."
            )

    def _create_tokenized_object(
        self,
        obj: Union[GenerateReqInput, EmbeddingReqInput],
        input_text: str,
        input_ids: List[int],
        input_embeds: Optional[Union[List[float], None]] = None,
        mm_inputs: Optional[Dict] = None,
        token_type_ids: Optional[List[int]] = None,
    ) -> Union[TokenizedGenerateReqInput, TokenizedEmbeddingReqInput]:
        """Create a tokenized request object from common parameters."""
        # Parse sampling parameters
        # Note: if there are preferred sampling params, we use them if they are not
        # explicitly passed in sampling_params
        if self.preferred_sampling_params:
            sampling_kwargs = {**self.preferred_sampling_params, **obj.sampling_params}
        else:
            sampling_kwargs = obj.sampling_params
        sampling_params = SamplingParams(**sampling_kwargs)
        sampling_params.normalize(self.tokenizer)
        sampling_params.verify(self.model_config.vocab_size)

        # Build return object
        if isinstance(obj, GenerateReqInput):
            session_params = (
                SessionParams(**obj.session_params) if obj.session_params else None
            )

            tokenized_obj = TokenizedGenerateReqInput(
                obj.rid,
                input_text,
                input_ids,
                mm_inputs,
                sampling_params,
                obj.return_logprob,
                obj.logprob_start_len,
                obj.top_logprobs_num,
                obj.token_ids_logprob,
                obj.stream,
                bootstrap_host=obj.bootstrap_host,
                bootstrap_port=obj.bootstrap_port,
                bootstrap_room=obj.bootstrap_room,
                lora_path=obj.lora_path,
                input_embeds=input_embeds,
                session_params=session_params,
                custom_logit_processor=obj.custom_logit_processor,
                return_hidden_states=obj.return_hidden_states,
                data_parallel_rank=obj.data_parallel_rank,
            )
        elif isinstance(obj, EmbeddingReqInput):
            tokenized_obj = TokenizedEmbeddingReqInput(
                obj.rid,
                input_text,
                input_ids,
                mm_inputs,
                token_type_ids,
                sampling_params,
            )

        return tokenized_obj

    async def _batch_tokenize_and_process(
        self, batch_size: int, obj: Union[GenerateReqInput, EmbeddingReqInput]
    ) -> List[Union[TokenizedGenerateReqInput, TokenizedEmbeddingReqInput]]:
        """Handle batch tokenization for text inputs only."""
        logger.debug(f"Starting batch tokenization for {batch_size} text requests")

        # Collect requests and texts
        requests = [obj[i] for i in range(batch_size)]
        texts = [req.text for req in requests]

        # Batch tokenize all texts
        encoded = self.tokenizer(texts)
        input_ids_list = encoded["input_ids"]

        # Process all requests
        tokenized_objs = []
        for i, req in enumerate(requests):
            self._validate_token_len(obj[i], input_ids_list[i])
            tokenized_objs.append(
                self._create_tokenized_object(
                    req, req.text, input_ids_list[i], None, None
                )
            )
        logger.debug(f"Completed batch processing for {batch_size} requests")
        return tokenized_objs

    def _validate_batch_tokenization_constraints(
        self, batch_size: int, obj: Union[GenerateReqInput, EmbeddingReqInput]
    ) -> None:
        """Validate constraints for batch tokenization processing."""
        for i in range(batch_size):
            if self.is_generation and obj[i].contains_mm_input():
                raise ValueError(
                    "For multimodal input processing do not set `enable_tokenizer_batch_encode`."
                )
            if obj[i].input_ids is not None:
                raise ValueError(
                    "Batch tokenization is not needed for pre-tokenized input_ids. Do not set `enable_tokenizer_batch_encode`."
                )
            if obj[i].input_embeds is not None:
                raise ValueError(
                    "Batch tokenization is not needed for input_embeds. Do not set `enable_tokenizer_batch_encode`."
                )

    def _validate_lora_adapters(self, obj: GenerateReqInput):
        """Validate that the requested LoRA adapters are loaded."""
        requested_adapters = (
            set(obj.lora_path) if isinstance(obj.lora_path, list) else {obj.lora_path}
        )
        loaded_adapters = (
            self.loaded_lora_adapters.keys() if self.loaded_lora_adapters else set()
        )
        unloaded_adapters = requested_adapters - loaded_adapters
        if unloaded_adapters:
            raise ValueError(
                f"The following requested LoRA adapters are not loaded: {unloaded_adapters}\n"
                f"Loaded adapters: {loaded_adapters}."
            )

    def _send_one_request(
        self,
        obj: Union[GenerateReqInput, EmbeddingReqInput],
        tokenized_obj: Union[TokenizedGenerateReqInput, TokenizedEmbeddingReqInput],
        created_time: Optional[float] = None,
    ):
        self.send_to_scheduler.send_pyobj(tokenized_obj)
        state = ReqState([], False, asyncio.Event(), obj, created_time=created_time)
        self.rid_to_state[obj.rid] = state
        return state

    async def _wait_one_response(
        self,
        obj: Union[GenerateReqInput, EmbeddingReqInput],
        state: ReqState,
        request: Optional[fastapi.Request] = None,
    ):
        """Wait for the response of one request."""
        while True:
            try:
                await asyncio.wait_for(state.event.wait(), timeout=4)
            except asyncio.TimeoutError:
                if request is not None and await request.is_disconnected():
                    # Abort the request for disconnected requests (non-streaming, waiting queue)
                    self.abort_request(obj.rid)
                    # Use exception to kill the whole call stack and asyncio task
                    raise ValueError(
                        f"Request is disconnected from the client side (type 1). Abort request {obj.rid=}"
                    )
                continue

            out = state.out_list[-1]

            state.out_list = []
            if state.finished:
                if self.log_requests:
                    max_length, skip_names, out_skip_names = self.log_request_metadata
                    if self.model_config.is_multimodal_gen:
                        msg = f"Finish: obj={dataclass_to_string_truncated(obj, max_length, skip_names=skip_names)}"
                    else:
                        msg = f"Finish: obj={dataclass_to_string_truncated(obj, max_length, skip_names=skip_names)}, out={dataclass_to_string_truncated(out, max_length, skip_names=out_skip_names)}"
                    logger.info(msg)

                # Check if this was an abort/error created by scheduler
                if isinstance(out["meta_info"].get("finish_reason"), dict):
                    finish_reason = out["meta_info"]["finish_reason"]
                    if (
                        finish_reason.get("type") == "abort"
                        and finish_reason.get("status_code") == HTTPStatus.BAD_REQUEST
                    ):
                        raise ValueError(finish_reason["message"])

                yield out
                break

            state.event.clear()

            if obj.stream:
                yield out
            else:
                if request is not None and await request.is_disconnected():
                    # Abort the request for disconnected requests (non-streaming, running)
                    self.abort_request(obj.rid)
                    # Use exception to kill the whole call stack and asyncio task
                    raise ValueError(
                        f"Request is disconnected from the client side (type 3). Abort request {obj.rid=}"
                    )

    async def _handle_batch_request(
        self,
        obj: Union[GenerateReqInput, EmbeddingReqInput],
        request: Optional[fastapi.Request] = None,
        created_time: Optional[float] = None,
    ):
        batch_size = obj.batch_size

        generators = []
        rids = []
        if getattr(obj, "parallel_sample_num", 1) == 1:
            if self.server_args.enable_tokenizer_batch_encode:
                # Validate batch tokenization constraints
                self._validate_batch_tokenization_constraints(batch_size, obj)

                tokenized_objs = await self._batch_tokenize_and_process(batch_size, obj)

                for i, tokenized_obj in enumerate(tokenized_objs):
                    tmp_obj = obj[i]
                    state = self._send_one_request(tmp_obj, tokenized_obj, created_time)
                    generators.append(self._wait_one_response(tmp_obj, state, request))
                    rids.append(tmp_obj.rid)
            else:
                # Sequential tokenization and processing
                for i in range(batch_size):
                    tmp_obj = obj[i]
                    tokenized_obj = await self._tokenize_one_request(tmp_obj)
                    state = self._send_one_request(tmp_obj, tokenized_obj, created_time)
                    generators.append(self._wait_one_response(tmp_obj, state, request))
                    rids.append(tmp_obj.rid)
        else:
            # FIXME: When using batch and parallel_sample_num together, the perf is not optimal.
            if batch_size > 128:
                logger.warning(
                    "Sending a single large batch with parallel sampling (n > 1) has not been well optimized. "
                    "The performance might be better if you just duplicate the requests n times or use "
                    "many threads to send them one by one with parallel sampling (n > 1)."
                )

            # Tokenize all requests
            objs = [obj[i] for i in range(batch_size)]
            tokenized_objs = await asyncio.gather(
                *(self._tokenize_one_request(obj) for obj in objs)
            )

            # Cache the common prefix for parallel sampling
            for i in range(batch_size):
                tmp_obj = copy.copy(objs[i])
                tokenized_obj = copy.copy(tokenized_objs[i])
                tokenized_obj.rid = tmp_obj.regenerate_rid()
                tokenized_obj.sampling_params = copy.copy(tokenized_obj.sampling_params)
                tokenized_obj.sampling_params.max_new_tokens = 0
                tokenized_obj.stream = False
                state = self._send_one_request(tmp_obj, tokenized_obj, created_time)
                await self._wait_one_response(tmp_obj, state, request).__anext__()

            # Expand requests, assign new rids for them, and send them
            for i in range(batch_size):
                for _ in range(obj.parallel_sample_num):
                    tmp_obj = copy.copy(objs[i])
                    tokenized_obj = copy.copy(tokenized_objs[i])
                    tokenized_obj.rid = tmp_obj.regenerate_rid()
                    state = self._send_one_request(tmp_obj, tokenized_obj, created_time)
                    generators.append(self._wait_one_response(tmp_obj, state, request))
                    rids.append(tmp_obj.rid)

        # Wait for all requests
        is_stream = hasattr(obj, "stream") and obj.stream
        if not is_stream:
            outputs = await asyncio.gather(*(gen.__anext__() for gen in generators))
            yield outputs
        else:
            rid_to_index = {rid: i for i, rid in enumerate(rids)}
            task_map = {asyncio.create_task(gen.__anext__()): gen for gen in generators}
            while task_map:
                done, _ = await asyncio.wait(
                    task_map.keys(), return_when=asyncio.FIRST_COMPLETED
                )

                for task in done:
                    gen = task_map.pop(task)
                    try:
                        result = task.result()
                        result["index"] = rid_to_index[result["meta_info"]["id"]]
                        yield result
                        new_task = asyncio.create_task(gen.__anext__())
                        task_map[new_task] = gen
                    except StopAsyncIteration:
                        pass

    async def flush_cache(self) -> FlushCacheReqOutput:
        return (await self.flush_cache_communicator(FlushCacheReqInput()))[0]

    def abort_request(self, rid: str = "", abort_all: bool = False):
        if not abort_all and rid not in self.rid_to_state:
            return
        req = AbortReq(rid, abort_all)
        self.send_to_scheduler.send_pyobj(req)

        if self.enable_metrics:
            self.metrics_collector.observe_one_aborted_request()

    async def start_profile(
        self,
        output_dir: Optional[str] = None,
        start_step: Optional[int] = None,
        num_steps: Optional[int] = None,
        activities: Optional[List[str]] = None,
        with_stack: Optional[bool] = None,
        record_shapes: Optional[bool] = None,
        profile_by_stage: bool = False,
    ):
        self.auto_create_handle_loop()
        env_with_stack: bool = get_bool_env_var("SGLANG_PROFILE_WITH_STACK", "true")
        with_stack = False if with_stack is False or env_with_stack is False else True
        req = ProfileReq(
            type=ProfileReqType.START_PROFILE,
            output_dir=output_dir,
            start_step=start_step,
            num_steps=num_steps,
            activities=activities,
            with_stack=with_stack,
            record_shapes=record_shapes,
            profile_by_stage=profile_by_stage,
            profile_id=str(time.time()),
        )
        return await self._execute_profile(req)

    async def stop_profile(self):
        self.auto_create_handle_loop()
        req = ProfileReq(type=ProfileReqType.STOP_PROFILE)
        return await self._execute_profile(req)

    async def _execute_profile(self, req: ProfileReq):
        result = (await self.profile_communicator(req))[0]
        if not result.success:
            raise RuntimeError(result.message)
        return result

    async def start_expert_distribution_record(self):
        self.auto_create_handle_loop()
        await self.expert_distribution_communicator(ExpertDistributionReq.START_RECORD)

    async def stop_expert_distribution_record(self):
        self.auto_create_handle_loop()
        await self.expert_distribution_communicator(ExpertDistributionReq.STOP_RECORD)

    async def dump_expert_distribution_record(self):
        self.auto_create_handle_loop()
        await self.expert_distribution_communicator(ExpertDistributionReq.DUMP_RECORD)

    async def pause_generation(self):
        async with self._cond:
            self._updating = True
            self.abort_request(abort_all=True)

    async def continue_generation(self):
        async with self._cond:
            self._updating = False
            self._cond.notify_all()

    async def update_weights_from_disk(
        self,
        obj: UpdateWeightFromDiskReqInput,
        request: Optional[fastapi.Request] = None,
    ) -> Tuple[bool, str]:
        self.auto_create_handle_loop()

        # default the load format to the server_args
        if obj.load_format is None:
            obj.load_format = self.server_args.load_format
        logger.info("Start update_weights. Load format=%s", obj.load_format)

        if obj.abort_all_requests:
            self.abort_request(abort_all=True)

        if True:  # Keep this redundant check to simplify some internal code sync
            # Hold the lock if it is not async. This means that weight sync
            # cannot run while requests are in progress.
            async with self.model_update_lock.writer_lock:
                return await self._wait_for_model_update_from_disk(obj)

    async def _wait_for_model_update_from_disk(
        self, obj: UpdateWeightFromDiskReqInput
    ) -> Tuple[bool, str]:
        self.send_to_scheduler.send_pyobj(obj)
        self.model_update_result = asyncio.Future()
        if self.server_args.dp_size == 1:
            result = await self.model_update_result
            if result.success:
                self.served_model_name = obj.model_path
                self.server_args.model_path = obj.model_path
                self.server_args.load_format = obj.load_format
                self.model_path = obj.model_path
            return result.success, result.message, result.num_paused_requests
        else:  # self.server_args.dp_size > 1
            self.model_update_tmp = []
            result = await self.model_update_result

            all_success = all([r.success for r in result])
            if all_success is True:
                self.server_args.model_path = obj.model_path
                self.server_args.load_format = obj.load_format
                self.model_path = obj.model_path
            all_message = [r.message for r in result]
            all_message = " | ".join(all_message)
            all_paused_requests = [r.num_paused_requests for r in result]
            return all_success, all_message, all_paused_requests

    async def init_weights_update_group(
        self,
        obj: InitWeightsUpdateGroupReqInput,
        request: Optional[fastapi.Request] = None,
    ) -> Tuple[bool, str]:
        self.auto_create_handle_loop()
        assert (
            self.server_args.dp_size == 1
        ), "dp_size must be 1 for init parameter update group"
        result = (await self.init_weights_update_group_communicator(obj))[0]
        return result.success, result.message

    async def update_weights_from_distributed(
        self,
        obj: UpdateWeightsFromDistributedReqInput,
        request: Optional[fastapi.Request] = None,
    ) -> Tuple[bool, str]:
        self.auto_create_handle_loop()
        assert (
            self.server_args.dp_size == 1 or self.server_args.enable_dp_attention
        ), "dp_size must be 1 or dp attention must be enabled for update weights from distributed"

        if obj.abort_all_requests:
            self.abort_request(abort_all=True)

        # This means that weight sync
        # cannot run while requests are in progress.
        async with self.model_update_lock.writer_lock:
            result = (await self.update_weights_from_distributed_communicator(obj))[0]
            return result.success, result.message

    async def update_weights_from_tensor(
        self,
        obj: UpdateWeightsFromTensorReqInput,
        request: Optional[fastapi.Request] = None,
    ) -> Tuple[bool, str]:
        self.auto_create_handle_loop()
        assert (
            self.server_args.dp_size == 1 or self.server_args.enable_dp_attention
        ), "dp_size must be 1 or dp attention must be enabled for update weights from tensor"

        if obj.abort_all_requests:
            self.abort_request(abort_all=True)

        # This means that weight sync
        # cannot run while requests are in progress.
        async with self.model_update_lock.writer_lock:
            result = (await self.update_weights_from_tensor_communicator(obj))[0]
            return result.success, result.message

    async def load_lora_adapter(
        self,
        obj: LoadLoRAAdapterReqInput,
        _: Optional[fastapi.Request] = None,
    ) -> LoadLoRAAdapterReqOutput:
        self.auto_create_handle_loop()
        if not self.server_args.enable_lora:
            raise ValueError(
                "LoRA is not enabled. Please set `--enable-lora` to enable LoRA."
            )

        # TODO (lifuhuang): Remove this after we verify that dynamic lora loading works
        # with dp_size > 1.
        assert (
            self.server_args.dp_size == 1
        ), "dp_size must be 1 for dynamic lora loading"
        logger.info(
            "Start load Lora adapter. Lora name=%s, path=%s",
            obj.lora_name,
            obj.lora_path,
        )

        async with self.model_update_lock.writer_lock:
            result = (await self.update_lora_adapter_communicator(obj))[0]
            self.loaded_lora_adapters = result.loaded_adapters
            return result

    async def unload_lora_adapter(
        self,
        obj: UnloadLoRAAdapterReqInput,
        _: Optional[fastapi.Request] = None,
    ) -> UnloadLoRAAdapterReqOutput:
        self.auto_create_handle_loop()
        if not self.server_args.enable_lora:
            raise ValueError(
                "LoRA is not enabled. Please set `--enable-lora` to enable LoRA."
            )

        # TODO (lifuhuang): Remove this after we verify that dynamic lora loading works
        # with dp_size > 1.
        assert (
            self.server_args.dp_size == 1
        ), "dp_size must be 1 for dynamic lora loading"
        logger.info(
            "Start unload Lora adapter. Lora name=%s",
            obj.lora_name,
        )

        async with self.model_update_lock.writer_lock:
            result = (await self.update_lora_adapter_communicator(obj))[0]
            self.loaded_lora_adapters = result.loaded_adapters
            return result

    async def get_weights_by_name(
        self, obj: GetWeightsByNameReqInput, request: Optional[fastapi.Request] = None
    ):
        self.auto_create_handle_loop()
        results = await self.get_weights_by_name_communicator(obj)
        all_parameters = [r.parameter for r in results]
        if self.server_args.dp_size == 1:
            return all_parameters[0]
        else:
            return all_parameters

    async def release_memory_occupation(
        self,
        obj: ReleaseMemoryOccupationReqInput,
        request: Optional[fastapi.Request] = None,
    ):
        self.auto_create_handle_loop()
        await self.release_memory_occupation_communicator(obj)

    async def resume_memory_occupation(
        self,
        obj: ResumeMemoryOccupationReqInput,
        request: Optional[fastapi.Request] = None,
    ):
        self.auto_create_handle_loop()
        await self.resume_memory_occupation_communicator(obj)

    async def slow_down(
        self,
        obj: SlowDownReqInput,
        request: Optional[fastapi.Request] = None,
    ):
        self.auto_create_handle_loop()
        await self.slow_down_communicator(obj)

    async def open_session(
        self, obj: OpenSessionReqInput, request: Optional[fastapi.Request] = None
    ):
        self.auto_create_handle_loop()

        if obj.session_id is None:
            obj.session_id = uuid.uuid4().hex
        elif obj.session_id in self.session_futures:
            return None

        self.send_to_scheduler.send_pyobj(obj)

        self.session_futures[obj.session_id] = asyncio.Future()
        session_id = await self.session_futures[obj.session_id]
        del self.session_futures[obj.session_id]
        return session_id

    async def close_session(
        self, obj: CloseSessionReqInput, request: Optional[fastapi.Request] = None
    ):
        await self.send_to_scheduler.send_pyobj(obj)

    async def get_internal_state(self) -> List[Dict[Any, Any]]:
        req = GetInternalStateReq()
        responses: List[GetInternalStateReqOutput] = (
            await self.get_internal_state_communicator(req)
        )
        # Many DP ranks
        return [res.internal_state for res in responses]

    async def get_load(self) -> dict:
        # TODO(lsyin): fake load report server
        if not self.current_load_lock.locked():
            async with self.current_load_lock:
                internal_state = await self.get_internal_state()
                self.current_load = internal_state[0]["load"]
        return {"load": self.current_load}

    async def set_internal_state(
        self, obj: SetInternalStateReq
    ) -> SetInternalStateReqOutput:
        responses: List[SetInternalStateReqOutput] = (
            await self.set_internal_state_communicator(obj)
        )
        return [res.internal_state for res in responses]

    def get_log_request_metadata(self):
        max_length = None
        skip_names = None
        out_skip_names = None
        if self.log_requests:
            if self.log_requests_level == 0:
                max_length = 1 << 30
                skip_names = set(
                    [
                        "text",
                        "input_ids",
                        "input_embeds",
                        "image_data",
                        "audio_data",
                        "lora_path",
                        "sampling_params",
                    ]
                )
                out_skip_names = set(
                    [
                        "text",
                        "output_ids",
                        "embedding",
                    ]
                )
            elif self.log_requests_level == 1:
                max_length = 1 << 30
                skip_names = set(
                    [
                        "text",
                        "input_ids",
                        "input_embeds",
                        "image_data",
                        "audio_data",
                        "lora_path",
                    ]
                )
                out_skip_names = set(
                    [
                        "text",
                        "output_ids",
                        "embedding",
                    ]
                )
            elif self.log_requests_level == 2:
                max_length = 2048
            elif self.log_requests_level == 3:
                max_length = 1 << 30
            else:
                raise ValueError(
                    f"Invalid --log-requests-level: {self.log_requests_level=}"
                )
        return max_length, skip_names, out_skip_names

    def configure_logging(self, obj: ConfigureLoggingReq):
        if obj.log_requests is not None:
            self.log_requests = obj.log_requests
        if obj.log_requests_level is not None:
            self.log_requests_level = obj.log_requests_level
        if obj.dump_requests_folder is not None:
            self.dump_requests_folder = obj.dump_requests_folder
        if obj.dump_requests_threshold is not None:
            self.dump_requests_threshold = obj.dump_requests_threshold
        if obj.crash_dump_folder is not None:
            self.crash_dump_folder = obj.crash_dump_folder
        logging.info(f"Config logging: {obj=}")
        self.log_request_metadata = self.get_log_request_metadata()

    def create_abort_task(self, obj: GenerateReqInput):
        # Abort the request if the client is disconnected.
        async def abort_request():
            await asyncio.sleep(2)
            if obj.is_single:
                self.abort_request(obj.rid)
            else:
                for rid in obj.rid:
                    self.abort_request(rid)

        background_tasks = BackgroundTasks()
        background_tasks.add_task(abort_request)
        return background_tasks

    def auto_create_handle_loop(self):
        if self.no_create_loop:
            return

        self.no_create_loop = True
        loop = asyncio.get_event_loop()
        self.asyncio_tasks.add(
            loop.create_task(print_exception_wrapper(self.handle_loop))
        )

        self.event_loop = loop

        # We cannot add signal handler when the tokenizer manager is not in
        # the main thread due to the CPython limitation.
        if threading.current_thread() is threading.main_thread():
            signal_handler = SignalHandler(self)
            loop.add_signal_handler(signal.SIGTERM, signal_handler.sigterm_handler)
            # Update the signal handler for the process. It overrides the sigquit handler in the launch phase.
            loop.add_signal_handler(
                signal.SIGQUIT, signal_handler.running_phase_sigquit_handler
            )
        else:
            logger.warning(
                "Signal handler is not added because the tokenizer manager is "
                "not in the main thread. This disables graceful shutdown of the "
                "tokenizer manager when SIGTERM is received."
            )
        self.asyncio_tasks.add(
            loop.create_task(print_exception_wrapper(self.sigterm_watchdog))
        )

    def dump_requests_before_crash(self):
        if self.crash_dump_performed:
            logger.info(
                "SIGTERM/SIGQUIT/Exception triggered, but crash dump already performed, skipping."
            )
            return
        logger.error(f"Dumping requests before crash. {self.crash_dump_folder=}")
        self.crash_dump_performed = True
        if not self.crash_dump_folder:
            return

        data_to_dump = []
        if self.crash_dump_request_list:
            data_to_dump.extend(self.crash_dump_request_list)

        # Add unfinished requests from rid_to_state
        unfinished_requests = []
        for rid, state in self.rid_to_state.items():
            if not state.finished:
                unfinished_requests.append(
                    (state.obj, {}, state.created_time, time.time())
                )
        if unfinished_requests:
            data_to_dump.extend(unfinished_requests)

        if not data_to_dump:
            return

        filename = os.path.join(
            self.crash_dump_folder,
            os.getenv("HOSTNAME", None),
            f'crash_dump_{datetime.now().strftime("%Y-%m-%d_%H-%M-%S")}.pkl',
        )

        os.makedirs(os.path.dirname(filename), exist_ok=True)
        # Include server_args in the dump
        data_to_dump_with_server_args = {
            "server_args": self.server_args,
            "requests": data_to_dump,
        }
        with open(filename, "wb") as f:
            pickle.dump(data_to_dump_with_server_args, f)
        logger.error(
            f"Dumped {len(self.crash_dump_request_list)} finished and {len(unfinished_requests)} unfinished requests before crash to {filename}"
        )

    async def sigterm_watchdog(self):
        while not self.gracefully_exit:
            await asyncio.sleep(5)

        # Drain requests
        while True:
            remain_num_req = len(self.rid_to_state)

            if self.health_check_failed:
                # if health check failed, we should exit immediately
                logger.error(
                    "Signal SIGTERM received while health check failed. Exiting... remaining number of requests: %d",
                    remain_num_req,
                )
                self.dump_requests_before_crash()
                break

            elif get_bool_env_var("SGL_FORCE_SHUTDOWN"):
                # if force shutdown flag set, exit immediately
                logger.error(
                    "Signal SIGTERM received while force shutdown flag set. Force exiting... remaining number of requests: %d",
                    remain_num_req,
                )
                break

            logger.info(
                f"Gracefully exiting... remaining number of requests {remain_num_req}"
            )
            if remain_num_req > 0:
                await asyncio.sleep(5)
            else:
                self.dump_requests_before_crash()
                break

        kill_process_tree(os.getpid(), include_parent=True)
        sys.exit(0)

    async def handle_loop(self):
        """The event loop that handles requests"""
        if self.server_args.tokenizer_worker_num > 1 and self.is_main:
            self._load_tokenizer_mapping()

        while True:
            recv_obj = await self.recv_from_detokenizer.recv_pyobj()
<<<<<<< HEAD
            # In multi-worker mode, distribute results to corresponding workers
            if self.server_args.tokenizer_worker_num > 1 and self.is_main:
                await self._distribute_result_to_workers(recv_obj)
            else:
                # In single worker mode, process directly
                self._result_dispatcher(recv_obj)

            self.last_receive_tstamp = time.time()
=======
            self._result_dispatcher(recv_obj)
            self.last_receive_tstamp = time.perf_counter()
>>>>>>> 7eebd440

    def _load_tokenizer_mapping(self):
        """Load tokenizer mapping from shared memory"""
        main_pid = os.getpid()
        max_retries = 60  # Maximum number of retries
        retry_interval = 10  # Retry interval in seconds

        for retry in range(max_retries):
            try:
                # Read tokenizer mapping information
                tokenizer_mapping_data = read_from_shared_memory(
                    f"tokenizer_mapping_{main_pid}"
                )
                ipc_mapping = deserialize_tokenizer_mapping(tokenizer_mapping_data)
                logger.info(
                    f"Main TokenizerManager loaded tokenizer mapping: {ipc_mapping}"
                )

                # Check if worker count matches
                if len(ipc_mapping) >= self.server_args.tokenizer_worker_num:
                    # Initialize tokenizer_mapping if not exists
                    if not hasattr(self, "tokenizer_mapping"):
                        self.tokenizer_mapping = {}

                    # Create ZMQ context if needed
                    if not hasattr(self, "_zmq_context"):
                        self._zmq_context = zmq.Context()

                    # Create ZMQ socket for each worker (only if not already exists)
                    for worker_id, ipc_name in ipc_mapping.items():
                        worker_id_int = int(worker_id)
                        if worker_id_int not in self.tokenizer_mapping:
                            socket = get_zmq_socket(
                                self._zmq_context, zmq.PUSH, ipc_name, False
                            )
                            self.tokenizer_mapping[worker_id_int] = socket
                            logger.info(
                                f"Created ZMQ socket for worker {worker_id} with ipc_name {ipc_name}"
                            )
                        else:
                            logger.info(
                                f"ZMQ socket for worker {worker_id} already exists, skipping creation"
                            )
                    break  # Successfully loaded all workers, exit retry loop
                else:
                    logger.info(
                        f"Waiting for all workers to register... Current: {len(ipc_mapping)}/{self.server_args.tokenizer_worker_num}"
                    )
                    if retry < max_retries - 1:
                        time.sleep(retry_interval)
                    else:
                        raise RuntimeError(
                            f"Worker registration timeout. "
                            f"Expected worker count: {self.server_args.tokenizer_worker_num}, "
                            f"Current registered count: {len(ipc_mapping)}"
                        )
            except Exception as e:
                if retry < max_retries - 1:
                    logger.info(
                        f"Failed to load tokenizer mapping, retrying in {retry_interval} seconds: {e}"
                    )
                    time.sleep(retry_interval)
                else:
                    raise RuntimeError(
                        f"Failed to load tokenizer mapping after {max_retries} retries: {e}"
                    )

    async def _distribute_result_to_workers(self, recv_obj):
        """Distribute result to corresponding workers based on rid"""
        if not hasattr(self, "tokenizer_mapping") or not self.tokenizer_mapping:
            logger.info("Tokenizer mapping not available, reloading...")
            self._load_tokenizer_mapping()

        worker_ids = get_workerids_from_rids(recv_obj.rids)
        if len(worker_ids) == 0:
            self._result_dispatcher(recv_obj)
            return

        # Distribute result to each worker
        for i, worker_id in enumerate(worker_ids):
            if worker_id not in self.tokenizer_mapping:
                    # Worker not found in mapping, reload and retry
                    logger.info(
                        f"Worker {worker_id} not found in mapping, reloading..."
                    )
                    self._load_tokenizer_mapping()
            if worker_id not in self.tokenizer_mapping:
                logger.error(f"Worker {worker_id} not found in mapping after reloading...")
                return
            # self.tokenizer_mapping[worker_id].send_pyobj(recv_obj)
            if not isinstance(recv_obj, (BatchStrOut,
                        BatchEmbeddingOut,
                        BatchTokenIDOut,
                        BatchMultimodalOut,)):
                    # Send to worker
                self.tokenizer_mapping[worker_id].send_pyobj(recv_obj)
            else:

                if isinstance(recv_obj, BatchTokenIDOut):
                    new_recv_obj = BatchTokenIDOut(
                        [recv_obj.rids[i]],
                        (
                            [recv_obj.finished_reasons[i]]
                            if len(recv_obj.finished_reasons) > i
                            else None
                        ),
                        (
                            [recv_obj.decoded_texts[i]]
                            if len(recv_obj.decoded_texts) > i
                            else None
                        ),
                        (
                            [recv_obj.decode_ids[i]]
                            if len(recv_obj.decode_ids) > i
                            else None
                        ),
                        (
                            [recv_obj.read_offsets[i]]
                            if len(recv_obj.read_offsets) > i
                            else None
                        ),
                        (
                            [recv_obj.output_ids[i]]
                            if recv_obj.output_ids and len(recv_obj.output_ids) > i
                            else None
                        ),
                        (
                            [recv_obj.skip_special_tokens[i]]
                            if len(recv_obj.skip_special_tokens) > i
                            else None
                        ),
                        (
                            [recv_obj.spaces_between_special_tokens[i]]
                            if len(recv_obj.spaces_between_special_tokens) > i
                            else None
                        ),
                        (
                            [recv_obj.no_stop_trim[i]]
                            if len(recv_obj.no_stop_trim) > i
                            else None
                        ),
                        (
                            [recv_obj.prompt_tokens[i]]
                            if len(recv_obj.prompt_tokens) > i
                            else None
                        ),
                        (
                            [recv_obj.completion_tokens[i]]
                            if len(recv_obj.completion_tokens) > i
                            else None
                        ),
                        (
                            [recv_obj.cached_tokens[i]]
                            if len(recv_obj.cached_tokens) > i
                            else None
                        ),
                        (
                            [recv_obj.spec_verify_ct[i]]
                            if len(recv_obj.spec_verify_ct) > i
                            else None
                        ),
                        (
                            [recv_obj.input_token_logprobs_val[i]]
                            if recv_obj.input_token_logprobs_val
                            else None
                        ),
                        (
                            [recv_obj.input_token_logprobs_idx[i]]
                            if recv_obj.input_token_logprobs_idx
                            else None
                        ),
                        (
                            [recv_obj.output_token_logprobs_val[i]]
                            if recv_obj.output_token_logprobs_val
                            else None
                        ),
                        (
                            [recv_obj.output_token_logprobs_idx[i]]
                            if recv_obj.output_token_logprobs_idx
                            else None
                        ),
                        (
                            [recv_obj.input_top_logprobs_val[i]]
                            if recv_obj.input_top_logprobs_val
                            else None
                        ),
                        (
                            [recv_obj.input_top_logprobs_idx[i]]
                            if recv_obj.input_top_logprobs_idx
                            else None
                        ),
                        (
                            [recv_obj.output_top_logprobs_val[i]]
                            if recv_obj.output_top_logprobs_val
                            else None
                        ),
                        (
                            [recv_obj.output_top_logprobs_idx[i]]
                            if recv_obj.output_top_logprobs_idx
                            else None
                        ),
                        (
                            [recv_obj.input_token_ids_logprobs_val[i]]
                            if recv_obj.input_token_ids_logprobs_val
                            else None
                        ),
                        (
                            [recv_obj.input_token_ids_logprobs_idx[i]]
                            if recv_obj.input_token_ids_logprobs_idx
                            else None
                        ),
                        (
                            [recv_obj.output_token_ids_logprobs_val[i]]
                            if recv_obj.output_token_ids_logprobs_val
                            else None
                        ),
                        (
                            [recv_obj.output_token_ids_logprobs_idx[i]]
                            if recv_obj.output_token_ids_logprobs_idx
                            else None
                        ),
                        (
                            [recv_obj.output_hidden_states[i]]
                            if recv_obj.output_hidden_states
                            else None
                        ),
                    )
                elif isinstance(recv_obj, BatchEmbeddingOut):
                    new_recv_obj = BatchEmbeddingOut(
                        [recv_obj.rids[i]],
                        (
                            [recv_obj.finished_reasons[i]]
                            if len(recv_obj.finished_reasons) > i
                            else None
                        ),
                        (
                            [recv_obj.embeddings[i]]
                            if len(recv_obj.embeddings) > i
                            else None
                        ),
                        (
                            [recv_obj.prompt_tokens[i]]
                            if len(recv_obj.prompt_tokens) > i
                            else None
                        ),
                        (
                            [recv_obj.cached_tokens[i]]
                            if len(recv_obj.cached_tokens) > i
                            else None
                        ),
                    )
                elif isinstance(recv_obj,BatchStrOut):
                    new_recv_obj = BatchStrOut(
                        [recv_obj.rids[i]],
                        (
                            [recv_obj.finished_reasons[i]]
                            if len(recv_obj.finished_reasons) > i
                            else None
                        ),
                        (
                            [recv_obj.output_strs[i]]
                            if len(recv_obj.output_strs) > i
                            else None
                        ),
                        (
                            [recv_obj.output_ids[i]]
                            if recv_obj.output_ids and len(recv_obj.output_ids) > i
                            else None
                        ),
                        (
                            [recv_obj.prompt_tokens[i]]
                            if len(recv_obj.prompt_tokens) > i
                            else None
                        ),
                        (
                            [recv_obj.completion_tokens[i]]
                            if len(recv_obj.completion_tokens) > i
                            else None
                        ),
                        (
                            [recv_obj.cached_tokens[i]]
                            if len(recv_obj.cached_tokens) > i
                            else None
                        ),
                        (
                            [recv_obj.spec_verify_ct[i]]
                            if len(recv_obj.spec_verify_ct) > i
                            else None
                        ),
                        (
                            [recv_obj.input_token_logprobs_val[i]]
                            if len(recv_obj.input_token_logprobs_val) > i
                            else None
                        ),
                        (
                            [recv_obj.input_token_logprobs_idx[i]]
                            if len(recv_obj.input_token_logprobs_idx) > i
                            else None
                        ),
                        (
                            [recv_obj.output_token_logprobs_val[i]]
                            if len(recv_obj.output_token_logprobs_val) > i
                            else None
                        ),
                        (
                            [recv_obj.output_token_logprobs_idx[i]]
                            if len(recv_obj.output_token_logprobs_idx) > i
                            else None
                        ),
                        (
                            [recv_obj.input_top_logprobs_val[i]]
                            if len(recv_obj.input_top_logprobs_val) > i
                            else None
                        ),
                        (
                            [recv_obj.input_top_logprobs_idx[i]]
                            if len(recv_obj.input_top_logprobs_idx) > i
                            else None
                        ),
                        (
                            [recv_obj.output_top_logprobs_val[i]]
                            if len(recv_obj.output_top_logprobs_val) > i
                            else None
                        ),
                        (
                            [recv_obj.output_top_logprobs_idx[i]]
                            if len(recv_obj.output_top_logprobs_idx) > i
                            else None
                        ),
                        (
                            [recv_obj.input_token_ids_logprobs_val[i]]
                            if len(recv_obj.input_token_ids_logprobs_val) > i
                            else None
                        ),
                        (
                            [recv_obj.input_token_ids_logprobs_idx[i]]
                            if len(recv_obj.input_token_ids_logprobs_idx) > i
                            else None
                        ),
                        (
                            [recv_obj.output_token_ids_logprobs_val[i]]
                            if len(recv_obj.output_token_ids_logprobs_val) > i
                            else None
                        ),
                        (
                            [recv_obj.output_token_ids_logprobs_idx[i]]
                            if len(recv_obj.output_token_ids_logprobs_idx) > i
                            else None
                        ),
                        (
                            [recv_obj.output_hidden_states[i]]
                            if len(recv_obj.output_hidden_states) > i
                            else None
                        ),
                    )
                elif isinstance(recv_obj,BatchMultimodalOut):
                    new_recv_obj = BatchMultimodalOut(
                        [recv_obj.rids[i]],
                        (
                            [recv_obj.finished_reasons[i]]
                            if len(recv_obj.finished_reasons) > i else None
                        ),
                        (
                            [recv_obj.outputs[i]]
                            if len(recv_obj.outputs) > i else None
                        ),
                        (
                            [recv_obj.prompt_tokens[i]]
                            if len(recv_obj.prompt_tokens) > i else None
                        ),
                        (
                            [recv_obj.completion_tokens[i]]
                            if len(recv_obj.completion_tokens) > i else None
                        ),
                        (
                            [recv_obj.cached_tokens[i]]
                            if len(recv_obj.cached_tokens) > i else None
                        )
                    )
                try:
                    self.tokenizer_mapping[worker_id].send_pyobj(new_recv_obj)
                except zmq.ZMQError as e:
                    raise RuntimeError(
                        f"Failed to send result to worker {worker_id}: {e}"
                    ) from e

    def _handle_batch_output(
        self,
        recv_obj: Union[
            BatchStrOut, BatchEmbeddingOut, BatchMultimodalOut, BatchTokenIDOut
        ],
    ):
        for i, rid in enumerate(recv_obj.rids):
            state = self.rid_to_state.get(rid, None)
            if state is None:
                logger.error(
                    f"Received output for {rid=} but the state was deleted in TokenizerManager."
                )
                continue
            originRid = rid
            if self.server_args.tokenizer_worker_num > 1:
                originRid = get_origin_rid(rid)
            # Build meta_info and return value
            meta_info = {
                "id": originRid,
                "finish_reason": recv_obj.finished_reasons[i],
                "prompt_tokens": recv_obj.prompt_tokens[i],
            }

            if getattr(state.obj, "return_logprob", False):
                self.convert_logprob_style(
                    meta_info,
                    state,
                    state.obj.top_logprobs_num,
                    state.obj.token_ids_logprob,
                    state.obj.return_text_in_logprobs
                    and not self.server_args.skip_tokenizer_init,
                    recv_obj,
                    i,
                )

            if not isinstance(recv_obj, BatchEmbeddingOut):
                meta_info.update(
                    {
                        "completion_tokens": recv_obj.completion_tokens[i],
                        "cached_tokens": recv_obj.cached_tokens[i],
                    }
                )

            if getattr(recv_obj, "output_hidden_states", None):
                meta_info["hidden_states"] = recv_obj.output_hidden_states[i]

            if isinstance(recv_obj, BatchStrOut):
                state.text += recv_obj.output_strs[i]
                out_dict = {
                    "text": state.text,
                    "meta_info": meta_info,
                }
            elif isinstance(recv_obj, BatchTokenIDOut):
                if self.server_args.stream_output and state.obj.stream:
                    state.output_ids.extend(recv_obj.output_ids[i])
                    output_token_ids = state.output_ids[state.last_output_offset :]
                    state.last_output_offset = len(state.output_ids)
                else:
                    state.output_ids.extend(recv_obj.output_ids[i])
                    output_token_ids = state.output_ids.copy()

                out_dict = {
                    "output_ids": output_token_ids,
                    "meta_info": meta_info,
                }
            elif isinstance(recv_obj, BatchMultimodalOut):
                raise NotImplementedError("BatchMultimodalOut not implemented")
            else:
                assert isinstance(recv_obj, BatchEmbeddingOut)
                out_dict = {
                    "embedding": recv_obj.embeddings[i],
                    "meta_info": meta_info,
                }

            state.finished = recv_obj.finished_reasons[i] is not None
            if state.finished:
                if self.server_args.speculative_algorithm:
                    meta_info["spec_verify_ct"] = recv_obj.spec_verify_ct[i]
                state.finished_time = time.time()
                meta_info["e2e_latency"] = state.finished_time - state.created_time
                del self.rid_to_state[rid]

            state.out_list.append(out_dict)
            state.event.set()

            # Log metrics and dump
            if self.enable_metrics and state.obj.log_metrics:
                self.collect_metrics(state, recv_obj, i)
            if self.dump_requests_folder and state.finished and state.obj.log_metrics:
                self.dump_requests(state, out_dict)
            if self.crash_dump_folder and state.finished and state.obj.log_metrics:
                self.record_request_for_crash_dump(state, out_dict)

    def convert_logprob_style(
        self,
        meta_info: dict,
        state: ReqState,
        top_logprobs_num: int,
        token_ids_logprob: List[int],
        return_text_in_logprobs: bool,
        recv_obj: BatchStrOut,
        recv_obj_index: int,
    ):
        if recv_obj.input_token_logprobs_val is None:
            return

        if len(recv_obj.input_token_logprobs_val) > 0:
            state.input_token_logprobs_val.extend(
                recv_obj.input_token_logprobs_val[recv_obj_index]
            )
            state.input_token_logprobs_idx.extend(
                recv_obj.input_token_logprobs_idx[recv_obj_index]
            )
        state.output_token_logprobs_val.extend(
            recv_obj.output_token_logprobs_val[recv_obj_index]
        )
        state.output_token_logprobs_idx.extend(
            recv_obj.output_token_logprobs_idx[recv_obj_index]
        )
        meta_info["input_token_logprobs"] = self.detokenize_logprob_tokens(
            state.input_token_logprobs_val,
            state.input_token_logprobs_idx,
            return_text_in_logprobs,
        )
        meta_info["output_token_logprobs"] = self.detokenize_logprob_tokens(
            state.output_token_logprobs_val,
            state.output_token_logprobs_idx,
            return_text_in_logprobs,
        )

        if top_logprobs_num > 0:
            if len(recv_obj.input_top_logprobs_val) > 0:
                state.input_top_logprobs_val.extend(
                    recv_obj.input_top_logprobs_val[recv_obj_index]
                )
                state.input_top_logprobs_idx.extend(
                    recv_obj.input_top_logprobs_idx[recv_obj_index]
                )
            state.output_top_logprobs_val.extend(
                recv_obj.output_top_logprobs_val[recv_obj_index]
            )
            state.output_top_logprobs_idx.extend(
                recv_obj.output_top_logprobs_idx[recv_obj_index]
            )
            meta_info["input_top_logprobs"] = self.detokenize_top_logprobs_tokens(
                state.input_top_logprobs_val,
                state.input_top_logprobs_idx,
                return_text_in_logprobs,
            )
            meta_info["output_top_logprobs"] = self.detokenize_top_logprobs_tokens(
                state.output_top_logprobs_val,
                state.output_top_logprobs_idx,
                return_text_in_logprobs,
            )

        if token_ids_logprob is not None:
            if len(recv_obj.input_token_ids_logprobs_val) > 0:
                state.input_token_ids_logprobs_val.extend(
                    recv_obj.input_token_ids_logprobs_val[recv_obj_index]
                )
                state.input_token_ids_logprobs_idx.extend(
                    recv_obj.input_token_ids_logprobs_idx[recv_obj_index]
                )
            state.output_token_ids_logprobs_val.extend(
                recv_obj.output_token_ids_logprobs_val[recv_obj_index]
            )
            state.output_token_ids_logprobs_idx.extend(
                recv_obj.output_token_ids_logprobs_idx[recv_obj_index]
            )
            meta_info["input_token_ids_logprobs"] = self.detokenize_top_logprobs_tokens(
                state.input_token_ids_logprobs_val,
                state.input_token_ids_logprobs_idx,
                return_text_in_logprobs,
            )
            meta_info["output_token_ids_logprobs"] = (
                self.detokenize_top_logprobs_tokens(
                    state.output_token_ids_logprobs_val,
                    state.output_token_ids_logprobs_idx,
                    return_text_in_logprobs,
                )
            )

    def detokenize_logprob_tokens(
        self,
        token_logprobs_val: List[float],
        token_logprobs_idx: List[int],
        decode_to_text: bool,
    ):
        if not decode_to_text:
            return [
                (logprob, token_id, None)
                for logprob, token_id in zip(token_logprobs_val, token_logprobs_idx)
            ]
        else:
            assert self.tokenizer is not None
            token_texts = self.tokenizer.batch_decode(token_logprobs_idx)
            return list(zip(token_logprobs_val, token_logprobs_idx, token_texts))

    def detokenize_top_logprobs_tokens(
        self,
        token_logprobs_val: List[float],
        token_logprobs_idx: List[int],
        decode_to_text: bool,
    ):
        # TODO: The current implementation only batches the detokenization for top-k tokens per single position.
        # We should batch all top-k tokens in all positions.
        ret = []
        for i in range(len(token_logprobs_val)):
            if token_logprobs_val[i]:
                ret.append(
                    self.detokenize_logprob_tokens(
                        token_logprobs_val[i], token_logprobs_idx[i], decode_to_text
                    )
                )
            else:
                ret.append(None)
        return ret

    def collect_metrics(self, state: ReqState, recv_obj: BatchStrOut, i: int):
        completion_tokens = (
            recv_obj.completion_tokens[i]
            if getattr(recv_obj, "completion_tokens", None)
            else 0
        )

        if (
            state.first_token_time == 0.0
            and self.disaggregation_mode != DisaggregationMode.PREFILL
        ):
            state.first_token_time = state.last_time = time.time()
            state.last_completion_tokens = completion_tokens
            self.metrics_collector.observe_time_to_first_token(
                state.first_token_time - state.created_time
            )
        else:
            num_new_tokens = completion_tokens - state.last_completion_tokens
            if num_new_tokens:
                new_time = time.time()
                interval = new_time - state.last_time
                self.metrics_collector.observe_inter_token_latency(
                    interval,
                    num_new_tokens,
                )
                state.last_time = new_time
                state.last_completion_tokens = completion_tokens

        if state.finished:
            has_grammar = (
                state.obj.sampling_params.get("json_schema", None)
                or state.obj.sampling_params.get("regex", None)
                or state.obj.sampling_params.get("ebnf", None)
                or state.obj.sampling_params.get("structural_tag", None)
            )
            self.metrics_collector.observe_one_finished_request(
                recv_obj.prompt_tokens[i],
                completion_tokens,
                recv_obj.cached_tokens[i],
                state.finished_time - state.created_time,
                has_grammar,
            )

    def dump_requests(self, state: ReqState, out_dict: dict):
        self.dump_request_list.append(
            (state.obj, out_dict, state.created_time, time.time())
        )

        if len(self.dump_request_list) >= self.dump_requests_threshold:
            filename = os.path.join(
                self.dump_requests_folder,
                datetime.now().strftime("%Y-%m-%d_%H-%M-%S") + ".pkl",
            )
            logger.info(f"Dump {len(self.dump_request_list)} requests to {filename}")

            to_dump = self.dump_request_list
            self.dump_request_list = []

            to_dump_with_server_args = {
                "server_args": self.server_args,
                "requests": to_dump,
            }

            def background_task():
                os.makedirs(self.dump_requests_folder, exist_ok=True)
                with open(filename, "wb") as f:
                    pickle.dump(to_dump_with_server_args, f)

            # Schedule the task to run in the background without awaiting it
            asyncio.create_task(asyncio.to_thread(background_task))

    def record_request_for_crash_dump(self, state: ReqState, out_dict: dict):
        current_time = time.time()
        self.crash_dump_request_list.append(
            (state.obj, out_dict, state.created_time, current_time)
        )
        # Remove requests older than 5 minutes based on finish time
        while (
            self.crash_dump_request_list
            and current_time - self.crash_dump_request_list[0][3] >= 300
        ):
            self.crash_dump_request_list.popleft()

    def _handle_abort_req(self, recv_obj):
        state = self.rid_to_state[recv_obj.rid]
        rid = recv_obj.rid
        if self.server_args.tokenizer_worker_num > 1:
            rid = get_origin_rid(rid)
        state.finished = True
        state.out_list.append(
            {
                "text": "",
                "meta_info": {
                    "id": rid,
                    "finish_reason": {
                        "type": "abort",
                        "message": "Abort before prefill",
                    },
                    "prompt_tokens": 0,
                    "completion_tokens": 0,
                },
            }
        )
        state.event.set()

    def _handle_open_session_req_output(self, recv_obj):
        self.session_futures[recv_obj.session_id].set_result(
            recv_obj.session_id if recv_obj.success else None
        )

    def _handle_update_weights_from_disk_req_output(self, recv_obj):
        if self.server_args.dp_size == 1:
            self.model_update_result.set_result(recv_obj)
        else:  # self.server_args.dp_size > 1
            self.model_update_tmp.append(recv_obj)
            # set future if the all results are received
            if len(self.model_update_tmp) == self.server_args.dp_size:
                self.model_update_result.set_result(self.model_update_tmp)

    async def score_request(
        self,
        query: Optional[Union[str, List[int]]] = None,
        items: Optional[Union[str, List[str], List[List[int]]]] = None,
        label_token_ids: Optional[List[int]] = None,
        apply_softmax: bool = False,
        item_first: bool = False,
        request: Optional[Any] = None,
    ) -> List[List[float]]:
        """
        See Engine.score() for more details.
        """
        if label_token_ids is None:
            raise ValueError("label_token_ids must be provided")

        if self.tokenizer is not None:
            vocab_size = self.tokenizer.vocab_size
            for token_id in label_token_ids:
                if token_id >= vocab_size:
                    raise ValueError(
                        f"Token ID {token_id} is out of vocabulary (vocab size: {vocab_size})"
                    )

        # Handle string or tokenized query/items
        if isinstance(query, str) and (
            isinstance(items, str)
            or (isinstance(items, list) and (not items or isinstance(items[0], str)))
        ):
            # Both query and items are text
            items_list = [items] if isinstance(items, str) else items
            if item_first:
                prompts = [f"{item}{query}" for item in items_list]
            else:
                prompts = [f"{query}{item}" for item in items_list]
            batch_request = GenerateReqInput(
                text=prompts,
                return_logprob=True,
                token_ids_logprob=label_token_ids,
                stream=False,
                sampling_params={"max_new_tokens": 1},
            )
        elif (
            isinstance(query, list)
            and isinstance(items, list)
            and items
            and isinstance(items[0], list)
        ):
            # Both query and items are token IDs
            if item_first:
                input_ids_list = [item + query for item in items]
            else:
                input_ids_list = [query + item for item in items]
            batch_request = GenerateReqInput(
                input_ids=input_ids_list,
                return_logprob=True,
                token_ids_logprob=label_token_ids,
                stream=False,
                sampling_params={"max_new_tokens": 1},
            )
        else:
            raise ValueError(
                "Invalid combination of query/items types for score_request."
            )

        results = await self.generate_request(batch_request, request).__anext__()
        scores = []

        for result in results:
            # Get logprobs for each token
            logprobs = {}
            for logprob, token_id, _ in result["meta_info"].get(
                "output_token_ids_logprobs", []
            )[0]:
                if token_id in label_token_ids:
                    logprobs[token_id] = logprob

            # Get scores in order of label_token_ids
            score_list = [
                logprobs.get(token_id, float("-inf")) for token_id in label_token_ids
            ]

            # Apply softmax to logprobs if needed
            if apply_softmax:
                score_list = torch.softmax(torch.tensor(score_list), dim=0).tolist()
            else:
                # Convert logprobs to probabilities if not using softmax
                score_list = [
                    math.exp(x) if x != float("-inf") else 0.0 for x in score_list
                ]

            scores.append(score_list)

        return scores


async def print_exception_wrapper(func):
    """
    Sometimes an asyncio function does not print exception.
    We do another wrapper to handle the exception.
    """
    try:
        await func()
    except Exception:
        traceback = get_exception_traceback()
        logger.error(f"TokenizerManager hit an exception: {traceback}")
        if hasattr(func, "__self__") and isinstance(func.__self__, TokenizerManager):
            func.__self__.dump_requests_before_crash()
        kill_process_tree(os.getpid(), include_parent=True)
        sys.exit(1)


class SignalHandler:
    def __init__(self, tokenizer_manager: TokenizerManager):
        self.tokenizer_manager = tokenizer_manager

    def sigterm_handler(self, signum=None, frame=None):
        logger.warning(
            f"SIGTERM received. {signum=} {frame=}. Draining requests and shutting down..."
        )
        self.tokenizer_manager.gracefully_exit = True

    def running_phase_sigquit_handler(self, signum=None, frame=None):
        logger.error(
            "Received sigquit from a child process. It usually means the child failed."
        )
        self.tokenizer_manager.dump_requests_before_crash()
        kill_process_tree(os.getpid())


T = TypeVar("T")


class _Communicator(Generic[T]):
    """Note: The communicator now only run up to 1 in-flight request at any time."""

    def __init__(self, sender, fan_out: int):
        self._sender = sender
        self._fan_out = fan_out
        self._result_event: Optional[asyncio.Event] = None
        self._result_values: Optional[List[T]] = None
        self._ready_queue: Deque[asyncio.Future] = deque()

    async def __call__(self, obj):
        global _global_tokenizer_worker_num
        ready_event = asyncio.Event()
        if self._result_event is not None or len(self._ready_queue) > 0:
            self._ready_queue.append(ready_event)
            await ready_event.wait()
            assert self._result_event is None
            assert self._result_values is None

        if obj:
            if _global_tokenizer_worker_num > 1:
                if obj.rids is None:
                    obj.rids = f"{os.getpid()}_{uuid.uuid4().hex}_Communicator"
                else:
                    if isinstance(obj.rids, str):
                        obj.rids = f"{os.getpid()}_{obj.rids}"
                    elif isinstance(obj.rids, list):
                        obj.rids = [f"{os.getpid()}_{rid}" for rid in obj.rids]
            self._sender.send_pyobj(obj)

        self._result_event = asyncio.Event()
        self._result_values = []
        await self._result_event.wait()
        result_values = self._result_values
        self._result_event = self._result_values = None

        if len(self._ready_queue) > 0:
            self._ready_queue.popleft().set()

        return result_values

    def handle_recv(self, recv_obj: T):
        global _global_tokenizer_worker_num
        if _global_tokenizer_worker_num > 1:
            # If rids is a string and not empty, remove the prefix
            if hasattr(recv_obj, 'rids') and isinstance(recv_obj.rids, str) and recv_obj.rids:
                recv_obj.rids = get_origin_rid(recv_obj.rids)
            # If rids is a list, remove prefix from each element
            elif hasattr(recv_obj, 'rids') and isinstance(recv_obj.rids, list):
                recv_obj.rids = [get_origin_rid(rid) for rid in recv_obj.rids]

        self._result_values.append(recv_obj)
        if len(self._result_values) == self._fan_out:
            self._result_event.set()


# Note: request abort handling logic
# We should handle all of the following cases correctly.
#
# | entrypoint | is_streaming | status          | abort engine    | cancel asyncio task   | rid_to_state                |
# | ---------- | ------------ | --------------- | --------------- | --------------------- | --------------------------- |
# | http       | yes          | waiting queue   | background task | fast api              | del in _handle_abort_req    |
# | http       | yes          | running         | background task | fast api              | del in _handle_batch_output |
# | http       | no           | waiting queue   | type 1          | type 1 exception      | del in _handle_abort_req    |
# | http       | no           | running         | type 3          | type 3 exception      | del in _handle_batch_output |
#<|MERGE_RESOLUTION|>--- conflicted
+++ resolved
@@ -1446,7 +1446,6 @@
 
         while True:
             recv_obj = await self.recv_from_detokenizer.recv_pyobj()
-<<<<<<< HEAD
             # In multi-worker mode, distribute results to corresponding workers
             if self.server_args.tokenizer_worker_num > 1 and self.is_main:
                 await self._distribute_result_to_workers(recv_obj)
@@ -1455,10 +1454,6 @@
                 self._result_dispatcher(recv_obj)
 
             self.last_receive_tstamp = time.time()
-=======
-            self._result_dispatcher(recv_obj)
-            self.last_receive_tstamp = time.perf_counter()
->>>>>>> 7eebd440
 
     def _load_tokenizer_mapping(self):
         """Load tokenizer mapping from shared memory"""
