# Copyright 2023-2024 SGLang Team
# Licensed under the Apache License, Version 2.0 (the "License");
# you may not use this file except in compliance with the License.
# You may obtain a copy of the License at
#
#     http://www.apache.org/licenses/LICENSE-2.0
#
# Unless required by applicable law or agreed to in writing, software
# distributed under the License is distributed on an "AS IS" BASIS,
# WITHOUT WARRANTIES OR CONDITIONS OF ANY KIND, either express or implied.
# See the License for the specific language governing permissions and
# limitations under the License.
# ==============================================================================
"""TokenizerManager is a process that tokenizes the text."""

import asyncio
import copy
import dataclasses
import json
import logging
import math
import os
import pickle
import signal
import sys
import threading
import time
import uuid
from collections import deque
from contextlib import nullcontext
from datetime import datetime
from enum import Enum
from http import HTTPStatus
from typing import Any, Awaitable, Dict, List, Optional, Tuple, Union

import fastapi
import torch
import uvloop
import zmq
import zmq.asyncio
from fastapi import BackgroundTasks

from sglang.srt.aio_rwlock import RWLock
from sglang.srt.configs.model_config import ModelConfig
from sglang.srt.disaggregation.utils import DisaggregationMode
from sglang.srt.hf_transformers_utils import (
    get_processor,
    get_tokenizer,
    get_tokenizer_from_processor,
)
from sglang.srt.lora.lora_registry import LoRARef, LoRARegistry
from sglang.srt.managers.async_dynamic_batch_tokenizer import AsyncDynamicbatchTokenizer
from sglang.srt.managers.disagg_service import start_disagg_service
from sglang.srt.managers.io_struct import (
    AbortReq,
    BatchEmbeddingOut,
    BatchMultimodalOut,
    BatchStrOut,
    BatchTokenIDOut,
    BatchTokenizedEmbeddingReqInput,
    BatchTokenizedGenerateReqInput,
    CloseSessionReqInput,
    ConfigureLoggingReq,
    EmbeddingReqInput,
    FreezeGCReq,
    GenerateReqInput,
    HealthCheckOutput,
    MultiTokenizerWrapper,
    OpenSessionReqInput,
    OpenSessionReqOutput,
    SessionParams,
    TokenizedEmbeddingReqInput,
    TokenizedGenerateReqInput,
    UpdateWeightFromDiskReqInput,
    UpdateWeightFromDiskReqOutput,
)
from sglang.srt.managers.mm_utils import TensorTransportMode
from sglang.srt.managers.multimodal_processor import get_mm_processor, import_processors
from sglang.srt.managers.scheduler import is_health_check_generate_req
from sglang.srt.managers.scheduler_input_blocker import input_blocker_guard_region
from sglang.srt.managers.tokenizer_communicator_mixin import TokenizerCommunicatorMixin
from sglang.srt.metrics.collector import TokenizerMetricsCollector
from sglang.srt.sampling.sampling_params import SamplingParams
from sglang.srt.server_args import PortArgs, ServerArgs
<<<<<<< HEAD
from sglang.srt.speculative.spec_info import SpeculativeAlgorithm
=======
from sglang.srt.tracing.trace import (
    trace_get_proc_propagate_context,
    trace_req_finish,
    trace_req_start,
    trace_slice_end,
    trace_slice_start,
)
>>>>>>> 55025b92
from sglang.srt.utils import (
    configure_gc_warning,
    dataclass_to_string_truncated,
    freeze_gc,
    get_bool_env_var,
    get_origin_rid,
    get_zmq_socket,
    kill_process_tree,
)
from sglang.utils import TypeBasedDispatcher, get_exception_traceback

asyncio.set_event_loop_policy(uvloop.EventLoopPolicy())

logger = logging.getLogger(__name__)


@dataclasses.dataclass
class ReqState:
    """Store the state a request."""

    out_list: List[Dict[Any, Any]]
    finished: bool
    event: asyncio.Event
    obj: Union[GenerateReqInput, EmbeddingReqInput]

    # For metrics
    created_time: float
    finished_time: float = 0.0
    first_token_time: float = 0.0
    last_time: float = 0.0
    last_completion_tokens: int = 1

    # For streaming output
    last_output_offset: int = 0

    # For incremental state update.
    # TODO(lianmin): do not initialize some lists if not needed.
    text: str = ""
    output_ids: List[int] = dataclasses.field(default_factory=list)
    input_token_logprobs_val: List[float] = dataclasses.field(default_factory=list)
    input_token_logprobs_idx: List[int] = dataclasses.field(default_factory=list)
    output_token_logprobs_val: List[float] = dataclasses.field(default_factory=list)
    output_token_logprobs_idx: List[int] = dataclasses.field(default_factory=list)
    input_top_logprobs_val: List[List[float]] = dataclasses.field(default_factory=list)
    input_top_logprobs_idx: List[List[int]] = dataclasses.field(default_factory=list)
    output_top_logprobs_val: List[List[float]] = dataclasses.field(default_factory=list)
    output_top_logprobs_idx: List[List[int]] = dataclasses.field(default_factory=list)
    input_token_ids_logprobs_val: List = dataclasses.field(default_factory=list)
    input_token_ids_logprobs_idx: List = dataclasses.field(default_factory=list)
    output_token_ids_logprobs_val: List = dataclasses.field(default_factory=list)
    output_token_ids_logprobs_idx: List = dataclasses.field(default_factory=list)


class TokenizerManager(TokenizerCommunicatorMixin):
    """TokenizerManager is a process that tokenizes the text."""

    def __init__(
        self,
        server_args: ServerArgs,
        port_args: PortArgs,
    ):
        # Parse args
        self.server_args = server_args
        self.enable_metrics = server_args.enable_metrics
        self.log_requests = server_args.log_requests
        self.log_requests_level = server_args.log_requests_level
        self.preferred_sampling_params = (
            json.loads(server_args.preferred_sampling_params)
            if server_args.preferred_sampling_params
            else None
        )
        self.crash_dump_folder = server_args.crash_dump_folder

        # Read model args
        self.model_path = server_args.model_path
        self.served_model_name = server_args.served_model_name
        self.model_config = ModelConfig.from_server_args(server_args)
        self.is_generation = self.model_config.is_generation
        self.is_image_gen = self.model_config.is_image_gen
        self.context_len = self.model_config.context_len
        self.image_token_id = self.model_config.image_token_id
        self.max_req_input_len = None  # Will be set later in engine.py

        speculative_algorithm = SpeculativeAlgorithm.from_string(
            server_args.speculative_algorithm
        )
        self.reserve_input_token_num = (
            0
            if speculative_algorithm.is_none()
            else server_args.speculative_num_draft_tokens
        )

        if self.model_config.is_multimodal:
            import_processors()
            try:
                _processor = get_processor(
                    server_args.tokenizer_path,
                    tokenizer_mode=server_args.tokenizer_mode,
                    trust_remote_code=server_args.trust_remote_code,
                    revision=server_args.revision,
                    use_fast=not server_args.disable_fast_image_processor,
                )
            except ValueError as e:
                error_message = str(e)
                if "does not have a slow version" in error_message:
                    logger.info(
                        f"Processor {server_args.tokenizer_path} does not have a slow version. Automatically use fast version"
                    )
                    _processor = get_processor(
                        server_args.tokenizer_path,
                        tokenizer_mode=server_args.tokenizer_mode,
                        trust_remote_code=server_args.trust_remote_code,
                        revision=server_args.revision,
                        use_fast=True,
                    )
                else:
                    raise e
            transport_mode = _determine_tensor_transport_mode(self.server_args)

            # We want to parallelize the image pre-processing so we create an executor for it
            # We create mm_processor for any skip_tokenizer_init to make sure we still encode
            # images even with skip_tokenizer_init=False.
            self.mm_processor = get_mm_processor(
                self.model_config.hf_config, server_args, _processor, transport_mode
            )

            if server_args.skip_tokenizer_init:
                self.tokenizer = self.processor = None
            else:
                self.processor = _processor
                self.tokenizer = get_tokenizer_from_processor(self.processor)
                os.environ["TOKENIZERS_PARALLELISM"] = "false"
        else:
            self.mm_processor = self.processor = None

            if server_args.skip_tokenizer_init:
                self.tokenizer = None
            else:
                self.tokenizer = get_tokenizer(
                    server_args.tokenizer_path,
                    tokenizer_mode=server_args.tokenizer_mode,
                    trust_remote_code=server_args.trust_remote_code,
                    revision=server_args.revision,
                )
        # Initialize async dynamic batch tokenizer if enabled (common for both multimodal and non-multimodal)
        if (
            server_args.enable_dynamic_batch_tokenizer
            and not server_args.skip_tokenizer_init
        ):
            self.async_dynamic_batch_tokenizer = AsyncDynamicbatchTokenizer(
                self.tokenizer,
                max_batch_size=server_args.dynamic_batch_tokenizer_batch_size,
                batch_wait_timeout_s=server_args.dynamic_batch_tokenizer_batch_timeout,
            )
        else:
            self.async_dynamic_batch_tokenizer = None

        # Init inter-process communication
        context = zmq.asyncio.Context(2)
        self.recv_from_detokenizer = get_zmq_socket(
            context, zmq.PULL, port_args.tokenizer_ipc_name, True
        )
        if self.server_args.tokenizer_worker_num > 1:
            # Use tokenizer_worker_ipc_name in multi-tokenizer mode
            self.send_to_scheduler = get_zmq_socket(
                context, zmq.PUSH, port_args.tokenizer_worker_ipc_name, False
            )
        else:
            self.send_to_scheduler = get_zmq_socket(
                context, zmq.PUSH, port_args.scheduler_input_ipc_name, True
            )

        # Request states
        self.no_create_loop = False
        self.rid_to_state: Dict[str, ReqState] = {}
        self.asyncio_tasks = set()

        # Health check
        self.server_status = ServerStatus.Starting
        self.gracefully_exit = False
        self.last_receive_tstamp = 0

        # Dumping
        self.dump_requests_folder = ""  # By default do not dump
        self.dump_requests_threshold = 1000
        self.dump_request_list: List[Tuple] = []
        self.log_request_metadata = self.get_log_request_metadata()
        self.crash_dump_request_list: deque[Tuple] = deque()
        self.crash_dump_performed = False  # Flag to ensure dump is only called once

        # Session
        self.session_futures = {}  # session_id -> asyncio event

        # Weight updates
        # The event to notify the weight sync is finished.
        self.model_update_lock = RWLock()
        self.model_update_result: Optional[Awaitable[UpdateWeightFromDiskReqOutput]] = (
            None
        )
        self.is_pause = False
        self.is_pause_cond = asyncio.Condition()

        # LoRA
        # Initialize the `LoRARegistry` with initial LoRA adapter paths provided in `server_args`.
        # The registry dynamically updates as adapters are loaded / unloaded during runtime. It
        # serves as the source of truth for available adapters and maps user-friendly LoRA names
        # to internally used unique LoRA IDs.
        self.lora_registry = LoRARegistry(self.server_args.lora_paths)
        # Lock to serialize LoRA update operations.
        # Please note that, unlike `model_update_lock`, this does not block inference, allowing
        # LoRA updates and inference to overlap.
        self.lora_update_lock = asyncio.Lock()

        self.disaggregation_mode = DisaggregationMode(
            self.server_args.disaggregation_mode
        )
        self.bootstrap_server = start_disagg_service(self.server_args)

        # For load balancing
        self.current_load = 0
        self.current_load_lock = asyncio.Lock()

        # Metrics
        if self.enable_metrics:
            self.metrics_collector = TokenizerMetricsCollector(
                server_args=server_args,
                labels={
                    "model_name": self.server_args.served_model_name,
                    # TODO: Add lora name/path in the future,
                },
                bucket_time_to_first_token=self.server_args.bucket_time_to_first_token,
                bucket_e2e_request_latency=self.server_args.bucket_e2e_request_latency,
                bucket_inter_token_latency=self.server_args.bucket_inter_token_latency,
                collect_tokens_histogram=self.server_args.collect_tokens_histogram,
            )

        # Configure GC warning
        if self.server_args.gc_warning_threshold_secs > 0.0:
            configure_gc_warning(self.server_args.gc_warning_threshold_secs)

        self._result_dispatcher = TypeBasedDispatcher(
            [
                (
                    (
                        BatchStrOut,
                        BatchEmbeddingOut,
                        BatchTokenIDOut,
                        BatchMultimodalOut,
                    ),
                    self._handle_batch_output,
                ),
                (AbortReq, self._handle_abort_req),
                (OpenSessionReqOutput, self._handle_open_session_req_output),
                (
                    UpdateWeightFromDiskReqOutput,
                    self._handle_update_weights_from_disk_req_output,
                ),
                (
                    FreezeGCReq,
                    lambda x: None,
                ),  # For handling case when scheduler skips detokenizer and forwards back to the tokenizer manager, we ignore it.
                (HealthCheckOutput, lambda x: None),
            ]
        )

        self.init_communicators(server_args)

    async def generate_request(
        self,
        obj: Union[GenerateReqInput, EmbeddingReqInput],
        request: Optional[fastapi.Request] = None,
    ):
        created_time = time.time()
        self.auto_create_handle_loop()
        obj.normalize_batch_and_arguments()

        if self.server_args.tokenizer_worker_num > 1:
            # Modify rid, add worker_id
            if isinstance(obj.rid, list):
                # If it's an array, add worker_id prefix to each element
                obj.rid = [f"{self.worker_id}_{rid}" for rid in obj.rid]
            else:
                # If it's a single value, add worker_id prefix
                obj.rid = f"{self.worker_id}_{obj.rid}"

        if obj.is_single:
            bootstrap_room = (
                obj.bootstrap_room if hasattr(obj, "bootstrap_room") else None
            )
            trace_req_start(obj.rid, bootstrap_room, ts=int(created_time * 1e9))
            trace_slice_start("", obj.rid, ts=int(created_time * 1e9), anonymous=True)
        else:
            for i in range(len(obj.rid)):
                bootstrap_room = (
                    obj.bootstrap_room[i]
                    if hasattr(obj, "bootstrap_room") and obj.bootstrap_room
                    else None
                )
                trace_req_start(obj.rid[i], bootstrap_room, ts=int(created_time * 1e9))
                trace_slice_start(
                    "", obj.rid[i], ts=int(created_time * 1e9), anonymous=True
                )

        if self.log_requests:
            max_length, skip_names, _ = self.log_request_metadata
            logger.info(
                f"Receive: obj={dataclass_to_string_truncated(obj, max_length, skip_names=skip_names)}"
            )

        async with self.is_pause_cond:
            await self.is_pause_cond.wait_for(lambda: not self.is_pause)

        async with self.model_update_lock.reader_lock:
            if self.server_args.enable_lora and obj.lora_path:
                # Look up the LoRA ID from the registry and start tracking ongoing LoRA requests.
                obj.lora_id = await self.lora_registry.acquire(obj.lora_path)

            if obj.is_single:
                tokenized_obj = await self._tokenize_one_request(obj)
                state = self._send_one_request(obj, tokenized_obj, created_time)
                async for response in self._wait_one_response(obj, state, request):
                    yield response
            else:
                async for response in self._handle_batch_request(
                    obj, request, created_time
                ):
                    yield response

    def _detect_input_format(
        self, texts: Union[str, List[str]], is_cross_encoder: bool
    ) -> str:
        """Detect the format of input texts for proper tokenization handling.

        Returns:
            - "single_string": Regular single text like "Hello world"
            - "batch_strings": Regular batch like ["Hello", "World"]
            - "cross_encoder_pairs": Cross-encoder pairs like [["query", "document"]]
        """
        if isinstance(texts, str):
            return "single_string"

        if (
            is_cross_encoder
            and len(texts) > 0
            and isinstance(texts[0], list)
            and len(texts[0]) == 2
        ):
            return "cross_encoder_pairs"

        return "batch_strings"

    def _prepare_tokenizer_input(
        self, texts: Union[str, List[str]], input_format: str
    ) -> Union[List[str], List[List[str]]]:
        """Prepare input for the tokenizer based on detected format."""
        if input_format == "single_string":
            return [texts]  # Wrap single string for batch processing
        elif input_format == "cross_encoder_pairs":
            return texts  # Already in correct format: [["query", "doc"]]
        else:  # batch_strings
            return texts  # Already in correct format: ["text1", "text2"]

    def _extract_tokenizer_results(
        self,
        input_ids: List[List[int]],
        token_type_ids: Optional[List[List[int]]],
        input_format: str,
        original_batch_size: int,
    ) -> Union[
        Tuple[List[int], Optional[List[int]]],
        Tuple[List[List[int]], Optional[List[List[int]]]],
    ]:
        """Extract results from tokenizer output based on input format."""

        # For single inputs (string or single cross-encoder pair), extract first element
        if (
            input_format in ["single_string", "cross_encoder_pairs"]
            and original_batch_size == 1
        ):
            single_input_ids = input_ids[0] if input_ids else []
            single_token_type_ids = token_type_ids[0] if token_type_ids else None
            return single_input_ids, single_token_type_ids

        # For true batches, return as-is
        return input_ids, token_type_ids

    async def _tokenize_texts(
        self, texts: Union[str, List[str]], is_cross_encoder: bool = False
    ) -> Union[
        Tuple[List[int], Optional[List[int]]],
        Tuple[List[List[int]], Optional[List[List[int]]]],
    ]:
        """
        Tokenize text(s) using the appropriate tokenizer strategy.

        This method handles multiple input formats and chooses between async dynamic
        batch tokenizer (for single texts only) and regular tokenizer.

        Args:
            texts: Text input in various formats:

                   Regular cases:
                   - Single string: "How are you?"
                   - Batch of strings: ["Hello", "World", "How are you?"]

                   Cross-encoder cases (sentence pairs for similarity/ranking):
                   - Single pair: [["query text", "document text"]]
                   - Multiple pairs: [["q1", "d1"], ["q2", "d2"], ["q3", "d3"]]

            is_cross_encoder: Whether to return token_type_ids for cross-encoder models.
                             Enables proper handling of sentence pairs with segment IDs.

        Returns:
            Single input cases:
                Tuple[List[int], Optional[List[int]]]: (input_ids, token_type_ids)
                Example: ([101, 2129, 102], [0, 0, 0]) for single text
                Example: ([101, 2129, 102, 4068, 102], [0, 0, 0, 1, 1]) for cross-encoder pair

            Batch input cases:
                Tuple[List[List[int]], Optional[List[List[int]]]]: (batch_input_ids, batch_token_type_ids)
                Example: ([[101, 2129, 102], [101, 4068, 102]], None) for regular batch

            Note: token_type_ids is None unless is_cross_encoder=True.
        """
        if not texts or self.tokenizer is None:
            raise ValueError("texts cannot be empty and tokenizer must be initialized")

        # Step 1: Detect input format and prepare for tokenization
        input_format = self._detect_input_format(texts, is_cross_encoder)
        tokenizer_input = self._prepare_tokenizer_input(texts, input_format)
        original_batch_size = len(texts) if not isinstance(texts, str) else 1

        # Step 2: Set up tokenizer arguments
        tokenizer_kwargs = (
            {"return_token_type_ids": is_cross_encoder} if is_cross_encoder else {}
        )

        # Step 3: Choose tokenization strategy
        use_async_tokenizer = (
            self.async_dynamic_batch_tokenizer is not None
            and input_format == "single_string"
        )

        if use_async_tokenizer:
            logger.debug("Using async dynamic batch tokenizer for single text")
            result = await self.async_dynamic_batch_tokenizer.encode(
                tokenizer_input[0], **tokenizer_kwargs
            )
            # Convert to batch format for consistency
            input_ids = [result["input_ids"]]
            token_type_ids = (
                [result["token_type_ids"]]
                if is_cross_encoder and result.get("token_type_ids")
                else None
            )
        else:
            logger.debug(f"Using regular tokenizer for {len(tokenizer_input)} inputs")
            encoded = self.tokenizer(tokenizer_input, **tokenizer_kwargs)
            input_ids = encoded["input_ids"]
            token_type_ids = encoded.get("token_type_ids") if is_cross_encoder else None

        # Step 4: Extract results based on input format
        return self._extract_tokenizer_results(
            input_ids, token_type_ids, input_format, original_batch_size
        )

    async def _tokenize_one_request(
        self,
        obj: Union[GenerateReqInput, EmbeddingReqInput],
    ):
        """Tokenize one request."""
        # Tokenize
        input_embeds = None
        input_text = obj.text
        token_type_ids = None
        is_cross_encoder_request = (
            isinstance(obj, EmbeddingReqInput) and obj.is_cross_encoder_request
        )
        if obj.input_embeds is not None:
            if not self.server_args.disable_radix_cache:
                raise ValueError(
                    "input_embeds is provided while disable_radix_cache is False. "
                    "Please add `--disable-radix-cache` when you launch the server "
                    "if you want to use input_embeds as inputs."
                )
            input_embeds = obj.input_embeds
            input_ids = obj.input_ids
        elif obj.input_ids is not None:
            input_ids = obj.input_ids
        else:
            if self.tokenizer is None:
                raise ValueError(
                    "The engine initialized with skip_tokenizer_init=True cannot "
                    "accept text prompts. Please provide input_ids or re-initialize "
                    "the engine with skip_tokenizer_init=False."
                )

            input_ids, token_type_ids = await self._tokenize_texts(
                input_text, is_cross_encoder_request
            )

        if self.mm_processor and obj.contains_mm_input():
            if not isinstance(obj.image_data, list):
                obj.image_data = [obj.image_data]
            if not isinstance(obj.audio_data, list):
                obj.audio_data = [obj.audio_data]
            mm_inputs: Dict = await self.mm_processor.process_mm_data_async(
                image_data=obj.image_data,
                audio_data=obj.audio_data,
                input_text=input_text or input_ids,
                request_obj=obj,
                max_req_input_len=self.max_req_input_len,
            )
            if mm_inputs and "input_ids" in mm_inputs:
                input_ids = mm_inputs["input_ids"]
        else:
            mm_inputs = None

        self._validate_one_request(obj, input_ids)
        trace_slice_end("tokenize", obj.rid)
        return self._create_tokenized_object(
            obj, input_text, input_ids, input_embeds, mm_inputs, token_type_ids
        )

    def _validate_one_request(
        self, obj: Union[GenerateReqInput, EmbeddingReqInput], input_ids: List[int]
    ) -> None:
        """Validates that the input token count and the requested token count doesn't exceed the model's context length."""
        # FIXME: unify the length validation logic with the one in the scheduler.
        _max_req_len = self.context_len

        input_token_num = len(input_ids) if input_ids is not None else 0
        input_token_num += self.reserve_input_token_num
        if input_token_num >= self.context_len:
            if self.server_args.allow_auto_truncate:
                logger.warning(
                    f"The input ({input_token_num} tokens) is longer than the "
                    f"model's context length ({self.context_len} tokens). "
                    "Truncating the input."
                )
                del input_ids[_max_req_len:]
                input_token_num = len(input_ids)
            else:
                raise ValueError(
                    f"The input ({input_token_num} tokens) is longer than the "
                    f"model's context length ({self.context_len} tokens)."
                )

        if isinstance(obj, EmbeddingReqInput) and self.is_generation:
            raise ValueError(
                "This model does not appear to be an embedding model by default. "
                "Please add `--is-embedding` when launching the server or try another model."
            )

        # Check total tokens (input + max_new_tokens)
        max_new_tokens = obj.sampling_params.get("max_new_tokens")
        if (
            max_new_tokens is not None
            and (max_new_tokens + input_token_num) >= _max_req_len
        ):
            if self.server_args.allow_auto_truncate:
                logger.warning(
                    f"Requested token count ({input_token_num} input + {max_new_tokens} new) "
                    f"exceeds the model's context length ({self.context_len} tokens). "
                    "Truncating max_new_tokens."
                )
                obj.sampling_params["max_new_tokens"] = max(
                    0, _max_req_len - input_token_num
                )
            else:
                total_tokens = max_new_tokens + input_token_num
                error_msg = (
                    f"Requested token count exceeds the model's maximum context length "
                    f"of {self.context_len} tokens. You requested a total of {total_tokens} "
                    f"tokens: {input_token_num} tokens from the input messages and "
                    f"{max_new_tokens} tokens for the completion. Please reduce the number "
                    f"of tokens in the input messages or the completion to fit within the limit."
                )
                raise ValueError(error_msg)

        if isinstance(obj, GenerateReqInput):
            if (
                obj.return_hidden_states
                and not self.server_args.enable_return_hidden_states
            ):
                raise ValueError(
                    "The server is not configured to return the hidden states. "
                    "Please set `--enable-return-hidden-states` to enable this feature."
                )
            if (
                obj.custom_logit_processor
                and not self.server_args.enable_custom_logit_processor
            ):
                raise ValueError(
                    "The server is not configured to enable custom logit processor. "
                    "Please set `--enable-custom-logit-processor` to enable this feature."
                )

    def _validate_input_ids_in_vocab(
        self, input_ids: List[int], vocab_size: int
    ) -> None:
        if any(id >= vocab_size for id in input_ids):
            raise ValueError(
                f"The input_ids {input_ids} contains values greater than the vocab size ({vocab_size})."
            )

    def _create_tokenized_object(
        self,
        obj: Union[GenerateReqInput, EmbeddingReqInput],
        input_text: str,
        input_ids: List[int],
        input_embeds: Optional[Union[List[float], None]] = None,
        mm_inputs: Optional[Dict] = None,
        token_type_ids: Optional[List[int]] = None,
    ) -> Union[TokenizedGenerateReqInput, TokenizedEmbeddingReqInput]:
        """Create a tokenized request object from common parameters."""
        # Parse sampling parameters
        # Note: if there are preferred sampling params, we use them if they are not
        # explicitly passed in sampling_params
        if self.preferred_sampling_params:
            sampling_kwargs = {**self.preferred_sampling_params, **obj.sampling_params}
        else:
            sampling_kwargs = obj.sampling_params
        sampling_params = SamplingParams(**sampling_kwargs)
        sampling_params.normalize(self.tokenizer)
        sampling_params.verify(self.model_config.vocab_size)

        # Build return object
        if isinstance(obj, GenerateReqInput):
            session_params = (
                SessionParams(**obj.session_params) if obj.session_params else None
            )

            tokenized_obj = TokenizedGenerateReqInput(
                obj.rid,
                input_text,
                input_ids,
                mm_inputs,
                sampling_params,
                obj.return_logprob,
                obj.logprob_start_len,
                obj.top_logprobs_num,
                obj.token_ids_logprob,
                obj.stream,
                bootstrap_host=obj.bootstrap_host,
                bootstrap_port=obj.bootstrap_port,
                bootstrap_room=obj.bootstrap_room,
                lora_id=obj.lora_id,
                input_embeds=input_embeds,
                session_params=session_params,
                custom_logit_processor=obj.custom_logit_processor,
                return_hidden_states=obj.return_hidden_states,
                data_parallel_rank=obj.data_parallel_rank,
            )
        elif isinstance(obj, EmbeddingReqInput):
            tokenized_obj = TokenizedEmbeddingReqInput(
                obj.rid,
                input_text,
                input_ids,
                mm_inputs,
                token_type_ids,
                sampling_params,
            )

        return tokenized_obj

    async def _batch_tokenize_and_process(
        self, batch_size: int, obj: Union[GenerateReqInput, EmbeddingReqInput]
    ) -> List[Union[TokenizedGenerateReqInput, TokenizedEmbeddingReqInput]]:
        """Handle batch tokenization for text inputs only."""
        logger.debug(f"Starting batch tokenization for {batch_size} text requests")

        # Collect requests and texts
        requests = [obj[i] for i in range(batch_size)]
        texts = [req.text for req in requests]

        # Check if any request is a cross-encoder request
        is_cross_encoder_request = any(
            isinstance(req, EmbeddingReqInput) and req.is_cross_encoder_request
            for req in requests
        )

        # Batch tokenize all texts using unified method
        input_ids_list, token_type_ids_list = await self._tokenize_texts(
            texts, is_cross_encoder_request
        )

        # Process all requests
        tokenized_objs = []
        for i, req in enumerate(requests):
            self._validate_one_request(obj[i], input_ids_list[i])
            token_type_ids = (
                token_type_ids_list[i] if token_type_ids_list is not None else None
            )
            tokenized_objs.append(
                self._create_tokenized_object(
                    req, req.text, input_ids_list[i], None, None, token_type_ids
                )
            )
            trace_slice_end("tokenize", req.rid)
        logger.debug(f"Completed batch processing for {batch_size} requests")
        return tokenized_objs

    def _validate_batch_tokenization_constraints(
        self, batch_size: int, obj: Union[GenerateReqInput, EmbeddingReqInput]
    ) -> None:
        """Validate constraints for batch tokenization processing."""
        for i in range(batch_size):
            if self.is_generation and obj[i].contains_mm_input():
                raise ValueError(
                    "For multimodal input processing do not set `enable_tokenizer_batch_encode`."
                )
            if obj[i].input_ids is not None:
                raise ValueError(
                    "Batch tokenization is not needed for pre-tokenized input_ids. Do not set `enable_tokenizer_batch_encode`."
                )
            if obj[i].input_embeds is not None:
                raise ValueError(
                    "Batch tokenization is not needed for input_embeds. Do not set `enable_tokenizer_batch_encode`."
                )

    def _send_one_request(
        self,
        obj: Union[GenerateReqInput, EmbeddingReqInput],
        tokenized_obj: Union[TokenizedGenerateReqInput, TokenizedEmbeddingReqInput],
        created_time: Optional[float] = None,
    ):
        trace_slice_start("dispatch", obj.rid)
        tokenized_obj.trace_context = trace_get_proc_propagate_context(obj.rid)
        self.send_to_scheduler.send_pyobj(tokenized_obj)
        state = ReqState([], False, asyncio.Event(), obj, created_time=created_time)
        self.rid_to_state[obj.rid] = state
        trace_slice_end("dispatch", obj.rid, thread_finish_flag=True)
        return state

    def _send_batch_request(
        self,
        obj: Union[GenerateReqInput, EmbeddingReqInput],
        tokenized_objs: List[
            Union[TokenizedGenerateReqInput, TokenizedEmbeddingReqInput]
        ],
        created_time: Optional[float] = None,
    ):
        """Send a batch of tokenized requests as a single batched request to the scheduler."""
        if isinstance(tokenized_objs[0], TokenizedGenerateReqInput):
            batch_req = BatchTokenizedGenerateReqInput(batch=tokenized_objs)
        else:
            batch_req = BatchTokenizedEmbeddingReqInput(batch=tokenized_objs)

        self.send_to_scheduler.send_pyobj(batch_req)

        # Create states for each individual request in the batch
        for i, tokenized_obj in enumerate(tokenized_objs):
            tmp_obj = obj[i]
            state = ReqState(
                [], False, asyncio.Event(), tmp_obj, created_time=created_time
            )
            self.rid_to_state[tmp_obj.rid] = state

    async def _wait_one_response(
        self,
        obj: Union[GenerateReqInput, EmbeddingReqInput],
        state: ReqState,
        request: Optional[fastapi.Request] = None,
    ):
        """Wait for the response of one request."""
        while True:
            try:
                await asyncio.wait_for(state.event.wait(), timeout=4)
            except asyncio.TimeoutError:
                if (
                    request is not None
                    and not obj.background
                    and await request.is_disconnected()
                ):
                    # Abort the request for disconnected requests (non-streaming, waiting queue)
                    self.abort_request(obj.rid)
                    # Use exception to kill the whole call stack and asyncio task
                    raise ValueError(
                        f"Request is disconnected from the client side (type 1). Abort request {obj.rid=}"
                    )
                continue

            out = state.out_list[-1]

            state.out_list = []
            if state.finished:
                if self.log_requests:
                    max_length, skip_names, out_skip_names = self.log_request_metadata
                    if self.model_config.is_multimodal_gen:
                        msg = f"Finish: obj={dataclass_to_string_truncated(obj, max_length, skip_names=skip_names)}"
                    else:
                        msg = f"Finish: obj={dataclass_to_string_truncated(obj, max_length, skip_names=skip_names)}, out={dataclass_to_string_truncated(out, max_length, skip_names=out_skip_names)}"
                    logger.info(msg)

                # Check if this was an abort/error created by scheduler
                if isinstance(out["meta_info"].get("finish_reason"), dict):
                    finish_reason = out["meta_info"]["finish_reason"]
                    if (
                        finish_reason.get("type") == "abort"
                        and finish_reason.get("status_code") == HTTPStatus.BAD_REQUEST
                    ):
                        raise ValueError(finish_reason["message"])

                    if finish_reason.get("type") == "abort" and finish_reason.get(
                        "status_code"
                    ) in (
                        HTTPStatus.SERVICE_UNAVAILABLE,
                        HTTPStatus.INTERNAL_SERVER_ERROR,
                    ):
                        # This is an abort request initiated by scheduler.
                        # Delete the key to prevent resending abort request to the scheduler and
                        # to ensure aborted request state is cleaned up.
                        if state.obj.rid in self.rid_to_state:
                            del self.rid_to_state[state.obj.rid]

                        # Mark ongoing LoRA request as finished.
                        if self.server_args.enable_lora and state.obj.lora_path:
                            await self.lora_registry.release(state.obj.lora_id)

                        raise fastapi.HTTPException(
                            status_code=finish_reason["status_code"],
                            detail=finish_reason["message"],
                        )
                yield out
                break

            state.event.clear()

            if obj.stream:
                yield out
            else:
                if (
                    request is not None
                    and not obj.background
                    and await request.is_disconnected()
                ):
                    # Abort the request for disconnected requests (non-streaming, running)
                    self.abort_request(obj.rid)
                    # Use exception to kill the whole call stack and asyncio task
                    raise ValueError(
                        f"Request is disconnected from the client side (type 3). Abort request {obj.rid=}"
                    )

    async def _handle_batch_request(
        self,
        obj: Union[GenerateReqInput, EmbeddingReqInput],
        request: Optional[fastapi.Request] = None,
        created_time: Optional[float] = None,
    ):
        batch_size = obj.batch_size

        generators = []
        rids = []
        if getattr(obj, "parallel_sample_num", 1) == 1:
            if self.server_args.enable_tokenizer_batch_encode:
                # Validate batch tokenization constraints
                self._validate_batch_tokenization_constraints(batch_size, obj)

                tokenized_objs = await self._batch_tokenize_and_process(batch_size, obj)

                # Send as a single batched request
                self._send_batch_request(obj, tokenized_objs, created_time)

                # Set up generators for each request in the batch
                for i in range(batch_size):
                    tmp_obj = obj[i]
                    generators.append(
                        self._wait_one_response(
                            tmp_obj, self.rid_to_state[tmp_obj.rid], request
                        )
                    )
                    rids.append(tmp_obj.rid)
            else:
                # Sequential tokenization and processing
                with (
                    input_blocker_guard_region(send_to_scheduler=self.send_to_scheduler)
                    if get_bool_env_var("SGLANG_ENABLE_COLOCATED_BATCH_GEN")
                    else nullcontext()
                ):
                    for i in range(batch_size):
                        tmp_obj = obj[i]
                        tokenized_obj = await self._tokenize_one_request(tmp_obj)
                        state = self._send_one_request(
                            tmp_obj, tokenized_obj, created_time
                        )
                        generators.append(
                            self._wait_one_response(tmp_obj, state, request)
                        )
                        rids.append(tmp_obj.rid)
        else:
            # FIXME: When using batch and parallel_sample_num together, the perf is not optimal.
            if batch_size > 128:
                logger.warning(
                    "Sending a single large batch with parallel sampling (n > 1) has not been well optimized. "
                    "The performance might be better if you just duplicate the requests n times or use "
                    "many threads to send them one by one with parallel sampling (n > 1)."
                )

            # Tokenize all requests
            objs = [obj[i] for i in range(batch_size)]
            tokenized_objs = await asyncio.gather(
                *(self._tokenize_one_request(obj) for obj in objs)
            )

            # Cache the common prefix for parallel sampling
            for i in range(batch_size):
                tmp_obj = copy.copy(objs[i])
                tokenized_obj = copy.copy(tokenized_objs[i])
                tokenized_obj.rid = tmp_obj.regenerate_rid()
                tokenized_obj.sampling_params = copy.copy(tokenized_obj.sampling_params)
                tokenized_obj.sampling_params.max_new_tokens = 0
                tokenized_obj.stream = False
                state = self._send_one_request(tmp_obj, tokenized_obj, created_time)
                await self._wait_one_response(tmp_obj, state, request).__anext__()

            # Expand requests, assign new rids for them, and send them
            for i in range(batch_size):
                for _ in range(obj.parallel_sample_num):
                    tmp_obj = copy.copy(objs[i])
                    tokenized_obj = copy.copy(tokenized_objs[i])
                    tokenized_obj.rid = tmp_obj.regenerate_rid()
                    state = self._send_one_request(tmp_obj, tokenized_obj, created_time)
                    generators.append(self._wait_one_response(tmp_obj, state, request))
                    rids.append(tmp_obj.rid)

        # Wait for all requests
        is_stream = hasattr(obj, "stream") and obj.stream
        if not is_stream:
            outputs = await asyncio.gather(*(gen.__anext__() for gen in generators))
            yield outputs
        else:
            rid_to_index = {rid: i for i, rid in enumerate(rids)}
            task_map = {asyncio.create_task(gen.__anext__()): gen for gen in generators}
            while task_map:
                done, _ = await asyncio.wait(
                    task_map.keys(), return_when=asyncio.FIRST_COMPLETED
                )

                for task in done:
                    gen = task_map.pop(task)
                    try:
                        result = task.result()
                        result["index"] = rid_to_index[result["meta_info"]["id"]]
                        yield result
                        new_task = asyncio.create_task(gen.__anext__())
                        task_map[new_task] = gen
                    except StopAsyncIteration:
                        pass

    def abort_request(self, rid: str = "", abort_all: bool = False):
        if not abort_all and rid not in self.rid_to_state:
            return
        req = AbortReq(rid, abort_all)
        self.send_to_scheduler.send_pyobj(req)

        if self.enable_metrics:
            self.metrics_collector.observe_one_aborted_request()

    async def pause_generation(self):
        async with self.is_pause_cond:
            self.is_pause = True
            self.abort_request(abort_all=True)

    async def continue_generation(self):
        async with self.is_pause_cond:
            self.is_pause = False
            self.is_pause_cond.notify_all()

    async def update_weights_from_disk(
        self,
        obj: UpdateWeightFromDiskReqInput,
        request: Optional[fastapi.Request] = None,
    ) -> Tuple[bool, str]:
        self.auto_create_handle_loop()

        # default the load format to the server_args
        if obj.load_format is None:
            obj.load_format = self.server_args.load_format
        logger.info("Start update_weights. Load format=%s", obj.load_format)

        if obj.abort_all_requests:
            self.abort_request(abort_all=True)

        if True:  # Keep this redundant check to simplify some internal code sync
            # Hold the lock if it is not async. This means that weight sync
            # cannot run while requests are in progress.
            async with self.model_update_lock.writer_lock:
                return await self._wait_for_model_update_from_disk(obj)

    async def _wait_for_model_update_from_disk(
        self, obj: UpdateWeightFromDiskReqInput
    ) -> Tuple[bool, str]:
        if self.server_args.tokenizer_worker_num > 1:
            obj = MultiTokenizerWrapper(self.worker_id, obj)
        self.send_to_scheduler.send_pyobj(obj)
        self.model_update_result = asyncio.Future()
        if self.server_args.dp_size == 1:
            result = await self.model_update_result
            if result.success:
                self.served_model_name = obj.model_path
                self.server_args.model_path = obj.model_path
                self.server_args.load_format = obj.load_format
                self.model_path = obj.model_path
            return result.success, result.message, result.num_paused_requests
        else:  # self.server_args.dp_size > 1
            self.model_update_tmp = []
            result = await self.model_update_result

            all_success = all([r.success for r in result])
            if all_success is True:
                self.server_args.model_path = obj.model_path
                self.server_args.load_format = obj.load_format
                self.model_path = obj.model_path
            all_message = [r.message for r in result]
            all_message = " | ".join(all_message)
            all_paused_requests = [r.num_paused_requests for r in result]
            return all_success, all_message, all_paused_requests

    async def open_session(
        self, obj: OpenSessionReqInput, request: Optional[fastapi.Request] = None
    ):
        self.auto_create_handle_loop()

        if obj.session_id is None:
            obj.session_id = uuid.uuid4().hex
        elif obj.session_id in self.session_futures:
            return None

        if self.server_args.tokenizer_worker_num > 1:
            obj = MultiTokenizerWrapper(self.worker_id, obj)
        self.send_to_scheduler.send_pyobj(obj)

        self.session_futures[obj.session_id] = asyncio.Future()
        session_id = await self.session_futures[obj.session_id]
        del self.session_futures[obj.session_id]
        return session_id

    async def close_session(
        self, obj: CloseSessionReqInput, request: Optional[fastapi.Request] = None
    ):
        await self.send_to_scheduler.send_pyobj(obj)

    def get_log_request_metadata(self):
        max_length = None
        skip_names = None
        out_skip_names = None
        if self.log_requests:
            if self.log_requests_level == 0:
                max_length = 1 << 30
                skip_names = set(
                    [
                        "text",
                        "input_ids",
                        "input_embeds",
                        "image_data",
                        "audio_data",
                        "lora_path",
                        "sampling_params",
                    ]
                )
                out_skip_names = set(
                    [
                        "text",
                        "output_ids",
                        "embedding",
                    ]
                )
            elif self.log_requests_level == 1:
                max_length = 1 << 30
                skip_names = set(
                    [
                        "text",
                        "input_ids",
                        "input_embeds",
                        "image_data",
                        "audio_data",
                        "lora_path",
                    ]
                )
                out_skip_names = set(
                    [
                        "text",
                        "output_ids",
                        "embedding",
                    ]
                )
            elif self.log_requests_level == 2:
                max_length = 2048
            elif self.log_requests_level == 3:
                max_length = 1 << 30
            else:
                raise ValueError(
                    f"Invalid --log-requests-level: {self.log_requests_level=}"
                )
        return max_length, skip_names, out_skip_names

    def configure_logging(self, obj: ConfigureLoggingReq):
        if obj.log_requests is not None:
            self.log_requests = obj.log_requests
        if obj.log_requests_level is not None:
            self.log_requests_level = obj.log_requests_level
        if obj.dump_requests_folder is not None:
            self.dump_requests_folder = obj.dump_requests_folder
        if obj.dump_requests_threshold is not None:
            self.dump_requests_threshold = obj.dump_requests_threshold
        if obj.crash_dump_folder is not None:
            self.crash_dump_folder = obj.crash_dump_folder
        logging.info(f"Config logging: {obj=}")
        self.log_request_metadata = self.get_log_request_metadata()

    async def freeze_gc(self):
        """Send a freeze_gc message to the scheduler first, then freeze locally."""
        self.send_to_scheduler.send_pyobj(FreezeGCReq())
        freeze_gc("Tokenizer Manager")
        return None

    def create_abort_task(self, obj: GenerateReqInput):
        # Abort the request if the client is disconnected.
        async def abort_request():
            await asyncio.sleep(2)
            if obj.is_single:
                self.abort_request(obj.rid)
            else:
                for rid in obj.rid:
                    self.abort_request(rid)

        background_tasks = BackgroundTasks()
        background_tasks.add_task(abort_request)
        return background_tasks

    def auto_create_handle_loop(self):
        if self.no_create_loop:
            return

        self.no_create_loop = True
        loop = asyncio.get_event_loop()
        self.asyncio_tasks.add(
            loop.create_task(print_exception_wrapper(self.handle_loop))
        )

        self.event_loop = loop

        # We cannot add signal handler when the tokenizer manager is not in
        # the main thread due to the CPython limitation.
        if threading.current_thread() is threading.main_thread():
            signal_handler = SignalHandler(self)
            loop.add_signal_handler(signal.SIGTERM, signal_handler.sigterm_handler)
            # Update the signal handler for the process. It overrides the sigquit handler in the launch phase.
            loop.add_signal_handler(
                signal.SIGQUIT, signal_handler.running_phase_sigquit_handler
            )
        else:
            logger.warning(
                "Signal handler is not added because the tokenizer manager is "
                "not in the main thread. This disables graceful shutdown of the "
                "tokenizer manager when SIGTERM is received."
            )
        self.asyncio_tasks.add(
            loop.create_task(print_exception_wrapper(self.sigterm_watchdog))
        )

    def dump_requests_before_crash(self):
        if self.crash_dump_performed:
            logger.info(
                "SIGTERM/SIGQUIT/Exception triggered, but crash dump already performed, skipping."
            )
            return

        if not self.crash_dump_folder:
            return

        logger.error(f"Dumping requests before crash. {self.crash_dump_folder=}")
        self.crash_dump_performed = True

        # Check if NFS directory is available
        # expected_nfs_dir = "/" + self.crash_dump_folder.lstrip("/").split("/")[0]
        # use_nfs_dir = os.path.isdir(expected_nfs_dir) and os.access(
        #     expected_nfs_dir, os.W_OK
        # )
        use_nfs_dir = False
        if not use_nfs_dir:
            logger.error(
                f"Expected NFS directory is not available or writable. Uploading to GCS."
            )

        data_to_dump = []
        if self.crash_dump_request_list:
            data_to_dump.extend(self.crash_dump_request_list)

        # Add unfinished requests from rid_to_state
        unfinished_requests = []
        for rid, state in self.rid_to_state.items():
            if not state.finished:
                unfinished_requests.append(
                    (
                        state.obj,
                        state.out_list[-1] if state.out_list else {},
                        state.created_time,
                        time.time(),
                    )
                )
        if unfinished_requests:
            data_to_dump.extend(unfinished_requests)

        if not data_to_dump:
            return

        object_name = f'crash_dump_{datetime.now().strftime("%Y-%m-%d_%H-%M-%S")}.pkl'
        filename = os.path.join(
            self.crash_dump_folder,
            os.getenv("HOSTNAME", None),
            object_name,
        )

        os.makedirs(os.path.dirname(filename), exist_ok=True)
        # Include server_args in the dump
        data_to_dump_with_server_args = {
            "server_args": self.server_args,
            "requests": data_to_dump,
        }
        with open(filename, "wb") as f:
            pickle.dump(data_to_dump_with_server_args, f)
        logger.error(
            f"Dumped {len(self.crash_dump_request_list)} finished and {len(unfinished_requests)} unfinished requests before crash to {filename}"
        )

        def _upload_file_to_gcs(bucket_name, source_file_path, object_name):
            from google.cloud import storage

            client = storage.Client()
            bucket = client.bucket(bucket_name)
            blob = bucket.blob(object_name)
            blob.upload_from_filename(source_file_path, if_generation_match=0)
            logger.error(
                f"Successfully uploaded {source_file_path} to gs://{bucket_name}/{object_name}"
            )

        if not use_nfs_dir:
            _upload_file_to_gcs(
                "sglang_crash_dump",
                filename,
                os.getenv("HOSTNAME", None) + "/" + object_name,
            )

    async def sigterm_watchdog(self):
        while not self.gracefully_exit:
            await asyncio.sleep(5)

        # Drain requests
        while True:
            remain_num_req = len(self.rid_to_state)

            if self.server_status == ServerStatus.UnHealthy:
                # if health check failed, we should exit immediately
                logger.error(
                    "Signal SIGTERM received while health check failed. Exiting... remaining number of requests: %d",
                    remain_num_req,
                )
                self.dump_requests_before_crash()
                break

            elif get_bool_env_var("SGL_FORCE_SHUTDOWN"):
                # if force shutdown flag set, exit immediately
                logger.error(
                    "Signal SIGTERM received while force shutdown flag set. Force exiting... remaining number of requests: %d",
                    remain_num_req,
                )
                break

            logger.info(
                f"Gracefully exiting... remaining number of requests {remain_num_req}"
            )
            if remain_num_req > 0:
                await asyncio.sleep(5)
            else:
                self.dump_requests_before_crash()
                break

        kill_process_tree(os.getpid(), include_parent=True)
        sys.exit(0)

    async def handle_loop(self):
        """The event loop that handles requests"""
        while True:
            recv_obj = await self.recv_from_detokenizer.recv_pyobj()
            self._result_dispatcher(recv_obj)
            self.last_receive_tstamp = time.time()

    def _handle_batch_output(
        self,
        recv_obj: Union[
            BatchStrOut, BatchEmbeddingOut, BatchMultimodalOut, BatchTokenIDOut
        ],
    ):
        for i, rid in enumerate(recv_obj.rids):
            state = self.rid_to_state.get(rid, None)
            if state is None:
                logger.error(
                    f"Received output for {rid=} but the state was deleted in TokenizerManager."
                )
                continue

            origin_rid = rid
            if self.server_args.tokenizer_worker_num > 1:
                origin_rid = get_origin_rid(rid)
            # Build meta_info and return value
            meta_info = {
                "id": origin_rid,
                "finish_reason": recv_obj.finished_reasons[i],
                "prompt_tokens": recv_obj.prompt_tokens[i],
                "weight_version": self.server_args.weight_version,
            }

            if getattr(state.obj, "return_logprob", False):
                self.convert_logprob_style(
                    meta_info,
                    state,
                    state.obj.top_logprobs_num,
                    state.obj.token_ids_logprob,
                    state.obj.return_text_in_logprobs
                    and not self.server_args.skip_tokenizer_init,
                    recv_obj,
                    i,
                )

            if not isinstance(recv_obj, BatchEmbeddingOut):
                meta_info.update(
                    {
                        "completion_tokens": recv_obj.completion_tokens[i],
                        "cached_tokens": recv_obj.cached_tokens[i],
                    }
                )

            if getattr(recv_obj, "output_hidden_states", None):
                meta_info["hidden_states"] = recv_obj.output_hidden_states[i]

            if isinstance(recv_obj, BatchStrOut):
                state.text += recv_obj.output_strs[i]
                if state.obj.stream:
                    state.output_ids.extend(recv_obj.output_ids[i])
                    output_token_ids = state.output_ids[state.last_output_offset :]
                    state.last_output_offset = len(state.output_ids)
                else:
                    state.output_ids.extend(recv_obj.output_ids[i])
                    output_token_ids = state.output_ids.copy()

                out_dict = {
                    "text": state.text,
                    "output_ids": output_token_ids,
                    "meta_info": meta_info,
                }
            elif isinstance(recv_obj, BatchTokenIDOut):
                if self.server_args.stream_output and state.obj.stream:
                    state.output_ids.extend(recv_obj.output_ids[i])
                    output_token_ids = state.output_ids[state.last_output_offset :]
                    state.last_output_offset = len(state.output_ids)
                else:
                    state.output_ids.extend(recv_obj.output_ids[i])
                    output_token_ids = state.output_ids.copy()

                out_dict = {
                    "output_ids": output_token_ids,
                    "meta_info": meta_info,
                }
            elif isinstance(recv_obj, BatchMultimodalOut):
                raise NotImplementedError("BatchMultimodalOut not implemented")
            else:
                assert isinstance(recv_obj, BatchEmbeddingOut)
                out_dict = {
                    "embedding": recv_obj.embeddings[i],
                    "meta_info": meta_info,
                }

            state.finished = recv_obj.finished_reasons[i] is not None
            if state.finished:
                if self.server_args.speculative_algorithm:
                    meta_info["spec_verify_ct"] = recv_obj.spec_verify_ct[i]
                state.finished_time = time.time()
                meta_info["e2e_latency"] = state.finished_time - state.created_time

                trace_req_finish(rid, ts=int(state.finished_time * 1e9))

                del self.rid_to_state[rid]

                # Mark ongoing LoRA request as finished.
                if self.server_args.enable_lora and state.obj.lora_path:
                    asyncio.create_task(self.lora_registry.release(state.obj.lora_id))

            state.out_list.append(out_dict)
            state.event.set()

            # Log metrics and dump
            if self.enable_metrics and state.obj.log_metrics:
                self.collect_metrics(state, recv_obj, i)
            if self.dump_requests_folder and state.finished and state.obj.log_metrics:
                self.dump_requests(state, out_dict)
            if self.crash_dump_folder and state.finished and state.obj.log_metrics:
                self.record_request_for_crash_dump(state, out_dict)

    def convert_logprob_style(
        self,
        meta_info: dict,
        state: ReqState,
        top_logprobs_num: int,
        token_ids_logprob: List[int],
        return_text_in_logprobs: bool,
        recv_obj: BatchStrOut,
        recv_obj_index: int,
    ):
        if recv_obj.input_token_logprobs_val is None:
            return

        if len(recv_obj.input_token_logprobs_val) > 0:
            state.input_token_logprobs_val.extend(
                recv_obj.input_token_logprobs_val[recv_obj_index]
            )
            state.input_token_logprobs_idx.extend(
                recv_obj.input_token_logprobs_idx[recv_obj_index]
            )
        state.output_token_logprobs_val.extend(
            recv_obj.output_token_logprobs_val[recv_obj_index]
        )
        state.output_token_logprobs_idx.extend(
            recv_obj.output_token_logprobs_idx[recv_obj_index]
        )
        meta_info["input_token_logprobs"] = self.detokenize_logprob_tokens(
            state.input_token_logprobs_val,
            state.input_token_logprobs_idx,
            return_text_in_logprobs,
        )
        meta_info["output_token_logprobs"] = self.detokenize_logprob_tokens(
            state.output_token_logprobs_val,
            state.output_token_logprobs_idx,
            return_text_in_logprobs,
        )

        if top_logprobs_num > 0:
            if len(recv_obj.input_top_logprobs_val) > 0:
                state.input_top_logprobs_val.extend(
                    recv_obj.input_top_logprobs_val[recv_obj_index]
                )
                state.input_top_logprobs_idx.extend(
                    recv_obj.input_top_logprobs_idx[recv_obj_index]
                )
            state.output_top_logprobs_val.extend(
                recv_obj.output_top_logprobs_val[recv_obj_index]
            )
            state.output_top_logprobs_idx.extend(
                recv_obj.output_top_logprobs_idx[recv_obj_index]
            )
            meta_info["input_top_logprobs"] = self.detokenize_top_logprobs_tokens(
                state.input_top_logprobs_val,
                state.input_top_logprobs_idx,
                return_text_in_logprobs,
            )
            meta_info["output_top_logprobs"] = self.detokenize_top_logprobs_tokens(
                state.output_top_logprobs_val,
                state.output_top_logprobs_idx,
                return_text_in_logprobs,
            )

        if token_ids_logprob is not None:
            if len(recv_obj.input_token_ids_logprobs_val) > 0:
                state.input_token_ids_logprobs_val.extend(
                    recv_obj.input_token_ids_logprobs_val[recv_obj_index]
                )
                state.input_token_ids_logprobs_idx.extend(
                    recv_obj.input_token_ids_logprobs_idx[recv_obj_index]
                )
            state.output_token_ids_logprobs_val.extend(
                recv_obj.output_token_ids_logprobs_val[recv_obj_index]
            )
            state.output_token_ids_logprobs_idx.extend(
                recv_obj.output_token_ids_logprobs_idx[recv_obj_index]
            )
            meta_info["input_token_ids_logprobs"] = self.detokenize_top_logprobs_tokens(
                state.input_token_ids_logprobs_val,
                state.input_token_ids_logprobs_idx,
                return_text_in_logprobs,
            )
            meta_info["output_token_ids_logprobs"] = (
                self.detokenize_top_logprobs_tokens(
                    state.output_token_ids_logprobs_val,
                    state.output_token_ids_logprobs_idx,
                    return_text_in_logprobs,
                )
            )

    def detokenize_logprob_tokens(
        self,
        token_logprobs_val: List[float],
        token_logprobs_idx: List[int],
        decode_to_text: bool,
    ):
        if not decode_to_text:
            return [
                (logprob, token_id, None)
                for logprob, token_id in zip(token_logprobs_val, token_logprobs_idx)
            ]
        else:
            assert self.tokenizer is not None
            token_texts = self.tokenizer.batch_decode(token_logprobs_idx)
            return list(zip(token_logprobs_val, token_logprobs_idx, token_texts))

    def detokenize_top_logprobs_tokens(
        self,
        token_logprobs_val: List[float],
        token_logprobs_idx: List[int],
        decode_to_text: bool,
    ):
        # TODO: The current implementation only batches the detokenization for top-k tokens per single position.
        # We should batch all top-k tokens in all positions.
        ret = []
        for i in range(len(token_logprobs_val)):
            if token_logprobs_val[i]:
                ret.append(
                    self.detokenize_logprob_tokens(
                        token_logprobs_val[i], token_logprobs_idx[i], decode_to_text
                    )
                )
            else:
                ret.append(None)
        return ret

    def collect_metrics(self, state: ReqState, recv_obj: BatchStrOut, i: int):
        completion_tokens = (
            recv_obj.completion_tokens[i]
            if getattr(recv_obj, "completion_tokens", None)
            else 0
        )

        if (
            state.first_token_time == 0.0
            and self.disaggregation_mode != DisaggregationMode.PREFILL
        ):
            state.first_token_time = state.last_time = time.time()
            state.last_completion_tokens = completion_tokens
            self.metrics_collector.observe_time_to_first_token(
                state.first_token_time - state.created_time
            )
        else:
            num_new_tokens = completion_tokens - state.last_completion_tokens
            if num_new_tokens:
                new_time = time.time()
                interval = new_time - state.last_time
                self.metrics_collector.observe_inter_token_latency(
                    interval,
                    num_new_tokens,
                )
                state.last_time = new_time
                state.last_completion_tokens = completion_tokens

        if state.finished:
            has_grammar = (
                state.obj.sampling_params.get("json_schema", None)
                or state.obj.sampling_params.get("regex", None)
                or state.obj.sampling_params.get("ebnf", None)
                or state.obj.sampling_params.get("structural_tag", None)
            )
            self.metrics_collector.observe_one_finished_request(
                recv_obj.prompt_tokens[i],
                completion_tokens,
                recv_obj.cached_tokens[i],
                state.finished_time - state.created_time,
                has_grammar,
            )

    def dump_requests(self, state: ReqState, out_dict: dict):
        self.dump_request_list.append(
            (state.obj, out_dict, state.created_time, time.time())
        )

        if len(self.dump_request_list) >= self.dump_requests_threshold:
            filename = os.path.join(
                self.dump_requests_folder,
                datetime.now().strftime("%Y-%m-%d_%H-%M-%S") + ".pkl",
            )
            self._dump_data_to_file(
                data_list=self.dump_request_list,
                filename=filename,
                log_message=f"Dump {len(self.dump_request_list)} requests to {filename}",
            )
            self.dump_request_list = []

    def record_request_for_crash_dump(self, state: ReqState, out_dict: dict):
        current_time = time.time()
        self.crash_dump_request_list.append(
            (state.obj, out_dict, state.created_time, current_time)
        )
        # Remove requests older than 5 minutes based on finish time
        while (
            self.crash_dump_request_list
            and current_time - self.crash_dump_request_list[0][3] >= 300
        ):
            self.crash_dump_request_list.popleft()

    def _dump_data_to_file(
        self, data_list: List[Tuple], filename: str, log_message: str
    ):
        logger.info(log_message)
        to_dump_with_server_args = {
            "server_args": self.server_args,
            "requests": data_list.copy(),
        }

        def background_task():
            os.makedirs(os.path.dirname(filename), exist_ok=True)
            with open(filename, "wb") as f:
                pickle.dump(to_dump_with_server_args, f)

        asyncio.create_task(asyncio.to_thread(background_task))

    def _handle_abort_req(self, recv_obj):
        if is_health_check_generate_req(recv_obj):
            return
        state = self.rid_to_state[recv_obj.rid]
        origin_rid = recv_obj.rid
        if self.server_args.tokenizer_worker_num > 1:
            origin_rid = get_origin_rid(origin_rid)
        state.finished = True
        if recv_obj.finished_reason:
            out = {
                "meta_info": {
                    "id": recv_obj.rid,
                    "finish_reason": recv_obj.finished_reason,
                },
            }
        else:
            out = {
                "text": "",
                "meta_info": {
                    "id": origin_rid,
                    "finish_reason": {
                        "type": "abort",
                        "message": "Abort before prefill",
                    },
                    "prompt_tokens": 0,
                    "completion_tokens": 0,
                },
            }
        state.out_list.append(out)
        state.event.set()

    def _handle_open_session_req_output(self, recv_obj):
        self.session_futures[recv_obj.session_id].set_result(
            recv_obj.session_id if recv_obj.success else None
        )

    def _handle_update_weights_from_disk_req_output(self, recv_obj):
        if self.server_args.dp_size == 1:
            self.model_update_result.set_result(recv_obj)
        else:  # self.server_args.dp_size > 1
            self.model_update_tmp.append(recv_obj)
            # set future if the all results are received
            if len(self.model_update_tmp) == self.server_args.dp_size:
                self.model_update_result.set_result(self.model_update_tmp)

    async def score_request(
        self,
        query: Optional[Union[str, List[int]]] = None,
        items: Optional[Union[str, List[str], List[List[int]]]] = None,
        label_token_ids: Optional[List[int]] = None,
        apply_softmax: bool = False,
        item_first: bool = False,
        request: Optional[Any] = None,
    ) -> List[List[float]]:
        """
        See Engine.score() for more details.
        """
        if label_token_ids is None:
            raise ValueError("label_token_ids must be provided")

        if self.tokenizer is not None:
            vocab_size = self.tokenizer.vocab_size
            for token_id in label_token_ids:
                if token_id >= vocab_size:
                    raise ValueError(
                        f"Token ID {token_id} is out of vocabulary (vocab size: {vocab_size})"
                    )

        batch_request = GenerateReqInput(
            token_ids_logprob=label_token_ids,
            return_logprob=True,
            stream=False,
            sampling_params={"max_new_tokens": 0},
        )

        # Handle string or tokenized query/items
        if isinstance(query, str) and (
            isinstance(items, str)
            or (isinstance(items, list) and (not items or isinstance(items[0], str)))
        ):
            # Both query and items are text
            items_list = [items] if isinstance(items, str) else items
            if item_first:
                prompts = [f"{item}{query}" for item in items_list]
            else:
                prompts = [f"{query}{item}" for item in items_list]

            batch_request.text = prompts

        elif (
            isinstance(query, list)
            and isinstance(items, list)
            and items
            and isinstance(items[0], list)
        ):
            # Both query and items are token IDs
            if item_first:
                input_ids_list = [item + query for item in items]
            else:
                input_ids_list = [query + item for item in items]

            batch_request.input_ids = input_ids_list
        else:
            raise ValueError(
                "Invalid combination of query/items types for score_request."
            )

        results = await self.generate_request(batch_request, request).__anext__()
        scores = []

        for result in results:
            # Get logprobs for each token
            logprobs = {}

            # For scoring requests, we read from output_token_ids_logprobs since we want
            # the logprobs for specific tokens mentioned in the label_token_ids at
            # the next position after the last token in the prompt
            output_logprobs = result["meta_info"].get("output_token_ids_logprobs", [])

            # Check if output_logprobs is properly populated
            if (
                output_logprobs is None
                or not output_logprobs
                or len(output_logprobs) == 0
            ):
                raise RuntimeError(
                    f"output_logprobs is empty for request {result['meta_info'].get('id', '<unknown>')}. "
                    "This indicates token_ids_logprobs were not computed properly for the scoring request."
                )

            for logprob, token_id, _ in output_logprobs[0]:
                if token_id in label_token_ids:
                    logprobs[token_id] = logprob

            # Get scores in order of label_token_ids
            score_list = [
                logprobs.get(token_id, float("-inf")) for token_id in label_token_ids
            ]

            # Apply softmax to logprobs if needed
            if apply_softmax:
                score_list = torch.softmax(torch.tensor(score_list), dim=0).tolist()
            else:
                # Convert logprobs to probabilities if not using softmax
                score_list = [
                    math.exp(x) if x != float("-inf") else 0.0 for x in score_list
                ]

            scores.append(score_list)

        return scores


class ServerStatus(Enum):
    Up = "Up"
    Starting = "Starting"
    UnHealthy = "UnHealthy"


def _determine_tensor_transport_mode(server_args: ServerArgs) -> TensorTransportMode:
    is_cross_node = server_args.dist_init_addr

    if is_cross_node:
        # Fallback to default CPU transport for multi-node
        return "default"
    else:
        return "cuda_ipc"


async def print_exception_wrapper(func):
    """
    Sometimes an asyncio function does not print exception.
    We do another wrapper to handle the exception.
    """
    try:
        await func()
    except Exception:
        traceback = get_exception_traceback()
        logger.error(f"TokenizerManager hit an exception: {traceback}")
        if hasattr(func, "__self__") and isinstance(func.__self__, TokenizerManager):
            func.__self__.dump_requests_before_crash()
        kill_process_tree(os.getpid(), include_parent=True)
        sys.exit(1)


class SignalHandler:
    def __init__(self, tokenizer_manager: TokenizerManager):
        self.tokenizer_manager = tokenizer_manager

    def sigterm_handler(self, signum=None, frame=None):
        logger.warning(
            f"SIGTERM received. {signum=} {frame=}. Draining requests and shutting down..."
        )
        self.tokenizer_manager.gracefully_exit = True

    def running_phase_sigquit_handler(self, signum=None, frame=None):
        logger.error(
            "Received sigquit from a child process. It usually means the child failed."
        )
        self.tokenizer_manager.dump_requests_before_crash()
        kill_process_tree(os.getpid())


# Note: request abort handling logic
# We should handle all of the following cases correctly.
#
# | entrypoint | is_streaming | status          | abort engine    | cancel asyncio task   | rid_to_state                |
# | ---------- | ------------ | --------------- | --------------- | --------------------- | --------------------------- |
# | http       | yes          | validation      | background task | fast api              | del in _handle_abort_req    |
# | http       | yes          | waiting queue   | background task | fast api              | del in _handle_abort_req    |
# | http       | yes          | running         | background task | fast api              | del in _handle_batch_output |
# | http       | no           | validation      | http exception  | http exception        | del in _handle_abort_req    |
# | http       | no           | waiting queue   | type 1          | type 1 exception      | del in _handle_abort_req    |
# | http       | no           | running         | type 3          | type 3 exception      | del in _handle_batch_output |
#<|MERGE_RESOLUTION|>--- conflicted
+++ resolved
@@ -82,9 +82,7 @@
 from sglang.srt.metrics.collector import TokenizerMetricsCollector
 from sglang.srt.sampling.sampling_params import SamplingParams
 from sglang.srt.server_args import PortArgs, ServerArgs
-<<<<<<< HEAD
 from sglang.srt.speculative.spec_info import SpeculativeAlgorithm
-=======
 from sglang.srt.tracing.trace import (
     trace_get_proc_propagate_context,
     trace_req_finish,
@@ -92,7 +90,6 @@
     trace_slice_end,
     trace_slice_start,
 )
->>>>>>> 55025b92
 from sglang.srt.utils import (
     configure_gc_warning,
     dataclass_to_string_truncated,
