--- conflicted
+++ resolved
@@ -321,7 +321,6 @@
         # Start kv boostrap server on prefill
         if self.disaggregation_mode == DisaggregationMode.PREFILL:
             # only start bootstrap server on prefill tm
-<<<<<<< HEAD
             if self.is_main:
                 kv_bootstrap_server_class = get_kv_class(
                     self.disaggregation_transfer_backend, KVClassType.BOOTSTRAP_SERVER
@@ -329,28 +328,20 @@
                 self.bootstrap_server = kv_bootstrap_server_class(
                     self.server_args.disaggregation_bootstrap_port
                 )
-=======
-            kv_bootstrap_server_class = get_kv_class(
-                self.disaggregation_transfer_backend, KVClassType.BOOTSTRAP_SERVER
-            )
-            self.bootstrap_server = kv_bootstrap_server_class(
-                self.server_args.disaggregation_bootstrap_port
-            )
-            is_create_store = (
-                self.server_args.node_rank == 0
-                and self.server_args.disaggregation_transfer_backend == "ascend"
-            )
-            if is_create_store:
-                try:
-                    from mf_adapter import create_config_store
-
-                    ascend_url = os.getenv("ASCEND_MF_STORE_URL")
-                    create_config_store(ascend_url)
-                except Exception as e:
-                    error_message = f"Failed create mf store, invalid ascend_url."
-                    error_message += f" With exception {e}"
-                    raise error_message
->>>>>>> 7c39e8a1
+                is_create_store = (
+                    self.server_args.node_rank == 0
+                    and self.server_args.disaggregation_transfer_backend == "ascend"
+                )
+                if is_create_store:
+                    try:
+                        from mf_adapter import create_config_store
+
+                        ascend_url = os.getenv("ASCEND_MF_STORE_URL")
+                        create_config_store(ascend_url)
+                    except Exception as e:
+                        error_message = f"Failed create mf store, invalid ascend_url."
+                        error_message += f" With exception {e}"
+                        raise error_message
 
         # For load balancing
         self.current_load = 0
