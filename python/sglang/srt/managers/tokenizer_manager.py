--- conflicted
+++ resolved
@@ -409,10 +409,7 @@
             debug_name="TokenizerManager",
             watchdog_timeout=server_args.soft_watchdog_timeout,
             soft=True,
-<<<<<<< HEAD
             test_stuck_time=envs.SGLANG_TEST_STUCK_TOKENIZER.get(),
-=======
->>>>>>> 454a2544
         )
 
     async def generate_request(
