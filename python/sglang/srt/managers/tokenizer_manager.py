# Copyright 2023-2024 SGLang Team
# Licensed under the Apache License, Version 2.0 (the "License");
# you may not use this file except in compliance with the License.
# You may obtain a copy of the License at
#
#     http://www.apache.org/licenses/LICENSE-2.0
#
# Unless required by applicable law or agreed to in writing, software
# distributed under the License is distributed on an "AS IS" BASIS,
# WITHOUT WARRANTIES OR CONDITIONS OF ANY KIND, either express or implied.
# See the License for the specific language governing permissions and
# limitations under the License.
# ==============================================================================
"""TokenizerManager is a process that tokenizes the text."""

import asyncio
import copy
import dataclasses
import json
import logging
import math
import multiprocessing
import os
import pickle
import signal
import sys
import threading
import time
import uuid
from collections import deque
from datetime import datetime
from http import HTTPStatus
from typing import (
    Any,
    Awaitable,
    Deque,
    Dict,
    Generic,
    List,
    Optional,
    Tuple,
    TypeVar,
    Union,
)

import fastapi
import torch
import uvloop
import zmq
import zmq.asyncio
from fastapi import BackgroundTasks

from sglang.srt.aio_rwlock import RWLock
from sglang.srt.configs.model_config import ModelConfig
from sglang.srt.disaggregation.utils import (
    DisaggregationMode,
    KVClassType,
    TransferBackend,
    get_kv_class,
)
from sglang.srt.hf_transformers_utils import (
    get_processor,
    get_tokenizer,
    get_tokenizer_from_processor,
)
<<<<<<< HEAD
from sglang.srt.managers.detokenizer_manager import (
    deserialize_tokenizer_mapping,
    read_from_shared_memory,
)
=======
from sglang.srt.lora.lora_registry import LoRARef, LoRARegistry
>>>>>>> ce86e201
from sglang.srt.managers.io_struct import (
    AbortReq,
    BatchEmbeddingOut,
    BatchMultimodalOut,
    BatchStrOut,
    BatchTokenIDOut,
    CloseSessionReqInput,
    ConfigureLoggingReq,
    EmbeddingReqInput,
    ExpertDistributionReq,
    ExpertDistributionReqOutput,
    FlushCacheReqInput,
    FlushCacheReqOutput,
    GenerateReqInput,
    GetInternalStateReq,
    GetInternalStateReqOutput,
    GetWeightsByNameReqInput,
    GetWeightsByNameReqOutput,
    HealthCheckOutput,
    InitWeightsUpdateGroupReqInput,
    InitWeightsUpdateGroupReqOutput,
    LoadLoRAAdapterReqInput,
    LoadLoRAAdapterReqOutput,
    LoRAUpdateResult,
    OpenSessionReqInput,
    OpenSessionReqOutput,
    ProfileReq,
    ProfileReqOutput,
    ProfileReqType,
    ReleaseMemoryOccupationReqInput,
    ReleaseMemoryOccupationReqOutput,
    ResumeMemoryOccupationReqInput,
    ResumeMemoryOccupationReqOutput,
    SessionParams,
    SetInternalStateReq,
    SetInternalStateReqOutput,
    SlowDownReqInput,
    SlowDownReqOutput,
    TokenizedEmbeddingReqInput,
    TokenizedGenerateReqInput,
    UnloadLoRAAdapterReqInput,
    UnloadLoRAAdapterReqOutput,
    UpdateWeightFromDiskReqInput,
    UpdateWeightFromDiskReqOutput,
    UpdateWeightsFromDistributedReqInput,
    UpdateWeightsFromDistributedReqOutput,
    UpdateWeightsFromTensorReqInput,
    UpdateWeightsFromTensorReqOutput,
)
from sglang.srt.managers.multimodal_processor import get_mm_processor, import_processors
from sglang.srt.metrics.collector import TokenizerMetricsCollector
from sglang.srt.sampling.sampling_params import SamplingParams
from sglang.srt.server_args import PortArgs, ServerArgs
from sglang.srt.utils import (
    dataclass_to_string_truncated,
    get_bool_env_var,
    get_zmq_socket,
    kill_process_tree,
    get_workerids_from_rids,
    get_origin_rid,
)
from sglang.utils import TypeBasedDispatcher, get_exception_traceback

asyncio.set_event_loop_policy(uvloop.EventLoopPolicy())

logger = logging.getLogger(__name__)


@dataclasses.dataclass
class ReqState:
    """Store the state a request."""

    out_list: List[Dict[Any, Any]]
    finished: bool
    event: asyncio.Event
    obj: Union[GenerateReqInput, EmbeddingReqInput]

    # For metrics
    created_time: float
    finished_time: float = 0.0
    first_token_time: float = 0.0
    last_time: float = 0.0
    last_completion_tokens: int = 1

    # For streaming output
    last_output_offset: int = 0

    # For incremental state update.
    # TODO(lianmin): do not initialize some lists if not needed.
    text: str = ""
    output_ids: List[int] = dataclasses.field(default_factory=list)
    input_token_logprobs_val: List[float] = dataclasses.field(default_factory=list)
    input_token_logprobs_idx: List[int] = dataclasses.field(default_factory=list)
    output_token_logprobs_val: List[float] = dataclasses.field(default_factory=list)
    output_token_logprobs_idx: List[int] = dataclasses.field(default_factory=list)
    input_top_logprobs_val: List[List[float]] = dataclasses.field(default_factory=list)
    input_top_logprobs_idx: List[List[int]] = dataclasses.field(default_factory=list)
    output_top_logprobs_val: List[List[float]] = dataclasses.field(default_factory=list)
    output_top_logprobs_idx: List[List[int]] = dataclasses.field(default_factory=list)
    input_token_ids_logprobs_val: List = dataclasses.field(default_factory=list)
    input_token_ids_logprobs_idx: List = dataclasses.field(default_factory=list)
    output_token_ids_logprobs_val: List = dataclasses.field(default_factory=list)
    output_token_ids_logprobs_idx: List = dataclasses.field(default_factory=list)


# 全局变量声明
_global_tokenizer_worker_num = 1

class TokenizerManager:
    """TokenizerManager is a process that tokenizes the text."""

    def __init__(
        self,
        server_args: ServerArgs,
        port_args: PortArgs,
        is_main: Optional[bool] = True,
    ):
        # Parse args
        self.server_args = server_args
        self.enable_metrics = server_args.enable_metrics
        self.log_requests = server_args.log_requests
        self.log_requests_level = server_args.log_requests_level
        self.preferred_sampling_params = (
            json.loads(server_args.preferred_sampling_params)
            if server_args.preferred_sampling_params
            else None
        )

        self.is_main = is_main

        self.crash_dump_folder = server_args.crash_dump_folder
        self.crash_dump_performed = False  # Flag to ensure dump is only called once

        # Init inter-process communication
        context = zmq.asyncio.Context(3)
        self.recv_from_detokenizer = get_zmq_socket(
            context, zmq.PULL, port_args.tokenizer_ipc_name, True
        )
        global _global_tokenizer_worker_num
        _global_tokenizer_worker_num = server_args.tokenizer_worker_num
        if server_args.tokenizer_worker_num > 1:
            if self.is_main:
                self.send_to_scheduler = get_zmq_socket(
                    context, zmq.PUSH, port_args.scheduler_input_ipc_name, True
                )
                self.receive_from_worker = get_zmq_socket(
                    context, zmq.PULL, port_args.tokenizer_worker_ipc_name, True
                )
                self._loop = asyncio.new_event_loop()
                self._thread = threading.Thread(target=self._run_loop, daemon=True)
                self._thread.start()
                self._task = asyncio.run_coroutine_threadsafe(
                    self.router_worker_obj(), self._loop
                )
                # Start handle_loop simultaneously
                self._handle_task = asyncio.run_coroutine_threadsafe(
                    print_exception_wrapper(self.handle_loop), self._loop
                )

            else:
                # actual send to main receiver_from_worker
                self.send_to_scheduler = get_zmq_socket(
                    context, zmq.PUSH, port_args.tokenizer_worker_ipc_name, False
                )
        else:
            self.send_to_scheduler = get_zmq_socket(
                context, zmq.PUSH, port_args.scheduler_input_ipc_name, True
            )

        self.worker_id = os.getpid()
        # Read model args
        self.model_path = server_args.model_path
        self.served_model_name = server_args.served_model_name
        self.model_config = ModelConfig.from_server_args(server_args)
        self.is_generation = self.model_config.is_generation
        self.is_image_gen = self.model_config.is_image_gen
        self.context_len = self.model_config.context_len
        self.image_token_id = self.model_config.image_token_id
        self._updating = False
        self._cond = asyncio.Condition()

        if self.model_config.is_multimodal:
            import_processors()
            _processor = get_processor(
                server_args.tokenizer_path,
                tokenizer_mode=server_args.tokenizer_mode,
                trust_remote_code=server_args.trust_remote_code,
                revision=server_args.revision,
                use_fast=not server_args.disable_fast_image_processor,
            )

            # We want to parallelize the image pre-processing so we create an executor for it
            # We create mm_processor for any skip_tokenizer_init to make sure we still encode
            # images even with skip_tokenizer_init=False.
            self.mm_processor = get_mm_processor(
                self.model_config.hf_config, server_args, _processor
            )

            if server_args.skip_tokenizer_init:
                self.tokenizer = self.processor = None
            else:
                self.processor = _processor
                self.tokenizer = get_tokenizer_from_processor(self.processor)
                os.environ["TOKENIZERS_PARALLELISM"] = "false"
        else:
            self.mm_processor = None

            if server_args.skip_tokenizer_init:
                self.tokenizer = self.processor = None
            else:
                self.tokenizer = get_tokenizer(
                    server_args.tokenizer_path,
                    tokenizer_mode=server_args.tokenizer_mode,
                    trust_remote_code=server_args.trust_remote_code,
                    revision=server_args.revision,
                )

        # Initialize the `LoRARegistry` with initial LoRA adapter paths provided in `server_args`.
        # The registry dynamically updates as adapters are loaded / unloaded during runtime. It
        # serves as the source of truth for available adapters and maps user-friendly LoRA names
        # to internally used unique LoRA IDs.
        self.lora_registry = LoRARegistry(self.server_args.lora_paths or {})

        # Store states
        self.no_create_loop = False
        self.rid_to_state: Dict[str, ReqState] = {}
        self.health_check_failed = False
        self.gracefully_exit = False
        self.last_receive_tstamp = 0
        self.dump_requests_folder = ""  # By default do not dump
        self.dump_requests_threshold = 1000
        self.dump_request_list: List[Tuple] = []
        self.crash_dump_request_list: deque[Tuple] = deque()
        self.log_request_metadata = self.get_log_request_metadata()
        self.session_futures = {}  # session_id -> asyncio event
        self.max_req_input_len = None
        self.asyncio_tasks = set()

        # The event to notify the weight sync is finished.
        self.model_update_lock = RWLock()
        self.model_update_result: Optional[Awaitable[UpdateWeightFromDiskReqOutput]] = (
            None
        )

        # For pd disaggregtion
        self.disaggregation_mode = DisaggregationMode(
            self.server_args.disaggregation_mode
        )
        self.disaggregation_transfer_backend = TransferBackend(
            self.server_args.disaggregation_transfer_backend
        )
        # Start kv boostrap server on prefill
        if self.disaggregation_mode == DisaggregationMode.PREFILL:
            # only start bootstrap server on prefill tm
            if self.is_main:
                kv_bootstrap_server_class = get_kv_class(
                    self.disaggregation_transfer_backend, KVClassType.BOOTSTRAP_SERVER
                )
                self.bootstrap_server = kv_bootstrap_server_class(
                    self.server_args.disaggregation_bootstrap_port
                )
                is_create_store = (
                    self.server_args.node_rank == 0
                    and self.server_args.disaggregation_transfer_backend == "ascend"
                )
                if is_create_store:
                    try:
                        from mf_adapter import create_config_store

                        ascend_url = os.getenv("ASCEND_MF_STORE_URL")
                        create_config_store(ascend_url)
                    except Exception as e:
                        error_message = f"Failed create mf store, invalid ascend_url."
                        error_message += f" With exception {e}"
                        raise error_message

        # For load balancing
        self.current_load = 0
        self.current_load_lock = asyncio.Lock()

        # Metrics
        if self.enable_metrics:
            self.metrics_collector = TokenizerMetricsCollector(
                labels={
                    "model_name": self.server_args.served_model_name,
                    # TODO: Add lora name/path in the future,
                },
                bucket_time_to_first_token=self.server_args.bucket_time_to_first_token,
                bucket_e2e_request_latency=self.server_args.bucket_e2e_request_latency,
                bucket_inter_token_latency=self.server_args.bucket_inter_token_latency,
                collect_tokens_histogram=self.server_args.collect_tokens_histogram,
            )

        # Communicators
        self.init_weights_update_group_communicator = _Communicator(
            self.send_to_scheduler, server_args.dp_size
        )
        self.update_weights_from_distributed_communicator = _Communicator(
            self.send_to_scheduler, server_args.dp_size
        )
        self.update_weights_from_tensor_communicator = _Communicator(
            self.send_to_scheduler, server_args.dp_size
        )
        self.get_weights_by_name_communicator = _Communicator(
            self.send_to_scheduler, server_args.dp_size
        )
        self.release_memory_occupation_communicator = _Communicator(
            self.send_to_scheduler, server_args.dp_size
        )
        self.resume_memory_occupation_communicator = _Communicator(
            self.send_to_scheduler, server_args.dp_size
        )
        self.slow_down_communicator = _Communicator(
            self.send_to_scheduler, server_args.dp_size
        )
        self.flush_cache_communicator = _Communicator(
            self.send_to_scheduler, server_args.dp_size
        )
        self.profile_communicator = _Communicator(
            self.send_to_scheduler, server_args.dp_size
        )
        self.health_check_communitcator = _Communicator(
            self.send_to_scheduler, 1
        )
        self.get_internal_state_communicator = _Communicator(
            self.send_to_scheduler, server_args.dp_size
        )
        self.set_internal_state_communicator = _Communicator(
            self.send_to_scheduler, server_args.dp_size
        )
        self.expert_distribution_communicator = _Communicator(
            self.send_to_scheduler, server_args.dp_size
        )
        self.update_lora_adapter_communicator = _Communicator(
            self.send_to_scheduler, server_args.dp_size
        )

        self._result_dispatcher = TypeBasedDispatcher(
            [
                (
                    (
                        BatchStrOut,
                        BatchEmbeddingOut,
                        BatchTokenIDOut,
                        BatchMultimodalOut,
                    ),
                    self._handle_batch_output,
                ),
                (AbortReq, self._handle_abort_req),
                (OpenSessionReqOutput, self._handle_open_session_req_output),
                (
                    UpdateWeightFromDiskReqOutput,
                    self._handle_update_weights_from_disk_req_output,
                ),
                (
                    InitWeightsUpdateGroupReqOutput,
                    self.init_weights_update_group_communicator.handle_recv,
                ),
                (
                    UpdateWeightsFromDistributedReqOutput,
                    self.update_weights_from_distributed_communicator.handle_recv,
                ),
                (
                    UpdateWeightsFromTensorReqOutput,
                    self.update_weights_from_tensor_communicator.handle_recv,
                ),
                (
                    GetWeightsByNameReqOutput,
                    self.get_weights_by_name_communicator.handle_recv,
                ),
                (
                    ReleaseMemoryOccupationReqOutput,
                    self.release_memory_occupation_communicator.handle_recv,
                ),
                (
                    ResumeMemoryOccupationReqOutput,
                    self.resume_memory_occupation_communicator.handle_recv,
                ),
                (
                    SlowDownReqOutput,
                    self.slow_down_communicator.handle_recv,
                ),
                (
                    FlushCacheReqOutput,
                    self.flush_cache_communicator.handle_recv,
                ),
                (
                    ProfileReqOutput,
                    self.profile_communicator.handle_recv,
                ),
                (
                    GetInternalStateReqOutput,
                    self.get_internal_state_communicator.handle_recv,
                ),
                (
                    SetInternalStateReqOutput,
                    self.set_internal_state_communicator.handle_recv,
                ),
                (
                    ExpertDistributionReqOutput,
                    self.expert_distribution_communicator.handle_recv,
                ),
                (
                    LoRAUpdateResult,
                    self.update_lora_adapter_communicator.handle_recv,
                ),
                (HealthCheckOutput, lambda x: None),
            ]
        )

    def _run_loop(self):
        self._loop.run_forever()

    async def router_worker_obj(self):
        while True:
            recv_obj = await self.receive_from_worker.recv_pyobj()
            await self.send_to_scheduler.send_pyobj(recv_obj)

    async def generate_request(
        self,
        obj: Union[GenerateReqInput, EmbeddingReqInput],
        request: Optional[fastapi.Request] = None,
    ):
        created_time = time.time()
        async with self._cond:
            await self._cond.wait_for(lambda: not self._updating)

        self.auto_create_handle_loop()
        obj.normalize_batch_and_arguments()

        if isinstance(obj, EmbeddingReqInput) and self.is_generation:
            raise ValueError(
                "This model does not appear to be an embedding model by default. "
                "Please add `--is-embedding` when launching the server or try another model."
            )


        if self.server_args.tokenizer_worker_num > 1:
            # Modify rid, add worker_id
            if isinstance(obj.rid, list):
                # If it's an array, add worker_id prefix to each element
                obj.rid = [f"{self.worker_id}_{rid}" for rid in obj.rid]
            else:
                # If it's a single value, add worker_id prefix
                obj.rid = f"{self.worker_id}_{obj.rid}"
        if isinstance(obj, GenerateReqInput):
            return_hidden_states = obj.return_hidden_states
            has_return_hidden_states = return_hidden_states == True or (
                isinstance(return_hidden_states, list) and any(return_hidden_states)
            )
            if (
                not self.server_args.enable_return_hidden_states
                and has_return_hidden_states
            ):
                raise ValueError(
                    "return_hidden_states=True requires the server to be started "
                    "with --enable-return-hidden-states (ServerArgs.enable_return_hidden_states)."
                )

        if self.log_requests:
            max_length, skip_names, _ = self.log_request_metadata
            logger.info(
                f"Receive: obj={dataclass_to_string_truncated(obj, max_length, skip_names=skip_names)}"
            )

        async with self.model_update_lock.reader_lock:
            if obj.is_single:
                tokenized_obj = await self._tokenize_one_request(obj)
                state = self._send_one_request(obj, tokenized_obj, created_time)
                async for response in self._wait_one_response(obj, state, request):
                    yield response
            else:
                async for response in self._handle_batch_request(
                    obj, request, created_time
                ):
                    yield response

    async def _tokenize_one_request(
        self,
        obj: Union[GenerateReqInput, EmbeddingReqInput],
    ):
        """Tokenize one request."""
        # Tokenize
        input_embeds = None
        input_text = obj.text
        token_type_ids = None
        is_cross_encoder_request = (
            isinstance(obj, EmbeddingReqInput) and obj.is_cross_encoder_request
        )
        if obj.input_embeds is not None:
            if not self.server_args.disable_radix_cache:
                raise ValueError(
                    "input_embeds is provided while disable_radix_cache is False. "
                    "Please add `--disable-radix-cache` when you launch the server "
                    "if you want to use input_embeds as inputs."
                )
            input_embeds = obj.input_embeds
            input_ids = obj.input_ids
        elif obj.input_ids is not None:
            input_ids = obj.input_ids
        else:
            if self.tokenizer is None:
                raise ValueError(
                    "The engine initialized with skip_tokenizer_init=True cannot "
                    "accept text prompts. Please provide input_ids or re-initialize "
                    "the engine with skip_tokenizer_init=False."
                )
            encoded = self.tokenizer(
                input_text, return_token_type_ids=is_cross_encoder_request
            )

            input_ids = encoded["input_ids"]
            if is_cross_encoder_request:
                input_ids = encoded["input_ids"][0]
                token_type_ids = encoded.get("token_type_ids", [None])[0]

        if self.mm_processor and obj.contains_mm_input():
            if not isinstance(obj.image_data, list):
                obj.image_data = [obj.image_data]
            if not isinstance(obj.audio_data, list):
                obj.audio_data = [obj.audio_data]
            mm_inputs: Dict = await self.mm_processor.process_mm_data_async(
                image_data=obj.image_data,
                audio_data=obj.audio_data,
                input_text=input_text or input_ids,
                request_obj=obj,
                max_req_input_len=self.max_req_input_len,
            )
            if mm_inputs and "input_ids" in mm_inputs:
                input_ids = mm_inputs["input_ids"]
        else:
            mm_inputs = None

        if self.server_args.enable_lora and obj.lora_path:
            # Replace the user-friendly LoRA names in `lora_path` with their corresponding unique LoRA IDs.
            obj.lora_path = await self.lora_registry.acquire(obj.lora_path)

        self._validate_one_request(obj, input_ids)
        return self._create_tokenized_object(
            obj, input_text, input_ids, input_embeds, mm_inputs, token_type_ids
        )

    def _validate_one_request(
        self, obj: Union[GenerateReqInput, EmbeddingReqInput], input_ids: List[int]
    ) -> None:
        """Validates that the input token count and the requested token count doesn't exceed the model's context length."""

        input_token_num = len(input_ids) if input_ids is not None else 0
        # Check if input alone exceeds context length
        if input_token_num >= self.context_len:
            raise ValueError(
                f"The input ({input_token_num} tokens) is longer than the "
                f"model's context length ({self.context_len} tokens)."
            )

        # Check total tokens (input + max_new_tokens)
        max_new_tokens = obj.sampling_params.get("max_new_tokens")
        if (
            max_new_tokens is not None
            and (max_new_tokens + input_token_num) >= self.context_len
        ):
            total_tokens = max_new_tokens + input_token_num
            error_msg = (
                f"Requested token count exceeds the model's maximum context length "
                f"of {self.context_len} tokens. You requested a total of {total_tokens} "
                f"tokens: {input_token_num} tokens from the input messages and "
                f"{max_new_tokens} tokens for the completion. Please reduce the number "
                f"of tokens in the input messages or the completion to fit within the limit."
            )
            raise ValueError(error_msg)

        if isinstance(obj, GenerateReqInput):
            if (
                obj.return_hidden_states
                and not self.server_args.enable_return_hidden_states
            ):
                raise ValueError(
                    "The server is not configured to return the hidden states. "
                    "Please set `--enable-return-hidden-states` to enable this feature."
                )
            if (
                obj.custom_logit_processor
                and not self.server_args.enable_custom_logit_processor
            ):
                raise ValueError(
                    "The server is not configured to enable custom logit processor. "
                    "Please set `--enable-custom-logits-processor` to enable this feature."
                )

    def _validate_input_ids_in_vocab(
        self, input_ids: List[int], vocab_size: int
    ) -> None:
        if any(id >= vocab_size for id in input_ids):
            raise ValueError(
                f"The input_ids {input_ids} contains values greater than the vocab size ({vocab_size})."
            )

    def _create_tokenized_object(
        self,
        obj: Union[GenerateReqInput, EmbeddingReqInput],
        input_text: str,
        input_ids: List[int],
        input_embeds: Optional[Union[List[float], None]] = None,
        mm_inputs: Optional[Dict] = None,
        token_type_ids: Optional[List[int]] = None,
    ) -> Union[TokenizedGenerateReqInput, TokenizedEmbeddingReqInput]:
        """Create a tokenized request object from common parameters."""
        # Parse sampling parameters
        # Note: if there are preferred sampling params, we use them if they are not
        # explicitly passed in sampling_params
        if self.preferred_sampling_params:
            sampling_kwargs = {**self.preferred_sampling_params, **obj.sampling_params}
        else:
            sampling_kwargs = obj.sampling_params
        sampling_params = SamplingParams(**sampling_kwargs)
        sampling_params.normalize(self.tokenizer)
        sampling_params.verify(self.model_config.vocab_size)

        # Build return object
        if isinstance(obj, GenerateReqInput):
            session_params = (
                SessionParams(**obj.session_params) if obj.session_params else None
            )

            tokenized_obj = TokenizedGenerateReqInput(
                obj.rid,
                input_text,
                input_ids,
                mm_inputs,
                sampling_params,
                obj.return_logprob,
                obj.logprob_start_len,
                obj.top_logprobs_num,
                obj.token_ids_logprob,
                obj.stream,
                bootstrap_host=obj.bootstrap_host,
                bootstrap_port=obj.bootstrap_port,
                bootstrap_room=obj.bootstrap_room,
                lora_path=obj.lora_path,
                input_embeds=input_embeds,
                session_params=session_params,
                custom_logit_processor=obj.custom_logit_processor,
                return_hidden_states=obj.return_hidden_states,
                data_parallel_rank=obj.data_parallel_rank,
            )
        elif isinstance(obj, EmbeddingReqInput):
            tokenized_obj = TokenizedEmbeddingReqInput(
                obj.rid,
                input_text,
                input_ids,
                mm_inputs,
                token_type_ids,
                sampling_params,
            )

        return tokenized_obj

    async def _batch_tokenize_and_process(
        self, batch_size: int, obj: Union[GenerateReqInput, EmbeddingReqInput]
    ) -> List[Union[TokenizedGenerateReqInput, TokenizedEmbeddingReqInput]]:
        """Handle batch tokenization for text inputs only."""
        logger.debug(f"Starting batch tokenization for {batch_size} text requests")

        # Collect requests and texts
        requests = [obj[i] for i in range(batch_size)]
        texts = [req.text for req in requests]

        # Batch tokenize all texts
        encoded = self.tokenizer(texts)
        input_ids_list = encoded["input_ids"]

        # Process all requests
        tokenized_objs = []
        for i, req in enumerate(requests):
            self._validate_token_len(obj[i], input_ids_list[i])
            tokenized_objs.append(
                self._create_tokenized_object(
                    req, req.text, input_ids_list[i], None, None
                )
            )
        logger.debug(f"Completed batch processing for {batch_size} requests")
        return tokenized_objs

    def _validate_batch_tokenization_constraints(
        self, batch_size: int, obj: Union[GenerateReqInput, EmbeddingReqInput]
    ) -> None:
        """Validate constraints for batch tokenization processing."""
        for i in range(batch_size):
            if self.is_generation and obj[i].contains_mm_input():
                raise ValueError(
                    "For multimodal input processing do not set `enable_tokenizer_batch_encode`."
                )
            if obj[i].input_ids is not None:
                raise ValueError(
                    "Batch tokenization is not needed for pre-tokenized input_ids. Do not set `enable_tokenizer_batch_encode`."
                )
            if obj[i].input_embeds is not None:
                raise ValueError(
                    "Batch tokenization is not needed for input_embeds. Do not set `enable_tokenizer_batch_encode`."
                )

    def _send_one_request(
        self,
        obj: Union[GenerateReqInput, EmbeddingReqInput],
        tokenized_obj: Union[TokenizedGenerateReqInput, TokenizedEmbeddingReqInput],
        created_time: Optional[float] = None,
    ):
        self.send_to_scheduler.send_pyobj(tokenized_obj)
        state = ReqState([], False, asyncio.Event(), obj, created_time=created_time)
        self.rid_to_state[obj.rid] = state
        return state

    async def _wait_one_response(
        self,
        obj: Union[GenerateReqInput, EmbeddingReqInput],
        state: ReqState,
        request: Optional[fastapi.Request] = None,
    ):
        """Wait for the response of one request."""
        while True:
            try:
                await asyncio.wait_for(state.event.wait(), timeout=4)
            except asyncio.TimeoutError:
                if request is not None and await request.is_disconnected():
                    # Abort the request for disconnected requests (non-streaming, waiting queue)
                    self.abort_request(obj.rid)
                    # Use exception to kill the whole call stack and asyncio task
                    raise ValueError(
                        f"Request is disconnected from the client side (type 1). Abort request {obj.rid=}"
                    )
                continue

            out = state.out_list[-1]

            state.out_list = []
            if state.finished:
                if self.log_requests:
                    max_length, skip_names, out_skip_names = self.log_request_metadata
                    if self.model_config.is_multimodal_gen:
                        msg = f"Finish: obj={dataclass_to_string_truncated(obj, max_length, skip_names=skip_names)}"
                    else:
                        msg = f"Finish: obj={dataclass_to_string_truncated(obj, max_length, skip_names=skip_names)}, out={dataclass_to_string_truncated(out, max_length, skip_names=out_skip_names)}"
                    logger.info(msg)

                # Check if this was an abort/error created by scheduler
                if isinstance(out["meta_info"].get("finish_reason"), dict):
                    finish_reason = out["meta_info"]["finish_reason"]
                    if (
                        finish_reason.get("type") == "abort"
                        and finish_reason.get("status_code") == HTTPStatus.BAD_REQUEST
                    ):
                        raise ValueError(finish_reason["message"])

                yield out
                break

            state.event.clear()

            if obj.stream:
                yield out
            else:
                if request is not None and await request.is_disconnected():
                    # Abort the request for disconnected requests (non-streaming, running)
                    self.abort_request(obj.rid)
                    # Use exception to kill the whole call stack and asyncio task
                    raise ValueError(
                        f"Request is disconnected from the client side (type 3). Abort request {obj.rid=}"
                    )

    async def _handle_batch_request(
        self,
        obj: Union[GenerateReqInput, EmbeddingReqInput],
        request: Optional[fastapi.Request] = None,
        created_time: Optional[float] = None,
    ):
        batch_size = obj.batch_size

        generators = []
        rids = []
        if getattr(obj, "parallel_sample_num", 1) == 1:
            if self.server_args.enable_tokenizer_batch_encode:
                # Validate batch tokenization constraints
                self._validate_batch_tokenization_constraints(batch_size, obj)

                tokenized_objs = await self._batch_tokenize_and_process(batch_size, obj)

                for i, tokenized_obj in enumerate(tokenized_objs):
                    tmp_obj = obj[i]
                    state = self._send_one_request(tmp_obj, tokenized_obj, created_time)
                    generators.append(self._wait_one_response(tmp_obj, state, request))
                    rids.append(tmp_obj.rid)
            else:
                # Sequential tokenization and processing
                for i in range(batch_size):
                    tmp_obj = obj[i]
                    tokenized_obj = await self._tokenize_one_request(tmp_obj)
                    state = self._send_one_request(tmp_obj, tokenized_obj, created_time)
                    generators.append(self._wait_one_response(tmp_obj, state, request))
                    rids.append(tmp_obj.rid)
        else:
            # FIXME: When using batch and parallel_sample_num together, the perf is not optimal.
            if batch_size > 128:
                logger.warning(
                    "Sending a single large batch with parallel sampling (n > 1) has not been well optimized. "
                    "The performance might be better if you just duplicate the requests n times or use "
                    "many threads to send them one by one with parallel sampling (n > 1)."
                )

            # Tokenize all requests
            objs = [obj[i] for i in range(batch_size)]
            tokenized_objs = await asyncio.gather(
                *(self._tokenize_one_request(obj) for obj in objs)
            )

            # Cache the common prefix for parallel sampling
            for i in range(batch_size):
                tmp_obj = copy.copy(objs[i])
                tokenized_obj = copy.copy(tokenized_objs[i])
                tokenized_obj.rid = tmp_obj.regenerate_rid()
                tokenized_obj.sampling_params = copy.copy(tokenized_obj.sampling_params)
                tokenized_obj.sampling_params.max_new_tokens = 0
                tokenized_obj.stream = False
                state = self._send_one_request(tmp_obj, tokenized_obj, created_time)
                await self._wait_one_response(tmp_obj, state, request).__anext__()

            # Expand requests, assign new rids for them, and send them
            for i in range(batch_size):
                for _ in range(obj.parallel_sample_num):
                    tmp_obj = copy.copy(objs[i])
                    tokenized_obj = copy.copy(tokenized_objs[i])
                    tokenized_obj.rid = tmp_obj.regenerate_rid()
                    state = self._send_one_request(tmp_obj, tokenized_obj, created_time)
                    generators.append(self._wait_one_response(tmp_obj, state, request))
                    rids.append(tmp_obj.rid)

        # Wait for all requests
        is_stream = hasattr(obj, "stream") and obj.stream
        if not is_stream:
            outputs = await asyncio.gather(*(gen.__anext__() for gen in generators))
            yield outputs
        else:
            rid_to_index = {rid: i for i, rid in enumerate(rids)}
            task_map = {asyncio.create_task(gen.__anext__()): gen for gen in generators}
            while task_map:
                done, _ = await asyncio.wait(
                    task_map.keys(), return_when=asyncio.FIRST_COMPLETED
                )

                for task in done:
                    gen = task_map.pop(task)
                    try:
                        result = task.result()
                        result["index"] = rid_to_index[result["meta_info"]["id"]]
                        yield result
                        new_task = asyncio.create_task(gen.__anext__())
                        task_map[new_task] = gen
                    except StopAsyncIteration:
                        pass

    async def flush_cache(self) -> FlushCacheReqOutput:
        return (await self.flush_cache_communicator(FlushCacheReqInput()))[0]

    def abort_request(self, rid: str = "", abort_all: bool = False):
        if not abort_all and rid not in self.rid_to_state:
            return
        req = AbortReq(rid, abort_all)
        self.send_to_scheduler.send_pyobj(req)

        if self.enable_metrics:
            self.metrics_collector.observe_one_aborted_request()

    async def start_profile(
        self,
        output_dir: Optional[str] = None,
        start_step: Optional[int] = None,
        num_steps: Optional[int] = None,
        activities: Optional[List[str]] = None,
        with_stack: Optional[bool] = None,
        record_shapes: Optional[bool] = None,
        profile_by_stage: bool = False,
    ):
        self.auto_create_handle_loop()
        env_with_stack: bool = get_bool_env_var("SGLANG_PROFILE_WITH_STACK", "true")
        with_stack = False if with_stack is False or env_with_stack is False else True
        req = ProfileReq(
            type=ProfileReqType.START_PROFILE,
            output_dir=output_dir,
            start_step=start_step,
            num_steps=num_steps,
            activities=activities,
            with_stack=with_stack,
            record_shapes=record_shapes,
            profile_by_stage=profile_by_stage,
            profile_id=str(time.time()),
        )
        return await self._execute_profile(req)

    async def stop_profile(self):
        self.auto_create_handle_loop()
        req = ProfileReq(type=ProfileReqType.STOP_PROFILE)
        return await self._execute_profile(req)

    async def _execute_profile(self, req: ProfileReq):
        result = (await self.profile_communicator(req))[0]
        if not result.success:
            raise RuntimeError(result.message)
        return result

    async def start_expert_distribution_record(self):
        self.auto_create_handle_loop()
        await self.expert_distribution_communicator(ExpertDistributionReq.START_RECORD)

    async def stop_expert_distribution_record(self):
        self.auto_create_handle_loop()
        await self.expert_distribution_communicator(ExpertDistributionReq.STOP_RECORD)

    async def dump_expert_distribution_record(self):
        self.auto_create_handle_loop()
        await self.expert_distribution_communicator(ExpertDistributionReq.DUMP_RECORD)

    async def pause_generation(self):
        async with self._cond:
            self._updating = True
            self.abort_request(abort_all=True)

    async def continue_generation(self):
        async with self._cond:
            self._updating = False
            self._cond.notify_all()

    async def update_weights_from_disk(
        self,
        obj: UpdateWeightFromDiskReqInput,
        request: Optional[fastapi.Request] = None,
    ) -> Tuple[bool, str]:
        self.auto_create_handle_loop()

        # default the load format to the server_args
        if obj.load_format is None:
            obj.load_format = self.server_args.load_format
        logger.info("Start update_weights. Load format=%s", obj.load_format)

        if obj.abort_all_requests:
            self.abort_request(abort_all=True)

        if True:  # Keep this redundant check to simplify some internal code sync
            # Hold the lock if it is not async. This means that weight sync
            # cannot run while requests are in progress.
            async with self.model_update_lock.writer_lock:
                return await self._wait_for_model_update_from_disk(obj)

    async def _wait_for_model_update_from_disk(
        self, obj: UpdateWeightFromDiskReqInput
    ) -> Tuple[bool, str]:
        self.send_to_scheduler.send_pyobj(obj)
        self.model_update_result = asyncio.Future()
        if self.server_args.dp_size == 1:
            result = await self.model_update_result
            if result.success:
                self.served_model_name = obj.model_path
                self.server_args.model_path = obj.model_path
                self.server_args.load_format = obj.load_format
                self.model_path = obj.model_path
            return result.success, result.message, result.num_paused_requests
        else:  # self.server_args.dp_size > 1
            self.model_update_tmp = []
            result = await self.model_update_result

            all_success = all([r.success for r in result])
            if all_success is True:
                self.server_args.model_path = obj.model_path
                self.server_args.load_format = obj.load_format
                self.model_path = obj.model_path
            all_message = [r.message for r in result]
            all_message = " | ".join(all_message)
            all_paused_requests = [r.num_paused_requests for r in result]
            return all_success, all_message, all_paused_requests

    async def init_weights_update_group(
        self,
        obj: InitWeightsUpdateGroupReqInput,
        request: Optional[fastapi.Request] = None,
    ) -> Tuple[bool, str]:
        self.auto_create_handle_loop()
        assert (
            self.server_args.dp_size == 1
        ), "dp_size must be 1 for init parameter update group"
        result = (await self.init_weights_update_group_communicator(obj))[0]
        return result.success, result.message

    async def update_weights_from_distributed(
        self,
        obj: UpdateWeightsFromDistributedReqInput,
        request: Optional[fastapi.Request] = None,
    ) -> Tuple[bool, str]:
        self.auto_create_handle_loop()
        assert (
            self.server_args.dp_size == 1 or self.server_args.enable_dp_attention
        ), "dp_size must be 1 or dp attention must be enabled for update weights from distributed"

        if obj.abort_all_requests:
            self.abort_request(abort_all=True)

        # This means that weight sync
        # cannot run while requests are in progress.
        async with self.model_update_lock.writer_lock:
            result = (await self.update_weights_from_distributed_communicator(obj))[0]
            return result.success, result.message

    async def update_weights_from_tensor(
        self,
        obj: UpdateWeightsFromTensorReqInput,
        request: Optional[fastapi.Request] = None,
    ) -> Tuple[bool, str]:
        self.auto_create_handle_loop()
        assert (
            self.server_args.dp_size == 1 or self.server_args.enable_dp_attention
        ), "dp_size must be 1 or dp attention must be enabled for update weights from tensor"

        if obj.abort_all_requests:
            self.abort_request(abort_all=True)

        # This means that weight sync
        # cannot run while requests are in progress.
        async with self.model_update_lock.writer_lock:
            result = (await self.update_weights_from_tensor_communicator(obj))[0]
            return result.success, result.message

    async def load_lora_adapter(
        self,
        obj: LoadLoRAAdapterReqInput,
        _: Optional[fastapi.Request] = None,
    ) -> LoadLoRAAdapterReqOutput:
        self.auto_create_handle_loop()
        if not self.server_args.enable_lora:
            raise ValueError(
                "LoRA is not enabled. Please set `--enable-lora` to enable LoRA."
            )

        # TODO (lifuhuang): Remove this after we verify that dynamic lora loading works
        # with dp_size > 1.
        assert (
            self.server_args.dp_size == 1
        ), "dp_size must be 1 for dynamic lora loading"
        logger.info(
            "Start load Lora adapter. Lora name=%s, path=%s",
            obj.lora_name,
            obj.lora_path,
        )

        async with self.model_update_lock.writer_lock:
            # Generate new uniquely identifiable LoRARef object.
            new_adapter = LoRARef(
                lora_name=obj.lora_name,
                lora_path=obj.lora_path,
            )

            # Register the new adapter in the registry.
            obj.lora_id = new_adapter.lora_id
            result = (await self.update_lora_adapter_communicator(obj))[0]
            if result.success:
                await self.lora_registry.register(new_adapter)

            return result

    async def unload_lora_adapter(
        self,
        obj: UnloadLoRAAdapterReqInput,
        _: Optional[fastapi.Request] = None,
    ) -> UnloadLoRAAdapterReqOutput:
        self.auto_create_handle_loop()
        if not self.server_args.enable_lora:
            raise ValueError(
                "LoRA is not enabled. Please set `--enable-lora` to enable LoRA."
            )

        assert (
            obj.lora_name is not None
        ), "lora_name must be provided to unload LoRA adapter"

        # TODO (lifuhuang): Remove this after we verify that dynamic lora loading works
        # with dp_size > 1.
        assert (
            self.server_args.dp_size == 1
        ), "dp_size must be 1 for dynamic lora loading"
        logger.info(
            "Start unload Lora adapter. Lora name=%s",
            obj.lora_name,
        )

        async with self.model_update_lock.writer_lock:
            obj.lora_id = await self.lora_registry.unregister(obj.lora_name)
            result = (await self.update_lora_adapter_communicator(obj))[0]

            return result

    async def get_weights_by_name(
        self, obj: GetWeightsByNameReqInput, request: Optional[fastapi.Request] = None
    ):
        self.auto_create_handle_loop()
        results = await self.get_weights_by_name_communicator(obj)
        all_parameters = [r.parameter for r in results]
        if self.server_args.dp_size == 1:
            return all_parameters[0]
        else:
            return all_parameters

    async def release_memory_occupation(
        self,
        obj: ReleaseMemoryOccupationReqInput,
        request: Optional[fastapi.Request] = None,
    ):
        self.auto_create_handle_loop()
        await self.release_memory_occupation_communicator(obj)

    async def resume_memory_occupation(
        self,
        obj: ResumeMemoryOccupationReqInput,
        request: Optional[fastapi.Request] = None,
    ):
        self.auto_create_handle_loop()
        await self.resume_memory_occupation_communicator(obj)

    async def slow_down(
        self,
        obj: SlowDownReqInput,
        request: Optional[fastapi.Request] = None,
    ):
        self.auto_create_handle_loop()
        await self.slow_down_communicator(obj)

    async def open_session(
        self, obj: OpenSessionReqInput, request: Optional[fastapi.Request] = None
    ):
        self.auto_create_handle_loop()

        if obj.session_id is None:
            obj.session_id = uuid.uuid4().hex
        elif obj.session_id in self.session_futures:
            return None

        self.send_to_scheduler.send_pyobj(obj)

        self.session_futures[obj.session_id] = asyncio.Future()
        session_id = await self.session_futures[obj.session_id]
        del self.session_futures[obj.session_id]
        return session_id

    async def close_session(
        self, obj: CloseSessionReqInput, request: Optional[fastapi.Request] = None
    ):
        await self.send_to_scheduler.send_pyobj(obj)

    async def get_internal_state(self) -> List[Dict[Any, Any]]:
        req = GetInternalStateReq()
        responses: List[GetInternalStateReqOutput] = (
            await self.get_internal_state_communicator(req)
        )
        # Many DP ranks
        return [res.internal_state for res in responses]

    async def get_load(self) -> dict:
        # TODO(lsyin): fake load report server
        if not self.current_load_lock.locked():
            async with self.current_load_lock:
                internal_state = await self.get_internal_state()
                self.current_load = internal_state[0]["load"]
        return {"load": self.current_load}

    async def set_internal_state(
        self, obj: SetInternalStateReq
    ) -> SetInternalStateReqOutput:
        responses: List[SetInternalStateReqOutput] = (
            await self.set_internal_state_communicator(obj)
        )
        return [res.internal_state for res in responses]

    def get_log_request_metadata(self):
        max_length = None
        skip_names = None
        out_skip_names = None
        if self.log_requests:
            if self.log_requests_level == 0:
                max_length = 1 << 30
                skip_names = set(
                    [
                        "text",
                        "input_ids",
                        "input_embeds",
                        "image_data",
                        "audio_data",
                        "lora_path",
                        "sampling_params",
                    ]
                )
                out_skip_names = set(
                    [
                        "text",
                        "output_ids",
                        "embedding",
                    ]
                )
            elif self.log_requests_level == 1:
                max_length = 1 << 30
                skip_names = set(
                    [
                        "text",
                        "input_ids",
                        "input_embeds",
                        "image_data",
                        "audio_data",
                        "lora_path",
                    ]
                )
                out_skip_names = set(
                    [
                        "text",
                        "output_ids",
                        "embedding",
                    ]
                )
            elif self.log_requests_level == 2:
                max_length = 2048
            elif self.log_requests_level == 3:
                max_length = 1 << 30
            else:
                raise ValueError(
                    f"Invalid --log-requests-level: {self.log_requests_level=}"
                )
        return max_length, skip_names, out_skip_names

    def configure_logging(self, obj: ConfigureLoggingReq):
        if obj.log_requests is not None:
            self.log_requests = obj.log_requests
        if obj.log_requests_level is not None:
            self.log_requests_level = obj.log_requests_level
        if obj.dump_requests_folder is not None:
            self.dump_requests_folder = obj.dump_requests_folder
        if obj.dump_requests_threshold is not None:
            self.dump_requests_threshold = obj.dump_requests_threshold
        if obj.crash_dump_folder is not None:
            self.crash_dump_folder = obj.crash_dump_folder
        logging.info(f"Config logging: {obj=}")
        self.log_request_metadata = self.get_log_request_metadata()

    def create_abort_task(self, obj: GenerateReqInput):
        # Abort the request if the client is disconnected.
        async def abort_request():
            await asyncio.sleep(2)
            if obj.is_single:
                self.abort_request(obj.rid)
            else:
                for rid in obj.rid:
                    self.abort_request(rid)

        background_tasks = BackgroundTasks()
        background_tasks.add_task(abort_request)
        return background_tasks

    def auto_create_handle_loop(self):
        if self.no_create_loop:
            return

        self.no_create_loop = True
        loop = asyncio.get_event_loop()
        self.asyncio_tasks.add(
            loop.create_task(print_exception_wrapper(self.handle_loop))
        )

        self.event_loop = loop

        # We cannot add signal handler when the tokenizer manager is not in
        # the main thread due to the CPython limitation.
        if threading.current_thread() is threading.main_thread():
            signal_handler = SignalHandler(self)
            loop.add_signal_handler(signal.SIGTERM, signal_handler.sigterm_handler)
            # Update the signal handler for the process. It overrides the sigquit handler in the launch phase.
            loop.add_signal_handler(
                signal.SIGQUIT, signal_handler.running_phase_sigquit_handler
            )
        else:
            logger.warning(
                "Signal handler is not added because the tokenizer manager is "
                "not in the main thread. This disables graceful shutdown of the "
                "tokenizer manager when SIGTERM is received."
            )
        self.asyncio_tasks.add(
            loop.create_task(print_exception_wrapper(self.sigterm_watchdog))
        )

    def dump_requests_before_crash(self):
        if self.crash_dump_performed:
            logger.info(
                "SIGTERM/SIGQUIT/Exception triggered, but crash dump already performed, skipping."
            )
            return
        logger.error(f"Dumping requests before crash. {self.crash_dump_folder=}")
        self.crash_dump_performed = True
        if not self.crash_dump_folder:
            return

        data_to_dump = []
        if self.crash_dump_request_list:
            data_to_dump.extend(self.crash_dump_request_list)

        # Add unfinished requests from rid_to_state
        unfinished_requests = []
        for rid, state in self.rid_to_state.items():
            if not state.finished:
                unfinished_requests.append(
                    (state.obj, {}, state.created_time, time.time())
                )
        if unfinished_requests:
            data_to_dump.extend(unfinished_requests)

        if not data_to_dump:
            return

        filename = os.path.join(
            self.crash_dump_folder,
            os.getenv("HOSTNAME", None),
            f"crash_dump_{datetime.now().strftime('%Y-%m-%d_%H-%M-%S')}.pkl",
        )

        os.makedirs(os.path.dirname(filename), exist_ok=True)
        # Include server_args in the dump
        data_to_dump_with_server_args = {
            "server_args": self.server_args,
            "requests": data_to_dump,
        }
        with open(filename, "wb") as f:
            pickle.dump(data_to_dump_with_server_args, f)
        logger.error(
            f"Dumped {len(self.crash_dump_request_list)} finished and {len(unfinished_requests)} unfinished requests before crash to {filename}"
        )

    async def sigterm_watchdog(self):
        while not self.gracefully_exit:
            await asyncio.sleep(5)

        # Drain requests
        while True:
            remain_num_req = len(self.rid_to_state)

            if self.health_check_failed:
                # if health check failed, we should exit immediately
                logger.error(
                    "Signal SIGTERM received while health check failed. Exiting... remaining number of requests: %d",
                    remain_num_req,
                )
                self.dump_requests_before_crash()
                break

            elif get_bool_env_var("SGL_FORCE_SHUTDOWN"):
                # if force shutdown flag set, exit immediately
                logger.error(
                    "Signal SIGTERM received while force shutdown flag set. Force exiting... remaining number of requests: %d",
                    remain_num_req,
                )
                break

            logger.info(
                f"Gracefully exiting... remaining number of requests {remain_num_req}"
            )
            if remain_num_req > 0:
                await asyncio.sleep(5)
            else:
                self.dump_requests_before_crash()
                break

        kill_process_tree(os.getpid(), include_parent=True)
        sys.exit(0)

    async def handle_loop(self):
        """The event loop that handles requests"""
        if self.server_args.tokenizer_worker_num > 1 and self.is_main:
            self._load_tokenizer_mapping()

        while True:
            recv_obj = await self.recv_from_detokenizer.recv_pyobj()
            # In multi-worker mode, distribute results to corresponding workers
            if self.server_args.tokenizer_worker_num > 1 and self.is_main:
                await self._distribute_result_to_workers(recv_obj)
            else:
                # In single worker mode, process directly
                self._result_dispatcher(recv_obj)

            self.last_receive_tstamp = time.time()

    def _load_tokenizer_mapping(self):
        """Load tokenizer mapping from shared memory"""
        main_pid = os.getpid()
        max_retries = 60  # Maximum number of retries
        retry_interval = 10  # Retry interval in seconds

        for retry in range(max_retries):
            try:
                # Read tokenizer mapping information
                tokenizer_mapping_data = read_from_shared_memory(
                    f"tokenizer_mapping_{main_pid}"
                )
                ipc_mapping = deserialize_tokenizer_mapping(tokenizer_mapping_data)
                logger.info(
                    f"Main TokenizerManager loaded tokenizer mapping: {ipc_mapping}"
                )

                # Check if worker count matches
                if len(ipc_mapping) >= self.server_args.tokenizer_worker_num:
                    # Initialize tokenizer_mapping if not exists
                    if not hasattr(self, "tokenizer_mapping"):
                        self.tokenizer_mapping = {}

                    # Create ZMQ context if needed
                    if not hasattr(self, "_zmq_context"):
                        self._zmq_context = zmq.Context()

                    # Create ZMQ socket for each worker (only if not already exists)
                    for worker_id, ipc_name in ipc_mapping.items():
                        worker_id_int = int(worker_id)
                        if worker_id_int not in self.tokenizer_mapping:
                            socket = get_zmq_socket(
                                self._zmq_context, zmq.PUSH, ipc_name, False
                            )
                            self.tokenizer_mapping[worker_id_int] = socket
                            logger.info(
                                f"Created ZMQ socket for worker {worker_id} with ipc_name {ipc_name}"
                            )
                        else:
                            logger.info(
                                f"ZMQ socket for worker {worker_id} already exists, skipping creation"
                            )
                    break  # Successfully loaded all workers, exit retry loop
                else:
                    logger.info(
                        f"Waiting for all workers to register... Current: {len(ipc_mapping)}/{self.server_args.tokenizer_worker_num}"
                    )
                    if retry < max_retries - 1:
                        time.sleep(retry_interval)
                    else:
                        raise RuntimeError(
                            f"Worker registration timeout. "
                            f"Expected worker count: {self.server_args.tokenizer_worker_num}, "
                            f"Current registered count: {len(ipc_mapping)}"
                        )
            except Exception as e:
                if retry < max_retries - 1:
                    logger.info(
                        f"Failed to load tokenizer mapping, retrying in {retry_interval} seconds: {e}"
                    )
                    time.sleep(retry_interval)
                else:
                    raise RuntimeError(
                        f"Failed to load tokenizer mapping after {max_retries} retries: {e}"
                    )

    async def _distribute_result_to_workers(self, recv_obj):
        """Distribute result to corresponding workers based on rid"""
        if not hasattr(self, "tokenizer_mapping") or not self.tokenizer_mapping:
            logger.info("Tokenizer mapping not available, reloading...")
            self._load_tokenizer_mapping()

        worker_ids = get_workerids_from_rids(recv_obj.rids)
        if len(worker_ids) == 0:
            self._result_dispatcher(recv_obj)
            return

        # Distribute result to each worker
        for i, worker_id in enumerate(worker_ids):
            if worker_id not in self.tokenizer_mapping:
                    # Worker not found in mapping, reload and retry
                    logger.info(
                        f"Worker {worker_id} not found in mapping, reloading..."
                    )
                    self._load_tokenizer_mapping()
            if worker_id not in self.tokenizer_mapping:
                logger.error(f"Worker {worker_id} not found in mapping after reloading...")
                return
            # self.tokenizer_mapping[worker_id].send_pyobj(recv_obj)
            if not isinstance(recv_obj, (BatchStrOut,
                        BatchEmbeddingOut,
                        BatchTokenIDOut,
                        BatchMultimodalOut,)):
                    # Send to worker
                self.tokenizer_mapping[worker_id].send_pyobj(recv_obj)
            else:

                if isinstance(recv_obj, BatchTokenIDOut):
                    new_recv_obj = BatchTokenIDOut(
                        [recv_obj.rids[i]],
                        (
                            [recv_obj.finished_reasons[i]]
                            if len(recv_obj.finished_reasons) > i
                            else None
                        ),
                        (
                            [recv_obj.decoded_texts[i]]
                            if len(recv_obj.decoded_texts) > i
                            else None
                        ),
                        (
                            [recv_obj.decode_ids[i]]
                            if len(recv_obj.decode_ids) > i
                            else None
                        ),
                        (
                            [recv_obj.read_offsets[i]]
                            if len(recv_obj.read_offsets) > i
                            else None
                        ),
                        (
                            [recv_obj.output_ids[i]]
                            if recv_obj.output_ids and len(recv_obj.output_ids) > i
                            else None
                        ),
                        (
                            [recv_obj.skip_special_tokens[i]]
                            if len(recv_obj.skip_special_tokens) > i
                            else None
                        ),
                        (
                            [recv_obj.spaces_between_special_tokens[i]]
                            if len(recv_obj.spaces_between_special_tokens) > i
                            else None
                        ),
                        (
                            [recv_obj.no_stop_trim[i]]
                            if len(recv_obj.no_stop_trim) > i
                            else None
                        ),
                        (
                            [recv_obj.prompt_tokens[i]]
                            if len(recv_obj.prompt_tokens) > i
                            else None
                        ),
                        (
                            [recv_obj.completion_tokens[i]]
                            if len(recv_obj.completion_tokens) > i
                            else None
                        ),
                        (
                            [recv_obj.cached_tokens[i]]
                            if len(recv_obj.cached_tokens) > i
                            else None
                        ),
                        (
                            [recv_obj.spec_verify_ct[i]]
                            if len(recv_obj.spec_verify_ct) > i
                            else None
                        ),
                        (
                            [recv_obj.input_token_logprobs_val[i]]
                            if recv_obj.input_token_logprobs_val
                            else None
                        ),
                        (
                            [recv_obj.input_token_logprobs_idx[i]]
                            if recv_obj.input_token_logprobs_idx
                            else None
                        ),
                        (
                            [recv_obj.output_token_logprobs_val[i]]
                            if recv_obj.output_token_logprobs_val
                            else None
                        ),
                        (
                            [recv_obj.output_token_logprobs_idx[i]]
                            if recv_obj.output_token_logprobs_idx
                            else None
                        ),
                        (
                            [recv_obj.input_top_logprobs_val[i]]
                            if recv_obj.input_top_logprobs_val
                            else None
                        ),
                        (
                            [recv_obj.input_top_logprobs_idx[i]]
                            if recv_obj.input_top_logprobs_idx
                            else None
                        ),
                        (
                            [recv_obj.output_top_logprobs_val[i]]
                            if recv_obj.output_top_logprobs_val
                            else None
                        ),
                        (
                            [recv_obj.output_top_logprobs_idx[i]]
                            if recv_obj.output_top_logprobs_idx
                            else None
                        ),
                        (
                            [recv_obj.input_token_ids_logprobs_val[i]]
                            if recv_obj.input_token_ids_logprobs_val
                            else None
                        ),
                        (
                            [recv_obj.input_token_ids_logprobs_idx[i]]
                            if recv_obj.input_token_ids_logprobs_idx
                            else None
                        ),
                        (
                            [recv_obj.output_token_ids_logprobs_val[i]]
                            if recv_obj.output_token_ids_logprobs_val
                            else None
                        ),
                        (
                            [recv_obj.output_token_ids_logprobs_idx[i]]
                            if recv_obj.output_token_ids_logprobs_idx
                            else None
                        ),
                        (
                            [recv_obj.output_hidden_states[i]]
                            if recv_obj.output_hidden_states
                            else None
                        ),
                    )
                elif isinstance(recv_obj, BatchEmbeddingOut):
                    new_recv_obj = BatchEmbeddingOut(
                        [recv_obj.rids[i]],
                        (
                            [recv_obj.finished_reasons[i]]
                            if len(recv_obj.finished_reasons) > i
                            else None
                        ),
                        (
                            [recv_obj.embeddings[i]]
                            if len(recv_obj.embeddings) > i
                            else None
                        ),
                        (
                            [recv_obj.prompt_tokens[i]]
                            if len(recv_obj.prompt_tokens) > i
                            else None
                        ),
                        (
                            [recv_obj.cached_tokens[i]]
                            if len(recv_obj.cached_tokens) > i
                            else None
                        ),
                    )
                elif isinstance(recv_obj,BatchStrOut):
                    new_recv_obj = BatchStrOut(
                        [recv_obj.rids[i]],
                        (
                            [recv_obj.finished_reasons[i]]
                            if len(recv_obj.finished_reasons) > i
                            else None
                        ),
                        (
                            [recv_obj.output_strs[i]]
                            if len(recv_obj.output_strs) > i
                            else None
                        ),
                        (
                            [recv_obj.output_ids[i]]
                            if recv_obj.output_ids and len(recv_obj.output_ids) > i
                            else None
                        ),
                        (
                            [recv_obj.prompt_tokens[i]]
                            if len(recv_obj.prompt_tokens) > i
                            else None
                        ),
                        (
                            [recv_obj.completion_tokens[i]]
                            if len(recv_obj.completion_tokens) > i
                            else None
                        ),
                        (
                            [recv_obj.cached_tokens[i]]
                            if len(recv_obj.cached_tokens) > i
                            else None
                        ),
                        (
                            [recv_obj.spec_verify_ct[i]]
                            if len(recv_obj.spec_verify_ct) > i
                            else None
                        ),
                        (
                            [recv_obj.input_token_logprobs_val[i]]
                            if len(recv_obj.input_token_logprobs_val) > i
                            else None
                        ),
                        (
                            [recv_obj.input_token_logprobs_idx[i]]
                            if len(recv_obj.input_token_logprobs_idx) > i
                            else None
                        ),
                        (
                            [recv_obj.output_token_logprobs_val[i]]
                            if len(recv_obj.output_token_logprobs_val) > i
                            else None
                        ),
                        (
                            [recv_obj.output_token_logprobs_idx[i]]
                            if len(recv_obj.output_token_logprobs_idx) > i
                            else None
                        ),
                        (
                            [recv_obj.input_top_logprobs_val[i]]
                            if len(recv_obj.input_top_logprobs_val) > i
                            else None
                        ),
                        (
                            [recv_obj.input_top_logprobs_idx[i]]
                            if len(recv_obj.input_top_logprobs_idx) > i
                            else None
                        ),
                        (
                            [recv_obj.output_top_logprobs_val[i]]
                            if len(recv_obj.output_top_logprobs_val) > i
                            else None
                        ),
                        (
                            [recv_obj.output_top_logprobs_idx[i]]
                            if len(recv_obj.output_top_logprobs_idx) > i
                            else None
                        ),
                        (
                            [recv_obj.input_token_ids_logprobs_val[i]]
                            if len(recv_obj.input_token_ids_logprobs_val) > i
                            else None
                        ),
                        (
                            [recv_obj.input_token_ids_logprobs_idx[i]]
                            if len(recv_obj.input_token_ids_logprobs_idx) > i
                            else None
                        ),
                        (
                            [recv_obj.output_token_ids_logprobs_val[i]]
                            if len(recv_obj.output_token_ids_logprobs_val) > i
                            else None
                        ),
                        (
                            [recv_obj.output_token_ids_logprobs_idx[i]]
                            if len(recv_obj.output_token_ids_logprobs_idx) > i
                            else None
                        ),
                        (
                            [recv_obj.output_hidden_states[i]]
                            if len(recv_obj.output_hidden_states) > i
                            else None
                        ),
                    )
                elif isinstance(recv_obj,BatchMultimodalOut):
                    new_recv_obj = BatchMultimodalOut(
                        [recv_obj.rids[i]],
                        (
                            [recv_obj.finished_reasons[i]]
                            if len(recv_obj.finished_reasons) > i else None
                        ),
                        (
                            [recv_obj.outputs[i]]
                            if len(recv_obj.outputs) > i else None
                        ),
                        (
                            [recv_obj.prompt_tokens[i]]
                            if len(recv_obj.prompt_tokens) > i else None
                        ),
                        (
                            [recv_obj.completion_tokens[i]]
                            if len(recv_obj.completion_tokens) > i else None
                        ),
                        (
                            [recv_obj.cached_tokens[i]]
                            if len(recv_obj.cached_tokens) > i else None
                        )
                    )
                try:
                    self.tokenizer_mapping[worker_id].send_pyobj(new_recv_obj)
                except zmq.ZMQError as e:
                    raise RuntimeError(
                        f"Failed to send result to worker {worker_id}: {e}"
                    ) from e

    def _handle_batch_output(
        self,
        recv_obj: Union[
            BatchStrOut, BatchEmbeddingOut, BatchMultimodalOut, BatchTokenIDOut
        ],
    ):
        for i, rid in enumerate(recv_obj.rids):
            state = self.rid_to_state.get(rid, None)
            if state is None:
                logger.error(
                    f"Received output for {rid=} but the state was deleted in TokenizerManager."
                )
                continue
            originRid = rid
            if self.server_args.tokenizer_worker_num > 1:
                originRid = get_origin_rid(rid)
            # Build meta_info and return value
            meta_info = {
                "id": originRid,
                "finish_reason": recv_obj.finished_reasons[i],
                "prompt_tokens": recv_obj.prompt_tokens[i],
            }

            if getattr(state.obj, "return_logprob", False):
                self.convert_logprob_style(
                    meta_info,
                    state,
                    state.obj.top_logprobs_num,
                    state.obj.token_ids_logprob,
                    state.obj.return_text_in_logprobs
                    and not self.server_args.skip_tokenizer_init,
                    recv_obj,
                    i,
                )

            if not isinstance(recv_obj, BatchEmbeddingOut):
                meta_info.update(
                    {
                        "completion_tokens": recv_obj.completion_tokens[i],
                        "cached_tokens": recv_obj.cached_tokens[i],
                    }
                )

            if getattr(recv_obj, "output_hidden_states", None):
                meta_info["hidden_states"] = recv_obj.output_hidden_states[i]

            if isinstance(recv_obj, BatchStrOut):
                state.text += recv_obj.output_strs[i]
                out_dict = {
                    "text": state.text,
                    "meta_info": meta_info,
                }
            elif isinstance(recv_obj, BatchTokenIDOut):
                if self.server_args.stream_output and state.obj.stream:
                    state.output_ids.extend(recv_obj.output_ids[i])
                    output_token_ids = state.output_ids[state.last_output_offset :]
                    state.last_output_offset = len(state.output_ids)
                else:
                    state.output_ids.extend(recv_obj.output_ids[i])
                    output_token_ids = state.output_ids.copy()

                out_dict = {
                    "output_ids": output_token_ids,
                    "meta_info": meta_info,
                }
            elif isinstance(recv_obj, BatchMultimodalOut):
                raise NotImplementedError("BatchMultimodalOut not implemented")
            else:
                assert isinstance(recv_obj, BatchEmbeddingOut)
                out_dict = {
                    "embedding": recv_obj.embeddings[i],
                    "meta_info": meta_info,
                }

            state.finished = recv_obj.finished_reasons[i] is not None
            if state.finished:
                if self.server_args.speculative_algorithm:
                    meta_info["spec_verify_ct"] = recv_obj.spec_verify_ct[i]
                state.finished_time = time.time()
                meta_info["e2e_latency"] = state.finished_time - state.created_time
                del self.rid_to_state[rid]

            state.out_list.append(out_dict)
            state.event.set()

            # Log metrics and dump
            if self.enable_metrics and state.obj.log_metrics:
                self.collect_metrics(state, recv_obj, i)
            if self.dump_requests_folder and state.finished and state.obj.log_metrics:
                self.dump_requests(state, out_dict)
            if self.crash_dump_folder and state.finished and state.obj.log_metrics:
                self.record_request_for_crash_dump(state, out_dict)

    def convert_logprob_style(
        self,
        meta_info: dict,
        state: ReqState,
        top_logprobs_num: int,
        token_ids_logprob: List[int],
        return_text_in_logprobs: bool,
        recv_obj: BatchStrOut,
        recv_obj_index: int,
    ):
        if recv_obj.input_token_logprobs_val is None:
            return

        if len(recv_obj.input_token_logprobs_val) > 0:
            state.input_token_logprobs_val.extend(
                recv_obj.input_token_logprobs_val[recv_obj_index]
            )
            state.input_token_logprobs_idx.extend(
                recv_obj.input_token_logprobs_idx[recv_obj_index]
            )
        state.output_token_logprobs_val.extend(
            recv_obj.output_token_logprobs_val[recv_obj_index]
        )
        state.output_token_logprobs_idx.extend(
            recv_obj.output_token_logprobs_idx[recv_obj_index]
        )
        meta_info["input_token_logprobs"] = self.detokenize_logprob_tokens(
            state.input_token_logprobs_val,
            state.input_token_logprobs_idx,
            return_text_in_logprobs,
        )
        meta_info["output_token_logprobs"] = self.detokenize_logprob_tokens(
            state.output_token_logprobs_val,
            state.output_token_logprobs_idx,
            return_text_in_logprobs,
        )

        if top_logprobs_num > 0:
            if len(recv_obj.input_top_logprobs_val) > 0:
                state.input_top_logprobs_val.extend(
                    recv_obj.input_top_logprobs_val[recv_obj_index]
                )
                state.input_top_logprobs_idx.extend(
                    recv_obj.input_top_logprobs_idx[recv_obj_index]
                )
            state.output_top_logprobs_val.extend(
                recv_obj.output_top_logprobs_val[recv_obj_index]
            )
            state.output_top_logprobs_idx.extend(
                recv_obj.output_top_logprobs_idx[recv_obj_index]
            )
            meta_info["input_top_logprobs"] = self.detokenize_top_logprobs_tokens(
                state.input_top_logprobs_val,
                state.input_top_logprobs_idx,
                return_text_in_logprobs,
            )
            meta_info["output_top_logprobs"] = self.detokenize_top_logprobs_tokens(
                state.output_top_logprobs_val,
                state.output_top_logprobs_idx,
                return_text_in_logprobs,
            )

        if token_ids_logprob is not None:
            if len(recv_obj.input_token_ids_logprobs_val) > 0:
                state.input_token_ids_logprobs_val.extend(
                    recv_obj.input_token_ids_logprobs_val[recv_obj_index]
                )
                state.input_token_ids_logprobs_idx.extend(
                    recv_obj.input_token_ids_logprobs_idx[recv_obj_index]
                )
            state.output_token_ids_logprobs_val.extend(
                recv_obj.output_token_ids_logprobs_val[recv_obj_index]
            )
            state.output_token_ids_logprobs_idx.extend(
                recv_obj.output_token_ids_logprobs_idx[recv_obj_index]
            )
            meta_info["input_token_ids_logprobs"] = self.detokenize_top_logprobs_tokens(
                state.input_token_ids_logprobs_val,
                state.input_token_ids_logprobs_idx,
                return_text_in_logprobs,
            )
            meta_info["output_token_ids_logprobs"] = (
                self.detokenize_top_logprobs_tokens(
                    state.output_token_ids_logprobs_val,
                    state.output_token_ids_logprobs_idx,
                    return_text_in_logprobs,
                )
            )

    def detokenize_logprob_tokens(
        self,
        token_logprobs_val: List[float],
        token_logprobs_idx: List[int],
        decode_to_text: bool,
    ):
        if not decode_to_text:
            return [
                (logprob, token_id, None)
                for logprob, token_id in zip(token_logprobs_val, token_logprobs_idx)
            ]
        else:
            assert self.tokenizer is not None
            token_texts = self.tokenizer.batch_decode(token_logprobs_idx)
            return list(zip(token_logprobs_val, token_logprobs_idx, token_texts))

    def detokenize_top_logprobs_tokens(
        self,
        token_logprobs_val: List[float],
        token_logprobs_idx: List[int],
        decode_to_text: bool,
    ):
        # TODO: The current implementation only batches the detokenization for top-k tokens per single position.
        # We should batch all top-k tokens in all positions.
        ret = []
        for i in range(len(token_logprobs_val)):
            if token_logprobs_val[i]:
                ret.append(
                    self.detokenize_logprob_tokens(
                        token_logprobs_val[i], token_logprobs_idx[i], decode_to_text
                    )
                )
            else:
                ret.append(None)
        return ret

    def collect_metrics(self, state: ReqState, recv_obj: BatchStrOut, i: int):
        completion_tokens = (
            recv_obj.completion_tokens[i]
            if getattr(recv_obj, "completion_tokens", None)
            else 0
        )

        if (
            state.first_token_time == 0.0
            and self.disaggregation_mode != DisaggregationMode.PREFILL
        ):
            state.first_token_time = state.last_time = time.time()
            state.last_completion_tokens = completion_tokens
            self.metrics_collector.observe_time_to_first_token(
                state.first_token_time - state.created_time
            )
        else:
            num_new_tokens = completion_tokens - state.last_completion_tokens
            if num_new_tokens:
                new_time = time.time()
                interval = new_time - state.last_time
                self.metrics_collector.observe_inter_token_latency(
                    interval,
                    num_new_tokens,
                )
                state.last_time = new_time
                state.last_completion_tokens = completion_tokens

        if state.finished:
            has_grammar = (
                state.obj.sampling_params.get("json_schema", None)
                or state.obj.sampling_params.get("regex", None)
                or state.obj.sampling_params.get("ebnf", None)
                or state.obj.sampling_params.get("structural_tag", None)
            )
            self.metrics_collector.observe_one_finished_request(
                recv_obj.prompt_tokens[i],
                completion_tokens,
                recv_obj.cached_tokens[i],
                state.finished_time - state.created_time,
                has_grammar,
            )

    def dump_requests(self, state: ReqState, out_dict: dict):
        self.dump_request_list.append(
            (state.obj, out_dict, state.created_time, time.time())
        )

        if len(self.dump_request_list) >= self.dump_requests_threshold:
            filename = os.path.join(
                self.dump_requests_folder,
                datetime.now().strftime("%Y-%m-%d_%H-%M-%S") + ".pkl",
            )
            logger.info(f"Dump {len(self.dump_request_list)} requests to {filename}")

            to_dump = self.dump_request_list
            self.dump_request_list = []

            to_dump_with_server_args = {
                "server_args": self.server_args,
                "requests": to_dump,
            }

            def background_task():
                os.makedirs(self.dump_requests_folder, exist_ok=True)
                with open(filename, "wb") as f:
                    pickle.dump(to_dump_with_server_args, f)

            # Schedule the task to run in the background without awaiting it
            asyncio.create_task(asyncio.to_thread(background_task))

    def record_request_for_crash_dump(self, state: ReqState, out_dict: dict):
        current_time = time.time()
        self.crash_dump_request_list.append(
            (state.obj, out_dict, state.created_time, current_time)
        )
        # Remove requests older than 5 minutes based on finish time
        while (
            self.crash_dump_request_list
            and current_time - self.crash_dump_request_list[0][3] >= 300
        ):
            self.crash_dump_request_list.popleft()

    def _handle_abort_req(self, recv_obj):
        state = self.rid_to_state[recv_obj.rid]
        rid = recv_obj.rid
        if self.server_args.tokenizer_worker_num > 1:
            rid = get_origin_rid(rid)
        state.finished = True
        state.out_list.append(
            {
                "text": "",
                "meta_info": {
                    "id": rid,
                    "finish_reason": {
                        "type": "abort",
                        "message": "Abort before prefill",
                    },
                    "prompt_tokens": 0,
                    "completion_tokens": 0,
                },
            }
        )
        state.event.set()

    def _handle_open_session_req_output(self, recv_obj):
        self.session_futures[recv_obj.session_id].set_result(
            recv_obj.session_id if recv_obj.success else None
        )

    def _handle_update_weights_from_disk_req_output(self, recv_obj):
        if self.server_args.dp_size == 1:
            self.model_update_result.set_result(recv_obj)
        else:  # self.server_args.dp_size > 1
            self.model_update_tmp.append(recv_obj)
            # set future if the all results are received
            if len(self.model_update_tmp) == self.server_args.dp_size:
                self.model_update_result.set_result(self.model_update_tmp)

    async def score_request(
        self,
        query: Optional[Union[str, List[int]]] = None,
        items: Optional[Union[str, List[str], List[List[int]]]] = None,
        label_token_ids: Optional[List[int]] = None,
        apply_softmax: bool = False,
        item_first: bool = False,
        request: Optional[Any] = None,
    ) -> List[List[float]]:
        """
        See Engine.score() for more details.
        """
        if label_token_ids is None:
            raise ValueError("label_token_ids must be provided")

        if self.tokenizer is not None:
            vocab_size = self.tokenizer.vocab_size
            for token_id in label_token_ids:
                if token_id >= vocab_size:
                    raise ValueError(
                        f"Token ID {token_id} is out of vocabulary (vocab size: {vocab_size})"
                    )

        # Handle string or tokenized query/items
        if isinstance(query, str) and (
            isinstance(items, str)
            or (isinstance(items, list) and (not items or isinstance(items[0], str)))
        ):
            # Both query and items are text
            items_list = [items] if isinstance(items, str) else items
            if item_first:
                prompts = [f"{item}{query}" for item in items_list]
            else:
                prompts = [f"{query}{item}" for item in items_list]
            batch_request = GenerateReqInput(
                text=prompts,
                return_logprob=True,
                token_ids_logprob=label_token_ids,
                stream=False,
                sampling_params={"max_new_tokens": 1},
            )
        elif (
            isinstance(query, list)
            and isinstance(items, list)
            and items
            and isinstance(items[0], list)
        ):
            # Both query and items are token IDs
            if item_first:
                input_ids_list = [item + query for item in items]
            else:
                input_ids_list = [query + item for item in items]
            batch_request = GenerateReqInput(
                input_ids=input_ids_list,
                return_logprob=True,
                token_ids_logprob=label_token_ids,
                stream=False,
                sampling_params={"max_new_tokens": 1},
            )
        else:
            raise ValueError(
                "Invalid combination of query/items types for score_request."
            )

        results = await self.generate_request(batch_request, request).__anext__()
        scores = []

        for result in results:
            # Get logprobs for each token
            logprobs = {}
            for logprob, token_id, _ in result["meta_info"].get(
                "output_token_ids_logprobs", []
            )[0]:
                if token_id in label_token_ids:
                    logprobs[token_id] = logprob

            # Get scores in order of label_token_ids
            score_list = [
                logprobs.get(token_id, float("-inf")) for token_id in label_token_ids
            ]

            # Apply softmax to logprobs if needed
            if apply_softmax:
                score_list = torch.softmax(torch.tensor(score_list), dim=0).tolist()
            else:
                # Convert logprobs to probabilities if not using softmax
                score_list = [
                    math.exp(x) if x != float("-inf") else 0.0 for x in score_list
                ]

            scores.append(score_list)

        return scores


async def print_exception_wrapper(func):
    """
    Sometimes an asyncio function does not print exception.
    We do another wrapper to handle the exception.
    """
    try:
        await func()
    except Exception:
        traceback = get_exception_traceback()
        logger.error(f"TokenizerManager hit an exception: {traceback}")
        if hasattr(func, "__self__") and isinstance(func.__self__, TokenizerManager):
            func.__self__.dump_requests_before_crash()
        kill_process_tree(os.getpid(), include_parent=True)
        sys.exit(1)


class SignalHandler:
    def __init__(self, tokenizer_manager: TokenizerManager):
        self.tokenizer_manager = tokenizer_manager

    def sigterm_handler(self, signum=None, frame=None):
        logger.warning(
            f"SIGTERM received. {signum=} {frame=}. Draining requests and shutting down..."
        )
        self.tokenizer_manager.gracefully_exit = True

    def running_phase_sigquit_handler(self, signum=None, frame=None):
        logger.error(
            "Received sigquit from a child process. It usually means the child failed."
        )
        self.tokenizer_manager.dump_requests_before_crash()
        kill_process_tree(os.getpid())


T = TypeVar("T")


class _Communicator(Generic[T]):
    """Note: The communicator now only run up to 1 in-flight request at any time."""

    def __init__(self, sender, fan_out: int):
        self._sender = sender
        self._fan_out = fan_out
        self._result_event: Optional[asyncio.Event] = None
        self._result_values: Optional[List[T]] = None
        self._ready_queue: Deque[asyncio.Future] = deque()

    async def __call__(self, obj):
        global _global_tokenizer_worker_num
        ready_event = asyncio.Event()
        if self._result_event is not None or len(self._ready_queue) > 0:
            self._ready_queue.append(ready_event)
            await ready_event.wait()
            assert self._result_event is None
            assert self._result_values is None

        if obj:
            if _global_tokenizer_worker_num > 1:
                if obj.rids is None:
                    obj.rids = f"{os.getpid()}_{uuid.uuid4().hex}_Communicator"
                else:
                    if isinstance(obj.rids, str):
                        obj.rids = f"{os.getpid()}_{obj.rids}"
                    elif isinstance(obj.rids, list):
                        obj.rids = [f"{os.getpid()}_{rid}" for rid in obj.rids]
            self._sender.send_pyobj(obj)

        self._result_event = asyncio.Event()
        self._result_values = []
        await self._result_event.wait()
        result_values = self._result_values
        self._result_event = self._result_values = None

        if len(self._ready_queue) > 0:
            self._ready_queue.popleft().set()

        return result_values

    def handle_recv(self, recv_obj: T):
        global _global_tokenizer_worker_num
        if _global_tokenizer_worker_num > 1:
            # If rids is a string and not empty, remove the prefix
            if hasattr(recv_obj, 'rids') and isinstance(recv_obj.rids, str) and recv_obj.rids:
                recv_obj.rids = get_origin_rid(recv_obj.rids)
            # If rids is a list, remove prefix from each element
            elif hasattr(recv_obj, 'rids') and isinstance(recv_obj.rids, list):
                recv_obj.rids = [get_origin_rid(rid) for rid in recv_obj.rids]

        self._result_values.append(recv_obj)
        if len(self._result_values) == self._fan_out:
            self._result_event.set()


# Note: request abort handling logic
# We should handle all of the following cases correctly.
#
# | entrypoint | is_streaming | status          | abort engine    | cancel asyncio task   | rid_to_state                |
# | ---------- | ------------ | --------------- | --------------- | --------------------- | --------------------------- |
# | http       | yes          | waiting queue   | background task | fast api              | del in _handle_abort_req    |
# | http       | yes          | running         | background task | fast api              | del in _handle_batch_output |
# | http       | no           | waiting queue   | type 1          | type 1 exception      | del in _handle_abort_req    |
# | http       | no           | running         | type 3          | type 3 exception      | del in _handle_batch_output |
#<|MERGE_RESOLUTION|>--- conflicted
+++ resolved
@@ -63,14 +63,11 @@
     get_tokenizer,
     get_tokenizer_from_processor,
 )
-<<<<<<< HEAD
 from sglang.srt.managers.detokenizer_manager import (
     deserialize_tokenizer_mapping,
     read_from_shared_memory,
 )
-=======
 from sglang.srt.lora.lora_registry import LoRARef, LoRARegistry
->>>>>>> ce86e201
 from sglang.srt.managers.io_struct import (
     AbortReq,
     BatchEmbeddingOut,
