--- conflicted
+++ resolved
@@ -495,11 +495,8 @@
         self,
         obj: Union[GenerateReqInput, EmbeddingReqInput],
         request: Optional[fastapi.Request] = None,
-<<<<<<< HEAD
         tokenizer_rev_request_time: Optional[float] = None,
         trace_parent: Optional[str] = None,
-=======
->>>>>>> 5d4b7c78
     ):
         created_time = obj.received_time if obj.received_time else time.time()
         self.auto_create_handle_loop()
@@ -1164,12 +1161,8 @@
     ):
         trace_slice_start(RequestStage.TOKENIZER_DISPATCH, obj.rid)
         tokenized_obj.trace_context = trace_get_proc_propagate_context(obj.rid)
-<<<<<<< HEAD
         tokenized_obj.dispatch_to_scheduler_time = time.perf_counter()
-        self.send_to_scheduler.send_pyobj(tokenized_obj)
-=======
         self._send_multi_parts(self.send_to_scheduler, tokenized_obj)
->>>>>>> 5d4b7c78
         state = ReqState([], False, asyncio.Event(), obj, created_time=created_time)
         state.request_sent_to_scheduler_ts = time.time()
         self.rid_to_state[obj.rid] = state
