--- conflicted
+++ resolved
@@ -1119,15 +1119,11 @@
 
             state.event.clear()
 
-<<<<<<< HEAD
-            if obj.stream:
+            if is_stream:
                 # For beam search, skip intermediate results and only yield when finished
                 if out.get("beam_results"):
                     continue
-
-=======
-            if is_stream:
->>>>>>> e7b09efc
+              
                 # Record response sent time right before we send response.
                 if not state.response_sent_to_client_ts:
                     state.response_sent_to_client_ts = time.time()
