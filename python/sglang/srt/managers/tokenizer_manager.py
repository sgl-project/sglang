--- conflicted
+++ resolved
@@ -1197,21 +1197,17 @@
     async def pause_generation(self, obj: PauseGenerationReqInput):
         async with self.is_pause_cond:
             self.is_pause = True
-<<<<<<< HEAD
             if obj.mode != "abort":
                 await self.send_to_scheduler.send_pyobj(obj)
             else:
-                self.abort_request(abort_all=True)
-=======
-            # we are using the model_update_lock to check if there is still on-going requests.
-            while True:
-                # TODO: maybe make it async instead of fire-and-forget
-                self.abort_request(abort_all=True)
-                is_locked = await self.model_update_lock.is_locked()
-                if not is_locked:
-                    break
-                await asyncio.sleep(1.0)
->>>>>>> 4a8442af
+                # we are using the model_update_lock to check if there is still on-going requests.
+                while True:
+                    # TODO: maybe make it async instead of fire-and-forget
+                    self.abort_request(abort_all=True)
+                    is_locked = await self.model_update_lock.is_locked()
+                    if not is_locked:
+                        break
+                    await asyncio.sleep(1.0)
 
     async def continue_generation(self, obj: ContinueGenerationReqInput):
         async with self.is_pause_cond:
