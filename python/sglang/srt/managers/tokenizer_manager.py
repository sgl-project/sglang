# Copyright 2023-2024 SGLang Team
# Licensed under the Apache License, Version 2.0 (the "License");
# you may not use this file except in compliance with the License.
# You may obtain a copy of the License at
#
#     http://www.apache.org/licenses/LICENSE-2.0
#
# Unless required by applicable law or agreed to in writing, software
# distributed under the License is distributed on an "AS IS" BASIS,
# WITHOUT WARRANTIES OR CONDITIONS OF ANY KIND, either express or implied.
# See the License for the specific language governing permissions and
# limitations under the License.
# ==============================================================================
"""TokenizerManager is a process that tokenizes the text."""

import asyncio
import copy
import dataclasses
import json
import logging
import os
import pickle
import signal
import sys
import threading
import time
import uuid
from collections import deque
from datetime import datetime
from http import HTTPStatus
from typing import (
    Any,
    Awaitable,
    Deque,
    Dict,
    Generic,
    List,
    Optional,
    Tuple,
    TypeVar,
    Union,
)

import fastapi
import uvloop
import zmq
import zmq.asyncio
from fastapi import BackgroundTasks

from sglang.srt.aio_rwlock import RWLock
from sglang.srt.configs.model_config import ModelConfig
from sglang.srt.disaggregation.utils import (
    DisaggregationMode,
    KVClassType,
    TransferBackend,
    get_kv_class,
)
from sglang.srt.hf_transformers_utils import (
    get_processor,
    get_tokenizer,
    get_tokenizer_from_processor,
)
from sglang.srt.managers.io_struct import (
    AbortReq,
    BatchEmbeddingOut,
    BatchMultimodalOut,
    BatchStrOut,
    BatchTokenIDOut,
    CloseSessionReqInput,
    ConfigureLoggingReq,
    EmbeddingReqInput,
    ExpertDistributionReq,
    ExpertDistributionReqOutput,
    FlushCacheReqInput,
    FlushCacheReqOutput,
    GenerateReqInput,
    GetInternalStateReq,
    GetInternalStateReqOutput,
    GetWeightsByNameReqInput,
    GetWeightsByNameReqOutput,
    HealthCheckOutput,
    InitWeightsUpdateGroupReqInput,
    InitWeightsUpdateGroupReqOutput,
    OpenSessionReqInput,
    OpenSessionReqOutput,
    ProfileReq,
    ProfileReqOutput,
    ProfileReqType,
    ReleaseMemoryOccupationReqInput,
    ReleaseMemoryOccupationReqOutput,
    ResumeMemoryOccupationReqInput,
    ResumeMemoryOccupationReqOutput,
    SessionParams,
    SetInternalStateReq,
    SetInternalStateReqOutput,
    SlowDownReqInput,
    SlowDownReqOutput,
    TokenizedEmbeddingReqInput,
    TokenizedGenerateReqInput,
    UpdateWeightFromDiskReqInput,
    UpdateWeightFromDiskReqOutput,
    UpdateWeightsFromDistributedReqInput,
    UpdateWeightsFromDistributedReqOutput,
    UpdateWeightsFromTensorReqInput,
    UpdateWeightsFromTensorReqOutput,
)
from sglang.srt.managers.multimodal_processor import (
    get_dummy_processor,
    get_mm_processor,
    import_processors,
)
from sglang.srt.metrics.collector import TokenizerMetricsCollector
from sglang.srt.sampling.sampling_params import SamplingParams
from sglang.srt.server_args import PortArgs, ServerArgs
from sglang.srt.utils import (
    dataclass_to_string_truncated,
    get_zmq_socket,
    kill_process_tree,
)
from sglang.utils import TypeBasedDispatcher, get_exception_traceback

asyncio.set_event_loop_policy(uvloop.EventLoopPolicy())

logger = logging.getLogger(__name__)


@dataclasses.dataclass
class ReqState:
    """Store the state a request."""

    out_list: List[Dict[Any, Any]]
    finished: bool
    event: asyncio.Event
    obj: Union[GenerateReqInput, EmbeddingReqInput]

    # For metrics
    created_time: float
    finished_time: float = 0.0
    first_token_time: float = 0.0
    last_time: float = 0.0
    last_completion_tokens: int = 1

    # For streaming output
    last_output_offset: int = 0
    # For incremental state update.
    text: str = ""
    output_ids: List[int] = dataclasses.field(default_factory=list)
    input_token_logprobs_val: List[float] = dataclasses.field(default_factory=list)
    input_token_logprobs_idx: List[int] = dataclasses.field(default_factory=list)
    output_token_logprobs_val: List[float] = dataclasses.field(default_factory=list)
    output_token_logprobs_idx: List[int] = dataclasses.field(default_factory=list)
    input_top_logprobs_val: List[List[float]] = dataclasses.field(default_factory=list)
    input_top_logprobs_idx: List[List[int]] = dataclasses.field(default_factory=list)
    output_top_logprobs_val: List[List[float]] = dataclasses.field(default_factory=list)
    output_top_logprobs_idx: List[List[int]] = dataclasses.field(default_factory=list)
    input_token_ids_logprobs_val: List = dataclasses.field(default_factory=list)
    input_token_ids_logprobs_idx: List = dataclasses.field(default_factory=list)
    output_token_ids_logprobs_val: List = dataclasses.field(default_factory=list)
    output_token_ids_logprobs_idx: List = dataclasses.field(default_factory=list)


class TokenizerManager:
    """TokenizerManager is a process that tokenizes the text."""

    def __init__(
        self,
        server_args: ServerArgs,
        port_args: PortArgs,
    ):
        # Parse args
        self.server_args = server_args
        self.enable_metrics = server_args.enable_metrics
        self.log_requests = server_args.log_requests
        self.log_requests_level = server_args.log_requests_level
        self.preferred_sampling_params = (
            json.loads(server_args.preferred_sampling_params)
            if server_args.preferred_sampling_params
            else None
        )

        # Init inter-process communication
        context = zmq.asyncio.Context(2)
        self.recv_from_detokenizer = get_zmq_socket(
            context, zmq.PULL, port_args.tokenizer_ipc_name, True
        )
        self.send_to_scheduler = get_zmq_socket(
            context, zmq.PUSH, port_args.scheduler_input_ipc_name, True
        )

        # Read model args
        self.model_path = server_args.model_path
        self.served_model_name = server_args.served_model_name
        self.model_config = ModelConfig.from_server_args(server_args)

        self.is_generation = self.model_config.is_generation
        self.is_image_gen = self.model_config.is_image_gen
        self.context_len = self.model_config.context_len
        self.image_token_id = self.model_config.image_token_id

        if self.model_config.is_multimodal:
            import_processors()
            _processor = get_processor(
                server_args.tokenizer_path,
                tokenizer_mode=server_args.tokenizer_mode,
                trust_remote_code=server_args.trust_remote_code,
                revision=server_args.revision,
                use_fast=not server_args.disable_fast_image_processor,
            )

            # We want to parallelize the image pre-processing so we create an executor for it
            # We create mm_processor for any skip_tokenizer_init to make sure we still encode
            # images even with skip_tokenizer_init=False.
            self.mm_processor = get_mm_processor(
                self.model_config.hf_config, server_args, _processor
            )

            if server_args.skip_tokenizer_init:
                self.tokenizer = self.processor = None
            else:
                self.processor = _processor
                self.tokenizer = get_tokenizer_from_processor(self.processor)
                os.environ["TOKENIZERS_PARALLELISM"] = "false"
        else:
            self.mm_processor = get_dummy_processor()

            if server_args.skip_tokenizer_init:
                self.tokenizer = self.processor = None
            else:
                self.tokenizer = get_tokenizer(
                    server_args.tokenizer_path,
                    tokenizer_mode=server_args.tokenizer_mode,
                    trust_remote_code=server_args.trust_remote_code,
                    revision=server_args.revision,
                )

        # Store states
        self.no_create_loop = False
        self.rid_to_state: Dict[str, ReqState] = {}
        self.health_check_failed = False
        self.gracefully_exit = False
        self.last_receive_tstamp = 0
        self.dump_requests_folder = ""  # By default do not dump
        self.dump_requests_threshold = 1000
        self.dump_request_list: List[Tuple] = []
        self.log_request_metadata = self.get_log_request_metadata()

        # The event to notify the weight sync is finished.
        self.model_update_lock = RWLock()
        self.model_update_result: Optional[Awaitable[UpdateWeightFromDiskReqOutput]] = (
            None
        )
        self.asyncio_tasks = set()

        # For session info
        self.session_futures = {}  # session_id -> asyncio event

        # Set after scheduler is initialized
        self.max_req_input_len = None

        # Metrics
        if self.enable_metrics:
            self.metrics_collector = TokenizerMetricsCollector(
                labels={
                    "model_name": self.server_args.served_model_name,
                    # TODO: Add lora name/path in the future,
                },
                bucket_time_to_first_token=self.server_args.bucket_time_to_first_token,
                bucket_e2e_request_latency=self.server_args.bucket_e2e_request_latency,
                bucket_inter_token_latency=self.server_args.bucket_inter_token_latency,
                collect_tokens_histogram=self.server_args.collect_tokens_histogram,
            )

        # Communicators
        self.init_weights_update_group_communicator = _Communicator(
            self.send_to_scheduler, server_args.dp_size
        )
        self.update_weights_from_distributed_communicator = _Communicator(
            self.send_to_scheduler, server_args.dp_size
        )
        self.update_weights_from_tensor_communicator = _Communicator(
            self.send_to_scheduler, server_args.dp_size
        )
        self.get_weights_by_name_communicator = _Communicator(
            self.send_to_scheduler, server_args.dp_size
        )
        self.release_memory_occupation_communicator = _Communicator(
            self.send_to_scheduler, server_args.dp_size
        )
        self.resume_memory_occupation_communicator = _Communicator(
            self.send_to_scheduler, server_args.dp_size
        )
        self.slow_down_communicator = _Communicator(
            self.send_to_scheduler, server_args.dp_size
        )
        self.flush_cache_communicator = _Communicator(
            self.send_to_scheduler, server_args.dp_size
        )
        self.profile_communicator = _Communicator(
            self.send_to_scheduler, server_args.dp_size
        )
        self.health_check_communitcator = _Communicator(self.send_to_scheduler, 1)
        self.get_internal_state_communicator = _Communicator(
            self.send_to_scheduler, server_args.dp_size
        )
        self.set_internal_state_communicator = _Communicator(
            self.send_to_scheduler, server_args.dp_size
        )
        self.expert_distribution_communicator = _Communicator(
            self.send_to_scheduler, server_args.dp_size
        )

        self._result_dispatcher = TypeBasedDispatcher(
            [
                (
                    (
                        BatchStrOut,
                        BatchEmbeddingOut,
                        BatchTokenIDOut,
                        BatchMultimodalOut,
                    ),
                    self._handle_batch_output,
                ),
                (AbortReq, self._handle_abort_req),
                (OpenSessionReqOutput, self._handle_open_session_req_output),
                (
                    UpdateWeightFromDiskReqOutput,
                    self._handle_update_weights_from_disk_req_output,
                ),
                (
                    InitWeightsUpdateGroupReqOutput,
                    self.init_weights_update_group_communicator.handle_recv,
                ),
                (
                    UpdateWeightsFromDistributedReqOutput,
                    self.update_weights_from_distributed_communicator.handle_recv,
                ),
                (
                    UpdateWeightsFromTensorReqOutput,
                    self.update_weights_from_tensor_communicator.handle_recv,
                ),
                (
                    GetWeightsByNameReqOutput,
                    self.get_weights_by_name_communicator.handle_recv,
                ),
                (
                    ReleaseMemoryOccupationReqOutput,
                    self.release_memory_occupation_communicator.handle_recv,
                ),
                (
                    ResumeMemoryOccupationReqOutput,
                    self.resume_memory_occupation_communicator.handle_recv,
                ),
                (
                    SlowDownReqOutput,
                    self.slow_down_communicator.handle_recv,
                ),
                (
                    FlushCacheReqOutput,
                    self.flush_cache_communicator.handle_recv,
                ),
                (
                    ProfileReqOutput,
                    self.profile_communicator.handle_recv,
                ),
                (
                    GetInternalStateReqOutput,
                    self.get_internal_state_communicator.handle_recv,
                ),
                (
                    SetInternalStateReqOutput,
                    self.set_internal_state_communicator.handle_recv,
                ),
                (
                    ExpertDistributionReqOutput,
                    self.expert_distribution_communicator.handle_recv,
                ),
                (HealthCheckOutput, lambda x: None),
            ]
        )

        # For pd disaggregtion
        self.disaggregation_mode = DisaggregationMode(
            self.server_args.disaggregation_mode
        )
        self.transfer_backend = TransferBackend(
            self.server_args.disaggregation_transfer_backend
        )
        # Start kv boostrap server on prefill
        if self.disaggregation_mode == DisaggregationMode.PREFILL:
            # only start bootstrap server on prefill tm
            kv_bootstrap_server_class = get_kv_class(
                self.transfer_backend, KVClassType.BOOTSTRAP_SERVER
            )
            self.bootstrap_server = kv_bootstrap_server_class(
                self.server_args.disaggregation_bootstrap_port
            )

    async def generate_request(
        self,
        obj: Union[GenerateReqInput, EmbeddingReqInput],
        request: Optional[fastapi.Request] = None,
    ):
        created_time = time.time()

        self.auto_create_handle_loop()

        if isinstance(obj, EmbeddingReqInput) and self.is_generation:
            raise ValueError(
                "This model does not appear to be an embedding model by default. "
                "Please add `--is-embedding` when launching the server or try another model."
            )

        obj.normalize_batch_and_arguments()

        if self.log_requests:
            max_length, skip_names, _ = self.log_request_metadata
            logger.info(
                f"Receive: obj={dataclass_to_string_truncated(obj, max_length, skip_names=skip_names)}"
            )

        async with self.model_update_lock.reader_lock:
            is_single = obj.is_single
            if is_single:
                tokenized_obj = await self._tokenize_one_request(obj)
                self._send_one_request(obj, tokenized_obj, created_time)
                async for response in self._wait_one_response(obj, request):
                    yield response
            else:
                async for response in self._handle_batch_request(
                    obj, request, created_time
                ):
                    yield response

    async def _tokenize_one_request(
        self,
        obj: Union[GenerateReqInput, EmbeddingReqInput],
    ):
        """Tokenize one request."""
        # Tokenize
        input_embeds = None
        input_text = obj.text
        if obj.input_embeds is not None:
            if not self.server_args.disable_radix_cache:
                raise ValueError(
                    "input_embeds is provided while disable_radix_cache is False. "
                    "Please add `--disable-radix-cache` when you launch the server "
                    "if you want to use input_embeds as inputs."
                )
            input_embeds = obj.input_embeds
            input_ids = obj.input_ids
        elif obj.input_ids is not None:
            input_ids = obj.input_ids
        else:
            if self.tokenizer is None:
                raise ValueError(
                    "The engine initialized with skip_tokenizer_init=True cannot "
                    "accept text prompts. Please provide input_ids or re-initialize "
                    "the engine with skip_tokenizer_init=False."
                )
            input_ids = self.tokenizer.encode(input_text)

        image_inputs: Optional[Dict] = None
        if obj.contains_mm_input():
            image_inputs = await self.mm_processor.process_mm_data_async(
                image_data=obj.image_data,
                input_text=input_text or input_ids,
                request_obj=obj,
                max_req_input_len=self.max_req_input_len,
            )
            if image_inputs and "input_ids" in image_inputs:
                input_ids = image_inputs["input_ids"]

        self._validate_token_len(obj, input_ids)
        return self._create_tokenized_object(
            obj, input_text, input_ids, input_embeds, image_inputs
        )

    def _validate_token_len(
        self, obj: Union[GenerateReqInput, EmbeddingReqInput], input_ids: List[int]
    ) -> None:
        """Validates that the input token count and the requested token count doesn't exceed the model's context length."""

        input_token_num = len(input_ids) if input_ids is not None else 0
        # Check if input alone exceeds context length
        if input_token_num >= self.context_len:
            raise ValueError(
                f"The input ({input_token_num} tokens) is longer than the "
                f"model's context length ({self.context_len} tokens)."
            )

        # Check total tokens (input + max_new_tokens)
        max_new_tokens = obj.sampling_params.get("max_new_tokens")
        if (
            max_new_tokens is not None
            and (max_new_tokens + input_token_num) >= self.context_len
        ):
            total_tokens = max_new_tokens + input_token_num
            error_msg = (
                f"Requested token count exceeds the model's maximum context length "
                f"of {self.context_len} tokens. You requested a total of {total_tokens} "
                f"tokens: {input_token_num} tokens from the input messages and "
                f"{max_new_tokens} tokens for the completion. Please reduce the number "
                f"of tokens in the input messages or the completion to fit within the limit."
            )
            raise ValueError(error_msg)

    def _create_tokenized_object(
        self,
        obj: Union[GenerateReqInput, EmbeddingReqInput],
        input_text: str,
        input_ids: List[int],
        input_embeds: Optional[Union[List[float], None]] = None,
        image_inputs: Optional[Dict] = None,
    ) -> Union[TokenizedGenerateReqInput, TokenizedEmbeddingReqInput]:
        """Create a tokenized request object from common parameters."""

        if self.is_generation:
            return_logprob = obj.return_logprob
            logprob_start_len = obj.logprob_start_len
            top_logprobs_num = obj.top_logprobs_num
            token_ids_logprob = obj.token_ids_logprob
            session_params = (
                SessionParams(**obj.session_params) if obj.session_params else None
            )
            if (
                obj.custom_logit_processor
                and not self.server_args.enable_custom_logit_processor
            ):
                raise ValueError(
                    "The server is not configured to enable custom logit processor. "
                    "Please set `--enable-custom-logits-processor` to enable this feature."
                )

        # Parse sampling parameters
        # Note: if there are preferred sampling params, we use them if they are not
        # explicitly passed in sampling_params
        if self.preferred_sampling_params:
            sampling_kwargs = {**self.preferred_sampling_params, **obj.sampling_params}
        else:
            sampling_kwargs = obj.sampling_params
        sampling_params = SamplingParams(**sampling_kwargs)
        sampling_params.normalize(self.tokenizer)
        sampling_params.verify()

        # Build return object
        if isinstance(obj, GenerateReqInput):
            tokenized_obj = TokenizedGenerateReqInput(
                obj.rid,
                input_text,
                input_ids,
                image_inputs,
                sampling_params,
                return_logprob,
                logprob_start_len,
                top_logprobs_num,
                token_ids_logprob,
                obj.stream,
                bootstrap_host=obj.bootstrap_host,
                bootstrap_port=obj.bootstrap_port,
                bootstrap_room=obj.bootstrap_room,
                lora_path=obj.lora_path,
                input_embeds=input_embeds,
                session_params=session_params,
                custom_logit_processor=obj.custom_logit_processor,
                return_hidden_states=obj.return_hidden_states,
            )
        elif isinstance(obj, EmbeddingReqInput):
            tokenized_obj = TokenizedEmbeddingReqInput(
                obj.rid,
                input_text,
                input_ids,
                image_inputs,
                sampling_params,
            )

        return tokenized_obj

    async def _batch_tokenize_and_process(
        self, batch_size: int, obj: Union[GenerateReqInput, EmbeddingReqInput]
    ) -> List[Union[TokenizedGenerateReqInput, TokenizedEmbeddingReqInput]]:
        """Handle batch tokenization for text inputs only."""
        logger.debug(f"Starting batch tokenization for {batch_size} text requests")

        # Collect requests and texts
        requests = [obj[i] for i in range(batch_size)]
        texts = [req.text for req in requests]

        # Batch tokenize all texts
        encoded = self.tokenizer(texts)
        input_ids_list = encoded["input_ids"]

        # Process all requests
        tokenized_objs = []
        for i, req in enumerate(requests):
            self._validate_token_len(obj[i], input_ids_list[i])
            tokenized_objs.append(
                self._create_tokenized_object(
                    req, req.text, input_ids_list[i], None, None
                )
            )
        logger.debug(f"Completed batch processing for {batch_size} requests")
        return tokenized_objs

    def _validate_batch_tokenization_constraints(
        self, batch_size: int, obj: Union[GenerateReqInput, EmbeddingReqInput]
    ) -> None:
        """Validate constraints for batch tokenization processing."""
        for i in range(batch_size):
            if self.is_generation and obj[i].image_data:
                raise ValueError(
                    "For image input processing do not set `enable_tokenizer_batch_encode`."
                )
            if obj[i].input_ids is not None:
                raise ValueError(
                    "Batch tokenization is not needed for pre-tokenized input_ids. Do not set `enable_tokenizer_batch_encode`."
                )
            if obj[i].input_embeds is not None:
                raise ValueError(
                    "Batch tokenization is not needed for input_embeds. Do not set `enable_tokenizer_batch_encode`."
                )

    def _send_one_request(
        self,
        obj: Union[GenerateReqInput, EmbeddingReqInput],
        tokenized_obj: Union[TokenizedGenerateReqInput, TokenizedEmbeddingReqInput],
        created_time: Optional[float] = None,
    ):
        self.send_to_scheduler.send_pyobj(tokenized_obj)
        state = ReqState([], False, asyncio.Event(), obj, created_time=created_time)
        self.rid_to_state[obj.rid] = state

    async def _wait_one_response(
        self,
        obj: Union[GenerateReqInput, EmbeddingReqInput],
        request: Optional[fastapi.Request] = None,
    ):
        """Wait for the response of one request."""
        state = self.rid_to_state[obj.rid]

        while True:
            try:
                await asyncio.wait_for(state.event.wait(), timeout=4)
            except asyncio.TimeoutError:
                if request is not None and await request.is_disconnected():
                    # Abort the request for disconnected requests (non-streaming, waiting queue)
                    self.abort_request(obj.rid)
                    # Use exception to kill the whole call stack and asyncio task
                    raise ValueError(
                        f"Request is disconnected from the client side (type 1). Abort request {obj.rid=}"
                    )
                continue

            out = state.out_list[-1]

            state.out_list = []
            if state.finished:
                if self.log_requests:
                    max_length, skip_names, out_skip_names = self.log_request_metadata
                    if self.model_config.is_multimodal_gen:
                        msg = f"Finish: obj={dataclass_to_string_truncated(obj, max_length, skip_names=skip_names)}"
                    else:
                        msg = f"Finish: obj={dataclass_to_string_truncated(obj, max_length, skip_names=skip_names)}, out={dataclass_to_string_truncated(out, max_length, skip_names=out_skip_names)}"
                    logger.info(msg)

                # Check if this was an abort/error created by scheduler
                if isinstance(out["meta_info"].get("finish_reason"), dict):
                    finish_reason = out["meta_info"]["finish_reason"]
                    if (
                        finish_reason.get("type") == "abort"
                        and finish_reason.get("status_code") == HTTPStatus.BAD_REQUEST
                    ):
                        raise ValueError(finish_reason["message"])

                yield out
                break

            state.event.clear()

            if obj.stream:
                yield out
            else:
                if request is not None and await request.is_disconnected():
                    # Abort the request for disconnected requests (non-streaming, running)
                    self.abort_request(obj.rid)
                    # Use exception to kill the whole call stack and asyncio task
                    raise ValueError(
                        f"Request is disconnected from the client side (type 3). Abort request {obj.rid=}"
                    )

    async def _handle_batch_request(
        self,
        obj: Union[GenerateReqInput, EmbeddingReqInput],
        request: Optional[fastapi.Request] = None,
        created_time: Optional[float] = None,
    ):
        batch_size = obj.batch_size

        generators = []
        rids = []
        if getattr(obj, "parallel_sample_num", 1) == 1:
            if self.server_args.enable_tokenizer_batch_encode:
                # Validate batch tokenization constraints
                self._validate_batch_tokenization_constraints(batch_size, obj)

                tokenized_objs = await self._batch_tokenize_and_process(batch_size, obj)

                for i, tokenized_obj in enumerate(tokenized_objs):
                    tmp_obj = obj[i]
                    self._send_one_request(tmp_obj, tokenized_obj, created_time)
                    generators.append(self._wait_one_response(tmp_obj, request))
                    rids.append(tmp_obj.rid)
            else:
                # Sequential tokenization and processing
                for i in range(batch_size):
                    tmp_obj = obj[i]
                    tokenized_obj = await self._tokenize_one_request(tmp_obj)
                    self._send_one_request(tmp_obj, tokenized_obj, created_time)
                    generators.append(self._wait_one_response(tmp_obj, request))
                    rids.append(tmp_obj.rid)
        else:
            # FIXME: When using batch and parallel_sample_num together, the perf is not optimal.
            if batch_size > 128:
                logger.warning(
                    "Sending a single large batch with parallel sampling (n > 1) has not been well optimized. "
                    "The performance might be better if you just duplicate the requests n times or use "
                    "many threads to send them one by one with parallel sampling (n > 1)."
                )

            # Tokenize all requests
            objs = [obj[i] for i in range(batch_size)]
            tokenized_objs = await asyncio.gather(
                *(self._tokenize_one_request(obj) for obj in objs)
            )

            # Cache the common prefix for parallel sampling
            for i in range(batch_size):
                tmp_obj = copy.copy(objs[i])
                tokenized_obj = copy.copy(tokenized_objs[i])
                tokenized_obj.rid = tmp_obj.regenerate_rid()
                tokenized_obj.sampling_params = copy.copy(tokenized_obj.sampling_params)
                tokenized_obj.sampling_params.max_new_tokens = 0
                tokenized_obj.stream = False
                self._send_one_request(tmp_obj, tokenized_obj, created_time)
                await self._wait_one_response(tmp_obj, request).__anext__()

            # Expand requests, assign new rids for them, and send them
            for i in range(batch_size):
                for _ in range(obj.parallel_sample_num):
                    tmp_obj = copy.copy(objs[i])
                    tokenized_obj = copy.copy(tokenized_objs[i])
                    tokenized_obj.rid = tmp_obj.regenerate_rid()
                    self._send_one_request(tmp_obj, tokenized_obj, created_time)
                    generators.append(self._wait_one_response(tmp_obj, request))
                    rids.append(tmp_obj.rid)

        # Wait for all requests
        is_stream = hasattr(obj, "stream") and obj.stream
        if not is_stream:
            outputs = await asyncio.gather(*(gen.__anext__() for gen in generators))
            yield outputs
        else:
            rid_to_index = {rid: i for i, rid in enumerate(rids)}
            task_map = {asyncio.create_task(gen.__anext__()): gen for gen in generators}
            while task_map:
                done, _ = await asyncio.wait(
                    task_map.keys(), return_when=asyncio.FIRST_COMPLETED
                )

                for task in done:
                    gen = task_map.pop(task)
                    try:
                        result = task.result()
                        result["index"] = rid_to_index[result["meta_info"]["id"]]
                        yield result
                        new_task = asyncio.create_task(gen.__anext__())
                        task_map[new_task] = gen
                    except StopAsyncIteration:
                        pass

    async def flush_cache(self) -> FlushCacheReqOutput:
        return (await self.flush_cache_communicator(FlushCacheReqInput()))[0]

    def abort_request(self, rid: str):
        if rid not in self.rid_to_state:
            return
        req = AbortReq(rid)
        self.send_to_scheduler.send_pyobj(req)

    async def start_profile(
        self,
        output_dir: Optional[str] = None,
        num_steps: Optional[int] = None,
        activities: Optional[List[str]] = None,
        with_stack: Optional[bool] = None,
        record_shapes: Optional[bool] = None,
    ):
        self.auto_create_handle_loop()
        req = ProfileReq(
            type=ProfileReqType.START_PROFILE,
            output_dir=output_dir,
            num_steps=num_steps,
            activities=activities,
            with_stack=with_stack,
            record_shapes=record_shapes,
            profile_id=str(time.time()),
        )
        return await self._execute_profile(req)

    async def stop_profile(self):
        self.auto_create_handle_loop()
        req = ProfileReq(type=ProfileReqType.STOP_PROFILE)
        return await self._execute_profile(req)

    async def _execute_profile(self, req: ProfileReq):
        result = (await self.profile_communicator(req))[0]
        if not result.success:
            raise RuntimeError(result.message)
        return result

    async def start_expert_distribution_record(self):
        self.auto_create_handle_loop()
        await self.expert_distribution_communicator(ExpertDistributionReq.START_RECORD)

    async def stop_expert_distribution_record(self):
        self.auto_create_handle_loop()
        await self.expert_distribution_communicator(ExpertDistributionReq.STOP_RECORD)

    async def dump_expert_distribution_record(self):
        self.auto_create_handle_loop()
        await self.expert_distribution_communicator(ExpertDistributionReq.DUMP_RECORD)

    async def update_weights_from_disk(
        self,
        obj: UpdateWeightFromDiskReqInput,
        request: Optional[fastapi.Request] = None,
    ) -> Tuple[bool, str]:
        self.auto_create_handle_loop()

        # default the load format to the server_args
        if obj.load_format is None:
            obj.load_format = self.server_args.load_format
        logger.info("Start update_weights. Load format=%s", obj.load_format)

        if True:
            # Hold the lock if it is not async. This means that weight sync
            # cannot run while requests are in progress.
            async with self.model_update_lock.writer_lock:
                return await self._wait_for_model_update_from_disk(obj)

    async def _wait_for_model_update_from_disk(
        self, obj: UpdateWeightFromDiskReqInput
    ) -> Tuple[bool, str]:
        self.send_to_scheduler.send_pyobj(obj)
        self.model_update_result = asyncio.Future()
        if self.server_args.dp_size == 1:
            result = await self.model_update_result
            if result.success:
                self.served_model_name = obj.model_path
                self.server_args.model_path = obj.model_path
                self.server_args.load_format = obj.load_format
                self.model_path = obj.model_path
            return result.success, result.message, result.num_paused_requests
        else:  # self.server_args.dp_size > 1
            self.model_update_tmp = []
            result = await self.model_update_result

            all_success = all([r.success for r in result])
            if all_success is True:
                self.server_args.model_path = obj.model_path
                self.server_args.load_format = obj.load_format
                self.model_path = obj.model_path
            all_message = [r.message for r in result]
            all_message = " | ".join(all_message)
            all_paused_requests = [r.num_paused_requests for r in result]
            return all_success, all_message, all_paused_requests

    async def init_weights_update_group(
        self,
        obj: InitWeightsUpdateGroupReqInput,
        request: Optional[fastapi.Request] = None,
    ) -> Tuple[bool, str]:
        self.auto_create_handle_loop()
        assert (
            self.server_args.dp_size == 1
        ), "dp_size must be 1 for init parameter update group"
        result = (await self.init_weights_update_group_communicator(obj))[0]
        return result.success, result.message

    async def update_weights_from_distributed(
        self,
        obj: UpdateWeightsFromDistributedReqInput,
        request: Optional[fastapi.Request] = None,
    ) -> Tuple[bool, str]:
        self.auto_create_handle_loop()
        assert (
<<<<<<< HEAD
            self.server_args.dp_size == 1 or self.server_args.enable_dp_attention
        ), "dp_size must be 1 or dp attention must be enabled for update weights from distributed"
=======
            self.server_args.dp_size == 1
        ), "dp_size must be 1 for update weights from distributed"
>>>>>>> b1465557

        # This means that weight sync
        # cannot run while requests are in progress.
        async with self.model_update_lock.writer_lock:
            result = (await self.update_weights_from_distributed_communicator(obj))[0]
            return result.success, result.message

    async def update_weights_from_tensor(
        self,
        obj: UpdateWeightsFromTensorReqInput,
        request: Optional[fastapi.Request] = None,
    ) -> Tuple[bool, str]:
        self.auto_create_handle_loop()
        assert (
            self.server_args.dp_size == 1 or self.server_args.enable_dp_attention
        ), "dp_size must be 1 or dp attention must be enabled for update weights from tensor"

        # This means that weight sync
        # cannot run while requests are in progress.
        async with self.model_update_lock.writer_lock:
            result = (await self.update_weights_from_tensor_communicator(obj))[0]
            return result.success, result.message

    async def get_weights_by_name(
        self, obj: GetWeightsByNameReqInput, request: Optional[fastapi.Request] = None
    ):
        self.auto_create_handle_loop()
        results = await self.get_weights_by_name_communicator(obj)
        all_parameters = [r.parameter for r in results]
        if self.server_args.dp_size == 1:
            return all_parameters[0]
        else:
            return all_parameters

    async def release_memory_occupation(
        self,
        obj: ReleaseMemoryOccupationReqInput,
        request: Optional[fastapi.Request] = None,
    ):
        self.auto_create_handle_loop()
        await self.release_memory_occupation_communicator(obj)

    async def resume_memory_occupation(
        self,
        obj: ResumeMemoryOccupationReqInput,
        request: Optional[fastapi.Request] = None,
    ):
        self.auto_create_handle_loop()
        await self.resume_memory_occupation_communicator(obj)

    async def slow_down(
        self,
        obj: SlowDownReqInput,
        request: Optional[fastapi.Request] = None,
    ):
        self.auto_create_handle_loop()
        await self.slow_down_communicator(obj)

    async def open_session(
        self, obj: OpenSessionReqInput, request: Optional[fastapi.Request] = None
    ):
        self.auto_create_handle_loop()

        if obj.session_id is None:
            obj.session_id = uuid.uuid4().hex
        elif obj.session_id in self.session_futures:
            return None

        self.send_to_scheduler.send_pyobj(obj)

        self.session_futures[obj.session_id] = asyncio.Future()
        session_id = await self.session_futures[obj.session_id]
        del self.session_futures[obj.session_id]
        return session_id

    async def close_session(
        self, obj: CloseSessionReqInput, request: Optional[fastapi.Request] = None
    ):
        await self.send_to_scheduler.send_pyobj(obj)

    async def get_internal_state(self) -> List[Dict[Any, Any]]:
        req = GetInternalStateReq()
        responses: List[GetInternalStateReqOutput] = (
            await self.get_internal_state_communicator(req)
        )
        # Many DP ranks
        return [res.internal_state for res in responses]

    async def set_internal_state(
        self, obj: SetInternalStateReq
    ) -> SetInternalStateReqOutput:
        responses: List[SetInternalStateReqOutput] = (
            await self.set_internal_state_communicator(obj)
        )
        return [res.internal_state for res in responses]

    def get_log_request_metadata(self):
        max_length = None
        skip_names = None
        out_skip_names = None
        if self.log_requests:
            if self.log_requests_level == 0:
                max_length = 1 << 30
                skip_names = set(
                    [
                        "text",
                        "input_ids",
                        "input_embeds",
                        "image_data",
                        "audio_data",
                        "lora_path",
                    ]
                )
                out_skip_names = set(
                    [
                        "text",
                        "output_ids",
                    ]
                )
            elif self.log_requests_level == 1:
                max_length = 2048
            elif self.log_requests_level == 2:
                max_length = 1 << 30
            else:
                raise ValueError(
                    f"Invalid --log-requests-level: {self.log_requests_level=}"
                )
        return max_length, skip_names, out_skip_names

    def configure_logging(self, obj: ConfigureLoggingReq):
        if obj.log_requests is not None:
            self.log_requests = obj.log_requests
        if obj.log_requests_level is not None:
            self.log_requests_level = obj.log_requests_level
        if obj.dump_requests_folder is not None:
            self.dump_requests_folder = obj.dump_requests_folder
        if obj.dump_requests_threshold is not None:
            self.dump_requests_threshold = obj.dump_requests_threshold
        logging.info(f"Config logging: {obj=}")
        self.log_request_metadata = self.get_log_request_metadata()

    def create_abort_task(self, obj: GenerateReqInput):
        # Abort the request if the client is disconnected.
        async def abort_request():
            await asyncio.sleep(2)
            if obj.is_single:
                self.abort_request(obj.rid)
            else:
                for rid in obj.rid:
                    self.abort_request(rid)

        background_tasks = BackgroundTasks()
        background_tasks.add_task(abort_request)
        return background_tasks

    def auto_create_handle_loop(self):
        if self.no_create_loop:
            return

        self.no_create_loop = True
        loop = asyncio.get_event_loop()
        self.asyncio_tasks.add(
            loop.create_task(print_exception_wrapper(self.handle_loop))
        )

        self.event_loop = loop

        # We cannot add signal handler when the tokenizer manager is not in
        # the main thread due to the CPython limitation.
        if threading.current_thread() is threading.main_thread():
            signal_handler = SignalHandler(self)
            loop.add_signal_handler(signal.SIGTERM, signal_handler.sigterm_handler)
            # Update the signal handler for the process. It overrides the sigquit handler in the launch phase.
            loop.add_signal_handler(
                signal.SIGQUIT, signal_handler.running_phase_sigquit_handler
            )
        else:
            logger.warning(
                "Signal handler is not added because the tokenizer manager is "
                "not in the main thread. This disables graceful shutdown of the "
                "tokenizer manager when SIGTERM is received."
            )
        self.asyncio_tasks.add(
            loop.create_task(print_exception_wrapper(self.sigterm_watchdog))
        )

    async def sigterm_watchdog(self):
        while not self.gracefully_exit:
            await asyncio.sleep(5)

        # Drain requests
        while True:
            remain_num_req = len(self.rid_to_state)

            if self.health_check_failed:
                # if health check failed, we should exit immediately
                logger.error(
                    "Signal SIGTERM received while health check failed. Exiting... remaining number of requests: %d",
                    remain_num_req,
                )
                break

            logger.info(
                f"Gracefully exiting... remaining number of requests {remain_num_req}"
            )
            if remain_num_req > 0:
                await asyncio.sleep(5)
            else:
                break

        kill_process_tree(os.getpid(), include_parent=True)
        sys.exit(0)

    async def handle_loop(self):
        """The event loop that handles requests"""

        while True:
            recv_obj = await self.recv_from_detokenizer.recv_pyobj()
            self._result_dispatcher(recv_obj)
            self.last_receive_tstamp = time.time()

    def _handle_batch_output(
        self,
        recv_obj: Union[
            BatchStrOut, BatchEmbeddingOut, BatchMultimodalOut, BatchTokenIDOut
        ],
    ):
        for i, rid in enumerate(recv_obj.rids):
            state = self.rid_to_state.get(rid, None)
            if state is None:
                logger.error(
                    f"Received output for {rid=} but the state was deleted in TokenizerManager."
                )
                continue

            # Build meta_info and return value
            meta_info = {
                "id": rid,
                "finish_reason": recv_obj.finished_reasons[i],
                "prompt_tokens": recv_obj.prompt_tokens[i],
            }

            if getattr(state.obj, "return_logprob", False):
                self.convert_logprob_style(
                    meta_info,
                    state,
                    state.obj.top_logprobs_num,
                    state.obj.token_ids_logprob,
                    state.obj.return_text_in_logprobs
                    and not self.server_args.skip_tokenizer_init,
                    recv_obj,
                    i,
                )

            if not isinstance(recv_obj, BatchEmbeddingOut):
                meta_info.update(
                    {
                        "completion_tokens": recv_obj.completion_tokens[i],
                        "cached_tokens": recv_obj.cached_tokens[i],
                    }
                )

            if getattr(recv_obj, "output_hidden_states", None):
                meta_info["hidden_states"] = recv_obj.output_hidden_states[i]

            if isinstance(recv_obj, BatchStrOut):
                state.text += recv_obj.output_strs[i]
                out_dict = {
                    "text": state.text,
                    "meta_info": meta_info,
                }
            elif isinstance(recv_obj, BatchTokenIDOut):
                if self.server_args.stream_output and state.obj.stream:
                    state.output_ids.extend(recv_obj.output_ids[i])
                    output_token_ids = state.output_ids[state.last_output_offset :]
                    state.last_output_offset = len(state.output_ids)
                else:
                    state.output_ids.extend(recv_obj.output_ids[i])
                    output_token_ids = state.output_ids

                out_dict = {
                    "output_ids": output_token_ids,
                    "meta_info": meta_info,
                }
            elif isinstance(recv_obj, BatchMultimodalOut):
                if isinstance(recv_obj.outputs[i], str):
                    out_dict = {
                        "text": recv_obj.outputs[i],
                        "meta_info": meta_info,
                    }
                else:
                    out_dict = {
                        "outputs": json.dumps(recv_obj.outputs[i]),
                        "meta_info": meta_info,
                    }
            else:
                assert isinstance(recv_obj, BatchEmbeddingOut)
                out_dict = {
                    "embedding": recv_obj.embeddings[i],
                    "meta_info": meta_info,
                }

            state.finished = recv_obj.finished_reasons[i] is not None
            if state.finished:
                if self.server_args.speculative_algorithm:
                    meta_info["spec_verify_ct"] = recv_obj.spec_verify_ct[i]
                state.finished_time = time.time()
                meta_info["e2e_latency"] = state.finished_time - state.created_time
                del self.rid_to_state[rid]

            state.out_list.append(out_dict)
            state.event.set()

            # Log metrics and dump
            if self.enable_metrics and state.obj.log_metrics:
                self.collect_metrics(state, recv_obj, i)
            if self.dump_requests_folder and state.finished and state.obj.log_metrics:
                self.dump_requests(state, out_dict)

    def convert_logprob_style(
        self,
        meta_info: dict,
        state: ReqState,
        top_logprobs_num: int,
        token_ids_logprob: List[int],
        return_text_in_logprobs: bool,
        recv_obj: BatchStrOut,
        recv_obj_index: int,
    ):
        if len(recv_obj.input_token_logprobs_val) > 0:
            state.input_token_logprobs_val.extend(
                recv_obj.input_token_logprobs_val[recv_obj_index]
            )
            state.input_token_logprobs_idx.extend(
                recv_obj.input_token_logprobs_idx[recv_obj_index]
            )
        state.output_token_logprobs_val.extend(
            recv_obj.output_token_logprobs_val[recv_obj_index]
        )
        state.output_token_logprobs_idx.extend(
            recv_obj.output_token_logprobs_idx[recv_obj_index]
        )
        meta_info["input_token_logprobs"] = self.detokenize_logprob_tokens(
            state.input_token_logprobs_val,
            state.input_token_logprobs_idx,
            return_text_in_logprobs,
        )
        meta_info["output_token_logprobs"] = self.detokenize_logprob_tokens(
            state.output_token_logprobs_val,
            state.output_token_logprobs_idx,
            return_text_in_logprobs,
        )

        if top_logprobs_num > 0:
            if len(recv_obj.input_top_logprobs_val) > 0:
                state.input_top_logprobs_val.extend(
                    recv_obj.input_top_logprobs_val[recv_obj_index]
                )
                state.input_top_logprobs_idx.extend(
                    recv_obj.input_top_logprobs_idx[recv_obj_index]
                )
            state.output_top_logprobs_val.extend(
                recv_obj.output_top_logprobs_val[recv_obj_index]
            )
            state.output_top_logprobs_idx.extend(
                recv_obj.output_top_logprobs_idx[recv_obj_index]
            )
            meta_info["input_top_logprobs"] = self.detokenize_top_logprobs_tokens(
                state.input_top_logprobs_val,
                state.input_top_logprobs_idx,
                return_text_in_logprobs,
            )
            meta_info["output_top_logprobs"] = self.detokenize_top_logprobs_tokens(
                state.output_top_logprobs_val,
                state.output_top_logprobs_idx,
                return_text_in_logprobs,
            )

        if token_ids_logprob is not None:
            if len(recv_obj.input_token_ids_logprobs_val) > 0:
                state.input_token_ids_logprobs_val.extend(
                    recv_obj.input_token_ids_logprobs_val[recv_obj_index]
                )
                state.input_token_ids_logprobs_idx.extend(
                    recv_obj.input_token_ids_logprobs_idx[recv_obj_index]
                )
            state.output_token_ids_logprobs_val.extend(
                recv_obj.output_token_ids_logprobs_val[recv_obj_index]
            )
            state.output_token_ids_logprobs_idx.extend(
                recv_obj.output_token_ids_logprobs_idx[recv_obj_index]
            )
            meta_info["input_token_ids_logprobs"] = self.detokenize_top_logprobs_tokens(
                state.input_token_ids_logprobs_val,
                state.input_token_ids_logprobs_idx,
                return_text_in_logprobs,
            )
            meta_info["output_token_ids_logprobs"] = (
                self.detokenize_top_logprobs_tokens(
                    state.output_token_ids_logprobs_val,
                    state.output_token_ids_logprobs_idx,
                    return_text_in_logprobs,
                )
            )

    def detokenize_logprob_tokens(
        self,
        token_logprobs_val: List[float],
        token_logprobs_idx: List[int],
        decode_to_text: bool,
    ):
        if not decode_to_text:
            return [
                (logprob, token_id, None)
                for logprob, token_id in zip(token_logprobs_val, token_logprobs_idx)
            ]
        else:
            assert self.tokenizer is not None
            token_texts = self.tokenizer.batch_decode(token_logprobs_idx)
            return list(zip(token_logprobs_val, token_logprobs_idx, token_texts))

    def detokenize_top_logprobs_tokens(
        self,
        token_logprobs_val: List[float],
        token_logprobs_idx: List[int],
        decode_to_text: bool,
    ):
        # TODO: The current implementation only batches the detokenization for top-k tokens per single position.
        # We should batch all top-k tokens in all positions.
        ret = []
        for i in range(len(token_logprobs_val)):
            if token_logprobs_val[i]:
                ret.append(
                    self.detokenize_logprob_tokens(
                        token_logprobs_val[i], token_logprobs_idx[i], decode_to_text
                    )
                )
            else:
                ret.append(None)
        return ret

    def collect_metrics(self, state: ReqState, recv_obj: BatchStrOut, i: int):
        completion_tokens = (
            recv_obj.completion_tokens[i]
            if getattr(recv_obj, "completion_tokens", None)
            else 0
        )

        if state.first_token_time == 0.0:
            state.first_token_time = state.last_time = time.time()
            state.last_completion_tokens = completion_tokens
            self.metrics_collector.observe_time_to_first_token(
                state.first_token_time - state.created_time
            )
        else:
            num_new_tokens = completion_tokens - state.last_completion_tokens
            if num_new_tokens:
                new_time = time.time()
                interval = new_time - state.last_time
                self.metrics_collector.observe_inter_token_latency(
                    interval,
                    num_new_tokens,
                )
                state.last_time = new_time
                state.last_completion_tokens = completion_tokens

        if state.finished:
            has_grammar = (
                state.obj.sampling_params.get("json_schema", None)
                or state.obj.sampling_params.get("regex", None)
                or state.obj.sampling_params.get("ebnf", None)
                or state.obj.sampling_params.get("structural_tag", None)
            )
            self.metrics_collector.observe_one_finished_request(
                recv_obj.prompt_tokens[i],
                completion_tokens,
                recv_obj.cached_tokens[i],
                state.finished_time - state.created_time,
                has_grammar,
            )

    def dump_requests(self, state: ReqState, out_dict: dict):
        self.dump_request_list.append(
            (state.obj, out_dict, state.created_time, time.time())
        )

        if len(self.dump_request_list) >= self.dump_requests_threshold:
            filename = os.path.join(
                self.dump_requests_folder,
                datetime.now().strftime("%Y-%m-%d_%H-%M-%S") + ".pkl",
            )
            logger.info(f"Dump {len(self.dump_request_list)} requests to {filename}")

            to_dump = self.dump_request_list
            self.dump_request_list = []

            def background_task():
                os.makedirs(self.dump_requests_folder, exist_ok=True)
                with open(filename, "wb") as f:
                    pickle.dump(to_dump, f)

            # Schedule the task to run in the background without awaiting it
            asyncio.create_task(asyncio.to_thread(background_task))

    def _handle_abort_req(self, recv_obj):
        self.rid_to_state.pop(recv_obj.rid)

    def _handle_open_session_req_output(self, recv_obj):
        self.session_futures[recv_obj.session_id].set_result(
            recv_obj.session_id if recv_obj.success else None
        )

    def _handle_update_weights_from_disk_req_output(self, recv_obj):
        if self.server_args.dp_size == 1:
            self.model_update_result.set_result(recv_obj)
        else:  # self.server_args.dp_size > 1
            self.model_update_tmp.append(recv_obj)
            # set future if the all results are received
            if len(self.model_update_tmp) == self.server_args.dp_size:
                self.model_update_result.set_result(self.model_update_tmp)


async def print_exception_wrapper(func):
    """
    Sometimes an asyncio function does not print exception.
    We do another wrapper to handle the exception.
    """
    try:
        await func()
    except Exception:
        traceback = get_exception_traceback()
        logger.error(f"TokenizerManager hit an exception: {traceback}")
        kill_process_tree(os.getpid(), include_parent=True)
        sys.exit(1)


class SignalHandler:
    def __init__(self, tokenizer_manager: TokenizerManager):
        self.tokenizer_manager = tokenizer_manager

    def sigterm_handler(self, signum=None, frame=None):
        logger.warning(
            f"SIGTERM received. {signum=} {frame=}. Draining requests and shutting down..."
        )
        self.tokenizer_manager.gracefully_exit = True

    def running_phase_sigquit_handler(self, signum=None, frame=None):
        logger.error(
            "Received sigquit from a child process. It usually means the child failed."
        )
        kill_process_tree(os.getpid())


T = TypeVar("T")


class _Communicator(Generic[T]):
    """Note: The communicator now only run up to 1 in-flight request at any time."""

    def __init__(self, sender, fan_out: int):
        self._sender = sender
        self._fan_out = fan_out
        self._result_event: Optional[asyncio.Event] = None
        self._result_values: Optional[List[T]] = None
        self._ready_queue: Deque[asyncio.Future] = deque()

    async def __call__(self, obj):
        ready_event = asyncio.Event()
        if self._result_event is not None or len(self._ready_queue) > 0:
            self._ready_queue.append(ready_event)
            await ready_event.wait()
            assert self._result_event is None
            assert self._result_values is None

        if obj:
            self._sender.send_pyobj(obj)

        self._result_event = asyncio.Event()
        self._result_values = []
        await self._result_event.wait()
        result_values = self._result_values
        self._result_event = self._result_values = None

        if len(self._ready_queue) > 0:
            self._ready_queue.popleft().set()

        return result_values

    def handle_recv(self, recv_obj: T):
        self._result_values.append(recv_obj)
        if len(self._result_values) == self._fan_out:
            self._result_event.set()


# Note: request abort handling logic
# We should handle all of the following cases correctly.
#
# | entrypoint | is_streaming | status          | abort engine    | cancel asyncio task   | rid_to_state                |
# | ---------- | ------------ | --------------- | --------------- | --------------------- | --------------------------- |
# | http       | yes          | waiting queue   | background task | fast api              | del in _handle_abort_req    |
# | http       | yes          | running         | background task | fast api              | del in _handle_batch_output |
# | http       | no           | waiting queue   | type 1          | type 1 exception      | del in _handle_abort_req    |
# | http       | no           | running         | type 3          | type 3 exception      | del in _handle_batch_output |
#<|MERGE_RESOLUTION|>--- conflicted
+++ resolved
@@ -893,13 +893,8 @@
     ) -> Tuple[bool, str]:
         self.auto_create_handle_loop()
         assert (
-<<<<<<< HEAD
             self.server_args.dp_size == 1 or self.server_args.enable_dp_attention
         ), "dp_size must be 1 or dp attention must be enabled for update weights from distributed"
-=======
-            self.server_args.dp_size == 1
-        ), "dp_size must be 1 for update weights from distributed"
->>>>>>> b1465557
 
         # This means that weight sync
         # cannot run while requests are in progress.
