# Copyright 2023-2024 SGLang Team
# Licensed under the Apache License, Version 2.0 (the "License");
# you may not use this file except in compliance with the License.
# You may obtain a copy of the License at
#
#     http://www.apache.org/licenses/LICENSE-2.0
#
# Unless required by applicable law or agreed to in writing, software
# distributed under the License is distributed on an "AS IS" BASIS,
# WITHOUT WARRANTIES OR CONDITIONS OF ANY KIND, either express or implied.
# See the License for the specific language governing permissions and
# limitations under the License.
# ==============================================================================
"""TokenizerManager is a process that tokenizes the text."""

import asyncio
import copy
import dataclasses
import json
import logging
import math
import os
import pickle
import signal
import sys
import threading
import time
import uuid
from collections import deque
from contextlib import nullcontext
from datetime import datetime
from http import HTTPStatus
from typing import (
    Any,
    Awaitable,
    Deque,
    Dict,
    Generic,
    List,
    Optional,
    Tuple,
    TypeVar,
    Union,
)

import fastapi
import torch
import uvloop
import zmq
import zmq.asyncio
from fastapi import BackgroundTasks

from sglang.srt.aio_rwlock import RWLock
from sglang.srt.configs.model_config import ModelConfig
from sglang.srt.disaggregation.utils import (
    DisaggregationMode,
    KVClassType,
    TransferBackend,
    get_kv_class,
)
from sglang.srt.hf_transformers_utils import (
    get_processor,
    get_tokenizer,
    get_tokenizer_from_processor,
)
from sglang.srt.lora.lora_registry import LoRARef, LoRARegistry
from sglang.srt.managers.io_struct import (
    AbortReq,
    BatchEmbeddingOut,
    BatchMultimodalOut,
    BatchStrOut,
    BatchTokenIDOut,
    BlockReqType,
    CloseSessionReqInput,
    ConfigureLoggingReq,
    EmbeddingReqInput,
    ExpertDistributionReq,
    ExpertDistributionReqOutput,
    FlushCacheReqInput,
    FlushCacheReqOutput,
    GenerateReqInput,
    GetInternalStateReq,
    GetInternalStateReqOutput,
    GetWeightsByNameReqInput,
    GetWeightsByNameReqOutput,
    HealthCheckOutput,
    InitWeightsUpdateGroupReqInput,
    InitWeightsUpdateGroupReqOutput,
    LoadLoRAAdapterReqInput,
    LoadLoRAAdapterReqOutput,
    LoRAUpdateResult,
    OpenSessionReqInput,
    OpenSessionReqOutput,
    ProfileReq,
    ProfileReqOutput,
    ProfileReqType,
    ReleaseMemoryOccupationReqInput,
    ReleaseMemoryOccupationReqOutput,
    ResumeMemoryOccupationReqInput,
    ResumeMemoryOccupationReqOutput,
    SessionParams,
    SetInternalStateReq,
    SetInternalStateReqOutput,
    SlowDownReqInput,
    SlowDownReqOutput,
    TokenizedEmbeddingReqInput,
    TokenizedGenerateReqInput,
    UnloadLoRAAdapterReqInput,
    UnloadLoRAAdapterReqOutput,
    UpdateWeightFromDiskReqInput,
    UpdateWeightFromDiskReqOutput,
    UpdateWeightsFromDistributedReqInput,
    UpdateWeightsFromDistributedReqOutput,
    UpdateWeightsFromTensorReqInput,
    UpdateWeightsFromTensorReqOutput,
    MultiTokenizerRegisterReq,
)
from sglang.srt.managers.mm_utils import TensorTransportMode
from sglang.srt.managers.multimodal_processor import get_mm_processor, import_processors
from sglang.srt.managers.scheduler_input_blocker import input_blocker_guard_region
from sglang.srt.metrics.collector import TokenizerMetricsCollector
from sglang.srt.sampling.sampling_params import SamplingParams
from sglang.srt.server_args import PortArgs, ServerArgs
from sglang.srt.utils import (
    dataclass_to_string_truncated,
    get_bool_env_var,
    get_zmq_socket,
    kill_process_tree,
    get_workerids_from_rids,
    get_origin_rid,
)
from sglang.utils import TypeBasedDispatcher, get_exception_traceback

asyncio.set_event_loop_policy(uvloop.EventLoopPolicy())

logger = logging.getLogger(__name__)


@dataclasses.dataclass
class ReqState:
    """Store the state a request."""

    out_list: List[Dict[Any, Any]]
    finished: bool
    event: asyncio.Event
    obj: Union[GenerateReqInput, EmbeddingReqInput]

    # For metrics
    created_time: float
    finished_time: float = 0.0
    first_token_time: float = 0.0
    last_time: float = 0.0
    last_completion_tokens: int = 1

    # For streaming output
    last_output_offset: int = 0

    # For incremental state update.
    # TODO(lianmin): do not initialize some lists if not needed.
    text: str = ""
    output_ids: List[int] = dataclasses.field(default_factory=list)
    input_token_logprobs_val: List[float] = dataclasses.field(default_factory=list)
    input_token_logprobs_idx: List[int] = dataclasses.field(default_factory=list)
    output_token_logprobs_val: List[float] = dataclasses.field(default_factory=list)
    output_token_logprobs_idx: List[int] = dataclasses.field(default_factory=list)
    input_top_logprobs_val: List[List[float]] = dataclasses.field(default_factory=list)
    input_top_logprobs_idx: List[List[int]] = dataclasses.field(default_factory=list)
    output_top_logprobs_val: List[List[float]] = dataclasses.field(default_factory=list)
    output_top_logprobs_idx: List[List[int]] = dataclasses.field(default_factory=list)
    input_token_ids_logprobs_val: List = dataclasses.field(default_factory=list)
    input_token_ids_logprobs_idx: List = dataclasses.field(default_factory=list)
    output_token_ids_logprobs_val: List = dataclasses.field(default_factory=list)
    output_token_ids_logprobs_idx: List = dataclasses.field(default_factory=list)


<<<<<<< HEAD

_global_tokenizer_worker_num = 1

def _determine_tensor_transport_mode(server_args: ServerArgs) -> TensorTransportMode:
    is_cross_node = server_args.dist_init_addr

    if is_cross_node:
        # Fallback to default CPU transport for multi-node
        return "default"
    else:
        return "cuda_ipc"


=======
>>>>>>> 9effeb5b
class TokenizerManager:
    """TokenizerManager is a process that tokenizes the text."""

    def __init__(
        self,
        server_args: ServerArgs,
        port_args: PortArgs,
        is_main: Optional[bool] = True,
    ):
        # Parse args
        self.server_args = server_args
        self.enable_metrics = server_args.enable_metrics
        self.log_requests = server_args.log_requests
        self.log_requests_level = server_args.log_requests_level
        self.preferred_sampling_params = (
            json.loads(server_args.preferred_sampling_params)
            if server_args.preferred_sampling_params
            else None
        )

        self.is_main = is_main

        self.crash_dump_folder = server_args.crash_dump_folder
<<<<<<< HEAD
        self.crash_dump_performed = False  # Flag to ensure dump is only called once

        # Init inter-process communication
        context = zmq.asyncio.Context(3)
        self.recv_from_detokenizer = get_zmq_socket(
            context, zmq.PULL, port_args.tokenizer_ipc_name, True
        )
        global _global_tokenizer_worker_num
        _global_tokenizer_worker_num = server_args.tokenizer_worker_num
        if server_args.tokenizer_worker_num > 1:
            self.tokenizer_ipc_name = port_args.tokenizer_ipc_name
            
            if self.is_main:
                self.send_to_scheduler = get_zmq_socket(
                    context, zmq.PUSH, port_args.scheduler_input_ipc_name, True
                )
                self.receive_from_worker = get_zmq_socket(
                    context, zmq.PULL, port_args.tokenizer_worker_ipc_name, True
                )
                self._loop = asyncio.new_event_loop()
                self._thread = threading.Thread(target=self._run_loop, daemon=True)
                self._thread.start()
                self._task = asyncio.run_coroutine_threadsafe(
                    self.router_worker_obj(), self._loop
                )
                # Start handle_loop simultaneously
                self._handle_task = asyncio.run_coroutine_threadsafe(
                    print_exception_wrapper(self.handle_loop), self._loop
                )

            else:
                # actual send to main receiver_from_worker
                self.send_to_scheduler = get_zmq_socket(
                    context, zmq.PUSH, port_args.tokenizer_worker_ipc_name, False
                )
        else:
            self.send_to_scheduler = get_zmq_socket(
                context, zmq.PUSH, port_args.scheduler_input_ipc_name, True
            )
=======
>>>>>>> 9effeb5b

        self.worker_id = os.getpid()
        # Read model args
        self.model_path = server_args.model_path
        self.served_model_name = server_args.served_model_name
        self.model_config = ModelConfig.from_server_args(server_args)
        self.is_generation = self.model_config.is_generation
        self.is_image_gen = self.model_config.is_image_gen
        self.context_len = self.model_config.context_len
        self.image_token_id = self.model_config.image_token_id
        self.max_req_input_len = None  # Will be set later in engine.py

        if self.model_config.is_multimodal:
            import_processors()
            _processor = get_processor(
                server_args.tokenizer_path,
                tokenizer_mode=server_args.tokenizer_mode,
                trust_remote_code=server_args.trust_remote_code,
                revision=server_args.revision,
                use_fast=not server_args.disable_fast_image_processor,
            )
            transport_mode = _determine_tensor_transport_mode(self.server_args)

            # We want to parallelize the image pre-processing so we create an executor for it
            # We create mm_processor for any skip_tokenizer_init to make sure we still encode
            # images even with skip_tokenizer_init=False.
            self.mm_processor = get_mm_processor(
                self.model_config.hf_config, server_args, _processor, transport_mode
            )

            if server_args.skip_tokenizer_init:
                self.tokenizer = self.processor = None
            else:
                self.processor = _processor
                self.tokenizer = get_tokenizer_from_processor(self.processor)
                os.environ["TOKENIZERS_PARALLELISM"] = "false"
        else:
            self.mm_processor = None

            if server_args.skip_tokenizer_init:
                self.tokenizer = self.processor = None
            else:
                self.tokenizer = get_tokenizer(
                    server_args.tokenizer_path,
                    tokenizer_mode=server_args.tokenizer_mode,
                    trust_remote_code=server_args.trust_remote_code,
                    revision=server_args.revision,
                )

        # Init inter-process communication
        context = zmq.asyncio.Context(2)
        self.recv_from_detokenizer = get_zmq_socket(
            context, zmq.PULL, port_args.tokenizer_ipc_name, True
        )
        self.send_to_scheduler = get_zmq_socket(
            context, zmq.PUSH, port_args.scheduler_input_ipc_name, True
        )

        # Request states
        self.no_create_loop = False
        self.rid_to_state: Dict[str, ReqState] = {}
        self.asyncio_tasks = set()

        # Health check
        self.health_check_failed = False
        self.gracefully_exit = False
        self.last_receive_tstamp = 0

        # Dumping
        self.dump_requests_folder = ""  # By default do not dump
        self.dump_requests_threshold = 1000
        self.dump_request_list: List[Tuple] = []
        self.log_request_metadata = self.get_log_request_metadata()
        self.crash_dump_request_list: deque[Tuple] = deque()
        self.crash_dump_performed = False  # Flag to ensure dump is only called once

        # Session
        self.session_futures = {}  # session_id -> asyncio event

        # Weight updates
        # The event to notify the weight sync is finished.
        self.model_update_lock = RWLock()
        self.model_update_result: Optional[Awaitable[UpdateWeightFromDiskReqOutput]] = (
            None
        )
        self._is_updating = False
        self._is_updating_cond = asyncio.Condition()

        # LoRA
        # Initialize the `LoRARegistry` with initial LoRA adapter paths provided in `server_args`.
        # The registry dynamically updates as adapters are loaded / unloaded during runtime. It
        # serves as the source of truth for available adapters and maps user-friendly LoRA names
        # to internally used unique LoRA IDs.
        self.lora_registry = LoRARegistry(self.server_args.lora_paths or {})
        # Lock to serialize LoRA update operations.
        # Please note that, unlike `model_update_lock`, this does not block inference, allowing
        # LoRA updates and inference to overlap.
        self.lora_update_lock = asyncio.Lock()

        # For PD disaggregtion
        self.disaggregation_mode = DisaggregationMode(
            self.server_args.disaggregation_mode
        )
        self.disaggregation_transfer_backend = TransferBackend(
            self.server_args.disaggregation_transfer_backend
        )
        # Start kv boostrap server on prefill
        if self.disaggregation_mode == DisaggregationMode.PREFILL:
            # only start bootstrap server on prefill tm
            if self.is_main:
                kv_bootstrap_server_class = get_kv_class(
                    self.disaggregation_transfer_backend, KVClassType.BOOTSTRAP_SERVER
                )
                self.bootstrap_server = kv_bootstrap_server_class(
                    self.server_args.disaggregation_bootstrap_port
                )
                is_create_store = (
                    self.server_args.node_rank == 0
                    and self.server_args.disaggregation_transfer_backend == "ascend"
                )
                if is_create_store:
                    try:
                        from mf_adapter import create_config_store

                        ascend_url = os.getenv("ASCEND_MF_STORE_URL")
                        create_config_store(ascend_url)
                    except Exception as e:
                        error_message = f"Failed create mf store, invalid ascend_url."
                        error_message += f" With exception {e}"
                        raise error_message

        # For load balancing
        self.current_load = 0
        self.current_load_lock = asyncio.Lock()

        # Metrics
        if self.enable_metrics:
            self.metrics_collector = TokenizerMetricsCollector(
                labels={
                    "model_name": self.server_args.served_model_name,
                    # TODO: Add lora name/path in the future,
                },
                bucket_time_to_first_token=self.server_args.bucket_time_to_first_token,
                bucket_e2e_request_latency=self.server_args.bucket_e2e_request_latency,
                bucket_inter_token_latency=self.server_args.bucket_inter_token_latency,
                collect_tokens_histogram=self.server_args.collect_tokens_histogram,
            )

        # Communicators
        self.init_weights_update_group_communicator = _Communicator(
            self.send_to_scheduler, server_args.dp_size
        )
        self.update_weights_from_distributed_communicator = _Communicator(
            self.send_to_scheduler, server_args.dp_size
        )
        self.update_weights_from_tensor_communicator = _Communicator(
            self.send_to_scheduler, server_args.dp_size
        )
        self.get_weights_by_name_communicator = _Communicator(
            self.send_to_scheduler, server_args.dp_size
        )
        self.release_memory_occupation_communicator = _Communicator(
            self.send_to_scheduler, server_args.dp_size
        )
        self.resume_memory_occupation_communicator = _Communicator(
            self.send_to_scheduler, server_args.dp_size
        )
        self.slow_down_communicator = _Communicator(
            self.send_to_scheduler, server_args.dp_size
        )
        self.flush_cache_communicator = _Communicator(
            self.send_to_scheduler, server_args.dp_size
        )
        self.profile_communicator = _Communicator(
            self.send_to_scheduler, server_args.dp_size
        )
        self.health_check_communitcator = _Communicator(
            self.send_to_scheduler, 1
        )
        self.get_internal_state_communicator = _Communicator(
            self.send_to_scheduler, server_args.dp_size
        )
        self.set_internal_state_communicator = _Communicator(
            self.send_to_scheduler, server_args.dp_size
        )
        self.expert_distribution_communicator = _Communicator(
            self.send_to_scheduler, server_args.dp_size
        )
        self.update_lora_adapter_communicator = _Communicator(
            self.send_to_scheduler, server_args.dp_size
        )

        self._result_dispatcher = TypeBasedDispatcher(
            [
                (
                    (
                        BatchStrOut,
                        BatchEmbeddingOut,
                        BatchTokenIDOut,
                        BatchMultimodalOut,
                    ),
                    self._handle_batch_output,
                ),
                (AbortReq, self._handle_abort_req),
                (OpenSessionReqOutput, self._handle_open_session_req_output),
                (
                    UpdateWeightFromDiskReqOutput,
                    self._handle_update_weights_from_disk_req_output,
                ),
                (
                    InitWeightsUpdateGroupReqOutput,
                    self.init_weights_update_group_communicator.handle_recv,
                ),
                (
                    UpdateWeightsFromDistributedReqOutput,
                    self.update_weights_from_distributed_communicator.handle_recv,
                ),
                (
                    UpdateWeightsFromTensorReqOutput,
                    self.update_weights_from_tensor_communicator.handle_recv,
                ),
                (
                    GetWeightsByNameReqOutput,
                    self.get_weights_by_name_communicator.handle_recv,
                ),
                (
                    ReleaseMemoryOccupationReqOutput,
                    self.release_memory_occupation_communicator.handle_recv,
                ),
                (
                    ResumeMemoryOccupationReqOutput,
                    self.resume_memory_occupation_communicator.handle_recv,
                ),
                (
                    SlowDownReqOutput,
                    self.slow_down_communicator.handle_recv,
                ),
                (
                    FlushCacheReqOutput,
                    self.flush_cache_communicator.handle_recv,
                ),
                (
                    ProfileReqOutput,
                    self.profile_communicator.handle_recv,
                ),
                (
                    GetInternalStateReqOutput,
                    self.get_internal_state_communicator.handle_recv,
                ),
                (
                    SetInternalStateReqOutput,
                    self.set_internal_state_communicator.handle_recv,
                ),
                (
                    ExpertDistributionReqOutput,
                    self.expert_distribution_communicator.handle_recv,
                ),
                (
                    LoRAUpdateResult,
                    self.update_lora_adapter_communicator.handle_recv,
                ),
                (HealthCheckOutput, lambda x: None),
            ]
        )

    def _run_loop(self):
        self._loop.run_forever()

    async def router_worker_obj(self):
        while True:
            recv_obj = await self.receive_from_worker.recv_pyobj()
            await self.send_to_scheduler.send_pyobj(recv_obj)

    async def generate_request(
        self,
        obj: Union[GenerateReqInput, EmbeddingReqInput],
        request: Optional[fastapi.Request] = None,
    ):
        created_time = time.time()
        self.auto_create_handle_loop()
        obj.normalize_batch_and_arguments()

        async with self._is_updating_cond:
            await self._is_updating_cond.wait_for(lambda: not self._is_updating)


        if self.server_args.tokenizer_worker_num > 1:
            # Modify rid, add worker_id
            if isinstance(obj.rid, list):
                # If it's an array, add worker_id prefix to each element
                obj.rid = [f"{self.worker_id}_{rid}" for rid in obj.rid]
            else:
                # If it's a single value, add worker_id prefix
                obj.rid = f"{self.worker_id}_{obj.rid}"
        if isinstance(obj, GenerateReqInput):
            return_hidden_states = obj.return_hidden_states
            has_return_hidden_states = return_hidden_states == True or (
                isinstance(return_hidden_states, list) and any(return_hidden_states)
            )
            if (
                not self.server_args.enable_return_hidden_states
                and has_return_hidden_states
            ):
                raise ValueError(
                    "return_hidden_states=True requires the server to be started "
                    "with --enable-return-hidden-states (ServerArgs.enable_return_hidden_states)."
                )

        if self.log_requests:
            max_length, skip_names, _ = self.log_request_metadata
            logger.info(
                f"Receive: obj={dataclass_to_string_truncated(obj, max_length, skip_names=skip_names)}"
            )

        async with self.model_update_lock.reader_lock:
            if obj.is_single:
                tokenized_obj = await self._tokenize_one_request(obj)
                state = self._send_one_request(obj, tokenized_obj, created_time)
                async for response in self._wait_one_response(obj, state, request):
                    yield response
            else:
                async for response in self._handle_batch_request(
                    obj, request, created_time
                ):
                    yield response

    async def _tokenize_one_request(
        self,
        obj: Union[GenerateReqInput, EmbeddingReqInput],
    ):
        """Tokenize one request."""
        # Tokenize
        input_embeds = None
        input_text = obj.text
        token_type_ids = None
        is_cross_encoder_request = (
            isinstance(obj, EmbeddingReqInput) and obj.is_cross_encoder_request
        )
        if obj.input_embeds is not None:
            if not self.server_args.disable_radix_cache:
                raise ValueError(
                    "input_embeds is provided while disable_radix_cache is False. "
                    "Please add `--disable-radix-cache` when you launch the server "
                    "if you want to use input_embeds as inputs."
                )
            input_embeds = obj.input_embeds
            input_ids = obj.input_ids
        elif obj.input_ids is not None:
            input_ids = obj.input_ids
        else:
            if self.tokenizer is None:
                raise ValueError(
                    "The engine initialized with skip_tokenizer_init=True cannot "
                    "accept text prompts. Please provide input_ids or re-initialize "
                    "the engine with skip_tokenizer_init=False."
                )
            encoded = self.tokenizer(
                input_text, return_token_type_ids=is_cross_encoder_request
            )

            input_ids = encoded["input_ids"]
            if is_cross_encoder_request:
                input_ids = encoded["input_ids"][0]
                token_type_ids = encoded.get("token_type_ids", [None])[0]

        if self.mm_processor and obj.contains_mm_input():
            if not isinstance(obj.image_data, list):
                obj.image_data = [obj.image_data]
            if not isinstance(obj.audio_data, list):
                obj.audio_data = [obj.audio_data]
            mm_inputs: Dict = await self.mm_processor.process_mm_data_async(
                image_data=obj.image_data,
                audio_data=obj.audio_data,
                input_text=input_text or input_ids,
                request_obj=obj,
                max_req_input_len=self.max_req_input_len,
            )
            if mm_inputs and "input_ids" in mm_inputs:
                input_ids = mm_inputs["input_ids"]
        else:
            mm_inputs = None

        if self.server_args.enable_lora and obj.lora_path:
            # Start tracking ongoing requests for LoRA adapters and replace the user-friendly LoRA names in
            # `lora_path` with their corresponding unique LoRA IDs, as required for internal processing.
            obj.lora_path = await self.lora_registry.acquire(obj.lora_path)

        self._validate_one_request(obj, input_ids)
        return self._create_tokenized_object(
            obj, input_text, input_ids, input_embeds, mm_inputs, token_type_ids
        )

    def _validate_one_request(
        self, obj: Union[GenerateReqInput, EmbeddingReqInput], input_ids: List[int]
    ) -> None:
        """Validates that the input token count and the requested token count doesn't exceed the model's context length."""

        input_token_num = len(input_ids) if input_ids is not None else 0
        # Check if input alone exceeds context length
        if input_token_num >= self.context_len:
            raise ValueError(
                f"The input ({input_token_num} tokens) is longer than the "
                f"model's context length ({self.context_len} tokens)."
            )

        if isinstance(obj, EmbeddingReqInput) and self.is_generation:
            raise ValueError(
                "This model does not appear to be an embedding model by default. "
                "Please add `--is-embedding` when launching the server or try another model."
            )

        # Check total tokens (input + max_new_tokens)
        max_new_tokens = obj.sampling_params.get("max_new_tokens")
        if (
            max_new_tokens is not None
            and (max_new_tokens + input_token_num) >= self.context_len
        ):
            total_tokens = max_new_tokens + input_token_num
            error_msg = (
                f"Requested token count exceeds the model's maximum context length "
                f"of {self.context_len} tokens. You requested a total of {total_tokens} "
                f"tokens: {input_token_num} tokens from the input messages and "
                f"{max_new_tokens} tokens for the completion. Please reduce the number "
                f"of tokens in the input messages or the completion to fit within the limit."
            )
            raise ValueError(error_msg)

        if isinstance(obj, GenerateReqInput):
            if (
                obj.return_hidden_states
                and not self.server_args.enable_return_hidden_states
            ):
                raise ValueError(
                    "The server is not configured to return the hidden states. "
                    "Please set `--enable-return-hidden-states` to enable this feature."
                )
            if (
                obj.custom_logit_processor
                and not self.server_args.enable_custom_logit_processor
            ):
                raise ValueError(
                    "The server is not configured to enable custom logit processor. "
                    "Please set `--enable-custom-logits-processor` to enable this feature."
                )

    def _validate_input_ids_in_vocab(
        self, input_ids: List[int], vocab_size: int
    ) -> None:
        if any(id >= vocab_size for id in input_ids):
            raise ValueError(
                f"The input_ids {input_ids} contains values greater than the vocab size ({vocab_size})."
            )

    def _create_tokenized_object(
        self,
        obj: Union[GenerateReqInput, EmbeddingReqInput],
        input_text: str,
        input_ids: List[int],
        input_embeds: Optional[Union[List[float], None]] = None,
        mm_inputs: Optional[Dict] = None,
        token_type_ids: Optional[List[int]] = None,
    ) -> Union[TokenizedGenerateReqInput, TokenizedEmbeddingReqInput]:
        """Create a tokenized request object from common parameters."""
        # Parse sampling parameters
        # Note: if there are preferred sampling params, we use them if they are not
        # explicitly passed in sampling_params
        if self.preferred_sampling_params:
            sampling_kwargs = {**self.preferred_sampling_params, **obj.sampling_params}
        else:
            sampling_kwargs = obj.sampling_params
        sampling_params = SamplingParams(**sampling_kwargs)
        sampling_params.normalize(self.tokenizer)
        sampling_params.verify(self.model_config.vocab_size)

        # Build return object
        if isinstance(obj, GenerateReqInput):
            session_params = (
                SessionParams(**obj.session_params) if obj.session_params else None
            )

            tokenized_obj = TokenizedGenerateReqInput(
                obj.rid,
                input_text,
                input_ids,
                mm_inputs,
                sampling_params,
                obj.return_logprob,
                obj.logprob_start_len,
                obj.top_logprobs_num,
                obj.token_ids_logprob,
                obj.stream,
                bootstrap_host=obj.bootstrap_host,
                bootstrap_port=obj.bootstrap_port,
                bootstrap_room=obj.bootstrap_room,
                lora_path=obj.lora_path,
                input_embeds=input_embeds,
                session_params=session_params,
                custom_logit_processor=obj.custom_logit_processor,
                return_hidden_states=obj.return_hidden_states,
                data_parallel_rank=obj.data_parallel_rank,
            )
        elif isinstance(obj, EmbeddingReqInput):
            tokenized_obj = TokenizedEmbeddingReqInput(
                obj.rid,
                input_text,
                input_ids,
                mm_inputs,
                token_type_ids,
                sampling_params,
            )

        return tokenized_obj

    async def _batch_tokenize_and_process(
        self, batch_size: int, obj: Union[GenerateReqInput, EmbeddingReqInput]
    ) -> List[Union[TokenizedGenerateReqInput, TokenizedEmbeddingReqInput]]:
        """Handle batch tokenization for text inputs only."""
        logger.debug(f"Starting batch tokenization for {batch_size} text requests")

        # Collect requests and texts
        requests = [obj[i] for i in range(batch_size)]
        texts = [req.text for req in requests]

        # Batch tokenize all texts
        encoded = self.tokenizer(texts)
        input_ids_list = encoded["input_ids"]

        # Process all requests
        tokenized_objs = []
        for i, req in enumerate(requests):
            self._validate_token_len(obj[i], input_ids_list[i])
            tokenized_objs.append(
                self._create_tokenized_object(
                    req, req.text, input_ids_list[i], None, None
                )
            )
        logger.debug(f"Completed batch processing for {batch_size} requests")
        return tokenized_objs

    def _validate_batch_tokenization_constraints(
        self, batch_size: int, obj: Union[GenerateReqInput, EmbeddingReqInput]
    ) -> None:
        """Validate constraints for batch tokenization processing."""
        for i in range(batch_size):
            if self.is_generation and obj[i].contains_mm_input():
                raise ValueError(
                    "For multimodal input processing do not set `enable_tokenizer_batch_encode`."
                )
            if obj[i].input_ids is not None:
                raise ValueError(
                    "Batch tokenization is not needed for pre-tokenized input_ids. Do not set `enable_tokenizer_batch_encode`."
                )
            if obj[i].input_embeds is not None:
                raise ValueError(
                    "Batch tokenization is not needed for input_embeds. Do not set `enable_tokenizer_batch_encode`."
                )

    def _send_one_request(
        self,
        obj: Union[GenerateReqInput, EmbeddingReqInput],
        tokenized_obj: Union[TokenizedGenerateReqInput, TokenizedEmbeddingReqInput],
        created_time: Optional[float] = None,
    ):
        self.send_to_scheduler.send_pyobj(tokenized_obj)
        state = ReqState([], False, asyncio.Event(), obj, created_time=created_time)
        self.rid_to_state[obj.rid] = state
        return state

    async def _wait_one_response(
        self,
        obj: Union[GenerateReqInput, EmbeddingReqInput],
        state: ReqState,
        request: Optional[fastapi.Request] = None,
    ):
        """Wait for the response of one request."""
        while True:
            try:
                await asyncio.wait_for(state.event.wait(), timeout=4)
            except asyncio.TimeoutError:
                if request is not None and await request.is_disconnected():
                    # Abort the request for disconnected requests (non-streaming, waiting queue)
                    self.abort_request(obj.rid)
                    # Use exception to kill the whole call stack and asyncio task
                    raise ValueError(
                        f"Request is disconnected from the client side (type 1). Abort request {obj.rid=}"
                    )
                continue

            out = state.out_list[-1]

            state.out_list = []
            if state.finished:
                if self.log_requests:
                    max_length, skip_names, out_skip_names = self.log_request_metadata
                    if self.model_config.is_multimodal_gen:
                        msg = f"Finish: obj={dataclass_to_string_truncated(obj, max_length, skip_names=skip_names)}"
                    else:
                        msg = f"Finish: obj={dataclass_to_string_truncated(obj, max_length, skip_names=skip_names)}, out={dataclass_to_string_truncated(out, max_length, skip_names=out_skip_names)}"
                    logger.info(msg)

                # Mark ongoing LoRA request as finished.
                if self.server_args.enable_lora and obj.lora_path:
                    await self.lora_registry.release(obj.lora_path)

                # Check if this was an abort/error created by scheduler
                if isinstance(out["meta_info"].get("finish_reason"), dict):
                    finish_reason = out["meta_info"]["finish_reason"]
                    if (
                        finish_reason.get("type") == "abort"
                        and finish_reason.get("status_code") == HTTPStatus.BAD_REQUEST
                    ):
                        raise ValueError(finish_reason["message"])

                    if (
                        finish_reason.get("type") == "abort"
                        and finish_reason.get("status_code")
                        == HTTPStatus.SERVICE_UNAVAILABLE
                    ):
                        # This is an abort request initiated by scheduler.
                        # Delete the key to prevent resending abort request to the scheduler and
                        # to ensure aborted request state is cleaned up.
                        del self.rid_to_state[state.obj.rid]
                        raise fastapi.HTTPException(
                            status_code=finish_reason["status_code"],
                            detail=finish_reason["message"],
                        )
                yield out
                break

            state.event.clear()

            if obj.stream:
                yield out
            else:
                if request is not None and await request.is_disconnected():
                    # Abort the request for disconnected requests (non-streaming, running)
                    self.abort_request(obj.rid)
                    # Use exception to kill the whole call stack and asyncio task
                    raise ValueError(
                        f"Request is disconnected from the client side (type 3). Abort request {obj.rid=}"
                    )

    async def _handle_batch_request(
        self,
        obj: Union[GenerateReqInput, EmbeddingReqInput],
        request: Optional[fastapi.Request] = None,
        created_time: Optional[float] = None,
    ):
        batch_size = obj.batch_size

        generators = []
        rids = []
        if getattr(obj, "parallel_sample_num", 1) == 1:
            if self.server_args.enable_tokenizer_batch_encode:
                # Validate batch tokenization constraints
                self._validate_batch_tokenization_constraints(batch_size, obj)

                tokenized_objs = await self._batch_tokenize_and_process(batch_size, obj)

                for i, tokenized_obj in enumerate(tokenized_objs):
                    tmp_obj = obj[i]
                    state = self._send_one_request(tmp_obj, tokenized_obj, created_time)
                    generators.append(self._wait_one_response(tmp_obj, state, request))
                    rids.append(tmp_obj.rid)
            else:
                # Sequential tokenization and processing
                with (
                    input_blocker_guard_region(send_to_scheduler=self.send_to_scheduler)
                    if get_bool_env_var("SGLANG_ENABLE_COLOCATED_BATCH_GEN")
                    else nullcontext()
                ):
                    for i in range(batch_size):
                        tmp_obj = obj[i]
                        tokenized_obj = await self._tokenize_one_request(tmp_obj)
                        state = self._send_one_request(
                            tmp_obj, tokenized_obj, created_time
                        )
                        generators.append(
                            self._wait_one_response(tmp_obj, state, request)
                        )
                        rids.append(tmp_obj.rid)
        else:
            # FIXME: When using batch and parallel_sample_num together, the perf is not optimal.
            if batch_size > 128:
                logger.warning(
                    "Sending a single large batch with parallel sampling (n > 1) has not been well optimized. "
                    "The performance might be better if you just duplicate the requests n times or use "
                    "many threads to send them one by one with parallel sampling (n > 1)."
                )

            # Tokenize all requests
            objs = [obj[i] for i in range(batch_size)]
            tokenized_objs = await asyncio.gather(
                *(self._tokenize_one_request(obj) for obj in objs)
            )

            # Cache the common prefix for parallel sampling
            for i in range(batch_size):
                tmp_obj = copy.copy(objs[i])
                tokenized_obj = copy.copy(tokenized_objs[i])
                tokenized_obj.rid = tmp_obj.regenerate_rid()
                tokenized_obj.sampling_params = copy.copy(tokenized_obj.sampling_params)
                tokenized_obj.sampling_params.max_new_tokens = 0
                tokenized_obj.stream = False
                state = self._send_one_request(tmp_obj, tokenized_obj, created_time)
                await self._wait_one_response(tmp_obj, state, request).__anext__()

            # Expand requests, assign new rids for them, and send them
            for i in range(batch_size):
                for _ in range(obj.parallel_sample_num):
                    tmp_obj = copy.copy(objs[i])
                    tokenized_obj = copy.copy(tokenized_objs[i])
                    tokenized_obj.rid = tmp_obj.regenerate_rid()
                    state = self._send_one_request(tmp_obj, tokenized_obj, created_time)
                    generators.append(self._wait_one_response(tmp_obj, state, request))
                    rids.append(tmp_obj.rid)

        # Wait for all requests
        is_stream = hasattr(obj, "stream") and obj.stream
        if not is_stream:
            outputs = await asyncio.gather(*(gen.__anext__() for gen in generators))
            yield outputs
        else:
            rid_to_index = {rid: i for i, rid in enumerate(rids)}
            task_map = {asyncio.create_task(gen.__anext__()): gen for gen in generators}
            while task_map:
                done, _ = await asyncio.wait(
                    task_map.keys(), return_when=asyncio.FIRST_COMPLETED
                )

                for task in done:
                    gen = task_map.pop(task)
                    try:
                        result = task.result()
                        result["index"] = rid_to_index[result["meta_info"]["id"]]
                        yield result
                        new_task = asyncio.create_task(gen.__anext__())
                        task_map[new_task] = gen
                    except StopAsyncIteration:
                        pass

    async def flush_cache(self) -> FlushCacheReqOutput:
        return (await self.flush_cache_communicator(FlushCacheReqInput()))[0]

    def abort_request(self, rid: str = "", abort_all: bool = False):
        if not abort_all and rid not in self.rid_to_state:
            return
        req = AbortReq(rid, abort_all)
        self.send_to_scheduler.send_pyobj(req)

        if self.enable_metrics:
            self.metrics_collector.observe_one_aborted_request()

    async def start_profile(
        self,
        output_dir: Optional[str] = None,
        start_step: Optional[int] = None,
        num_steps: Optional[int] = None,
        activities: Optional[List[str]] = None,
        with_stack: Optional[bool] = None,
        record_shapes: Optional[bool] = None,
        profile_by_stage: bool = False,
    ):
        self.auto_create_handle_loop()
        env_with_stack: bool = get_bool_env_var("SGLANG_PROFILE_WITH_STACK", "true")
        with_stack = False if with_stack is False or env_with_stack is False else True
        req = ProfileReq(
            type=ProfileReqType.START_PROFILE,
            output_dir=output_dir,
            start_step=start_step,
            num_steps=num_steps,
            activities=activities,
            with_stack=with_stack,
            record_shapes=record_shapes,
            profile_by_stage=profile_by_stage,
            profile_id=str(time.time()),
        )
        return await self._execute_profile(req)

    async def stop_profile(self):
        self.auto_create_handle_loop()
        req = ProfileReq(type=ProfileReqType.STOP_PROFILE)
        return await self._execute_profile(req)

    async def _execute_profile(self, req: ProfileReq):
        result = (await self.profile_communicator(req))[0]
        if not result.success:
            raise RuntimeError(result.message)
        return result

    async def start_expert_distribution_record(self):
        self.auto_create_handle_loop()
        await self.expert_distribution_communicator(ExpertDistributionReq.START_RECORD)

    async def stop_expert_distribution_record(self):
        self.auto_create_handle_loop()
        await self.expert_distribution_communicator(ExpertDistributionReq.STOP_RECORD)

    async def dump_expert_distribution_record(self):
        self.auto_create_handle_loop()
        await self.expert_distribution_communicator(ExpertDistributionReq.DUMP_RECORD)

    async def pause_generation(self):
        async with self._is_updating_cond:
            self._is_updating = True
            self.abort_request(abort_all=True)

    async def continue_generation(self):
        async with self._is_updating_cond:
            self._is_updating = False
            self._is_updating_cond.notify_all()

    async def update_weights_from_disk(
        self,
        obj: UpdateWeightFromDiskReqInput,
        request: Optional[fastapi.Request] = None,
    ) -> Tuple[bool, str]:
        self.auto_create_handle_loop()

        # default the load format to the server_args
        if obj.load_format is None:
            obj.load_format = self.server_args.load_format
        logger.info("Start update_weights. Load format=%s", obj.load_format)

        if obj.abort_all_requests:
            self.abort_request(abort_all=True)

        if True:  # Keep this redundant check to simplify some internal code sync
            # Hold the lock if it is not async. This means that weight sync
            # cannot run while requests are in progress.
            async with self.model_update_lock.writer_lock:
                return await self._wait_for_model_update_from_disk(obj)

    async def _wait_for_model_update_from_disk(
        self, obj: UpdateWeightFromDiskReqInput
    ) -> Tuple[bool, str]:
        self.send_to_scheduler.send_pyobj(obj)
        self.model_update_result = asyncio.Future()
        if self.server_args.dp_size == 1:
            result = await self.model_update_result
            if result.success:
                self.served_model_name = obj.model_path
                self.server_args.model_path = obj.model_path
                self.server_args.load_format = obj.load_format
                self.model_path = obj.model_path
            return result.success, result.message, result.num_paused_requests
        else:  # self.server_args.dp_size > 1
            self.model_update_tmp = []
            result = await self.model_update_result

            all_success = all([r.success for r in result])
            if all_success is True:
                self.server_args.model_path = obj.model_path
                self.server_args.load_format = obj.load_format
                self.model_path = obj.model_path
            all_message = [r.message for r in result]
            all_message = " | ".join(all_message)
            all_paused_requests = [r.num_paused_requests for r in result]
            return all_success, all_message, all_paused_requests

    async def init_weights_update_group(
        self,
        obj: InitWeightsUpdateGroupReqInput,
        request: Optional[fastapi.Request] = None,
    ) -> Tuple[bool, str]:
        self.auto_create_handle_loop()
        assert (
            self.server_args.dp_size == 1
        ), "dp_size must be 1 for init parameter update group"
        result = (await self.init_weights_update_group_communicator(obj))[0]
        return result.success, result.message

    async def update_weights_from_distributed(
        self,
        obj: UpdateWeightsFromDistributedReqInput,
        request: Optional[fastapi.Request] = None,
    ) -> Tuple[bool, str]:
        self.auto_create_handle_loop()
        assert (
            self.server_args.dp_size == 1 or self.server_args.enable_dp_attention
        ), "dp_size must be 1 or dp attention must be enabled for update weights from distributed"

        if obj.abort_all_requests:
            self.abort_request(abort_all=True)

        # This means that weight sync
        # cannot run while requests are in progress.
        async with self.model_update_lock.writer_lock:
            result = (await self.update_weights_from_distributed_communicator(obj))[0]
            return result.success, result.message

    async def update_weights_from_tensor(
        self,
        obj: UpdateWeightsFromTensorReqInput,
        request: Optional[fastapi.Request] = None,
    ) -> Tuple[bool, str]:
        self.auto_create_handle_loop()
        assert (
            self.server_args.dp_size == 1 or self.server_args.enable_dp_attention
        ), "dp_size must be 1 or dp attention must be enabled for update weights from tensor"

        if obj.abort_all_requests:
            self.abort_request(abort_all=True)

        # This means that weight sync
        # cannot run while requests are in progress.
        async with self.model_update_lock.writer_lock:
            result = (await self.update_weights_from_tensor_communicator(obj))[0]
            return result.success, result.message

    async def load_lora_adapter(
        self,
        obj: LoadLoRAAdapterReqInput,
        _: Optional[fastapi.Request] = None,
    ) -> LoadLoRAAdapterReqOutput:
        self.auto_create_handle_loop()
        if not self.server_args.enable_lora:
            raise ValueError(
                "LoRA is not enabled. Please set `--enable-lora` to enable LoRA."
            )

        # TODO (lifuhuang): Remove this after we verify that dynamic lora loading works
        # with dp_size > 1.
        assert (
            self.server_args.dp_size == 1
        ), "dp_size must be 1 for dynamic lora loading"
        logger.info(
            "Start load Lora adapter. Lora name=%s, path=%s",
            obj.lora_name,
            obj.lora_path,
        )

        async with self.lora_update_lock:
            # Generate new uniquely identifiable LoRARef object.
            new_adapter = LoRARef(
                lora_name=obj.lora_name,
                lora_path=obj.lora_path,
            )

            # Trigger the actual loading operation at the backend processes.
            obj.lora_id = new_adapter.lora_id
            result = (await self.update_lora_adapter_communicator(obj))[0]

            # Register the LoRA adapter only after loading is successful.
            if result.success:
                await self.lora_registry.register(new_adapter)

            return result

    async def unload_lora_adapter(
        self,
        obj: UnloadLoRAAdapterReqInput,
        _: Optional[fastapi.Request] = None,
    ) -> UnloadLoRAAdapterReqOutput:
        self.auto_create_handle_loop()
        if not self.server_args.enable_lora:
            raise ValueError(
                "LoRA is not enabled. Please set `--enable-lora` to enable LoRA."
            )

        assert (
            obj.lora_name is not None
        ), "lora_name must be provided to unload LoRA adapter"

        # TODO (lifuhuang): Remove this after we verify that dynamic lora loading works
        # with dp_size > 1.
        assert (
            self.server_args.dp_size == 1
        ), "dp_size must be 1 for dynamic lora loading"
        logger.info(
            "Start unload Lora adapter. Lora name=%s",
            obj.lora_name,
        )

        async with self.lora_update_lock:
            # Unregister the LoRA adapter from the registry to stop new requests for this adapter
            # from being started.
            lora_id = await self.lora_registry.unregister(obj.lora_name)
            obj.lora_id = lora_id

            # Initiate the actual unloading operation at the backend processes only after all
            # ongoing requests using this LoRA adapter are finished.
            await self.lora_registry.wait_for_unload(lora_id)
            result = (await self.update_lora_adapter_communicator(obj))[0]

            return result

    async def get_weights_by_name(
        self, obj: GetWeightsByNameReqInput, request: Optional[fastapi.Request] = None
    ):
        self.auto_create_handle_loop()
        results = await self.get_weights_by_name_communicator(obj)
        all_parameters = [r.parameter for r in results]
        if self.server_args.dp_size == 1:
            return all_parameters[0]
        else:
            return all_parameters

    async def release_memory_occupation(
        self,
        obj: ReleaseMemoryOccupationReqInput,
        request: Optional[fastapi.Request] = None,
    ):
        self.auto_create_handle_loop()
        await self.release_memory_occupation_communicator(obj)

    async def resume_memory_occupation(
        self,
        obj: ResumeMemoryOccupationReqInput,
        request: Optional[fastapi.Request] = None,
    ):
        self.auto_create_handle_loop()
        await self.resume_memory_occupation_communicator(obj)

    async def slow_down(
        self,
        obj: SlowDownReqInput,
        request: Optional[fastapi.Request] = None,
    ):
        self.auto_create_handle_loop()
        await self.slow_down_communicator(obj)

    async def open_session(
        self, obj: OpenSessionReqInput, request: Optional[fastapi.Request] = None
    ):
        self.auto_create_handle_loop()

        if obj.session_id is None:
            obj.session_id = uuid.uuid4().hex
        elif obj.session_id in self.session_futures:
            return None

        self.send_to_scheduler.send_pyobj(obj)

        self.session_futures[obj.session_id] = asyncio.Future()
        session_id = await self.session_futures[obj.session_id]
        del self.session_futures[obj.session_id]
        return session_id

    async def close_session(
        self, obj: CloseSessionReqInput, request: Optional[fastapi.Request] = None
    ):
        await self.send_to_scheduler.send_pyobj(obj)

    async def get_internal_state(self) -> List[Dict[Any, Any]]:
        req = GetInternalStateReq()
        responses: List[GetInternalStateReqOutput] = (
            await self.get_internal_state_communicator(req)
        )
        # Many DP ranks
        return [res.internal_state for res in responses]

    async def set_internal_state(
        self, obj: SetInternalStateReq
    ) -> SetInternalStateReqOutput:
        responses: List[SetInternalStateReqOutput] = (
            await self.set_internal_state_communicator(obj)
        )
        return [res.internal_state for res in responses]

    async def get_load(self) -> dict:
        # TODO(lsyin): fake load report server
        if not self.current_load_lock.locked():
            async with self.current_load_lock:
                internal_state = await self.get_internal_state()
                self.current_load = internal_state[0]["load"]
        return {"load": self.current_load}

    def get_log_request_metadata(self):
        max_length = None
        skip_names = None
        out_skip_names = None
        if self.log_requests:
            if self.log_requests_level == 0:
                max_length = 1 << 30
                skip_names = set(
                    [
                        "text",
                        "input_ids",
                        "input_embeds",
                        "image_data",
                        "audio_data",
                        "lora_path",
                        "sampling_params",
                    ]
                )
                out_skip_names = set(
                    [
                        "text",
                        "output_ids",
                        "embedding",
                    ]
                )
            elif self.log_requests_level == 1:
                max_length = 1 << 30
                skip_names = set(
                    [
                        "text",
                        "input_ids",
                        "input_embeds",
                        "image_data",
                        "audio_data",
                        "lora_path",
                    ]
                )
                out_skip_names = set(
                    [
                        "text",
                        "output_ids",
                        "embedding",
                    ]
                )
            elif self.log_requests_level == 2:
                max_length = 2048
            elif self.log_requests_level == 3:
                max_length = 1 << 30
            else:
                raise ValueError(
                    f"Invalid --log-requests-level: {self.log_requests_level=}"
                )
        return max_length, skip_names, out_skip_names

    def configure_logging(self, obj: ConfigureLoggingReq):
        if obj.log_requests is not None:
            self.log_requests = obj.log_requests
        if obj.log_requests_level is not None:
            self.log_requests_level = obj.log_requests_level
        if obj.dump_requests_folder is not None:
            self.dump_requests_folder = obj.dump_requests_folder
        if obj.dump_requests_threshold is not None:
            self.dump_requests_threshold = obj.dump_requests_threshold
        if obj.crash_dump_folder is not None:
            self.crash_dump_folder = obj.crash_dump_folder
        logging.info(f"Config logging: {obj=}")
        self.log_request_metadata = self.get_log_request_metadata()

    def create_abort_task(self, obj: GenerateReqInput):
        # Abort the request if the client is disconnected.
        async def abort_request():
            await asyncio.sleep(2)
            if obj.is_single:
                self.abort_request(obj.rid)
            else:
                for rid in obj.rid:
                    self.abort_request(rid)

        background_tasks = BackgroundTasks()
        background_tasks.add_task(abort_request)
        return background_tasks

    def auto_create_handle_loop(self):
        if self.no_create_loop:
            return

        self.no_create_loop = True
        loop = asyncio.get_event_loop()
        self.asyncio_tasks.add(
            loop.create_task(print_exception_wrapper(self.handle_loop))
        )

        self.event_loop = loop

        # We cannot add signal handler when the tokenizer manager is not in
        # the main thread due to the CPython limitation.
        if threading.current_thread() is threading.main_thread():
            signal_handler = SignalHandler(self)
            loop.add_signal_handler(signal.SIGTERM, signal_handler.sigterm_handler)
            # Update the signal handler for the process. It overrides the sigquit handler in the launch phase.
            loop.add_signal_handler(
                signal.SIGQUIT, signal_handler.running_phase_sigquit_handler
            )
        else:
            logger.warning(
                "Signal handler is not added because the tokenizer manager is "
                "not in the main thread. This disables graceful shutdown of the "
                "tokenizer manager when SIGTERM is received."
            )
        self.asyncio_tasks.add(
            loop.create_task(print_exception_wrapper(self.sigterm_watchdog))
        )

    def dump_requests_before_crash(self):
        if self.crash_dump_performed:
            logger.info(
                "SIGTERM/SIGQUIT/Exception triggered, but crash dump already performed, skipping."
            )
            return

        if not self.crash_dump_folder:
            return

        logger.error(f"Dumping requests before crash. {self.crash_dump_folder=}")
        self.crash_dump_performed = True

        # Check if NFS directory is available
        # expected_nfs_dir = "/" + self.crash_dump_folder.lstrip("/").split("/")[0]
        # use_nfs_dir = os.path.isdir(expected_nfs_dir) and os.access(
        #     expected_nfs_dir, os.W_OK
        # )
        use_nfs_dir = False
        if not use_nfs_dir:
            logger.error(
                f"Expected NFS directory is not available or writable. Uploading to GCS."
            )

        data_to_dump = []
        if self.crash_dump_request_list:
            data_to_dump.extend(self.crash_dump_request_list)

        # Add unfinished requests from rid_to_state
        unfinished_requests = []
        for rid, state in self.rid_to_state.items():
            if not state.finished:
                unfinished_requests.append(
                    (
                        state.obj,
                        state.out_list[-1] if state.out_list else {},
                        state.created_time,
                        time.time(),
                    )
                )
        if unfinished_requests:
            data_to_dump.extend(unfinished_requests)

        if not data_to_dump:
            return

        object_name = f'crash_dump_{datetime.now().strftime("%Y-%m-%d_%H-%M-%S")}.pkl'
        filename = os.path.join(
            self.crash_dump_folder,
            os.getenv("HOSTNAME", None),
            object_name,
        )

        os.makedirs(os.path.dirname(filename), exist_ok=True)
        # Include server_args in the dump
        data_to_dump_with_server_args = {
            "server_args": self.server_args,
            "requests": data_to_dump,
        }
        with open(filename, "wb") as f:
            pickle.dump(data_to_dump_with_server_args, f)
        logger.error(
            f"Dumped {len(self.crash_dump_request_list)} finished and {len(unfinished_requests)} unfinished requests before crash to {filename}"
        )

        def _upload_file_to_gcs(bucket_name, source_file_path, object_name):
            from google.cloud import storage

            client = storage.Client()
            bucket = client.bucket(bucket_name)
            blob = bucket.blob(object_name)
            blob.upload_from_filename(source_file_path, if_generation_match=0)
            logger.error(
                f"Successfully uploaded {source_file_path} to gs://{bucket_name}/{object_name}"
            )

        if not use_nfs_dir:
            _upload_file_to_gcs(
                "sglang_crash_dump",
                filename,
                os.getenv("HOSTNAME", None) + "/" + object_name,
            )

    async def sigterm_watchdog(self):
        while not self.gracefully_exit:
            await asyncio.sleep(5)

        # Drain requests
        while True:
            remain_num_req = len(self.rid_to_state)

            if self.health_check_failed:
                # if health check failed, we should exit immediately
                logger.error(
                    "Signal SIGTERM received while health check failed. Exiting... remaining number of requests: %d",
                    remain_num_req,
                )
                self.dump_requests_before_crash()
                break

            elif get_bool_env_var("SGL_FORCE_SHUTDOWN"):
                # if force shutdown flag set, exit immediately
                logger.error(
                    "Signal SIGTERM received while force shutdown flag set. Force exiting... remaining number of requests: %d",
                    remain_num_req,
                )
                break

            logger.info(
                f"Gracefully exiting... remaining number of requests {remain_num_req}"
            )
            if remain_num_req > 0:
                await asyncio.sleep(5)
            else:
                self.dump_requests_before_crash()
                break

        kill_process_tree(os.getpid(), include_parent=True)
        sys.exit(0)

    async def handle_loop(self):
        """The event loop that handles requests"""
        while True:
            recv_obj = await self.recv_from_detokenizer.recv_pyobj()
            # In multi-worker mode, distribute results to corresponding workers
            if self.server_args.tokenizer_worker_num > 1 and self.is_main:
                await self._distribute_result_to_workers(recv_obj)
            else:
                # In single worker mode, process directly
                self._result_dispatcher(recv_obj)

            self.last_receive_tstamp = time.time()
    
    def init_tokenizer_mapping(self,recv_obj: MultiTokenizerRegisterReq):
        """init tokenizer mapping from register request"""
        if isinstance(recv_obj.rids, list):
            worker_ids = get_workerids_from_rids(recv_obj.rids)
        else:
            raise RuntimeError(f"tokenizer_worker_num > 1, recv_obj.rids must be list")
        
        for worker_id in worker_ids:   
            ipc_name = recv_obj.ipc_name
            worker_id_int = int(worker_id)
            
            if worker_id_int not in self.tokenizer_mapping:
                socket = get_zmq_socket(
                    self._zmq_context, zmq.PUSH, ipc_name, False
                )
                self.tokenizer_mapping[worker_id_int] = socket
                logger.info(
                    f"Main Tokenizer Manager Created ZMQ socket for worker {worker_id} with ipc_name {ipc_name}"
                )
            else:
                logger.info(
                    f"ZMQ socket for worker {worker_id} already exists, skipping creation"
                )

    async def _distribute_result_to_workers(self, recv_obj):
        """Distribute result to corresponding workers based on rid"""

        worker_ids = get_workerids_from_rids(recv_obj.rids)
        if len(worker_ids) == 0:
            self._result_dispatcher(recv_obj)
<<<<<<< HEAD
            return

        if not hasattr(self, "tokenizer_mapping"):
            self.tokenizer_mapping = {}
        
        # Create ZMQ context if needed
        if not hasattr(self, "_zmq_context"):
            self._zmq_context = zmq.Context()
        
        # Distribute result to each worker
        for i, worker_id in enumerate(worker_ids):
            if worker_id not in self.tokenizer_mapping:
                if isinstance(recv_obj, MultiTokenizerRegisterReq):
                    self.init_tokenizer_mapping(recv_obj)
                else:
                    logger.error(
                        f"Worker {worker_id} not registered and not found in tokenizer mapping . "
                        "Please ensure the worker is registered correctly."
                    )
                continue
            else:
                if isinstance(recv_obj, MultiTokenizerRegisterReq):
                    continue
            
            if not isinstance(recv_obj, (BatchStrOut,
                        BatchEmbeddingOut,
                        BatchTokenIDOut,
                        BatchMultimodalOut,)):
                    # Send to worker
                self.tokenizer_mapping[worker_id].send_pyobj(recv_obj)
            else:
=======
            self.last_receive_tstamp = time.time()
>>>>>>> 9effeb5b

                if isinstance(recv_obj, BatchTokenIDOut):
                    new_recv_obj = BatchTokenIDOut(
                        [recv_obj.rids[i]],
                        (
                            [recv_obj.finished_reasons[i]]
                            if len(recv_obj.finished_reasons) > i
                            else None
                        ),
                        (
                            [recv_obj.decoded_texts[i]]
                            if len(recv_obj.decoded_texts) > i
                            else None
                        ),
                        (
                            [recv_obj.decode_ids[i]]
                            if len(recv_obj.decode_ids) > i
                            else None
                        ),
                        (
                            [recv_obj.read_offsets[i]]
                            if len(recv_obj.read_offsets) > i
                            else None
                        ),
                        (
                            [recv_obj.output_ids[i]]
                            if recv_obj.output_ids and len(recv_obj.output_ids) > i
                            else None
                        ),
                        (
                            [recv_obj.skip_special_tokens[i]]
                            if len(recv_obj.skip_special_tokens) > i
                            else None
                        ),
                        (
                            [recv_obj.spaces_between_special_tokens[i]]
                            if len(recv_obj.spaces_between_special_tokens) > i
                            else None
                        ),
                        (
                            [recv_obj.no_stop_trim[i]]
                            if len(recv_obj.no_stop_trim) > i
                            else None
                        ),
                        (
                            [recv_obj.prompt_tokens[i]]
                            if len(recv_obj.prompt_tokens) > i
                            else None
                        ),
                        (
                            [recv_obj.completion_tokens[i]]
                            if len(recv_obj.completion_tokens) > i
                            else None
                        ),
                        (
                            [recv_obj.cached_tokens[i]]
                            if len(recv_obj.cached_tokens) > i
                            else None
                        ),
                        (
                            [recv_obj.spec_verify_ct[i]]
                            if len(recv_obj.spec_verify_ct) > i
                            else None
                        ),
                        (
                            [recv_obj.input_token_logprobs_val[i]]
                            if recv_obj.input_token_logprobs_val
                            else None
                        ),
                        (
                            [recv_obj.input_token_logprobs_idx[i]]
                            if recv_obj.input_token_logprobs_idx
                            else None
                        ),
                        (
                            [recv_obj.output_token_logprobs_val[i]]
                            if recv_obj.output_token_logprobs_val
                            else None
                        ),
                        (
                            [recv_obj.output_token_logprobs_idx[i]]
                            if recv_obj.output_token_logprobs_idx
                            else None
                        ),
                        (
                            [recv_obj.input_top_logprobs_val[i]]
                            if recv_obj.input_top_logprobs_val
                            else None
                        ),
                        (
                            [recv_obj.input_top_logprobs_idx[i]]
                            if recv_obj.input_top_logprobs_idx
                            else None
                        ),
                        (
                            [recv_obj.output_top_logprobs_val[i]]
                            if recv_obj.output_top_logprobs_val
                            else None
                        ),
                        (
                            [recv_obj.output_top_logprobs_idx[i]]
                            if recv_obj.output_top_logprobs_idx
                            else None
                        ),
                        (
                            [recv_obj.input_token_ids_logprobs_val[i]]
                            if recv_obj.input_token_ids_logprobs_val
                            else None
                        ),
                        (
                            [recv_obj.input_token_ids_logprobs_idx[i]]
                            if recv_obj.input_token_ids_logprobs_idx
                            else None
                        ),
                        (
                            [recv_obj.output_token_ids_logprobs_val[i]]
                            if recv_obj.output_token_ids_logprobs_val
                            else None
                        ),
                        (
                            [recv_obj.output_token_ids_logprobs_idx[i]]
                            if recv_obj.output_token_ids_logprobs_idx
                            else None
                        ),
                        (
                            [recv_obj.output_hidden_states[i]]
                            if recv_obj.output_hidden_states
                            else None
                        ),
                    )
                elif isinstance(recv_obj, BatchEmbeddingOut):
                    new_recv_obj = BatchEmbeddingOut(
                        [recv_obj.rids[i]],
                        (
                            [recv_obj.finished_reasons[i]]
                            if len(recv_obj.finished_reasons) > i
                            else None
                        ),
                        (
                            [recv_obj.embeddings[i]]
                            if len(recv_obj.embeddings) > i
                            else None
                        ),
                        (
                            [recv_obj.prompt_tokens[i]]
                            if len(recv_obj.prompt_tokens) > i
                            else None
                        ),
                        (
                            [recv_obj.cached_tokens[i]]
                            if len(recv_obj.cached_tokens) > i
                            else None
                        ),
                    )
                elif isinstance(recv_obj,BatchStrOut):
                    new_recv_obj = BatchStrOut(
                        [recv_obj.rids[i]],
                        (
                            [recv_obj.finished_reasons[i]]
                            if len(recv_obj.finished_reasons) > i
                            else None
                        ),
                        (
                            [recv_obj.output_strs[i]]
                            if len(recv_obj.output_strs) > i
                            else None
                        ),
                        (
                            [recv_obj.output_ids[i]]
                            if recv_obj.output_ids and len(recv_obj.output_ids) > i
                            else None
                        ),
                        (
                            [recv_obj.prompt_tokens[i]]
                            if len(recv_obj.prompt_tokens) > i
                            else None
                        ),
                        (
                            [recv_obj.completion_tokens[i]]
                            if len(recv_obj.completion_tokens) > i
                            else None
                        ),
                        (
                            [recv_obj.cached_tokens[i]]
                            if len(recv_obj.cached_tokens) > i
                            else None
                        ),
                        (
                            [recv_obj.spec_verify_ct[i]]
                            if len(recv_obj.spec_verify_ct) > i
                            else None
                        ),
                        (
                            [recv_obj.input_token_logprobs_val[i]]
                            if recv_obj.input_token_logprobs_val
                            else None
                        ),
                        (
                            [recv_obj.input_token_logprobs_idx[i]]
                            if recv_obj.input_token_logprobs_idx
                            else None
                        ),
                        (
                            [recv_obj.output_token_logprobs_val[i]]
                            if recv_obj.output_token_logprobs_val
                            else None
                        ),
                        (
                            [recv_obj.output_token_logprobs_idx[i]]
                            if recv_obj.output_token_logprobs_idx
                            else None
                        ),
                        (
                            [recv_obj.input_top_logprobs_val[i]]
                            if recv_obj.input_top_logprobs_val
                            else None
                        ),
                        (
                            [recv_obj.input_top_logprobs_idx[i]]
                            if recv_obj.input_top_logprobs_idx
                            else None
                        ),
                        (
                            [recv_obj.output_top_logprobs_val[i]]
                            if recv_obj.output_top_logprobs_val
                            else None
                        ),
                        (
                            [recv_obj.output_top_logprobs_idx[i]]
                            if recv_obj.output_top_logprobs_idx
                            else None
                        ),
                        (
                            [recv_obj.input_token_ids_logprobs_val[i]]
                            if recv_obj.input_token_ids_logprobs_val
                            else None
                        ),
                        (
                            [recv_obj.input_token_ids_logprobs_idx[i]]
                            if recv_obj.input_token_ids_logprobs_idx
                            else None
                        ),
                        (
                            [recv_obj.output_token_ids_logprobs_val[i]]
                            if recv_obj.output_token_ids_logprobs_val
                            else None
                        ),
                        (
                            [recv_obj.output_token_ids_logprobs_idx[i]]
                            if recv_obj.output_token_ids_logprobs_idx
                            else None
                        ),
                        (
                            [recv_obj.output_hidden_states[i]]
                            if recv_obj.output_hidden_states
                            else None
                        ),
                    )
                elif isinstance(recv_obj,BatchMultimodalOut):
                    new_recv_obj = BatchMultimodalOut(
                        [recv_obj.rids[i]],
                        (
                            [recv_obj.finished_reasons[i]]
                            if len(recv_obj.finished_reasons) > i else None
                        ),
                        (
                            [recv_obj.outputs[i]]
                            if len(recv_obj.outputs) > i else None
                        ),
                        (
                            [recv_obj.prompt_tokens[i]]
                            if len(recv_obj.prompt_tokens) > i else None
                        ),
                        (
                            [recv_obj.completion_tokens[i]]
                            if len(recv_obj.completion_tokens) > i else None
                        ),
                        (
                            [recv_obj.cached_tokens[i]]
                            if len(recv_obj.cached_tokens) > i else None
                        )
                    )
                try:
                    self.tokenizer_mapping[worker_id].send_pyobj(new_recv_obj)
                except zmq.ZMQError as e:
                    raise RuntimeError(
                        f"Failed to send result to worker {worker_id}: {e}"
                    ) from e

    def register_to_main_tokenizer_manager(self):
        """Register this worker to the main TokenizerManager"""
        req = MultiTokenizerRegisterReq()
        req.rids = [f"{self.worker_id}_registertokenizer"]
        req.ipc_name = self.tokenizer_ipc_name
        self.send_to_scheduler.send_pyobj(req)
        time.sleep(5)
     
    def _handle_batch_output(
        self,
        recv_obj: Union[
            BatchStrOut, BatchEmbeddingOut, BatchMultimodalOut, BatchTokenIDOut
        ],
    ):
        for i, rid in enumerate(recv_obj.rids):
            state = self.rid_to_state.get(rid, None)
            if state is None:
                logger.error(
                    f"Received output for {rid=} but the state was deleted in TokenizerManager."
                )
                continue
            originRid = rid
            if self.server_args.tokenizer_worker_num > 1:
                originRid = get_origin_rid(rid)
            # Build meta_info and return value
            meta_info = {
                "id": originRid,
                "finish_reason": recv_obj.finished_reasons[i],
                "prompt_tokens": recv_obj.prompt_tokens[i],
            }

            if getattr(state.obj, "return_logprob", False):
                self.convert_logprob_style(
                    meta_info,
                    state,
                    state.obj.top_logprobs_num,
                    state.obj.token_ids_logprob,
                    state.obj.return_text_in_logprobs
                    and not self.server_args.skip_tokenizer_init,
                    recv_obj,
                    i,
                )

            if not isinstance(recv_obj, BatchEmbeddingOut):
                meta_info.update(
                    {
                        "completion_tokens": recv_obj.completion_tokens[i],
                        "cached_tokens": recv_obj.cached_tokens[i],
                    }
                )

            if getattr(recv_obj, "output_hidden_states", None):
                meta_info["hidden_states"] = recv_obj.output_hidden_states[i]

            if isinstance(recv_obj, BatchStrOut):
                state.text += recv_obj.output_strs[i]
                out_dict = {
                    "text": state.text,
                    "meta_info": meta_info,
                }
            elif isinstance(recv_obj, BatchTokenIDOut):
                if self.server_args.stream_output and state.obj.stream:
                    state.output_ids.extend(recv_obj.output_ids[i])
                    output_token_ids = state.output_ids[state.last_output_offset :]
                    state.last_output_offset = len(state.output_ids)
                else:
                    state.output_ids.extend(recv_obj.output_ids[i])
                    output_token_ids = state.output_ids.copy()

                out_dict = {
                    "output_ids": output_token_ids,
                    "meta_info": meta_info,
                }
            elif isinstance(recv_obj, BatchMultimodalOut):
                raise NotImplementedError("BatchMultimodalOut not implemented")
            else:
                assert isinstance(recv_obj, BatchEmbeddingOut)
                out_dict = {
                    "embedding": recv_obj.embeddings[i],
                    "meta_info": meta_info,
                }

            state.finished = recv_obj.finished_reasons[i] is not None
            if state.finished:
                if self.server_args.speculative_algorithm:
                    meta_info["spec_verify_ct"] = recv_obj.spec_verify_ct[i]
                state.finished_time = time.time()
                meta_info["e2e_latency"] = state.finished_time - state.created_time
                del self.rid_to_state[rid]

            state.out_list.append(out_dict)
            state.event.set()

            # Log metrics and dump
            if self.enable_metrics and state.obj.log_metrics:
                self.collect_metrics(state, recv_obj, i)
            if self.dump_requests_folder and state.finished and state.obj.log_metrics:
                self.dump_requests(state, out_dict)
            if self.crash_dump_folder and state.finished and state.obj.log_metrics:
                self.record_request_for_crash_dump(state, out_dict)

    def convert_logprob_style(
        self,
        meta_info: dict,
        state: ReqState,
        top_logprobs_num: int,
        token_ids_logprob: List[int],
        return_text_in_logprobs: bool,
        recv_obj: BatchStrOut,
        recv_obj_index: int,
    ):
        if recv_obj.input_token_logprobs_val is None:
            return

        if len(recv_obj.input_token_logprobs_val) > 0:
            state.input_token_logprobs_val.extend(
                recv_obj.input_token_logprobs_val[recv_obj_index]
            )
            state.input_token_logprobs_idx.extend(
                recv_obj.input_token_logprobs_idx[recv_obj_index]
            )
        state.output_token_logprobs_val.extend(
            recv_obj.output_token_logprobs_val[recv_obj_index]
        )
        state.output_token_logprobs_idx.extend(
            recv_obj.output_token_logprobs_idx[recv_obj_index]
        )
        meta_info["input_token_logprobs"] = self.detokenize_logprob_tokens(
            state.input_token_logprobs_val,
            state.input_token_logprobs_idx,
            return_text_in_logprobs,
        )
        meta_info["output_token_logprobs"] = self.detokenize_logprob_tokens(
            state.output_token_logprobs_val,
            state.output_token_logprobs_idx,
            return_text_in_logprobs,
        )

        if top_logprobs_num > 0:
            if len(recv_obj.input_top_logprobs_val) > 0:
                state.input_top_logprobs_val.extend(
                    recv_obj.input_top_logprobs_val[recv_obj_index]
                )
                state.input_top_logprobs_idx.extend(
                    recv_obj.input_top_logprobs_idx[recv_obj_index]
                )
            state.output_top_logprobs_val.extend(
                recv_obj.output_top_logprobs_val[recv_obj_index]
            )
            state.output_top_logprobs_idx.extend(
                recv_obj.output_top_logprobs_idx[recv_obj_index]
            )
            meta_info["input_top_logprobs"] = self.detokenize_top_logprobs_tokens(
                state.input_top_logprobs_val,
                state.input_top_logprobs_idx,
                return_text_in_logprobs,
            )
            meta_info["output_top_logprobs"] = self.detokenize_top_logprobs_tokens(
                state.output_top_logprobs_val,
                state.output_top_logprobs_idx,
                return_text_in_logprobs,
            )

        if token_ids_logprob is not None:
            if len(recv_obj.input_token_ids_logprobs_val) > 0:
                state.input_token_ids_logprobs_val.extend(
                    recv_obj.input_token_ids_logprobs_val[recv_obj_index]
                )
                state.input_token_ids_logprobs_idx.extend(
                    recv_obj.input_token_ids_logprobs_idx[recv_obj_index]
                )
            state.output_token_ids_logprobs_val.extend(
                recv_obj.output_token_ids_logprobs_val[recv_obj_index]
            )
            state.output_token_ids_logprobs_idx.extend(
                recv_obj.output_token_ids_logprobs_idx[recv_obj_index]
            )
            meta_info["input_token_ids_logprobs"] = self.detokenize_top_logprobs_tokens(
                state.input_token_ids_logprobs_val,
                state.input_token_ids_logprobs_idx,
                return_text_in_logprobs,
            )
            meta_info["output_token_ids_logprobs"] = (
                self.detokenize_top_logprobs_tokens(
                    state.output_token_ids_logprobs_val,
                    state.output_token_ids_logprobs_idx,
                    return_text_in_logprobs,
                )
            )

    def detokenize_logprob_tokens(
        self,
        token_logprobs_val: List[float],
        token_logprobs_idx: List[int],
        decode_to_text: bool,
    ):
        if not decode_to_text:
            return [
                (logprob, token_id, None)
                for logprob, token_id in zip(token_logprobs_val, token_logprobs_idx)
            ]
        else:
            assert self.tokenizer is not None
            token_texts = self.tokenizer.batch_decode(token_logprobs_idx)
            return list(zip(token_logprobs_val, token_logprobs_idx, token_texts))

    def detokenize_top_logprobs_tokens(
        self,
        token_logprobs_val: List[float],
        token_logprobs_idx: List[int],
        decode_to_text: bool,
    ):
        # TODO: The current implementation only batches the detokenization for top-k tokens per single position.
        # We should batch all top-k tokens in all positions.
        ret = []
        for i in range(len(token_logprobs_val)):
            if token_logprobs_val[i]:
                ret.append(
                    self.detokenize_logprob_tokens(
                        token_logprobs_val[i], token_logprobs_idx[i], decode_to_text
                    )
                )
            else:
                ret.append(None)
        return ret

    def collect_metrics(self, state: ReqState, recv_obj: BatchStrOut, i: int):
        completion_tokens = (
            recv_obj.completion_tokens[i]
            if getattr(recv_obj, "completion_tokens", None)
            else 0
        )

        if (
            state.first_token_time == 0.0
            and self.disaggregation_mode != DisaggregationMode.PREFILL
        ):
            state.first_token_time = state.last_time = time.time()
            state.last_completion_tokens = completion_tokens
            self.metrics_collector.observe_time_to_first_token(
                state.first_token_time - state.created_time
            )
        else:
            num_new_tokens = completion_tokens - state.last_completion_tokens
            if num_new_tokens:
                new_time = time.time()
                interval = new_time - state.last_time
                self.metrics_collector.observe_inter_token_latency(
                    interval,
                    num_new_tokens,
                )
                state.last_time = new_time
                state.last_completion_tokens = completion_tokens

        if state.finished:
            has_grammar = (
                state.obj.sampling_params.get("json_schema", None)
                or state.obj.sampling_params.get("regex", None)
                or state.obj.sampling_params.get("ebnf", None)
                or state.obj.sampling_params.get("structural_tag", None)
            )
            self.metrics_collector.observe_one_finished_request(
                recv_obj.prompt_tokens[i],
                completion_tokens,
                recv_obj.cached_tokens[i],
                state.finished_time - state.created_time,
                has_grammar,
            )

    def dump_requests(self, state: ReqState, out_dict: dict):
        self.dump_request_list.append(
            (state.obj, out_dict, state.created_time, time.time())
        )

        if len(self.dump_request_list) >= self.dump_requests_threshold:
            filename = os.path.join(
                self.dump_requests_folder,
                datetime.now().strftime("%Y-%m-%d_%H-%M-%S") + ".pkl",
            )
            self._dump_data_to_file(
                data_list=self.dump_request_list,
                filename=filename,
                log_message=f"Dump {len(self.dump_request_list)} requests to {filename}",
            )
            self.dump_request_list = []

    def record_request_for_crash_dump(self, state: ReqState, out_dict: dict):
        current_time = time.time()
        self.crash_dump_request_list.append(
            (state.obj, out_dict, state.created_time, current_time)
        )
        # Remove requests older than 5 minutes based on finish time
        while (
            self.crash_dump_request_list
            and current_time - self.crash_dump_request_list[0][3] >= 300
        ):
            self.crash_dump_request_list.popleft()

    def _dump_data_to_file(
        self, data_list: List[Tuple], filename: str, log_message: str
    ):
        logger.info(log_message)
        to_dump_with_server_args = {
            "server_args": self.server_args,
            "requests": data_list.copy(),
        }

        def background_task():
            os.makedirs(os.path.dirname(filename), exist_ok=True)
            with open(filename, "wb") as f:
                pickle.dump(to_dump_with_server_args, f)

        asyncio.create_task(asyncio.to_thread(background_task))

    def _handle_abort_req(self, recv_obj):
        state = self.rid_to_state[recv_obj.rid]
        rid = recv_obj.rid
        if self.server_args.tokenizer_worker_num > 1:
            rid = get_origin_rid(rid)
        state.finished = True
        if recv_obj.finished_reason:
            out = {
                "meta_info": {
                    "id": recv_obj.rid,
                    "finish_reason": recv_obj.finished_reason,
                },
            }
        else:
            out = {
                "text": "",
                "meta_info": {
                    "id": rid,
                    "finish_reason": {
                        "type": "abort",
                        "message": "Abort before prefill",
                    },
                    "prompt_tokens": 0,
                    "completion_tokens": 0,
                },
            }
        state.out_list.append(out)
        state.event.set()

    def _handle_open_session_req_output(self, recv_obj):
        self.session_futures[recv_obj.session_id].set_result(
            recv_obj.session_id if recv_obj.success else None
        )

    def _handle_update_weights_from_disk_req_output(self, recv_obj):
        if self.server_args.dp_size == 1:
            self.model_update_result.set_result(recv_obj)
        else:  # self.server_args.dp_size > 1
            self.model_update_tmp.append(recv_obj)
            # set future if the all results are received
            if len(self.model_update_tmp) == self.server_args.dp_size:
                self.model_update_result.set_result(self.model_update_tmp)

    async def score_request(
        self,
        query: Optional[Union[str, List[int]]] = None,
        items: Optional[Union[str, List[str], List[List[int]]]] = None,
        label_token_ids: Optional[List[int]] = None,
        apply_softmax: bool = False,
        item_first: bool = False,
        request: Optional[Any] = None,
    ) -> List[List[float]]:
        """
        See Engine.score() for more details.
        """
        if label_token_ids is None:
            raise ValueError("label_token_ids must be provided")

        if self.tokenizer is not None:
            vocab_size = self.tokenizer.vocab_size
            for token_id in label_token_ids:
                if token_id >= vocab_size:
                    raise ValueError(
                        f"Token ID {token_id} is out of vocabulary (vocab size: {vocab_size})"
                    )

        # Handle string or tokenized query/items
        if isinstance(query, str) and (
            isinstance(items, str)
            or (isinstance(items, list) and (not items or isinstance(items[0], str)))
        ):
            # Both query and items are text
            items_list = [items] if isinstance(items, str) else items
            if item_first:
                prompts = [f"{item}{query}" for item in items_list]
            else:
                prompts = [f"{query}{item}" for item in items_list]
            batch_request = GenerateReqInput(
                text=prompts,
                return_logprob=True,
                token_ids_logprob=label_token_ids,
                stream=False,
                sampling_params={"max_new_tokens": 1},
            )
        elif (
            isinstance(query, list)
            and isinstance(items, list)
            and items
            and isinstance(items[0], list)
        ):
            # Both query and items are token IDs
            if item_first:
                input_ids_list = [item + query for item in items]
            else:
                input_ids_list = [query + item for item in items]
            batch_request = GenerateReqInput(
                input_ids=input_ids_list,
                return_logprob=True,
                token_ids_logprob=label_token_ids,
                stream=False,
                sampling_params={"max_new_tokens": 1},
            )
        else:
            raise ValueError(
                "Invalid combination of query/items types for score_request."
            )

        results = await self.generate_request(batch_request, request).__anext__()
        scores = []

        for result in results:
            # Get logprobs for each token
            logprobs = {}
            for logprob, token_id, _ in result["meta_info"].get(
                "output_token_ids_logprobs", []
            )[0]:
                if token_id in label_token_ids:
                    logprobs[token_id] = logprob

            # Get scores in order of label_token_ids
            score_list = [
                logprobs.get(token_id, float("-inf")) for token_id in label_token_ids
            ]

            # Apply softmax to logprobs if needed
            if apply_softmax:
                score_list = torch.softmax(torch.tensor(score_list), dim=0).tolist()
            else:
                # Convert logprobs to probabilities if not using softmax
                score_list = [
                    math.exp(x) if x != float("-inf") else 0.0 for x in score_list
                ]

            scores.append(score_list)

        return scores


def _determine_tensor_transport_mode(server_args: ServerArgs) -> TensorTransportMode:
    is_cross_node = server_args.dist_init_addr

    if is_cross_node:
        # Fallback to default CPU transport for multi-node
        return "default"
    else:
        return "cuda_ipc"


async def print_exception_wrapper(func):
    """
    Sometimes an asyncio function does not print exception.
    We do another wrapper to handle the exception.
    """
    try:
        await func()
    except Exception:
        traceback = get_exception_traceback()
        logger.error(f"TokenizerManager hit an exception: {traceback}")
        if hasattr(func, "__self__") and isinstance(func.__self__, TokenizerManager):
            func.__self__.dump_requests_before_crash()
        kill_process_tree(os.getpid(), include_parent=True)
        sys.exit(1)


class SignalHandler:
    def __init__(self, tokenizer_manager: TokenizerManager):
        self.tokenizer_manager = tokenizer_manager

    def sigterm_handler(self, signum=None, frame=None):
        logger.warning(
            f"SIGTERM received. {signum=} {frame=}. Draining requests and shutting down..."
        )
        self.tokenizer_manager.gracefully_exit = True

    def running_phase_sigquit_handler(self, signum=None, frame=None):
        logger.error(
            "Received sigquit from a child process. It usually means the child failed."
        )
        self.tokenizer_manager.dump_requests_before_crash()
        kill_process_tree(os.getpid())


T = TypeVar("T")


class _Communicator(Generic[T]):
    """Note: The communicator now only run up to 1 in-flight request at any time."""

    def __init__(self, sender, fan_out: int):
        self._sender = sender
        self._fan_out = fan_out
        self._result_event: Optional[asyncio.Event] = None
        self._result_values: Optional[List[T]] = None
        self._ready_queue: Deque[asyncio.Future] = deque()

    async def __call__(self, obj):
        global _global_tokenizer_worker_num
        ready_event = asyncio.Event()
        if self._result_event is not None or len(self._ready_queue) > 0:
            self._ready_queue.append(ready_event)
            await ready_event.wait()
            assert self._result_event is None
            assert self._result_values is None

        if obj:
            if _global_tokenizer_worker_num > 1:
                if obj.rids is None:
                    obj.rids = f"{os.getpid()}_{uuid.uuid4().hex}_Communicator"
                else:
                    if isinstance(obj.rids, str):
                        obj.rids = f"{os.getpid()}_{obj.rids}"
                    elif isinstance(obj.rids, list):
                        obj.rids = [f"{os.getpid()}_{rid}" for rid in obj.rids]
            self._sender.send_pyobj(obj)

        self._result_event = asyncio.Event()
        self._result_values = []
        await self._result_event.wait()
        result_values = self._result_values
        self._result_event = self._result_values = None

        if len(self._ready_queue) > 0:
            self._ready_queue.popleft().set()

        return result_values

    def handle_recv(self, recv_obj: T):
        global _global_tokenizer_worker_num
        if _global_tokenizer_worker_num > 1:
            # If rids is a string and not empty, remove the prefix
            if hasattr(recv_obj, 'rids') and isinstance(recv_obj.rids, str) and recv_obj.rids:
                recv_obj.rids = get_origin_rid(recv_obj.rids)
            # If rids is a list, remove prefix from each element
            elif hasattr(recv_obj, 'rids') and isinstance(recv_obj.rids, list):
                recv_obj.rids = [get_origin_rid(rid) for rid in recv_obj.rids]

        self._result_values.append(recv_obj)
        if len(self._result_values) == self._fan_out:
            self._result_event.set()


# Note: request abort handling logic
# We should handle all of the following cases correctly.
#
# | entrypoint | is_streaming | status          | abort engine    | cancel asyncio task   | rid_to_state                |
# | ---------- | ------------ | --------------- | --------------- | --------------------- | --------------------------- |
# | http       | yes          | validation      | background task | fast api              | del in _handle_abort_req    |
# | http       | yes          | waiting queue   | background task | fast api              | del in _handle_abort_req    |
# | http       | yes          | running         | background task | fast api              | del in _handle_batch_output |
# | http       | no           | validation      | http exception  | http exception        | del in _handle_abort_req    |
# | http       | no           | waiting queue   | type 1          | type 1 exception      | del in _handle_abort_req    |
# | http       | no           | running         | type 3          | type 3 exception      | del in _handle_batch_output |
#<|MERGE_RESOLUTION|>--- conflicted
+++ resolved
@@ -173,22 +173,8 @@
     output_token_ids_logprobs_idx: List = dataclasses.field(default_factory=list)
 
 
-<<<<<<< HEAD
-
 _global_tokenizer_worker_num = 1
 
-def _determine_tensor_transport_mode(server_args: ServerArgs) -> TensorTransportMode:
-    is_cross_node = server_args.dist_init_addr
-
-    if is_cross_node:
-        # Fallback to default CPU transport for multi-node
-        return "default"
-    else:
-        return "cuda_ipc"
-
-
-=======
->>>>>>> 9effeb5b
 class TokenizerManager:
     """TokenizerManager is a process that tokenizes the text."""
 
@@ -208,54 +194,11 @@
             if server_args.preferred_sampling_params
             else None
         )
-
+        self.crash_dump_folder = server_args.crash_dump_folder
+        
         self.is_main = is_main
-
-        self.crash_dump_folder = server_args.crash_dump_folder
-<<<<<<< HEAD
-        self.crash_dump_performed = False  # Flag to ensure dump is only called once
-
-        # Init inter-process communication
-        context = zmq.asyncio.Context(3)
-        self.recv_from_detokenizer = get_zmq_socket(
-            context, zmq.PULL, port_args.tokenizer_ipc_name, True
-        )
-        global _global_tokenizer_worker_num
-        _global_tokenizer_worker_num = server_args.tokenizer_worker_num
-        if server_args.tokenizer_worker_num > 1:
-            self.tokenizer_ipc_name = port_args.tokenizer_ipc_name
-            
-            if self.is_main:
-                self.send_to_scheduler = get_zmq_socket(
-                    context, zmq.PUSH, port_args.scheduler_input_ipc_name, True
-                )
-                self.receive_from_worker = get_zmq_socket(
-                    context, zmq.PULL, port_args.tokenizer_worker_ipc_name, True
-                )
-                self._loop = asyncio.new_event_loop()
-                self._thread = threading.Thread(target=self._run_loop, daemon=True)
-                self._thread.start()
-                self._task = asyncio.run_coroutine_threadsafe(
-                    self.router_worker_obj(), self._loop
-                )
-                # Start handle_loop simultaneously
-                self._handle_task = asyncio.run_coroutine_threadsafe(
-                    print_exception_wrapper(self.handle_loop), self._loop
-                )
-
-            else:
-                # actual send to main receiver_from_worker
-                self.send_to_scheduler = get_zmq_socket(
-                    context, zmq.PUSH, port_args.tokenizer_worker_ipc_name, False
-                )
-        else:
-            self.send_to_scheduler = get_zmq_socket(
-                context, zmq.PUSH, port_args.scheduler_input_ipc_name, True
-            )
-=======
->>>>>>> 9effeb5b
-
         self.worker_id = os.getpid()
+        
         # Read model args
         self.model_path = server_args.model_path
         self.served_model_name = server_args.served_model_name
@@ -304,13 +247,41 @@
                 )
 
         # Init inter-process communication
-        context = zmq.asyncio.Context(2)
+        context = zmq.asyncio.Context(3)
         self.recv_from_detokenizer = get_zmq_socket(
             context, zmq.PULL, port_args.tokenizer_ipc_name, True
         )
-        self.send_to_scheduler = get_zmq_socket(
-            context, zmq.PUSH, port_args.scheduler_input_ipc_name, True
-        )
+        global _global_tokenizer_worker_num
+        _global_tokenizer_worker_num = server_args.tokenizer_worker_num
+        if server_args.tokenizer_worker_num > 1:
+            self.tokenizer_ipc_name = port_args.tokenizer_ipc_name
+            if self.is_main:
+                self.send_to_scheduler = get_zmq_socket(
+                    context, zmq.PUSH, port_args.scheduler_input_ipc_name, True
+                )
+                self.receive_from_worker = get_zmq_socket(
+                    context, zmq.PULL, port_args.tokenizer_worker_ipc_name, True
+                )
+                self._loop = asyncio.new_event_loop()
+                self._thread = threading.Thread(target=self._run_loop, daemon=True)
+                self._thread.start()
+                self._task = asyncio.run_coroutine_threadsafe(
+                    self.router_worker_obj(), self._loop
+                )
+                # Start handle_loop simultaneously
+                self._handle_task = asyncio.run_coroutine_threadsafe(
+                    print_exception_wrapper(self.handle_loop), self._loop
+                )
+
+            else:
+                # actual send to main receiver_from_worker
+                self.send_to_scheduler = get_zmq_socket(
+                    context, zmq.PUSH, port_args.tokenizer_worker_ipc_name, False
+                )
+        else:
+            self.send_to_scheduler = get_zmq_socket(
+                context, zmq.PUSH, port_args.scheduler_input_ipc_name, True
+            )
 
         # Request states
         self.no_create_loop = False
@@ -1598,7 +1569,6 @@
         worker_ids = get_workerids_from_rids(recv_obj.rids)
         if len(worker_ids) == 0:
             self._result_dispatcher(recv_obj)
-<<<<<<< HEAD
             return
 
         if not hasattr(self, "tokenizer_mapping"):
@@ -1630,10 +1600,6 @@
                     # Send to worker
                 self.tokenizer_mapping[worker_id].send_pyobj(recv_obj)
             else:
-=======
-            self.last_receive_tstamp = time.time()
->>>>>>> 9effeb5b
-
                 if isinstance(recv_obj, BatchTokenIDOut):
                     new_recv_obj = BatchTokenIDOut(
                         [recv_obj.rids[i]],
