"""
Multi-modality utils
"""

<<<<<<< HEAD
=======
import copy
import hashlib
>>>>>>> eee3700d
import pickle
from abc import abstractmethod
from collections import defaultdict
from typing import Any, Callable, Dict, List, Literal, Optional, Tuple

import numpy as np
import torch
from torch import nn

from sglang.srt.distributed.parallel_state import get_tp_group
from sglang.srt.environ import envs
from sglang.srt.layers.multimodal import gpu_tensor_hash
from sglang.srt.managers.schedule_batch import (
    CudaIpcTensorTransportProxy,
    Modality,
    MultimodalDataItem,
    MultimodalInputs,
)
from sglang.srt.mem_cache.multimodal_cache import MultiModalStaticCache
from sglang.srt.model_executor.forward_batch_info import ForwardBatch
from sglang.srt.server_args import get_global_server_args
from sglang.srt.utils import flatten_nested_list, is_npu, print_warning_once
from sglang.srt.utils.hashing import hash_bytes_to_int64
from sglang.utils import logger

_is_npu = is_npu()

# NOTE: Using the shared logger from sglang.utils instead of creating a module-specific logger
# to ensure consistent logging behavior across the codebase. This prevents issues with log
# propagation that can cause some log messages (like 'server is fired up') to not appear
# in the console when multimodal support is enabled.

# TODO(mick): nccl
# cuda_ipc: for intranode tensor sharing
TensorTransportMode = Literal["cuda_ipc", "auto", "default"]


_GPU_FEATURE_BUFFER: Optional[torch.Tensor] = None
_BUFFER_OFFSET = 0

_EXTRA_PRE_TOKENS = 0  # pre chunk extra token (0 for the moment)
_EXTRA_POST_TOKENS = 0  # post chunk extra token (0 for the moment)


def init_feature_buffer(device):
    global _GPU_FEATURE_BUFFER, _BUFFER_OFFSET
    if (
        device == "cpu"
        or envs.SGLANG_MM_BUFFER_SIZE_MB.get() == 0
        or _GPU_FEATURE_BUFFER is not None
    ):
        return
    try:
        size_mb = envs.SGLANG_MM_BUFFER_SIZE_MB.get()
        num_elements = int(size_mb * 1024 * 1024 / 4)
        _GPU_FEATURE_BUFFER = torch.empty(
            num_elements, dtype=torch.float32, device=device
        )
        logger.info(f"Preallocated {size_mb}MB GPU buffer")
    except RuntimeError as e:
        _GPU_FEATURE_BUFFER = None


def reset_buffer_offset():
    global _BUFFER_OFFSET
    _BUFFER_OFFSET = 0


def is_feature_buffer_initialized():
    global _GPU_FEATURE_BUFFER
    if _GPU_FEATURE_BUFFER is None:
        return False
    return True


def try_add_to_buffer(tensor: torch.Tensor) -> Optional[torch.Tensor]:
    global _BUFFER_OFFSET

    if _GPU_FEATURE_BUFFER is None:
        return tensor

    tensor_size = tensor.numel()

    if _BUFFER_OFFSET + tensor_size <= _GPU_FEATURE_BUFFER.numel():
        buffer_view = _GPU_FEATURE_BUFFER[_BUFFER_OFFSET : _BUFFER_OFFSET + tensor_size]
        buffer_view.copy_(tensor.flatten(), non_blocking=True)
        result = buffer_view.view(tensor.shape)
        _BUFFER_OFFSET += tensor_size
        return result
    else:
        return tensor


class TransportProxyTensor(torch.Tensor):
    """
    A convenient torch.Tensor subclass that carries extra metadata and supports
    efficient inter-process communications
    """

    @staticmethod
    def __new__(
        cls,
        data: torch.Tensor,
        name: Optional[str] = None,
        fields: Optional[Dict[str, Any]] = None,
        transport_mode: TensorTransportMode = "default",
        *args,
        **kwargs,
    ):

        if not isinstance(data, torch.Tensor):
            raise TypeError(
                f"Input 'data' must be a torch.Tensor, but got {type(data)}"
            )

        instance = data.as_subclass(cls)

        instance._metadata = {
            "name": name,
            "fields": fields if fields is not None else {},
            "transport_mode": transport_mode,
        }

        return instance

    def __getstate__(self):
        """
        Called during pickling. Implements the serialization logic.
        """
        # acquire all serialize metadata from _metadata
        state = {
            "metadata": self._metadata,
            "tensor_data": None,
            "ipc_extra": None,
        }
        transport_mode = self._metadata.get("transport_mode", "default")

        if transport_mode == "cuda_ipc" and self.is_cuda:
            try:
                storage = self.untyped_storage()
                handle = storage._share_cuda_()

                state["ipc_extra"] = {
                    "handle": handle,
                    "shape": self.shape,
                    "dtype": self.dtype,
                    "stride": self.stride(),
                    "device_index": self.device.index,
                    "storage_offset": self.storage_offset(),
                }
                state["tensor_data"] = None
            except Exception as e:
                # Failed to get CUDA IPC handle (possibly tp). Falling back to default transport.
                state["metadata"]["transport_mode"] = "default"
                state["tensor_data"] = self.as_subclass(torch.Tensor)
        else:
            state["metadata"]["transport_mode"] = "default"
            state["tensor_data"] = self.as_subclass(torch.Tensor)

        return state

    def __setstate__(self, state: Dict[str, Any]):
        """
        Called during unpickling. Implements the deserialization logic.
        """
        self._metadata = state["metadata"]

        transport_mode = self._metadata.get("transport_mode", "default")

        if transport_mode == "cuda_ipc" and state["ipc_extra"] is not None:
            ipc_extra = state["ipc_extra"]
            handle, shape, dtype, stride, source_device_index, s_offset = (
                ipc_extra["handle"],
                ipc_extra["shape"],
                ipc_extra["dtype"],
                ipc_extra["stride"],
                ipc_extra["device_index"],
                ipc_extra["storage_offset"],
            )

            try:
                target_device = torch.device(f"cuda:{source_device_index}")
                with torch.cuda.device(target_device):
                    storage = torch.UntypedStorage._new_shared_cuda(*handle)
                    reconstructed_tensor = torch.empty(
                        0, dtype=dtype, device=target_device
                    ).set_(storage, storage_offset=s_offset, size=shape, stride=stride)
                    self.set_(reconstructed_tensor)
            except Exception as e:
                print(f"Error: Failed to deserialize from CUDA IPC handle ({e}).")
                raise e

        elif state["tensor_data"] is not None:
            self.set_(state["tensor_data"])
        else:
            raise pickle.UnpicklingError(
                "Invalid state for TransportProxyTensor: no tensor data found."
            )

    @property
    def name(self) -> Optional[str]:
        return self._metadata.get("name")

    @property
    def fields(self) -> Dict[str, Any]:
        return self._metadata.get("fields", {})

    @property
    def transport_mode(self) -> TensorTransportMode:
        return self._metadata.get("transport_mode", "default")


class MultiModalityDataPaddingPattern:
    """
    Data tokens (like image tokens) often need special handling during padding
    to maintain model compatibility. This class provides the interface for
    implementing different padding strategies for data tokens
    """

    @abstractmethod
    def pad_input_tokens(
        self, input_ids: List[int], mm_inputs: MultimodalInputs
    ) -> List[int]:
        """
        Pad the input ids sequence containing data tokens, and replace them with pad_values
        """
        pass


class MultiModalityDataPaddingPatternTokenPairs(MultiModalityDataPaddingPattern):
    """In this pattern, data tokens should be enclosed by special token pairs (e.g. <image>...</image>, data_token_pairs)

    The padded value in a region enclosed by a token pair with be the same one, as the MultimodalDataItem's pad value

    This strategy should be applied when data content is marked by start/end token pairs in the input sequence.
    """

    def __init__(
        self,
        data_token_pairs: Optional[List[Tuple[int, int]]],
        data_start_token_ids: Optional[List[int]] = None,
    ) -> None:
        """

        Args:
            data_start_token_ids marks the start of a single multimodal data
            See Minicpmo's slice_start_id for example
        """
        self.data_token_id_pairs = data_token_pairs
        self.data_start_token_ids = data_start_token_ids or [
            s for s, _e in data_token_pairs
        ]

    def pad_input_tokens(
        self, input_ids: List[int], mm_inputs: MultimodalInputs
    ) -> List[int]:
        """
        This function will replace the data-tokens in between with pad_values accordingly
        """
        pad_values = [item.pad_value for item in mm_inputs.mm_items]
        data_token_pairs = self.data_token_id_pairs
        mm_inputs.data_offsets = []
        if data_token_pairs is None:
            data_token_pairs = [mm_inputs.im_start_id, mm_inputs.im_end_id]
        if data_token_pairs is None:
            print_warning_once(
                "No data_token_pairs provided, RadixAttention might be influenced."
            )
            return input_ids
        start_token_ids = {s for s, _e in data_token_pairs}
        end_tokens_ids = {e for _s, e in data_token_pairs}

        padded_ids = []
        last_idx = 0
        data_idx = -1

        start_indices = [i for i, x in enumerate(input_ids) if x in start_token_ids]
        end_indices = [i for i, x in enumerate(input_ids) if x in end_tokens_ids]

        if len(start_indices) != len(end_indices):
            return input_ids

        for start_idx, end_idx in zip(start_indices, end_indices):
            padded_ids.extend(input_ids[last_idx : start_idx + 1])

            if input_ids[start_idx] in self.data_start_token_ids:
                data_idx += 1
                mm_inputs.data_offsets += [start_idx]

            if data_idx >= len(pad_values):
                data_idx = len(pad_values) - 1

            num_tokens = end_idx - start_idx - 1
            pad_value = pad_values[data_idx]
            padded_ids.extend([pad_value] * num_tokens)

            last_idx = end_idx

        padded_ids.extend(input_ids[last_idx:])

        assert len(input_ids) == len(padded_ids), "Length validation fails"
        return padded_ids


class MultiModalityDataPaddingPatternMultimodalTokens(MultiModalityDataPaddingPattern):
    """In this pattern, data tokens should be represented as repetitions of a single token
    e.g. <image><image>....<image>, or <audio><audio>...<audio>
    """

    def pad_input_tokens(
        self, input_ids: List[int], mm_inputs: MultimodalInputs
    ) -> List[int]:
        """
        Replaces multimodal tokens in input_ids with corresponding pad_values from mm_items.
        Each modality (image, audio, video) is handled separately based on its token_id.
        """
        if not input_ids or not mm_inputs.mm_items:
            return input_ids

        input_ids_tensor = torch.as_tensor(input_ids)

        # Check if MM splitting is enabled
        if envs.SGLANG_ENABLE_MM_SPLITTING.get():
            items_by_modality = defaultdict(list)
            for item in mm_inputs.mm_items:
                items_by_modality[item.modality].append(item)

            token_id_map = {
                Modality.IMAGE: mm_inputs.im_token_id,
                Modality.MULTI_IMAGES: mm_inputs.im_token_id,
                Modality.AUDIO: mm_inputs.audio_token_id,
                Modality.VIDEO: mm_inputs.video_token_id,
            }

            for modality, items in items_by_modality.items():
                token_id = token_id_map.get(modality)

                if not items or token_id is None:
                    continue

                for i, item in enumerate(items):
                    for offset in items[i].offsets:
                        input_ids_tensor[offset[0] : offset[1] + 1] = item.pad_value
        else:
            # Create mapping of token_ids to pad_values for each modality
            token_to_pad_mapping = {}
            for item in mm_inputs.mm_items:
                if item.is_image() and mm_inputs.im_token_id is not None:
                    token_to_pad_mapping[mm_inputs.im_token_id] = item.pad_value
                elif item.is_audio() and mm_inputs.audio_token_id is not None:
                    token_to_pad_mapping[mm_inputs.audio_token_id] = item.pad_value
                elif item.is_video() and mm_inputs.video_token_id is not None:
                    token_to_pad_mapping[mm_inputs.video_token_id] = item.pad_value
                else:
                    raise ValueError(
                        f"No multimodal token id provided for {item.modality}"
                    )

            # Apply replacements for all tokens at once
            for token_id, pad_value in token_to_pad_mapping.items():
                input_ids_tensor[input_ids_tensor == token_id] = pad_value

        ret_input_ids = input_ids_tensor.tolist()
        return ret_input_ids


embedding_cache: Optional[MultiModalStaticCache] = None


def init_mm_embedding_cache(max_size: int = 0):
    global embedding_cache
    embedding_cache = MultiModalStaticCache(max_size)


def get_embedding_chunk(
    embedding: torch.Tensor,
    extend_prefix_len: int,
    extend_seq_len: int,
    items_offset: List[Tuple[int, int]],
) -> Tuple[torch.Tensor, int, int]:
    """
    Extract a chunk of embeddings based on the specified prefix length, sequence length, and offset ranges.

    Args:
        embedding: The full embedding tensor to extract a chunk from
        extend_prefix_len: The starting position (prefix length) for extraction
        extend_seq_len: The number of tokens to extract
        items_offset: List of [start, end] offset ranges for multimodal items in the input sequence

    Returns:
        A tuple containing:
        - The extracted embedding chunk as a tensor
        - The start index used for extraction
        - The end index used for extraction

    Note:
        If there's no overlap between the requested range and the offset ranges,
        an empty tensor is returned with zeros for start and end indices.
    """
    start_index, end_index = 0, 0
    extend_start_index = extend_prefix_len
    extend_end_index = extend_prefix_len + extend_seq_len - 1

    for start, end in items_offset:
        if extend_start_index >= start and extend_start_index <= end:
            start_index += extend_start_index - start
        elif extend_start_index > end:
            start_index += end - start + 1

        if extend_end_index >= start and extend_end_index <= end:
            end_index += extend_end_index - start + 1
        elif extend_end_index > end:
            end_index += end - start + 1
    # some models' embedding is 3-dim, reshape it to 2-dim
    embedding = embedding.reshape(-1, embedding.shape[-1])
    embedding_chunk = embedding[start_index:end_index]
    return embedding_chunk, start_index, end_index


def _get_precomputed_embedding(
    items: List[MultimodalDataItem],
    prefix_length: List[int],
    extend_length: List[int],
    items_offset_list: List[List[Tuple[int, int]]],
) -> Optional[torch.Tensor]:
    """
    If all items have precomputed_embeddings, return their concatenation.
    If some but not all have precomputed_embeddings, raise NotImplementedError.
    If none have precomputed_embeddings, return None.
    """
    precomputed_embeddings = []
    for idx, item in enumerate(items):
        if item.precomputed_embeddings is None:
            precomputed_embeddings.append(None)
            continue
        seq_start_idx = prefix_length[idx]
        seq_end_idx = seq_start_idx + extend_length[idx] - 1
        prefix_embedding_length = []
        extend_embedding_length = []
        for mm_start_idx, mm_end_idx in items_offset_list[idx]:
            if mm_start_idx > seq_end_idx:
                break
            if seq_start_idx > mm_start_idx:
                prefix_embedding_length.append(
                    min(seq_start_idx - mm_start_idx, mm_end_idx - mm_start_idx + 1)
                )
            if mm_end_idx >= seq_start_idx:
                extend_embedding_length.append(
                    min(
                        mm_end_idx - seq_start_idx + 1,
                        seq_end_idx - mm_start_idx + 1,
                        mm_end_idx - mm_start_idx + 1,
                        seq_end_idx - seq_start_idx + 1,
                    )
                )
        prefix_embedding_length = int(np.sum(prefix_embedding_length))
        extend_embedding_length = int(np.sum(extend_embedding_length))
        precomputed_embeddings.append(
            item.precomputed_embeddings[
                prefix_embedding_length : prefix_embedding_length
                + extend_embedding_length
            ]
        )

    if any(feature is not None for feature in precomputed_embeddings):
        if not all(feature is not None for feature in precomputed_embeddings):
            raise NotImplementedError(
                "MM inputs where only some items are precomputed."
            )
        result = torch.concat(precomputed_embeddings)
        # some models embedding is 3-dim, reshape it to 2-dim (similar to get_embedding_chunk)
        result = result.reshape(-1, result.shape[-1])
        return result
    return None


def get_embedding_items_per_chunk_with_extra_padding(
    embedding_items_per_req: List["MultimodalDataItem"],
    extend_prefix_len: int,
    extend_seq_len: int,
    items_offset: List[Tuple[int, int]],
) -> List["MultimodalDataItem"]:
    """
    From all multimodal items of a request, select the subset that is "relevant to
    this prefill chunk", and allow a small amount of extra padding on both sides
    of the chunk boundary (for easier caching or cross-chunk reuse).

    Assumptions:
        - len(embedding_items_per_req) == len(items_offset)
        - items_offset[j] = (start, end), meaning the multimodal tokens of the j-th
        item correspond to [start, end) (left-closed, right-open) in the entire
        token sequence
        - The item order in embedding_items_per_req is one-to-one aligned with
        items_offset

    Args:
        embedding_items_per_req: all items of this modality under the current
            request (e.g. each frame in a 500-frame video)
        extend_prefix_len: number of tokens already prefilled before the current
            chunk
        extend_seq_len: number of tokens in the current chunk
        items_offset: (start, end) position of each item in the whole sentence

    Returns:
        The subset of items to feed into ViT for this chunk (preserving the
        original order)
    """
    assert len(embedding_items_per_req) == len(
        items_offset
    ), f"items_per_req({len(embedding_items_per_req)}) vs items_offset({len(items_offset)}) mismatch"

    if extend_seq_len <= 0:
        return []

    # Current chunk's token range
    chunk_start = extend_prefix_len
    chunk_end = extend_prefix_len + extend_seq_len

    # Current chunk's token range with extra padding
    window_start = max(0, chunk_start - _EXTRA_PRE_TOKENS)
    window_end = chunk_end + _EXTRA_POST_TOKENS

    selected_items: List["MultimodalDataItem"] = []

    for item, (start, end) in zip(embedding_items_per_req, items_offset):
        if start >= end:
            continue

        # Check whether this item has overlap with [window_start, window_end)
        # If has overlap, add the item into selected_item.
        if end > window_start and start < window_end:
            selected_items.append(item)

    return selected_items


# TODO: To be obsoleted.
def _get_chunked_prefill_embedding(
    data_embedding_func: Callable[[List[MultimodalDataItem]], torch.Tensor],
    embedding_items: List[MultimodalDataItem],
    items_size: List[int],
    prefix_length: List[int],
    extend_length: List[int],
    items_offset_list: List[List[Tuple[int, int]]],
) -> Optional[torch.Tensor]:
    # Calculate embedding for each request, try to get it from cache to avoid repeated calculation
    embedding_list = []
    # FIXME(Xinyuan): temporary workaround for eagle3, which may have len(items_size) > len(prefix_length)
    max_iterations = min(len(items_size) - 1, len(prefix_length))
    for i in range(max_iterations):
        if items_size[i] == items_size[i + 1]:
            continue
        embedding_items_per_req = embedding_items[items_size[i] : items_size[i + 1]]
        items_offset = items_offset_list[i]
        assert items_offset is not None, items_offset
        # if all items has been prefixed, we do not need to calculate embedding
        if all([offset_end < prefix_length[i] for _, offset_end in items_offset]):
            continue
        item_hashes = [item.hash for item in embedding_items_per_req]
        embedding_items_hash = MultiModalStaticCache.combine_hashes(item_hashes)
        embedding_per_req = embedding_cache.get(item_hashes)
        if embedding_per_req is None:
            embedding_per_req = data_embedding_func(embedding_items_per_req)
            if not embedding_cache.set(embedding_items_hash, embedding_per_req):
                print_warning_once(
                    "Multimodal embedding cache is full. This typically occurs when a single "
                    "embedding exceeds the cache size limit. Consider increasing the "
                    "`SGLANG_VLM_CACHE_SIZE_MB` environment variable or reducing the input "
                    "embedding size."
                )

        embedding_per_req_chunk, _, _ = get_embedding_chunk(
            embedding=embedding_per_req,
            extend_prefix_len=prefix_length[i],
            extend_seq_len=extend_length[i] if i < len(extend_length) else 0,
            items_offset=items_offset,
        )
        embedding_list.append(embedding_per_req_chunk)
    if len(embedding_list) == 0:
        return None
    return torch.concat(embedding_list, dim=0)


def get_embedding_chunk_remove_extra_padding(
    embedding: torch.Tensor,
    extend_prefix_len: int,
    extend_seq_len: int,
    items_offset: List[Tuple[int, int]],
) -> Tuple[Optional[torch.Tensor], int, int]:
    """
    From the embedding computed on "items related to this chunk + extra padding",
    trim out the token embeddings that are not needed for the current chunk, and
    keep only those mm tokens covered by
    [extend_prefix_len, extend_prefix_len + extend_seq_len).

    Assumptions:
        - Each (start, end) in items_offset represents an item's multimodal token
        interval [start, end) in the whole token sequence, and their order is
        consistent with the order of items in `embedding`.
        - The layout of `embedding`: each selected item is concatenated in order,
        and item j occupies seg_len_j = end_j - start_j rows.

    Args:
        embedding: output of data_embedding_func(embedding_items_per_chunk),
                shape = (T_total, D)
        extend_prefix_len: number of tokens before the chunk (prefix_len)
        extend_seq_len: number of tokens in this chunk (chunk_len)
        items_offset: list of (start, end) for all items of the current request

    Returns:
        - trimmed_embedding: embedding that contains only the mm tokens needed
        by this chunk, concatenated in token order
        - num_tokens_before: number of mm tokens "before the chunk" that are
        trimmed off (optional info, not used by the current caller)
        - num_tokens_after: number of mm tokens "after the chunk" that are
        trimmed off (optional info, not used by the current caller)
    """
    if embedding is None or embedding.numel() == 0:
        return None, 0, 0

    chunk_start = extend_prefix_len
    chunk_end = extend_prefix_len + extend_seq_len

    if extend_seq_len <= 0 or chunk_start >= chunk_end:
        return None, 0, 0

    # The window with extra padding
    window_start = max(0, chunk_start - _EXTRA_PRE_TOKENS)
    window_end = chunk_end + _EXTRA_POST_TOKENS

    # Iterate item_offset to choose item.
    # We need to forward an embedding_idx to locate the item start-end position in embedding.
    embedding_idx = 0
    kept_slices: List[torch.Tensor] = []

    num_tokens_before = 0
    num_tokens_after = 0

    for start, end in items_offset:
        if start >= end:
            continue

        seg_len = end - start

        # Check whether this item has been chosen into embedding_items_per_chunk or not.
        selected = end > window_start and start < window_end

        if not selected:
            # Not in embedding_items_per_chunk, not forward embedding_idx.
            continue

        # embedding has the whole item
        # embedding[embedding_idx : embedding_idx + seg_len]

        # Calculate the overlap range between item and the current chunk
        overlap_start = max(start, chunk_start)
        overlap_end = min(end, chunk_end)

        if overlap_start < overlap_end:
            # The item has a portion mm tokens in the current chunk
            # The offset inside item
            local_start = overlap_start - start
            local_end = overlap_end - start

            # The embedding index
            slice_start = embedding_idx + local_start
            slice_end = embedding_idx + local_end

            kept_slices.append(embedding[slice_start:slice_end])

            # Stats the token number before and after this chunk
            num_tokens_before += max(0, local_start)
            num_tokens_after += max(0, seg_len - local_end)
        else:
            # Although item is chosen into embedding_items_per_chunk as extra padding,
            # Its mm tokens has no overlap with chunk, so don't count into the current
            # chunk's embedding.
            if end <= chunk_start:
                num_tokens_before += seg_len
            elif start >= chunk_end:
                num_tokens_after += seg_len

        # No matter whether this item has overlap with chunk, once it's selected, it
        # counts seg_len in embedding, so embedding_idx has to forward.
        embedding_idx += seg_len

    if not kept_slices:
        # No mm tokens in this chunk
        return None, num_tokens_before, num_tokens_after

    trimmed_embedding = torch.cat(kept_slices, dim=0)
    return trimmed_embedding, num_tokens_before, num_tokens_after


# This function is for chunked prefill vit for multiple items in the next feature.
def _get_chunked_prefill_embedding_for_chunked_items(
    data_embedding_func: Callable[[List["MultimodalDataItem"]], torch.Tensor],
    embedding_items: List["MultimodalDataItem"],
    items_size: List[int],
    prefix_length: List[int],
    extend_length: List[int],
    items_offset_list: List[List[Tuple[int, int]]],
) -> Optional[torch.Tensor]:
    """
    Multi-modal embedding computation for chunked prefill.

    For each request:
    1. Use items_size to split embedding_items into per-request sublists embedding_items_per_req;
    2. Use get_embedding_items_per_chunk_with_extra_padding to select the subset of items related to this chunk;
    3. Call data_embedding_func (ViT) on this subset to obtain embedding_per_chunk;
    4. Concatenate embedding_per_req_chunk for all requests in order.

    In this way, the ViT for each request only processes the frames / images related to the current chunk,
    avoiding OOM caused by processing all the frames at once.
    """
    # Calculate embedding for each request, try to get it from cache to avoid repeated calculation
    embedding_list = []
    # FIXME(Xinyuan): temporary workaround for eagle3, which may have len(items_size) > len(prefix_length)
    max_iterations = min(len(items_size) - 1, len(prefix_length))

    for i in range(max_iterations):
        if items_size[i] == items_size[i + 1]:
            continue
        embedding_items_per_req = embedding_items[items_size[i] : items_size[i + 1]]
        items_offset = items_offset_list[i]
        assert items_offset is not None, items_offset

        # if all items has been prefixed, we do not need to calculate embedding
        if all([offset_end < prefix_length[i] for _, offset_end in items_offset]):
            continue

        # 1) Pick up items related with this chunk
        embedding_items_per_chunk = get_embedding_items_per_chunk_with_extra_padding(
            embedding_items_per_req,
            extend_prefix_len=prefix_length[i],
            extend_seq_len=extend_length[i] if i < len(extend_length) else 0,
            items_offset=items_offset,
        )

        if not embedding_items_per_chunk:
            continue

        # 2) construct cache key
        # embedding_items_hash = MultiModalStaticCache.combine_hashes(
        #     embedding_items_per_chunk
        # )
        item_hashes = [item.hash for item in embedding_items_per_chunk]
        embedding_items_hash = MultiModalStaticCache.combine_hashes(item_hashes)

        embedding_per_chunk = embedding_cache.get(embedding_items_hash)
        if embedding_per_chunk is None:
            # ViT forward for items related with per chunk
            embedding_per_chunk = data_embedding_func(embedding_items_per_chunk)

            embedding_for_cache = embedding_per_chunk.detach().cpu()
            if not embedding_cache.set(embedding_items_hash, embedding_for_cache):
                print(
                    "[WARN] Multimodal embedding cache is full. "
                    "Consider increasing `SGLANG_VLM_CACHE_SIZE_MB` or reducing "
                    "video frame count / resolution for a single request."
                )
        else:
            target_device = embedding_items_per_req[0].feature.device
            if embedding_per_chunk.device != target_device:
                embedding_per_chunk = embedding_per_chunk.to(target_device)

        # 3) remove extra padding from embedding_per_chunk, only keep current chunk part
        #    We probably don't need this part.
        # embedding_per_req_chunk, _, _ = get_embedding_chunk_remove_extra_padding(
        #     embedding=embedding_per_chunk,
        #     extend_prefix_len=prefix_len,
        #     extend_seq_len=chunk_len,
        #     items_offset=items_offset,
        # )

        if embedding_per_chunk is not None and embedding_per_chunk.numel() > 0:
            embedding_list.append(embedding_per_chunk)

    if not embedding_list:
        return None

    # concat all the request's chunk embedding in token
    return torch.cat(embedding_list, dim=0)


def _get_multimodal_mask(
    input_ids: torch.Tensor, placeholder_tensor: torch.Tensor
) -> torch.Tensor:
    return torch.isin(input_ids, placeholder_tensor).unsqueeze(-1)


def _adjust_embedding_length(
    embedding: torch.Tensor,
    mask: torch.Tensor,
    logger,
) -> torch.Tensor:
    num_mm_tokens_in_embedding = embedding.shape[0]
    num_mm_tokens_in_input_ids = mask.sum().item()
    if num_mm_tokens_in_input_ids != num_mm_tokens_in_embedding:
        logger.warning(
            f"Number of tokens in multimodal embedding does not match those in the input text. "
            f"Got {num_mm_tokens_in_input_ids} tokens in the text but {num_mm_tokens_in_embedding} "
            f"tokens from multimodal embeddings."
        )
        if num_mm_tokens_in_input_ids < num_mm_tokens_in_embedding:
            chunked_prefill_size = get_global_server_args().chunked_prefill_size
            if chunked_prefill_size != -1:
                logger.warning(
                    "You may want to avoid this issue by raising `chunked_prefill_size`, or disabling chunked prefill"
                )
            # extract from the end: this is a compromise
            if embedding.dim() == 2:
                embedding = embedding[-num_mm_tokens_in_input_ids:, :]
            else:
                num_multimodal = num_mm_tokens_in_input_ids // embedding.shape[0]
                embedding = embedding[-num_multimodal:, :]
        else:
            raise RuntimeError(
                f"Insufficient multimodal embedding length: {num_mm_tokens_in_input_ids=} vs {num_mm_tokens_in_embedding=}. This is an internal error"
            )
    return embedding


def get_embedding_and_mask(
    data_embedding_func: Callable[[List[MultimodalDataItem]], torch.Tensor],
    embedding_items: List[MultimodalDataItem],
    placeholder_tensor: torch.Tensor,
    input_ids: torch.Tensor,
    items_size: List[int],
    prefix_length: List[int],
    extend_length: List[int],
    items_offset_list: List[List[Tuple[int, int]]],
) -> Tuple[torch.Tensor, torch.Tensor]:
    """
    Generate multimodal embeddings and create a mask for identifying their positions in the input sequence.

    Args:
        data_embedding_func: Function that generates embeddings for multimodal items
        embedding_items: List of multimodal items to embed
        placeholder_tensor: Tensor containing token IDs that serve as placeholders for multimodal content
        input_ids: The input token IDs tensor
        items_size: Cumulative sizes of multimodal items per request
        prefix_length: Prefix lengths for each request
        extend_length: Sequence lengths for each request
        items_offset_list: List of offset ranges for multimodal items in each request

    Returns:
        A tuple containing:
        - The generated embeddings tensor
        - A boolean mask tensor indicating where these embeddings should be placed
    """
    # 1. Get embedding
    embedding = _get_precomputed_embedding(
        embedding_items, prefix_length, extend_length, items_offset_list
    )
    if embedding is None:
        embedding = _get_chunked_prefill_embedding(
            data_embedding_func,
            embedding_items,
            items_size,
            prefix_length,
            extend_length,
            items_offset_list,
        )
        if embedding is None:
            return None, None
    # 2. Get mask
    if _is_npu:
        torch.npu.current_stream().synchronize()
    special_multimodal_mask = _get_multimodal_mask(input_ids, placeholder_tensor)
    # 3. Adjust embedding length if needed
    embedding = _adjust_embedding_length(embedding, special_multimodal_mask, logger)
    return embedding, special_multimodal_mask


def embed_mm_inputs(
    mm_inputs_list: List[MultimodalInputs],
    extend_prefix_lens: List[int],
    extend_seq_lens: List[int],
    input_ids: torch.Tensor,
    input_embedding: nn.Embedding,
    multimodal_model: nn.Module = None,
    data_embedding_func_mapping: Dict[
        Modality, Callable[[List[MultimodalDataItem]], torch.Tensor]
    ] = None,
    placeholder_tokens: dict[Modality, List[int]] = None,
    use_deepstack: Dict[Modality, bool] = {},
) -> Optional[torch.Tensor]:
    """
    Embed multimodal inputs and integrate them with text token embeddings.

    Args:
        mm_inputs_list: List of multimodal inputs to process
        extend_prefix_lens: Prefix lengths for each request
        extend_seq_lens: Sequence lengths for each request
        input_ids: Input token IDs tensor
        input_embedding: Embedding layer for text tokens
        placeholder_tokens: Token IDs for multimodal placeholders (uses pad_values if None)

    Returns:
        Combined embedding tensor with multimodal content integrated
    """
    other_info = {}
    if mm_inputs_list is None:
        return None

    # 1. Calculate the multimodal data which exists in input_ids, with the help of pad_values
    # we assume that multimodal data are represented with its pad_values in input_ids
    item_flatten_list = []
    for mm_inputs in mm_inputs_list:
        item_flatten_list += [item for item in mm_inputs.mm_items if item is not None]

    # deepstack_embeddings: per-modality
    modalities, embeddings, masks, deepstack_embeddings = [], [], [], []

    # 2. Get multimodal embedding separately
    # Try get mm embedding if any
    for modality in Modality.all():
        items = [
            item for item in item_flatten_list if item.is_modality(modality=modality)
        ]
        embedder = (
            None
            if data_embedding_func_mapping is None
            else data_embedding_func_mapping.get(modality, None)
        )
        if embedder is None:
            # "image", "video", etc
            modality_id = modality.name.lower()
            embedder = getattr(multimodal_model, f"get_{modality_id}_feature", None)
        if len(items) != 0:
            assert embedder is not None, f"no embedding method found for {modality}"
            placeholder_tensor = torch.as_tensor(
                [item.pad_value for item in items],
                device=input_ids.device,
            )
            # calculate per request items length offset
            items_size = torch.zeros(len(mm_inputs_list) + 1, dtype=int)
            items_offsets = []
            for i, mm_inputs in enumerate(mm_inputs_list):
                mm_items = [
                    item
                    for item in mm_inputs.mm_items
                    if item.is_modality(modality=modality)
                ]
                items_size[i + 1] = len(mm_items)
                items_offsets.append(
                    flatten_nested_list([item.offsets for item in mm_items])
                )
            items_size = torch.cumsum(items_size, dim=0).tolist()

            embedding, mask = get_embedding_and_mask(
                data_embedding_func=embedder,
                embedding_items=items,
                placeholder_tensor=placeholder_tensor,
                input_ids=input_ids,
                items_size=items_size,
                prefix_length=extend_prefix_lens,
                extend_length=extend_seq_lens,
                items_offset_list=items_offsets,
            )

            if use_deepstack.get(modality, None) and embedding is not None:
                embedding, deepstack_embedding = (
                    multimodal_model.separate_deepstack_embeds(embedding)
                )
                deepstack_embeddings += [deepstack_embedding]
            modalities += [modality]
            embeddings += [embedding]
            masks += [mask]

    # 3. Get input embeddings
    vocab_size = input_embedding.num_embeddings
    # Important: clamp after getting original multimodal regions
    # Clamp input ids. This is because the input_ids for the multimodal tokens are
    # filled with the hash values of the multimodal for the prefix matching in the radix attention.
    # There values are useless because their embeddings will be replaced by vision embeddings anyway.
    input_ids.clamp_(min=0, max=vocab_size - 1)
    input_embeds = input_embedding(input_ids)

    # deepstack embedding
    if use_deepstack:
        num_deepstack_embeddings = len(multimodal_model.deepstack_visual_indexes)

        deepstack_embedding_shape = input_embeds.shape[:-1] + (
            input_embeds.shape[-1] * num_deepstack_embeddings,
        )
        # a zero-filled embedding, with the same length of input_embeds, but different hidden_size
        input_deepstack_embeds = torch.zeros(
            deepstack_embedding_shape,
            device=input_embeds.device,
            dtype=input_embeds.dtype,
        )

        other_info["input_deepstack_embeds"] = input_deepstack_embeds

    # 4. scatter embeddings into input embedding
    for i, modality, embedding, mask in zip(
        range(len(embeddings)), modalities, embeddings, masks
    ):
        if embedding is None or mask is None:
            continue
        # in-place update
        indices = torch.where(mask.squeeze(dim=-1))[0]
        input_embeds[indices] = embedding.to(input_embeds.device, input_embeds.dtype)
        if use_deepstack.get(modality, None):
            input_deepstack_embeds[indices] = deepstack_embeddings[i].to(
                input_embeds.device, input_embeds.dtype
            )

    return input_embeds, other_info


def general_mm_embed_routine(
    input_ids: torch.Tensor,
    forward_batch: ForwardBatch,
    language_model: nn.Module,
    multimodal_model: Optional[nn.Module] = None,
    data_embedding_funcs: Dict[
        Modality, Callable[[List[MultimodalDataItem]], torch.Tensor]
    ] = None,
    placeholder_tokens: Optional[dict[Modality, List[int]]] = None,
    use_deepstack: Dict[Modality, bool] = {},
    **kwargs,
) -> torch.Tensor:
    """
    Process multimodal inputs and forward through language model.

    Args:
        input_ids: Input token IDs tensor
        forward_batch: Batch information for model forward pass
        language_model: Base language model to use
        data_embedding_funcs: A dictionary mapping from modality type to the corresponding embedding function.
        placeholder_tokens: Token IDs for multimodal placeholders
        use_deepstack: Whether to use deepstack embeddings for each modality, default False
        **kwargs: Additional arguments passed to language model

    Returns:
        Hidden states from language model forward pass
    """
    # Lazy import to allow some monkey patch of piecewise_cuda_graph_runner
    from sglang.srt.model_executor.piecewise_cuda_graph_runner import (
        use_original_ca_comm,
    )

    tp_group = get_tp_group()

    with use_original_ca_comm(tp_group):
        # We disable custom allreduce in piecewise cuda graph.
        # However, because we only capture the language model part, the multimodal can still use custom allreduce.
        assert hasattr(language_model, "get_input_embeddings")
        embed_tokens = language_model.get_input_embeddings()
        if (
            not hasattr(language_model, "pp_group")
            or language_model.pp_group.is_first_rank
        ):
            if (
                not forward_batch.forward_mode.is_decode()
                and not forward_batch.forward_mode.is_target_verify()
                and forward_batch.contains_mm_inputs()
            ):
                mm_inputs_list = [
                    mm_input
                    for mm_input in forward_batch.mm_inputs
                    if mm_input is not None
                ]
                extend_prefix_lens = [
                    prefix_len
                    for i, prefix_len in enumerate(forward_batch.extend_prefix_lens_cpu)
                    if forward_batch.mm_inputs[i] is not None
                ]
                extend_seq_lens = [
                    seq_len
                    for i, seq_len in enumerate(forward_batch.extend_seq_lens_cpu)
                    if forward_batch.mm_inputs[i] is not None
                ]
                input_embeds, other_info = embed_mm_inputs(
                    mm_inputs_list=mm_inputs_list,
                    extend_prefix_lens=extend_prefix_lens,
                    extend_seq_lens=extend_seq_lens,
                    input_ids=input_ids,
                    multimodal_model=multimodal_model,
                    input_embedding=embed_tokens,
                    data_embedding_func_mapping=data_embedding_funcs,
                    placeholder_tokens=placeholder_tokens,
                    use_deepstack=use_deepstack,
                )
                # add for qwen3_vl deepstack
                if use_deepstack:
                    kwargs["input_deepstack_embeds"] = other_info[
                        "input_deepstack_embeds"
                    ]
                # once used, mm_inputs is useless, considering chunked-prefill is disabled for multimodal models
                # just being defensive here
                forward_batch.mm_inputs = None
            else:
                input_embeds = embed_tokens(input_ids)
            # Copy to pre-allocated buffer if available (for CUDA graph address stability)
            if forward_batch.input_embeds is not None:
                forward_batch.input_embeds.copy_(input_embeds)
                input_embeds = forward_batch.input_embeds
        else:
            input_embeds = None

    hidden_states = language_model(
        input_ids=None,
        forward_batch=forward_batch,
        input_embeds=input_embeds,
        **kwargs,
    )
    return hidden_states


def get_multimodal_data_bounds(
    input_ids: torch.Tensor, pad_values: List[int], token_pairs: List[Tuple[int, int]]
) -> torch.Tensor:
    """
    Returns a tensor indicating the bounds of multimodal data (images, video, audio, etc.)

    Returns:
        [bounds_count, 2]
    """
    # All the multimodal data in the batch should share the same special bound token ids.
    start_tokens = {s for s, _e in token_pairs}
    end_tokens = {e for _s, e in token_pairs}

    assert all(isinstance(t, int) for t in start_tokens)
    assert all(isinstance(t, int) for t in end_tokens)

    start_cond = torch.isin(
        input_ids, torch.as_tensor(start_tokens, device=input_ids.device)
    )
    end_cond = torch.isin(
        input_ids, torch.as_tensor(end_tokens, device=input_ids.device)
    )

    (data_start_tokens,) = torch.where(start_cond)
    (data_end_tokens,) = torch.where(end_cond)

    data_start_tokens_cpu = data_start_tokens.cpu().tolist()
    data_end_tokens_cpu = data_end_tokens.cpu().tolist()

    # the im_start_id sometimes can be cached as prefix, but it is needed for the embedding of the multimodal data
    if len(data_start_tokens_cpu) != len(data_end_tokens_cpu):
        if (
            len(data_start_tokens_cpu) + 1 == len(data_end_tokens_cpu)
            and input_ids[0].item() in pad_values
            and data_end_tokens_cpu
            and data_start_tokens_cpu
            and data_end_tokens_cpu[0] < data_start_tokens_cpu[0]
        ):
            data_start_tokens_cpu.insert(0, 0)
    valid_mm_data_nums = min(len(data_start_tokens_cpu), len(data_end_tokens_cpu))

    if valid_mm_data_nums == 0:
        return torch.zeros((0, 2), device=input_ids.device)

    # Filter out pairs where start_token >= end_token
    valid_pairs = []
    for i in range(valid_mm_data_nums):
        start_token = data_start_tokens_cpu[i]
        end_token = data_end_tokens_cpu[i]
        if start_token < end_token:
            valid_pairs.append((start_token + 1, end_token - 1))

    if not valid_pairs:
        return torch.zeros((0, 2), device=input_ids.device)

    # Convert valid pairs to tensor
    valid_pairs_tensor = torch.as_tensor(valid_pairs, device=input_ids.device)
    return valid_pairs_tensor


def data_hash(data, algorithm: str = "sha256") -> int:
    """Hash raw bytes with configurable algorithm."""
    return hash_bytes_to_int64(data, algorithm=algorithm)


def tensor_hash(tensor_list, algorithm: str = "sha256") -> int:
    """
    Hash a tensor or a tensor list using the specified algorithm.

    For CUDA tensors with SHA-256, uses fast GPU hash (gpu_tensor_hash).
    For other algorithms or CPU tensors, converts to bytes and uses configurable hash.
    """
    tensor = tensor_list
    if isinstance(tensor_list, list):
        tensor_list = flatten_nested_list(tensor_list)
        tensor_list = [
            x.flatten() if isinstance(x, torch.Tensor) else x for x in tensor_list
        ]
        tensor = torch.concat(tensor_list)

    # keep original hash method for cuda tensor
    if tensor.is_cuda:
        return gpu_tensor_hash(tensor.cuda())
    tensor = tensor.detach().contiguous()

    if tensor.dtype == torch.bfloat16:
        # memoryview() doesn't support PyTorch's BFloat16 dtype
        tensor = tensor.float()

    assert isinstance(tensor, torch.Tensor)
    tensor_cpu = tensor.cpu()

    mv = memoryview(tensor_cpu.numpy())
    return data_hash(mv.tobytes(), algorithm=algorithm)


def hash_feature(f, algorithm: str = "sha256"):
    """Hash feature using the specified hash algorithm.

    Args:
        f: The feature to hash
        algorithm: The hash algorithm to use, default is "sha256"

    Returns:
        The hash of the feature
    """
    if isinstance(f, list):
        if isinstance(f[0], torch.Tensor):
            return tensor_hash(f, algorithm=algorithm)
        return data_hash(tuple(flatten_nested_list(f)), algorithm=algorithm)
    elif isinstance(f, np.ndarray):
        arr = np.ascontiguousarray(f)
        arr_bytes = arr.tobytes()
        return data_hash(arr_bytes, algorithm=algorithm)
    elif isinstance(f, torch.Tensor):
        return tensor_hash([f], algorithm=algorithm)
    elif isinstance(f, CudaIpcTensorTransportProxy):
        reconstruct_t = f.reconstruct_on_target_device(torch.cuda.current_device())
        return tensor_hash([reconstruct_t], algorithm=algorithm)
    return data_hash(f, algorithm=algorithm)


def extend_mrope_positions_for_retracted_request(
    mrope_positions: torch.Tensor, output_ids_len: int
) -> torch.Tensor:
    """
    Extend mrope_positions for retracted requests by appending positions for output_ids.

    When a request is retracted and has multimodal inputs with mrope_positions,
    we need to extend the positions to cover the output_ids that were already generated.
    For pure text tokens, all three dimensions use the same incremental sequence.

    Args:
        mrope_positions: The original mrope positions tensor, shape (3, origin_input_ids_len)
        output_ids_len: The number of output tokens to generate positions for

    Returns:
        Extended mrope_positions tensor with shape (3, origin_input_ids_len + output_ids_len)
    """
    if output_ids_len <= 0:
        return mrope_positions

    # Get the last position value corresponding to origin_input_ids
    # mrope_positions shape: (3, origin_input_ids_len)
    last_position = mrope_positions[:, -1]  # shape: (3,)

    # Generate pure text mrope positions for output_ids
    # All three dimensions for pure text are the same incremental sequence
    start_pos = last_position[0] + 1  # Start from last position + 1
    output_positions = (
        torch.arange(
            start_pos,
            start_pos + output_ids_len,
            dtype=torch.int64,
            device=mrope_positions.device,
        )
        .unsqueeze(0)
        .expand(3, -1)
    )  # shape: (3, output_ids_len)

    # Concatenate to the original mrope_positions
    return torch.cat([mrope_positions, output_positions], dim=1)


def _get_length(value):
    if value is None:
        return None
    if isinstance(value, torch.Tensor):
        return value.shape[0] if value.ndim > 0 else None
    if isinstance(value, np.ndarray):
        return value.shape[0] if value.ndim > 0 else None
    if isinstance(value, (list, tuple)):
        return len(value)
    return None


def _slice_value(value, start, end):
    if isinstance(value, torch.Tensor):
        return value[start:end]
    if isinstance(value, np.ndarray):
        return value[start:end]
    if isinstance(value, list):
        return value[start:end]
    if isinstance(value, tuple):
        return value[start:end]
    try:
        return value[start:end]
    except Exception:
        return value


def _slice_model_data(
    data: dict,
    index: int,
    start: int,
    end: int,
    num_items: int,
    total_feature_len: Optional[int],
):
    sliced = {}
    for key, value in data.items():
        length = _get_length(value)
        if length == num_items:
            sliced[key] = _slice_value(value, index, index + 1)
        elif total_feature_len is not None and length == total_feature_len:
            sliced[key] = _slice_value(value, start, end)
        else:
            sliced[key] = value
    return sliced


def get_new_expanded_mm_items(original_mm_items):
    expanded_mm_items = []
    for item in original_mm_items:
        is_bundled = item.offsets is not None and len(item.offsets) > 1

        if is_bundled:
            num_items = len(item.offsets)

            if item.is_image():
                image_grid_thw = item.model_specific_data.get("image_grid_thw")
                grid_len = _get_length(image_grid_thw)
                if image_grid_thw is None or grid_len != num_items:
                    expanded_mm_items.append(item)
                    continue

                patches_per_item = []
                for grid in image_grid_thw:
                    grid_tensor = torch.as_tensor(grid, dtype=torch.long)
                    patches_per_item.append(int(torch.prod(grid_tensor).item()))

                cumulative = torch.cumsum(
                    torch.tensor(patches_per_item, dtype=torch.long), dim=0
                )
                slice_indices = [0] + cumulative.tolist()

                feature_len = _get_length(item.feature)
                if feature_len is None:
                    feature_len = _get_length(item.precomputed_embeddings)
                if feature_len is None or slice_indices[-1] != feature_len:
                    expanded_mm_items.append(item)
                    continue

                total_feature_len = feature_len
                for i in range(num_items):
                    start, end = slice_indices[i], slice_indices[i + 1]
                    new_item = copy.deepcopy(item)
                    if item.feature is not None:
                        new_item.feature = _slice_value(item.feature, start, end)
                    if item.precomputed_embeddings is not None:
                        new_item.precomputed_embeddings = _slice_value(
                            item.precomputed_embeddings, start, end
                        )
                    new_item.offsets = [item.offsets[i]]
                    new_item.model_specific_data = _slice_model_data(
                        item.model_specific_data,
                        index=i,
                        start=start,
                        end=end,
                        num_items=num_items,
                        total_feature_len=total_feature_len,
                    )
                    new_item.hash = None
                    expanded_mm_items.append(new_item)

            elif item.is_video():
                video_grid_thw = item.model_specific_data.get("video_grid_thw")
                if video_grid_thw is None:
                    expanded_mm_items.append(item)
                    continue

                # video_grid_thw shape: [num_videos, 3] where each row is [T, H, W]
                # When T > 1, item.offsets contains frames (num_items = total frames)
                # grid_len = num_videos, num_items = sum(T for each video) = total frames
                grid_len = _get_length(video_grid_thw)
                num_videos = grid_len

                # Calculate total frames and frames per video
                frames_per_video = []
                total_frames = 0
                for i in range(num_videos):
                    grid = video_grid_thw[i]
                    if isinstance(grid, torch.Tensor):
                        T = int(grid[0].item())  # T is the first element [T, H, W]
                    else:
                        grid_tensor = torch.as_tensor(grid, dtype=torch.long)
                        T = int(grid_tensor[0].item())
                    frames_per_video.append(T)
                    total_frames += T

                # num_items should equal total_frames when T > 1
                if num_items != total_frames:
                    expanded_mm_items.append(item)
                    continue

                # Calculate patches per video: T * H * W for each video
                patches_per_video = []
                for i in range(num_videos):
                    grid = video_grid_thw[i]
                    if isinstance(grid, torch.Tensor):
                        patches_per_video.append(int(torch.prod(grid).item()))
                    else:
                        grid_tensor = torch.as_tensor(grid, dtype=torch.long)
                        patches_per_video.append(int(torch.prod(grid_tensor).item()))

                # Calculate cumulative patches to get slice indices for each video
                cumulative = torch.cumsum(
                    torch.tensor(patches_per_video, dtype=torch.long), dim=0
                )
                slice_indices = [0] + cumulative.tolist()

                feature_len = _get_length(item.feature)
                if feature_len is None:
                    feature_len = _get_length(item.precomputed_embeddings)
                if feature_len is None or slice_indices[-1] != feature_len:
                    expanded_mm_items.append(item)
                    continue

                total_feature_len = feature_len
                # Group frames by video: calculate frame indices for each video
                frame_start_indices = [0]
                for i in range(num_videos):
                    frame_start_indices.append(
                        frame_start_indices[-1] + frames_per_video[i]
                    )

                # Expand each video into a separate item
                for video_idx in range(num_videos):
                    start, end = (
                        slice_indices[video_idx],
                        slice_indices[video_idx + 1],
                    )
                    frame_start, frame_end = (
                        frame_start_indices[video_idx],
                        frame_start_indices[video_idx + 1],
                    )

                    new_item = copy.deepcopy(item)
                    if item.feature is not None:
                        new_item.feature = _slice_value(item.feature, start, end)
                    if item.precomputed_embeddings is not None:
                        new_item.precomputed_embeddings = _slice_value(
                            item.precomputed_embeddings, start, end
                        )
                    # Group offsets for this video (all frames of this video)
                    new_item.offsets = item.offsets[frame_start:frame_end]
                    # For video_grid_thw, slice the corresponding row [T, H, W] for this video
                    new_item.model_specific_data = _slice_model_data(
                        item.model_specific_data,
                        index=video_idx,
                        start=start,
                        end=end,
                        num_items=num_videos,
                        total_feature_len=total_feature_len,
                    )
                    new_item.hash = None
                    expanded_mm_items.append(new_item)
            else:
                expanded_mm_items.append(item)

        else:
            expanded_mm_items.append(item)
    return expanded_mm_items<|MERGE_RESOLUTION|>--- conflicted
+++ resolved
@@ -1,12 +1,7 @@
 """
 Multi-modality utils
 """
-
-<<<<<<< HEAD
-=======
 import copy
-import hashlib
->>>>>>> eee3700d
 import pickle
 from abc import abstractmethod
 from collections import defaultdict
