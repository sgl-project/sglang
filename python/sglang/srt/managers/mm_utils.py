"""
Multi-modality utils
"""

import hashlib
import pickle
from abc import abstractmethod
from typing import Any, Callable, Dict, List, Literal, Optional, Tuple

import numpy as np
import torch
from torch import nn

from sglang.srt.layers.multimodal import gpu_tensor_hash
from sglang.srt.managers.schedule_batch import (
    Modality,
    MultimodalDataItem,
    MultimodalInputs,
<<<<<<< HEAD
    global_server_args_dict,
    CudaIpcTensorTransportProxy,
=======
>>>>>>> d9a20fd2
)
from sglang.srt.mem_cache.multimodal_cache import MultiModalCache
from sglang.srt.model_executor.forward_batch_info import ForwardBatch
from sglang.srt.server_args import get_global_server_args
from sglang.srt.utils import flatten_nested_list, is_npu, print_warning_once
from sglang.utils import logger

_is_npu = is_npu()

# NOTE: Using the shared logger from sglang.utils instead of creating a module-specific logger
# to ensure consistent logging behavior across the codebase. This prevents issues with log
# propagation that can cause some log messages (like 'server is fired up') to not appear
# in the console when multimodal support is enabled.

# TODO(mick): nccl
# cuda_ipc: for intranode tensor sharing
TensorTransportMode = Literal["cuda_ipc", "auto", "default"]

class TransportProxyTensor(torch.Tensor):
    """
    A convenient torch.Tensor subclass that carries extra metadata and supports
    efficient inter-process communications
    """

    @staticmethod
    def __new__(
        cls,
        data: torch.Tensor,
        name: Optional[str] = None,
        fields: Optional[Dict[str, Any]] = None,
        transport_mode: TensorTransportMode = "default",
        *args,
        **kwargs,
    ):

        if not isinstance(data, torch.Tensor):
            raise TypeError(
                f"Input 'data' must be a torch.Tensor, but got {type(data)}"
            )

        instance = data.as_subclass(cls)

        instance._metadata = {
            "name": name,
            "fields": fields if fields is not None else {},
            "transport_mode": transport_mode,
        }

        return instance

    def __getstate__(self):
        """
        Called during pickling. Implements the serialization logic.
        """
        # acquire all serialize metadata from _metadata
        state = {
            "metadata": self._metadata,
            "tensor_data": None,
            "ipc_extra": None,
        }
        transport_mode = self._metadata.get("transport_mode", "default")

        if transport_mode == "cuda_ipc" and self.is_cuda:
            try:
                storage = self.untyped_storage()
                handle = storage._share_cuda_()

                state["ipc_extra"] = {
                    "handle": handle,
                    "shape": self.shape,
                    "dtype": self.dtype,
                    "stride": self.stride(),
                    "device_index": self.device.index,
                    "storage_offset": self.storage_offset(),
                }
                state["tensor_data"] = None
            except Exception as e:
                # Failed to get CUDA IPC handle (possibly tp). Falling back to default transport.
                state["metadata"]["transport_mode"] = "default"
                state["tensor_data"] = self.as_subclass(torch.Tensor)
        else:
            state["metadata"]["transport_mode"] = "default"
            state["tensor_data"] = self.as_subclass(torch.Tensor)

        return state

    def __setstate__(self, state: Dict[str, Any]):
        """
        Called during unpickling. Implements the deserialization logic.
        """
        self._metadata = state["metadata"]

        transport_mode = self._metadata.get("transport_mode", "default")

        if transport_mode == "cuda_ipc" and state["ipc_extra"] is not None:
            ipc_extra = state["ipc_extra"]
            handle, shape, dtype, stride, source_device_index, s_offset  = (
                ipc_extra["handle"],
                ipc_extra["shape"],
                ipc_extra["dtype"],
                ipc_extra["stride"],
                ipc_extra["device_index"],
                ipc_extra["storage_offset"]
            )

            try:
                target_device = torch.device(f"cuda:{source_device_index}")
                with torch.cuda.device(target_device):
                    storage = torch.UntypedStorage._new_shared_cuda(*handle)
                    reconstructed_tensor = torch.empty(
                        0, dtype=dtype, device=target_device
                    ).set_(storage, storage_offset=s_offset, size=shape, stride=stride)
                    self.set_(reconstructed_tensor)
            except Exception as e:
                print(f"Error: Failed to deserialize from CUDA IPC handle ({e}).")
                raise e

        elif state["tensor_data"] is not None:
            self.set_(state["tensor_data"])
        else:
            raise pickle.UnpicklingError(
                "Invalid state for TransportProxyTensor: no tensor data found."
            )

    @property
    def name(self) -> Optional[str]:
        return self._metadata.get("name")

    @property
    def fields(self) -> Dict[str, Any]:
        return self._metadata.get("fields", {})

    @property
    def transport_mode(self) -> TensorTransportMode:
        return self._metadata.get("transport_mode", "default")


class MultiModalityDataPaddingPattern:
    """
    Data tokens (like image tokens) often need special handling during padding
    to maintain model compatibility. This class provides the interface for
    implementing different padding strategies for data tokens
    """

    @abstractmethod
    def pad_input_tokens(
        self, input_ids: List[int], mm_inputs: MultimodalInputs
    ) -> List[int]:
        """
        Pad the input ids sequence containing data tokens, and replace them with pad_values
        """
        pass


class MultiModalityDataPaddingPatternTokenPairs(MultiModalityDataPaddingPattern):
    """In this pattern, data tokens should be enclosed by special token pairs (e.g. <image>...</image>, data_token_pairs)

    The padded value in a region enclosed by a token pair with be the same one, as the MultimodalDataItem's pad value

    This strategy should be applied when data content is marked by start/end token pairs in the input sequence.
    """

    def __init__(
        self,
        data_token_pairs: Optional[List[Tuple[int, int]]],
        data_start_token_ids: Optional[List[int]] = None,
    ) -> None:
        """

        Args:
            data_start_token_ids marks the start of a single multimodal data
            See Minicpmo's slice_start_id for example
        """
        self.data_token_id_pairs = data_token_pairs
        self.data_start_token_ids = data_start_token_ids or [
            s for s, _e in data_token_pairs
        ]

    def pad_input_tokens(
        self, input_ids: List[int], mm_inputs: MultimodalInputs
    ) -> List[int]:
        """
        This function will replace the data-tokens in between with pad_values accordingly
        """
        pad_values = [item.pad_value for item in mm_inputs.mm_items]
        data_token_pairs = self.data_token_id_pairs
        mm_inputs.data_offsets = []
        if data_token_pairs is None:
            data_token_pairs = [mm_inputs.im_start_id, mm_inputs.im_end_id]
        if data_token_pairs is None:
            print_warning_once(
                "No data_token_pairs provided, RadixAttention might be influenced."
            )
            return input_ids
        start_token_ids = {s for s, _e in data_token_pairs}
        end_tokens_ids = {e for _s, e in data_token_pairs}

        padded_ids = []
        last_idx = 0
        data_idx = -1

        start_indices = [i for i, x in enumerate(input_ids) if x in start_token_ids]
        end_indices = [i for i, x in enumerate(input_ids) if x in end_tokens_ids]

        if len(start_indices) != len(end_indices):
            return input_ids

        for start_idx, end_idx in zip(start_indices, end_indices):
            padded_ids.extend(input_ids[last_idx : start_idx + 1])

            if input_ids[start_idx] in self.data_start_token_ids:
                data_idx += 1
                mm_inputs.data_offsets += [start_idx]

            if data_idx >= len(pad_values):
                data_idx = len(pad_values) - 1

            num_tokens = end_idx - start_idx - 1
            pad_value = pad_values[data_idx]
            padded_ids.extend([pad_value] * num_tokens)

            last_idx = end_idx

        padded_ids.extend(input_ids[last_idx:])

        assert len(input_ids) == len(padded_ids), "Length validation fails"
        return padded_ids


class MultiModalityDataPaddingPatternMultimodalTokens(MultiModalityDataPaddingPattern):
    """In this pattern, data tokens should be represented as repetitions of a single token
    e.g. <image><image>....<image>, or <audio><audio>...<audio>
    """

    def pad_input_tokens(
        self, input_ids: List[int], mm_inputs: MultimodalInputs
    ) -> List[int]:
        """
        Replaces multimodal tokens in input_ids with corresponding pad_values from mm_items.
        Each modality (image, audio, video) is handled separately based on its token_id.
        """
        if not input_ids or not mm_inputs.mm_items:
            return input_ids

        input_ids_tensor = torch.as_tensor(input_ids)

        # Create mapping of token_ids to pad_values for each modality
        token_to_pad_mapping = {}

        for item in mm_inputs.mm_items:
            if item.is_image() and mm_inputs.im_token_id is not None:
                token_to_pad_mapping[mm_inputs.im_token_id] = item.pad_value
            elif item.is_audio() and mm_inputs.audio_token_id is not None:
                token_to_pad_mapping[mm_inputs.audio_token_id] = item.pad_value
            elif item.is_video() and mm_inputs.video_token_id is not None:
                token_to_pad_mapping[mm_inputs.video_token_id] = item.pad_value
            else:
                raise ValueError(f"No multimodal token id provided for {item.modality}")

        # Apply replacements for all tokens at once
        for token_id, pad_value in token_to_pad_mapping.items():
            input_ids_tensor[input_ids_tensor == token_id] = pad_value

        ret_input_ids = input_ids_tensor.tolist()
        return ret_input_ids


embedding_cache: Optional[MultiModalCache] = None


def init_embedding_cache(max_size: int = 0):
    global embedding_cache
    embedding_cache = MultiModalCache(max_size)


def get_embedding_hash(embedding_items: List[MultimodalDataItem]) -> int:
    hash_list = [item.hash for item in embedding_items]
    return hash(tuple(hash_list))


def get_embedding_chunk(
    embedding: torch.Tensor,
    extend_prefix_len: int,
    extend_seq_len: int,
    items_offset: List[Tuple[int, int]],
) -> Tuple[torch.Tensor, int, int]:
    """
    Extract a chunk of embeddings based on the specified prefix length, sequence length, and offset ranges.

    Args:
        embedding: The full embedding tensor to extract a chunk from
        extend_prefix_len: The starting position (prefix length) for extraction
        extend_seq_len: The number of tokens to extract
        items_offset: List of [start, end] offset ranges for multimodal items in the input sequence

    Returns:
        A tuple containing:
        - The extracted embedding chunk as a tensor
        - The start index used for extraction
        - The end index used for extraction

    Note:
        If there's no overlap between the requested range and the offset ranges,
        an empty tensor is returned with zeros for start and end indices.
    """
    start_index, end_index = 0, 0
    extend_start_index = extend_prefix_len
    extend_end_index = extend_prefix_len + extend_seq_len - 1

    for start, end in items_offset:
        if extend_start_index >= start and extend_start_index <= end:
            start_index += extend_start_index - start
        elif extend_start_index > end:
            start_index += end - start + 1

        if extend_end_index >= start and extend_end_index <= end:
            end_index += extend_end_index - start + 1
        elif extend_end_index > end:
            end_index += end - start + 1
    # some models' embedding is 3-dim, reshape it to 2-dim
    embedding = embedding.reshape(-1, embedding.shape[-1])
    embedding_chunk = embedding[start_index:end_index]
    return embedding_chunk, start_index, end_index


def _get_precomputed_embedding(
    items: List[MultimodalDataItem],
) -> Optional[torch.Tensor]:
    """
    If all items have precomputed_embeddings, return their concatenation.
    If some but not all have precomputed_embeddings, raise NotImplementedError.
    If none have precomputed_embeddings, return None.
    """
    precomputed_embeddings = [item.precomputed_embeddings for item in items]
    if any(feature is not None for feature in precomputed_embeddings):
        if not all(feature is not None for feature in precomputed_embeddings):
            raise NotImplementedError(
                "MM inputs where only some items are precomputed."
            )
        result = torch.concat(precomputed_embeddings)
        # some models embedding is 3-dim, reshape it to 2-dim (similar to get_embedding_chunk)
        result = result.reshape(-1, result.shape[-1])
        return result
    return None


def _get_chunked_prefill_embedding(
    data_embedding_func: Callable[[List[MultimodalDataItem]], torch.Tensor],
    embedding_items: List[MultimodalDataItem],
    items_size: List[int],
    prefix_length: List[int],
    extend_length: List[int],
    items_offset_list: List[List[Tuple[int, int]]],
) -> Optional[torch.Tensor]:
    # Calculate embedding for each request, try to get it from cache to avoid repeated calculation
    embedding_list = []
    # FIXME(Xinyuan): temporary workaround for eagle3, which may have len(items_size) > len(prefix_length)
    max_iterations = min(len(items_size) - 1, len(prefix_length))
    for i in range(max_iterations):
        if items_size[i] == items_size[i + 1]:
            continue
        embedding_items_per_req = embedding_items[items_size[i] : items_size[i + 1]]
        items_offset = items_offset_list[i]
        assert items_offset is not None, items_offset
        embedding_items_hash = get_embedding_hash(embedding_items_per_req)
        # if all items has been prefixed, we do not need to calculate embedding
        if all([offset_end < prefix_length[i] for _, offset_end in items_offset]):
            continue
        embedding_per_req = embedding_cache.get(embedding_items_hash)
        if embedding_per_req is None:
            embedding_per_req = data_embedding_func(embedding_items_per_req)
            if not embedding_cache.put(embedding_items_hash, embedding_per_req):
                print_warning_once(
                    "Multimodal embedding cache is full. This typically occurs when a single "
                    "embedding exceeds the cache size limit. Consider increasing the "
                    "`SGLANG_VLM_CACHE_SIZE_MB` environment variable or reducing the input "
                    "embedding size."
                )

        embedding_per_req_chunk, _, _ = get_embedding_chunk(
            embedding=embedding_per_req,
            extend_prefix_len=prefix_length[i],
            extend_seq_len=extend_length[i] if i < len(extend_length) else 0,
            items_offset=items_offset,
        )
        embedding_list.append(embedding_per_req_chunk)
    if len(embedding_list) == 0:
        return None
    return torch.concat(embedding_list, dim=0)


def _get_multimodal_mask(
    input_ids: torch.Tensor, placeholder_tensor: torch.Tensor
) -> torch.Tensor:
    return torch.isin(input_ids, placeholder_tensor).unsqueeze(-1)


def _adjust_embedding_length(
    embedding: torch.Tensor,
    mask: torch.Tensor,
    logger,
) -> torch.Tensor:
    num_mm_tokens_in_embedding = embedding.shape[0]
    num_mm_tokens_in_input_ids = mask.sum().item()
    if num_mm_tokens_in_input_ids != num_mm_tokens_in_embedding:
        logger.warning(
            f"Number of tokens in multimodal embedding does not match those in the input text. "
            f"Got {num_mm_tokens_in_input_ids} tokens in the text but {num_mm_tokens_in_embedding} "
            f"tokens from multimodal embeddings."
        )
        if num_mm_tokens_in_input_ids < num_mm_tokens_in_embedding:
            chunked_prefill_size = get_global_server_args().chunked_prefill_size
            if chunked_prefill_size != -1:
                logger.warning(
                    "You may want to avoid this issue by raising `chunked_prefill_size`, or disabling chunked prefill"
                )
            # extract from the end: this is a compromise
            if embedding.dim() == 2:
                embedding = embedding[-num_mm_tokens_in_input_ids:, :]
            else:
                num_multimodal = num_mm_tokens_in_input_ids // embedding.shape[0]
                embedding = embedding[-num_multimodal:, :]
        else:
            raise RuntimeError(
                f"Insufficient multimodal embedding length: {num_mm_tokens_in_input_ids=} vs {num_mm_tokens_in_embedding=}. This is an internal error"
            )
    return embedding


def get_embedding_and_mask(
    data_embedding_func: Callable[[List[MultimodalDataItem]], torch.Tensor],
    embedding_items: List[MultimodalDataItem],
    placeholder_tensor: torch.Tensor,
    input_ids: torch.Tensor,
    items_size: List[int],
    prefix_length: List[int],
    extend_length: List[int],
    items_offset_list: List[List[Tuple[int, int]]],
) -> Tuple[torch.Tensor, torch.Tensor]:
    """
    Generate multimodal embeddings and create a mask for identifying their positions in the input sequence.

    Args:
        data_embedding_func: Function that generates embeddings for multimodal items
        embedding_items: List of multimodal items to embed
        placeholder_tensor: Tensor containing token IDs that serve as placeholders for multimodal content
        input_ids: The input token IDs tensor
        items_size: Cumulative sizes of multimodal items per request
        prefix_length: Prefix lengths for each request
        extend_length: Sequence lengths for each request
        items_offset_list: List of offset ranges for multimodal items in each request

    Returns:
        A tuple containing:
        - The generated embeddings tensor
        - A boolean mask tensor indicating where these embeddings should be placed
    """
    # 1. Get embedding
    embedding = _get_precomputed_embedding(embedding_items)
    if embedding is None:
        embedding = _get_chunked_prefill_embedding(
            data_embedding_func,
            embedding_items,
            items_size,
            prefix_length,
            extend_length,
            items_offset_list,
        )
        if embedding is None:
            return None, None
    # 2. Get mask
    if _is_npu:
        torch.npu.current_stream().synchronize()
    special_multimodal_mask = _get_multimodal_mask(input_ids, placeholder_tensor)
    # 3. Adjust embedding length if needed
    embedding = _adjust_embedding_length(embedding, special_multimodal_mask, logger)
    return embedding, special_multimodal_mask


def embed_mm_inputs(
    mm_inputs_list: List[MultimodalInputs],
    extend_prefix_lens: List[int],
    extend_seq_lens: List[int],
    input_ids: torch.Tensor,
    input_embedding: nn.Embedding,
    multimodal_model: nn.Module = None,
    data_embedding_func_mapping: Dict[
        Modality, Callable[[List[MultimodalDataItem]], torch.Tensor]
    ] = None,
    placeholder_tokens: dict[Modality, List[int]] = None,
    use_deepstack: Dict[Modality, bool] = {},
) -> Optional[torch.Tensor]:
    """
    Embed multimodal inputs and integrate them with text token embeddings.

    Args:
        mm_inputs_list: List of multimodal inputs to process
        extend_prefix_lens: Prefix lengths for each request
        extend_seq_lens: Sequence lengths for each request
        input_ids: Input token IDs tensor
        input_embedding: Embedding layer for text tokens
        placeholder_tokens: Token IDs for multimodal placeholders (uses pad_values if None)

    Returns:
        Combined embedding tensor with multimodal content integrated
    """
    other_info = {}
    if mm_inputs_list is None:
        return None

    # 1. Calculate the multimodal data which exists in input_ids, with the help of pad_values
    # we assume that multimodal data are represented with its pad_values in input_ids
    item_flatten_list = []
    for mm_inputs in mm_inputs_list:
        item_flatten_list += [item for item in mm_inputs.mm_items if item is not None]

    # deepstack_embeddings: per-modality
    modalities, embeddings, masks, deepstack_embeddings = [], [], [], []

    # 2. Get multimodal embedding separately
    # Try get mm embedding if any
    for modality in Modality.all():
        items = [
            item for item in item_flatten_list if item.is_modality(modality=modality)
        ]
        embedder = (
            None
            if data_embedding_func_mapping is None
            else data_embedding_func_mapping.get(modality, None)
        )
        if embedder is None:
            # "image", "video", etc
            modality_id = modality.name.lower()
            embedder = getattr(multimodal_model, f"get_{modality_id}_feature", None)
        if len(items) != 0:
            assert embedder is not None, f"no embedding method found for {modality}"
            placeholder_tensor = torch.as_tensor(
                [item.pad_value for item in items],
                device=input_ids.device,
            )
            # calculate per request items length offset
            items_size = torch.zeros(len(mm_inputs_list) + 1, dtype=int)
            items_offsets = []
            for i, mm_inputs in enumerate(mm_inputs_list):
                mm_items = [
                    item
                    for item in mm_inputs.mm_items
                    if item.is_modality(modality=modality)
                ]
                items_size[i + 1] = len(mm_items)
                items_offsets.append(
                    flatten_nested_list([item.offsets for item in mm_items])
                )
            items_size = torch.cumsum(items_size, dim=0).tolist()

            embedding, mask = get_embedding_and_mask(
                data_embedding_func=embedder,
                embedding_items=items,
                placeholder_tensor=placeholder_tensor,
                input_ids=input_ids,
                items_size=items_size,
                prefix_length=extend_prefix_lens,
                extend_length=extend_seq_lens,
                items_offset_list=items_offsets,
            )

            if use_deepstack.get(modality, None) and embedding is not None:
                embedding, deepstack_embedding = (
                    multimodal_model.separate_deepstack_embeds(embedding)
                )
                deepstack_embeddings += [deepstack_embedding]
            modalities += [modality]
            embeddings += [embedding]
            masks += [mask]

    # 3. Get input embeddings
    vocab_size = input_embedding.num_embeddings
    # Important: clamp after getting original multimodal regions
    # Clamp input ids. This is because the input_ids for the multimodal tokens are
    # filled with the hash values of the multimodal for the prefix matching in the radix attention.
    # There values are useless because their embeddings will be replaced by vision embeddings anyway.
    input_ids.clamp_(min=0, max=vocab_size - 1)
    inputs_embeds = input_embedding(input_ids)

    # deepstack embedding
    if use_deepstack:
        num_deepstack_embeddings = len(multimodal_model.deepstack_visual_indexes)

        deepstack_embedding_shape = inputs_embeds.shape[:-1] + (
            inputs_embeds.shape[-1] * num_deepstack_embeddings,
        )
        # a zero-filled embedding, with the same length of inputs_embeds, but different hidden_size
        input_deepstack_embeds = torch.zeros(
            deepstack_embedding_shape,
            device=inputs_embeds.device,
            dtype=inputs_embeds.dtype,
        )

        other_info["input_deepstack_embeds"] = input_deepstack_embeds

    # 4. scatter embeddings into input embedding
    for i, modality, embedding, mask in zip(
        range(len(embeddings)), modalities, embeddings, masks
    ):
        if embedding is None or mask is None:
            continue
        # in-place update
        indices = torch.where(mask.squeeze(dim=-1))[0]
        inputs_embeds[indices] = embedding.to(inputs_embeds.device, inputs_embeds.dtype)
        if use_deepstack.get(modality, None):
            input_deepstack_embeds[indices] = deepstack_embeddings[i].to(
                inputs_embeds.device, inputs_embeds.dtype
            )

    return inputs_embeds, other_info


def general_mm_embed_routine(
    input_ids: torch.Tensor,
    forward_batch: ForwardBatch,
    language_model: nn.Module,
    multimodal_model: Optional[nn.Module] = None,
    data_embedding_funcs: Dict[
        Modality, Callable[[List[MultimodalDataItem]], torch.Tensor]
    ] = None,
    placeholder_tokens: Optional[dict[Modality, List[int]]] = None,
    use_deepstack: Dict[Modality, bool] = {},
    **kwargs,
) -> torch.Tensor:
    """
    Process multimodal inputs and forward through language model.

    Args:
        input_ids: Input token IDs tensor
        forward_batch: Batch information for model forward pass
        language_model: Base language model to use
        data_embedding_funcs: A dictionary mapping from modality type to the corresponding embedding function.
        placeholder_tokens: Token IDs for multimodal placeholders
        use_deepstack: Whether to use deepstack embeddings for each modality, default False
        **kwargs: Additional arguments passed to language model

    Returns:
        Hidden states from language model forward pass
    """
    assert hasattr(language_model, "get_input_embeddings")
    embed_tokens = language_model.get_input_embeddings()
    if (
        not forward_batch.forward_mode.is_decode()
        and not forward_batch.forward_mode.is_target_verify()
        and forward_batch.contains_mm_inputs()
    ):
        mm_inputs_list = [
            mm_input for mm_input in forward_batch.mm_inputs if mm_input is not None
        ]
        extend_prefix_lens = [
            prefix_len
            for i, prefix_len in enumerate(forward_batch.extend_prefix_lens_cpu)
            if forward_batch.mm_inputs[i] is not None
        ]
        extend_seq_lens = [
            seq_len
            for i, seq_len in enumerate(forward_batch.extend_seq_lens_cpu)
            if forward_batch.mm_inputs[i] is not None
        ]
        inputs_embeds, other_info = embed_mm_inputs(
            mm_inputs_list=mm_inputs_list,
            extend_prefix_lens=extend_prefix_lens,
            extend_seq_lens=extend_seq_lens,
            input_ids=input_ids,
            multimodal_model=multimodal_model,
            input_embedding=embed_tokens,
            data_embedding_func_mapping=data_embedding_funcs,
            placeholder_tokens=placeholder_tokens,
            use_deepstack=use_deepstack,
        )
        # add for qwen3_vl deepstack
        if use_deepstack:
            kwargs["input_deepstack_embeds"] = other_info["input_deepstack_embeds"]
        # once used, mm_inputs is useless, considering chunked-prefill is disabled for multimodal models
        # just being defensive here
        forward_batch.mm_inputs = None
    else:
        inputs_embeds = embed_tokens(input_ids)

    hidden_states = language_model(
        input_ids=None,
        forward_batch=forward_batch,
        input_embeds=inputs_embeds,
        **kwargs,
    )
    return hidden_states


def get_multimodal_data_bounds(
    input_ids: torch.Tensor, pad_values: List[int], token_pairs: List[Tuple[int, int]]
) -> torch.Tensor:
    """
    Returns a tensor indicating the bounds of multimodal data (images, video, audio, etc.)

    Returns:
        [bounds_count, 2]
    """
    # All the multimodal data in the batch should share the same special bound token ids.
    start_tokens = {s for s, _e in token_pairs}
    end_tokens = {e for _s, e in token_pairs}

    assert all(isinstance(t, int) for t in start_tokens)
    assert all(isinstance(t, int) for t in end_tokens)

    start_cond = torch.isin(
        input_ids, torch.as_tensor(start_tokens, device=input_ids.device)
    )
    end_cond = torch.isin(
        input_ids, torch.as_tensor(end_tokens, device=input_ids.device)
    )

    (data_start_tokens,) = torch.where(start_cond)
    (data_end_tokens,) = torch.where(end_cond)

    data_start_tokens_cpu = data_start_tokens.cpu().tolist()
    data_end_tokens_cpu = data_end_tokens.cpu().tolist()

    # the im_start_id sometimes can be cached as prefix, but it is needed for the embedding of the multimodal data
    if len(data_start_tokens_cpu) != len(data_end_tokens_cpu):
        if (
            len(data_start_tokens_cpu) + 1 == len(data_end_tokens_cpu)
            and input_ids[0].item() in pad_values
            and data_end_tokens_cpu
            and data_start_tokens_cpu
            and data_end_tokens_cpu[0] < data_start_tokens_cpu[0]
        ):
            data_start_tokens_cpu.insert(0, 0)
    valid_mm_data_nums = min(len(data_start_tokens_cpu), len(data_end_tokens_cpu))

    if valid_mm_data_nums == 0:
        return torch.zeros((0, 2), device=input_ids.device)

    # Filter out pairs where start_token >= end_token
    valid_pairs = []
    for i in range(valid_mm_data_nums):
        start_token = data_start_tokens_cpu[i]
        end_token = data_end_tokens_cpu[i]
        if start_token < end_token:
            valid_pairs.append((start_token + 1, end_token - 1))

    if not valid_pairs:
        return torch.zeros((0, 2), device=input_ids.device)

    # Convert valid pairs to tensor
    valid_pairs_tensor = torch.as_tensor(valid_pairs, device=input_ids.device)
    return valid_pairs_tensor


def data_hash(data) -> int:
    hash_bytes = hashlib.sha256(data).digest()[:8]
    return int.from_bytes(hash_bytes, byteorder="big", signed=False)


def tensor_hash(tensor_list) -> int:
    """
    hash a tensor or a tensor list
    """
    tensor = tensor_list
    if isinstance(tensor_list, list):
        tensor_list = flatten_nested_list(tensor_list)
        tensor_list = [
            x.flatten() if isinstance(x, torch.Tensor) else x for x in tensor_list
        ]
        tensor = torch.concat(tensor_list)
    if tensor.is_cuda:
        return gpu_tensor_hash(tensor.cuda())
    tensor = tensor.detach().contiguous()

    if tensor.dtype == torch.bfloat16:
        # memoryview() doesn't support PyTorch's BFloat16 dtype
        tensor = tensor.float()

    assert isinstance(tensor, torch.Tensor)
    tensor_cpu = tensor.cpu()

    mv = memoryview(tensor_cpu.numpy())
    return data_hash(mv.tobytes())


def hash_feature(f):
    if isinstance(f, list):
        if isinstance(f[0], torch.Tensor):
            return tensor_hash(f)
        return data_hash(tuple(flatten_nested_list(f)))
    elif isinstance(f, np.ndarray):
        arr = np.ascontiguousarray(f)
        arr_bytes = arr.tobytes()
        return data_hash(arr_bytes)
    elif isinstance(f, torch.Tensor):
        return tensor_hash([f])
    elif isinstance(f, CudaIpcTensorTransportProxy):
        reconstruct_t = f.reconstruct_on_target_device(torch.cuda.current_device())
        return tensor_hash([reconstruct_t])
    return data_hash(f)<|MERGE_RESOLUTION|>--- conflicted
+++ resolved
@@ -16,11 +16,7 @@
     Modality,
     MultimodalDataItem,
     MultimodalInputs,
-<<<<<<< HEAD
-    global_server_args_dict,
     CudaIpcTensorTransportProxy,
-=======
->>>>>>> d9a20fd2
 )
 from sglang.srt.mem_cache.multimodal_cache import MultiModalCache
 from sglang.srt.model_executor.forward_batch_info import ForwardBatch
