--- conflicted
+++ resolved
@@ -11,6 +11,7 @@
 import torch
 from torch import nn
 
+from sglang.srt.distributed.parallel_state import get_tp_group
 from sglang.srt.layers.multimodal import gpu_tensor_hash
 from sglang.srt.managers.schedule_batch import (
     CudaIpcTensorTransportProxy,
@@ -659,21 +660,30 @@
         Hidden states from language model forward pass
     """
     # Lazy import to allow some monkey patch of piecewise_cuda_graph_runner
-    from sglang.srt.model_executor.piecewise_cuda_graph_runner import (
-        use_original_ca_comm,
-    )
-
+    # from sglang.srt.model_executor.piecewise_cuda_graph_runner import (
+    #     use_original_ca_comm,
+    # )
+
+    tp_group = get_tp_group()
+
+    # with use_original_ca_comm(tp_group):
+    #     # We disable custom allreduce in piecewise cuda graph.
+    #     # However, because we only capture the language model part, the multimodal can still use custom allreduce.
     assert hasattr(language_model, "get_input_embeddings")
     embed_tokens = language_model.get_input_embeddings()
-    if not hasattr(language_model, "pp_group") or language_model.pp_group.is_first_rank:
+    if (
+        not hasattr(language_model, "pp_group")
+        or language_model.pp_group.is_first_rank
+    ):
         if (
             not forward_batch.forward_mode.is_decode()
             and not forward_batch.forward_mode.is_target_verify()
             and forward_batch.contains_mm_inputs()
         ):
-<<<<<<< HEAD
             mm_inputs_list = [
-                mm_input for mm_input in forward_batch.mm_inputs if mm_input is not None
+                mm_input
+                for mm_input in forward_batch.mm_inputs
+                if mm_input is not None
             ]
             extend_prefix_lens = [
                 prefix_len
@@ -685,7 +695,7 @@
                 for i, seq_len in enumerate(forward_batch.extend_seq_lens_cpu)
                 if forward_batch.mm_inputs[i] is not None
             ]
-            inputs_embeds, other_info = embed_mm_inputs(
+            input_embeds, other_info = embed_mm_inputs(
                 mm_inputs_list=mm_inputs_list,
                 extend_prefix_lens=extend_prefix_lens,
                 extend_seq_lens=extend_seq_lens,
@@ -698,67 +708,20 @@
             )
             # add for qwen3_vl deepstack
             if use_deepstack:
-                kwargs["input_deepstack_embeds"] = other_info["input_deepstack_embeds"]
+                kwargs["input_deepstack_embeds"] = other_info[
+                    "input_deepstack_embeds"
+                ]
             # once used, mm_inputs is useless, considering chunked-prefill is disabled for multimodal models
             # just being defensive here
             forward_batch.mm_inputs = None
         else:
-            inputs_embeds = embed_tokens(input_ids)
+            input_embeds = embed_tokens(input_ids)
         # Copy to pre-allocated buffer if available (for CUDA graph address stability)
         if forward_batch.input_embeds is not None:
-            forward_batch.input_embeds.copy_(inputs_embeds)
-            inputs_embeds = forward_batch.input_embeds
+            forward_batch.input_embeds.copy_(input_embeds)
+            input_embeds = forward_batch.input_embeds
     else:
-        inputs_embeds = None
-=======
-            if (
-                not forward_batch.forward_mode.is_decode()
-                and not forward_batch.forward_mode.is_target_verify()
-                and forward_batch.contains_mm_inputs()
-            ):
-                mm_inputs_list = [
-                    mm_input
-                    for mm_input in forward_batch.mm_inputs
-                    if mm_input is not None
-                ]
-                extend_prefix_lens = [
-                    prefix_len
-                    for i, prefix_len in enumerate(forward_batch.extend_prefix_lens_cpu)
-                    if forward_batch.mm_inputs[i] is not None
-                ]
-                extend_seq_lens = [
-                    seq_len
-                    for i, seq_len in enumerate(forward_batch.extend_seq_lens_cpu)
-                    if forward_batch.mm_inputs[i] is not None
-                ]
-                input_embeds, other_info = embed_mm_inputs(
-                    mm_inputs_list=mm_inputs_list,
-                    extend_prefix_lens=extend_prefix_lens,
-                    extend_seq_lens=extend_seq_lens,
-                    input_ids=input_ids,
-                    multimodal_model=multimodal_model,
-                    input_embedding=embed_tokens,
-                    data_embedding_func_mapping=data_embedding_funcs,
-                    placeholder_tokens=placeholder_tokens,
-                    use_deepstack=use_deepstack,
-                )
-                # add for qwen3_vl deepstack
-                if use_deepstack:
-                    kwargs["input_deepstack_embeds"] = other_info[
-                        "input_deepstack_embeds"
-                    ]
-                # once used, mm_inputs is useless, considering chunked-prefill is disabled for multimodal models
-                # just being defensive here
-                forward_batch.mm_inputs = None
-            else:
-                input_embeds = embed_tokens(input_ids)
-            # Copy to pre-allocated buffer if available (for CUDA graph address stability)
-            if forward_batch.input_embeds is not None:
-                forward_batch.input_embeds.copy_(input_embeds)
-                input_embeds = forward_batch.input_embeds
-        else:
-            input_embeds = None
->>>>>>> 1ea6b740
+        input_embeds = None
 
     hidden_states = language_model(
         input_ids=None,
