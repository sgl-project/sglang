"""
Multi-modality utils
"""

import hashlib
import pickle
from abc import abstractmethod
from typing import Any, Callable, Dict, List, Literal, Optional, Tuple

import numpy as np
import torch
from torch import nn

from sglang.srt.distributed.parallel_state import get_tp_group
from sglang.srt.layers.multimodal import gpu_tensor_hash
from sglang.srt.managers.schedule_batch import (
    CudaIpcTensorTransportProxy,
    Modality,
    MultimodalDataItem,
    MultimodalInputs,
)
from sglang.srt.mem_cache.multimodal_cache import MultiModalStaticCache
from sglang.srt.model_executor.forward_batch_info import ForwardBatch
from sglang.srt.model_executor.piecewise_cuda_graph_runner import use_original_ca_comm
from sglang.srt.server_args import get_global_server_args
from sglang.srt.utils import flatten_nested_list, is_npu, print_warning_once
from sglang.utils import logger

_is_npu = is_npu()

# NOTE: Using the shared logger from sglang.utils instead of creating a module-specific logger
# to ensure consistent logging behavior across the codebase. This prevents issues with log
# propagation that can cause some log messages (like 'server is fired up') to not appear
# in the console when multimodal support is enabled.

# TODO(mick): nccl
# cuda_ipc: for intranode tensor sharing
TensorTransportMode = Literal["cuda_ipc", "auto", "default"]


class TransportProxyTensor(torch.Tensor):
    """
    A convenient torch.Tensor subclass that carries extra metadata and supports
    efficient inter-process communications
    """

    @staticmethod
    def __new__(
        cls,
        data: torch.Tensor,
        name: Optional[str] = None,
        fields: Optional[Dict[str, Any]] = None,
        transport_mode: TensorTransportMode = "default",
        *args,
        **kwargs,
    ):

        if not isinstance(data, torch.Tensor):
            raise TypeError(
                f"Input 'data' must be a torch.Tensor, but got {type(data)}"
            )

        instance = data.as_subclass(cls)

        instance._metadata = {
            "name": name,
            "fields": fields if fields is not None else {},
            "transport_mode": transport_mode,
        }

        return instance

    def __getstate__(self):
        """
        Called during pickling. Implements the serialization logic.
        """
        # acquire all serialize metadata from _metadata
        state = {
            "metadata": self._metadata,
            "tensor_data": None,
            "ipc_extra": None,
        }
        transport_mode = self._metadata.get("transport_mode", "default")

        if transport_mode == "cuda_ipc" and self.is_cuda:
            try:
                storage = self.untyped_storage()
                handle = storage._share_cuda_()

                state["ipc_extra"] = {
                    "handle": handle,
                    "shape": self.shape,
                    "dtype": self.dtype,
                    "stride": self.stride(),
                    "device_index": self.device.index,
                    "storage_offset": self.storage_offset(),
                }
                state["tensor_data"] = None
            except Exception as e:
                # Failed to get CUDA IPC handle (possibly tp). Falling back to default transport.
                state["metadata"]["transport_mode"] = "default"
                state["tensor_data"] = self.as_subclass(torch.Tensor)
        else:
            state["metadata"]["transport_mode"] = "default"
            state["tensor_data"] = self.as_subclass(torch.Tensor)

        return state

    def __setstate__(self, state: Dict[str, Any]):
        """
        Called during unpickling. Implements the deserialization logic.
        """
        self._metadata = state["metadata"]

        transport_mode = self._metadata.get("transport_mode", "default")

        if transport_mode == "cuda_ipc" and state["ipc_extra"] is not None:
            ipc_extra = state["ipc_extra"]
            handle, shape, dtype, stride, source_device_index, s_offset = (
                ipc_extra["handle"],
                ipc_extra["shape"],
                ipc_extra["dtype"],
                ipc_extra["stride"],
                ipc_extra["device_index"],
                ipc_extra["storage_offset"],
            )

            try:
                target_device = torch.device(f"cuda:{source_device_index}")
                with torch.cuda.device(target_device):
                    storage = torch.UntypedStorage._new_shared_cuda(*handle)
                    reconstructed_tensor = torch.empty(
                        0, dtype=dtype, device=target_device
                    ).set_(storage, storage_offset=s_offset, size=shape, stride=stride)
                    self.set_(reconstructed_tensor)
            except Exception as e:
                print(f"Error: Failed to deserialize from CUDA IPC handle ({e}).")
                raise e

        elif state["tensor_data"] is not None:
            self.set_(state["tensor_data"])
        else:
            raise pickle.UnpicklingError(
                "Invalid state for TransportProxyTensor: no tensor data found."
            )

    @property
    def name(self) -> Optional[str]:
        return self._metadata.get("name")

    @property
    def fields(self) -> Dict[str, Any]:
        return self._metadata.get("fields", {})

    @property
    def transport_mode(self) -> TensorTransportMode:
        return self._metadata.get("transport_mode", "default")


class MultiModalityDataPaddingPattern:
    """
    Data tokens (like image tokens) often need special handling during padding
    to maintain model compatibility. This class provides the interface for
    implementing different padding strategies for data tokens
    """

    @abstractmethod
    def pad_input_tokens(
        self, input_ids: List[int], mm_inputs: MultimodalInputs
    ) -> List[int]:
        """
        Pad the input ids sequence containing data tokens, and replace them with pad_values
        """
        pass


class MultiModalityDataPaddingPatternTokenPairs(MultiModalityDataPaddingPattern):
    """In this pattern, data tokens should be enclosed by special token pairs (e.g. <image>...</image>, data_token_pairs)

    The padded value in a region enclosed by a token pair with be the same one, as the MultimodalDataItem's pad value

    This strategy should be applied when data content is marked by start/end token pairs in the input sequence.
    """

    def __init__(
        self,
        data_token_pairs: Optional[List[Tuple[int, int]]],
        data_start_token_ids: Optional[List[int]] = None,
    ) -> None:
        """

        Args:
            data_start_token_ids marks the start of a single multimodal data
            See Minicpmo's slice_start_id for example
        """
        self.data_token_id_pairs = data_token_pairs
        self.data_start_token_ids = data_start_token_ids or [
            s for s, _e in data_token_pairs
        ]

    def pad_input_tokens(
        self, input_ids: List[int], mm_inputs: MultimodalInputs
    ) -> List[int]:
        """
        This function will replace the data-tokens in between with pad_values accordingly
        """
        pad_values = [item.pad_value for item in mm_inputs.mm_items]
        data_token_pairs = self.data_token_id_pairs
        mm_inputs.data_offsets = []
        if data_token_pairs is None:
            data_token_pairs = [mm_inputs.im_start_id, mm_inputs.im_end_id]
        if data_token_pairs is None:
            print_warning_once(
                "No data_token_pairs provided, RadixAttention might be influenced."
            )
            return input_ids
        start_token_ids = {s for s, _e in data_token_pairs}
        end_tokens_ids = {e for _s, e in data_token_pairs}

        padded_ids = []
        last_idx = 0
        data_idx = -1

        start_indices = [i for i, x in enumerate(input_ids) if x in start_token_ids]
        end_indices = [i for i, x in enumerate(input_ids) if x in end_tokens_ids]

        if len(start_indices) != len(end_indices):
            return input_ids

        for start_idx, end_idx in zip(start_indices, end_indices):
            padded_ids.extend(input_ids[last_idx : start_idx + 1])

            if input_ids[start_idx] in self.data_start_token_ids:
                data_idx += 1
                mm_inputs.data_offsets += [start_idx]

            if data_idx >= len(pad_values):
                data_idx = len(pad_values) - 1

            num_tokens = end_idx - start_idx - 1
            pad_value = pad_values[data_idx]
            padded_ids.extend([pad_value] * num_tokens)

            last_idx = end_idx

        padded_ids.extend(input_ids[last_idx:])

        assert len(input_ids) == len(padded_ids), "Length validation fails"
        return padded_ids


class MultiModalityDataPaddingPatternMultimodalTokens(MultiModalityDataPaddingPattern):
    """In this pattern, data tokens should be represented as repetitions of a single token
    e.g. <image><image>....<image>, or <audio><audio>...<audio>
    """

    def pad_input_tokens(
        self, input_ids: List[int], mm_inputs: MultimodalInputs
    ) -> List[int]:
        """
        Replaces multimodal tokens in input_ids with corresponding pad_values from mm_items.
        Each modality (image, audio, video) is handled separately based on its token_id.
        """
        if not input_ids or not mm_inputs.mm_items:
            return input_ids

        input_ids_tensor = torch.as_tensor(input_ids)

        # Create mapping of token_ids to pad_values for each modality
        token_to_pad_mapping = {}

        for item in mm_inputs.mm_items:
            if item.is_image() and mm_inputs.im_token_id is not None:
                token_to_pad_mapping[mm_inputs.im_token_id] = item.pad_value
            elif item.is_audio() and mm_inputs.audio_token_id is not None:
                token_to_pad_mapping[mm_inputs.audio_token_id] = item.pad_value
            elif item.is_video() and mm_inputs.video_token_id is not None:
                token_to_pad_mapping[mm_inputs.video_token_id] = item.pad_value
            else:
                raise ValueError(f"No multimodal token id provided for {item.modality}")

        # Apply replacements for all tokens at once
        for token_id, pad_value in token_to_pad_mapping.items():
            input_ids_tensor[input_ids_tensor == token_id] = pad_value

        ret_input_ids = input_ids_tensor.tolist()
        return ret_input_ids


embedding_cache: Optional[MultiModalStaticCache] = None


def init_mm_embedding_cache(max_size: int = 0):
    global embedding_cache
    embedding_cache = MultiModalStaticCache(max_size)


def get_embedding_chunk(
    embedding: torch.Tensor,
    extend_prefix_len: int,
    extend_seq_len: int,
    items_offset: List[Tuple[int, int]],
) -> Tuple[torch.Tensor, int, int]:
    """
    Extract a chunk of embeddings based on the specified prefix length, sequence length, and offset ranges.

    Args:
        embedding: The full embedding tensor to extract a chunk from
        extend_prefix_len: The starting position (prefix length) for extraction
        extend_seq_len: The number of tokens to extract
        items_offset: List of [start, end] offset ranges for multimodal items in the input sequence

    Returns:
        A tuple containing:
        - The extracted embedding chunk as a tensor
        - The start index used for extraction
        - The end index used for extraction

    Note:
        If there's no overlap between the requested range and the offset ranges,
        an empty tensor is returned with zeros for start and end indices.
    """
    start_index, end_index = 0, 0
    extend_start_index = extend_prefix_len
    extend_end_index = extend_prefix_len + extend_seq_len - 1

    for start, end in items_offset:
        if extend_start_index >= start and extend_start_index <= end:
            start_index += extend_start_index - start
        elif extend_start_index > end:
            start_index += end - start + 1

        if extend_end_index >= start and extend_end_index <= end:
            end_index += extend_end_index - start + 1
        elif extend_end_index > end:
            end_index += end - start + 1
    # some models' embedding is 3-dim, reshape it to 2-dim
    embedding = embedding.reshape(-1, embedding.shape[-1])
    embedding_chunk = embedding[start_index:end_index]
    return embedding_chunk, start_index, end_index


def _get_precomputed_embedding(
    items: List[MultimodalDataItem],
) -> Optional[torch.Tensor]:
    """
    If all items have precomputed_embeddings, return their concatenation.
    If some but not all have precomputed_embeddings, raise NotImplementedError.
    If none have precomputed_embeddings, return None.
    """
    precomputed_embeddings = [item.precomputed_embeddings for item in items]
    if any(feature is not None for feature in precomputed_embeddings):
        if not all(feature is not None for feature in precomputed_embeddings):
            raise NotImplementedError(
                "MM inputs where only some items are precomputed."
            )
        result = torch.concat(precomputed_embeddings)
        # some models embedding is 3-dim, reshape it to 2-dim (similar to get_embedding_chunk)
        result = result.reshape(-1, result.shape[-1])
        return result
    return None


def _get_chunked_prefill_embedding(
    data_embedding_func: Callable[[List[MultimodalDataItem]], torch.Tensor],
    embedding_items: List[MultimodalDataItem],
    items_size: List[int],
    prefix_length: List[int],
    extend_length: List[int],
    items_offset_list: List[List[Tuple[int, int]]],
) -> Optional[torch.Tensor]:
    # Calculate embedding for each request, try to get it from cache to avoid repeated calculation
    embedding_list = []
    # FIXME(Xinyuan): temporary workaround for eagle3, which may have len(items_size) > len(prefix_length)
    max_iterations = min(len(items_size) - 1, len(prefix_length))
    for i in range(max_iterations):
        if items_size[i] == items_size[i + 1]:
            continue
        embedding_items_per_req = embedding_items[items_size[i] : items_size[i + 1]]
        items_offset = items_offset_list[i]
        assert items_offset is not None, items_offset
        # if all items has been prefixed, we do not need to calculate embedding
        if all([offset_end < prefix_length[i] for _, offset_end in items_offset]):
            continue
        item_hashes = [item.hash for item in embedding_items_per_req]
        embedding_items_hash = MultiModalStaticCache.combine_hashes(item_hashes)
        embedding_per_req = embedding_cache.get(item_hashes)
        if embedding_per_req is None:
            embedding_per_req = data_embedding_func(embedding_items_per_req)
            if not embedding_cache.set(embedding_items_hash, embedding_per_req):
                print_warning_once(
                    "Multimodal embedding cache is full. This typically occurs when a single "
                    "embedding exceeds the cache size limit. Consider increasing the "
                    "`SGLANG_VLM_CACHE_SIZE_MB` environment variable or reducing the input "
                    "embedding size."
                )

        embedding_per_req_chunk, _, _ = get_embedding_chunk(
            embedding=embedding_per_req,
            extend_prefix_len=prefix_length[i],
            extend_seq_len=extend_length[i] if i < len(extend_length) else 0,
            items_offset=items_offset,
        )
        embedding_list.append(embedding_per_req_chunk)
    if len(embedding_list) == 0:
        return None
    return torch.concat(embedding_list, dim=0)


def _get_multimodal_mask(
    input_ids: torch.Tensor, placeholder_tensor: torch.Tensor
) -> torch.Tensor:
    return torch.isin(input_ids, placeholder_tensor).unsqueeze(-1)


def _adjust_embedding_length(
    embedding: torch.Tensor,
    mask: torch.Tensor,
    logger,
) -> torch.Tensor:
    num_mm_tokens_in_embedding = embedding.shape[0]
    num_mm_tokens_in_input_ids = mask.sum().item()
    if num_mm_tokens_in_input_ids != num_mm_tokens_in_embedding:
        logger.warning(
            f"Number of tokens in multimodal embedding does not match those in the input text. "
            f"Got {num_mm_tokens_in_input_ids} tokens in the text but {num_mm_tokens_in_embedding} "
            f"tokens from multimodal embeddings."
        )
        if num_mm_tokens_in_input_ids < num_mm_tokens_in_embedding:
            chunked_prefill_size = get_global_server_args().chunked_prefill_size
            if chunked_prefill_size != -1:
                logger.warning(
                    "You may want to avoid this issue by raising `chunked_prefill_size`, or disabling chunked prefill"
                )
            # extract from the end: this is a compromise
            if embedding.dim() == 2:
                embedding = embedding[-num_mm_tokens_in_input_ids:, :]
            else:
                num_multimodal = num_mm_tokens_in_input_ids // embedding.shape[0]
                embedding = embedding[-num_multimodal:, :]
        else:
            raise RuntimeError(
                f"Insufficient multimodal embedding length: {num_mm_tokens_in_input_ids=} vs {num_mm_tokens_in_embedding=}. This is an internal error"
            )
    return embedding


def get_embedding_and_mask(
    data_embedding_func: Callable[[List[MultimodalDataItem]], torch.Tensor],
    embedding_items: List[MultimodalDataItem],
    placeholder_tensor: torch.Tensor,
    input_ids: torch.Tensor,
    items_size: List[int],
    prefix_length: List[int],
    extend_length: List[int],
    items_offset_list: List[List[Tuple[int, int]]],
) -> Tuple[torch.Tensor, torch.Tensor]:
    """
    Generate multimodal embeddings and create a mask for identifying their positions in the input sequence.

    Args:
        data_embedding_func: Function that generates embeddings for multimodal items
        embedding_items: List of multimodal items to embed
        placeholder_tensor: Tensor containing token IDs that serve as placeholders for multimodal content
        input_ids: The input token IDs tensor
        items_size: Cumulative sizes of multimodal items per request
        prefix_length: Prefix lengths for each request
        extend_length: Sequence lengths for each request
        items_offset_list: List of offset ranges for multimodal items in each request

    Returns:
        A tuple containing:
        - The generated embeddings tensor
        - A boolean mask tensor indicating where these embeddings should be placed
    """
    # 1. Get embedding
    embedding = _get_precomputed_embedding(embedding_items)
    if embedding is None:
        embedding = _get_chunked_prefill_embedding(
            data_embedding_func,
            embedding_items,
            items_size,
            prefix_length,
            extend_length,
            items_offset_list,
        )
        if embedding is None:
            return None, None
    # 2. Get mask
    if _is_npu:
        torch.npu.current_stream().synchronize()
    special_multimodal_mask = _get_multimodal_mask(input_ids, placeholder_tensor)
    # 3. Adjust embedding length if needed
    embedding = _adjust_embedding_length(embedding, special_multimodal_mask, logger)
    return embedding, special_multimodal_mask


def embed_mm_inputs(
    mm_inputs_list: List[MultimodalInputs],
    extend_prefix_lens: List[int],
    extend_seq_lens: List[int],
    input_ids: torch.Tensor,
    input_embedding: nn.Embedding,
    multimodal_model: nn.Module = None,
    data_embedding_func_mapping: Dict[
        Modality, Callable[[List[MultimodalDataItem]], torch.Tensor]
    ] = None,
    placeholder_tokens: dict[Modality, List[int]] = None,
    use_deepstack: Dict[Modality, bool] = {},
) -> Optional[torch.Tensor]:
    """
    Embed multimodal inputs and integrate them with text token embeddings.

    Args:
        mm_inputs_list: List of multimodal inputs to process
        extend_prefix_lens: Prefix lengths for each request
        extend_seq_lens: Sequence lengths for each request
        input_ids: Input token IDs tensor
        input_embedding: Embedding layer for text tokens
        placeholder_tokens: Token IDs for multimodal placeholders (uses pad_values if None)

    Returns:
        Combined embedding tensor with multimodal content integrated
    """
    other_info = {}
    if mm_inputs_list is None:
        return None

    # 1. Calculate the multimodal data which exists in input_ids, with the help of pad_values
    # we assume that multimodal data are represented with its pad_values in input_ids
    item_flatten_list = []
    for mm_inputs in mm_inputs_list:
        item_flatten_list += [item for item in mm_inputs.mm_items if item is not None]

    # deepstack_embeddings: per-modality
    modalities, embeddings, masks, deepstack_embeddings = [], [], [], []

    # 2. Get multimodal embedding separately
    # Try get mm embedding if any
    for modality in Modality.all():
        items = [
            item for item in item_flatten_list if item.is_modality(modality=modality)
        ]
        embedder = (
            None
            if data_embedding_func_mapping is None
            else data_embedding_func_mapping.get(modality, None)
        )
        if embedder is None:
            # "image", "video", etc
            modality_id = modality.name.lower()
            embedder = getattr(multimodal_model, f"get_{modality_id}_feature", None)
        if len(items) != 0:
            assert embedder is not None, f"no embedding method found for {modality}"
            placeholder_tensor = torch.as_tensor(
                [item.pad_value for item in items],
                device=input_ids.device,
            )
            # calculate per request items length offset
            items_size = torch.zeros(len(mm_inputs_list) + 1, dtype=int)
            items_offsets = []
            for i, mm_inputs in enumerate(mm_inputs_list):
                mm_items = [
                    item
                    for item in mm_inputs.mm_items
                    if item.is_modality(modality=modality)
                ]
                items_size[i + 1] = len(mm_items)
                items_offsets.append(
                    flatten_nested_list([item.offsets for item in mm_items])
                )
            items_size = torch.cumsum(items_size, dim=0).tolist()

            embedding, mask = get_embedding_and_mask(
                data_embedding_func=embedder,
                embedding_items=items,
                placeholder_tensor=placeholder_tensor,
                input_ids=input_ids,
                items_size=items_size,
                prefix_length=extend_prefix_lens,
                extend_length=extend_seq_lens,
                items_offset_list=items_offsets,
            )

            if use_deepstack.get(modality, None) and embedding is not None:
                embedding, deepstack_embedding = (
                    multimodal_model.separate_deepstack_embeds(embedding)
                )
                deepstack_embeddings += [deepstack_embedding]
            modalities += [modality]
            embeddings += [embedding]
            masks += [mask]

    # 3. Get input embeddings
    vocab_size = input_embedding.num_embeddings
    # Important: clamp after getting original multimodal regions
    # Clamp input ids. This is because the input_ids for the multimodal tokens are
    # filled with the hash values of the multimodal for the prefix matching in the radix attention.
    # There values are useless because their embeddings will be replaced by vision embeddings anyway.
    input_ids.clamp_(min=0, max=vocab_size - 1)
    inputs_embeds = input_embedding(input_ids)

    # deepstack embedding
    if use_deepstack:
        num_deepstack_embeddings = len(multimodal_model.deepstack_visual_indexes)

        deepstack_embedding_shape = inputs_embeds.shape[:-1] + (
            inputs_embeds.shape[-1] * num_deepstack_embeddings,
        )
        # a zero-filled embedding, with the same length of inputs_embeds, but different hidden_size
        input_deepstack_embeds = torch.zeros(
            deepstack_embedding_shape,
            device=inputs_embeds.device,
            dtype=inputs_embeds.dtype,
        )

        other_info["input_deepstack_embeds"] = input_deepstack_embeds

    # 4. scatter embeddings into input embedding
    for i, modality, embedding, mask in zip(
        range(len(embeddings)), modalities, embeddings, masks
    ):
        if embedding is None or mask is None:
            continue
        # in-place update
        indices = torch.where(mask.squeeze(dim=-1))[0]
        inputs_embeds[indices] = embedding.to(inputs_embeds.device, inputs_embeds.dtype)
        if use_deepstack.get(modality, None):
            input_deepstack_embeds[indices] = deepstack_embeddings[i].to(
                inputs_embeds.device, inputs_embeds.dtype
            )

    return inputs_embeds, other_info


def general_mm_embed_routine(
    input_ids: torch.Tensor,
    forward_batch: ForwardBatch,
    language_model: nn.Module,
    multimodal_model: Optional[nn.Module] = None,
    data_embedding_funcs: Dict[
        Modality, Callable[[List[MultimodalDataItem]], torch.Tensor]
    ] = None,
    placeholder_tokens: Optional[dict[Modality, List[int]]] = None,
    use_deepstack: Dict[Modality, bool] = {},
    **kwargs,
) -> torch.Tensor:
    """
    Process multimodal inputs and forward through language model.

    Args:
        input_ids: Input token IDs tensor
        forward_batch: Batch information for model forward pass
        language_model: Base language model to use
        data_embedding_funcs: A dictionary mapping from modality type to the corresponding embedding function.
        placeholder_tokens: Token IDs for multimodal placeholders
        use_deepstack: Whether to use deepstack embeddings for each modality, default False
        **kwargs: Additional arguments passed to language model

    Returns:
        Hidden states from language model forward pass
    """

    tp_group = get_tp_group()

    with use_original_ca_comm(tp_group):
        # We disable custom allreduce in piecewise cuda graph.
        # However, because we only capture the language model part, the multimodal can still use custom allreduce.
        assert hasattr(language_model, "get_input_embeddings")
        embed_tokens = language_model.get_input_embeddings()
        if (
            not hasattr(language_model, "pp_group")
            or language_model.pp_group.is_first_rank
        ):
            if (
                not forward_batch.forward_mode.is_decode()
                and not forward_batch.forward_mode.is_target_verify()
                and forward_batch.contains_mm_inputs()
            ):
                mm_inputs_list = [
                    mm_input
                    for mm_input in forward_batch.mm_inputs
                    if mm_input is not None
                ]
                extend_prefix_lens = [
                    prefix_len
                    for i, prefix_len in enumerate(forward_batch.extend_prefix_lens_cpu)
                    if forward_batch.mm_inputs[i] is not None
                ]
                extend_seq_lens = [
                    seq_len
                    for i, seq_len in enumerate(forward_batch.extend_seq_lens_cpu)
                    if forward_batch.mm_inputs[i] is not None
                ]
                inputs_embeds, other_info = embed_mm_inputs(
                    mm_inputs_list=mm_inputs_list,
                    extend_prefix_lens=extend_prefix_lens,
                    extend_seq_lens=extend_seq_lens,
                    input_ids=input_ids,
                    multimodal_model=multimodal_model,
                    input_embedding=embed_tokens,
                    data_embedding_func_mapping=data_embedding_funcs,
                    placeholder_tokens=placeholder_tokens,
                    use_deepstack=use_deepstack,
                )
                # add for qwen3_vl deepstack
                if use_deepstack:
                    kwargs["input_deepstack_embeds"] = other_info[
                        "input_deepstack_embeds"
                    ]
                # once used, mm_inputs is useless, considering chunked-prefill is disabled for multimodal models
                # just being defensive here
                forward_batch.mm_inputs = None
            else:
                inputs_embeds = embed_tokens(input_ids)
            # Copy to pre-allocated buffer if available (for CUDA graph address stability)
            if forward_batch.input_embeds is not None:
                forward_batch.input_embeds.copy_(inputs_embeds)
                inputs_embeds = forward_batch.input_embeds
        else:
            inputs_embeds = None

    hidden_states = language_model(
        input_ids=None,
        forward_batch=forward_batch,
        input_embeds=inputs_embeds,
        **kwargs,
    )
    return hidden_states


def get_multimodal_data_bounds(
    input_ids: torch.Tensor, pad_values: List[int], token_pairs: List[Tuple[int, int]]
) -> torch.Tensor:
    """
    Returns a tensor indicating the bounds of multimodal data (images, video, audio, etc.)

    Returns:
        [bounds_count, 2]
    """
    # All the multimodal data in the batch should share the same special bound token ids.
    start_tokens = {s for s, _e in token_pairs}
    end_tokens = {e for _s, e in token_pairs}

    assert all(isinstance(t, int) for t in start_tokens)
    assert all(isinstance(t, int) for t in end_tokens)

    start_cond = torch.isin(
        input_ids, torch.as_tensor(start_tokens, device=input_ids.device)
    )
    end_cond = torch.isin(
        input_ids, torch.as_tensor(end_tokens, device=input_ids.device)
    )

    (data_start_tokens,) = torch.where(start_cond)
    (data_end_tokens,) = torch.where(end_cond)

    data_start_tokens_cpu = data_start_tokens.cpu().tolist()
    data_end_tokens_cpu = data_end_tokens.cpu().tolist()

    # the im_start_id sometimes can be cached as prefix, but it is needed for the embedding of the multimodal data
    if len(data_start_tokens_cpu) != len(data_end_tokens_cpu):
        if (
            len(data_start_tokens_cpu) + 1 == len(data_end_tokens_cpu)
            and input_ids[0].item() in pad_values
            and data_end_tokens_cpu
            and data_start_tokens_cpu
            and data_end_tokens_cpu[0] < data_start_tokens_cpu[0]
        ):
            data_start_tokens_cpu.insert(0, 0)
    valid_mm_data_nums = min(len(data_start_tokens_cpu), len(data_end_tokens_cpu))

    if valid_mm_data_nums == 0:
        return torch.zeros((0, 2), device=input_ids.device)

    # Filter out pairs where start_token >= end_token
    valid_pairs = []
    for i in range(valid_mm_data_nums):
        start_token = data_start_tokens_cpu[i]
        end_token = data_end_tokens_cpu[i]
        if start_token < end_token:
            valid_pairs.append((start_token + 1, end_token - 1))

    if not valid_pairs:
        return torch.zeros((0, 2), device=input_ids.device)

    # Convert valid pairs to tensor
    valid_pairs_tensor = torch.as_tensor(valid_pairs, device=input_ids.device)
    return valid_pairs_tensor


def data_hash(data) -> int:
    hash_bytes = hashlib.sha256(data).digest()[:8]
    return int.from_bytes(hash_bytes, byteorder="big", signed=False)


def tensor_hash(tensor_list) -> int:
    """
    hash a tensor or a tensor list
    """
    tensor = tensor_list
    if isinstance(tensor_list, list):
        tensor_list = flatten_nested_list(tensor_list)
        tensor_list = [
            x.flatten() if isinstance(x, torch.Tensor) else x for x in tensor_list
        ]
        tensor = torch.concat(tensor_list)
    if tensor.is_cuda:
        return gpu_tensor_hash(tensor.cuda())
    tensor = tensor.detach().contiguous()

    if tensor.dtype == torch.bfloat16:
        # memoryview() doesn't support PyTorch's BFloat16 dtype
        tensor = tensor.float()

    assert isinstance(tensor, torch.Tensor)
    tensor_cpu = tensor.cpu()

    mv = memoryview(tensor_cpu.numpy())
    return data_hash(mv.tobytes())


def hash_feature(f):
    if isinstance(f, list):
        if isinstance(f[0], torch.Tensor):
            return tensor_hash(f)
        return data_hash(tuple(flatten_nested_list(f)))
    elif isinstance(f, np.ndarray):
        arr = np.ascontiguousarray(f)
        arr_bytes = arr.tobytes()
        return data_hash(arr_bytes)
    elif isinstance(f, torch.Tensor):
        return tensor_hash([f])
    elif isinstance(f, CudaIpcTensorTransportProxy):
        reconstruct_t = f.reconstruct_on_target_device(torch.cuda.current_device())
        return tensor_hash([reconstruct_t])
<<<<<<< HEAD
    return data_hash(f)


def extend_mrope_positions_for_retracted_request(
    mrope_positions: torch.Tensor, output_ids_len: int
) -> torch.Tensor:
    """
    Extend mrope_positions for retracted requests by appending positions for output_ids.

    When a request is retracted and has multimodal inputs with mrope_positions,
    we need to extend the positions to cover the output_ids that were already generated.
    For pure text tokens, all three dimensions use the same incremental sequence.

    Args:
        mrope_positions: The original mrope positions tensor, shape (3, origin_input_ids_len)
        output_ids_len: The number of output tokens to generate positions for

    Returns:
        Extended mrope_positions tensor with shape (3, origin_input_ids_len + output_ids_len)
    """
    if output_ids_len <= 0:
        return mrope_positions

    # Get the last position value corresponding to origin_input_ids
    # mrope_positions shape: (3, origin_input_ids_len)
    last_position = mrope_positions[:, -1]  # shape: (3,)

    # Generate pure text mrope positions for output_ids
    # All three dimensions for pure text are the same incremental sequence
    start_pos = last_position[0] + 1  # Start from last position + 1
    output_positions = (
        torch.arange(
            start_pos,
            start_pos + output_ids_len,
            dtype=torch.int64,
            device=mrope_positions.device,
        )
        .unsqueeze(0)
        .expand(3, -1)
    )  # shape: (3, output_ids_len)

    # Concatenate to the original mrope_positions
    return torch.cat([mrope_positions, output_positions], dim=1)


def resolve_language_model(multimodal_model: nn.Module) -> Optional[nn.Module]:
    # Qwen2-VL / Qwen3-VL Style
    if hasattr(multimodal_model, "model"):
        lm = getattr(multimodal_model, "model")
        if hasattr(lm, "get_input_embeddings"):
            return lm

    # Llava / OneVision Style
    if hasattr(multimodal_model, "language_model"):
        lm = getattr(multimodal_model, "language_model")
        if hasattr(lm, "get_input_embeddings"):
            return lm

    if hasattr(multimodal_model, "get_input_embeddings"):
        return multimodal_model

    return None


def external_embed_mm_inputs(
    forward_batch: ForwardBatch,
    mm_inputs_list: List[MultimodalInputs],
    extend_prefix_lens: List[int],
    extend_seq_lens: List[int],
    input_ids: torch.Tensor,
    input_embedding: nn.Embedding,
    multimodal_model: nn.Module = None,
    data_embedding_func_mapping: Dict[
        Modality, Callable[[List[MultimodalDataItem]], torch.Tensor]
    ] = None,
) -> Optional[torch.Tensor]:
    """
    Embed multimodal inputs and integrate them with text token embeddings.

    Args:
        mm_inputs_list: List of multimodal inputs to process
        extend_prefix_lens: Prefix lengths for each request
        extend_seq_lens: Sequence lengths for each request
        input_ids: Input token IDs tensor
        input_embedding: Embedding layer for text tokens

    Returns:
        Combined embedding tensor with multimodal content integrated
    """
    if mm_inputs_list is None:
        return None

    # 1. Calculate the multimodal data which exists in input_ids, with the help of pad_values
    # we assume that multimodal data are represented with its pad_values in input_ids
    item_flatten_list = []
    for mm_inputs in mm_inputs_list:
        item_flatten_list += [item for item in mm_inputs.mm_items if item is not None]

    modalities, embeddings, masks = [], [], []

    # 2. Get multimodal embedding separately
    # Try get mm embedding if any
    for modality in Modality.all():
        items = [
            item for item in item_flatten_list if item.is_modality(modality=modality)
        ]
        embedder = (
            None
            if data_embedding_func_mapping is None
            else data_embedding_func_mapping.get(modality, None)
        )
        if embedder is None:
            # "image", "video", etc
            modality_id = modality.name.lower()
            embedder = getattr(multimodal_model, f"get_{modality_id}_feature", None)
        if len(items) != 0:
            assert embedder is not None, f"no embedding method found for {modality}"
            placeholder_tensor = torch.as_tensor(
                [item.pad_value for item in items],
                device=input_ids.device,
            )
            # calculate per request items length offset
            items_size = torch.zeros(len(mm_inputs_list) + 1, dtype=int)
            items_offsets = []
            for i, mm_inputs in enumerate(mm_inputs_list):
                mm_items = [
                    item
                    for item in mm_inputs.mm_items
                    if item.is_modality(modality=modality)
                ]
                items_size[i + 1] = len(mm_items)
                items_offsets.append(
                    flatten_nested_list([item.offsets for item in mm_items])
                )
            items_size = torch.cumsum(items_size, dim=0).tolist()

            embedding, mask = get_embedding_and_mask(
                data_embedding_func=embedder,
                embedding_items=items,
                placeholder_tensor=placeholder_tensor,
                input_ids=input_ids,
                items_size=items_size,
                prefix_length=extend_prefix_lens,
                extend_length=extend_seq_lens,
                items_offset_list=items_offsets,
            )

            modalities += [modality]
            embeddings += [embedding]
            masks += [mask]

    # 3. Get input embeddings
    vocab_size = input_embedding.num_embeddings
    # Important: clamp after getting original multimodal regions
    # Clamp input ids. This is because the input_ids for the multimodal tokens are
    # filled with the hash values of the multimodal for the prefix matching in the radix attention.
    # There values are useless because their embeddings will be replaced by vision embeddings anyway.
    input_ids.clamp_(min=0, max=vocab_size - 1)
    inputs_embeds = input_embedding(input_ids)

    indices = []
    for mask in masks:
        if mask is not None:
            indices.append(torch.where(mask.squeeze(dim=-1))[0])
        else:
            indices.append(None)

    # only for qwen3vl right now,  replace the original use_deepstack with this method.
    if hasattr(multimodal_model, "post_process"):
        embeddings, forward_batch = multimodal_model.post_process(
            inputs_embeds, modalities, embeddings, indices, forward_batch
        )

    # 4. scatter embeddings into input embedding
    for i, modality, embedding, index in zip(
        range(len(embeddings)), modalities, embeddings, indices
    ):
        if embedding is None or index is None:
            continue
        # in-place update
        inputs_embeds[index] = embedding.to(inputs_embeds.device, inputs_embeds.dtype)

    return inputs_embeds, forward_batch


def should_use_external_mm_preprocess(multimodal_model: nn.Module) -> bool:
    """Decide whether we should use our generic "external_mm_preprocess_routine".

    We are adapting VLM for piecewise CUDA graph. Since the encoder's forward
    pass cannot be executed within the model's forward pass, we need to
    precompute image embeddings using the encoder within the model runner.
    For models that have already been adjusted, there is a member called
    should_use_external_mm_preprocess, which is set to True. In practice,
    the external_mm_preprocess_routine function will be called in the
    model_runner.forward_extend to handle multimodal inputs.

    For models that have not yet been adapted, the general_mm_embed_routine
    will still be called in the model class's forward function for processing.

    Current strategy:
        - Llava family (models with vision_tower + multi_modal_projector):
        Their forward already calls general_mm_embed_routine and includes
        built-in multimodal processing. If we run it again in ModelRunner,
        it will conflict with the internal logic, so we skip it here.
        - Others (such as Qwen2-VL / Qwen2.5-VL): use the multimodal
        preprocessing.
    """

    cls_name = multimodal_model.__class__.__name__

    external_mm_preprocess_classes = {
        "Qwen2VLForConditionalGeneration",
        "Qwen2_5_VLForConditionalGeneration",
        "InternVLChatModel",
    }

    return cls_name in external_mm_preprocess_classes


def resolve_external_mm_data_embedding_funcs(
    multimodal_model: nn.Module,
) -> Optional[Dict[Modality, Callable[[List[MultimodalDataItem]], torch.Tensor]]]:
    """
    Resolve the data_embedding_funcs mapping for external_mm_preprocess_routine
    based on the given multimodal model. If this function returns None, the
    external_mm_preprocess_routine will use its internal default behavior
    (for example, for Qwen2_5_VL).

    Resolution order:
        1. If the model exposes external_mm_data_embedding_funcs explicitly,
           adopt it.
        2. TODO: Handle special classes with customized mm_data_embedding_funcs
           (e.g. Qwen3_VL).
        3. If not mapping, return None.
    """

    cls_name = multimodal_model.__class__.__name__

    # High priority: model provides an explicit mapping attribute.
    #    Example in InternVLChatModel.__init__:
    #      self.external_mm_data_embedding_funcs = {
    #          Modality.IMAGE: self.get_image_feature,
    #      }
    if hasattr(multimodal_model, "external_mm_data_embedding_funcs"):
        funcs = getattr(multimodal_model, "external_mm_data_embedding_funcs")
        # Allow an empty dict to mean "no data_embedding_funcs are needed".
        return funcs or None

    # If no mapping is found, return None so that external_mm_preprocess_routine
    # can fall back to its default logic.
    return None


def external_mm_preprocess_routine(
    forward_batch: ForwardBatch,
    multimodal_model: Optional[nn.Module] = None,
    data_embedding_funcs: Dict[
        Modality, Callable[[List[MultimodalDataItem]], torch.Tensor]
    ] = None,
) -> torch.Tensor:
    """
    Process multimodal inputs and forward through language model.
    Args:
        input_ids: Input token IDs tensor
        forward_batch: Batch information for model forward pass
        data_embedding_funcs: A dictionary mapping from modality type to the corresponding embedding function.
        **kwargs: Additional arguments passed to language model
    Returns:
        Hidden states from language model forward pass
    """

    language_model = resolve_language_model(multimodal_model)
    if language_model is None:
        raise ValueError(
            f"Cannot resolve language model from {type(multimodal_model).__name__}. "
            f"Please ensure the model has 'model' or 'language_model' attribute."
        )

    assert hasattr(language_model, "get_input_embeddings")
    embed_tokens = language_model.get_input_embeddings()
    if not hasattr(language_model, "pp_group") or language_model.pp_group.is_first_rank:

        input_ids = forward_batch.input_ids
        if (
            not forward_batch.forward_mode.is_decode()
            and not forward_batch.forward_mode.is_target_verify()
            and forward_batch.contains_mm_inputs()
        ):
            mm_inputs_list = [
                mm_input for mm_input in forward_batch.mm_inputs if mm_input is not None
            ]
            extend_prefix_lens = [
                prefix_len
                for i, prefix_len in enumerate(forward_batch.extend_prefix_lens_cpu)
                if forward_batch.mm_inputs[i] is not None
            ]
            extend_seq_lens = [
                seq_len
                for i, seq_len in enumerate(forward_batch.extend_seq_lens_cpu)
                if forward_batch.mm_inputs[i] is not None
            ]
            input_embeds, forward_batch = external_embed_mm_inputs(
                forward_batch=forward_batch,
                mm_inputs_list=mm_inputs_list,
                extend_prefix_lens=extend_prefix_lens,
                extend_seq_lens=extend_seq_lens,
                input_ids=forward_batch.input_ids,
                multimodal_model=multimodal_model,
                input_embedding=embed_tokens,
                data_embedding_func_mapping=data_embedding_funcs,
            )
            # once used, mm_inputs is useless, considering chunked-prefill is disabled for multimodal models
            # just being defensive here
            forward_batch.mm_inputs = None
        else:
            # NOTE: This may reduce the performance for only-text inputs.
            # Using a fixed-address buffer might be better, though it could be a bit dirty.
            input_embeds = embed_tokens(input_ids)
            # only for qwen3vl
            if getattr(multimodal_model, "use_deepstack", False):
                forward_batch.input_deepstack_embeds = torch.zeros(
                    (
                        len(input_ids),
                        multimodal_model.config.hidden_size
                        * len(multimodal_model.deepstack_visual_indexes),
                    ),
                    device=input_embeds.device,
                    dtype=input_embeds.dtype,
                )

        forward_batch.input_embeds = input_embeds
    else:
        forward_batch.input_embeds = None

    return forward_batch
=======
    return data_hash(f)
>>>>>>> de153cf7
<|MERGE_RESOLUTION|>--- conflicted
+++ resolved
@@ -834,7 +834,6 @@
     elif isinstance(f, CudaIpcTensorTransportProxy):
         reconstruct_t = f.reconstruct_on_target_device(torch.cuda.current_device())
         return tensor_hash([reconstruct_t])
-<<<<<<< HEAD
     return data_hash(f)
 
 
@@ -877,299 +876,4 @@
     )  # shape: (3, output_ids_len)
 
     # Concatenate to the original mrope_positions
-    return torch.cat([mrope_positions, output_positions], dim=1)
-
-
-def resolve_language_model(multimodal_model: nn.Module) -> Optional[nn.Module]:
-    # Qwen2-VL / Qwen3-VL Style
-    if hasattr(multimodal_model, "model"):
-        lm = getattr(multimodal_model, "model")
-        if hasattr(lm, "get_input_embeddings"):
-            return lm
-
-    # Llava / OneVision Style
-    if hasattr(multimodal_model, "language_model"):
-        lm = getattr(multimodal_model, "language_model")
-        if hasattr(lm, "get_input_embeddings"):
-            return lm
-
-    if hasattr(multimodal_model, "get_input_embeddings"):
-        return multimodal_model
-
-    return None
-
-
-def external_embed_mm_inputs(
-    forward_batch: ForwardBatch,
-    mm_inputs_list: List[MultimodalInputs],
-    extend_prefix_lens: List[int],
-    extend_seq_lens: List[int],
-    input_ids: torch.Tensor,
-    input_embedding: nn.Embedding,
-    multimodal_model: nn.Module = None,
-    data_embedding_func_mapping: Dict[
-        Modality, Callable[[List[MultimodalDataItem]], torch.Tensor]
-    ] = None,
-) -> Optional[torch.Tensor]:
-    """
-    Embed multimodal inputs and integrate them with text token embeddings.
-
-    Args:
-        mm_inputs_list: List of multimodal inputs to process
-        extend_prefix_lens: Prefix lengths for each request
-        extend_seq_lens: Sequence lengths for each request
-        input_ids: Input token IDs tensor
-        input_embedding: Embedding layer for text tokens
-
-    Returns:
-        Combined embedding tensor with multimodal content integrated
-    """
-    if mm_inputs_list is None:
-        return None
-
-    # 1. Calculate the multimodal data which exists in input_ids, with the help of pad_values
-    # we assume that multimodal data are represented with its pad_values in input_ids
-    item_flatten_list = []
-    for mm_inputs in mm_inputs_list:
-        item_flatten_list += [item for item in mm_inputs.mm_items if item is not None]
-
-    modalities, embeddings, masks = [], [], []
-
-    # 2. Get multimodal embedding separately
-    # Try get mm embedding if any
-    for modality in Modality.all():
-        items = [
-            item for item in item_flatten_list if item.is_modality(modality=modality)
-        ]
-        embedder = (
-            None
-            if data_embedding_func_mapping is None
-            else data_embedding_func_mapping.get(modality, None)
-        )
-        if embedder is None:
-            # "image", "video", etc
-            modality_id = modality.name.lower()
-            embedder = getattr(multimodal_model, f"get_{modality_id}_feature", None)
-        if len(items) != 0:
-            assert embedder is not None, f"no embedding method found for {modality}"
-            placeholder_tensor = torch.as_tensor(
-                [item.pad_value for item in items],
-                device=input_ids.device,
-            )
-            # calculate per request items length offset
-            items_size = torch.zeros(len(mm_inputs_list) + 1, dtype=int)
-            items_offsets = []
-            for i, mm_inputs in enumerate(mm_inputs_list):
-                mm_items = [
-                    item
-                    for item in mm_inputs.mm_items
-                    if item.is_modality(modality=modality)
-                ]
-                items_size[i + 1] = len(mm_items)
-                items_offsets.append(
-                    flatten_nested_list([item.offsets for item in mm_items])
-                )
-            items_size = torch.cumsum(items_size, dim=0).tolist()
-
-            embedding, mask = get_embedding_and_mask(
-                data_embedding_func=embedder,
-                embedding_items=items,
-                placeholder_tensor=placeholder_tensor,
-                input_ids=input_ids,
-                items_size=items_size,
-                prefix_length=extend_prefix_lens,
-                extend_length=extend_seq_lens,
-                items_offset_list=items_offsets,
-            )
-
-            modalities += [modality]
-            embeddings += [embedding]
-            masks += [mask]
-
-    # 3. Get input embeddings
-    vocab_size = input_embedding.num_embeddings
-    # Important: clamp after getting original multimodal regions
-    # Clamp input ids. This is because the input_ids for the multimodal tokens are
-    # filled with the hash values of the multimodal for the prefix matching in the radix attention.
-    # There values are useless because their embeddings will be replaced by vision embeddings anyway.
-    input_ids.clamp_(min=0, max=vocab_size - 1)
-    inputs_embeds = input_embedding(input_ids)
-
-    indices = []
-    for mask in masks:
-        if mask is not None:
-            indices.append(torch.where(mask.squeeze(dim=-1))[0])
-        else:
-            indices.append(None)
-
-    # only for qwen3vl right now,  replace the original use_deepstack with this method.
-    if hasattr(multimodal_model, "post_process"):
-        embeddings, forward_batch = multimodal_model.post_process(
-            inputs_embeds, modalities, embeddings, indices, forward_batch
-        )
-
-    # 4. scatter embeddings into input embedding
-    for i, modality, embedding, index in zip(
-        range(len(embeddings)), modalities, embeddings, indices
-    ):
-        if embedding is None or index is None:
-            continue
-        # in-place update
-        inputs_embeds[index] = embedding.to(inputs_embeds.device, inputs_embeds.dtype)
-
-    return inputs_embeds, forward_batch
-
-
-def should_use_external_mm_preprocess(multimodal_model: nn.Module) -> bool:
-    """Decide whether we should use our generic "external_mm_preprocess_routine".
-
-    We are adapting VLM for piecewise CUDA graph. Since the encoder's forward
-    pass cannot be executed within the model's forward pass, we need to
-    precompute image embeddings using the encoder within the model runner.
-    For models that have already been adjusted, there is a member called
-    should_use_external_mm_preprocess, which is set to True. In practice,
-    the external_mm_preprocess_routine function will be called in the
-    model_runner.forward_extend to handle multimodal inputs.
-
-    For models that have not yet been adapted, the general_mm_embed_routine
-    will still be called in the model class's forward function for processing.
-
-    Current strategy:
-        - Llava family (models with vision_tower + multi_modal_projector):
-        Their forward already calls general_mm_embed_routine and includes
-        built-in multimodal processing. If we run it again in ModelRunner,
-        it will conflict with the internal logic, so we skip it here.
-        - Others (such as Qwen2-VL / Qwen2.5-VL): use the multimodal
-        preprocessing.
-    """
-
-    cls_name = multimodal_model.__class__.__name__
-
-    external_mm_preprocess_classes = {
-        "Qwen2VLForConditionalGeneration",
-        "Qwen2_5_VLForConditionalGeneration",
-        "InternVLChatModel",
-    }
-
-    return cls_name in external_mm_preprocess_classes
-
-
-def resolve_external_mm_data_embedding_funcs(
-    multimodal_model: nn.Module,
-) -> Optional[Dict[Modality, Callable[[List[MultimodalDataItem]], torch.Tensor]]]:
-    """
-    Resolve the data_embedding_funcs mapping for external_mm_preprocess_routine
-    based on the given multimodal model. If this function returns None, the
-    external_mm_preprocess_routine will use its internal default behavior
-    (for example, for Qwen2_5_VL).
-
-    Resolution order:
-        1. If the model exposes external_mm_data_embedding_funcs explicitly,
-           adopt it.
-        2. TODO: Handle special classes with customized mm_data_embedding_funcs
-           (e.g. Qwen3_VL).
-        3. If not mapping, return None.
-    """
-
-    cls_name = multimodal_model.__class__.__name__
-
-    # High priority: model provides an explicit mapping attribute.
-    #    Example in InternVLChatModel.__init__:
-    #      self.external_mm_data_embedding_funcs = {
-    #          Modality.IMAGE: self.get_image_feature,
-    #      }
-    if hasattr(multimodal_model, "external_mm_data_embedding_funcs"):
-        funcs = getattr(multimodal_model, "external_mm_data_embedding_funcs")
-        # Allow an empty dict to mean "no data_embedding_funcs are needed".
-        return funcs or None
-
-    # If no mapping is found, return None so that external_mm_preprocess_routine
-    # can fall back to its default logic.
-    return None
-
-
-def external_mm_preprocess_routine(
-    forward_batch: ForwardBatch,
-    multimodal_model: Optional[nn.Module] = None,
-    data_embedding_funcs: Dict[
-        Modality, Callable[[List[MultimodalDataItem]], torch.Tensor]
-    ] = None,
-) -> torch.Tensor:
-    """
-    Process multimodal inputs and forward through language model.
-    Args:
-        input_ids: Input token IDs tensor
-        forward_batch: Batch information for model forward pass
-        data_embedding_funcs: A dictionary mapping from modality type to the corresponding embedding function.
-        **kwargs: Additional arguments passed to language model
-    Returns:
-        Hidden states from language model forward pass
-    """
-
-    language_model = resolve_language_model(multimodal_model)
-    if language_model is None:
-        raise ValueError(
-            f"Cannot resolve language model from {type(multimodal_model).__name__}. "
-            f"Please ensure the model has 'model' or 'language_model' attribute."
-        )
-
-    assert hasattr(language_model, "get_input_embeddings")
-    embed_tokens = language_model.get_input_embeddings()
-    if not hasattr(language_model, "pp_group") or language_model.pp_group.is_first_rank:
-
-        input_ids = forward_batch.input_ids
-        if (
-            not forward_batch.forward_mode.is_decode()
-            and not forward_batch.forward_mode.is_target_verify()
-            and forward_batch.contains_mm_inputs()
-        ):
-            mm_inputs_list = [
-                mm_input for mm_input in forward_batch.mm_inputs if mm_input is not None
-            ]
-            extend_prefix_lens = [
-                prefix_len
-                for i, prefix_len in enumerate(forward_batch.extend_prefix_lens_cpu)
-                if forward_batch.mm_inputs[i] is not None
-            ]
-            extend_seq_lens = [
-                seq_len
-                for i, seq_len in enumerate(forward_batch.extend_seq_lens_cpu)
-                if forward_batch.mm_inputs[i] is not None
-            ]
-            input_embeds, forward_batch = external_embed_mm_inputs(
-                forward_batch=forward_batch,
-                mm_inputs_list=mm_inputs_list,
-                extend_prefix_lens=extend_prefix_lens,
-                extend_seq_lens=extend_seq_lens,
-                input_ids=forward_batch.input_ids,
-                multimodal_model=multimodal_model,
-                input_embedding=embed_tokens,
-                data_embedding_func_mapping=data_embedding_funcs,
-            )
-            # once used, mm_inputs is useless, considering chunked-prefill is disabled for multimodal models
-            # just being defensive here
-            forward_batch.mm_inputs = None
-        else:
-            # NOTE: This may reduce the performance for only-text inputs.
-            # Using a fixed-address buffer might be better, though it could be a bit dirty.
-            input_embeds = embed_tokens(input_ids)
-            # only for qwen3vl
-            if getattr(multimodal_model, "use_deepstack", False):
-                forward_batch.input_deepstack_embeds = torch.zeros(
-                    (
-                        len(input_ids),
-                        multimodal_model.config.hidden_size
-                        * len(multimodal_model.deepstack_visual_indexes),
-                    ),
-                    device=input_embeds.device,
-                    dtype=input_embeds.dtype,
-                )
-
-        forward_batch.input_embeds = input_embeds
-    else:
-        forward_batch.input_embeds = None
-
-    return forward_batch
-=======
-    return data_hash(f)
->>>>>>> de153cf7
+    return torch.cat([mrope_positions, output_positions], dim=1)