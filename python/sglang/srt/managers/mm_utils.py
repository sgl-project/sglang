--- conflicted
+++ resolved
@@ -524,10 +524,7 @@
     Returns:
         Combined embedding tensor with multimodal content integrated
     """
-<<<<<<< HEAD
-=======
     other_info = {}
->>>>>>> 09938e1f
     if mm_inputs_list is None:
         return None
 
@@ -685,37 +682,24 @@
             for i, seq_len in enumerate(forward_batch.extend_seq_lens_cpu)
             if forward_batch.mm_inputs[i] is not None
         ]
-<<<<<<< HEAD
         try:
-            inputs_embeds = embed_mm_inputs(
+            inputs_embeds, other_info = embed_mm_inputs(
                 mm_inputs_list=mm_inputs_list,
                 extend_prefix_lens=extend_prefix_lens,
                 extend_seq_lens=extend_seq_lens,
                 input_ids=input_ids,
+                multimodal_model=multimodal_model,
                 input_embedding=embed_tokens,
-                multimodal_model=multimodal_model,
                 data_embedding_func_mapping=data_embedding_funcs,
                 placeholder_tokens=placeholder_tokens,
+                use_deepstack=use_deepstack,
             )
+            # add for qwen3_vl deepstack
+            if use_deepstack:
+                kwargs["input_deepstack_embeds"] = other_info["input_deepstack_embeds"]
         except Exception as e:
             inputs_embeds = None
             logger.error("Error when embedding multimodal inputs", exc_info=True)
-=======
-        inputs_embeds, other_info = embed_mm_inputs(
-            mm_inputs_list=mm_inputs_list,
-            extend_prefix_lens=extend_prefix_lens,
-            extend_seq_lens=extend_seq_lens,
-            input_ids=input_ids,
-            multimodal_model=multimodal_model,
-            input_embedding=embed_tokens,
-            data_embedding_func_mapping=data_embedding_funcs,
-            placeholder_tokens=placeholder_tokens,
-            use_deepstack=use_deepstack,
-        )
-        # add for qwen3_vl deepstack
-        if use_deepstack:
-            kwargs["input_deepstack_embeds"] = other_info["input_deepstack_embeds"]
->>>>>>> 09938e1f
         # once used, mm_inputs is useless, considering chunked-prefill is disabled for multimodal models
         # just being defensive here
         forward_batch.mm_inputs = None
