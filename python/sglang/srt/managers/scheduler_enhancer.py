import torch


class SchedulerEnhancer:
    def __init__(
        self, dp_size, attn_tp_size, tp_worker, max_running_requests, server_args
    ):
        self.dp_size = dp_size
        self.attn_tp_size = attn_tp_size
        self.global_batch_size = torch.empty(
            (self.dp_size, self.attn_tp_size, 1),
            dtype=torch.int64,
            device="cpu",
        )
        self.cpu_group = tp_worker.get_tp_group().cpu_group
        self.max_running_requests = max_running_requests
        self.stable_count = 0
<<<<<<< HEAD
        # If scheduling is performed 30 times and some dp units are still at full load, the prefill-prioritized scheduling strategy will still be used.
        self.max_stable_count = 200
        self.server_args = server_args
=======
        # If scheduling is performed 200 times and some dp units are still at full load, the prefill-prioritized scheduling strategy will still be used.
        self.max_stable_count = 200
>>>>>>> c36baac0
        assert (
            server_args.schedule_policy == "fcfs"
        ), f"To use SCHEDULER_DECREASE_PREFILL_IDLE, schedule_policy must be 'fcfs'. '{self.schedule_policy}' is not supported."
        assert (
            server_args.disaggregation_mode == "null"
        ), f"To use SCHEDULER_DECREASE_PREFILL_IDLE, disaggregation_mode must be null."
        assert (
            server_args.disable_overlap_schedule == False
        ), f"To use SCHEDULER_DECREASE_PREFILL_IDLE, disable_overlap_schedule must be False."

    def get_schedule_info(self, running_batch):
        local_batch_size = torch.tensor(
            [
                running_batch.batch_size(),
            ],
            device="cpu",
            dtype=torch.int64,
        )
        torch.distributed.all_gather_into_tensor(
            self.global_batch_size.flatten(),
            local_batch_size,
            group=self.cpu_group,
        )
        tp0_info = self.global_batch_size[:, 0, :]
        return tp0_info

    def get_schedule_decision(self, running_batch, max_prefill_bs):
        if self.server_args.enable_dp_attention:
            tp0_info = self.get_schedule_info(running_batch)
            if (
                int(tp0_info[:, 0].min().item()) < self.max_running_requests
                and int(tp0_info[:, 0].max().item()) == self.max_running_requests
            ):
                self.stable_count += 1
                if self.stable_count < self.max_stable_count:
                    return False
        elif (
            self.max_running_requests - running_batch.batch_size() < max_prefill_bs
        ):
            self.stable_count += 1
            if self.stable_count < self.max_stable_count:
                return False

        self.stable_count = 0
        return True<|MERGE_RESOLUTION|>--- conflicted
+++ resolved
@@ -15,14 +15,9 @@
         self.cpu_group = tp_worker.get_tp_group().cpu_group
         self.max_running_requests = max_running_requests
         self.stable_count = 0
-<<<<<<< HEAD
-        # If scheduling is performed 30 times and some dp units are still at full load, the prefill-prioritized scheduling strategy will still be used.
+        # If scheduling is performed 200 times and some dp units are still at full load, the prefill-prioritized scheduling strategy will still be used.
         self.max_stable_count = 200
         self.server_args = server_args
-=======
-        # If scheduling is performed 200 times and some dp units are still at full load, the prefill-prioritized scheduling strategy will still be used.
-        self.max_stable_count = 200
->>>>>>> c36baac0
         assert (
             server_args.schedule_policy == "fcfs"
         ), f"To use SCHEDULER_DECREASE_PREFILL_IDLE, schedule_policy must be 'fcfs'. '{self.schedule_policy}' is not supported."
