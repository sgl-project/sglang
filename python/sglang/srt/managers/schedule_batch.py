--- conflicted
+++ resolved
@@ -1165,15 +1165,12 @@
             input_embeds=self.input_embeds,
             spec_algorithm=self.spec_algorithm,
             spec_info=self.spec_info,
-<<<<<<< HEAD
             decode_start_idx=self.decode_start_idx,
-=======
             capture_hidden_mode=(
                 getattr(self.spec_info, "capture_hidden_mode", CaptureHiddenMode.NULL)
                 if self.spec_info
                 else CaptureHiddenMode.NULL
             ),
->>>>>>> 5cc11705
         )
 
     def copy(self):
