--- conflicted
+++ resolved
@@ -438,11 +438,8 @@
         priority: Optional[int] = None,
         metrics_collector: Optional[SchedulerMetricsCollector] = None,
         extra_key: Optional[str] = None,
-<<<<<<< HEAD
         dimensions: Optional[int] = None,
-=======
         http_worker_ipc: Optional[str] = None,
->>>>>>> 22cbc9c0
     ):
         # Input and output info
         self.rid = rid
