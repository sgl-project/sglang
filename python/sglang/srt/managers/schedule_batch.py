--- conflicted
+++ resolved
@@ -69,12 +69,8 @@
 from sglang.srt.sampling.sampling_batch_info import SamplingBatchInfo
 from sglang.srt.sampling.sampling_params import SamplingParams
 from sglang.srt.server_args import ServerArgs
-<<<<<<< HEAD
-from sglang.srt.utils import flatten_nested_list, support_triton
+from sglang.srt.utils import flatten_nested_list
 from sglang.srt.utils.common import next_power_of_2
-=======
-from sglang.srt.utils import flatten_nested_list
->>>>>>> 2674c1d2
 
 if TYPE_CHECKING:
     from sglang.srt.configs.model_config import ModelConfig
@@ -1005,118 +1001,6 @@
     def is_empty(self):
         return len(self.reqs) == 0
 
-<<<<<<< HEAD
-    def alloc_req_slots(self, num_reqs: int, reqs: Optional[List[Req]] = None):
-        if isinstance(self.req_to_token_pool, HybridReqToTokenPool):
-            req_pool_indices = self.req_to_token_pool.alloc(num_reqs, reqs)
-        else:
-            req_pool_indices = self.req_to_token_pool.alloc(num_reqs)
-        if req_pool_indices is None:
-            raise RuntimeError(
-                "alloc_req_slots runs out of memory. "
-                "Please set a smaller number for `--max-running-requests`. "
-                f"{self.req_to_token_pool.available_size()=}, "
-                f"{num_reqs=}, "
-            )
-        return req_pool_indices
-
-    def alloc_token_slots(self, num_tokens: int, backup_state: bool = False):
-        self._evict_tree_cache_if_needed(num_tokens)
-
-        if backup_state:
-            state = self.token_to_kv_pool_allocator.backup_state()
-
-        out_cache_loc = self.token_to_kv_pool_allocator.alloc(num_tokens)
-        if out_cache_loc is None:
-            phase_str = "Prefill" if self.forward_mode.is_extend() else "Decode"
-            error_msg = (
-                f"{phase_str} out of memory. Try to lower your batch size.\n"
-                f"Try to allocate {num_tokens} tokens.\n"
-                f"{self._available_and_evictable_str()}"
-            )
-            logger.error(error_msg)
-            if self.tree_cache is not None:
-                self.tree_cache.pretty_print()
-            raise RuntimeError(error_msg)
-
-        if backup_state:
-            return out_cache_loc, state
-        else:
-            return out_cache_loc
-
-    def alloc_paged_token_slots_extend(
-        self,
-        prefix_lens: torch.Tensor,
-        prefix_lens_cpu: torch.Tensor,
-        seq_lens: torch.Tensor,
-        seq_lens_cpu: torch.Tensor,
-        last_loc: torch.Tensor,
-        extend_num_tokens: int,
-        backup_state: bool = False,
-    ):
-        # Over estimate the number of tokens: assume each request needs a new page.
-        num_tokens = (
-            extend_num_tokens
-            + len(seq_lens_cpu) * self.token_to_kv_pool_allocator.page_size
-        )
-        self._evict_tree_cache_if_needed(num_tokens)
-
-        if backup_state:
-            state = self.token_to_kv_pool_allocator.backup_state()
-
-        out_cache_loc = self.token_to_kv_pool_allocator.alloc_extend(
-            prefix_lens,
-            prefix_lens_cpu,
-            seq_lens,
-            seq_lens_cpu,
-            last_loc,
-            extend_num_tokens,
-        )
-        if out_cache_loc is None:
-            error_msg = (
-                f"Prefill out of memory. Try to lower your batch size.\n"
-                f"Try to allocate {extend_num_tokens} tokens.\n"
-                f"{self._available_and_evictable_str()}"
-            )
-            logger.error(error_msg)
-            raise RuntimeError(error_msg)
-
-        if backup_state:
-            return out_cache_loc, state
-        else:
-            return out_cache_loc
-
-    def alloc_paged_token_slots_decode(
-        self,
-        seq_lens: torch.Tensor,
-        seq_lens_cpu: torch.Tensor,
-        last_loc: torch.Tensor,
-        backup_state: bool = False,
-    ):
-        # Over estimate the number of tokens: assume each request needs a new page.
-        num_tokens = len(seq_lens) * self.token_to_kv_pool_allocator.page_size
-        self._evict_tree_cache_if_needed(num_tokens)
-
-        if backup_state:
-            state = self.token_to_kv_pool_allocator.backup_state()
-
-        out_cache_loc = self.token_to_kv_pool_allocator.alloc_decode(
-            seq_lens, seq_lens_cpu, last_loc
-        )
-        if out_cache_loc is None:
-            error_msg = (
-                f"Decode out of memory. Try to lower your batch size.\n"
-                f"Try to allocate {len(seq_lens)} tokens.\n"
-                f"{self._available_and_evictable_str()}"
-            )
-            logger.error(error_msg)
-            raise RuntimeError(error_msg)
-
-        if backup_state:
-            return out_cache_loc, state
-        else:
-            return out_cache_loc
-
     def allocate_for_eagle_v2(self):
         from sglang.srt.speculative.eagle_info import EagleDraftInput
         from sglang.srt.speculative.spec_utils import assign_req_to_token_pool
@@ -1149,49 +1033,6 @@
         self.seq_lens_cpu = self.seq_lens.cpu()
         self.seq_lens_sum = self.seq_lens_cpu.sum().item()
 
-    def write_cache_indices(
-        self,
-        req_pool_indices: List[int],
-        prefix_lens: List[int],
-        seq_lens: List[int],
-        extend_lens: List[int],
-        out_cache_loc: torch.Tensor,
-        req_pool_indices_tensor: torch.Tensor,
-        prefix_lens_tensor: torch.Tensor,
-        seq_lens_tensor: torch.Tensor,
-        extend_lens_tensor: torch.Tensor,
-        prefix_tensors: list[torch.Tensor],
-    ):
-        if support_triton(global_server_args_dict.get("attention_backend")):
-            prefix_pointers = torch.tensor(
-                [t.data_ptr() for t in prefix_tensors], device=self.device
-            )
-            # TODO: some tensors can be reused for ForwardBatchInfo (e.g., extend_lens, cumsum_start)
-            write_req_to_token_pool_triton[(len(req_pool_indices),)](
-                self.req_to_token_pool.req_to_token,
-                req_pool_indices_tensor,
-                prefix_pointers,
-                prefix_lens_tensor,
-                seq_lens_tensor,
-                extend_lens_tensor,
-                out_cache_loc,
-                self.req_to_token_pool.req_to_token.shape[1],
-            )
-        else:
-            pt = 0
-            for i in range(len(req_pool_indices)):
-                self.req_to_token_pool.write(
-                    (req_pool_indices[i], slice(0, prefix_lens[i])),
-                    prefix_tensors[i],
-                )
-                self.req_to_token_pool.write(
-                    (req_pool_indices[i], slice(prefix_lens[i], seq_lens[i])),
-                    out_cache_loc[pt : pt + extend_lens[i]],
-                )
-                pt += extend_lens[i]
-
-=======
->>>>>>> 2674c1d2
     def prepare_encoder_info_extend(self, input_ids: List[int], seq_lens: List[int]):
         self.encoder_lens_cpu = []
         self.encoder_cached = []
@@ -1696,29 +1537,6 @@
             self.orig_seq_lens.add_(1)
         self.seq_lens_sum += bs
 
-<<<<<<< HEAD
-        # free memory
-        if isinstance(self.tree_cache, SWAChunkCache):
-            for req in self.reqs:
-                self.tree_cache.evict_swa(
-                    req, req.seqlen - 1, self.model_config.attention_chunk_size
-                )
-
-        # Allocate memory
-        if self.token_to_kv_pool_allocator.page_size == 1:
-            self.out_cache_loc = self.alloc_token_slots(bs)
-        else:
-            last_loc = self.req_to_token_pool.req_to_token[
-                self.req_pool_indices, self.seq_lens - 2
-            ]
-            self.out_cache_loc = self.alloc_paged_token_slots_decode(
-                self.seq_lens, self.seq_lens_cpu, last_loc
-            )
-
-        self.req_to_token_pool.write(
-            (self.req_pool_indices, locs), self.out_cache_loc.to(torch.int32)
-        )
-
     def maybe_wait_verify_done(self):
         if self.spec_info is not None:
             from sglang.srt.speculative.eagle_info import EagleDraftInput
@@ -1727,8 +1545,6 @@
             if draft_input.verify_done is not None:
                 draft_input.verify_done.synchronize()
 
-=======
->>>>>>> 2674c1d2
     def filter_batch(
         self,
         chunked_req_to_exclude: Optional[Union[Req, List[Req]]] = None,
