from __future__ import annotations

import enum

# Copyright 2023-2024 SGLang Team
# Licensed under the Apache License, Version 2.0 (the "License");
# you may not use this file except in compliance with the License.
# You may obtain a copy of the License at
#
#     http://www.apache.org/licenses/LICENSE-2.0
#
# Unless required by applicable law or agreed to in writing, software
# distributed under the License is distributed on an "AS IS" BASIS,
# WITHOUT WARRANTIES OR CONDITIONS OF ANY KIND, either express or implied.
# See the License for the specific language governing permissions and
# limitations under the License.
# ==============================================================================
"""
Store information about requests and batches.

The following is the flow of data structures for a batch:

ScheduleBatch -> ModelWorkerBatch -> ForwardBatch

- ScheduleBatch is managed by `scheduler.py::Scheduler`.
  It contains high-level scheduling data. Most of the data is on the CPU.
- ModelWorkerBatch is managed by `tp_worker.py::TpModelWorker`.
  It is a subset of `ScheduleBatch` that only contains data related to the model forward on GPU.
  It will be transformed from CPU scheduler to GPU model runner.
- ForwardBatch is managed by `model_runner.py::ModelRunner`.
  It contains low-level tensor data. Most of the data consists of GPU tensors.

TODO(lmzheng): ModelWorkerBatch seems a bit redundant and we consider removing it in the future.
"""

import copy
import dataclasses
import fcntl
import logging
import re
import time
from enum import Enum, auto
from http import HTTPStatus
from itertools import chain
from multiprocessing import shared_memory
from typing import TYPE_CHECKING, Any, List, Optional, Set, Tuple, Union

import numpy as np
import torch

from sglang.srt.constrained.base_grammar_backend import BaseGrammarObject
from sglang.srt.disaggregation.base import BaseKVSender
from sglang.srt.disaggregation.decode_schedule_batch_mixin import (
    ScheduleBatchDisaggregationDecodeMixin,
)
from sglang.srt.disaggregation.utils import DisaggregationMode
from sglang.srt.distributed.parallel_state import (
    get_tensor_model_parallel_rank,
    get_tensor_model_parallel_world_size,
)
from sglang.srt.environ import envs
from sglang.srt.mem_cache.allocator import (
    BaseTokenToKVPoolAllocator,
    SWATokenToKVPoolAllocator,
)
from sglang.srt.mem_cache.base_prefix_cache import BasePrefixCache
from sglang.srt.mem_cache.chunk_cache import SWAChunkCache
from sglang.srt.mem_cache.common import (
    alloc_for_decode,
    alloc_for_extend,
    evict_from_tree_cache,
)
from sglang.srt.mem_cache.mamba_radix_cache import MambaRadixCache
from sglang.srt.mem_cache.memory_pool import ReqToTokenPool
from sglang.srt.mem_cache.radix_cache import RadixKey
from sglang.srt.mem_cache.swa_radix_cache import SWARadixCache
from sglang.srt.metrics.collector import SchedulerMetricsCollector, TimeStats
from sglang.srt.model_executor.forward_batch_info import CaptureHiddenMode, ForwardMode
from sglang.srt.sampling.sampling_batch_info import SamplingBatchInfo
from sglang.srt.sampling.sampling_params import SamplingParams
from sglang.srt.server_args import ServerArgs, get_global_server_args
from sglang.srt.utils import flatten_nested_list

if TYPE_CHECKING:
    from sglang.srt.configs.model_config import ModelConfig
    from sglang.srt.speculative.eagle_info import EagleDraftInput
    from sglang.srt.speculative.spec_info import SpecInput, SpeculativeAlgorithm

INIT_INCREMENTAL_DETOKENIZATION_OFFSET = 5


logger = logging.getLogger(__name__)

<<<<<<< HEAD
MM_ITEM_VERIFY_BYTES = 8
MM_FEATURE_CACHE_SIZE = 2 * 1024 * 1024 * 1024


class MmItemMemoryPool:
    def __init__(self, memory_size):
        self.memory_pool = torch.empty(
            memory_size + MM_ITEM_VERIFY_BYTES, dtype=torch.int8, device="cuda"
        ).contiguous()

        self.available_chunks = [(0, memory_size + MM_ITEM_VERIFY_BYTES)]
        self.occupied_chunks = []
        self.verify_tensor = torch.zeros(
            MM_ITEM_VERIFY_BYTES, dtype=torch.int8, device="cuda"
        )

    def get_available_chunk(self, src_tensor: torch.Tensor):
        # find currently available_chunks contain a available chunk or not
        # if not, return None
        src_tensor_size = (
            src_tensor.numel() * src_tensor.element_size() + MM_ITEM_VERIFY_BYTES
        )
        min_size = self.memory_pool.numel() * self.memory_pool.element_size() + 1
        selected_chunk = None
        for chunk in self.available_chunks:
            if (chunk[1] - chunk[0]) >= src_tensor_size:
                if (chunk[1] - chunk[0]) < min_size:
                    min_size = chunk[1] - chunk[0]
                    selected_chunk = chunk

        if selected_chunk:
            self.available_chunks.remove(selected_chunk)
            occupied_chunk = (selected_chunk[0], selected_chunk[0] + src_tensor_size)
            available_chunk = (occupied_chunk[1], selected_chunk[1])
            if available_chunk[0] != available_chunk[1]:
                self.available_chunks.append(available_chunk)
            self.occupied_chunks.append(occupied_chunk)
            self.memory_pool[occupied_chunk[0] : occupied_chunk[1]][
                -MM_ITEM_VERIFY_BYTES:
            ] = 1
            return occupied_chunk

        return None

    def return_a_slice_tensor(self, src_tensor: torch.Tensor):
        self.recycle_chunks()
        self.merge_chunks()
        available_chunk = self.get_available_chunk(src_tensor)
        # logger.info("src tensor shape {}. src tensor dtype {}  available_chunk {}".format(src_tensor.shape, src_tensor.dtype, available_chunk))
        if available_chunk:
            return self.memory_pool[available_chunk[0] : available_chunk[1]]

        return None
=======
MM_FEATURE_CACHE_SIZE = 2 * 1024 * 1024 * 1024


SHM_LOCK_FILE = "/tmp/shm_wr_lock.lock"


class ShmSyncBuffer:
    def __init__(self, byte_size: int = 4):
        self.buffer = shared_memory.SharedMemory(create=True, size=byte_size)
        self.buffer_wrapper = np.ndarray(1, dtype=np.float32, buffer=self.buffer.buf)
        self.buffer_wrapper *= 0
        self.meta_data = {
            "handle": self.buffer.name,
            "shape": self.buffer_wrapper.shape,
            "dtype": str(self.buffer_wrapper.dtype),
        }

    def __del__(self):
        if isinstance(self.buffer, shared_memory.SharedMemory):
            self.buffer.close()
            self.buffer.unlink()


class MmItemMemoryChunk:
    def __init__(self, area: Tuple, sync_buffer: ShmSyncBuffer):
        self.area = area
        self.sync_flag = sync_buffer

    @property
    def mem_size(self):
        return self.area[1] - self.area[0]

    @property
    def start(self):
        return self.area[0]

    @property
    def end(self):
        return self.area[1]

    def try_to_recycle(self) -> bool:
        try:
            tp_num = get_global_server_args().tp_size
        except:
            logger.info(
                "get_global_server_args has not been inited , skip this turn 's recycle"
            )
            tp_num = -1
        if self.sync_flag.buffer_wrapper.item() == tp_num:
            # print("can recycle , sync_flag is {}".format(self.sync_flag.buffer_wrapper))
            self.sync_flag.buffer_wrapper *= 0
            return True

        # print("can not recycle , sync_flag is {}".format(self.sync_flag.buffer_wrapper))
        # print("tp_num is {}".format(tp_num))

        return False


class MmItemMemoryPool:
    def __init__(self, memory_size):
        self.memory_pool = torch.empty(
            memory_size, dtype=torch.int8, device="cuda"
        ).contiguous()

        self.sync_flag_list = []

        init_chunk = MmItemMemoryChunk((0, memory_size), self.pop_sync_buffer())
        self.available_chunks = [init_chunk]
        self.occupied_chunks = []

    def pop_sync_buffer(self):
        if len(self.sync_flag_list) == 0:
            try:
                new_sync_buffer = ShmSyncBuffer()
                return new_sync_buffer
            except:
                logger.info("allocate shm buffer failed")
                raise RuntimeError
        else:
            return self.sync_flag_list.pop()

    def push_sync_buffer(self, sync_buffer):
        self.sync_flag_list.append(sync_buffer)

    def get_available_chunk(self, src_tensor: torch.Tensor) -> MmItemMemoryChunk:
        # find currently available_chunks contain a available chunk or not
        # if not, return None
        src_tensor_size = src_tensor.numel() * src_tensor.element_size()
        min_size = self.memory_pool.numel() * self.memory_pool.element_size() + 1
        selected_chunk = None
        for chunk in self.available_chunks:
            if chunk.mem_size >= src_tensor_size:
                if chunk.mem_size < min_size:
                    min_size = chunk.mem_size
                    selected_chunk = chunk

        if selected_chunk:
            occupied_chunk_area = (
                selected_chunk.start,
                selected_chunk.start + src_tensor_size,
            )
            occupied_chunk_sync_flag = selected_chunk.sync_flag
            new_occupied_chunk = MmItemMemoryChunk(
                occupied_chunk_area, occupied_chunk_sync_flag
            )

            self.occupied_chunks.append(new_occupied_chunk)
            self.available_chunks.remove(selected_chunk)

            available_split_chunk_area = (new_occupied_chunk.end, selected_chunk.end)
            # add a new chunk
            if available_split_chunk_area[0] != available_split_chunk_area[1]:
                split_available_chunk = MmItemMemoryChunk(
                    available_split_chunk_area, self.pop_sync_buffer()
                )
                self.available_chunks.append(split_available_chunk)

            return new_occupied_chunk

        return None

    def return_a_slice_tensor_with_flag(self, src_tensor: torch.Tensor):
        self.recycle_chunks()
        self.merge_chunks()
        # self.print_available_chunk("after merge")
        # self.print_occupied_chunk("after merge")
        available_chunk = self.get_available_chunk(src_tensor)
        # logger.info("src tensor shape {}. src tensor dtype {}  available_chunk {}".format(src_tensor.shape, src_tensor.dtype, available_chunk))
        if available_chunk is not None:
            return (
                available_chunk.sync_flag.meta_data,
                self.memory_pool[available_chunk.start : available_chunk.end],
            )
        return None, None
>>>>>>> 018bcd58

    def recycle_chunks(self):
        """
        Optimized version of recycle_chunks that uses tensor vectorization
        to avoid a Python for-loop with repeated GPU operations.
        """
<<<<<<< HEAD
        num_chunks = len(self.occupied_chunks)

        # 1. If there's nothing to do, exit early.
        if num_chunks == 0:
            return

        # Assuming MM_ITEM_VERIFY_BYTES is a constant or class member
        N = MM_ITEM_VERIFY_BYTES
        try:
            chunks_tensor = torch.tensor(
                self.occupied_chunks, device=self.memory_pool.device, dtype=torch.long
            )
            ends = chunks_tensor[:, 1]
        except Exception as e:
            print(f"Warning: Using slower tensor creation path. Error: {e}")
            ends = torch.tensor(
                [c[1] for c in self.occupied_chunks],
                device=self.memory_pool.device,
                dtype=torch.long,
            )

        offsets = torch.arange(N, device=self.memory_pool.device).unsqueeze(0)
        verify_starts = (ends - N).unsqueeze(1)
        indices = verify_starts + offsets
        verify_data = self.memory_pool[indices]
        chunk_sums = torch.sum(verify_data, dim=1)

        reusable_mask = chunk_sums == 0

        new_occupied_chunks = []

        for is_reusable, chunk in zip(reusable_mask.cpu(), self.occupied_chunks):
            if is_reusable:
                self.available_chunks.append(chunk)
            else:
                new_occupied_chunks.append(chunk)

=======

        new_occupied_chunks = []
        for chunk in self.occupied_chunks:
            if chunk.try_to_recycle():
                self.available_chunks.append(chunk)
            else:
                new_occupied_chunks.append(chunk)
>>>>>>> 018bcd58
        self.occupied_chunks = new_occupied_chunks

    def merge_chunks(self):
        # merge_all_available_chunks
        merged_chunks = []
<<<<<<< HEAD
        for chunk in sorted(self.available_chunks, key=lambda x: x[0]):
            if len(merged_chunks) == 0:
                merged_chunks.append(chunk)
            else:
                if chunk[0] == (merged_chunks[-1][1]):
                    to_merge_chunk = merged_chunks.pop()
                    merged_chunk = (to_merge_chunk[0], chunk[1])
                    merged_chunks.append(merged_chunk)
=======
        for chunk in sorted(self.available_chunks, key=lambda x: x.start):
            if len(merged_chunks) == 0:
                merged_chunks.append(chunk)
            else:
                if chunk.start == merged_chunks[-1].end:
                    to_merge_chunk = merged_chunks.pop()
                    to_merge_chunk_sync = to_merge_chunk.sync_flag
                    merged_chunk_area = (to_merge_chunk.start, chunk.end)
                    merged_chunks.append(
                        MmItemMemoryChunk(merged_chunk_area, to_merge_chunk_sync)
                    )
                    self.push_sync_buffer(chunk.sync_flag)
>>>>>>> 018bcd58
                else:
                    merged_chunks.append(chunk)

        self.available_chunks = merged_chunks

    def print_available_chunk(self, des: str = ""):
        logger.info("check available chunks @ {}:----->".format(des))
        for chunk in self.available_chunks:
<<<<<<< HEAD
            logger.info("[{}, {}]".format(chunk[0], chunk[1]))
=======
            logger.info("[{}, {}]".format(chunk.start, chunk.end))
>>>>>>> 018bcd58

        logger.info("-----------check finish------------")

    def print_occupied_chunk(self, des: str = ""):
<<<<<<< HEAD
        logger.info("occupied chunks @ {}:----->".format(des))
        for chunk in self.occupied_chunks:
            logger.info("[{}, {}]".format(chunk[0], chunk[1]))
=======
        logger.info("check occupied chunks @ {}:----->".format(des))
        for chunk in self.occupied_chunks:
            logger.info("[{}, {}]".format(chunk.start, chunk.end))
>>>>>>> 018bcd58
        logger.info("-----------check finish------------")


class BaseFinishReason:
    def __init__(self, is_error: bool = False):
        self.is_error = is_error

    def to_json(self):
        raise NotImplementedError()


class FINISH_MATCHED_TOKEN(BaseFinishReason):
    def __init__(self, matched: Union[int, List[int]]):
        super().__init__()
        self.matched = matched

    def to_json(self):
        return {
            "type": "stop",  # to match OpenAI API's return value
            "matched": self.matched,
        }


class FINISH_MATCHED_STR(BaseFinishReason):
    def __init__(self, matched: str):
        super().__init__()
        self.matched = matched

    def to_json(self):
        return {
            "type": "stop",  # to match OpenAI API's return value
            "matched": self.matched,
        }


class FINISHED_MATCHED_REGEX(BaseFinishReason):
    def __init__(self, matched: str):
        super().__init__()
        self.matched = matched

    def to_json(self):
        return {
            "type": "stop",  # to match OpenAI API's return value
            "matched": self.matched,
        }


class FINISH_LENGTH(BaseFinishReason):
    def __init__(self, length: int):
        super().__init__()
        self.length = length

    def to_json(self):
        return {
            "type": "length",  # to match OpenAI API's return value
            "length": self.length,
        }


class FINISH_ABORT(BaseFinishReason):
    def __init__(self, message=None, status_code=None, err_type=None):
        super().__init__(is_error=True)
        self.message = message or "Aborted"
        self.status_code = status_code
        self.err_type = err_type

    def to_json(self):
        return {
            "type": "abort",
            "message": self.message,
            "status_code": self.status_code,
            "err_type": self.err_type,
        }


class CudaIpcTensorTransportProxy:
    """
    A convenient torch.Tensor subclass that carries extra metadata and supports
    efficient inter-process communications
    """

    def __init__(
        self,
        data: torch.Tensor,
        info_data: torch.Tensor,
<<<<<<< HEAD
=======
        sync_buffer_meta,
>>>>>>> 018bcd58
    ):

        if (not isinstance(data, torch.Tensor)) or (
            not isinstance(info_data, torch.Tensor)
        ):
            raise TypeError(
                f"Input 'data' must be a torch.Tensor, but got {type(data)}"
            )

        self.proxy_state = self.get_proxy(data, info_data)
        self.reconstruct_tensor = None
<<<<<<< HEAD
=======
        self.sync_data_meta = sync_buffer_meta
        self.sync_buffer = None

    @property
    def get_sync_flag(self):
        if not self.sync_buffer:
            shm_name = self.sync_data_meta["handle"]
            self.sync_buffer = shared_memory.SharedMemory(name=shm_name)

        shape = self.sync_data_meta["shape"]
        dtype = self.sync_data_meta["dtype"]
        return np.ndarray(shape, dtype=dtype, buffer=self.sync_buffer.buf)

    def close_shm(self):
        self.sync_buffer.close()
        self.sync_buffer = None
>>>>>>> 018bcd58

    def get_proxy(self, data, info_data):
        # acquire all serialize metadata from _metadata
        state = {}

        try:
            storage = data.untyped_storage()
            handle = storage._share_cuda_()

            state["ipc_extra"] = {
                "handle": handle,
                "shape": data.shape,
                "dtype": data.dtype,
                "stride": data.stride(),
                "device_index": data.device.index,
                "storage_offset": data.storage_offset(),
                "recons_shape": info_data.shape,
                "recons_dtype": info_data.dtype,
            }
            state["tensor_data"] = None
        except Exception as e:
            # Failed to get CUDA IPC handle (possibly tp). Falling back to default transport.
            state["ipc_extra"] = None
            state["tensor_data"] = data

        return state

    def reconstruct_on_target_device(self, rebuild_device_idx):
        rebuild_device = torch.device(f"cuda:{rebuild_device_idx}")
        if (
            isinstance(self.reconstruct_tensor, torch.Tensor)
            and self.reconstruct_tensor.device == rebuild_device
        ):
            return self.reconstruct_tensor

        if self.proxy_state["ipc_extra"]:
            ipc_extra = self.proxy_state["ipc_extra"]
            (
                handle,
                shape,
                dtype,
                stride,
                source_device_index,
                s_offset,
                recons_shape,
                recons_dtype,
            ) = (
                ipc_extra["handle"],
                ipc_extra["shape"],
                ipc_extra["dtype"],
                ipc_extra["stride"],
                ipc_extra["device_index"],
                ipc_extra["storage_offset"],
                ipc_extra["recons_shape"],
                ipc_extra["recons_dtype"],
            )

            try:
                target_device = torch.device(f"cuda:{source_device_index}")
                with torch.cuda.device(target_device):
                    storage = torch.UntypedStorage._new_shared_cuda(*handle)
                    slice_tensor = torch.empty(
                        0, dtype=dtype, device=target_device
                    ).set_(storage, storage_offset=s_offset, size=shape, stride=stride)

                    reconstructed_tensor = torch.empty(
                        recons_shape, dtype=recons_dtype, device=rebuild_device
                    ).contiguous()
<<<<<<< HEAD
                    reconstructed_tensor.view(torch.int8).view(-1).copy_(
                        slice_tensor[:-MM_ITEM_VERIFY_BYTES]
                    )
                    # set as releaseable
                    # print("device {} reset verify bits @ {}".format(rebuild_device, time.time()))
                    tp_rank = get_tensor_model_parallel_rank()
                    tp_size = get_tensor_model_parallel_world_size()

                    assert MM_ITEM_VERIFY_BYTES % tp_size == 0, "verify_bit error"
                    each_part_set_bit_num = MM_ITEM_VERIFY_BYTES // tp_size

                    if tp_rank == 0:
                        slice_tensor[-each_part_set_bit_num:] *= 0
                    else:
                        start_set = each_part_set_bit_num * (tp_rank + 1)
                        end_set = each_part_set_bit_num * tp_rank
                        slice_tensor[-start_set:-end_set] *= 0
                        # print("start_set : {} , end_set : {}".format(-start_set, -end_set))
                    # print("check status {}".format(slice_tensor[-MM_ITEM_VERIFY_BYTES:]))
=======
                    reconstructed_tensor.view(torch.int8).view(-1).copy_(slice_tensor)

                    open(SHM_LOCK_FILE, "a").close()
                    # write the shm_sync_buffer with a file lock
                    with open(SHM_LOCK_FILE, "w+") as f:
                        fcntl.flock(f, fcntl.LOCK_EX)
                        sync_flag = self.get_sync_flag
                        sync_flag += 1
                        fcntl.flock(f, fcntl.LOCK_UN)

                    self.close_shm()
>>>>>>> 018bcd58

            except Exception as e:
                logger.info(f"Error: Failed to deserialize from CUDA IPC handle ({e}).")
                raise e
        elif isinstance(self.proxy_state["tensor_data"], torch.Tensor):
            reconstructed_tensor = self.proxy_state["tensor_data"].to(
                rebuild_device, non_blocking=True
            )
        else:
            raise TypeError("invalid proxy_state")

        self.reconstruct_tensor = reconstructed_tensor
        return self.reconstruct_tensor


class Modality(Enum):
    IMAGE = auto()
    MULTI_IMAGES = auto()
    VIDEO = auto()
    AUDIO = auto()

    @staticmethod
    def from_str(modality_str: str):
        try:
            return Modality[modality_str.upper()]
        except KeyError:
            raise ValueError(
                f"Invalid modality string: {modality_str}. Valid modalities are: {[m.name for m in Modality]}"
            )

    @staticmethod
    def all():
        return [Modality.IMAGE, Modality.VIDEO, Modality.AUDIO]


@dataclasses.dataclass
class MultimodalDataItem:
    """
    One MultimodalDataItem contains all inputs for one modality.
    For example, if there are 3 images and 1 audio inputs, there will be 2 MultimodalDataItem.
    One for images and one for audio.

    We put the common fields first and the model-specific fields in model_specific_data.
    """

    modality: Modality
    hash: int = None
    pad_value: int = None
    offsets: Optional[list] = None

    # the raw features returned by processor, e.g. pixel_values or audio_features
    feature: Union[torch.Tensor, np.ndarray] = None
    # the precomputed embeddings, passed as final encoder embeddings
    # One and only one of the feature and precomputed_embeddings will be empty
    precomputed_embeddings: Optional[Union[torch.Tensor, np.ndarray]] = None

    # Model-specific data stored in a dictionary
    model_specific_data: dict[str, Any] = dataclasses.field(default_factory=dict)

    def __getattr__(self, name: str):
        if (
            "model_specific_data" in self.__dict__
            and name in self.__dict__["model_specific_data"]
        ):
            return self.__dict__["model_specific_data"][name]
        else:
            raise AttributeError(
                f"'{self.__class__.__name__}' object has no attribute '{name}'"
            )

    def __setitem__(self, key: str, value: Any):
        if key in self.__dict__:
            self.__dict__[key] = value
        else:
            self.model_specific_data[key] = value

    def set(self, key: str, value: Any):
        self.__setitem__(key, value)

    @staticmethod
    def is_empty_list(l):
        if l is None:
            return True
        return len([item for item in flatten_nested_list(l) if item is not None]) == 0

    def set_pad_value(self):
        """
        Set the pad value after first hashing the data
        """
        from sglang.srt.managers.mm_utils import hash_feature

        if self.hash is None:
            if self.feature is not None:
                hashed_feature = self.feature
            else:
                hashed_feature = self.precomputed_embeddings
            self.hash = hash_feature(hashed_feature)
        assert self.hash is not None
        self.pad_value = self.hash % (1 << 30)

    def is_modality(self, modality: Modality) -> bool:
        return self.modality == modality

    def is_audio(self):
        return self.modality == Modality.AUDIO

    def is_image(self):
        return self.modality in [Modality.IMAGE, Modality.MULTI_IMAGES]

    def is_video(self):
        return self.modality == Modality.VIDEO

    def is_valid(self) -> bool:
        return self.is_image() or self.is_video() or self.is_audio()

    def validate(self):
        ...
        # TODO

    @staticmethod
    def from_dict(obj: dict):
        kwargs = dict(obj)
        modality = kwargs.pop("modality")
        if isinstance(modality, str):
            modality = Modality[modality]
        ret = MultimodalDataItem(modality=modality, **kwargs)
        ret.validate()
        return ret

    def merge(self, other):
        self.feature += other.feature
        self.offsets += other.offsets
        self.hash = hash((self.hash, other.hash))
        self.set_pad_value()


@dataclasses.dataclass
class MultimodalInputs:
    """The multimodal data related inputs."""

    # items of data
    mm_items: List[MultimodalDataItem]
    image_pad_len: Optional[list] = None
    num_image_tokens: Optional[int] = None

    # image
    im_token_id: Optional[int] = None
    im_start_id: Optional[int] = None
    im_end_id: Optional[int] = None
    slice_start_id: Optional[int] = None
    slice_end_id: Optional[int] = None

    # video
    video_token_id: Optional[int] = None

    # audio
    audio_token_id: Optional[int] = None
    audio_start_id: Optional[int] = None
    audio_end_id: Optional[int] = None

    # QWen2-VL related
    mrope_positions: Optional[torch.Tensor] = None
    mrope_position_delta: Optional[torch.Tensor] = None

    @staticmethod
    def from_dict(obj: dict):
        ret = MultimodalInputs(
            mm_items=obj["mm_items"],
        )

        assert isinstance(ret.mm_items, list)
        ret.mm_items = [item for item in ret.mm_items if item.is_valid()]
        for item in ret.mm_items:
            item.set_pad_value()

        optional_args = [
            "mrope_positions",
            "mrope_position_delta",
            "im_token_id",
            "im_start_id",
            "im_end_id",
            "video_token_id",
            "slice_start_id",
            "slice_end_id",
            "audio_start_id",
            "audio_end_id",
            "audio_token_id",
        ]
        for arg in optional_args:
            if arg in obj:
                setattr(ret, arg, obj[arg])

        return ret

    def contains_image_inputs(self) -> bool:
        return any(item.is_image() for item in self.mm_items)

    def contains_video_inputs(self) -> bool:
        return any(item.is_video() for item in self.mm_items)

    def contains_audio_inputs(self) -> bool:
        return any(item.is_audio() for item in self.mm_items)

    def contains_mm_input(self) -> bool:
        return any(True for item in self.mm_items if item.is_valid())

    def merge(self, other: MultimodalInputs):
        """
        merge image inputs when requests are being merged
        """

        # args needed to be merged
        optional_args = [
            "mm_items",
            "image_pad_len",
        ]
        for arg in optional_args:
            self_arg = getattr(self, arg, None)
            if self_arg is not None:
                setattr(self, arg, self_arg + getattr(other, arg))

        mrope_positions = self.mrope_positions
        if mrope_positions is not None:
            if other.mrope_positions is None:
                self.mrope_positions = mrope_positions
            else:
                self.mrope_positions = torch.cat(
                    [self.mrope_positions, other.mrope_positions], dim=1
                )

        mrope_position_delta = self.mrope_position_delta
        if mrope_position_delta is not None:
            if other.mrope_position_delta is None:
                self.mrope_position_delta = mrope_position_delta
            else:
                self.mrope_position_delta = torch.cat(
                    [self.mrope_position_delta, other.mrope_position_delta], dim=0
                )

        for key, val in other.__dict__.items():
            if "_id" in key:
                # set token_ids
                if getattr(self, key, None) is None:
                    setattr(self, key, getattr(other, key, None))
        # other args would be kept intact


class RequestStage(str, enum.Enum):
    # prefill
    PREFILL_WAITING = "prefill_waiting"

    # disaggregation prefill
    PREFILL_PREPARE = "prefill_prepare"
    PREFILL_BOOTSTRAP = "prefill_bootstrap"
    PREFILL_FORWARD = "prefill_forward"
    PREFILL_TRANSFER_KV_CACHE = "prefill_transfer_kv_cache"

    # disaggregation decode
    DECODE_PREPARE = "decode_prepare"
    DECODE_BOOTSTRAP = "decode_bootstrap"
    DECODE_WAITING = "decode_waiting"
    DECODE_TRANSFERRED = "decode_transferred"


class Req:
    """The input and output status of a request."""

    def __init__(
        self,
        rid: str,
        origin_input_text: str,
        origin_input_ids: List[int],
        sampling_params: SamplingParams,
        return_logprob: bool = False,
        top_logprobs_num: int = 0,
        token_ids_logprob: List[int] = None,
        stream: bool = False,
        origin_input_ids_unpadded: Optional[Tuple[int]] = None,
        lora_id: Optional[str] = None,
        input_embeds: Optional[List[List[float]]] = None,
        token_type_ids: List[int] = None,
        session_id: Optional[str] = None,
        custom_logit_processor: Optional[str] = None,
        return_hidden_states: bool = False,
        eos_token_ids: Optional[Set[int]] = None,
        bootstrap_host: Optional[str] = None,
        bootstrap_port: Optional[int] = None,
        bootstrap_room: Optional[int] = None,
        disagg_mode: Optional[DisaggregationMode] = None,
        data_parallel_rank: Optional[int] = None,
        vocab_size: Optional[int] = None,
        priority: Optional[int] = None,
        metrics_collector: Optional[SchedulerMetricsCollector] = None,
        extra_key: Optional[str] = None,
        http_worker_ipc: Optional[str] = None,
    ):
        # Input and output info
        self.rid = rid
        self.origin_input_text = origin_input_text
        self.origin_input_ids_unpadded = (
            origin_input_ids_unpadded
            if origin_input_ids_unpadded
            else origin_input_ids  # Before image padding
        )
        self.origin_input_ids = origin_input_ids
        # Each decode stage's output ids
        self.output_ids = []
        # fill_ids = origin_input_ids + output_ids. Updated if chunked.
        self.fill_ids = []
        self.session_id = session_id
        self.input_embeds = input_embeds

        # for corss-endoder model
        self.token_type_ids = token_type_ids

        # The length of KV that have been removed in local attention chunked prefill
        self.evicted_seqlen_local = 0

        # For multi-http worker
        self.http_worker_ipc = http_worker_ipc

        # Sampling info
        if isinstance(sampling_params.custom_params, dict):
            sampling_params = copy.copy(sampling_params)
            sampling_params.custom_params = sampling_params.custom_params | {
                "__req__": self
            }
        self.sampling_params = sampling_params
        self.custom_logit_processor = custom_logit_processor
        self.return_hidden_states = return_hidden_states

        # extra key for classifying the request (e.g. cache_salt)
        if lora_id is not None:
            extra_key = (
                extra_key or ""
            ) + lora_id  # lora_id is concatenated to the extra key

        self.extra_key = extra_key
        self.lora_id = lora_id

        # Memory pool info
        self.req_pool_idx: Optional[int] = None
        self.mamba_pool_idx: Optional[torch.Tensor] = None  # shape (1)

        # Check finish
        self.tokenizer = None
        self.finished_reason = None
        # finished position (in output_ids), used when checking stop conditions with speculative decoding
        self.finished_len = None
        # Whether this request has finished output
        self.finished_output = None
        # If we want to abort the request in the middle of the event loop, set this to true
        # Note: We should never set finished_reason in the middle, the req will get filtered and never respond
        self.to_abort = False
        # This carries the error message for `.to_abort` and will be attached to the finished_reason at the end of the event loop
        self.to_abort_message: str = None
        self.stream = stream
        self.eos_token_ids = eos_token_ids
        self.vocab_size = vocab_size
        self.priority = priority

        # For incremental decoding
        # ----- | --------- read_ids -------|
        # ----- |   surr_ids  |
        # xxxxx | xxxxxxxxxxx | xxxxxxxxxxx |
        # ----- ^ ----------- ^ ----------- ^
        # ----- 1 ----------- 2 ----------- 3
        # 1: surr_offset
        # 2: read_offset
        # 3: last token
        self.surr_offset = None  # Surrounding offset to defeat the cleanup algorithm
        self.read_offset = None
        self.decoded_text = ""

        # For multimodal inputs
        self.multimodal_inputs: Optional[MultimodalInputs] = None

        # Prefix info
        # The indices to kv cache for the shared prefix.
        self.prefix_indices: torch.Tensor = torch.empty((0,), dtype=torch.int64)
        # Number of tokens to run prefill.
        self.extend_input_len = 0
        # The relative logprob_start_len in an extend batch
        self.extend_logprob_start_len = 0
        self.last_node: Any = None
        self.last_host_node: Any = None
        self.host_hit_length = 0
        # The node to lock until for swa radix tree lock ref
        self.swa_uuid_for_lock: Optional[int] = None
        # The prefix length of the last prefix matching
        self.last_matched_prefix_len: int = 0

        # Whether or not if it is chunked. It increments whenever
        # it is chunked, and decrement whenever chunked request is
        # processed.
        self.is_chunked = 0

        # For retraction
        self.is_retracted = False

        # Incremental streamining
        self.send_token_offset: int = 0
        self.send_decode_id_offset: int = 0
        # TODO (Byron): send_output_token_logprobs_offset and send_decode_id_offset can be different in disaggregation mode
        # because the decode server does not have the first output token logprobs
        self.send_output_token_logprobs_offset: int = 0

        # Logprobs (arguments)
        self.return_logprob = return_logprob
        # Start index to compute logprob from.
        self.logprob_start_len = 0
        self.top_logprobs_num = top_logprobs_num
        self.token_ids_logprob = token_ids_logprob
        self.temp_scaled_logprobs = False
        self.top_p_normalized_logprobs = False

        # Logprobs (return values)
        # True means the input logprob has been already sent to detokenizer.
        self.input_logprob_sent: bool = False
        self.input_token_logprobs_val: Optional[List[float]] = None
        self.input_token_logprobs_idx: Optional[List[int]] = None
        self.input_top_logprobs_val: Optional[List[float]] = None
        self.input_top_logprobs_idx: Optional[List[int]] = None
        self.input_token_ids_logprobs_val: Optional[List[float]] = None
        self.input_token_ids_logprobs_idx: Optional[List[int]] = None
        # Temporary holder to store input_token_logprobs.
        self.input_token_logprobs: Optional[List[Tuple[int]]] = None
        self.temp_input_top_logprobs_val: Optional[List[torch.Tensor]] = None
        self.temp_input_top_logprobs_idx: Optional[List[int]] = None
        self.temp_input_token_ids_logprobs_val: Optional[List[float]] = None
        self.temp_input_token_ids_logprobs_idx: Optional[List[int]] = None

        if return_logprob:
            # shape: (bs, 1)
            self.output_token_logprobs_val = []
            self.output_token_logprobs_idx = []
            # shape: (bs, k)
            self.output_top_logprobs_val = []
            self.output_top_logprobs_idx = []
            # Can contain either lists or GPU tensors (delayed copy optimization for prefill-only scoring)
            self.output_token_ids_logprobs_val: List[
                Union[List[float], torch.Tensor]
            ] = []
            self.output_token_ids_logprobs_idx = []
        else:
            self.output_token_logprobs_val = self.output_token_logprobs_idx = (
                self.output_top_logprobs_val
            ) = self.output_top_logprobs_idx = self.output_token_ids_logprobs_val = (
                self.output_token_ids_logprobs_idx
            ) = None
        self.hidden_states: List[List[float]] = []
        self.hidden_states_tensor = None  # Note: use tensor instead of list to transfer hidden_states when PD + MTP
        self.output_topk_p = None
        self.output_topk_index = None

        # Embedding (return values)
        self.embedding = None

        # Constrained decoding
        self.grammar: Optional[BaseGrammarObject] = None
        self.grammar_wait_ct = 0

        # The number of cached tokens that were already cached in the KV cache
        self.cached_tokens = 0
        self.already_computed = 0

        # The number of verification forward passes in the speculative decoding.
        # This is used to compute the average acceptance length per request.
        self.spec_verify_ct = 0

        # The number of accepted tokens in speculative decoding for this request.
        # This is used to compute the acceptance rate and average acceptance length per request.
        self.spec_accepted_tokens = 0

        # For metrics
        self.metrics_collector = metrics_collector
        self.time_stats: TimeStats = TimeStats(disagg_mode=disagg_mode)
        self.has_log_time_stats: bool = False
        self.last_tic = time.monotonic()

        # For disaggregation
        self.bootstrap_host: str = bootstrap_host
        self.bootstrap_port: Optional[int] = bootstrap_port
        self.bootstrap_room: Optional[int] = bootstrap_room
        self.disagg_kv_sender: Optional[BaseKVSender] = None

        # For data parallel rank routing
        self.data_parallel_rank: Optional[int] = data_parallel_rank

        # the start index of the sent kv cache
        # We want to send it chunk by chunk for chunked prefill.
        # After every chunk forward, we do the following:
        # kv_send(req.input_ids[req.start_send_idx:len(req.fill_ids)])
        # start_send_idx = len(req.fill_ids)
        self.start_send_idx: int = 0

        # For overlap schedule, we delay the kv transfer until `process_batch_result_disagg_prefill` rather than `process_prefill_chunk` in non-overlap
        # This is because kv is not ready in `process_prefill_chunk`.
        # We use `tmp_end_idx` to store the end index of the kv cache to send.
        self.tmp_end_idx: int = -1
        self.metadata_buffer_index: int = -1

    @property
    def seqlen(self):
        return len(self.origin_input_ids) + len(self.output_ids)

    @property
    def is_prefill_only(self) -> bool:
        """Check if this request is prefill-only (no token generation needed)."""
        # NOTE: when spec is enabled, prefill_only optimizations are disabled

        spec_alg = get_global_server_args().speculative_algorithm
        return self.sampling_params.max_new_tokens == 0 and spec_alg is None

    @property
    def output_ids_through_stop(self) -> List[int]:
        """Get the output ids through the stop condition. Stop position is included."""
        if self.finished_len is not None:
            return self.output_ids[: self.finished_len]
        return self.output_ids

    def add_latency(self, stage: RequestStage):
        if self.metrics_collector is None:
            return

        now = time.monotonic()
        self.metrics_collector.observe_per_stage_req_latency(
            stage.value, now - self.last_tic
        )
        self.last_tic = now

    def extend_image_inputs(self, image_inputs):
        if self.multimodal_inputs is None:
            self.multimodal_inputs = image_inputs
        else:
            self.multimodal_inputs.merge(image_inputs)

    def finished(self) -> bool:
        # Whether request reached finished condition
        return self.finished_reason is not None

    def init_next_round_input(self, tree_cache: Optional[BasePrefixCache] = None):
        self.fill_ids = self.origin_input_ids + self.output_ids
        input_len = len(self.fill_ids)
        # NOTE: the matched length is at most 1 less than the input length to enable logprob computation
        max_prefix_len = input_len - 1
        if self.return_logprob:
            max_prefix_len = min(max_prefix_len, self.logprob_start_len)
        max_prefix_len = max(max_prefix_len, 0)
        token_ids = self.fill_ids[:max_prefix_len]

        if tree_cache is not None:
            (
                self.prefix_indices,
                self.last_node,
                self.last_host_node,
                self.host_hit_length,
            ) = tree_cache.match_prefix(
                key=RadixKey(token_ids=token_ids, extra_key=self.extra_key),
                **(
                    {"req": self, "cow_mamba": True}
                    if isinstance(tree_cache, MambaRadixCache)
                    else {}
                ),
            )
            self.last_matched_prefix_len = len(self.prefix_indices)
        self.extend_input_len = len(self.fill_ids) - len(self.prefix_indices)

    # Based on https://github.com/vllm-project/vllm/blob/7a64d24aad69e4d2548aa0bf528d9fe63428ab01/vllm/transformers_utils/detokenizer.py#L194-L313
    def init_incremental_detokenize(self):
        first_iter = self.surr_offset is None or self.read_offset is None

        output_ids = self.output_ids_through_stop

        if first_iter:
            self.read_offset = len(self.origin_input_ids_unpadded)
            self.surr_offset = max(
                self.read_offset - INIT_INCREMENTAL_DETOKENIZATION_OFFSET, 0
            )
            self.surr_and_decode_ids = (
                self.origin_input_ids_unpadded[self.surr_offset :] + output_ids
            )
            self.cur_decode_ids_len = len(output_ids)
        else:
            self.surr_and_decode_ids.extend(output_ids[self.cur_decode_ids_len :])
            self.cur_decode_ids_len = len(output_ids)

        return self.surr_and_decode_ids, self.read_offset - self.surr_offset

    def tail_str(self) -> str:
        # Check stop strings and stop regex patterns together
        if (
            len(self.sampling_params.stop_strs) > 0
            or len(self.sampling_params.stop_regex_strs) > 0
        ):
            max_len_tail_str = max(
                self.sampling_params.stop_str_max_len + 1,
                self.sampling_params.stop_regex_max_len + 1,
            )

        tail_len = min((max_len_tail_str + 1), len(self.output_ids))
        return self.tokenizer.decode(self.output_ids[-tail_len:])

    def check_match_stop_str_prefix(self) -> bool:
        """
        Check if the suffix of tail_str overlaps with any stop_str prefix
        """
        if not self.sampling_params.stop_strs:
            return False

        tail_str = self.tail_str()

        # Early return if tail_str is empty
        if not tail_str:
            return False

        for stop_str in self.sampling_params.stop_strs:
            if not stop_str:
                continue
            # Check if stop_str is contained in tail_str (fastest check first)
            if stop_str in tail_str:
                return True

            # Check if tail_str suffix matches stop_str prefix
            # Only check if stop_str is not empty, it's for stream output
            min_len = min(len(tail_str), len(stop_str))
            for i in range(1, min_len + 1):
                if tail_str[-i:] == stop_str[:i]:
                    return True

        return False

    def _check_token_based_finish(self, new_accepted_tokens: List[int]) -> bool:
        if self.sampling_params.ignore_eos:
            return False

        # Check stop token ids
        matched_eos = False

        for i, token_id in enumerate(new_accepted_tokens):
            if self.sampling_params.stop_token_ids:
                matched_eos |= token_id in self.sampling_params.stop_token_ids
            if self.eos_token_ids:
                matched_eos |= token_id in self.eos_token_ids
            if self.tokenizer is not None:
                matched_eos |= token_id == self.tokenizer.eos_token_id
                if self.tokenizer.additional_stop_token_ids:
                    matched_eos |= token_id in self.tokenizer.additional_stop_token_ids
            if matched_eos:
                self.finished_reason = FINISH_MATCHED_TOKEN(matched=token_id)
                matched_pos = len(self.output_ids) - len(new_accepted_tokens) + i
                self.finished_len = matched_pos + 1
                return True

        return False

    def _check_str_based_finish(self):
        if (
            len(self.sampling_params.stop_strs) > 0
            or len(self.sampling_params.stop_regex_strs) > 0
        ):
            tail_str = self.tail_str()

            # Check stop strings
            if len(self.sampling_params.stop_strs) > 0:
                for stop_str in self.sampling_params.stop_strs:
                    if stop_str in tail_str or stop_str in self.decoded_text:
                        self.finished_reason = FINISH_MATCHED_STR(matched=stop_str)
                        return True

            # Check stop regex
            if len(self.sampling_params.stop_regex_strs) > 0:
                for stop_regex_str in self.sampling_params.stop_regex_strs:
                    if re.search(stop_regex_str, tail_str):
                        self.finished_reason = FINISHED_MATCHED_REGEX(
                            matched=stop_regex_str
                        )
                        return True

        return False

    def _check_vocab_boundary_finish(self, new_accepted_tokens: List[int] = None):
        for i, token_id in enumerate(new_accepted_tokens):
            if token_id > self.vocab_size or token_id < 0:
                offset = len(self.output_ids) - len(new_accepted_tokens) + i
                if self.sampling_params.stop_token_ids:
                    self.output_ids[offset] = next(
                        iter(self.sampling_params.stop_token_ids)
                    )
                if self.eos_token_ids:
                    self.output_ids[offset] = next(iter(self.eos_token_ids))
                self.finished_reason = FINISH_MATCHED_STR(matched="NaN happened")
                self.finished_len = offset + 1
                return True

        return False

    def check_finished(self, new_accepted_len: int = 1):
        if self.finished():
            return

        if self.to_abort:
            self.finished_reason = FINISH_ABORT(
                message=self.to_abort_message,
            )
            return

        if len(self.output_ids) >= self.sampling_params.max_new_tokens:
            self.finished_reason = FINISH_LENGTH(
                length=self.sampling_params.max_new_tokens
            )
            self.finished_len = self.sampling_params.max_new_tokens
            return

        if self.grammar is not None:
            if self.grammar.is_terminated():
                self.finished_reason = FINISH_MATCHED_TOKEN(matched=self.output_ids[-1])
                return

        new_accepted_tokens = self.output_ids[-new_accepted_len:]

        if self._check_token_based_finish(new_accepted_tokens):
            return

        if self._check_vocab_boundary_finish(new_accepted_tokens):
            return

        if self._check_str_based_finish():
            return

    def reset_for_retract(self):
        self.prefix_indices = torch.empty((0,), dtype=torch.int64)
        self.last_node = None
        self.swa_uuid_for_lock = None
        self.extend_input_len = 0
        self.is_retracted = True
        self.input_token_logprobs = None
        self.temp_input_top_logprobs_val = None
        self.temp_input_top_logprobs_idx = None
        self.extend_logprob_start_len = 0
        self.is_chunked = 0
        self.mamba_pool_idx = None
        self.already_computed = 0

    def offload_kv_cache(self, req_to_token_pool, token_to_kv_pool_allocator):
        token_indices = req_to_token_pool.req_to_token[
            self.req_pool_idx, : self.seqlen - 1
        ]
        self.kv_cache_cpu = token_to_kv_pool_allocator.get_cpu_copy(token_indices)

    def load_kv_cache(self, req_to_token_pool, token_to_kv_pool_allocator):
        token_indices = req_to_token_pool.req_to_token[
            self.req_pool_idx, : self.seqlen - 1
        ]
        token_to_kv_pool_allocator.load_cpu_copy(self.kv_cache_cpu, token_indices)
        del self.kv_cache_cpu

    def log_time_stats(self):
        # If overlap schedule, we schedule one decode batch ahead so this gets called twice.
        if self.has_log_time_stats is True:
            return

        if self.bootstrap_room is not None:
            prefix = f"Req Time Stats(rid={self.rid}, bootstrap_room={self.bootstrap_room}, input len={len(self.origin_input_ids)}, output len={len(self.output_ids)}, type={self.time_stats.disagg_mode_str()})"
        else:
            prefix = f"Req Time Stats(rid={self.rid}, input len={len(self.origin_input_ids)}, output len={len(self.output_ids)}, type={self.time_stats.disagg_mode_str()})"
        logger.info(f"{prefix}: {self.time_stats.convert_to_duration()}")
        self.has_log_time_stats = True

    def set_finish_with_abort(self, error_msg: str):
        if get_tensor_model_parallel_rank() == 0:
            logger.error(f"{error_msg}, {self.rid=}")
        self.multimodal_inputs = None
        self.grammar = None
        self.origin_input_ids = [0]  # set it to one token to skip the long prefill
        self.return_logprob = False
        self.finished_reason = FINISH_ABORT(
            error_msg, HTTPStatus.BAD_REQUEST, "BadRequestError"
        )

    def __repr__(self):
        return (
            f"Req(rid={self.rid}, "
            f"input_ids={self.origin_input_ids}, output_ids={self.output_ids}, "
            f"{self.grammar=}, "
            f"{self.sampling_params=})"
        )


@dataclasses.dataclass
class ScheduleBatch(ScheduleBatchDisaggregationDecodeMixin):
    """Store all information of a batch on the scheduler."""

    # Request, memory pool, and cache
    reqs: List[Req]
    req_to_token_pool: ReqToTokenPool = None
    token_to_kv_pool_allocator: BaseTokenToKVPoolAllocator = None
    tree_cache: BasePrefixCache = None
    is_hybrid: bool = False

    # Batch configs
    model_config: ModelConfig = None
    forward_mode: ForwardMode = None
    enable_overlap: bool = False
    # Tell whether the current running batch is full so that we can skip
    # the check of whether to prefill new requests.
    # This is an optimization to reduce the overhead of the prefill check.
    batch_is_full: bool = False

    # For chunked prefill in PP
    chunked_req: Optional[Req] = None

    # Sampling info
    sampling_info: SamplingBatchInfo = None

    # Batched arguments to model runner
    input_ids: torch.Tensor = None  # shape: [b], int64
    input_embeds: torch.Tensor = None  # shape: [b, hidden_size], float32
    token_type_ids: torch.Tensor = None  # shape: [b], int64
    req_pool_indices: torch.Tensor = None  # shape: [b], int64
    seq_lens: torch.Tensor = None  # shape: [b], int64
    seq_lens_cpu: torch.Tensor = None  # shape: [b], int64
    # The output locations of the KV cache
    out_cache_loc: torch.Tensor = None  # shape: [b], int64
    output_ids: torch.Tensor = None  # shape: [b], int64

    # For multimodal inputs
    multimodal_inputs: Optional[List] = None

    # The sum of all sequence lengths
    seq_lens_sum: int = None
    # The original sequence lengths, Qwen-1M related
    orig_seq_lens: torch.Tensor = None  # shape: [b], int32

    # For DP attention
    global_num_tokens: Optional[List[int]] = None
    global_num_tokens_for_logprob: Optional[List[int]] = None
    is_extend_in_batch: bool = False
    can_run_dp_cuda_graph: bool = False
    tbo_split_seq_index: Optional[int] = None
    global_forward_mode: Optional[ForwardMode] = None

    # For processing logprobs
    return_logprob: bool = False
    top_logprobs_nums: Optional[List[int]] = None
    token_ids_logprobs: Optional[List[List[int]]] = None

    # For logits and logprob post processing
    temp_scaled_logprobs: bool = False
    top_p_normalized_logprobs: bool = False

    # For extend and mixed chunekd prefill
    prefix_lens: List[int] = None
    extend_lens: List[int] = None
    extend_num_tokens: Optional[int] = None
    decoding_reqs: List[Req] = None
    extend_logprob_start_lens: List[int] = None
    # It comes empty list if logprob is not required.
    extend_input_logprob_token_ids: Optional[torch.Tensor] = None

    # For encoder-decoder architectures
    encoder_cached: Optional[List[bool]] = None
    encoder_lens: Optional[torch.Tensor] = None
    encoder_lens_cpu: Optional[List[int]] = None
    encoder_out_cache_loc: Optional[torch.Tensor] = None

    # Stream
    has_stream: bool = False

    # Has grammar
    has_grammar: bool = False

    # Device
    device: str = "cuda"

    # Speculative decoding
    spec_algorithm: SpeculativeAlgorithm = None
    # spec_info: Optional[SpecInput] = None
    spec_info: Optional[SpecInput] = None

    # Whether to return hidden states
    return_hidden_states: bool = False

    # Whether this batch is prefill-only (no token generation needed)
    is_prefill_only: bool = False

    # hicache pointer for synchronizing data loading from CPU to GPU
    hicache_consumer_index: int = -1

    @classmethod
    def init_new(
        cls,
        reqs: List[Req],
        req_to_token_pool: ReqToTokenPool,
        token_to_kv_pool_allocator: BaseTokenToKVPoolAllocator,
        tree_cache: BasePrefixCache,
        model_config: ModelConfig,
        enable_overlap: bool,
        spec_algorithm: SpeculativeAlgorithm,
        chunked_req: Optional[Req] = None,
    ):
        return_logprob = any(req.return_logprob for req in reqs)

        is_hybrid = False
        if isinstance(token_to_kv_pool_allocator, SWATokenToKVPoolAllocator):
            assert (
                tree_cache is None
                or isinstance(tree_cache, SWARadixCache)
                or isinstance(tree_cache, SWAChunkCache)
            ), "SWARadixCache or SWAChunkCache is required for SWATokenToKVPoolAllocator"
            is_hybrid = True

        return cls(
            reqs=reqs,
            req_to_token_pool=req_to_token_pool,
            token_to_kv_pool_allocator=token_to_kv_pool_allocator,
            tree_cache=tree_cache,
            is_hybrid=is_hybrid,
            model_config=model_config,
            enable_overlap=enable_overlap,
            return_logprob=return_logprob,
            has_stream=any(req.stream for req in reqs),
            has_grammar=any(req.grammar for req in reqs),
            device=req_to_token_pool.device,
            spec_algorithm=spec_algorithm,
            return_hidden_states=any(req.return_hidden_states for req in reqs),
            is_prefill_only=all(req.is_prefill_only for req in reqs),
            chunked_req=chunked_req,
        )

    def batch_size(self):
        return len(self.reqs)

    def is_empty(self):
        return len(self.reqs) == 0

    def prepare_encoder_info_extend(self, input_ids: List[int], seq_lens: List[int]):
        self.encoder_lens_cpu = []
        self.encoder_cached = []

        for req in self.reqs:
            im = req.multimodal_inputs
            if im is None or im.num_image_tokens is None:
                # No image input
                self.encoder_lens_cpu.append(0)
                self.encoder_cached.append(True)
            else:
                self.encoder_lens_cpu.append(im.num_image_tokens)
                self.encoder_cached.append(
                    self.forward_mode.is_decode()
                    or len(req.prefix_indices) >= im.num_image_tokens
                )

        self.encoder_lens = torch.tensor(self.encoder_lens_cpu, dtype=torch.int64).to(
            self.device, non_blocking=True
        )

        # Strip encoder infos
        pt = 0
        decoder_out_cache_loc = []
        encoder_out_cache_loc = []
        for i, req in enumerate(self.reqs):
            encoder_len = self.encoder_lens_cpu[i]
            seq_lens[i] -= encoder_len

            if len(req.prefix_indices) < encoder_len:
                # NOTE: the encoder part should be considered as a whole
                assert len(req.prefix_indices) == 0
                input_ids[i] = input_ids[i][encoder_len:]
                encoder_out_cache_loc.append(self.out_cache_loc[pt : pt + encoder_len])
                decoder_out_cache_loc.append(
                    self.out_cache_loc[pt + encoder_len : pt + req.extend_input_len]
                )
                self.extend_lens[i] -= encoder_len
                self.extend_num_tokens -= encoder_len
            else:
                decoder_out_cache_loc.append(
                    self.out_cache_loc[pt : pt + req.extend_input_len]
                )
                self.prefix_lens[i] -= encoder_len

            pt += req.extend_input_len

        # Reassign
        self.input_ids = torch.tensor(sum(input_ids, []), dtype=torch.int64).to(
            self.device, non_blocking=True
        )
        self.seq_lens = torch.tensor(seq_lens, dtype=torch.int64).to(
            self.device, non_blocking=True
        )
        self.seq_lens_cpu = torch.tensor(seq_lens, dtype=torch.int64)

        if not decoder_out_cache_loc:
            self.out_cache_loc = torch.zeros(0, dtype=torch.int64).to(
                self.device, non_blocking=True
            )
        else:
            self.out_cache_loc = torch.cat(decoder_out_cache_loc)

        if not encoder_out_cache_loc:
            self.encoder_out_cache_loc = torch.zeros(0, dtype=torch.int64).to(
                self.device, non_blocking=True
            )
        else:
            self.encoder_out_cache_loc = torch.cat(encoder_out_cache_loc)

        assert (
            len(self.out_cache_loc) == self.extend_num_tokens
        ), f"Expected {len(self.out_cache_loc)}, got {self.extend_num_tokens}"

    def prepare_for_extend(self):
        self.forward_mode = ForwardMode.EXTEND

        # Init tensors
        reqs = self.reqs
        input_ids = [r.fill_ids[len(r.prefix_indices) :] for r in reqs]
        extend_num_tokens = sum(len(ids) for ids in input_ids)
        seq_lens = [len(r.fill_ids) for r in reqs]
        orig_seq_lens = [max(len(r.fill_ids), len(r.origin_input_ids)) for r in reqs]
        prefix_lens = [len(r.prefix_indices) for r in reqs]
        extend_lens = [r.extend_input_len for r in reqs]

        token_type_ids = [
            r.token_type_ids for r in reqs if r.token_type_ids is not None
        ]

        input_ids_tensor = torch.tensor(
            list(chain.from_iterable(input_ids)), dtype=torch.int64
        ).to(self.device, non_blocking=True)
        seq_lens_tensor = torch.tensor(seq_lens, dtype=torch.int64).to(
            self.device, non_blocking=True
        )
        seq_lens_cpu = torch.tensor(seq_lens, dtype=torch.int64)
        orig_seq_lens_tensor = torch.tensor(orig_seq_lens, dtype=torch.int32).to(
            self.device, non_blocking=True
        )

        token_type_ids_tensor = None
        if len(token_type_ids) > 0:
            token_type_ids_tensor = torch.tensor(
                sum(token_type_ids, []), dtype=torch.int64
            ).to(self.device, non_blocking=True)

        # Set batch fields needed by alloc_for_extend
        self.prefix_lens = prefix_lens
        self.extend_lens = extend_lens
        self.seq_lens = seq_lens_tensor
        self.seq_lens_cpu = seq_lens_cpu
        self.extend_num_tokens = extend_num_tokens

        # Allocate memory
        out_cache_loc, req_pool_indices_tensor, req_pool_indices = alloc_for_extend(
            self
        )

        # Set fields
        input_embeds = []
        extend_input_logprob_token_ids = []
        multimodal_inputs = []

        for i, (req, seq_len, pre_len) in enumerate(zip(reqs, seq_lens, prefix_lens)):
            req.req_pool_idx = req_pool_indices[i]
            assert seq_len - pre_len == req.extend_input_len

            # If input_embeds are available, store them
            if req.input_embeds is not None:
                # If req.input_embeds is already a list, append its content directly
                input_embeds.extend(req.input_embeds)  # Use extend to avoid nesting

            multimodal_inputs.append(req.multimodal_inputs)

            req.cached_tokens += pre_len - req.already_computed
            req.already_computed = seq_len
            req.is_retracted = False

            # Compute the relative logprob_start_len in an extend batch
            #
            # Key variables:
            # - logprob_start_len: Absolute position in full sequence where logprob computation begins
            # - extend_logprob_start_len: Relative position within current extend batch where logprob computation begins
            # - extend_input_len: Number of tokens that need to be processed in this extend batch
            #   (= len(fill_ids) - len(prefix_indices), where fill_ids = origin_input_ids + output_ids
            #    and prefix_indices are the cached/shared prefix tokens)
            #
            if req.logprob_start_len >= pre_len:
                # Optimization for prefill-only requests: When we only need logprobs at
                # positions beyond the input sequence (to score next-token likelihood), skip all
                # input logprob computation during prefill since no generation will occur.
                if self.is_prefill_only and req.logprob_start_len == len(
                    req.origin_input_ids
                ):
                    # Skip ALL input logprobs: set extend_logprob_start_len = extend_input_len
                    req.extend_logprob_start_len = req.extend_input_len
                else:
                    # Convert absolute logprob_start_len to relative extend_logprob_start_len
                    #
                    # Example: origin_input_ids=[1,2,3,4,5] (5 tokens, positions 0-4), logprob_start_len=3
                    # Regular logic: min(3-0, 5, 5-1) = min(3,5,4) = 3
                    # This means: "compute logprobs from position 3 onwards in extend batch"
                    req.extend_logprob_start_len = min(
                        req.logprob_start_len - pre_len,
                        req.extend_input_len,
                        req.seqlen - 1,
                    )
            else:
                # logprob_start_len is before the current extend batch, so start from beginning
                req.extend_logprob_start_len = 0

            if self.return_logprob:
                # Find input logprob token ids.
                # First, find a global index within origin_input_ids and slide it by 1
                # to compute input logprobs. It is because you need the next token
                # to compute input logprobs. E.g., (chunk size 2)
                #
                # input_logprobs = [1, 2, 3, 4]
                # fill_ids = [1, 2]
                # extend_input_logprob_token_id = [2, 3]
                #
                # Note that it can also overflow. In this case, we pad it with 0.
                # input_logprobs = [1, 2, 3, 4]
                # fill_ids = [3, 4]
                # extend_input_logprob_token_id = [4, 0]
                global_start_idx, global_end_idx = (
                    len(req.prefix_indices),
                    len(req.fill_ids),
                )
                # Apply logprob_start_len
                if global_start_idx < req.logprob_start_len:
                    global_start_idx = req.logprob_start_len

                logprob_token_ids = req.origin_input_ids[
                    global_start_idx + 1 : global_end_idx + 1
                ]
                extend_input_logprob_token_ids.extend(logprob_token_ids)

                # We will need req.extend_input_len - req.extend_logprob_start_len number of
                # tokens, and logprob_token_ids is for input logprob, so pad the rest of them by 0.
                extend_input_logprob_token_ids.extend(
                    [0]
                    * (
                        req.extend_input_len
                        - req.extend_logprob_start_len
                        - len(logprob_token_ids)
                    )
                )

        if self.return_logprob:
            extend_input_logprob_token_ids = torch.tensor(
                extend_input_logprob_token_ids
            )
        else:
            extend_input_logprob_token_ids = None

        self.input_ids = input_ids_tensor
        self.req_pool_indices = req_pool_indices_tensor
        self.orig_seq_lens = orig_seq_lens_tensor
        self.out_cache_loc = out_cache_loc
        self.input_embeds = (
            torch.tensor(input_embeds).to(self.device, non_blocking=True)
            if input_embeds
            else None
        )
        for mm_input in multimodal_inputs:
            if mm_input is None:
                continue
            for mm_item in mm_input.mm_items:
                pixel_values = getattr(mm_item, "feature", None)
                # logger.info("pixel_value.device :{} vs self.device {}".format(pixel_values.device, torch.cuda.current_device()))
                if isinstance(pixel_values, torch.Tensor):
                    mm_item.feature = pixel_values.to(self.device, non_blocking=True)
                elif isinstance(pixel_values, CudaIpcTensorTransportProxy):
                    mm_item.feature = pixel_values.reconstruct_on_target_device(
                        torch.cuda.current_device()
                    )
        self.multimodal_inputs = multimodal_inputs
        self.token_type_ids = token_type_ids_tensor
        self.seq_lens_sum = sum(seq_lens)

        if self.return_logprob:
            self.top_logprobs_nums = [r.top_logprobs_num for r in reqs]
            self.token_ids_logprobs = [r.token_ids_logprob for r in reqs]

        self.extend_logprob_start_lens = [r.extend_logprob_start_len for r in reqs]
        self.extend_input_logprob_token_ids = extend_input_logprob_token_ids

        if self.model_config.is_encoder_decoder:
            self.prepare_encoder_info_extend(input_ids, seq_lens)

        # Build sampling info
        self.sampling_info = SamplingBatchInfo.from_schedule_batch(
            self,
            self.model_config.vocab_size,
        )

    def prepare_for_split_prefill(self):
        self.prepare_for_extend()
        # For split prefill, we need to set the forward mode to SPLIT_PREFILL
        self.forward_mode = ForwardMode.SPLIT_PREFILL

    def mix_with_running(self, running_batch: "ScheduleBatch"):
        self.forward_mode = ForwardMode.MIXED
        running_bs = running_batch.batch_size()

        for req in running_batch.reqs:
            req.fill_ids = req.origin_input_ids + req.output_ids
            req.extend_input_len = 1

        input_ids = torch.cat([self.input_ids, running_batch.input_ids])
        out_cache_loc = torch.cat([self.out_cache_loc, running_batch.out_cache_loc])

        self.merge_batch(running_batch)
        self.input_ids = input_ids
        self.out_cache_loc = out_cache_loc

        # For overlap scheduler, the output_ids has one step delay
        delta = 0 if self.enable_overlap else -1

        # NOTE: prefix_indices is what has been cached, but we don't cache each decode step
        self.prefix_lens.extend(
            [
                len(r.origin_input_ids) + len(r.output_ids) + delta
                for r in running_batch.reqs
            ]
        )
        self.extend_lens.extend([1] * running_bs)
        self.extend_num_tokens += running_bs
        # TODO (lianmin): Revisit this. It should be seq_len - 1
        self.extend_logprob_start_lens.extend([0] * running_bs)

    def new_page_count_next_decode(self, selected_indices: Optional[List[int]] = None):
        page_size = self.token_to_kv_pool_allocator.page_size
        requests = (
            self.reqs
            if selected_indices is None
            else [self.reqs[i] for i in selected_indices]
        )
        if page_size == 1:
            return len(requests)
        # In the decoding phase, the length of a request's KV cache should be
        # the total length of the request minus 1
        return (
            sum(1 for req in requests if req.seqlen % page_size == 0)
            if self.enable_overlap
            else sum(1 for req in requests if (req.seqlen - 1) % page_size == 0)
        )

    def check_decode_mem(
        self, buf_multiplier=1, selected_indices: Optional[List[int]] = None
    ):
        num_tokens = (
            self.new_page_count_next_decode(selected_indices)
            * buf_multiplier
            * self.token_to_kv_pool_allocator.page_size
        )

        evict_from_tree_cache(self.tree_cache, num_tokens)
        return self._is_available_size_sufficient(num_tokens)

    def retract_decode(self, server_args: ServerArgs):
        """Retract the decoding requests when there is not enough memory."""
        sorted_indices = list(range(len(self.reqs)))

        # TODO(lsyin): improve retraction policy for radix cache
        # For spec decoding, filter_batch API can only filter
        # requests from the back, so we can only retract from the back.
        # TODO(sang): Clean up finish path and support better retract
        # policy.
        if not server_args.speculative_algorithm:
            sorted_indices.sort(
                key=lambda i: (
                    len(self.reqs[i].output_ids),
                    -len(self.reqs[i].origin_input_ids),
                ),
                reverse=True,
            )

        retracted_reqs = []
        first_iter = True
        while first_iter or (
            not self.check_decode_mem(selected_indices=sorted_indices)
        ):
            if len(sorted_indices) == 1:
                # Corner case: only one request left
                if self.is_hybrid:
                    full_available_size = (
                        self.token_to_kv_pool_allocator.full_available_size()
                    )
                    swa_available_size = (
                        self.token_to_kv_pool_allocator.swa_available_size()
                    )
                    assert (
                        full_available_size > 0 and swa_available_size > 0
                    ), f"No space left for only one request in SWA mode {full_available_size=}, {swa_available_size=}"
                else:
                    assert (
                        self.token_to_kv_pool_allocator.available_size() > 0
                    ), f"No space left for only one request, {self.token_to_kv_pool_allocator.available_size()=}"
                break

            first_iter = False
            idx = sorted_indices.pop()
            req = self.reqs[idx]
            retracted_reqs.append(req)
            # release memory and don't insert into the tree because we need the space instantly
            self.release_req(idx, len(sorted_indices), server_args)

            if len(retracted_reqs) == 0:
                # Corner case: only one request left
                raise ValueError(
                    "Failed to retract any request. No space left for only one request."
                )

        self.filter_batch(keep_indices=sorted_indices)

        # Reqs in batch are filtered
        total_decoded_tokens = sum(len(r.output_ids) for r in self.reqs)
        total_max_new_tokens = sum(r.sampling_params.max_new_tokens for r in self.reqs)

        new_estimate_ratio = (
            total_decoded_tokens
            + envs.SGLANG_RETRACT_DECODE_STEPS.get() * len(self.reqs)
        ) / (
            total_max_new_tokens + 1
        )  # avoid zero division
        new_estimate_ratio = min(1.0, new_estimate_ratio)

        return retracted_reqs, new_estimate_ratio, []

    def release_req(self, idx: int, remaing_req_count: int, server_args: ServerArgs):
        req = self.reqs[idx]

        if server_args.disaggregation_mode == "decode":
            req.offload_kv_cache(
                self.req_to_token_pool, self.token_to_kv_pool_allocator
            )
        # TODO (csy): for preempted requests, we may want to insert into the tree
        self.tree_cache.cache_finished_req(req, is_insert=False)
        # NOTE(lsyin): we should use the newly evictable memory instantly.
        num_tokens = remaing_req_count * envs.SGLANG_RETRACT_DECODE_STEPS.get()
        evict_from_tree_cache(self.tree_cache, num_tokens)

        req.reset_for_retract()

    def prepare_encoder_info_decode(self):
        # Reset the encoder cached status
        self.encoder_cached = [True] * len(self.reqs)

    def prepare_for_idle(self):
        self.forward_mode = ForwardMode.IDLE
        self.input_ids = torch.empty(0, dtype=torch.int64, device=self.device)
        self.seq_lens = torch.empty(0, dtype=torch.int64, device=self.device)
        self.seq_lens_cpu = torch.empty(0, dtype=torch.int64)
        self.orig_seq_lens = torch.empty(0, dtype=torch.int32, device=self.device)
        self.out_cache_loc = torch.empty(0, dtype=torch.int64, device=self.device)
        self.req_pool_indices = torch.empty(0, dtype=torch.int32, device=self.device)
        self.seq_lens_sum = 0
        self.extend_num_tokens = 0
        self.sampling_info = SamplingBatchInfo.from_schedule_batch(
            self,
            self.model_config.vocab_size,
        )

    @property
    def is_v2_eagle(self):
        # FIXME: finally deprecate is_v2_eagle
        return self.enable_overlap and self.spec_algorithm.is_eagle()

    def prepare_for_decode(self):
        self.forward_mode = ForwardMode.DECODE
        bs = len(self.reqs)

        if self.is_v2_eagle:
            # TODO(spec-v2): all v2 spec should go through this path
            draft_input: EagleDraftInput = self.spec_info
            draft_input.prepare_for_decode(self)

        if not self.spec_algorithm.is_none():
            # if spec decoding is used, the decode batch is prepared inside
            # `forward_batch_speculative_generation` after running draft models.
            return

        if self.sampling_info.penalizer_orchestrator.is_required:
            if self.enable_overlap:
                # TODO: this can be slow, optimize this.
                delayed_output_ids = torch.tensor(
                    [
                        (
                            req.output_ids[-1]
                            if len(req.output_ids)
                            else req.origin_input_ids[-1]
                        )
                        for req in self.reqs
                    ],
                    dtype=torch.int64,
                    device=self.device,
                )
                self.sampling_info.penalizer_orchestrator.cumulate_output_tokens(
                    delayed_output_ids
                )
            else:
                self.sampling_info.penalizer_orchestrator.cumulate_output_tokens(
                    self.output_ids.to(torch.int64)
                )

        # Update fields
        self.input_ids = self.output_ids
        self.output_ids = None

        if self.model_config.is_encoder_decoder:
            self.prepare_encoder_info_decode()

        # Allocate memory
        self.out_cache_loc = alloc_for_decode(self, token_per_req=1)

        # Update seq_lens after allocation
        if self.enable_overlap:
            # Do not use in-place operations in the overlap mode
            self.seq_lens = self.seq_lens + 1
            self.seq_lens_cpu = self.seq_lens_cpu + 1
            self.orig_seq_lens = self.orig_seq_lens + 1
        else:
            # A faster in-place version
            self.seq_lens.add_(1)
            self.seq_lens_cpu.add_(1)
            self.orig_seq_lens.add_(1)
        self.seq_lens_sum += bs

    def maybe_wait_verify_done(self):
        if self.is_v2_eagle:
            draft_input: EagleDraftInput = self.spec_info
            if draft_input.verify_done is not None:
                draft_input.verify_done.synchronize()

    def filter_batch(
        self,
        chunked_req_to_exclude: Optional[Union[Req, List[Req]]] = None,
        keep_indices: Optional[List[int]] = None,
    ):
        # FIXME(lsyin): used here to get the correct seq_lens
        # The batch has been launched but we need it verified to get correct next batch info
        self.maybe_wait_verify_done()

        if keep_indices is None:
            if isinstance(chunked_req_to_exclude, Req):
                chunked_req_to_exclude = [chunked_req_to_exclude]
            elif chunked_req_to_exclude is None:
                chunked_req_to_exclude = []
            keep_indices = [
                i
                for i in range(len(self.reqs))
                if not self.reqs[i].finished()
                and self.reqs[i] not in chunked_req_to_exclude
            ]

        if keep_indices is None or len(keep_indices) == 0:
            # Filter out all requests
            self.reqs = []
            return

        if len(keep_indices) == len(self.reqs):
            # No need to filter
            return

        keep_indices_device = torch.tensor(keep_indices, dtype=torch.int64).to(
            self.device, non_blocking=True
        )

        if self.model_config.is_encoder_decoder:
            self.encoder_lens = self.encoder_lens[keep_indices_device]
            self.encoder_lens_cpu = [self.encoder_lens_cpu[i] for i in keep_indices]

        self.reqs = [self.reqs[i] for i in keep_indices]
        if self.multimodal_inputs is not None:
            self.multimodal_inputs = [self.multimodal_inputs[i] for i in keep_indices]
        self.req_pool_indices = self.req_pool_indices[keep_indices_device]
        self.seq_lens = self.seq_lens[keep_indices_device]
        self.seq_lens_cpu = self.seq_lens_cpu[keep_indices]
        self.orig_seq_lens = self.orig_seq_lens[keep_indices_device]
        self.out_cache_loc = None
        self.seq_lens_sum = self.seq_lens.sum().item()
        self.output_ids = self.output_ids[keep_indices_device]
        self.return_logprob = any(req.return_logprob for req in self.reqs)
        if self.return_logprob:
            self.top_logprobs_nums = [self.top_logprobs_nums[i] for i in keep_indices]
            self.token_ids_logprobs = [self.token_ids_logprobs[i] for i in keep_indices]
        else:
            self.top_logprobs_nums = None
            self.token_ids_logprobs = None

        self.has_stream = any(req.stream for req in self.reqs)
        self.has_grammar = any(req.grammar for req in self.reqs)

        self.sampling_info.filter_batch(keep_indices, keep_indices_device)
        if self.spec_info:
            if chunked_req_to_exclude is not None and len(chunked_req_to_exclude) > 0:
                has_been_filtered = False
            else:
                has_been_filtered = True
            self.spec_info.filter_batch(
                new_indices=keep_indices_device,
                has_been_filtered=has_been_filtered,
            )

    def merge_batch(self, other: "ScheduleBatch"):
        # NOTE: in v2 eagle mode, we do not need wait verify here because
        # 1) current batch is always prefill, whose seq_lens and allocate_lens are not a future
        # 2) other batch is always decode, which is finished in previous step

        # Penalizer orchestrator must be merged before Batch.reqs is merged. This is because
        # orchestrator.merge() depends on Batch.reqs during preparation of each penalizers, so it
        # needs to be called with pre-merged Batch.reqs.
        self.sampling_info.merge_batch(other.sampling_info)

        # Encoder-decoder infos
        if self.model_config.is_encoder_decoder:
            self.encoder_lens = torch.cat([self.encoder_lens, other.encoder_lens])
            self.encoder_lens_cpu.extend(other.encoder_lens_cpu)
        self.req_pool_indices = torch.cat(
            [self.req_pool_indices, other.req_pool_indices]
        )
        self.seq_lens = torch.cat([self.seq_lens, other.seq_lens])
        self.seq_lens_cpu = torch.cat([self.seq_lens_cpu, other.seq_lens_cpu])
        self.orig_seq_lens = torch.cat([self.orig_seq_lens, other.orig_seq_lens])
        self.out_cache_loc = None
        self.seq_lens_sum += other.seq_lens_sum
        if self.output_ids is not None:
            self.output_ids = torch.cat([self.output_ids, other.output_ids])
        if self.return_logprob and other.return_logprob:
            self.top_logprobs_nums.extend(other.top_logprobs_nums)
            self.token_ids_logprobs.extend(other.token_ids_logprobs)
        elif self.return_logprob:
            self.top_logprobs_nums.extend([0] * len(other.reqs))
            self.token_ids_logprobs.extend([None] * len(other.reqs))
        elif other.return_logprob:
            self.top_logprobs_nums = [0] * len(self.reqs) + other.top_logprobs_nums
            self.token_ids_logprobs = [None] * len(self.reqs) + other.token_ids_logprobs
        self.reqs.extend(other.reqs)
        if self.multimodal_inputs is not None:
            self.multimodal_inputs.extend(other.multimodal_inputs)

        self.return_logprob |= other.return_logprob
        self.has_stream |= other.has_stream
        self.has_grammar |= other.has_grammar
        self.return_hidden_states |= other.return_hidden_states

        if self.spec_info:
            self.spec_info.merge_batch(other.spec_info)

    def get_model_worker_batch(
        self, seq_lens_cpu_cache: Optional[torch.Tensor] = None
    ) -> ModelWorkerBatch:
        if self.forward_mode.is_decode_or_idle():
            extend_seq_lens = extend_prefix_lens = extend_logprob_start_lens = None
        else:
            extend_seq_lens = self.extend_lens
            extend_prefix_lens = self.prefix_lens
            extend_logprob_start_lens = self.extend_logprob_start_lens

        if self.sampling_info:
            if self.has_grammar:
                self.sampling_info.grammars = [req.grammar for req in self.reqs]
            else:
                self.sampling_info.grammars = None

        seq_lens_cpu = (
            seq_lens_cpu_cache if seq_lens_cpu_cache is not None else self.seq_lens_cpu
        )

        return ModelWorkerBatch(
            forward_mode=self.forward_mode,
            input_ids=self.input_ids,
            req_pool_indices=self.req_pool_indices,
            seq_lens=self.seq_lens,
            orig_seq_lens=self.orig_seq_lens,
            out_cache_loc=self.out_cache_loc,
            seq_lens_cpu=seq_lens_cpu,
            seq_lens_sum=self.seq_lens_sum,
            return_logprob=self.return_logprob,
            top_logprobs_nums=self.top_logprobs_nums,
            token_ids_logprobs=self.token_ids_logprobs,
            global_num_tokens=self.global_num_tokens,
            global_num_tokens_for_logprob=self.global_num_tokens_for_logprob,
            is_extend_in_batch=self.is_extend_in_batch,
            can_run_dp_cuda_graph=self.can_run_dp_cuda_graph,
            tbo_split_seq_index=self.tbo_split_seq_index,
            global_forward_mode=self.global_forward_mode,
            extend_num_tokens=self.extend_num_tokens,
            extend_seq_lens=extend_seq_lens,
            extend_prefix_lens=extend_prefix_lens,
            extend_logprob_start_lens=extend_logprob_start_lens,
            multimodal_inputs=self.multimodal_inputs,
            encoder_cached=self.encoder_cached,
            encoder_lens=self.encoder_lens,
            encoder_lens_cpu=self.encoder_lens_cpu,
            encoder_out_cache_loc=self.encoder_out_cache_loc,
            lora_ids=[req.lora_id for req in self.reqs],
            sampling_info=self.sampling_info,
            input_embeds=self.input_embeds,
            token_type_ids=self.token_type_ids,
            spec_algorithm=self.spec_algorithm,
            spec_info=self.spec_info,
            hicache_consumer_index=self.hicache_consumer_index,
            capture_hidden_mode=(
                CaptureHiddenMode.FULL
                if self.return_hidden_states
                else (
                    getattr(
                        self.spec_info, "capture_hidden_mode", CaptureHiddenMode.NULL
                    )
                    if self.spec_info
                    else CaptureHiddenMode.NULL
                )
            ),
            extend_input_logprob_token_ids=self.extend_input_logprob_token_ids,
            is_prefill_only=self.is_prefill_only,
        )

    def copy(self):
        # Only contain fields that will be used by process_batch_result
        return ScheduleBatch(
            reqs=self.reqs,
            req_to_token_pool=self.req_to_token_pool,
            req_pool_indices=self.req_pool_indices,
            model_config=self.model_config,
            forward_mode=self.forward_mode,
            out_cache_loc=self.out_cache_loc,
            return_logprob=self.return_logprob,
            decoding_reqs=self.decoding_reqs,
            spec_algorithm=self.spec_algorithm,
            global_num_tokens=self.global_num_tokens,
            global_num_tokens_for_logprob=self.global_num_tokens_for_logprob,
            can_run_dp_cuda_graph=self.can_run_dp_cuda_graph,
            is_extend_in_batch=self.is_extend_in_batch,
            is_prefill_only=self.is_prefill_only,
            seq_lens_cpu=self.seq_lens_cpu,
            enable_overlap=self.enable_overlap,
        )

    def _is_available_size_sufficient(self, num_tokens: int) -> bool:
        if self.is_hybrid:
            return (
                self.token_to_kv_pool_allocator.full_available_size() >= num_tokens
                and self.token_to_kv_pool_allocator.swa_available_size() >= num_tokens
            )
        else:
            return self.token_to_kv_pool_allocator.available_size() >= num_tokens

    def __str__(self):
        return (
            f"ScheduleBatch(forward_mode={self.forward_mode.name if self.forward_mode else 'None'}, "
            f"#req={(len(self.reqs))})"
        )


@dataclasses.dataclass
class ModelWorkerBatch:
    # The forward mode
    forward_mode: ForwardMode
    # The input ids
    input_ids: torch.Tensor
    # The indices of requests in the req_to_token_pool
    req_pool_indices: torch.Tensor
    # The sequence length
    seq_lens: torch.Tensor
    # The indices of output tokens in the token_to_kv_pool_allocator
    out_cache_loc: torch.Tensor
    # The sequence length tensor on CPU
    seq_lens_cpu: Optional[torch.Tensor]
    seq_lens_sum: int

    # For logprob
    return_logprob: bool
    top_logprobs_nums: Optional[List[int]]
    token_ids_logprobs: Optional[List[List[int]]]

    # For DP attention
    global_num_tokens: Optional[List[int]]
    global_num_tokens_for_logprob: Optional[List[int]]
    is_extend_in_batch: bool
    can_run_dp_cuda_graph: bool
    tbo_split_seq_index: Optional[int]
    global_forward_mode: Optional[ForwardMode]

    # For extend
    extend_num_tokens: Optional[int]
    extend_seq_lens: Optional[List[int]]
    extend_prefix_lens: Optional[List[int]]
    extend_logprob_start_lens: Optional[List[int]]
    extend_input_logprob_token_ids: Optional[torch.Tensor]

    # For multimodal
    multimodal_inputs: Optional[List[MultimodalInputs]]

    # For encoder-decoder
    encoder_cached: Optional[List[bool]]
    encoder_lens: Optional[torch.Tensor]
    encoder_lens_cpu: Optional[List[int]]
    encoder_out_cache_loc: Optional[torch.Tensor]

    # For LoRA
    lora_ids: Optional[List[str]]

    # Sampling info
    sampling_info: SamplingBatchInfo

    # The original sequence lengths, Qwen-1M related
    orig_seq_lens: Optional[torch.Tensor] = None

    # The input Embeds
    input_embeds: Optional[torch.Tensor] = None

    # For corss-encoder model
    token_type_ids: Optional[torch.Tensor] = None

    # Speculative decoding
    spec_algorithm: SpeculativeAlgorithm = None

    spec_info: Optional[SpecInput] = None

    # If set, the output of the batch contains the hidden states of the run.
    capture_hidden_mode: CaptureHiddenMode = None
    hicache_consumer_index: int = -1

    # Whether this batch is prefill-only (no token generation needed)
    is_prefill_only: bool = False<|MERGE_RESOLUTION|>--- conflicted
+++ resolved
@@ -54,10 +54,7 @@
     ScheduleBatchDisaggregationDecodeMixin,
 )
 from sglang.srt.disaggregation.utils import DisaggregationMode
-from sglang.srt.distributed.parallel_state import (
-    get_tensor_model_parallel_rank,
-    get_tensor_model_parallel_world_size,
-)
+from sglang.srt.distributed.parallel_state import get_tensor_model_parallel_rank
 from sglang.srt.environ import envs
 from sglang.srt.mem_cache.allocator import (
     BaseTokenToKVPoolAllocator,
@@ -91,61 +88,6 @@
 
 logger = logging.getLogger(__name__)
 
-<<<<<<< HEAD
-MM_ITEM_VERIFY_BYTES = 8
-MM_FEATURE_CACHE_SIZE = 2 * 1024 * 1024 * 1024
-
-
-class MmItemMemoryPool:
-    def __init__(self, memory_size):
-        self.memory_pool = torch.empty(
-            memory_size + MM_ITEM_VERIFY_BYTES, dtype=torch.int8, device="cuda"
-        ).contiguous()
-
-        self.available_chunks = [(0, memory_size + MM_ITEM_VERIFY_BYTES)]
-        self.occupied_chunks = []
-        self.verify_tensor = torch.zeros(
-            MM_ITEM_VERIFY_BYTES, dtype=torch.int8, device="cuda"
-        )
-
-    def get_available_chunk(self, src_tensor: torch.Tensor):
-        # find currently available_chunks contain a available chunk or not
-        # if not, return None
-        src_tensor_size = (
-            src_tensor.numel() * src_tensor.element_size() + MM_ITEM_VERIFY_BYTES
-        )
-        min_size = self.memory_pool.numel() * self.memory_pool.element_size() + 1
-        selected_chunk = None
-        for chunk in self.available_chunks:
-            if (chunk[1] - chunk[0]) >= src_tensor_size:
-                if (chunk[1] - chunk[0]) < min_size:
-                    min_size = chunk[1] - chunk[0]
-                    selected_chunk = chunk
-
-        if selected_chunk:
-            self.available_chunks.remove(selected_chunk)
-            occupied_chunk = (selected_chunk[0], selected_chunk[0] + src_tensor_size)
-            available_chunk = (occupied_chunk[1], selected_chunk[1])
-            if available_chunk[0] != available_chunk[1]:
-                self.available_chunks.append(available_chunk)
-            self.occupied_chunks.append(occupied_chunk)
-            self.memory_pool[occupied_chunk[0] : occupied_chunk[1]][
-                -MM_ITEM_VERIFY_BYTES:
-            ] = 1
-            return occupied_chunk
-
-        return None
-
-    def return_a_slice_tensor(self, src_tensor: torch.Tensor):
-        self.recycle_chunks()
-        self.merge_chunks()
-        available_chunk = self.get_available_chunk(src_tensor)
-        # logger.info("src tensor shape {}. src tensor dtype {}  available_chunk {}".format(src_tensor.shape, src_tensor.dtype, available_chunk))
-        if available_chunk:
-            return self.memory_pool[available_chunk[0] : available_chunk[1]]
-
-        return None
-=======
 MM_FEATURE_CACHE_SIZE = 2 * 1024 * 1024 * 1024
 
 
@@ -281,52 +223,12 @@
                 self.memory_pool[available_chunk.start : available_chunk.end],
             )
         return None, None
->>>>>>> 018bcd58
 
     def recycle_chunks(self):
         """
         Optimized version of recycle_chunks that uses tensor vectorization
         to avoid a Python for-loop with repeated GPU operations.
         """
-<<<<<<< HEAD
-        num_chunks = len(self.occupied_chunks)
-
-        # 1. If there's nothing to do, exit early.
-        if num_chunks == 0:
-            return
-
-        # Assuming MM_ITEM_VERIFY_BYTES is a constant or class member
-        N = MM_ITEM_VERIFY_BYTES
-        try:
-            chunks_tensor = torch.tensor(
-                self.occupied_chunks, device=self.memory_pool.device, dtype=torch.long
-            )
-            ends = chunks_tensor[:, 1]
-        except Exception as e:
-            print(f"Warning: Using slower tensor creation path. Error: {e}")
-            ends = torch.tensor(
-                [c[1] for c in self.occupied_chunks],
-                device=self.memory_pool.device,
-                dtype=torch.long,
-            )
-
-        offsets = torch.arange(N, device=self.memory_pool.device).unsqueeze(0)
-        verify_starts = (ends - N).unsqueeze(1)
-        indices = verify_starts + offsets
-        verify_data = self.memory_pool[indices]
-        chunk_sums = torch.sum(verify_data, dim=1)
-
-        reusable_mask = chunk_sums == 0
-
-        new_occupied_chunks = []
-
-        for is_reusable, chunk in zip(reusable_mask.cpu(), self.occupied_chunks):
-            if is_reusable:
-                self.available_chunks.append(chunk)
-            else:
-                new_occupied_chunks.append(chunk)
-
-=======
 
         new_occupied_chunks = []
         for chunk in self.occupied_chunks:
@@ -334,22 +236,11 @@
                 self.available_chunks.append(chunk)
             else:
                 new_occupied_chunks.append(chunk)
->>>>>>> 018bcd58
         self.occupied_chunks = new_occupied_chunks
 
     def merge_chunks(self):
         # merge_all_available_chunks
         merged_chunks = []
-<<<<<<< HEAD
-        for chunk in sorted(self.available_chunks, key=lambda x: x[0]):
-            if len(merged_chunks) == 0:
-                merged_chunks.append(chunk)
-            else:
-                if chunk[0] == (merged_chunks[-1][1]):
-                    to_merge_chunk = merged_chunks.pop()
-                    merged_chunk = (to_merge_chunk[0], chunk[1])
-                    merged_chunks.append(merged_chunk)
-=======
         for chunk in sorted(self.available_chunks, key=lambda x: x.start):
             if len(merged_chunks) == 0:
                 merged_chunks.append(chunk)
@@ -362,7 +253,6 @@
                         MmItemMemoryChunk(merged_chunk_area, to_merge_chunk_sync)
                     )
                     self.push_sync_buffer(chunk.sync_flag)
->>>>>>> 018bcd58
                 else:
                     merged_chunks.append(chunk)
 
@@ -371,24 +261,14 @@
     def print_available_chunk(self, des: str = ""):
         logger.info("check available chunks @ {}:----->".format(des))
         for chunk in self.available_chunks:
-<<<<<<< HEAD
-            logger.info("[{}, {}]".format(chunk[0], chunk[1]))
-=======
             logger.info("[{}, {}]".format(chunk.start, chunk.end))
->>>>>>> 018bcd58
 
         logger.info("-----------check finish------------")
 
     def print_occupied_chunk(self, des: str = ""):
-<<<<<<< HEAD
-        logger.info("occupied chunks @ {}:----->".format(des))
-        for chunk in self.occupied_chunks:
-            logger.info("[{}, {}]".format(chunk[0], chunk[1]))
-=======
         logger.info("check occupied chunks @ {}:----->".format(des))
         for chunk in self.occupied_chunks:
             logger.info("[{}, {}]".format(chunk.start, chunk.end))
->>>>>>> 018bcd58
         logger.info("-----------check finish------------")
 
 
@@ -474,10 +354,7 @@
         self,
         data: torch.Tensor,
         info_data: torch.Tensor,
-<<<<<<< HEAD
-=======
         sync_buffer_meta,
->>>>>>> 018bcd58
     ):
 
         if (not isinstance(data, torch.Tensor)) or (
@@ -489,8 +366,6 @@
 
         self.proxy_state = self.get_proxy(data, info_data)
         self.reconstruct_tensor = None
-<<<<<<< HEAD
-=======
         self.sync_data_meta = sync_buffer_meta
         self.sync_buffer = None
 
@@ -507,7 +382,6 @@
     def close_shm(self):
         self.sync_buffer.close()
         self.sync_buffer = None
->>>>>>> 018bcd58
 
     def get_proxy(self, data, info_data):
         # acquire all serialize metadata from _metadata
@@ -576,27 +450,6 @@
                     reconstructed_tensor = torch.empty(
                         recons_shape, dtype=recons_dtype, device=rebuild_device
                     ).contiguous()
-<<<<<<< HEAD
-                    reconstructed_tensor.view(torch.int8).view(-1).copy_(
-                        slice_tensor[:-MM_ITEM_VERIFY_BYTES]
-                    )
-                    # set as releaseable
-                    # print("device {} reset verify bits @ {}".format(rebuild_device, time.time()))
-                    tp_rank = get_tensor_model_parallel_rank()
-                    tp_size = get_tensor_model_parallel_world_size()
-
-                    assert MM_ITEM_VERIFY_BYTES % tp_size == 0, "verify_bit error"
-                    each_part_set_bit_num = MM_ITEM_VERIFY_BYTES // tp_size
-
-                    if tp_rank == 0:
-                        slice_tensor[-each_part_set_bit_num:] *= 0
-                    else:
-                        start_set = each_part_set_bit_num * (tp_rank + 1)
-                        end_set = each_part_set_bit_num * tp_rank
-                        slice_tensor[-start_set:-end_set] *= 0
-                        # print("start_set : {} , end_set : {}".format(-start_set, -end_set))
-                    # print("check status {}".format(slice_tensor[-MM_ITEM_VERIFY_BYTES:]))
-=======
                     reconstructed_tensor.view(torch.int8).view(-1).copy_(slice_tensor)
 
                     open(SHM_LOCK_FILE, "a").close()
@@ -608,7 +461,6 @@
                         fcntl.flock(f, fcntl.LOCK_UN)
 
                     self.close_shm()
->>>>>>> 018bcd58
 
             except Exception as e:
                 logger.info(f"Error: Failed to deserialize from CUDA IPC handle ({e}).")
