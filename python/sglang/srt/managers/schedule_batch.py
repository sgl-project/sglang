--- conflicted
+++ resolved
@@ -2111,13 +2111,10 @@
             dllm_config=self.dllm_config,
             reqs=self.reqs,
             has_grammar=self.has_grammar,
-<<<<<<< HEAD
             return_hidden_states_before_norm=self.return_hidden_states_before_norm,
-=======
             mamba_track_indices=self.mamba_track_indices,
             mamba_track_mask=self.mamba_track_mask,
             mamba_track_seqlens=self.mamba_track_seqlens,
->>>>>>> 37250764
         )
 
     def copy(self):
@@ -2244,12 +2241,10 @@
     reqs: Optional[List[Req]] = None
     has_grammar: bool = False
 
-<<<<<<< HEAD
     # For hidden states before normal
     return_hidden_states_before_norm: bool = False
-=======
+
     # For mamba state tracking
     mamba_track_indices: Optional[torch.Tensor] = None  # shape: [b], int64
     mamba_track_mask: Optional[torch.Tensor] = None  # shape: [b], bool
-    mamba_track_seqlens: Optional[torch.Tensor] = None  # shape: [b], int64
->>>>>>> 37250764
+    mamba_track_seqlens: Optional[torch.Tensor] = None  # shape: [b], int64