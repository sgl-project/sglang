--- conflicted
+++ resolved
@@ -455,13 +455,10 @@
         bootstrap_room: Optional[int] = None,
         data_parallel_rank: Optional[int] = None,
         vocab_size: Optional[int] = None,
-<<<<<<< HEAD
-        cfg_params: Optional[Dict] = None,
-=======
         priority: Optional[int] = None,
         metrics_collector: Optional[SchedulerMetricsCollector] = None,
         extra_key: Optional[str] = None,
->>>>>>> 7dcd689b
+        cfg_params: Optional[Dict] = None,
     ):
         # Input and output info
         self.rid = rid
