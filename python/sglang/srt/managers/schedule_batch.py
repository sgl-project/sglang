--- conflicted
+++ resolved
@@ -209,11 +209,8 @@
         lora_path: Optional[str] = None,
         input_embeds: Optional[List[List[float]]] = None,
         session_id: Optional[str] = None,
-<<<<<<< HEAD
         custom_logit_processor: Optional[str] = None,
-=======
         eos_token_ids: Optional[Set[int]] = None,
->>>>>>> bdd2827a
     ):
         # Input and output info
         self.rid = rid
