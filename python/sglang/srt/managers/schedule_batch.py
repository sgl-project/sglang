--- conflicted
+++ resolved
@@ -101,12 +101,6 @@
     "triton_attention_reduce_in_fp32",
     "num_reserved_decode_tokens",
     "weight_loader_disable_mmap",
-<<<<<<< HEAD
-    "enable_triton_kernel_moe",
-    "enable_flashinfer_mxfp4_moe",
-    "enable_flashinfer_mxfp4_bf16_moe",
-=======
->>>>>>> 87dab548
     "enable_multimodal",
     "enable_symm_mem",
     "quantization",
