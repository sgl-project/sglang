--- conflicted
+++ resolved
@@ -503,19 +503,12 @@
     def init_new(
         cls,
         reqs: List[Req],
-<<<<<<< HEAD
-        req_to_token_pool,
-        token_to_kv_pool,
-        tree_cache,
-        model_config,
-        speculative_algorithm=SpeculativeAlgorithm.NONE,
-=======
         req_to_token_pool: ReqToTokenPool,
         token_to_kv_pool: ReqToTokenPool,
         tree_cache: BasePrefixCache,
         model_config: ModelConfig,
         enable_overlap: bool,
->>>>>>> 538fa0ae
+        speculative_algorithm=SpeculativeAlgorithm.NONE,
     ):
         return cls(
             reqs=reqs,
