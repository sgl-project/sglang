from __future__ import annotations

# Copyright 2023-2024 SGLang Team
# Licensed under the Apache License, Version 2.0 (the "License");
# you may not use this file except in compliance with the License.
# You may obtain a copy of the License at
#
#     http://www.apache.org/licenses/LICENSE-2.0
#
# Unless required by applicable law or agreed to in writing, software
# distributed under the License is distributed on an "AS IS" BASIS,
# WITHOUT WARRANTIES OR CONDITIONS OF ANY KIND, either express or implied.
# See the License for the specific language governing permissions and
# limitations under the License.
# ==============================================================================
"""
Store information about requests and batches.

The following is the flow of data structures for a batch:

ScheduleBatch -> ModelWorkerBatch -> ForwardBatch

- ScheduleBatch is managed by `scheduler.py::Scheduler`.
  It contains high-level scheduling data. Most of the data is on the CPU.
- ModelWorkerBatch is managed by `tp_worker.py::TpModelWorker`.
  It is a subset of `ScheduleBatch` that only contains data related to the model forward on GPU.
  It will be transformed from CPU scheduler to GPU model runner.
- ForwardBatch is managed by `model_runner.py::ModelRunner`.
  It contains low-level tensor data. Most of the data consists of GPU tensors.
"""

import dataclasses
import logging
<<<<<<< HEAD
from typing import TYPE_CHECKING, List, Optional, Tuple, Union
=======
from typing import List, Optional, Set, Tuple, Union
>>>>>>> 8ee9a850

import numpy as np
import torch
import triton
import triton.language as tl

from sglang.global_config import global_config
from sglang.srt.configs.model_config import ModelConfig
from sglang.srt.constrained.base_grammar_backend import BaseGrammarObject
from sglang.srt.mem_cache.base_prefix_cache import BasePrefixCache
from sglang.srt.mem_cache.chunk_cache import ChunkCache
from sglang.srt.mem_cache.memory_pool import BaseTokenToKVPool, ReqToTokenPool
from sglang.srt.model_executor.forward_batch_info import (
    ForwardMode,
    SpeculativeAlgorithm,
)
from sglang.srt.sampling.sampling_batch_info import SamplingBatchInfo
from sglang.srt.sampling.sampling_params import SamplingParams
from sglang.srt.server_args import ServerArgs

if TYPE_CHECKING:
    from sglang.srt.speculative.speculative_utils import SpecInput

INIT_INCREMENTAL_DETOKENIZATION_OFFSET = 5

# Put some global args for easy access
global_server_args_dict = {
    "attention_backend": ServerArgs.attention_backend,
    "sampling_backend": ServerArgs.sampling_backend,
    "triton_attention_reduce_in_fp32": ServerArgs.triton_attention_reduce_in_fp32,
    "disable_mla": ServerArgs.disable_mla,
    "torchao_config": ServerArgs.torchao_config,
    "enable_nan_detection": ServerArgs.enable_nan_detection,
    "enable_dp_attention": ServerArgs.enable_dp_attention,
    "enable_ep_moe": ServerArgs.enable_ep_moe,
}


logger = logging.getLogger(__name__)


class BaseFinishReason:
    def __init__(self, is_error: bool = False):
        self.is_error = is_error

    def to_json(self):
        raise NotImplementedError()


class FINISH_MATCHED_TOKEN(BaseFinishReason):
    def __init__(self, matched: Union[int, List[int]]):
        super().__init__()
        self.matched = matched

    def to_json(self):
        return {
            "type": "stop",  # to match OpenAI API's return value
            "matched": self.matched,
        }


class FINISH_MATCHED_STR(BaseFinishReason):
    def __init__(self, matched: str):
        super().__init__()
        self.matched = matched

    def to_json(self):
        return {
            "type": "stop",  # to match OpenAI API's return value
            "matched": self.matched,
        }


class FINISH_LENGTH(BaseFinishReason):
    def __init__(self, length: int):
        super().__init__()
        self.length = length

    def to_json(self):
        return {
            "type": "length",  # to match OpenAI API's return value
            "length": self.length,
        }


class FINISH_ABORT(BaseFinishReason):
    def __init__(self, message="Unknown error"):
        super().__init__(is_error=True)
        self.message = message

    def to_json(self):
        return {
            "type": "abort",
            "message": self.message,
        }


@dataclasses.dataclass
class ImageInputs:
    """The image related inputs."""

    pixel_values: Union[torch.Tensor, np.array]
    image_hashes: Optional[list] = None
    image_sizes: Optional[list] = None
    image_offsets: Optional[list] = None
    image_pad_len: Optional[list] = None
    pad_values: Optional[list] = None
    modalities: Optional[list] = None
    num_image_tokens: Optional[int] = None

    # Llava related
    aspect_ratio_ids: Optional[List[torch.Tensor]] = None
    aspect_ratio_mask: Optional[List[torch.Tensor]] = None

    # QWen2-VL related
    image_grid_thws: List[Tuple[int, int, int]] = None
    mrope_position_delta: Optional[torch.Tensor] = None

    @staticmethod
    def from_dict(obj: dict):
        ret = ImageInputs(
            pixel_values=obj["pixel_values"],
            image_hashes=obj["image_hashes"],
        )

        # Use image hash as fake token_ids. We use this as the key for prefix matching in the radix cache.
        # Please note that if the `input_ids` is later used in the model forward,
        # you also need to clamp the values within the range of [0, vocab_size) to avoid out-of-bound
        # errors in cuda kernels. See also llava.py for example.
        ret.pad_values = [x % (1 << 30) for x in ret.image_hashes]

        optional_args = [
            "image_sizes",
            "modalities",
            "aspect_ratio_ids",
            "aspect_ratio_mask",
            "image_grid_thws",
        ]
        for arg in optional_args:
            if arg in obj:
                setattr(ret, arg, obj[arg])

        return ret

    def merge(self, other):
        assert self.pixel_values.shape[1:] == other.pixel_values.shape[1:]
        self.pixel_values = np.concatenate([self.pixel_values, other.pixel_values])

        # Use image hash as fake token_ids. We use this as the key for prefix matching in the radix cache.
        # Please note that if the `input_ids` is later used in the model forward,
        # you also need to clamp the values within the range of [0, vocab_size) to avoid out-of-bound
        # errors in cuda kernels. See also llava.py for example.
        self.image_hashes += other.image_hashes
        self.pad_values = [x % (1 << 30) for x in self.image_hashes]

        optional_args = [
            "image_sizes",
            "image_offsets",
            "image_pad_len",
            # "modalities", # modalities should be ["multi-images"] (one entry) even for multiple images
            "aspect_ratio_ids",
            "aspect_ratio_mask",
            "image_grid_thws",
        ]
        for arg in optional_args:
            if getattr(self, arg, None) is not None:
                setattr(self, arg, getattr(self, arg) + getattr(other, arg))


class Req:
    """The input and output status of a request."""

    def __init__(
        self,
        rid: str,
        origin_input_text: str,
        origin_input_ids: Tuple[int],
        sampling_params: SamplingParams,
        return_logprob: bool = False,
        top_logprobs_num: int = 0,
        stream: bool = False,
        origin_input_ids_unpadded: Optional[Tuple[int]] = None,
        lora_path: Optional[str] = None,
        input_embeds: Optional[List[List[float]]] = None,
        session_id: Optional[str] = None,
        eos_token_ids: Optional[Set[int]] = None,
    ):
        # Input and output info
        self.rid = rid
        self.origin_input_text = origin_input_text
        self.origin_input_ids_unpadded = (
            origin_input_ids_unpadded
            if origin_input_ids_unpadded
            else origin_input_ids  # Before image padding
        )
        self.origin_input_ids = origin_input_ids
        self.output_ids = []  # Each decode stage's output ids
        self.fill_ids = None  # fill_ids = origin_input_ids + output_ids
        self.session_id = session_id
        self.input_embeds = input_embeds

        # Sampling info
        self.sampling_params = sampling_params
        self.lora_path = lora_path

        # Memory pool info
        self.req_pool_idx = None

        # Check finish
        self.tokenizer = None
        self.finished_reason = None
        self.to_abort = False
        self.stream = stream
        self.eos_token_ids = eos_token_ids

        # For incremental decoding
        # ----- | --------- read_ids -------|
        # ----- |   surr_ids  |
        # xxxxx | xxxxxxxxxxx | xxxxxxxxxxx |
        # ----- ^ ----------- ^ ----------- ^
        # ----- 1 ----------- 2 ----------- 3
        # 1: surr_offset
        # 2: read_offset
        # 3: last token
        self.vid = 0  # version id to sync decode status with in detokenizer_manager
        self.surr_offset = None  # Surrounding offset to defeat the cleanup algorithm
        self.read_offset = None
        self.decoded_text = ""

        # For multimodal inputs
        self.image_inputs: Optional[ImageInputs] = None

        # Prefix info
        self.prefix_indices = []
        # Tokens to run prefill. input_tokens - shared_prefix_tokens.
        self.extend_input_len = 0
        self.last_node = None

        # Chunked prefill
        self.is_being_chunked = 0

        # For retraction
        self.is_retracted = False

        # Logprobs (arguments)
        self.return_logprob = return_logprob
        self.logprob_start_len = 0
        self.top_logprobs_num = top_logprobs_num

        # Logprobs (return value)
        self.normalized_prompt_logprob = None
        self.input_token_logprobs_val = None
        self.input_token_logprobs_idx = None
        self.input_top_logprobs_val = None
        self.input_top_logprobs_idx = None

        if return_logprob:
            self.output_token_logprobs_val = []
            self.output_token_logprobs_idx = []
            self.output_top_logprobs_val = []
            self.output_top_logprobs_idx = []
        else:
            self.output_token_logprobs_val = self.output_token_logprobs_idx = (
                self.output_top_logprobs_val
            ) = self.output_top_logprobs_idx = None

        # Logprobs (internal values)
        # The tokens is prefilled but need to be considered as decode tokens
        # and should be updated for the decode logprobs
        self.last_update_decode_tokens = 0
        # The relative logprob_start_len in an extend batch
        self.extend_logprob_start_len = 0

        # Embedding (return values)
        self.embedding = None

        # Constrained decoding
        self.grammar: Optional[BaseGrammarObject] = None

        # The number of cached tokens, that were already cached in the KV cache
        self.cached_tokens = 0

    def extend_image_inputs(self, image_inputs):
        if self.image_inputs is None:
            self.image_inputs = image_inputs
        else:
            self.image_inputs.merge(image_inputs)

    def finished(self) -> bool:
        # Whether request reached finished condition
        return self.finished_reason is not None

    def init_next_round_input(self, tree_cache: Optional[BasePrefixCache] = None):
        self.fill_ids = self.origin_input_ids + self.output_ids
        if tree_cache is not None:
            # tree cache is None if the prefix is not computed with tree cache.
            self.prefix_indices, self.last_node = tree_cache.match_prefix(
                rid=self.rid, key=self.adjust_max_prefix_ids()
            )
        self.extend_input_len = len(self.fill_ids) - len(self.prefix_indices)

    def adjust_max_prefix_ids(self):
        self.fill_ids = self.origin_input_ids + self.output_ids
        input_len = len(self.fill_ids)

        # FIXME: To work around some bugs in logprob computation, we need to ensure each
        # request has at least one token. Later, we can relax this requirement and use `input_len`.
        max_prefix_len = input_len - 1

        if self.sampling_params.max_new_tokens > 0:
            # Need at least one token to compute logits
            max_prefix_len = min(max_prefix_len, input_len - 1)

        if self.return_logprob:
            if self.normalized_prompt_logprob is None:
                # Need at least two tokens to compute normalized logprob
                max_prefix_len = min(max_prefix_len, input_len - 2)
            max_prefix_len = min(max_prefix_len, self.logprob_start_len)

        max_prefix_len = max(max_prefix_len, 0)
        return self.fill_ids[:max_prefix_len]

    # Based on https://github.com/vllm-project/vllm/blob/7a64d24aad69e4d2548aa0bf528d9fe63428ab01/vllm/transformers_utils/detokenizer.py#L194-L313
    def init_incremental_detokenize(self):
        first_iter = self.surr_offset is None or self.read_offset is None

        if first_iter:
            self.read_offset = len(self.origin_input_ids_unpadded)
            self.surr_offset = max(
                self.read_offset - INIT_INCREMENTAL_DETOKENIZATION_OFFSET, 0
            )

        all_ids = self.origin_input_ids_unpadded + self.output_ids
        return all_ids[self.surr_offset :], self.read_offset - self.surr_offset

    def get_next_inc_detokenization(self):
        if self.tokenizer is None:
            return False, ""
        read_ids, read_offset = self.init_incremental_detokenize()
        surr_ids = read_ids[:read_offset]

        surr_text = self.tokenizer.decode(
            surr_ids,
            skip_special_tokens=self.sampling_params.skip_special_tokens,
            spaces_between_special_tokens=self.sampling_params.spaces_between_special_tokens,
        )
        new_text = self.tokenizer.decode(
            read_ids,
            skip_special_tokens=self.sampling_params.skip_special_tokens,
            spaces_between_special_tokens=self.sampling_params.spaces_between_special_tokens,
        )

        if len(new_text) > len(surr_text) and not new_text.endswith("�"):
            return True, new_text[len(surr_text) :]

        return False, ""

    def check_finished(self):
        if self.finished():
            return

        if self.to_abort:
            self.finished_reason = FINISH_ABORT()
            return

        if len(self.output_ids) >= self.sampling_params.max_new_tokens:
            self.finished_reason = FINISH_LENGTH(
                length=self.sampling_params.max_new_tokens
            )
            return

        last_token_id = self.output_ids[-1]

        if not self.sampling_params.ignore_eos:
            matched_eos = False

            # Check stop token ids
            if self.sampling_params.stop_token_ids:
                matched_eos = last_token_id in self.sampling_params.stop_token_ids
            if self.eos_token_ids:
                matched_eos |= last_token_id in self.eos_token_ids
            if self.tokenizer is not None:
                matched_eos |= last_token_id == self.tokenizer.eos_token_id
                if self.tokenizer.additional_stop_token_ids:
                    matched_eos |= (
                        last_token_id in self.tokenizer.additional_stop_token_ids
                    )
            if matched_eos:
                self.finished_reason = FINISH_MATCHED_TOKEN(matched=last_token_id)
                return

        # Check stop strings
        if len(self.sampling_params.stop_strs) > 0:
            tail_str = self.tokenizer.decode(
                self.output_ids[-(self.sampling_params.stop_str_max_len + 1) :]
            )

            for stop_str in self.sampling_params.stop_strs:
                if stop_str in tail_str or stop_str in self.decoded_text:
                    self.finished_reason = FINISH_MATCHED_STR(matched=stop_str)
                    return

    def jump_forward_and_retokenize(self, jump_forward_str, next_state):
        if self.origin_input_text is None:
            # Recovering text can only use unpadded ids
            self.origin_input_text = self.tokenizer.decode(
                self.origin_input_ids_unpadded
            )

        all_text = self.origin_input_text + self.decoded_text + jump_forward_str
        all_ids = self.tokenizer.encode(all_text)
        if not all_ids:
            logger.warning("Encoded all_text resulted in empty all_ids")
            return False

        prompt_tokens = len(self.origin_input_ids_unpadded)
        if prompt_tokens > len(all_ids):
            logger.warning("prompt_tokens is larger than encoded all_ids")
            return False

        if all_ids[prompt_tokens - 1] != self.origin_input_ids_unpadded[-1]:
            # TODO(lsyin): fix token fusion
            logger.warning(
                "Token fusion between input and output, try to avoid this by removing the space at the end of the input."
            )
            return False

        old_output_ids = self.output_ids
        self.output_ids = all_ids[prompt_tokens:]
        self.decoded_text = self.decoded_text + jump_forward_str
        self.surr_offset = prompt_tokens
        self.read_offset = len(all_ids)

        # NOTE: A trick to reduce the surrouding tokens decoding overhead
        for i in range(0, INIT_INCREMENTAL_DETOKENIZATION_OFFSET):
            surr_text_ = self.tokenizer.decode(
                all_ids[self.read_offset - i : self.read_offset]
            )
            if not surr_text_.endswith("�"):
                self.surr_offset = self.read_offset - i
                break

        # update the inner state of the grammar
        self.grammar.jump_and_retokenize(old_output_ids, self.output_ids, next_state)

        if self.return_logprob:
            # For fast-forward part's logprobs
            k = 0
            for i, old_id in enumerate(old_output_ids):
                if old_id == self.output_ids[i]:
                    k = k + 1
                else:
                    break
            self.output_token_logprobs_val = self.output_token_logprobs_val[:k]
            self.output_token_logprobs_idx = self.output_token_logprobs_idx[:k]
            self.output_top_logprobs_val = self.output_top_logprobs_val[:k]
            self.output_top_logprobs_idx = self.output_top_logprobs_idx[:k]
            self.logprob_start_len = prompt_tokens + k
            self.last_update_decode_tokens = len(self.output_ids) - k

        return True

    def reset_for_retract(self):
        self.prefix_indices = []
        self.last_node = None
        self.extend_input_len = 0
        self.is_retracted = True

        # For incremental logprobs
        # TODO: Fix the `logprob_start_len`
        self.last_update_decode_tokens = 0
        self.logprob_start_len = 10**9

    def __repr__(self):
        return (
            f"rid(n={self.rid}, "
            f"input_ids={self.origin_input_ids}, output_ids={self.output_ids}"
        )


bid = 0


@dataclasses.dataclass
class ScheduleBatch:
    """Store all information of a batch on the scheduler."""

    # Request, memory pool, and cache
    reqs: List[Req]
    req_to_token_pool: ReqToTokenPool = None
    token_to_kv_pool: BaseTokenToKVPool = None
    tree_cache: BasePrefixCache = None

    # Batch configs
    model_config: ModelConfig = None
    forward_mode: ForwardMode = None
    enable_overlap: bool = False

    # Sampling info
    sampling_info: SamplingBatchInfo = None
    next_batch_sampling_info: SamplingBatchInfo = None

    # Batched arguments to model runner
    input_ids: torch.Tensor = None
    input_embeds: torch.Tensor = None
    req_pool_indices: torch.Tensor = None
    seq_lens: torch.Tensor = None
    # The output locations of the KV cache
    out_cache_loc: torch.Tensor = None
    output_ids: torch.Tensor = None

    # The sum of all sequence lengths
    seq_lens_sum: int = None

    # For DP attention
    global_num_tokens: Optional[List[int]] = None
    can_run_dp_cuda_graph: bool = False

    # For processing logprobs
    return_logprob: bool = False
    top_logprobs_nums: Optional[List[int]] = None

    # For extend and mixed chunekd prefill
    prefix_lens: List[int] = None
    extend_lens: List[int] = None
    extend_num_tokens: int = None
    decoding_reqs: List[Req] = None
    extend_logprob_start_lens: List[int] = None

    # For encoder-decoder
    encoder_cached: Optional[List[bool]] = None
    encoder_lens: Optional[torch.Tensor] = None
    encoder_lens_cpu: Optional[List[int]] = None
    encoder_out_cache_loc: Optional[torch.Tensor] = None

    # Stream
    has_stream: bool = False

    # Has grammar
    has_grammar: bool = False

    # device
    device: str = "cuda"

    # speculative decoding
    spec_info: SpecInput = None
    spec_algorithm: SpeculativeAlgorithm = SpeculativeAlgorithm.NONE

    @classmethod
    def init_new(
        cls,
        reqs: List[Req],
        req_to_token_pool: ReqToTokenPool,
        token_to_kv_pool: ReqToTokenPool,
        tree_cache: BasePrefixCache,
        model_config: ModelConfig,
        enable_overlap: bool,
        speculative_algorithm=SpeculativeAlgorithm.NONE,
    ):
        return cls(
            reqs=reqs,
            req_to_token_pool=req_to_token_pool,
            token_to_kv_pool=token_to_kv_pool,
            tree_cache=tree_cache,
            model_config=model_config,
            enable_overlap=enable_overlap,
            return_logprob=any(req.return_logprob for req in reqs),
            has_stream=any(req.stream for req in reqs),
            has_grammar=any(req.grammar for req in reqs),
            device=req_to_token_pool.device,
            spec_algorithm=speculative_algorithm,
        )

    def batch_size(self):
        return len(self.reqs)

    def is_empty(self):
        return len(self.reqs) == 0

    def alloc_req_slots(self, num_reqs: int):
        req_pool_indices = self.req_to_token_pool.alloc(num_reqs)
        if req_pool_indices is None:
            raise RuntimeError(
                "Out of memory. "
                "Please set a smaller number for `--max-running-requests`."
            )
        return req_pool_indices

    def alloc_token_slots(self, num_tokens: int):
        out_cache_loc = self.token_to_kv_pool.alloc(num_tokens)

        if out_cache_loc is None:
            if self.tree_cache is not None:
                self.tree_cache.evict(num_tokens, self.token_to_kv_pool.free)
                out_cache_loc = self.token_to_kv_pool.alloc(num_tokens)

            if out_cache_loc is None:
                phase_str = "Prefill" if self.forward_mode.is_extend() else "Decode"
                logger.error(
                    f"{phase_str} out of memory. Try to lower your batch size.\n"
                    f"Try to allocate {num_tokens} tokens.\n"
                    f"Avaliable tokens: {self.token_to_kv_pool.available_size() + self.tree_cache.evictable_size()}\n"
                )
                if self.tree_cache is not None:
                    self.tree_cache.pretty_print()
                exit(1)

        return out_cache_loc

    def prepare_encoder_info_extend(self, input_ids: List[int], seq_lens: List[int]):
        self.encoder_lens_cpu = []
        self.encoder_cached = []

        for req in self.reqs:
            im = req.image_inputs
            if im is None or im.num_image_tokens is None:
                # No image input
                self.encoder_lens_cpu.append(0)
                self.encoder_cached.append(True)
            else:
                self.encoder_lens_cpu.append(im.num_image_tokens)
                self.encoder_cached.append(
                    self.forward_mode.is_decode()
                    or len(req.prefix_indices) >= im.num_image_tokens
                )

        self.encoder_lens = torch.tensor(self.encoder_lens_cpu, dtype=torch.int32).to(
            self.device, non_blocking=True
        )

        # Strip encoder infos
        pt = 0
        decoder_out_cache_loc = []
        encoder_out_cache_loc = []
        for i, req in enumerate(self.reqs):
            encoder_len = self.encoder_lens_cpu[i]
            seq_lens[i] -= encoder_len

            if len(req.prefix_indices) < encoder_len:
                # NOTE: the encoder part should be considered as a whole
                assert len(req.prefix_indices) == 0
                input_ids[i] = input_ids[i][encoder_len:]
                encoder_out_cache_loc.append(self.out_cache_loc[pt : pt + encoder_len])
                decoder_out_cache_loc.append(
                    self.out_cache_loc[pt + encoder_len : pt + req.extend_input_len]
                )
                self.extend_lens[i] -= encoder_len
                self.extend_num_tokens -= encoder_len
            else:
                decoder_out_cache_loc.append(
                    self.out_cache_loc[pt : pt + req.extend_input_len]
                )
                self.prefix_lens[i] -= encoder_len

            pt += req.extend_input_len

        # Reassign
        self.input_ids = torch.tensor(sum(input_ids, []), dtype=torch.int32).to(
            self.device, non_blocking=True
        )
        self.seq_lens = torch.tensor(seq_lens, dtype=torch.int32).to(
            self.device, non_blocking=True
        )

        if not decoder_out_cache_loc:
            self.out_cache_loc = torch.zeros(0, dtype=torch.int32).to(
                self.device, non_blocking=True
            )
        else:
            self.out_cache_loc = torch.cat(decoder_out_cache_loc)

        if not encoder_out_cache_loc:
            self.encoder_out_cache_loc = torch.zeros(0, dtype=torch.int32).to(
                self.device, non_blocking=True
            )
        else:
            self.encoder_out_cache_loc = torch.cat(encoder_out_cache_loc)

        assert len(self.out_cache_loc) == self.extend_num_tokens

    def prepare_for_extend(self):
        self.forward_mode = ForwardMode.EXTEND

        bs = len(self.reqs)
        reqs = self.reqs
        input_ids = [r.fill_ids[len(r.prefix_indices) :] for r in reqs]
        extend_num_tokens = sum(len(ids) for ids in input_ids)
        seq_lens = []
        pre_lens = []

        # Allocate memory
        req_pool_indices = self.alloc_req_slots(bs)
        out_cache_loc = self.alloc_token_slots(extend_num_tokens)

        input_embeds = []

        pt = 0
        for i, req in enumerate(reqs):
            already_computed = (
                req.extend_logprob_start_len + 1 + req.cached_tokens
                if req.extend_logprob_start_len > 0
                else 0
            )
            req.cached_tokens += len(req.prefix_indices) - already_computed

            req.req_pool_idx = req_pool_indices[i]
            pre_len, seq_len = len(req.prefix_indices), len(req.fill_ids)
            seq_lens.append(seq_len)
            assert seq_len - pre_len == req.extend_input_len

            if pre_len > 0:
                self.req_to_token_pool.write(
                    (req.req_pool_idx, slice(0, pre_len)), req.prefix_indices
                )

            # If input_embeds are available, store them
            if req.input_embeds is not None:
                # If req.input_embeds is already a list, append its content directly
                input_embeds.extend(req.input_embeds)  # Use extend to avoid nesting

            # Compute the relative logprob_start_len in an extend batch
            if req.logprob_start_len >= pre_len:
                extend_logprob_start_len = min(
                    req.logprob_start_len - pre_len, req.extend_input_len - 1
                )
            else:
                extend_logprob_start_len = req.extend_input_len - 1

            req.extend_logprob_start_len = extend_logprob_start_len
            req.is_retracted = False
            pre_lens.append(pre_len)

        # Set fields
        self.input_ids = torch.tensor(sum(input_ids, []), dtype=torch.int32).to(
            self.device, non_blocking=True
        )
        self.req_pool_indices = torch.tensor(req_pool_indices, dtype=torch.int32).to(
            self.device, non_blocking=True
        )
        self.seq_lens = torch.tensor(seq_lens, dtype=torch.int32).to(
            self.device, non_blocking=True
        )
        self.input_embeds = (
            torch.tensor(input_embeds).to(self.device, non_blocking=True)
            if input_embeds
            else None
        )

        self.out_cache_loc = out_cache_loc

        self.seq_lens_sum = sum(seq_lens)
        if self.return_logprob:
            self.top_logprobs_nums = [r.top_logprobs_num for r in reqs]
        self.extend_num_tokens = extend_num_tokens
        self.prefix_lens = [len(r.prefix_indices) for r in reqs]
        self.extend_lens = [r.extend_input_len for r in reqs]
        self.extend_logprob_start_lens = [r.extend_logprob_start_len for r in reqs]

        # Write to req_to_token_pool
        pre_lens = torch.tensor(pre_lens, dtype=torch.int32).to(
            self.device, non_blocking=True
        )
        extend_lens = torch.tensor(self.extend_lens, dtype=torch.int32).to(
            self.device, non_blocking=True
        )
        if global_server_args_dict["attention_backend"] != "torch_native":
            write_req_to_token_pool_triton[(bs,)](
                self.req_to_token_pool.req_to_token,
                self.req_pool_indices,
                pre_lens,
                self.seq_lens,
                extend_lens,
                self.out_cache_loc,
                self.req_to_token_pool.req_to_token.shape[1],
            )
        else:
            pt = 0
            for i in range(bs):
                self.req_to_token_pool.write(
                    (self.req_pool_indices[i], slice(pre_lens[i], self.seq_lens[i])),
                    self.out_cache_loc[pt : pt + self.extend_lens[i]],
                )
                pt += self.extend_lens[i]
        # TODO: some tensors can be reused for ForwardBatchInfo (e.g., extend_lens, cumsum_start)

        if self.model_config.is_encoder_decoder:
            self.prepare_encoder_info_extend(input_ids, seq_lens)

        # Build sampling info
        self.sampling_info = SamplingBatchInfo.from_schedule_batch(
            self,
            self.model_config.vocab_size,
            enable_overlap_schedule=self.enable_overlap,
        )

    def mix_with_running(self, running_batch: "ScheduleBatch"):
        self.forward_mode = ForwardMode.MIXED
        running_bs = running_batch.batch_size()

        for req in running_batch.reqs:
            req.fill_ids = req.origin_input_ids + req.output_ids
            req.extend_input_len = 1

        input_ids = torch.cat([self.input_ids, running_batch.input_ids])
        out_cache_loc = torch.cat([self.out_cache_loc, running_batch.out_cache_loc])

        self.merge_batch(running_batch)
        self.input_ids = input_ids
        self.out_cache_loc = out_cache_loc

        # For overlap scheduler, the output_ids has one step delay
        delta = 0 if self.enable_overlap else -1

        # NOTE: prefix_indices is what has been cached, but we don't cache each decode step
        self.prefix_lens.extend(
            [
                len(r.origin_input_ids) + len(r.output_ids) + delta
                for r in running_batch.reqs
            ]
        )
        self.extend_lens.extend([1] * running_bs)
        self.extend_num_tokens += running_bs
        # TODO (lianmin): Revisit this. It should be seq_len - 1
        self.extend_logprob_start_lens.extend([0] * running_bs)

    def check_decode_mem(self, buf_multiplier=1):
        bs = len(self.reqs) * buf_multiplier
        if self.token_to_kv_pool.available_size() >= bs:
            return True

        self.tree_cache.evict(bs, self.token_to_kv_pool.free)

        if self.token_to_kv_pool.available_size() >= bs:
            return True

        return False

    def retract_decode(self):
        """Retract the decoding requests when there is not enough memory."""
        sorted_indices = [i for i in range(len(self.reqs))]

        # TODO(lsyin): improve retraction policy for radix cache
        sorted_indices.sort(
            key=lambda i: (
                len(self.reqs[i].output_ids),
                -len(self.reqs[i].origin_input_ids),
            ),
            reverse=True,
        )

        retracted_reqs = []
        seq_lens_cpu = self.seq_lens.cpu().numpy()
        first_iter = True
        while (
            self.token_to_kv_pool.available_size()
            < len(sorted_indices) * global_config.retract_decode_steps
            or first_iter
        ):
            if len(sorted_indices) == 1:
                # Corner case: only one request left
                assert (
                    self.token_to_kv_pool.available_size() > 0
                ), "No space left for only one request"
                break

            first_iter = False
            idx = sorted_indices.pop()
            req = self.reqs[idx]
            retracted_reqs.append(req)

            if isinstance(self.tree_cache, ChunkCache):
                # ChunkCache does not have eviction
                token_indices = self.req_to_token_pool.req_to_token[
                    req.req_pool_idx, : seq_lens_cpu[idx]
                ]
                self.token_to_kv_pool.free(token_indices)
                self.req_to_token_pool.free(req.req_pool_idx)
                del self.tree_cache.entries[req.rid]
            else:
                # TODO: apply more fine-grained retraction
                last_uncached_pos = len(req.prefix_indices)
                token_indices = self.req_to_token_pool.req_to_token[
                    req.req_pool_idx, last_uncached_pos : seq_lens_cpu[idx]
                ]
                self.token_to_kv_pool.free(token_indices)
                self.req_to_token_pool.free(req.req_pool_idx)

                # release the last node
                self.tree_cache.dec_lock_ref(req.last_node)

                # NOTE(lsyin): we should use the newly evictable memory instantly.
                residual_size = (
                    len(sorted_indices) * global_config.retract_decode_steps
                    - self.token_to_kv_pool.available_size()
                )
                residual_size = max(0, residual_size)
                self.tree_cache.evict(residual_size, self.token_to_kv_pool.free)
            req.reset_for_retract()

        self.filter_batch(keep_indices=sorted_indices)

        # Reqs in batch are filtered
        total_decoded_tokens = sum(len(r.output_ids) for r in self.reqs)
        total_max_new_tokens = sum(r.sampling_params.max_new_tokens for r in self.reqs)

        new_estimate_ratio = (
            total_decoded_tokens + global_config.retract_decode_steps * len(self.reqs)
        ) / total_max_new_tokens
        new_estimate_ratio = min(1.0, new_estimate_ratio)

        return retracted_reqs, new_estimate_ratio

    def check_for_jump_forward(self, pad_input_ids_func):
        jump_forward_reqs = []
        keep_indices = set(i for i in range(len(self.reqs)))

        for i, req in enumerate(self.reqs):
            if req.grammar is not None:
                jump_helper = req.grammar.try_jump_forward(req.tokenizer)
                if jump_helper:
                    suffix_ids, _ = jump_helper

                    # Current ids, for cache and revert
                    cur_all_ids = tuple(req.origin_input_ids + req.output_ids)[:-1]
                    cur_output_ids = req.output_ids

                    req.output_ids.extend(suffix_ids)
                    decode_res, new_text = req.get_next_inc_detokenization()
                    if not decode_res:
                        req.output_ids = cur_output_ids
                        continue

                    (
                        jump_forward_str,
                        next_state,
                    ) = req.grammar.jump_forward_str_state(jump_helper)

                    # Make the incrementally decoded text part of jump_forward_str
                    # so that the UTF-8 will not corrupt
                    jump_forward_str = new_text + jump_forward_str
                    if not req.jump_forward_and_retokenize(
                        jump_forward_str, next_state
                    ):
                        req.output_ids = cur_output_ids
                        continue

                    # The decode status has diverged from detokenizer_manager
                    req.vid += 1

                    # insert the old request into tree_cache
                    self.tree_cache.cache_finished_req(req, cur_all_ids)

                    # re-applying image padding
                    if req.image_inputs is not None:
                        req.origin_input_ids = pad_input_ids_func(
                            req.origin_input_ids_unpadded, req.image_inputs
                        )

                    jump_forward_reqs.append(req)
                    keep_indices.remove(i)

        self.filter_batch(keep_indices=list(keep_indices))

        return jump_forward_reqs

    def prepare_encoder_info_decode(self):
        # Reset the encoder cached status
        self.encoder_cached = [True] * len(self.reqs)

    def prepare_for_idle(self):
        self.forward_mode = ForwardMode.IDLE
        self.input_ids = torch.empty(0, dtype=torch.int32, device=self.device)
        self.seq_lens = torch.empty(0, dtype=torch.int32, device=self.device)
        self.out_cache_loc = torch.empty(0, dtype=torch.int32, device=self.device)
        self.req_pool_indices = torch.empty(0, dtype=torch.int32, device=self.device)
        self.seq_lens_sum = 0
        self.extend_num_tokens = 0

    def prepare_for_decode(self):
        self.forward_mode = ForwardMode.DECODE
        if self.spec_algorithm.is_eagle():
            return

        self.input_ids = self.output_ids
        self.output_ids = None
        self.sampling_info.penalizer_orchestrator.cumulate_output_tokens(self.input_ids)

        # Alloc mem
        bs = len(self.reqs)
        self.out_cache_loc = self.alloc_token_slots(bs)

        if self.model_config.is_encoder_decoder:
            locs = self.encoder_lens + self.seq_lens
            self.prepare_encoder_info_decode()
        else:
            locs = self.seq_lens

        if self.enable_overlap:
            # Do not use in-place operations in the overlap mode
            self.req_to_token_pool.write(
                (self.req_pool_indices, locs), self.out_cache_loc
            )
            self.seq_lens = self.seq_lens + 1
        else:
            # A faster in-place version
            self.req_to_token_pool.write(
                (self.req_pool_indices, locs), self.out_cache_loc
            )
            self.seq_lens.add_(1)
        self.seq_lens_sum += bs

    def filter_batch(
        self,
        being_chunked_req: Optional[Req] = None,
        keep_indices: Optional[List[int]] = None,
    ):
        if keep_indices is None:
            keep_indices = [
                i
                for i in range(len(self.reqs))
                if not self.reqs[i].finished() and self.reqs[i] is not being_chunked_req
            ]

        if keep_indices is None or len(keep_indices) == 0:
            # Filter out all requests
            self.reqs = []
            return

        if len(keep_indices) == len(self.reqs):
            # No need to filter
            return

        if self.model_config.is_encoder_decoder:
            self.encoder_lens = self.encoder_lens[keep_indices]
            self.encoder_lens_cpu = [self.encoder_lens_cpu[i] for i in keep_indices]

        self.reqs = [self.reqs[i] for i in keep_indices]
        new_indices = torch.tensor(keep_indices, dtype=torch.int32).to(
            self.device, non_blocking=True
        )
        self.req_pool_indices = self.req_pool_indices[new_indices]
        self.seq_lens = self.seq_lens[new_indices]
        self.out_cache_loc = None
        self.seq_lens_sum = self.seq_lens.sum().item()
        self.output_ids = self.output_ids[new_indices]
        self.return_logprob = any(req.return_logprob for req in self.reqs)
        if self.return_logprob:
            self.top_logprobs_nums = [self.top_logprobs_nums[i] for i in keep_indices]
        else:
            self.top_logprobs_nums = None

        self.has_stream = any(req.stream for req in self.reqs)
        self.has_grammar = any(req.grammar for req in self.reqs)

        self.sampling_info.filter_batch(keep_indices, new_indices)

    def merge_batch(self, other: "ScheduleBatch"):
        # Penalizer orchestrator must be merged before Batch.reqs is merged. This is because
        # orchestrator.merge() depends on Batch.reqs during preparation of each penalizers, so it
        # needs to be called with pre-merged Batch.reqs.
        self.sampling_info.merge_batch(other.sampling_info)

        # Encoder-decoder infos
        if self.model_config.is_encoder_decoder:
            self.encoder_lens = torch.cat([self.encoder_lens, other.encoder_lens])
            self.encoder_lens_cpu.extend(other.encoder_lens_cpu)

        self.req_pool_indices = torch.concat(
            [self.req_pool_indices, other.req_pool_indices]
        )
        self.seq_lens = torch.concat([self.seq_lens, other.seq_lens])
        self.out_cache_loc = None
        self.seq_lens_sum += other.seq_lens_sum
        if self.output_ids is not None:
            self.output_ids = torch.concat([self.output_ids, other.output_ids])
        if self.return_logprob and other.return_logprob:
            self.top_logprobs_nums.extend(other.top_logprobs_nums)
        elif self.return_logprob:
            self.top_logprobs_nums.extend([0] * len(other.reqs))
        elif other.return_logprob:
            self.top_logprobs_nums = [0] * len(self.reqs) + other.top_logprobs_nums
        self.reqs.extend(other.reqs)

<<<<<<< HEAD
        self.return_logprob = self.return_logprob or other.return_logprob
        self.has_stream = self.has_stream or other.has_stream
        self.has_grammar = self.has_grammar or other.has_grammar
        if self.spec_info is not None:
            self.spec_info.merge_batch(other.spec_info)
=======
        self.return_logprob |= other.return_logprob
        self.has_stream |= other.has_stream
        self.has_grammar |= other.has_grammar
>>>>>>> 8ee9a850

    def get_model_worker_batch(self):
        if self.forward_mode.is_decode() or self.forward_mode.is_idle():
            extend_seq_lens = extend_prefix_lens = extend_logprob_start_lens = None
        else:
            extend_seq_lens = self.extend_lens
            extend_prefix_lens = self.prefix_lens
            extend_logprob_start_lens = self.extend_logprob_start_lens

        if self.sampling_info:
            if self.has_grammar:
                self.sampling_info.grammars = [req.grammar for req in self.reqs]
            else:
                self.sampling_info.grammars = None

        global bid
        bid += 1

        return ModelWorkerBatch(
            bid=bid,
            forward_mode=self.forward_mode,
            input_ids=self.input_ids,
            req_pool_indices=self.req_pool_indices,
            seq_lens=self.seq_lens,
            out_cache_loc=self.out_cache_loc,
            seq_lens_sum=self.seq_lens_sum,
            return_logprob=self.return_logprob,
            top_logprobs_nums=self.top_logprobs_nums,
            global_num_tokens=self.global_num_tokens,
            can_run_dp_cuda_graph=self.can_run_dp_cuda_graph,
            extend_num_tokens=self.extend_num_tokens,
            extend_seq_lens=extend_seq_lens,
            extend_prefix_lens=extend_prefix_lens,
            extend_logprob_start_lens=extend_logprob_start_lens,
            image_inputs=[r.image_inputs for r in self.reqs],
            encoder_cached=self.encoder_cached,
            encoder_lens=self.encoder_lens,
            encoder_lens_cpu=self.encoder_lens_cpu,
            encoder_out_cache_loc=self.encoder_out_cache_loc,
            lora_paths=[req.lora_path for req in self.reqs],
            sampling_info=self.sampling_info,
            spec_algorithm=self.spec_algorithm,
            spec_info=self.spec_info,
            input_embeds=self.input_embeds,
        )

    def copy(self):
        # Only contain fields that will be used by process_batch_result
        return ScheduleBatch(
            reqs=self.reqs,
            model_config=self.model_config,
            forward_mode=self.forward_mode,
            out_cache_loc=self.out_cache_loc,
            return_logprob=self.return_logprob,
            decoding_reqs=self.decoding_reqs,
        )

    def __str__(self):
        return (
            f"ScheduleBatch(forward_mode={self.forward_mode.name}, "
            f"#req={(len(self.reqs))})"
        )


@dataclasses.dataclass
class ModelWorkerBatch:
    # The batch id
    bid: int
    # The forward mode
    forward_mode: ForwardMode
    # The input ids
    input_ids: torch.Tensor
    # The indices of requests in the req_to_token_pool
    req_pool_indices: torch.Tensor
    # The sequence length
    seq_lens: torch.Tensor
    # The indices of output tokens in the token_to_kv_pool
    out_cache_loc: torch.Tensor

    # The sum of all sequence lengths
    seq_lens_sum: int

    # For logprob
    return_logprob: bool
    top_logprobs_nums: Optional[List[int]]

    # For DP attention
    global_num_tokens: Optional[List[int]]
    can_run_dp_cuda_graph: bool

    # For extend
    extend_num_tokens: Optional[int]
    extend_seq_lens: Optional[List[int]]
    extend_prefix_lens: Optional[List[int]]
    extend_logprob_start_lens: Optional[List[int]]

    # For multimodal
    image_inputs: Optional[List[ImageInputs]]

    # For encoder-decoder
    encoder_cached: Optional[List[bool]]
    encoder_lens: Optional[torch.Tensor]
    encoder_lens_cpu: Optional[List[int]]
    encoder_out_cache_loc: Optional[torch.Tensor]

    # For LoRA
    lora_paths: Optional[List[str]]

    # Sampling info
    sampling_info: SamplingBatchInfo

    # Speclulative decoding
    spec_algorithm: SpeculativeAlgorithm = SpeculativeAlgorithm.NONE
    spec_info: SpecInput = None
    # The input Embeds
    input_embeds: Optional[torch.tensor] = None


@triton.jit
def write_req_to_token_pool_triton(
    req_to_token_ptr,  # [max_batch, max_context_len]
    req_pool_indices,
    pre_lens,
    seq_lens,
    extend_lens,
    out_cache_loc,
    req_to_token_ptr_stride: tl.constexpr,
):
    BLOCK_SIZE: tl.constexpr = 512
    pid = tl.program_id(0)

    req_pool_index = tl.load(req_pool_indices + pid)
    pre_len = tl.load(pre_lens + pid)
    seq_len = tl.load(seq_lens + pid)

    # TODO: optimize this?
    cumsum_start = 0
    for i in range(pid):
        cumsum_start += tl.load(extend_lens + i)

    num_loop = tl.cdiv(seq_len - pre_len, BLOCK_SIZE)
    for i in range(num_loop):
        offset = tl.arange(0, BLOCK_SIZE) + i * BLOCK_SIZE
        mask = offset < (seq_len - pre_len)
        value = tl.load(out_cache_loc + cumsum_start + offset, mask=mask)
        tl.store(
            req_to_token_ptr
            + req_pool_index * req_to_token_ptr_stride
            + offset
            + pre_len,
            value,
            mask=mask,
        )<|MERGE_RESOLUTION|>--- conflicted
+++ resolved
@@ -31,11 +31,7 @@
 
 import dataclasses
 import logging
-<<<<<<< HEAD
-from typing import TYPE_CHECKING, List, Optional, Tuple, Union
-=======
-from typing import List, Optional, Set, Tuple, Union
->>>>>>> 8ee9a850
+from typing import TYPE_CHECKING, List, Optional, Set, Tuple, Union
 
 import numpy as np
 import torch
@@ -1119,17 +1115,12 @@
             self.top_logprobs_nums = [0] * len(self.reqs) + other.top_logprobs_nums
         self.reqs.extend(other.reqs)
 
-<<<<<<< HEAD
-        self.return_logprob = self.return_logprob or other.return_logprob
-        self.has_stream = self.has_stream or other.has_stream
-        self.has_grammar = self.has_grammar or other.has_grammar
-        if self.spec_info is not None:
-            self.spec_info.merge_batch(other.spec_info)
-=======
         self.return_logprob |= other.return_logprob
         self.has_stream |= other.has_stream
         self.has_grammar |= other.has_grammar
->>>>>>> 8ee9a850
+
+        if self.spec_info is not None:
+            self.spec_info.merge_batch(other.spec_info)
 
     def get_model_worker_batch(self):
         if self.forward_mode.is_decode() or self.forward_mode.is_idle():
