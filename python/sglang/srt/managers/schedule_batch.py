--- conflicted
+++ resolved
@@ -89,12 +89,9 @@
     "deepep_mode",
     "enable_ep_moe",
     "enable_flashinfer_moe",
-<<<<<<< HEAD
     "enable_w4_mxfp4_moe",
     "enable_w4a8_mxfp4_moe",
-=======
     "enable_flashinfer_allreduce_fusion",
->>>>>>> a167fd0b
     "moe_dense_tp_size",
     "ep_dispatch_algorithm",
     "deepep_config",
