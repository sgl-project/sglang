from __future__ import annotations

import enum

# Copyright 2023-2024 SGLang Team
# Licensed under the Apache License, Version 2.0 (the "License");
# you may not use this file except in compliance with the License.
# You may obtain a copy of the License at
#
#     http://www.apache.org/licenses/LICENSE-2.0
#
# Unless required by applicable law or agreed to in writing, software
# distributed under the License is distributed on an "AS IS" BASIS,
# WITHOUT WARRANTIES OR CONDITIONS OF ANY KIND, either express or implied.
# See the License for the specific language governing permissions and
# limitations under the License.
# ==============================================================================
"""
Store information about requests and batches.

The following is the flow of data structures for a batch:

ScheduleBatch -> ModelWorkerBatch -> ForwardBatch

- ScheduleBatch is managed by `scheduler.py::Scheduler`.
  It contains high-level scheduling data. Most of the data is on the CPU.
- ModelWorkerBatch is managed by `tp_worker.py::TpModelWorker`.
  It is a subset of `ScheduleBatch` that only contains data related to the model forward on GPU.
  It will be transformed from CPU scheduler to GPU model runner.
- ForwardBatch is managed by `model_runner.py::ModelRunner`.
  It contains low-level tensor data. Most of the data consists of GPU tensors.

TODO(lmzheng): ModelWorkerBatch seems a bit redundant and we consider removing it in the future.
"""

import copy
import dataclasses
import logging
import re
import time
from enum import Enum, auto
from http import HTTPStatus
from itertools import chain
from typing import TYPE_CHECKING, Any, List, Optional, Set, Tuple, Union

import numpy as np
import torch

from sglang.srt.constrained.base_grammar_backend import BaseGrammarObject
from sglang.srt.disaggregation.base import BaseKVSender
from sglang.srt.disaggregation.decode_schedule_batch_mixin import (
    ScheduleBatchDisaggregationDecodeMixin,
)
from sglang.srt.disaggregation.utils import DisaggregationMode
from sglang.srt.distributed.parallel_state import get_tensor_model_parallel_rank
from sglang.srt.environ import envs
from sglang.srt.mem_cache.allocator import (
    BaseTokenToKVPoolAllocator,
    SWATokenToKVPoolAllocator,
)
from sglang.srt.mem_cache.base_prefix_cache import BasePrefixCache
from sglang.srt.mem_cache.chunk_cache import ChunkCache, SWAChunkCache
from sglang.srt.mem_cache.common import (
    alloc_for_decode,
    alloc_for_extend,
    alloc_token_slots,
    evict_from_tree_cache,
)
from sglang.srt.mem_cache.mamba_radix_cache import MambaRadixCache
from sglang.srt.mem_cache.memory_pool import HybridReqToTokenPool, ReqToTokenPool
from sglang.srt.mem_cache.radix_cache import RadixKey
from sglang.srt.mem_cache.swa_radix_cache import SWARadixCache
from sglang.srt.metrics.collector import SchedulerMetricsCollector, TimeStats
from sglang.srt.model_executor.forward_batch_info import CaptureHiddenMode, ForwardMode
from sglang.srt.sampling.sampling_batch_info import SamplingBatchInfo
from sglang.srt.sampling.sampling_params import SamplingParams
from sglang.srt.server_args import ServerArgs, get_global_server_args
from sglang.srt.utils import flatten_nested_list
from sglang.srt.utils.common import next_power_of_2

if TYPE_CHECKING:
    from sglang.srt.configs.model_config import ModelConfig
    from sglang.srt.speculative.spec_info import SpecInput, SpeculativeAlgorithm

INIT_INCREMENTAL_DETOKENIZATION_OFFSET = 5


logger = logging.getLogger(__name__)


class BaseFinishReason:
    def __init__(self, is_error: bool = False):
        self.is_error = is_error

    def to_json(self):
        raise NotImplementedError()


class FINISH_MATCHED_TOKEN(BaseFinishReason):
    def __init__(self, matched: Union[int, List[int]]):
        super().__init__()
        self.matched = matched

    def to_json(self):
        return {
            "type": "stop",  # to match OpenAI API's return value
            "matched": self.matched,
        }


class FINISH_MATCHED_STR(BaseFinishReason):
    def __init__(self, matched: str):
        super().__init__()
        self.matched = matched

    def to_json(self):
        return {
            "type": "stop",  # to match OpenAI API's return value
            "matched": self.matched,
        }


class FINISHED_MATCHED_REGEX(BaseFinishReason):
    def __init__(self, matched: str):
        super().__init__()
        self.matched = matched

    def to_json(self):
        return {
            "type": "stop",  # to match OpenAI API's return value
            "matched": self.matched,
        }


class FINISH_LENGTH(BaseFinishReason):
    def __init__(self, length: int):
        super().__init__()
        self.length = length

    def to_json(self):
        return {
            "type": "length",  # to match OpenAI API's return value
            "length": self.length,
        }


class FINISH_ABORT(BaseFinishReason):
    def __init__(self, message=None, status_code=None, err_type=None):
        super().__init__(is_error=True)
        self.message = message or "Aborted"
        self.status_code = status_code
        self.err_type = err_type

    def to_json(self):
        return {
            "type": "abort",
            "message": self.message,
            "status_code": self.status_code,
            "err_type": self.err_type,
        }


class Modality(Enum):
    IMAGE = auto()
    MULTI_IMAGES = auto()
    VIDEO = auto()
    AUDIO = auto()

    @staticmethod
    def from_str(modality_str: str):
        try:
            return Modality[modality_str.upper()]
        except KeyError:
            raise ValueError(
                f"Invalid modality string: {modality_str}. Valid modalities are: {[m.name for m in Modality]}"
            )

    @staticmethod
    def all():
        return [Modality.IMAGE, Modality.VIDEO, Modality.AUDIO]


@dataclasses.dataclass
class MultimodalDataItem:
    """
    One MultimodalDataItem contains all inputs for one modality.
    For example, if there are 3 images and 1 audio inputs, there will be 2 MultimodalDataItem.
    One for images and one for audio.

    We put the common fields first and the model-specific fields in model_specific_data.
    """

    modality: Modality
    hash: int = None
    pad_value: int = None
    offsets: Optional[list] = None

    # the raw features returned by processor, e.g. pixel_values or audio_features
    feature: Union[torch.Tensor, np.ndarray] = None
    # the precomputed embeddings, passed as final encoder embeddings
    # One and only one of the feature and precomputed_embeddings will be empty
    precomputed_embeddings: Optional[Union[torch.Tensor, np.ndarray]] = None

    # Model-specific data stored in a dictionary
    model_specific_data: dict[str, Any] = dataclasses.field(default_factory=dict)

    def __getattr__(self, name: str):
        if (
            "model_specific_data" in self.__dict__
            and name in self.__dict__["model_specific_data"]
        ):
            return self.__dict__["model_specific_data"][name]
        else:
            raise AttributeError(
                f"'{self.__class__.__name__}' object has no attribute '{name}'"
            )

    def __setitem__(self, key: str, value: Any):
        if key in self.__dict__:
            self.__dict__[key] = value
        else:
            self.model_specific_data[key] = value

    def set(self, key: str, value: Any):
        self.__setitem__(key, value)

    @staticmethod
    def is_empty_list(l):
        if l is None:
            return True
        return len([item for item in flatten_nested_list(l) if item is not None]) == 0

    def set_pad_value(self):
        """
        Set the pad value after first hashing the data
        """
        from sglang.srt.managers.mm_utils import hash_feature

        if self.hash is None:
            if self.feature is not None:
                hashed_feature = self.feature
            else:
                hashed_feature = self.precomputed_embeddings
            self.hash = hash_feature(hashed_feature)
        assert self.hash is not None
        self.pad_value = self.hash % (1 << 30)

    def is_modality(self, modality: Modality) -> bool:
        return self.modality == modality

    def is_audio(self):
        return self.modality == Modality.AUDIO

    def is_image(self):
        return self.modality in [Modality.IMAGE, Modality.MULTI_IMAGES]

    def is_video(self):
        return self.modality == Modality.VIDEO

    def is_valid(self) -> bool:
        return self.is_image() or self.is_video() or self.is_audio()

    def validate(self):
        ...
        # TODO

    @staticmethod
    def from_dict(obj: dict):
        kwargs = dict(obj)
        modality = kwargs.pop("modality")
        if isinstance(modality, str):
            modality = Modality[modality]
        ret = MultimodalDataItem(modality=modality, **kwargs)
        ret.validate()
        return ret

    def merge(self, other):
        self.feature += other.feature
        self.offsets += other.offsets
        self.hash = hash((self.hash, other.hash))
        self.set_pad_value()


@dataclasses.dataclass
class MultimodalInputs:
    """The multimodal data related inputs."""

    # items of data
    mm_items: List[MultimodalDataItem]
    image_pad_len: Optional[list] = None
    num_image_tokens: Optional[int] = None

    # image
    im_token_id: Optional[int] = None
    im_start_id: Optional[int] = None
    im_end_id: Optional[int] = None
    slice_start_id: Optional[int] = None
    slice_end_id: Optional[int] = None

    # video
    video_token_id: Optional[int] = None

    # audio
    audio_token_id: Optional[int] = None
    audio_start_id: Optional[int] = None
    audio_end_id: Optional[int] = None

    # QWen2-VL related
    mrope_positions: Optional[torch.Tensor] = None
    mrope_position_delta: Optional[torch.Tensor] = None

    @staticmethod
    def from_dict(obj: dict):
        ret = MultimodalInputs(
            mm_items=obj["mm_items"],
        )

        assert isinstance(ret.mm_items, list)
        ret.mm_items = [item for item in ret.mm_items if item.is_valid()]
        for item in ret.mm_items:
            item.set_pad_value()

        optional_args = [
            "mrope_positions",
            "mrope_position_delta",
            "im_token_id",
            "im_start_id",
            "im_end_id",
            "video_token_id",
            "slice_start_id",
            "slice_end_id",
            "audio_start_id",
            "audio_end_id",
            "audio_token_id",
        ]
        for arg in optional_args:
            if arg in obj:
                setattr(ret, arg, obj[arg])

        return ret

    def contains_image_inputs(self) -> bool:
        return any(item.is_image() for item in self.mm_items)

    def contains_video_inputs(self) -> bool:
        return any(item.is_video() for item in self.mm_items)

    def contains_audio_inputs(self) -> bool:
        return any(item.is_audio() for item in self.mm_items)

    def contains_mm_input(self) -> bool:
        return any(True for item in self.mm_items if item.is_valid())

    def merge(self, other: MultimodalInputs):
        """
        merge image inputs when requests are being merged
        """

        # args needed to be merged
        optional_args = [
            "mm_items",
            "image_pad_len",
        ]
        for arg in optional_args:
            self_arg = getattr(self, arg, None)
            if self_arg is not None:
                setattr(self, arg, self_arg + getattr(other, arg))

        mrope_positions = self.mrope_positions
        if mrope_positions is not None:
            if other.mrope_positions is None:
                self.mrope_positions = mrope_positions
            else:
                self.mrope_positions = torch.cat(
                    [self.mrope_positions, other.mrope_positions], dim=1
                )

        mrope_position_delta = self.mrope_position_delta
        if mrope_position_delta is not None:
            if other.mrope_position_delta is None:
                self.mrope_position_delta = mrope_position_delta
            else:
                self.mrope_position_delta = torch.cat(
                    [self.mrope_position_delta, other.mrope_position_delta], dim=0
                )

        for key, val in other.__dict__.items():
            if "_id" in key:
                # set token_ids
                if getattr(self, key, None) is None:
                    setattr(self, key, getattr(other, key, None))
        # other args would be kept intact


class RequestStage(str, enum.Enum):
    # prefill
    PREFILL_WAITING = "prefill_waiting"

    # disaggregation prefill
    PREFILL_PREPARE = "prefill_prepare"
    PREFILL_BOOTSTRAP = "prefill_bootstrap"
    PREFILL_FORWARD = "prefill_forward"
    PREFILL_TRANSFER_KV_CACHE = "prefill_transfer_kv_cache"

    # disaggregation decode
    DECODE_PREPARE = "decode_prepare"
    DECODE_BOOTSTRAP = "decode_bootstrap"
    DECODE_WAITING = "decode_waiting"
    DECODE_TRANSFERRED = "decode_transferred"


class Req:
    """The input and output status of a request."""

    def __init__(
        self,
        rid: str,
        origin_input_text: str,
        origin_input_ids: List[int],
        sampling_params: SamplingParams,
        return_logprob: bool = False,
        top_logprobs_num: int = 0,
        token_ids_logprob: List[int] = None,
        stream: bool = False,
        origin_input_ids_unpadded: Optional[Tuple[int]] = None,
        lora_id: Optional[str] = None,
        input_embeds: Optional[List[List[float]]] = None,
        token_type_ids: List[int] = None,
        session_id: Optional[str] = None,
        custom_logit_processor: Optional[str] = None,
        return_hidden_states: bool = False,
        eos_token_ids: Optional[Set[int]] = None,
        bootstrap_host: Optional[str] = None,
        bootstrap_port: Optional[int] = None,
        bootstrap_room: Optional[int] = None,
        disagg_mode: Optional[DisaggregationMode] = None,
        data_parallel_rank: Optional[int] = None,
        vocab_size: Optional[int] = None,
        priority: Optional[int] = None,
        metrics_collector: Optional[SchedulerMetricsCollector] = None,
        extra_key: Optional[str] = None,
    ):
        # Input and output info
        self.rid = rid
        self.origin_input_text = origin_input_text
        self.origin_input_ids_unpadded = (
            origin_input_ids_unpadded
            if origin_input_ids_unpadded
            else origin_input_ids  # Before image padding
        )
        self.origin_input_ids = origin_input_ids
        # Each decode stage's output ids
        self.output_ids = []
        # fill_ids = origin_input_ids + output_ids. Updated if chunked.
        self.fill_ids = []
        self.session_id = session_id
        self.input_embeds = input_embeds

        # for corss-endoder model
        self.token_type_ids = token_type_ids

        # The length of KV that have been removed in local attention chunked prefill
        self.evicted_seqlen_local = 0

        # Sampling info
        if isinstance(sampling_params.custom_params, dict):
            sampling_params = copy.copy(sampling_params)
            sampling_params.custom_params = sampling_params.custom_params | {
                "__req__": self
            }
        self.sampling_params = sampling_params
        self.custom_logit_processor = custom_logit_processor
        self.return_hidden_states = return_hidden_states

        # extra key for classifying the request (e.g. cache_salt)
        if lora_id is not None:
            extra_key = (
                extra_key or ""
            ) + lora_id  # lora_id is concatenated to the extra key

        self.extra_key = extra_key
        self.lora_id = lora_id

        # Memory pool info
        self.req_pool_idx: Optional[int] = None
        self.mamba_pool_idx: Optional[torch.Tensor] = None  # shape (1)

        # Check finish
        self.tokenizer = None
        self.finished_reason = None
        # Whether this request has finished output
        self.finished_output = None
        # If we want to abort the request in the middle of the event loop, set this to true
        # Note: We should never set finished_reason in the middle, the req will get filtered and never respond
        self.to_abort = False
        # This carries the error message for `.to_abort` and will be attached to the finished_reason at the end of the event loop
        self.to_abort_message: str = None
        self.stream = stream
        self.eos_token_ids = eos_token_ids
        self.vocab_size = vocab_size
        self.priority = priority

        # For incremental decoding
        # ----- | --------- read_ids -------|
        # ----- |   surr_ids  |
        # xxxxx | xxxxxxxxxxx | xxxxxxxxxxx |
        # ----- ^ ----------- ^ ----------- ^
        # ----- 1 ----------- 2 ----------- 3
        # 1: surr_offset
        # 2: read_offset
        # 3: last token
        self.surr_offset = None  # Surrounding offset to defeat the cleanup algorithm
        self.read_offset = None
        self.decoded_text = ""

        # For multimodal inputs
        self.multimodal_inputs: Optional[MultimodalInputs] = None

        # Prefix info
        # The indices to kv cache for the shared prefix.
        self.prefix_indices: torch.Tensor = torch.empty((0,), dtype=torch.int64)
        # Number of tokens to run prefill.
        self.extend_input_len = 0
        # The relative logprob_start_len in an extend batch
        self.extend_logprob_start_len = 0
        self.last_node: Any = None
        self.last_host_node: Any = None
        self.host_hit_length = 0
        # The node to lock until for swa radix tree lock ref
        self.swa_uuid_for_lock: Optional[int] = None
        # The prefix length of the last prefix matching
        self.last_matched_prefix_len: int = 0

        # Whether or not if it is chunked. It increments whenever
        # it is chunked, and decrement whenever chunked request is
        # processed.
        self.is_chunked = 0

        # For retraction
        self.is_retracted = False

        # Incremental streamining
        self.send_token_offset: int = 0
        self.send_decode_id_offset: int = 0
        # TODO (Byron): send_output_token_logprobs_offset and send_decode_id_offset can be different in disaggregation mode
        # because the decode server does not have the first output token logprobs
        self.send_output_token_logprobs_offset: int = 0

        # Logprobs (arguments)
        self.return_logprob = return_logprob
        # Start index to compute logprob from.
        self.logprob_start_len = 0
        self.top_logprobs_num = top_logprobs_num
        self.token_ids_logprob = token_ids_logprob
        self.temp_scaled_logprobs = False
        self.top_p_normalized_logprobs = False

        # Logprobs (return values)
        # True means the input logprob has been already sent to detokenizer.
        self.input_logprob_sent: bool = False
        self.input_token_logprobs_val: Optional[List[float]] = None
        self.input_token_logprobs_idx: Optional[List[int]] = None
        self.input_top_logprobs_val: Optional[List[float]] = None
        self.input_top_logprobs_idx: Optional[List[int]] = None
        self.input_token_ids_logprobs_val: Optional[List[float]] = None
        self.input_token_ids_logprobs_idx: Optional[List[int]] = None
        # Temporary holder to store input_token_logprobs.
        self.input_token_logprobs: Optional[List[Tuple[int]]] = None
        self.temp_input_top_logprobs_val: Optional[List[torch.Tensor]] = None
        self.temp_input_top_logprobs_idx: Optional[List[int]] = None
        self.temp_input_token_ids_logprobs_val: Optional[List[float]] = None
        self.temp_input_token_ids_logprobs_idx: Optional[List[int]] = None

        if return_logprob:
            # shape: (bs, 1)
            self.output_token_logprobs_val = []
            self.output_token_logprobs_idx = []
            # shape: (bs, k)
            self.output_top_logprobs_val = []
            self.output_top_logprobs_idx = []
            # Can contain either lists or GPU tensors (delayed copy optimization for prefill-only scoring)
            self.output_token_ids_logprobs_val: List[
                Union[List[float], torch.Tensor]
            ] = []
            self.output_token_ids_logprobs_idx = []
        else:
            self.output_token_logprobs_val = self.output_token_logprobs_idx = (
                self.output_top_logprobs_val
            ) = self.output_top_logprobs_idx = self.output_token_ids_logprobs_val = (
                self.output_token_ids_logprobs_idx
            ) = None
        self.hidden_states: List[List[float]] = []
        self.hidden_states_tensor = None  # Note: use tensor instead of list to transfer hidden_states when PD + MTP
        self.output_topk_p = None
        self.output_topk_index = None

        # Embedding (return values)
        self.embedding = None

        # Constrained decoding
        self.grammar: Optional[BaseGrammarObject] = None
        self.grammar_wait_ct = 0

        # The number of cached tokens that were already cached in the KV cache
        self.cached_tokens = 0
        self.already_computed = 0

        # The number of verification forward passes in the speculative decoding.
        # This is used to compute the average acceptance length per request.
        self.spec_verify_ct = 0

<<<<<<< HEAD
        # The prefix cache hit rate for this request.
        self.cache_hit_rate = 0
=======
        # The number of accepted tokens in speculative decoding for this request.
        # This is used to compute the acceptance rate and average acceptance length per request.
        self.spec_accepted_tokens = 0
>>>>>>> 6d036468

        # For metrics
        self.metrics_collector = metrics_collector
        self.time_stats: TimeStats = TimeStats(disagg_mode=disagg_mode)
        self.has_log_time_stats: bool = False
        self.last_tic = time.monotonic()

        # For disaggregation
        self.bootstrap_host: str = bootstrap_host
        self.bootstrap_port: Optional[int] = bootstrap_port
        self.bootstrap_room: Optional[int] = bootstrap_room
        self.disagg_kv_sender: Optional[BaseKVSender] = None

        # For data parallel rank routing
        self.data_parallel_rank: Optional[int] = data_parallel_rank

        # the start index of the sent kv cache
        # We want to send it chunk by chunk for chunked prefill.
        # After every chunk forward, we do the following:
        # kv_send(req.input_ids[req.start_send_idx:len(req.fill_ids)])
        # start_send_idx = len(req.fill_ids)
        self.start_send_idx: int = 0

        # For overlap schedule, we delay the kv transfer until `process_batch_result_disagg_prefill` rather than `process_prefill_chunk` in non-overlap
        # This is because kv is not ready in `process_prefill_chunk`.
        # We use `tmp_end_idx` to store the end index of the kv cache to send.
        self.tmp_end_idx: int = -1
        self.metadata_buffer_index: int = -1

    @property
    def seqlen(self):
        return len(self.origin_input_ids) + len(self.output_ids)

    @property
    def is_prefill_only(self) -> bool:
        """Check if this request is prefill-only (no token generation needed)."""
        # NOTE: when spec is enabled, prefill_only optimizations are disabled

        spec_alg = get_global_server_args().speculative_algorithm
        return self.sampling_params.max_new_tokens == 0 and spec_alg is None

    def add_latency(self, stage: RequestStage):
        if self.metrics_collector is None:
            return

        now = time.monotonic()
        self.metrics_collector.observe_per_stage_req_latency(
            stage.value, now - self.last_tic
        )
        self.last_tic = now

    def extend_image_inputs(self, image_inputs):
        if self.multimodal_inputs is None:
            self.multimodal_inputs = image_inputs
        else:
            self.multimodal_inputs.merge(image_inputs)

    def finished(self) -> bool:
        # Whether request reached finished condition
        return self.finished_reason is not None

    def init_next_round_input(self, tree_cache: Optional[BasePrefixCache] = None):
        self.fill_ids = self.origin_input_ids + self.output_ids
        input_len = len(self.fill_ids)
        # NOTE: the matched length is at most 1 less than the input length to enable logprob computation
        max_prefix_len = input_len - 1
        if self.return_logprob:
            max_prefix_len = min(max_prefix_len, self.logprob_start_len)
        max_prefix_len = max(max_prefix_len, 0)
        token_ids = self.fill_ids[:max_prefix_len]

        if tree_cache is not None:
            (
                self.prefix_indices,
                self.last_node,
                self.last_host_node,
                self.host_hit_length,
            ) = tree_cache.match_prefix(
                key=RadixKey(token_ids=token_ids, extra_key=self.extra_key),
                **(
                    {"req": self, "cow_mamba": True}
                    if isinstance(tree_cache, MambaRadixCache)
                    else {}
                ),
            )
            self.last_matched_prefix_len = len(self.prefix_indices)
        self.extend_input_len = len(self.fill_ids) - len(self.prefix_indices)

    # Based on https://github.com/vllm-project/vllm/blob/7a64d24aad69e4d2548aa0bf528d9fe63428ab01/vllm/transformers_utils/detokenizer.py#L194-L313
    def init_incremental_detokenize(self):
        first_iter = self.surr_offset is None or self.read_offset is None

        if first_iter:
            self.read_offset = len(self.origin_input_ids_unpadded)
            self.surr_offset = max(
                self.read_offset - INIT_INCREMENTAL_DETOKENIZATION_OFFSET, 0
            )
            self.surr_and_decode_ids = (
                self.origin_input_ids_unpadded[self.surr_offset :] + self.output_ids
            )
            self.cur_decode_ids_len = len(self.output_ids)
        else:
            self.surr_and_decode_ids.extend(self.output_ids[self.cur_decode_ids_len :])
            self.cur_decode_ids_len = len(self.output_ids)

        return self.surr_and_decode_ids, self.read_offset - self.surr_offset

    def tail_str(self) -> str:
        # Check stop strings and stop regex patterns together
        if (
            len(self.sampling_params.stop_strs) > 0
            or len(self.sampling_params.stop_regex_strs) > 0
        ):
            max_len_tail_str = max(
                self.sampling_params.stop_str_max_len + 1,
                self.sampling_params.stop_regex_max_len + 1,
            )

        tail_len = min((max_len_tail_str + 1), len(self.output_ids))
        return self.tokenizer.decode(self.output_ids[-tail_len:])

    def check_match_stop_str_prefix(self) -> bool:
        """
        Check if the suffix of tail_str overlaps with any stop_str prefix
        """
        if not self.sampling_params.stop_strs:
            return False

        tail_str = self.tail_str()

        # Early return if tail_str is empty
        if not tail_str:
            return False

        for stop_str in self.sampling_params.stop_strs:
            if not stop_str:
                continue
            # Check if stop_str is contained in tail_str (fastest check first)
            if stop_str in tail_str:
                return True

            # Check if tail_str suffix matches stop_str prefix
            # Only check if stop_str is not empty, it's for stream output
            min_len = min(len(tail_str), len(stop_str))
            for i in range(1, min_len + 1):
                if tail_str[-i:] == stop_str[:i]:
                    return True

        return False

    def check_finished(self):
        if self.finished():
            return

        if self.to_abort:
            self.finished_reason = FINISH_ABORT(
                message=self.to_abort_message,
            )
            return

        if len(self.output_ids) >= self.sampling_params.max_new_tokens:
            self.finished_reason = FINISH_LENGTH(
                length=self.sampling_params.max_new_tokens
            )
            return

        if self.grammar is not None:
            if self.grammar.is_terminated():
                self.finished_reason = FINISH_MATCHED_TOKEN(matched=self.output_ids[-1])
                return

        last_token_id = self.output_ids[-1]

        if not self.sampling_params.ignore_eos:
            matched_eos = False

            # Check stop token ids
            if self.sampling_params.stop_token_ids:
                matched_eos = last_token_id in self.sampling_params.stop_token_ids
            if self.eos_token_ids:
                matched_eos |= last_token_id in self.eos_token_ids
            if self.tokenizer is not None:
                matched_eos |= last_token_id == self.tokenizer.eos_token_id
                if self.tokenizer.additional_stop_token_ids:
                    matched_eos |= (
                        last_token_id in self.tokenizer.additional_stop_token_ids
                    )
            if matched_eos:
                self.finished_reason = FINISH_MATCHED_TOKEN(matched=last_token_id)
                return

        if last_token_id > self.vocab_size or last_token_id < 0:
            if self.sampling_params.stop_token_ids:
                self.output_ids[-1] = next(iter(self.sampling_params.stop_token_ids))
            if self.eos_token_ids:
                self.output_ids[-1] = next(iter(self.eos_token_ids))
            self.finished_reason = FINISH_MATCHED_STR(matched="NaN happened")
            return

        if (
            len(self.sampling_params.stop_strs) > 0
            or len(self.sampling_params.stop_regex_strs) > 0
        ):
            tail_str = self.tail_str()

            # Check stop strings
            if len(self.sampling_params.stop_strs) > 0:
                for stop_str in self.sampling_params.stop_strs:
                    if stop_str in tail_str or stop_str in self.decoded_text:
                        self.finished_reason = FINISH_MATCHED_STR(matched=stop_str)
                        return

            # Check stop regex
            if len(self.sampling_params.stop_regex_strs) > 0:
                for stop_regex_str in self.sampling_params.stop_regex_strs:
                    if re.search(stop_regex_str, tail_str):
                        self.finished_reason = FINISHED_MATCHED_REGEX(
                            matched=stop_regex_str
                        )
                        return

    def reset_for_retract(self):
        self.prefix_indices = torch.empty((0,), dtype=torch.int64)
        self.last_node = None
        self.swa_uuid_for_lock = None
        self.extend_input_len = 0
        self.is_retracted = True
        self.input_token_logprobs = None
        self.temp_input_top_logprobs_val = None
        self.temp_input_top_logprobs_idx = None
        self.extend_logprob_start_len = 0
        self.is_chunked = 0
        self.req_pool_idx = None
        self.mamba_pool_idx = None
        self.already_computed = 0

    def offload_kv_cache(self, req_to_token_pool, token_to_kv_pool_allocator):
        token_indices = req_to_token_pool.req_to_token[
            self.req_pool_idx, : self.seqlen - 1
        ]
        self.kv_cache_cpu = token_to_kv_pool_allocator.get_cpu_copy(token_indices)

    def load_kv_cache(self, req_to_token_pool, token_to_kv_pool_allocator):
        token_indices = req_to_token_pool.req_to_token[
            self.req_pool_idx, : self.seqlen - 1
        ]
        token_to_kv_pool_allocator.load_cpu_copy(self.kv_cache_cpu, token_indices)
        del self.kv_cache_cpu

    def log_time_stats(self):
        # If overlap schedule, we schedule one decode batch ahead so this gets called twice.
        if self.has_log_time_stats is True:
            return

        if self.bootstrap_room is not None:
            prefix = f"Req Time Stats(rid={self.rid}, bootstrap_room={self.bootstrap_room}, input len={len(self.origin_input_ids)}, output len={len(self.output_ids)}, type={self.time_stats.disagg_mode_str()})"
        else:
            prefix = f"Req Time Stats(rid={self.rid}, input len={len(self.origin_input_ids)}, output len={len(self.output_ids)}, type={self.time_stats.disagg_mode_str()})"
        logger.info(f"{prefix}: {self.time_stats.convert_to_duration()}")
        self.has_log_time_stats = True

    def set_finish_with_abort(self, error_msg: str):
        if get_tensor_model_parallel_rank() == 0:
            logger.error(f"{error_msg}, {self.rid=}")
        self.multimodal_inputs = None
        self.grammar = None
        self.origin_input_ids = [0]  # set it to one token to skip the long prefill
        self.return_logprob = False
        self.finished_reason = FINISH_ABORT(
            error_msg, HTTPStatus.BAD_REQUEST, "BadRequestError"
        )

    def __repr__(self):
        return (
            f"Req(rid={self.rid}, "
            f"input_ids={self.origin_input_ids}, output_ids={self.output_ids}, "
            f"{self.grammar=}, "
            f"{self.sampling_params=})"
        )


@dataclasses.dataclass
class ScheduleBatch(ScheduleBatchDisaggregationDecodeMixin):
    """Store all information of a batch on the scheduler."""

    # Request, memory pool, and cache
    reqs: List[Req]
    req_to_token_pool: ReqToTokenPool = None
    token_to_kv_pool_allocator: BaseTokenToKVPoolAllocator = None
    tree_cache: BasePrefixCache = None
    is_hybrid: bool = False

    # Batch configs
    model_config: ModelConfig = None
    forward_mode: ForwardMode = None
    enable_overlap: bool = False
    # Tell whether the current running batch is full so that we can skip
    # the check of whether to prefill new requests.
    # This is an optimization to reduce the overhead of the prefill check.
    batch_is_full: bool = False

    # For chunked prefill in PP
    chunked_req: Optional[Req] = None

    # Sampling info
    sampling_info: SamplingBatchInfo = None

    # Batched arguments to model runner
    input_ids: torch.Tensor = None  # shape: [b], int64
    input_embeds: torch.Tensor = None  # shape: [b, hidden_size], float32
    token_type_ids: torch.Tensor = None  # shape: [b], int64
    req_pool_indices: torch.Tensor = None  # shape: [b], int64
    seq_lens: torch.Tensor = None  # shape: [b], int64
    seq_lens_cpu: torch.Tensor = None  # shape: [b], int64
    # The output locations of the KV cache
    out_cache_loc: torch.Tensor = None  # shape: [b], int64
    output_ids: torch.Tensor = None  # shape: [b], int64

    # For multimodal inputs
    multimodal_inputs: Optional[List] = None

    # The sum of all sequence lengths
    seq_lens_sum: int = None
    # The original sequence lengths, Qwen-1M related
    orig_seq_lens: torch.Tensor = None  # shape: [b], int32

    # For DP attention
    global_num_tokens: Optional[List[int]] = None
    global_num_tokens_for_logprob: Optional[List[int]] = None
    is_extend_in_batch: bool = False
    can_run_dp_cuda_graph: bool = False
    tbo_split_seq_index: Optional[int] = None
    global_forward_mode: Optional[ForwardMode] = None

    # For processing logprobs
    return_logprob: bool = False
    top_logprobs_nums: Optional[List[int]] = None
    token_ids_logprobs: Optional[List[List[int]]] = None

    # For logits and logprob post processing
    temp_scaled_logprobs: bool = False
    top_p_normalized_logprobs: bool = False

    # For extend and mixed chunekd prefill
    prefix_lens: List[int] = None
    extend_lens: List[int] = None
    extend_num_tokens: Optional[int] = None
    decoding_reqs: List[Req] = None
    extend_logprob_start_lens: List[int] = None
    # It comes empty list if logprob is not required.
    extend_input_logprob_token_ids: Optional[torch.Tensor] = None

    # For encoder-decoder architectures
    encoder_cached: Optional[List[bool]] = None
    encoder_lens: Optional[torch.Tensor] = None
    encoder_lens_cpu: Optional[List[int]] = None
    encoder_out_cache_loc: Optional[torch.Tensor] = None

    # Stream
    has_stream: bool = False

    # Has grammar
    has_grammar: bool = False

    # Device
    device: str = "cuda"

    # Speculative decoding
    spec_algorithm: SpeculativeAlgorithm = None
    # spec_info: Optional[SpecInput] = None
    spec_info: Optional[SpecInput] = None

    # Whether to return hidden states
    return_hidden_states: bool = False

    # Whether this batch is prefill-only (no token generation needed)
    is_prefill_only: bool = False

    # hicache pointer for synchronizing data loading from CPU to GPU
    hicache_consumer_index: int = -1

    @classmethod
    def init_new(
        cls,
        reqs: List[Req],
        req_to_token_pool: ReqToTokenPool,
        token_to_kv_pool_allocator: BaseTokenToKVPoolAllocator,
        tree_cache: BasePrefixCache,
        model_config: ModelConfig,
        enable_overlap: bool,
        spec_algorithm: SpeculativeAlgorithm,
        chunked_req: Optional[Req] = None,
    ):
        return_logprob = any(req.return_logprob for req in reqs)

        is_hybrid = False
        if isinstance(token_to_kv_pool_allocator, SWATokenToKVPoolAllocator):
            assert (
                tree_cache is None
                or isinstance(tree_cache, SWARadixCache)
                or isinstance(tree_cache, SWAChunkCache)
            ), "SWARadixCache or SWAChunkCache is required for SWATokenToKVPoolAllocator"
            is_hybrid = True

        return cls(
            reqs=reqs,
            req_to_token_pool=req_to_token_pool,
            token_to_kv_pool_allocator=token_to_kv_pool_allocator,
            tree_cache=tree_cache,
            is_hybrid=is_hybrid,
            model_config=model_config,
            enable_overlap=enable_overlap,
            return_logprob=return_logprob,
            has_stream=any(req.stream for req in reqs),
            has_grammar=any(req.grammar for req in reqs),
            device=req_to_token_pool.device,
            spec_algorithm=spec_algorithm,
            return_hidden_states=any(req.return_hidden_states for req in reqs),
            is_prefill_only=all(req.is_prefill_only for req in reqs),
            chunked_req=chunked_req,
        )

    def batch_size(self):
        return len(self.reqs)

    def is_empty(self):
        return len(self.reqs) == 0

    def alloc_req_slots(self, num_reqs: int, reqs: Optional[List[Req]] = None):
        if isinstance(self.req_to_token_pool, HybridReqToTokenPool):
            mamba_available_size = self.req_to_token_pool.mamba_pool.available_size()
            if mamba_available_size < num_reqs:
                if self.tree_cache is not None and isinstance(
                    self.tree_cache, MambaRadixCache
                ):
                    mamba_num = max(0, num_reqs - mamba_available_size)
                    self.tree_cache.evict_mamba(mamba_num)
            req_pool_indices = self.req_to_token_pool.alloc(num_reqs, reqs)
        else:
            req_pool_indices = self.req_to_token_pool.alloc(num_reqs)
        if req_pool_indices is None:
            raise RuntimeError(
                "alloc_req_slots runs out of memory. "
                "Please set a smaller number for `--max-running-requests`. "
                f"{self.req_to_token_pool.available_size()=}, "
                f"{num_reqs=}, "
            )
        return req_pool_indices

    def allocate_for_eagle_v2(self):
        from sglang.srt.speculative.eagle_info import EagleDraftInput
        from sglang.srt.speculative.spec_utils import assign_req_to_token_pool

        bs = self.batch_size()

        assert self.spec_info.is_draft_input()
        draft_input: EagleDraftInput = self.spec_info

        # FIXME(lsyin): now implementation does not enable over-allocation
        # Now seq_lens and allocate_lens are correct
        self.maybe_wait_verify_done()

        new_allocate_lens = self.seq_lens + EagleDraftInput.ALLOC_LEN_PER_DECODE
        num_needed_tokens = (new_allocate_lens - draft_input.allocate_lens).sum().item()
        out_cache_loc = alloc_token_slots(self.tree_cache, num_needed_tokens)

        assign_req_to_token_pool[(bs,)](
            self.req_pool_indices,
            self.req_to_token_pool.req_to_token,
            draft_input.allocate_lens,
            new_allocate_lens,
            out_cache_loc,
            self.req_to_token_pool.req_to_token.shape[1],
            next_power_of_2(bs),
        )
        draft_input.allocate_lens = new_allocate_lens

        # FIXME(lsyin): remove seq_lens_sum calculation
        self.seq_lens_cpu = self.seq_lens.cpu()
        self.seq_lens_sum = self.seq_lens_cpu.sum().item()

    def prepare_encoder_info_extend(self, input_ids: List[int], seq_lens: List[int]):
        self.encoder_lens_cpu = []
        self.encoder_cached = []

        for req in self.reqs:
            im = req.multimodal_inputs
            if im is None or im.num_image_tokens is None:
                # No image input
                self.encoder_lens_cpu.append(0)
                self.encoder_cached.append(True)
            else:
                self.encoder_lens_cpu.append(im.num_image_tokens)
                self.encoder_cached.append(
                    self.forward_mode.is_decode()
                    or len(req.prefix_indices) >= im.num_image_tokens
                )

        self.encoder_lens = torch.tensor(self.encoder_lens_cpu, dtype=torch.int64).to(
            self.device, non_blocking=True
        )

        # Strip encoder infos
        pt = 0
        decoder_out_cache_loc = []
        encoder_out_cache_loc = []
        for i, req in enumerate(self.reqs):
            encoder_len = self.encoder_lens_cpu[i]
            seq_lens[i] -= encoder_len

            if len(req.prefix_indices) < encoder_len:
                # NOTE: the encoder part should be considered as a whole
                assert len(req.prefix_indices) == 0
                input_ids[i] = input_ids[i][encoder_len:]
                encoder_out_cache_loc.append(self.out_cache_loc[pt : pt + encoder_len])
                decoder_out_cache_loc.append(
                    self.out_cache_loc[pt + encoder_len : pt + req.extend_input_len]
                )
                self.extend_lens[i] -= encoder_len
                self.extend_num_tokens -= encoder_len
            else:
                decoder_out_cache_loc.append(
                    self.out_cache_loc[pt : pt + req.extend_input_len]
                )
                self.prefix_lens[i] -= encoder_len

            pt += req.extend_input_len

        # Reassign
        self.input_ids = torch.tensor(sum(input_ids, []), dtype=torch.int64).to(
            self.device, non_blocking=True
        )
        self.seq_lens = torch.tensor(seq_lens, dtype=torch.int64).to(
            self.device, non_blocking=True
        )
        self.seq_lens_cpu = torch.tensor(seq_lens, dtype=torch.int64)

        if not decoder_out_cache_loc:
            self.out_cache_loc = torch.zeros(0, dtype=torch.int64).to(
                self.device, non_blocking=True
            )
        else:
            self.out_cache_loc = torch.cat(decoder_out_cache_loc)

        if not encoder_out_cache_loc:
            self.encoder_out_cache_loc = torch.zeros(0, dtype=torch.int64).to(
                self.device, non_blocking=True
            )
        else:
            self.encoder_out_cache_loc = torch.cat(encoder_out_cache_loc)

        assert (
            len(self.out_cache_loc) == self.extend_num_tokens
        ), f"Expected {len(self.out_cache_loc)}, got {self.extend_num_tokens}"

    def prepare_for_extend(self):
        self.forward_mode = ForwardMode.EXTEND

        # Init tensors
        reqs = self.reqs
        input_ids = [r.fill_ids[len(r.prefix_indices) :] for r in reqs]
        extend_num_tokens = sum(len(ids) for ids in input_ids)
        seq_lens = [len(r.fill_ids) for r in reqs]
        orig_seq_lens = [max(len(r.fill_ids), len(r.origin_input_ids)) for r in reqs]
        prefix_lens = [len(r.prefix_indices) for r in reqs]
        extend_lens = [r.extend_input_len for r in reqs]

        token_type_ids = [
            r.token_type_ids for r in reqs if r.token_type_ids is not None
        ]

        input_ids_tensor = torch.tensor(
            list(chain.from_iterable(input_ids)), dtype=torch.int64
        ).to(self.device, non_blocking=True)
        seq_lens_tensor = torch.tensor(seq_lens, dtype=torch.int64).to(
            self.device, non_blocking=True
        )
        seq_lens_cpu = torch.tensor(seq_lens, dtype=torch.int64)
        orig_seq_lens_tensor = torch.tensor(orig_seq_lens, dtype=torch.int32).to(
            self.device, non_blocking=True
        )

        token_type_ids_tensor = None
        if len(token_type_ids) > 0:
            token_type_ids_tensor = torch.tensor(
                sum(token_type_ids, []), dtype=torch.int64
            ).to(self.device, non_blocking=True)

        # Set batch fields needed by alloc_for_extend
        self.prefix_lens = prefix_lens
        self.extend_lens = extend_lens
        self.seq_lens = seq_lens_tensor
        self.seq_lens_cpu = seq_lens_cpu
        self.extend_num_tokens = extend_num_tokens

        # Allocate memory
        out_cache_loc, req_pool_indices_tensor, req_pool_indices = alloc_for_extend(
            self
        )

        # Set fields
        input_embeds = []
        extend_input_logprob_token_ids = []
        multimodal_inputs = []

        for i, (req, seq_len, pre_len) in enumerate(zip(reqs, seq_lens, prefix_lens)):
            req.req_pool_idx = req_pool_indices[i]
            assert seq_len - pre_len == req.extend_input_len

            # If input_embeds are available, store them
            if req.input_embeds is not None:
                # If req.input_embeds is already a list, append its content directly
                input_embeds.extend(req.input_embeds)  # Use extend to avoid nesting

            multimodal_inputs.append(req.multimodal_inputs)

            req.cached_tokens += pre_len - req.already_computed
            req.already_computed = seq_len
            req.is_retracted = False

            # Compute the relative logprob_start_len in an extend batch
            #
            # Key variables:
            # - logprob_start_len: Absolute position in full sequence where logprob computation begins
            # - extend_logprob_start_len: Relative position within current extend batch where logprob computation begins
            # - extend_input_len: Number of tokens that need to be processed in this extend batch
            #   (= len(fill_ids) - len(prefix_indices), where fill_ids = origin_input_ids + output_ids
            #    and prefix_indices are the cached/shared prefix tokens)
            #
            if req.logprob_start_len >= pre_len:
                # Optimization for prefill-only requests: When we only need logprobs at
                # positions beyond the input sequence (to score next-token likelihood), skip all
                # input logprob computation during prefill since no generation will occur.
                if self.is_prefill_only and req.logprob_start_len == len(
                    req.origin_input_ids
                ):
                    # Skip ALL input logprobs: set extend_logprob_start_len = extend_input_len
                    req.extend_logprob_start_len = req.extend_input_len
                else:
                    # Convert absolute logprob_start_len to relative extend_logprob_start_len
                    #
                    # Example: origin_input_ids=[1,2,3,4,5] (5 tokens, positions 0-4), logprob_start_len=3
                    # Regular logic: min(3-0, 5, 5-1) = min(3,5,4) = 3
                    # This means: "compute logprobs from position 3 onwards in extend batch"
                    req.extend_logprob_start_len = min(
                        req.logprob_start_len - pre_len,
                        req.extend_input_len,
                        req.seqlen - 1,
                    )
            else:
                # logprob_start_len is before the current extend batch, so start from beginning
                req.extend_logprob_start_len = 0

            if self.return_logprob:
                # Find input logprob token ids.
                # First, find a global index within origin_input_ids and slide it by 1
                # to compute input logprobs. It is because you need the next token
                # to compute input logprobs. E.g., (chunk size 2)
                #
                # input_logprobs = [1, 2, 3, 4]
                # fill_ids = [1, 2]
                # extend_input_logprob_token_id = [2, 3]
                #
                # Note that it can also overflow. In this case, we pad it with 0.
                # input_logprobs = [1, 2, 3, 4]
                # fill_ids = [3, 4]
                # extend_input_logprob_token_id = [4, 0]
                global_start_idx, global_end_idx = (
                    len(req.prefix_indices),
                    len(req.fill_ids),
                )
                # Apply logprob_start_len
                if global_start_idx < req.logprob_start_len:
                    global_start_idx = req.logprob_start_len

                logprob_token_ids = req.origin_input_ids[
                    global_start_idx + 1 : global_end_idx + 1
                ]
                extend_input_logprob_token_ids.extend(logprob_token_ids)

                # We will need req.extend_input_len - req.extend_logprob_start_len number of
                # tokens, and logprob_token_ids is for input logprob, so pad the rest of them by 0.
                extend_input_logprob_token_ids.extend(
                    [0]
                    * (
                        req.extend_input_len
                        - req.extend_logprob_start_len
                        - len(logprob_token_ids)
                    )
                )

        if self.return_logprob:
            extend_input_logprob_token_ids = torch.tensor(
                extend_input_logprob_token_ids
            )
        else:
            extend_input_logprob_token_ids = None

        self.input_ids = input_ids_tensor
        self.req_pool_indices = req_pool_indices_tensor
        self.orig_seq_lens = orig_seq_lens_tensor
        self.out_cache_loc = out_cache_loc
        self.input_embeds = (
            torch.tensor(input_embeds).to(self.device, non_blocking=True)
            if input_embeds
            else None
        )
        for mm_input in multimodal_inputs:
            if mm_input is None:
                continue
            for mm_item in mm_input.mm_items:
                pixel_values = getattr(mm_item, "feature", None)
                if isinstance(pixel_values, torch.Tensor):
                    mm_item.feature = pixel_values.to(self.device, non_blocking=True)
        self.multimodal_inputs = multimodal_inputs
        self.token_type_ids = token_type_ids_tensor
        self.seq_lens_sum = sum(seq_lens)

        if self.return_logprob:
            self.top_logprobs_nums = [r.top_logprobs_num for r in reqs]
            self.token_ids_logprobs = [r.token_ids_logprob for r in reqs]

        self.extend_logprob_start_lens = [r.extend_logprob_start_len for r in reqs]
        self.extend_input_logprob_token_ids = extend_input_logprob_token_ids

        if self.model_config.is_encoder_decoder:
            self.prepare_encoder_info_extend(input_ids, seq_lens)

        # Build sampling info
        self.sampling_info = SamplingBatchInfo.from_schedule_batch(
            self,
            self.model_config.vocab_size,
        )

    def prepare_for_split_prefill(self):
        self.prepare_for_extend()
        # For split prefill, we need to set the forward mode to SPLIT_PREFILL
        self.forward_mode = ForwardMode.SPLIT_PREFILL

    def mix_with_running(self, running_batch: "ScheduleBatch"):
        self.forward_mode = ForwardMode.MIXED
        running_bs = running_batch.batch_size()

        for req in running_batch.reqs:
            req.fill_ids = req.origin_input_ids + req.output_ids
            req.extend_input_len = 1

        input_ids = torch.cat([self.input_ids, running_batch.input_ids])
        out_cache_loc = torch.cat([self.out_cache_loc, running_batch.out_cache_loc])

        self.merge_batch(running_batch)
        self.input_ids = input_ids
        self.out_cache_loc = out_cache_loc

        # For overlap scheduler, the output_ids has one step delay
        delta = 0 if self.enable_overlap else -1

        # NOTE: prefix_indices is what has been cached, but we don't cache each decode step
        self.prefix_lens.extend(
            [
                len(r.origin_input_ids) + len(r.output_ids) + delta
                for r in running_batch.reqs
            ]
        )
        self.extend_lens.extend([1] * running_bs)
        self.extend_num_tokens += running_bs
        # TODO (lianmin): Revisit this. It should be seq_len - 1
        self.extend_logprob_start_lens.extend([0] * running_bs)

    def new_page_count_next_decode(self, selected_indices: Optional[List[int]] = None):
        page_size = self.token_to_kv_pool_allocator.page_size
        requests = (
            self.reqs
            if selected_indices is None
            else [self.reqs[i] for i in selected_indices]
        )
        if page_size == 1:
            return len(requests)
        # In the decoding phase, the length of a request's KV cache should be
        # the total length of the request minus 1
        return (
            sum(1 for req in requests if req.seqlen % page_size == 0)
            if self.enable_overlap
            else sum(1 for req in requests if (req.seqlen - 1) % page_size == 0)
        )

    def check_decode_mem(
        self, buf_multiplier=1, selected_indices: Optional[List[int]] = None
    ):
        num_tokens = (
            self.new_page_count_next_decode(selected_indices)
            * buf_multiplier
            * self.token_to_kv_pool_allocator.page_size
        )

        evict_from_tree_cache(self.tree_cache, num_tokens)
        return self._is_available_size_sufficient(num_tokens)

    def retract_decode(self, server_args: ServerArgs):
        """Retract the decoding requests when there is not enough memory."""
        sorted_indices = list(range(len(self.reqs)))

        # TODO(lsyin): improve retraction policy for radix cache
        # For spec decoding, filter_batch API can only filter
        # requests from the back, so we can only retract from the back.
        # TODO(sang): Clean up finish path and support better retract
        # policy.
        if not server_args.speculative_algorithm:
            sorted_indices.sort(
                key=lambda i: (
                    len(self.reqs[i].output_ids),
                    -len(self.reqs[i].origin_input_ids),
                ),
                reverse=True,
            )

        retracted_reqs = []
        first_iter = True
        while first_iter or (
            not self.check_decode_mem(selected_indices=sorted_indices)
        ):
            if len(sorted_indices) == 1:
                # Corner case: only one request left
                if self.is_hybrid:
                    full_available_size = (
                        self.token_to_kv_pool_allocator.full_available_size()
                    )
                    swa_available_size = (
                        self.token_to_kv_pool_allocator.swa_available_size()
                    )
                    assert (
                        full_available_size > 0 and swa_available_size > 0
                    ), f"No space left for only one request in SWA mode {full_available_size=}, {swa_available_size=}"
                else:
                    assert (
                        self.token_to_kv_pool_allocator.available_size() > 0
                    ), f"No space left for only one request, {self.token_to_kv_pool_allocator.available_size()=}"
                break

            first_iter = False
            idx = sorted_indices.pop()
            req = self.reqs[idx]
            retracted_reqs.append(req)
            # release memory and don't insert into the tree because we need the space instantly
            self.release_req(idx, len(sorted_indices), server_args)

            if len(retracted_reqs) == 0:
                # Corner case: only one request left
                raise ValueError(
                    "Failed to retract any request. No space left for only one request."
                )

        self.filter_batch(keep_indices=sorted_indices)

        # Reqs in batch are filtered
        total_decoded_tokens = sum(len(r.output_ids) for r in self.reqs)
        total_max_new_tokens = sum(r.sampling_params.max_new_tokens for r in self.reqs)

        new_estimate_ratio = (
            total_decoded_tokens
            + envs.SGLANG_RETRACT_DECODE_STEPS.get() * len(self.reqs)
        ) / total_max_new_tokens
        new_estimate_ratio = min(1.0, new_estimate_ratio)

        return retracted_reqs, new_estimate_ratio, []

    def release_req(self, idx: int, remaing_req_count: int, server_args: ServerArgs):
        req = self.reqs[idx]

        if server_args.disaggregation_mode == "decode":
            req.offload_kv_cache(
                self.req_to_token_pool, self.token_to_kv_pool_allocator
            )
        # TODO (csy): for preempted requests, we may want to insert into the tree
        self.tree_cache.cache_finished_req(req, is_insert=False)
        # NOTE(lsyin): we should use the newly evictable memory instantly.
        num_tokens = remaing_req_count * envs.SGLANG_RETRACT_DECODE_STEPS.get()
        evict_from_tree_cache(self.tree_cache, num_tokens)

        req.reset_for_retract()

    def prepare_encoder_info_decode(self):
        # Reset the encoder cached status
        self.encoder_cached = [True] * len(self.reqs)

    def prepare_for_idle(self):
        self.forward_mode = ForwardMode.IDLE
        self.input_ids = torch.empty(0, dtype=torch.int64, device=self.device)
        self.seq_lens = torch.empty(0, dtype=torch.int64, device=self.device)
        self.seq_lens_cpu = torch.empty(0, dtype=torch.int64)
        self.orig_seq_lens = torch.empty(0, dtype=torch.int32, device=self.device)
        self.out_cache_loc = torch.empty(0, dtype=torch.int64, device=self.device)
        self.req_pool_indices = torch.empty(0, dtype=torch.int32, device=self.device)
        self.seq_lens_sum = 0
        self.extend_num_tokens = 0
        self.sampling_info = SamplingBatchInfo.from_schedule_batch(
            self,
            self.model_config.vocab_size,
        )

    @property
    def is_v2_eagle(self):
        # FIXME: finally deprecate is_v2_eagle
        return self.enable_overlap and self.spec_algorithm.is_eagle()

    def prepare_for_decode(self):
        self.forward_mode = ForwardMode.DECODE
        bs = len(self.reqs)

        if self.is_v2_eagle:
            # FIXME(lsyin): make this sync optional
            self.allocate_for_eagle_v2()

        if not self.spec_algorithm.is_none():
            # if spec decoding is used, the decode batch is prepared inside
            # `forward_batch_speculative_generation` after running draft models.
            return

        if self.sampling_info.penalizer_orchestrator.is_required:
            if self.enable_overlap:
                # TODO: this can be slow, optimize this.
                delayed_output_ids = torch.tensor(
                    [
                        (
                            req.output_ids[-1]
                            if len(req.output_ids)
                            else req.origin_input_ids[-1]
                        )
                        for req in self.reqs
                    ],
                    dtype=torch.int64,
                    device=self.device,
                )
                self.sampling_info.penalizer_orchestrator.cumulate_output_tokens(
                    delayed_output_ids
                )
            else:
                self.sampling_info.penalizer_orchestrator.cumulate_output_tokens(
                    self.output_ids.to(torch.int64)
                )

        # Update fields
        self.input_ids = self.output_ids
        self.output_ids = None

        if self.model_config.is_encoder_decoder:
            self.prepare_encoder_info_decode()

        # Allocate memory
        self.out_cache_loc = alloc_for_decode(self, token_per_req=1)

        # Update seq_lens after allocation
        if self.enable_overlap:
            # Do not use in-place operations in the overlap mode
            self.seq_lens = self.seq_lens + 1
            self.seq_lens_cpu = self.seq_lens_cpu + 1
            self.orig_seq_lens = self.orig_seq_lens + 1
        else:
            # A faster in-place version
            self.seq_lens.add_(1)
            self.seq_lens_cpu.add_(1)
            self.orig_seq_lens.add_(1)
        self.seq_lens_sum += bs

    def maybe_wait_verify_done(self):
        if self.is_v2_eagle:
            from sglang.srt.speculative.eagle_info import EagleDraftInput

            draft_input: EagleDraftInput = self.spec_info
            if draft_input.verify_done is not None:
                draft_input.verify_done.synchronize()

    def filter_batch(
        self,
        chunked_req_to_exclude: Optional[Union[Req, List[Req]]] = None,
        keep_indices: Optional[List[int]] = None,
    ):
        # FIXME(lsyin): used here to get the correct seq_lens
        # The batch has been launched but we need it verified to get correct next batch info
        self.maybe_wait_verify_done()

        if keep_indices is None:
            if isinstance(chunked_req_to_exclude, Req):
                chunked_req_to_exclude = [chunked_req_to_exclude]
            elif chunked_req_to_exclude is None:
                chunked_req_to_exclude = []
            keep_indices = [
                i
                for i in range(len(self.reqs))
                if not self.reqs[i].finished()
                and self.reqs[i] not in chunked_req_to_exclude
            ]

        if keep_indices is None or len(keep_indices) == 0:
            # Filter out all requests
            self.reqs = []
            return

        if len(keep_indices) == len(self.reqs):
            # No need to filter
            return

        keep_indices_device = torch.tensor(keep_indices, dtype=torch.int64).to(
            self.device, non_blocking=True
        )

        if self.model_config.is_encoder_decoder:
            self.encoder_lens = self.encoder_lens[keep_indices_device]
            self.encoder_lens_cpu = [self.encoder_lens_cpu[i] for i in keep_indices]

        self.reqs = [self.reqs[i] for i in keep_indices]
        if self.multimodal_inputs is not None:
            self.multimodal_inputs = [self.multimodal_inputs[i] for i in keep_indices]
        self.req_pool_indices = self.req_pool_indices[keep_indices_device]
        self.seq_lens = self.seq_lens[keep_indices_device]
        self.seq_lens_cpu = self.seq_lens_cpu[keep_indices]
        self.orig_seq_lens = self.orig_seq_lens[keep_indices_device]
        self.out_cache_loc = None
        self.seq_lens_sum = self.seq_lens.sum().item()
        self.output_ids = self.output_ids[keep_indices_device]
        self.return_logprob = any(req.return_logprob for req in self.reqs)
        if self.return_logprob:
            self.top_logprobs_nums = [self.top_logprobs_nums[i] for i in keep_indices]
            self.token_ids_logprobs = [self.token_ids_logprobs[i] for i in keep_indices]
        else:
            self.top_logprobs_nums = None
            self.token_ids_logprobs = None

        self.has_stream = any(req.stream for req in self.reqs)
        self.has_grammar = any(req.grammar for req in self.reqs)

        self.sampling_info.filter_batch(keep_indices, keep_indices_device)
        if self.spec_info:
            if chunked_req_to_exclude is not None and len(chunked_req_to_exclude) > 0:
                has_been_filtered = False
            else:
                has_been_filtered = True
            self.spec_info.filter_batch(
                new_indices=keep_indices_device,
                has_been_filtered=has_been_filtered,
            )

    def merge_batch(self, other: "ScheduleBatch"):
        # NOTE: in v2 eagle mode, we do not need wait verify here because
        # 1) current batch is always prefill, whose seq_lens and allocate_lens are not a future
        # 2) other batch is always decode, which is finished in previous step

        # Penalizer orchestrator must be merged before Batch.reqs is merged. This is because
        # orchestrator.merge() depends on Batch.reqs during preparation of each penalizers, so it
        # needs to be called with pre-merged Batch.reqs.
        self.sampling_info.merge_batch(other.sampling_info)

        # Encoder-decoder infos
        if self.model_config.is_encoder_decoder:
            self.encoder_lens = torch.cat([self.encoder_lens, other.encoder_lens])
            self.encoder_lens_cpu.extend(other.encoder_lens_cpu)
        self.req_pool_indices = torch.cat(
            [self.req_pool_indices, other.req_pool_indices]
        )
        self.seq_lens = torch.cat([self.seq_lens, other.seq_lens])
        self.seq_lens_cpu = torch.cat([self.seq_lens_cpu, other.seq_lens_cpu])
        self.orig_seq_lens = torch.cat([self.orig_seq_lens, other.orig_seq_lens])
        self.out_cache_loc = None
        self.seq_lens_sum += other.seq_lens_sum
        if self.output_ids is not None:
            self.output_ids = torch.cat([self.output_ids, other.output_ids])
        if self.return_logprob and other.return_logprob:
            self.top_logprobs_nums.extend(other.top_logprobs_nums)
            self.token_ids_logprobs.extend(other.token_ids_logprobs)
        elif self.return_logprob:
            self.top_logprobs_nums.extend([0] * len(other.reqs))
            self.token_ids_logprobs.extend([None] * len(other.reqs))
        elif other.return_logprob:
            self.top_logprobs_nums = [0] * len(self.reqs) + other.top_logprobs_nums
            self.token_ids_logprobs = [None] * len(self.reqs) + other.token_ids_logprobs
        self.reqs.extend(other.reqs)
        if self.multimodal_inputs is not None:
            self.multimodal_inputs.extend(other.multimodal_inputs)

        self.return_logprob |= other.return_logprob
        self.has_stream |= other.has_stream
        self.has_grammar |= other.has_grammar
        self.return_hidden_states |= other.return_hidden_states

        if self.spec_info:
            self.spec_info.merge_batch(other.spec_info)

    def get_model_worker_batch(
        self, seq_lens_cpu_cache: Optional[torch.Tensor] = None
    ) -> ModelWorkerBatch:
        if self.forward_mode.is_decode_or_idle():
            extend_seq_lens = extend_prefix_lens = extend_logprob_start_lens = None
        else:
            extend_seq_lens = self.extend_lens
            extend_prefix_lens = self.prefix_lens
            extend_logprob_start_lens = self.extend_logprob_start_lens

        if self.sampling_info:
            if self.has_grammar:
                self.sampling_info.grammars = [req.grammar for req in self.reqs]
            else:
                self.sampling_info.grammars = None

        seq_lens_cpu = (
            seq_lens_cpu_cache if seq_lens_cpu_cache is not None else self.seq_lens_cpu
        )

        return ModelWorkerBatch(
            forward_mode=self.forward_mode,
            input_ids=self.input_ids,
            req_pool_indices=self.req_pool_indices,
            seq_lens=self.seq_lens,
            orig_seq_lens=self.orig_seq_lens,
            out_cache_loc=self.out_cache_loc,
            seq_lens_cpu=seq_lens_cpu,
            seq_lens_sum=self.seq_lens_sum,
            return_logprob=self.return_logprob,
            top_logprobs_nums=self.top_logprobs_nums,
            token_ids_logprobs=self.token_ids_logprobs,
            global_num_tokens=self.global_num_tokens,
            global_num_tokens_for_logprob=self.global_num_tokens_for_logprob,
            is_extend_in_batch=self.is_extend_in_batch,
            can_run_dp_cuda_graph=self.can_run_dp_cuda_graph,
            tbo_split_seq_index=self.tbo_split_seq_index,
            global_forward_mode=self.global_forward_mode,
            extend_num_tokens=self.extend_num_tokens,
            extend_seq_lens=extend_seq_lens,
            extend_prefix_lens=extend_prefix_lens,
            extend_logprob_start_lens=extend_logprob_start_lens,
            multimodal_inputs=self.multimodal_inputs,
            encoder_cached=self.encoder_cached,
            encoder_lens=self.encoder_lens,
            encoder_lens_cpu=self.encoder_lens_cpu,
            encoder_out_cache_loc=self.encoder_out_cache_loc,
            lora_ids=[req.lora_id for req in self.reqs],
            sampling_info=self.sampling_info,
            input_embeds=self.input_embeds,
            token_type_ids=self.token_type_ids,
            spec_algorithm=self.spec_algorithm,
            spec_info=self.spec_info,
            hicache_consumer_index=self.hicache_consumer_index,
            capture_hidden_mode=(
                CaptureHiddenMode.FULL
                if self.return_hidden_states
                else (
                    getattr(
                        self.spec_info, "capture_hidden_mode", CaptureHiddenMode.NULL
                    )
                    if self.spec_info
                    else CaptureHiddenMode.NULL
                )
            ),
            extend_input_logprob_token_ids=self.extend_input_logprob_token_ids,
            is_prefill_only=self.is_prefill_only,
        )

    def copy(self):
        # Only contain fields that will be used by process_batch_result
        return ScheduleBatch(
            reqs=self.reqs,
            model_config=self.model_config,
            forward_mode=self.forward_mode,
            out_cache_loc=self.out_cache_loc,
            return_logprob=self.return_logprob,
            decoding_reqs=self.decoding_reqs,
            spec_algorithm=self.spec_algorithm,
            global_num_tokens=self.global_num_tokens,
            global_num_tokens_for_logprob=self.global_num_tokens_for_logprob,
            can_run_dp_cuda_graph=self.can_run_dp_cuda_graph,
            is_extend_in_batch=self.is_extend_in_batch,
            is_prefill_only=self.is_prefill_only,
            seq_lens_cpu=self.seq_lens_cpu,
            enable_overlap=self.enable_overlap,
        )

    def _is_available_size_sufficient(self, num_tokens: int) -> bool:
        if self.is_hybrid:
            return (
                self.token_to_kv_pool_allocator.full_available_size() >= num_tokens
                and self.token_to_kv_pool_allocator.swa_available_size() >= num_tokens
            )
        else:
            return self.token_to_kv_pool_allocator.available_size() >= num_tokens

    def __str__(self):
        return (
            f"ScheduleBatch(forward_mode={self.forward_mode.name if self.forward_mode else 'None'}, "
            f"#req={(len(self.reqs))})"
        )


@dataclasses.dataclass
class ModelWorkerBatch:
    # The forward mode
    forward_mode: ForwardMode
    # The input ids
    input_ids: torch.Tensor
    # The indices of requests in the req_to_token_pool
    req_pool_indices: torch.Tensor
    # The sequence length
    seq_lens: torch.Tensor
    # The indices of output tokens in the token_to_kv_pool_allocator
    out_cache_loc: torch.Tensor
    # The sequence length tensor on CPU
    seq_lens_cpu: Optional[torch.Tensor]
    seq_lens_sum: int

    # For logprob
    return_logprob: bool
    top_logprobs_nums: Optional[List[int]]
    token_ids_logprobs: Optional[List[List[int]]]

    # For DP attention
    global_num_tokens: Optional[List[int]]
    global_num_tokens_for_logprob: Optional[List[int]]
    is_extend_in_batch: bool
    can_run_dp_cuda_graph: bool
    tbo_split_seq_index: Optional[int]
    global_forward_mode: Optional[ForwardMode]

    # For extend
    extend_num_tokens: Optional[int]
    extend_seq_lens: Optional[List[int]]
    extend_prefix_lens: Optional[List[int]]
    extend_logprob_start_lens: Optional[List[int]]
    extend_input_logprob_token_ids: Optional[torch.Tensor]

    # For multimodal
    multimodal_inputs: Optional[List[MultimodalInputs]]

    # For encoder-decoder
    encoder_cached: Optional[List[bool]]
    encoder_lens: Optional[torch.Tensor]
    encoder_lens_cpu: Optional[List[int]]
    encoder_out_cache_loc: Optional[torch.Tensor]

    # For LoRA
    lora_ids: Optional[List[str]]

    # Sampling info
    sampling_info: SamplingBatchInfo

    # The original sequence lengths, Qwen-1M related
    orig_seq_lens: Optional[torch.Tensor] = None

    # The input Embeds
    input_embeds: Optional[torch.Tensor] = None

    # For corss-encoder model
    token_type_ids: Optional[torch.Tensor] = None

    # Speculative decoding
    spec_algorithm: SpeculativeAlgorithm = None

    spec_info: Optional[SpecInput] = None

    # If set, the output of the batch contains the hidden states of the run.
    capture_hidden_mode: CaptureHiddenMode = None
    hicache_consumer_index: int = -1

    # Whether this batch is prefill-only (no token generation needed)
    is_prefill_only: bool = False<|MERGE_RESOLUTION|>--- conflicted
+++ resolved
@@ -609,14 +609,12 @@
         # This is used to compute the average acceptance length per request.
         self.spec_verify_ct = 0
 
-<<<<<<< HEAD
-        # The prefix cache hit rate for this request.
-        self.cache_hit_rate = 0
-=======
         # The number of accepted tokens in speculative decoding for this request.
         # This is used to compute the acceptance rate and average acceptance length per request.
         self.spec_accepted_tokens = 0
->>>>>>> 6d036468
+
+        # The prefix cache hit rate for this request.
+        self.cache_hit_rate = 0
 
         # For metrics
         self.metrics_collector = metrics_collector
