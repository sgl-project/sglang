from __future__ import annotations

import enum

from sglang.srt.model_executor.forward_batch_info import ForwardBatch

# Copyright 2023-2024 SGLang Team
# Licensed under the Apache License, Version 2.0 (the "License");
# you may not use this file except in compliance with the License.
# You may obtain a copy of the License at
#
#     http://www.apache.org/licenses/LICENSE-2.0
#
# Unless required by applicable law or agreed to in writing, software
# distributed under the License is distributed on an "AS IS" BASIS,
# WITHOUT WARRANTIES OR CONDITIONS OF ANY KIND, either express or implied.
# See the License for the specific language governing permissions and
# limitations under the License.
# ==============================================================================
"""
Store information about requests and batches.

The following is the flow of data structures for a batch:

ScheduleBatch -> ModelWorkerBatch -> ForwardBatch

- ScheduleBatch is managed by `scheduler.py::Scheduler`.
  It contains high-level scheduling data. Most of the data is on the CPU.
- ModelWorkerBatch is managed by `tp_worker.py::TpModelWorker`.
  It is a subset of `ScheduleBatch` that only contains data related to the model forward on GPU.
  It will be transformed from CPU scheduler to GPU model runner.
- ForwardBatch is managed by `model_runner.py::ModelRunner`.
  It contains low-level tensor data. Most of the data consists of GPU tensors.

TODO(lmzheng): ModelWorkerBatch seems a bit redundant and we consider removing it in the future.
"""

import copy
import dataclasses
import logging
import re
import time
from enum import Enum, auto
from http import HTTPStatus
from itertools import chain
from typing import TYPE_CHECKING, Any, List, Optional, Set, Tuple, Union

import numpy as np
import torch

from sglang.srt.constrained.base_grammar_backend import BaseGrammarObject
from sglang.srt.disaggregation.base import BaseKVSender
from sglang.srt.disaggregation.decode_schedule_batch_mixin import (
    ScheduleBatchDisaggregationDecodeMixin,
)
from sglang.srt.disaggregation.utils import DisaggregationMode
from sglang.srt.distributed.parallel_state import get_tensor_model_parallel_rank
from sglang.srt.environ import envs
from sglang.srt.mem_cache.allocator import (
    BaseTokenToKVPoolAllocator,
    SWATokenToKVPoolAllocator,
)
from sglang.srt.mem_cache.base_prefix_cache import BasePrefixCache
from sglang.srt.mem_cache.chunk_cache import SWAChunkCache
from sglang.srt.mem_cache.common import (
    alloc_for_decode,
    alloc_for_extend,
    evict_from_tree_cache,
)
from sglang.srt.mem_cache.mamba_radix_cache import MambaRadixCache
from sglang.srt.mem_cache.memory_pool import ReqToTokenPool
from sglang.srt.mem_cache.radix_cache import RadixKey
from sglang.srt.mem_cache.swa_radix_cache import SWARadixCache
from sglang.srt.metrics.collector import SchedulerMetricsCollector, TimeStats
from sglang.srt.model_executor.forward_batch_info import (
    CaptureHiddenMode,
    ForwardBatch,
    ForwardMode,
)
from sglang.srt.sampling.sampling_batch_info import SamplingBatchInfo
from sglang.srt.sampling.sampling_params import SamplingParams
from sglang.srt.server_args import ServerArgs, get_global_server_args
from sglang.srt.utils import flatten_nested_list

if TYPE_CHECKING:
    from sglang.srt.configs.model_config import ModelConfig
    from sglang.srt.speculative.eagle_info import EagleDraftInput
    from sglang.srt.speculative.spec_info import SpecInput, SpeculativeAlgorithm

INIT_INCREMENTAL_DETOKENIZATION_OFFSET = 5


logger = logging.getLogger(__name__)


class BaseFinishReason:
    def __init__(self, is_error: bool = False):
        self.is_error = is_error

    def to_json(self):
        raise NotImplementedError()


class FINISH_MATCHED_TOKEN(BaseFinishReason):
    def __init__(self, matched: Union[int, List[int]]):
        super().__init__()
        self.matched = matched

    def to_json(self):
        return {
            "type": "stop",  # to match OpenAI API's return value
            "matched": self.matched,
        }


class FINISH_MATCHED_STR(BaseFinishReason):
    def __init__(self, matched: str):
        super().__init__()
        self.matched = matched

    def to_json(self):
        return {
            "type": "stop",  # to match OpenAI API's return value
            "matched": self.matched,
        }


class FINISHED_MATCHED_REGEX(BaseFinishReason):
    def __init__(self, matched: str):
        super().__init__()
        self.matched = matched

    def to_json(self):
        return {
            "type": "stop",  # to match OpenAI API's return value
            "matched": self.matched,
        }


class FINISH_LENGTH(BaseFinishReason):
    def __init__(self, length: int):
        super().__init__()
        self.length = length

    def to_json(self):
        return {
            "type": "length",  # to match OpenAI API's return value
            "length": self.length,
        }


class FINISH_ABORT(BaseFinishReason):
    def __init__(self, message=None, status_code=None, err_type=None):
        super().__init__(is_error=True)
        self.message = message or "Aborted"
        self.status_code = status_code
        self.err_type = err_type

    def to_json(self):
        return {
            "type": "abort",
            "message": self.message,
            "status_code": self.status_code,
            "err_type": self.err_type,
        }


class Modality(Enum):
    IMAGE = auto()
    MULTI_IMAGES = auto()
    VIDEO = auto()
    AUDIO = auto()

    @staticmethod
    def from_str(modality_str: str):
        try:
            return Modality[modality_str.upper()]
        except KeyError:
            raise ValueError(
                f"Invalid modality string: {modality_str}. Valid modalities are: {[m.name for m in Modality]}"
            )

    @staticmethod
    def all():
        return [Modality.IMAGE, Modality.VIDEO, Modality.AUDIO]


@dataclasses.dataclass
class MultimodalDataItem:
    """
    One MultimodalDataItem contains all inputs for one modality.
    For example, if there are 3 images and 1 audio inputs, there will be 2 MultimodalDataItem.
    One for images and one for audio.

    We put the common fields first and the model-specific fields in model_specific_data.
    """

    modality: Modality
    hash: int = None
    pad_value: int = None
    offsets: Optional[list] = None

    # the raw features returned by processor, e.g. pixel_values or audio_features
    feature: Union[torch.Tensor, np.ndarray] = None
    # the precomputed embeddings, passed as final encoder embeddings
    # One and only one of the feature and precomputed_embeddings will be empty
    precomputed_embeddings: Optional[Union[torch.Tensor, np.ndarray]] = None

    # Model-specific data stored in a dictionary
    model_specific_data: dict[str, Any] = dataclasses.field(default_factory=dict)

    def __getattr__(self, name: str):
        if (
            "model_specific_data" in self.__dict__
            and name in self.__dict__["model_specific_data"]
        ):
            return self.__dict__["model_specific_data"][name]
        else:
            raise AttributeError(
                f"'{self.__class__.__name__}' object has no attribute '{name}'"
            )

    def __setitem__(self, key: str, value: Any):
        if key in self.__dict__:
            self.__dict__[key] = value
        else:
            self.model_specific_data[key] = value

    def set(self, key: str, value: Any):
        self.__setitem__(key, value)

    @staticmethod
    def is_empty_list(l):
        if l is None:
            return True
        return len([item for item in flatten_nested_list(l) if item is not None]) == 0

    def set_pad_value(self):
        """
        Set the pad value after first hashing the data
        """
        from sglang.srt.managers.mm_utils import hash_feature

        if self.hash is None:
            if self.feature is not None:
                hashed_feature = self.feature
            else:
                hashed_feature = self.precomputed_embeddings
            self.hash = hash_feature(hashed_feature)
        assert self.hash is not None
        self.pad_value = self.hash % (1 << 30)

    def is_modality(self, modality: Modality) -> bool:
        return self.modality == modality

    def is_audio(self):
        return self.modality == Modality.AUDIO

    def is_image(self):
        return self.modality in [Modality.IMAGE, Modality.MULTI_IMAGES]

    def is_video(self):
        return self.modality == Modality.VIDEO

    def is_valid(self) -> bool:
        return self.is_image() or self.is_video() or self.is_audio()

    def validate(self):
        ...
        # TODO

    @staticmethod
    def from_dict(obj: dict):
        kwargs = dict(obj)
        modality = kwargs.pop("modality")
        if isinstance(modality, str):
            modality = Modality[modality]
        ret = MultimodalDataItem(modality=modality, **kwargs)
        ret.validate()
        return ret

    def merge(self, other):
        self.feature += other.feature
        self.offsets += other.offsets
        self.hash = hash((self.hash, other.hash))
        self.set_pad_value()


@dataclasses.dataclass
class MultimodalInputs:
    """The multimodal data related inputs."""

    # items of data
    mm_items: List[MultimodalDataItem]
    image_pad_len: Optional[list] = None
    num_image_tokens: Optional[int] = None

    # image
    im_token_id: Optional[int] = None
    im_start_id: Optional[int] = None
    im_end_id: Optional[int] = None
    slice_start_id: Optional[int] = None
    slice_end_id: Optional[int] = None

    # video
    video_token_id: Optional[int] = None

    # audio
    audio_token_id: Optional[int] = None
    audio_start_id: Optional[int] = None
    audio_end_id: Optional[int] = None

    # QWen2-VL related
    mrope_positions: Optional[torch.Tensor] = None
    mrope_position_delta: Optional[torch.Tensor] = None

    @staticmethod
    def from_dict(obj: dict):
        ret = MultimodalInputs(
            mm_items=obj["mm_items"],
        )

        assert isinstance(ret.mm_items, list)
        ret.mm_items = [item for item in ret.mm_items if item.is_valid()]
        for item in ret.mm_items:
            item.set_pad_value()

        optional_args = [
            "mrope_positions",
            "mrope_position_delta",
            "im_token_id",
            "im_start_id",
            "im_end_id",
            "video_token_id",
            "slice_start_id",
            "slice_end_id",
            "audio_start_id",
            "audio_end_id",
            "audio_token_id",
        ]
        for arg in optional_args:
            if arg in obj:
                setattr(ret, arg, obj[arg])

        return ret

    def contains_image_inputs(self) -> bool:
        return any(item.is_image() for item in self.mm_items)

    def contains_video_inputs(self) -> bool:
        return any(item.is_video() for item in self.mm_items)

    def contains_audio_inputs(self) -> bool:
        return any(item.is_audio() for item in self.mm_items)

    def contains_mm_input(self) -> bool:
        return any(True for item in self.mm_items if item.is_valid())

    def merge(self, other: MultimodalInputs):
        """
        merge image inputs when requests are being merged
        """

        # args needed to be merged
        optional_args = [
            "mm_items",
            "image_pad_len",
        ]
        for arg in optional_args:
            self_arg = getattr(self, arg, None)
            if self_arg is not None:
                setattr(self, arg, self_arg + getattr(other, arg))

        mrope_positions = self.mrope_positions
        if mrope_positions is not None:
            if other.mrope_positions is None:
                self.mrope_positions = mrope_positions
            else:
                self.mrope_positions = torch.cat(
                    [self.mrope_positions, other.mrope_positions], dim=1
                )

        mrope_position_delta = self.mrope_position_delta
        if mrope_position_delta is not None:
            if other.mrope_position_delta is None:
                self.mrope_position_delta = mrope_position_delta
            else:
                self.mrope_position_delta = torch.cat(
                    [self.mrope_position_delta, other.mrope_position_delta], dim=0
                )

        for key, val in other.__dict__.items():
            if "_id" in key:
                # set token_ids
                if getattr(self, key, None) is None:
                    setattr(self, key, getattr(other, key, None))
        # other args would be kept intact


class RequestStage(str, enum.Enum):
    # Tokenizer
    TOKENIZE = "tokenize"
    TOKENIZER_DISPATCH = "dispatch"

    # DP controller
    DC_DISPATCH = "dc_dispatch"

    # common/non-disaggregation
    PREFILL_WAITING = "prefill_waiting"
    REQUEST_PROCESS = "request_process"
    DECODE_LOOP = "decode_loop"
    PREFILL_FORWARD = "prefill_forward"
    PREFILL_CHUNKED_FORWARD = "chunked_prefill"

    # disaggregation prefill
    PREFILL_PREPARE = "prefill_prepare"
    PREFILL_BOOTSTRAP = "prefill_bootstrap"
    PREFILL_TRANSFER_KV_CACHE = "prefill_transfer_kv_cache"

    # disaggregation decode
    DECODE_PREPARE = "decode_prepare"
    DECODE_BOOTSTRAP = "decode_bootstrap"
    DECODE_WAITING = "decode_waiting"
    DECODE_TRANSFERRED = "decode_transferred"
    DECODE_FAKE_OUTPUT = "fake_output"
    DECODE_QUICK_FINISH = "quick_finish"


class Req:
    """The input and output status of a request."""

    def __init__(
        self,
        rid: str,
        origin_input_text: str,
        origin_input_ids: List[int],
        sampling_params: SamplingParams,
        return_logprob: bool = False,
        top_logprobs_num: int = 0,
        token_ids_logprob: List[int] = None,
        stream: bool = False,
        origin_input_ids_unpadded: Optional[Tuple[int]] = None,
        lora_id: Optional[str] = None,
        input_embeds: Optional[List[List[float]]] = None,
        token_type_ids: List[int] = None,
        session_id: Optional[str] = None,
        custom_logit_processor: Optional[str] = None,
        return_hidden_states: bool = False,
        eos_token_ids: Optional[Set[int]] = None,
        bootstrap_host: Optional[str] = None,
        bootstrap_port: Optional[int] = None,
        bootstrap_room: Optional[int] = None,
        disagg_mode: Optional[DisaggregationMode] = None,
        data_parallel_rank: Optional[int] = None,
        vocab_size: Optional[int] = None,
        priority: Optional[int] = None,
        metrics_collector: Optional[SchedulerMetricsCollector] = None,
        extra_key: Optional[str] = None,
        dimensions: Optional[int] = None,
        http_worker_ipc: Optional[str] = None,
    ):
        # Input and output info
        self.rid = rid
        self.origin_input_text = origin_input_text
        self.origin_input_ids_unpadded = (
            origin_input_ids_unpadded
            if origin_input_ids_unpadded
            else origin_input_ids  # Before image padding
        )
        self.origin_input_ids = origin_input_ids
        # Each decode stage's output ids
        self.output_ids = []
        # fill_ids = origin_input_ids + output_ids. Updated if chunked.
        self.fill_ids = []
        self.session_id = session_id
        self.input_embeds = input_embeds

        # for corss-endoder model
        self.token_type_ids = token_type_ids

        # The length of KV that have been removed in local attention chunked prefill
        self.evicted_seqlen_local = 0

        # For multi-http worker
        self.http_worker_ipc = http_worker_ipc

        # Sampling info
        if isinstance(sampling_params.custom_params, dict):
            sampling_params = copy.copy(sampling_params)
            sampling_params.custom_params = sampling_params.custom_params | {
                "__req__": self
            }
        self.sampling_params = sampling_params
        self.custom_logit_processor = custom_logit_processor
        self.return_hidden_states = return_hidden_states

        # extra key for classifying the request (e.g. cache_salt)
        if lora_id is not None:
            extra_key = (
                extra_key or ""
            ) + lora_id  # lora_id is concatenated to the extra key

        self.extra_key = extra_key
        self.lora_id = lora_id

        # Memory pool info
        self.req_pool_idx: Optional[int] = None
        self.mamba_pool_idx: Optional[torch.Tensor] = None  # shape (1)

        # Check finish
        self.tokenizer = None
        self.finished_reason = None
        # finished position (in output_ids), used when checking stop conditions with speculative decoding
        self.finished_len = None
        # Whether this request has finished output
        self.finished_output = None
        # If we want to abort the request in the middle of the event loop, set this to true
        # Note: We should never set finished_reason in the middle, the req will get filtered and never respond
        self.to_abort = False
        # This carries the error message for `.to_abort` and will be attached to the finished_reason at the end of the event loop
        self.to_abort_message: str = None
        self.stream = stream
        self.eos_token_ids = eos_token_ids
        self.vocab_size = vocab_size
        self.priority = priority

        # For incremental decoding
        # ----- | --------- read_ids -------|
        # ----- |   surr_ids  |
        # xxxxx | xxxxxxxxxxx | xxxxxxxxxxx |
        # ----- ^ ----------- ^ ----------- ^
        # ----- 1 ----------- 2 ----------- 3
        # 1: surr_offset
        # 2: read_offset
        # 3: last token
        self.surr_offset = None  # Surrounding offset to defeat the cleanup algorithm
        self.read_offset = None
        self.decoded_text = ""

        # For multimodal inputs
        self.multimodal_inputs: Optional[MultimodalInputs] = None

        # Prefix info
        # The indices to kv cache for the shared prefix.
        self.prefix_indices: torch.Tensor = torch.empty((0,), dtype=torch.int64)
        # Number of tokens to run prefill.
        self.extend_input_len = 0
        # The relative logprob_start_len in an extend batch
        self.extend_logprob_start_len = 0
        self.last_node: Any = None
        self.last_host_node: Any = None
        self.host_hit_length = 0
        # The node to lock until for swa radix tree lock ref
        self.swa_uuid_for_lock: Optional[int] = None
        # The prefix length of the last prefix matching
        self.last_matched_prefix_len: int = 0

        # Whether or not if it is chunked. It increments whenever
        # it is chunked, and decrement whenever chunked request is
        # processed.
        self.is_chunked = 0

        # For retraction
        self.is_retracted = False

        # Incremental streamining
        self.send_token_offset: int = 0
        self.send_decode_id_offset: int = 0
        # TODO (Byron): send_output_token_logprobs_offset and send_decode_id_offset can be different in disaggregation mode
        # because the decode server does not have the first output token logprobs
        self.send_output_token_logprobs_offset: int = 0

        # Logprobs (arguments)
        self.return_logprob = return_logprob
        # Start index to compute logprob from.
        self.logprob_start_len = 0
        self.top_logprobs_num = top_logprobs_num
        self.token_ids_logprob = token_ids_logprob
        self.temp_scaled_logprobs = False
        self.top_p_normalized_logprobs = False

        # Logprobs (return values)
        # True means the input logprob has been already sent to detokenizer.
        self.input_logprob_sent: bool = False
        self.input_token_logprobs_val: Optional[List[float]] = None
        self.input_token_logprobs_idx: Optional[List[int]] = None
        self.input_top_logprobs_val: Optional[List[float]] = None
        self.input_top_logprobs_idx: Optional[List[int]] = None
        self.input_token_ids_logprobs_val: Optional[List[float]] = None
        self.input_token_ids_logprobs_idx: Optional[List[int]] = None
        # Temporary holder to store input_token_logprobs.
        self.input_token_logprobs: Optional[List[Tuple[int]]] = None
        self.temp_input_top_logprobs_val: Optional[List[torch.Tensor]] = None
        self.temp_input_top_logprobs_idx: Optional[List[int]] = None
        self.temp_input_token_ids_logprobs_val: Optional[List[float]] = None
        self.temp_input_token_ids_logprobs_idx: Optional[List[int]] = None

        if return_logprob:
            # shape: (bs, 1)
            self.output_token_logprobs_val = []
            self.output_token_logprobs_idx = []
            # shape: (bs, k)
            self.output_top_logprobs_val = []
            self.output_top_logprobs_idx = []
            # Can contain either lists or GPU tensors (delayed copy optimization for prefill-only scoring)
            self.output_token_ids_logprobs_val: List[
                Union[List[float], torch.Tensor]
            ] = []
            self.output_token_ids_logprobs_idx = []
        else:
            self.output_token_logprobs_val = self.output_token_logprobs_idx = (
                self.output_top_logprobs_val
            ) = self.output_top_logprobs_idx = self.output_token_ids_logprobs_val = (
                self.output_token_ids_logprobs_idx
            ) = None
        self.hidden_states: List[List[float]] = []
        self.hidden_states_tensor = None  # Note: use tensor instead of list to transfer hidden_states when PD + MTP
        self.output_topk_p = None
        self.output_topk_index = None

        # Embedding (return values)
        self.embedding = None

        # Constrained decoding
        self.grammar: Optional[BaseGrammarObject] = None
        self.grammar_wait_ct = 0

        # The number of cached tokens that were already cached in the KV cache
        self.cached_tokens = 0
        self.already_computed = 0

        # The number of verification forward passes in the speculative decoding.
        # This is used to compute the average acceptance length per request.
        self.spec_verify_ct = 0

        # The number of accepted tokens in speculative decoding for this request.
        # This is used to compute the acceptance rate and average acceptance length per request.
        self.spec_accepted_tokens = 0

        # The number of times this request has been retracted / preempted.
        self.retraction_count = 0

        # For metrics
        self.metrics_collector = metrics_collector
        self.time_stats: TimeStats = TimeStats(disagg_mode=disagg_mode)
        self.has_log_time_stats: bool = False
        self.last_tic = time.monotonic()

        # For disaggregation
        self.bootstrap_host: str = bootstrap_host
        self.bootstrap_port: Optional[int] = bootstrap_port
        self.bootstrap_room: Optional[int] = bootstrap_room
        self.disagg_kv_sender: Optional[BaseKVSender] = None

        # For data parallel rank routing
        self.data_parallel_rank: Optional[int] = data_parallel_rank

        # the start index of the sent kv cache
        # We want to send it chunk by chunk for chunked prefill.
        # After every chunk forward, we do the following:
        # kv_send(req.input_ids[req.start_send_idx:len(req.fill_ids)])
        # start_send_idx = len(req.fill_ids)
        self.start_send_idx: int = 0

        # For overlap schedule, we delay the kv transfer until `process_batch_result_disagg_prefill` rather than `process_prefill_chunk` in non-overlap
        # This is because kv is not ready in `process_prefill_chunk`.
        # We use `tmp_end_idx` to store the end index of the kv cache to send.
        self.tmp_end_idx: int = -1
        self.metadata_buffer_index: int = -1

        # For Matryoshka embeddings
        self.dimensions = dimensions

    @property
    def seqlen(self):
        return len(self.origin_input_ids) + len(self.output_ids)

    @property
    def is_prefill_only(self) -> bool:
        """Check if this request is prefill-only (no token generation needed)."""
        # NOTE: when spec is enabled, prefill_only optimizations are disabled

        spec_alg = get_global_server_args().speculative_algorithm
        return self.sampling_params.max_new_tokens == 0 and spec_alg is None

    @property
    def output_ids_through_stop(self) -> List[int]:
        """Get the output ids through the stop condition. Stop position is included."""
        if self.finished_len is not None:
            return self.output_ids[: self.finished_len]
        return self.output_ids

    def add_latency(self, stage: RequestStage):
        if self.metrics_collector is None:
            return

        now = time.monotonic()
        self.metrics_collector.observe_per_stage_req_latency(
            stage.value, now - self.last_tic
        )
        self.last_tic = now

    def extend_image_inputs(self, image_inputs):
        if self.multimodal_inputs is None:
            self.multimodal_inputs = image_inputs
        else:
            self.multimodal_inputs.merge(image_inputs)

    def finished(self) -> bool:
        # Whether request reached finished condition
        return self.finished_reason is not None

    def init_next_round_input(self, tree_cache: Optional[BasePrefixCache] = None):
        self.fill_ids = self.origin_input_ids + self.output_ids
        input_len = len(self.fill_ids)
        # NOTE: the matched length is at most 1 less than the input length to enable logprob computation
        max_prefix_len = input_len - 1
        if self.return_logprob:
            max_prefix_len = min(max_prefix_len, self.logprob_start_len)
        max_prefix_len = max(max_prefix_len, 0)
        token_ids = self.fill_ids[:max_prefix_len]

        if tree_cache is not None:
            (
                self.prefix_indices,
                self.last_node,
                self.last_host_node,
                self.host_hit_length,
            ) = tree_cache.match_prefix(
                key=RadixKey(token_ids=token_ids, extra_key=self.extra_key),
                **(
                    {"req": self, "cow_mamba": True}
                    if isinstance(tree_cache, MambaRadixCache)
                    else {}
                ),
            )
            self.last_matched_prefix_len = len(self.prefix_indices)
        self.extend_input_len = len(self.fill_ids) - len(self.prefix_indices)

    # Based on https://github.com/vllm-project/vllm/blob/7a64d24aad69e4d2548aa0bf528d9fe63428ab01/vllm/transformers_utils/detokenizer.py#L194-L313
    def init_incremental_detokenize(self):
        first_iter = self.surr_offset is None or self.read_offset is None

        output_ids = self.output_ids_through_stop

        if first_iter:
            self.read_offset = len(self.origin_input_ids_unpadded)
            self.surr_offset = max(
                self.read_offset - INIT_INCREMENTAL_DETOKENIZATION_OFFSET, 0
            )
            self.surr_and_decode_ids = (
                self.origin_input_ids_unpadded[self.surr_offset :] + output_ids
            )
            self.cur_decode_ids_len = len(output_ids)
        else:
            self.surr_and_decode_ids.extend(output_ids[self.cur_decode_ids_len :])
            self.cur_decode_ids_len = len(output_ids)

        return self.surr_and_decode_ids, self.read_offset - self.surr_offset

    def tail_str(self) -> str:
        # Check stop strings and stop regex patterns together
        if (
            len(self.sampling_params.stop_strs) > 0
            or len(self.sampling_params.stop_regex_strs) > 0
        ):
            max_len_tail_str = max(
                self.sampling_params.stop_str_max_len + 1,
                self.sampling_params.stop_regex_max_len + 1,
            )

        tail_len = min((max_len_tail_str + 1), len(self.output_ids))
        return self.tokenizer.decode(self.output_ids[-tail_len:])

    def check_match_stop_str_prefix(self) -> bool:
        """
        Check if the suffix of tail_str overlaps with any stop_str prefix
        """
        if not self.sampling_params.stop_strs:
            return False

        tail_str = self.tail_str()

        # Early return if tail_str is empty
        if not tail_str:
            return False

        for stop_str in self.sampling_params.stop_strs:
            if not stop_str:
                continue
            # Check if stop_str is contained in tail_str (fastest check first)
            if stop_str in tail_str:
                return True

            # Check if tail_str suffix matches stop_str prefix
            # Only check if stop_str is not empty, it's for stream output
            min_len = min(len(tail_str), len(stop_str))
            for i in range(1, min_len + 1):
                if tail_str[-i:] == stop_str[:i]:
                    return True

        return False

    def _check_token_based_finish(self, new_accepted_tokens: List[int]) -> bool:
        if self.sampling_params.ignore_eos:
            return False

        # Check stop token ids
        matched_eos = False

        for i, token_id in enumerate(new_accepted_tokens):
            if self.sampling_params.stop_token_ids:
                matched_eos |= token_id in self.sampling_params.stop_token_ids
            if self.eos_token_ids:
                matched_eos |= token_id in self.eos_token_ids
            if self.tokenizer is not None:
                matched_eos |= token_id == self.tokenizer.eos_token_id
                if self.tokenizer.additional_stop_token_ids:
                    matched_eos |= token_id in self.tokenizer.additional_stop_token_ids
            if matched_eos:
                self.finished_reason = FINISH_MATCHED_TOKEN(matched=token_id)
                matched_pos = len(self.output_ids) - len(new_accepted_tokens) + i
                self.finished_len = matched_pos + 1
                return True

        return False

    def _check_str_based_finish(self):
        if (
            len(self.sampling_params.stop_strs) > 0
            or len(self.sampling_params.stop_regex_strs) > 0
        ):
            tail_str = self.tail_str()

            # Check stop strings
            if len(self.sampling_params.stop_strs) > 0:
                for stop_str in self.sampling_params.stop_strs:
                    if stop_str in tail_str or stop_str in self.decoded_text:
                        self.finished_reason = FINISH_MATCHED_STR(matched=stop_str)
                        return True

            # Check stop regex
            if len(self.sampling_params.stop_regex_strs) > 0:
                for stop_regex_str in self.sampling_params.stop_regex_strs:
                    if re.search(stop_regex_str, tail_str):
                        self.finished_reason = FINISHED_MATCHED_REGEX(
                            matched=stop_regex_str
                        )
                        return True

        return False

    def _check_vocab_boundary_finish(self, new_accepted_tokens: List[int] = None):
        for i, token_id in enumerate(new_accepted_tokens):
            if token_id > self.vocab_size or token_id < 0:
                offset = len(self.output_ids) - len(new_accepted_tokens) + i
                if self.sampling_params.stop_token_ids:
                    self.output_ids[offset] = next(
                        iter(self.sampling_params.stop_token_ids)
                    )
                if self.eos_token_ids:
                    self.output_ids[offset] = next(iter(self.eos_token_ids))
                self.finished_reason = FINISH_MATCHED_STR(matched="NaN happened")
                self.finished_len = offset + 1
                return True

        return False

    def check_finished(self, new_accepted_len: int = 1):
        if self.finished():
            return

        if self.to_abort:
            self.finished_reason = FINISH_ABORT(
                message=self.to_abort_message,
            )
            return

        if len(self.output_ids) >= self.sampling_params.max_new_tokens:
            self.finished_reason = FINISH_LENGTH(
                length=self.sampling_params.max_new_tokens
            )
            self.finished_len = self.sampling_params.max_new_tokens
            return

        if self.grammar is not None:
            if self.grammar.is_terminated():
                self.finished_reason = FINISH_MATCHED_TOKEN(matched=self.output_ids[-1])
                return

        new_accepted_tokens = self.output_ids[-new_accepted_len:]

        if self._check_token_based_finish(new_accepted_tokens):
            return

        if self._check_vocab_boundary_finish(new_accepted_tokens):
            return

        if self._check_str_based_finish():
            return

    def reset_for_retract(self):
        # Increment retraction count before resetting other state. We should not reset this
        # since we are tracking the total number of retractions for each request.
        self.retraction_count += 1

        self.prefix_indices = torch.empty((0,), dtype=torch.int64)
        self.last_node = None
        self.swa_uuid_for_lock = None
        self.extend_input_len = 0
        self.is_retracted = True
        self.input_token_logprobs = None
        self.temp_input_top_logprobs_val = None
        self.temp_input_top_logprobs_idx = None
        self.extend_logprob_start_len = 0
        self.is_chunked = 0
        self.mamba_pool_idx = None
        self.already_computed = 0

    def offload_kv_cache(self, req_to_token_pool, token_to_kv_pool_allocator):
        token_indices = req_to_token_pool.req_to_token[
            self.req_pool_idx, : self.seqlen - 1
        ]
        self.kv_cache_cpu = token_to_kv_pool_allocator.get_cpu_copy(token_indices)

    def load_kv_cache(self, req_to_token_pool, token_to_kv_pool_allocator):
        token_indices = req_to_token_pool.req_to_token[
            self.req_pool_idx, : self.seqlen - 1
        ]
        token_to_kv_pool_allocator.load_cpu_copy(self.kv_cache_cpu, token_indices)
        del self.kv_cache_cpu

    def log_time_stats(self):
        # If overlap schedule, we schedule one decode batch ahead so this gets called twice.
        if self.has_log_time_stats is True:
            return

        if self.bootstrap_room is not None:
            prefix = f"Req Time Stats(rid={self.rid}, bootstrap_room={self.bootstrap_room}, input len={len(self.origin_input_ids)}, output len={len(self.output_ids)}, type={self.time_stats.disagg_mode_str()})"
        else:
            prefix = f"Req Time Stats(rid={self.rid}, input len={len(self.origin_input_ids)}, output len={len(self.output_ids)}, type={self.time_stats.disagg_mode_str()})"
        logger.info(f"{prefix}: {self.time_stats.convert_to_duration()}")
        self.has_log_time_stats = True

    def set_finish_with_abort(self, error_msg: str):
        if get_tensor_model_parallel_rank() == 0:
            logger.error(f"{error_msg}, {self.rid=}")
        self.multimodal_inputs = None
        self.grammar = None
        self.origin_input_ids = [0]  # set it to one token to skip the long prefill
        self.return_logprob = False
        self.finished_reason = FINISH_ABORT(
            error_msg, HTTPStatus.BAD_REQUEST, "BadRequestError"
        )

    def __repr__(self):
        return (
            f"Req(rid={self.rid}, "
            f"input_ids={self.origin_input_ids}, output_ids={self.output_ids}, "
            f"{self.grammar=}, "
            f"{self.sampling_params=})"
        )


@dataclasses.dataclass
class ScheduleBatch(ScheduleBatchDisaggregationDecodeMixin):
    """Store all information of a batch on the scheduler."""

    # Request, memory pool, and cache
    reqs: List[Req]
    req_to_token_pool: ReqToTokenPool = None
    token_to_kv_pool_allocator: BaseTokenToKVPoolAllocator = None
    tree_cache: BasePrefixCache = None
    is_hybrid: bool = False

    # Batch configs
    model_config: ModelConfig = None
    forward_mode: ForwardMode = None
    enable_overlap: bool = False
    # Tell whether the current running batch is full so that we can skip
    # the check of whether to prefill new requests.
    # This is an optimization to reduce the overhead of the prefill check.
    batch_is_full: bool = False

    # For chunked prefill in PP
    chunked_req: Optional[Req] = None

    # Sampling info
    sampling_info: SamplingBatchInfo = None

    # Batched arguments to model runner
    input_ids: torch.Tensor = None  # shape: [b], int64
    input_embeds: torch.Tensor = None  # shape: [b, hidden_size], float32
    token_type_ids: torch.Tensor = None  # shape: [b], int64
    req_pool_indices: torch.Tensor = None  # shape: [b], int64
    seq_lens: torch.Tensor = None  # shape: [b], int64
    seq_lens_cpu: torch.Tensor = None  # shape: [b], int64
    # The output locations of the KV cache
    out_cache_loc: torch.Tensor = None  # shape: [b], int64
    output_ids: torch.Tensor = None  # shape: [b], int64

    # For multimodal inputs
    multimodal_inputs: Optional[List] = None

    # The sum of all sequence lengths
    seq_lens_sum: int = None
    # The original sequence lengths, Qwen-1M related
    orig_seq_lens: torch.Tensor = None  # shape: [b], int32

    # For DP attention
    global_num_tokens: Optional[List[int]] = None
    global_num_tokens_for_logprob: Optional[List[int]] = None
    is_extend_in_batch: bool = False
    can_run_dp_cuda_graph: bool = False
    tbo_split_seq_index: Optional[int] = None
    global_forward_mode: Optional[ForwardMode] = None

    # For processing logprobs
    return_logprob: bool = False
    top_logprobs_nums: Optional[List[int]] = None
    token_ids_logprobs: Optional[List[List[int]]] = None

    # For logits and logprob post processing
    temp_scaled_logprobs: bool = False
    top_p_normalized_logprobs: bool = False

    # For extend and mixed chunekd prefill
    prefix_lens: List[int] = None
    extend_lens: List[int] = None
    extend_num_tokens: Optional[int] = None
    decoding_reqs: List[Req] = None
    extend_logprob_start_lens: List[int] = None
    # It comes empty list if logprob is not required.
    extend_input_logprob_token_ids: Optional[torch.Tensor] = None

    # For encoder-decoder architectures
    encoder_cached: Optional[List[bool]] = None
    encoder_lens: Optional[torch.Tensor] = None
    encoder_lens_cpu: Optional[List[int]] = None
    encoder_out_cache_loc: Optional[torch.Tensor] = None

<<<<<<< HEAD
=======
    # For matryoshka embeddings
    dimensions: Optional[list[int]] = None

>>>>>>> 64cf868e
    # For split prefill
    split_index: int = 0
    split_prefill_finished: bool = False
    split_forward_count: int = 1
    split_forward_batch: ForwardBatch = None
    seq_lens_cpu_cache: torch.Tensor = None

    # Stream
    has_stream: bool = False

    # Has grammar
    has_grammar: bool = False

    # Device
    device: str = "cuda"

    # Speculative decoding
    spec_algorithm: SpeculativeAlgorithm = None
    # spec_info: Optional[SpecInput] = None
    spec_info: Optional[SpecInput] = None

    # Whether to return hidden states
    return_hidden_states: bool = False

    # Whether this batch is prefill-only (no token generation needed)
    is_prefill_only: bool = False

    # hicache pointer for synchronizing data loading from CPU to GPU
    hicache_consumer_index: int = -1

    @classmethod
    def init_new(
        cls,
        reqs: List[Req],
        req_to_token_pool: ReqToTokenPool,
        token_to_kv_pool_allocator: BaseTokenToKVPoolAllocator,
        tree_cache: BasePrefixCache,
        model_config: ModelConfig,
        enable_overlap: bool,
        spec_algorithm: SpeculativeAlgorithm,
        chunked_req: Optional[Req] = None,
    ):
        return_logprob = any(req.return_logprob for req in reqs)

        is_hybrid = False
        if isinstance(token_to_kv_pool_allocator, SWATokenToKVPoolAllocator):
            assert (
                tree_cache is None
                or isinstance(tree_cache, SWARadixCache)
                or isinstance(tree_cache, SWAChunkCache)
            ), "SWARadixCache or SWAChunkCache is required for SWATokenToKVPoolAllocator"
            is_hybrid = True

        return cls(
            reqs=reqs,
            req_to_token_pool=req_to_token_pool,
            token_to_kv_pool_allocator=token_to_kv_pool_allocator,
            tree_cache=tree_cache,
            is_hybrid=is_hybrid,
            model_config=model_config,
            enable_overlap=enable_overlap,
            return_logprob=return_logprob,
            has_stream=any(req.stream for req in reqs),
            has_grammar=any(req.grammar for req in reqs),
            device=req_to_token_pool.device,
            spec_algorithm=spec_algorithm,
            return_hidden_states=any(req.return_hidden_states for req in reqs),
            is_prefill_only=all(req.is_prefill_only for req in reqs),
            chunked_req=chunked_req,
        )

    def batch_size(self):
        return len(self.reqs)

    def is_empty(self):
        return len(self.reqs) == 0

    def prepare_encoder_info_extend(self, input_ids: List[int], seq_lens: List[int]):
        self.encoder_lens_cpu = []
        self.encoder_cached = []

        for req in self.reqs:
            im = req.multimodal_inputs
            if im is None or im.num_image_tokens is None:
                # No image input
                self.encoder_lens_cpu.append(0)
                self.encoder_cached.append(True)
            else:
                self.encoder_lens_cpu.append(im.num_image_tokens)
                self.encoder_cached.append(
                    self.forward_mode.is_decode()
                    or len(req.prefix_indices) >= im.num_image_tokens
                )

        self.encoder_lens = torch.tensor(self.encoder_lens_cpu, dtype=torch.int64).to(
            self.device, non_blocking=True
        )

        # Strip encoder infos
        pt = 0
        decoder_out_cache_loc = []
        encoder_out_cache_loc = []
        for i, req in enumerate(self.reqs):
            encoder_len = self.encoder_lens_cpu[i]
            seq_lens[i] -= encoder_len

            if len(req.prefix_indices) < encoder_len:
                # NOTE: the encoder part should be considered as a whole
                assert len(req.prefix_indices) == 0
                input_ids[i] = input_ids[i][encoder_len:]
                encoder_out_cache_loc.append(self.out_cache_loc[pt : pt + encoder_len])
                decoder_out_cache_loc.append(
                    self.out_cache_loc[pt + encoder_len : pt + req.extend_input_len]
                )
                self.extend_lens[i] -= encoder_len
                self.extend_num_tokens -= encoder_len
            else:
                decoder_out_cache_loc.append(
                    self.out_cache_loc[pt : pt + req.extend_input_len]
                )
                self.prefix_lens[i] -= encoder_len

            pt += req.extend_input_len

        # Reassign
        self.input_ids = torch.tensor(sum(input_ids, []), dtype=torch.int64).to(
            self.device, non_blocking=True
        )
        self.seq_lens = torch.tensor(seq_lens, dtype=torch.int64).to(
            self.device, non_blocking=True
        )
        self.seq_lens_cpu = torch.tensor(seq_lens, dtype=torch.int64)

        if not decoder_out_cache_loc:
            self.out_cache_loc = torch.zeros(0, dtype=torch.int64).to(
                self.device, non_blocking=True
            )
        else:
            self.out_cache_loc = torch.cat(decoder_out_cache_loc)

        if not encoder_out_cache_loc:
            self.encoder_out_cache_loc = torch.zeros(0, dtype=torch.int64).to(
                self.device, non_blocking=True
            )
        else:
            self.encoder_out_cache_loc = torch.cat(encoder_out_cache_loc)

        assert (
            len(self.out_cache_loc) == self.extend_num_tokens
        ), f"Expected {len(self.out_cache_loc)}, got {self.extend_num_tokens}"

    def prepare_for_extend(self):
        self.forward_mode = ForwardMode.EXTEND

        # Init tensors
        reqs = self.reqs
        input_ids = [r.fill_ids[len(r.prefix_indices) :] for r in reqs]
        extend_num_tokens = sum(len(ids) for ids in input_ids)
        seq_lens = [len(r.fill_ids) for r in reqs]
        orig_seq_lens = [max(len(r.fill_ids), len(r.origin_input_ids)) for r in reqs]
        prefix_lens = [len(r.prefix_indices) for r in reqs]
        extend_lens = [r.extend_input_len for r in reqs]

        # For matryoshka embeddings
        if self.model_config.is_matryoshka and any(
            r.dimensions is not None for r in reqs
        ):
            self.dimensions = [
                r.dimensions if r.dimensions else self.model_config.hidden_size
                for r in reqs
            ]

        token_type_ids = [
            r.token_type_ids for r in reqs if r.token_type_ids is not None
        ]

        input_ids_tensor = torch.tensor(
            list(chain.from_iterable(input_ids)), dtype=torch.int64
        ).to(self.device, non_blocking=True)
        seq_lens_tensor = torch.tensor(seq_lens, dtype=torch.int64).to(
            self.device, non_blocking=True
        )
        seq_lens_cpu = torch.tensor(seq_lens, dtype=torch.int64)
        orig_seq_lens_tensor = torch.tensor(orig_seq_lens, dtype=torch.int32).to(
            self.device, non_blocking=True
        )

        token_type_ids_tensor = None
        if len(token_type_ids) > 0:
            token_type_ids_tensor = torch.tensor(
                sum(token_type_ids, []), dtype=torch.int64
            ).to(self.device, non_blocking=True)

        # Set batch fields needed by alloc_for_extend
        self.prefix_lens = prefix_lens
        self.extend_lens = extend_lens
        self.seq_lens = seq_lens_tensor
        self.seq_lens_cpu = seq_lens_cpu
        self.extend_num_tokens = extend_num_tokens

        # Allocate memory
        out_cache_loc, req_pool_indices_tensor, req_pool_indices = alloc_for_extend(
            self
        )

        # Set fields
        input_embeds = []
        extend_input_logprob_token_ids = []
        multimodal_inputs = []

        for i, (req, seq_len, pre_len) in enumerate(zip(reqs, seq_lens, prefix_lens)):
            req.req_pool_idx = req_pool_indices[i]
            assert seq_len - pre_len == req.extend_input_len

            # If input_embeds are available, store them
            if req.input_embeds is not None:
                # If req.input_embeds is already a list, append its content directly
                input_embeds.extend(req.input_embeds)  # Use extend to avoid nesting

            multimodal_inputs.append(req.multimodal_inputs)

            req.cached_tokens += pre_len - req.already_computed
            req.already_computed = seq_len
            req.is_retracted = False

            # Compute the relative logprob_start_len in an extend batch
            #
            # Key variables:
            # - logprob_start_len: Absolute position in full sequence where logprob computation begins
            # - extend_logprob_start_len: Relative position within current extend batch where logprob computation begins
            # - extend_input_len: Number of tokens that need to be processed in this extend batch
            #   (= len(fill_ids) - len(prefix_indices), where fill_ids = origin_input_ids + output_ids
            #    and prefix_indices are the cached/shared prefix tokens)
            #
            if req.logprob_start_len >= pre_len:
                # Optimization for prefill-only requests: When we only need logprobs at
                # positions beyond the input sequence (to score next-token likelihood), skip all
                # input logprob computation during prefill since no generation will occur.
                if self.is_prefill_only and req.logprob_start_len == len(
                    req.origin_input_ids
                ):
                    # Skip ALL input logprobs: set extend_logprob_start_len = extend_input_len
                    req.extend_logprob_start_len = req.extend_input_len
                else:
                    # Convert absolute logprob_start_len to relative extend_logprob_start_len
                    #
                    # Example: origin_input_ids=[1,2,3,4,5] (5 tokens, positions 0-4), logprob_start_len=3
                    # Regular logic: min(3-0, 5, 5-1) = min(3,5,4) = 3
                    # This means: "compute logprobs from position 3 onwards in extend batch"
                    req.extend_logprob_start_len = min(
                        req.logprob_start_len - pre_len,
                        req.extend_input_len,
                        req.seqlen - 1,
                    )
            else:
                # logprob_start_len is before the current extend batch, so start from beginning
                req.extend_logprob_start_len = 0

            if self.return_logprob:
                # Find input logprob token ids.
                # First, find a global index within origin_input_ids and slide it by 1
                # to compute input logprobs. It is because you need the next token
                # to compute input logprobs. E.g., (chunk size 2)
                #
                # input_logprobs = [1, 2, 3, 4]
                # fill_ids = [1, 2]
                # extend_input_logprob_token_id = [2, 3]
                #
                # Note that it can also overflow. In this case, we pad it with 0.
                # input_logprobs = [1, 2, 3, 4]
                # fill_ids = [3, 4]
                # extend_input_logprob_token_id = [4, 0]
                global_start_idx, global_end_idx = (
                    len(req.prefix_indices),
                    len(req.fill_ids),
                )
                # Apply logprob_start_len
                if global_start_idx < req.logprob_start_len:
                    global_start_idx = req.logprob_start_len

                logprob_token_ids = req.origin_input_ids[
                    global_start_idx + 1 : global_end_idx + 1
                ]
                extend_input_logprob_token_ids.extend(logprob_token_ids)

                # We will need req.extend_input_len - req.extend_logprob_start_len number of
                # tokens, and logprob_token_ids is for input logprob, so pad the rest of them by 0.
                extend_input_logprob_token_ids.extend(
                    [0]
                    * (
                        req.extend_input_len
                        - req.extend_logprob_start_len
                        - len(logprob_token_ids)
                    )
                )

        if self.return_logprob:
            extend_input_logprob_token_ids = torch.tensor(
                extend_input_logprob_token_ids
            )
        else:
            extend_input_logprob_token_ids = None

        self.input_ids = input_ids_tensor
        self.req_pool_indices = req_pool_indices_tensor
        self.orig_seq_lens = orig_seq_lens_tensor
        self.out_cache_loc = out_cache_loc
        self.input_embeds = (
            torch.tensor(input_embeds).to(self.device, non_blocking=True)
            if input_embeds
            else None
        )
        for mm_input in multimodal_inputs:
            if mm_input is None:
                continue
            for mm_item in mm_input.mm_items:
                pixel_values = getattr(mm_item, "feature", None)
                if isinstance(pixel_values, torch.Tensor):
                    mm_item.feature = pixel_values.to(self.device, non_blocking=True)
        self.multimodal_inputs = multimodal_inputs
        self.token_type_ids = token_type_ids_tensor
        self.seq_lens_sum = sum(seq_lens)

        if self.return_logprob:
            self.top_logprobs_nums = [r.top_logprobs_num for r in reqs]
            self.token_ids_logprobs = [r.token_ids_logprob for r in reqs]

        self.extend_logprob_start_lens = [r.extend_logprob_start_len for r in reqs]
        self.extend_input_logprob_token_ids = extend_input_logprob_token_ids

        if self.model_config.is_encoder_decoder:
            self.prepare_encoder_info_extend(input_ids, seq_lens)

        # Build sampling info
        self.sampling_info = SamplingBatchInfo.from_schedule_batch(
            self,
            self.model_config.vocab_size,
        )

    def prepare_for_split_prefill(self):
        self.prepare_for_extend()
        # For split prefill, we need to set the forward mode to SPLIT_PREFILL
        self.forward_mode = ForwardMode.SPLIT_PREFILL

    def mix_with_running(self, running_batch: "ScheduleBatch"):
        self.forward_mode = ForwardMode.MIXED
        running_bs = running_batch.batch_size()

        for req in running_batch.reqs:
            req.fill_ids = req.origin_input_ids + req.output_ids
            req.extend_input_len = 1

        input_ids = torch.cat([self.input_ids, running_batch.input_ids])
        out_cache_loc = torch.cat([self.out_cache_loc, running_batch.out_cache_loc])

        self.merge_batch(running_batch)
        self.input_ids = input_ids
        self.out_cache_loc = out_cache_loc

        # For overlap scheduler, the output_ids has one step delay
        delta = 0 if self.enable_overlap else -1

        # NOTE: prefix_indices is what has been cached, but we don't cache each decode step
        self.prefix_lens.extend(
            [
                len(r.origin_input_ids) + len(r.output_ids) + delta
                for r in running_batch.reqs
            ]
        )
        self.extend_lens.extend([1] * running_bs)
        self.extend_num_tokens += running_bs
        # TODO (lianmin): Revisit this. It should be seq_len - 1
        self.extend_logprob_start_lens.extend([0] * running_bs)

    def new_page_count_next_decode(self, selected_indices: Optional[List[int]] = None):
        page_size = self.token_to_kv_pool_allocator.page_size
        requests = (
            self.reqs
            if selected_indices is None
            else [self.reqs[i] for i in selected_indices]
        )
        if page_size == 1:
            return len(requests)
        # In the decoding phase, the length of a request's KV cache should be
        # the total length of the request minus 1
        return (
            sum(1 for req in requests if req.seqlen % page_size == 0)
            if self.enable_overlap
            else sum(1 for req in requests if (req.seqlen - 1) % page_size == 0)
        )

    def check_decode_mem(
        self, buf_multiplier=1, selected_indices: Optional[List[int]] = None
    ):
        num_tokens = (
            self.new_page_count_next_decode(selected_indices)
            * buf_multiplier
            * self.token_to_kv_pool_allocator.page_size
        )

        evict_from_tree_cache(self.tree_cache, num_tokens)
        return self._is_available_size_sufficient(num_tokens)

    def retract_decode(self, server_args: ServerArgs):
        """Retract the decoding requests when there is not enough memory."""
        sorted_indices = list(range(len(self.reqs)))

        # TODO(lsyin): improve retraction policy for radix cache
        # For spec decoding, filter_batch API can only filter
        # requests from the back, so we can only retract from the back.
        # TODO(sang): Clean up finish path and support better retract
        # policy.
        if not server_args.speculative_algorithm:
            sorted_indices.sort(
                key=lambda i: (
                    len(self.reqs[i].output_ids),
                    -len(self.reqs[i].origin_input_ids),
                ),
                reverse=True,
            )

        retracted_reqs = []
        first_iter = True
        while first_iter or (
            not self.check_decode_mem(selected_indices=sorted_indices)
        ):
            if len(sorted_indices) == 1:
                # Corner case: only one request left
                if self.is_hybrid:
                    full_available_size = (
                        self.token_to_kv_pool_allocator.full_available_size()
                    )
                    swa_available_size = (
                        self.token_to_kv_pool_allocator.swa_available_size()
                    )
                    assert (
                        full_available_size > 0 and swa_available_size > 0
                    ), f"No space left for only one request in SWA mode {full_available_size=}, {swa_available_size=}"
                else:
                    assert (
                        self.token_to_kv_pool_allocator.available_size() > 0
                    ), f"No space left for only one request, {self.token_to_kv_pool_allocator.available_size()=}"
                break

            first_iter = False
            idx = sorted_indices.pop()
            req = self.reqs[idx]
            retracted_reqs.append(req)
            # release memory and don't insert into the tree because we need the space instantly
            self.release_req(idx, len(sorted_indices), server_args)

            if len(retracted_reqs) == 0:
                # Corner case: only one request left
                raise ValueError(
                    "Failed to retract any request. No space left for only one request."
                )

        self.filter_batch(keep_indices=sorted_indices)

        # Reqs in batch are filtered
        total_decoded_tokens = sum(len(r.output_ids) for r in self.reqs)
        total_max_new_tokens = sum(r.sampling_params.max_new_tokens for r in self.reqs)

        new_estimate_ratio = (
            total_decoded_tokens
            + envs.SGLANG_RETRACT_DECODE_STEPS.get() * len(self.reqs)
        ) / (
            total_max_new_tokens + 1
        )  # avoid zero division
        new_estimate_ratio = min(1.0, new_estimate_ratio)

        return retracted_reqs, new_estimate_ratio, []

    def release_req(self, idx: int, remaing_req_count: int, server_args: ServerArgs):
        req = self.reqs[idx]

        if server_args.disaggregation_mode == "decode":
            req.offload_kv_cache(
                self.req_to_token_pool, self.token_to_kv_pool_allocator
            )
        # TODO (csy): for preempted requests, we may want to insert into the tree
        self.tree_cache.cache_finished_req(req, is_insert=False)
        # NOTE(lsyin): we should use the newly evictable memory instantly.
        num_tokens = remaing_req_count * envs.SGLANG_RETRACT_DECODE_STEPS.get()
        evict_from_tree_cache(self.tree_cache, num_tokens)

        req.reset_for_retract()

    def prepare_encoder_info_decode(self):
        # Reset the encoder cached status
        self.encoder_cached = [True] * len(self.reqs)

    def prepare_for_idle(self):
        self.forward_mode = ForwardMode.IDLE
        self.input_ids = torch.empty(0, dtype=torch.int64, device=self.device)
        self.seq_lens = torch.empty(0, dtype=torch.int64, device=self.device)
        self.seq_lens_cpu = torch.empty(0, dtype=torch.int64)
        self.orig_seq_lens = torch.empty(0, dtype=torch.int32, device=self.device)
        self.out_cache_loc = torch.empty(0, dtype=torch.int64, device=self.device)
        self.req_pool_indices = torch.empty(0, dtype=torch.int32, device=self.device)
        self.seq_lens_sum = 0
        self.extend_num_tokens = 0
        self.sampling_info = SamplingBatchInfo.from_schedule_batch(
            self,
            self.model_config.vocab_size,
        )

    @property
    def is_v2_eagle(self):
        # FIXME: finally deprecate is_v2_eagle
        return self.enable_overlap and self.spec_algorithm.is_eagle()

    def prepare_for_decode(self):
        self.forward_mode = ForwardMode.DECODE
        bs = len(self.reqs)

        if self.is_v2_eagle:
            # TODO(spec-v2): all v2 spec should go through this path
            draft_input: EagleDraftInput = self.spec_info
            draft_input.prepare_for_decode(self)

        if not self.spec_algorithm.is_none():
            # if spec decoding is used, the decode batch is prepared inside
            # `forward_batch_speculative_generation` after running draft models.
            return

        if self.sampling_info.penalizer_orchestrator.is_required:
            if self.enable_overlap:
                # TODO: this can be slow, optimize this.
                delayed_output_ids = torch.tensor(
                    [
                        (
                            req.output_ids[-1]
                            if len(req.output_ids)
                            else req.origin_input_ids[-1]
                        )
                        for req in self.reqs
                    ],
                    dtype=torch.int64,
                    device=self.device,
                )
                self.sampling_info.penalizer_orchestrator.cumulate_output_tokens(
                    delayed_output_ids
                )
            else:
                self.sampling_info.penalizer_orchestrator.cumulate_output_tokens(
                    self.output_ids.to(torch.int64)
                )

        # Update fields
        self.input_ids = self.output_ids
        self.output_ids = None

        if self.model_config.is_encoder_decoder:
            self.prepare_encoder_info_decode()

        # Allocate memory
        self.out_cache_loc = alloc_for_decode(self, token_per_req=1)

        # Update seq_lens after allocation
        if self.enable_overlap:
            # Do not use in-place operations in the overlap mode
            self.seq_lens = self.seq_lens + 1
            self.seq_lens_cpu = self.seq_lens_cpu + 1
            self.orig_seq_lens = self.orig_seq_lens + 1
        else:
            # A faster in-place version
            self.seq_lens.add_(1)
            self.seq_lens_cpu.add_(1)
            self.orig_seq_lens.add_(1)
        self.seq_lens_sum += bs

    def maybe_wait_verify_done(self):
        if self.is_v2_eagle:
            draft_input: EagleDraftInput = self.spec_info
            if draft_input.verify_done is not None:
                draft_input.verify_done.synchronize()

    def filter_batch(
        self,
        chunked_req_to_exclude: Optional[Union[Req, List[Req]]] = None,
        keep_indices: Optional[List[int]] = None,
    ):
        # FIXME(lsyin): used here to get the correct seq_lens
        # The batch has been launched but we need it verified to get correct next batch info
        self.maybe_wait_verify_done()

        if keep_indices is None:
            if isinstance(chunked_req_to_exclude, Req):
                chunked_req_to_exclude = [chunked_req_to_exclude]
            elif chunked_req_to_exclude is None:
                chunked_req_to_exclude = []
            keep_indices = [
                i
                for i in range(len(self.reqs))
                if not self.reqs[i].finished()
                and self.reqs[i] not in chunked_req_to_exclude
            ]

        if keep_indices is None or len(keep_indices) == 0:
            # Filter out all requests
            self.reqs = []
            return

        if len(keep_indices) == len(self.reqs):
            # No need to filter
            return

        keep_indices_device = torch.tensor(keep_indices, dtype=torch.int64).to(
            self.device, non_blocking=True
        )

        if self.model_config.is_encoder_decoder:
            self.encoder_lens = self.encoder_lens[keep_indices_device]
            self.encoder_lens_cpu = [self.encoder_lens_cpu[i] for i in keep_indices]

        self.reqs = [self.reqs[i] for i in keep_indices]
        if self.multimodal_inputs is not None:
            self.multimodal_inputs = [self.multimodal_inputs[i] for i in keep_indices]
        self.req_pool_indices = self.req_pool_indices[keep_indices_device]
        self.seq_lens = self.seq_lens[keep_indices_device]
        self.seq_lens_cpu = self.seq_lens_cpu[keep_indices]
        self.orig_seq_lens = self.orig_seq_lens[keep_indices_device]
        self.out_cache_loc = None
        self.seq_lens_sum = self.seq_lens.sum().item()
        self.output_ids = self.output_ids[keep_indices_device]
        self.return_logprob = any(req.return_logprob for req in self.reqs)
        if self.return_logprob:
            self.top_logprobs_nums = [self.top_logprobs_nums[i] for i in keep_indices]
            self.token_ids_logprobs = [self.token_ids_logprobs[i] for i in keep_indices]
        else:
            self.top_logprobs_nums = None
            self.token_ids_logprobs = None

        self.has_stream = any(req.stream for req in self.reqs)
        self.has_grammar = any(req.grammar for req in self.reqs)

        self.sampling_info.filter_batch(keep_indices, keep_indices_device)
        if self.spec_info:
            if chunked_req_to_exclude is not None and len(chunked_req_to_exclude) > 0:
                has_been_filtered = False
            else:
                has_been_filtered = True
            self.spec_info.filter_batch(
                new_indices=keep_indices_device,
                has_been_filtered=has_been_filtered,
            )

    def merge_batch(self, other: "ScheduleBatch"):
        # NOTE: in v2 eagle mode, we do not need wait verify here because
        # 1) current batch is always prefill, whose seq_lens and allocate_lens are not a future
        # 2) other batch is always decode, which is finished in previous step

        # Penalizer orchestrator must be merged before Batch.reqs is merged. This is because
        # orchestrator.merge() depends on Batch.reqs during preparation of each penalizers, so it
        # needs to be called with pre-merged Batch.reqs.
        self.sampling_info.merge_batch(other.sampling_info)

        # Encoder-decoder infos
        if self.model_config.is_encoder_decoder:
            self.encoder_lens = torch.cat([self.encoder_lens, other.encoder_lens])
            self.encoder_lens_cpu.extend(other.encoder_lens_cpu)
        self.req_pool_indices = torch.cat(
            [self.req_pool_indices, other.req_pool_indices]
        )
        self.seq_lens = torch.cat([self.seq_lens, other.seq_lens])
        self.seq_lens_cpu = torch.cat([self.seq_lens_cpu, other.seq_lens_cpu])
        self.orig_seq_lens = torch.cat([self.orig_seq_lens, other.orig_seq_lens])
        self.out_cache_loc = None
        self.seq_lens_sum += other.seq_lens_sum
        if self.output_ids is not None:
            self.output_ids = torch.cat([self.output_ids, other.output_ids])
        if self.return_logprob and other.return_logprob:
            self.top_logprobs_nums.extend(other.top_logprobs_nums)
            self.token_ids_logprobs.extend(other.token_ids_logprobs)
        elif self.return_logprob:
            self.top_logprobs_nums.extend([0] * len(other.reqs))
            self.token_ids_logprobs.extend([None] * len(other.reqs))
        elif other.return_logprob:
            self.top_logprobs_nums = [0] * len(self.reqs) + other.top_logprobs_nums
            self.token_ids_logprobs = [None] * len(self.reqs) + other.token_ids_logprobs
        self.reqs.extend(other.reqs)
        if self.multimodal_inputs is not None:
            self.multimodal_inputs.extend(other.multimodal_inputs)

        self.return_logprob |= other.return_logprob
        self.has_stream |= other.has_stream
        self.has_grammar |= other.has_grammar
        self.return_hidden_states |= other.return_hidden_states

        if self.spec_info:
            self.spec_info.merge_batch(other.spec_info)

    def get_model_worker_batch(
        self, seq_lens_cpu_cache: Optional[torch.Tensor] = None
    ) -> ModelWorkerBatch:
        if self.forward_mode.is_decode_or_idle():
            extend_seq_lens = extend_prefix_lens = extend_logprob_start_lens = None
        else:
            extend_seq_lens = self.extend_lens
            extend_prefix_lens = self.prefix_lens
            extend_logprob_start_lens = self.extend_logprob_start_lens

        if self.sampling_info:
            if self.has_grammar:
                self.sampling_info.grammars = [req.grammar for req in self.reqs]
            else:
                self.sampling_info.grammars = None

        seq_lens_cpu = (
            seq_lens_cpu_cache if seq_lens_cpu_cache is not None else self.seq_lens_cpu
        )

        return ModelWorkerBatch(
            forward_mode=self.forward_mode,
            input_ids=self.input_ids,
            req_pool_indices=self.req_pool_indices,
            seq_lens=self.seq_lens,
            orig_seq_lens=self.orig_seq_lens,
            out_cache_loc=self.out_cache_loc,
            seq_lens_cpu=seq_lens_cpu,
            seq_lens_sum=self.seq_lens_sum,
            return_logprob=self.return_logprob,
            top_logprobs_nums=self.top_logprobs_nums,
            token_ids_logprobs=self.token_ids_logprobs,
            global_num_tokens=self.global_num_tokens,
            global_num_tokens_for_logprob=self.global_num_tokens_for_logprob,
            is_extend_in_batch=self.is_extend_in_batch,
            can_run_dp_cuda_graph=self.can_run_dp_cuda_graph,
            tbo_split_seq_index=self.tbo_split_seq_index,
            global_forward_mode=self.global_forward_mode,
            extend_num_tokens=self.extend_num_tokens,
            extend_seq_lens=extend_seq_lens,
            extend_prefix_lens=extend_prefix_lens,
            extend_logprob_start_lens=extend_logprob_start_lens,
            multimodal_inputs=self.multimodal_inputs,
            encoder_cached=self.encoder_cached,
            encoder_lens=self.encoder_lens,
            encoder_lens_cpu=self.encoder_lens_cpu,
            encoder_out_cache_loc=self.encoder_out_cache_loc,
            lora_ids=[req.lora_id for req in self.reqs],
            sampling_info=self.sampling_info,
            input_embeds=self.input_embeds,
            token_type_ids=self.token_type_ids,
            spec_algorithm=self.spec_algorithm,
            spec_info=self.spec_info,
            hicache_consumer_index=self.hicache_consumer_index,
            capture_hidden_mode=(
                CaptureHiddenMode.FULL
                if self.return_hidden_states
                else (
                    getattr(
                        self.spec_info, "capture_hidden_mode", CaptureHiddenMode.NULL
                    )
                    if self.spec_info
                    else CaptureHiddenMode.NULL
                )
            ),
            extend_input_logprob_token_ids=self.extend_input_logprob_token_ids,
            is_prefill_only=self.is_prefill_only,
            dimensions=self.dimensions,
        )

    def copy(self):
        # Only contain fields that will be used by process_batch_result
        return ScheduleBatch(
            reqs=self.reqs,
            req_to_token_pool=self.req_to_token_pool,
            req_pool_indices=self.req_pool_indices,
            model_config=self.model_config,
            forward_mode=self.forward_mode,
            out_cache_loc=self.out_cache_loc,
            return_logprob=self.return_logprob,
            decoding_reqs=self.decoding_reqs,
            spec_algorithm=self.spec_algorithm,
            global_num_tokens=self.global_num_tokens,
            global_num_tokens_for_logprob=self.global_num_tokens_for_logprob,
            can_run_dp_cuda_graph=self.can_run_dp_cuda_graph,
            is_extend_in_batch=self.is_extend_in_batch,
            is_prefill_only=self.is_prefill_only,
            seq_lens_cpu=self.seq_lens_cpu,
            enable_overlap=self.enable_overlap,
        )

    def _is_available_size_sufficient(self, num_tokens: int) -> bool:
        if self.is_hybrid:
            return (
                self.token_to_kv_pool_allocator.full_available_size() >= num_tokens
                and self.token_to_kv_pool_allocator.swa_available_size() >= num_tokens
            )
        else:
            return self.token_to_kv_pool_allocator.available_size() >= num_tokens

    def __str__(self):
        return (
            f"ScheduleBatch(forward_mode={self.forward_mode.name if self.forward_mode else 'None'}, "
            f"#req={(len(self.reqs))})"
        )


@dataclasses.dataclass
class ModelWorkerBatch:
    # The forward mode
    forward_mode: ForwardMode
    # The input ids
    input_ids: torch.Tensor
    # The indices of requests in the req_to_token_pool
    req_pool_indices: torch.Tensor
    # The sequence length
    seq_lens: torch.Tensor
    # The indices of output tokens in the token_to_kv_pool_allocator
    out_cache_loc: torch.Tensor
    # The sequence length tensor on CPU
    seq_lens_cpu: Optional[torch.Tensor]
    seq_lens_sum: int

    # For logprob
    return_logprob: bool
    top_logprobs_nums: Optional[List[int]]
    token_ids_logprobs: Optional[List[List[int]]]

    # For DP attention
    global_num_tokens: Optional[List[int]]
    global_num_tokens_for_logprob: Optional[List[int]]
    is_extend_in_batch: bool
    can_run_dp_cuda_graph: bool
    tbo_split_seq_index: Optional[int]
    global_forward_mode: Optional[ForwardMode]

    # For extend
    extend_num_tokens: Optional[int]
    extend_seq_lens: Optional[List[int]]
    extend_prefix_lens: Optional[List[int]]
    extend_logprob_start_lens: Optional[List[int]]
    extend_input_logprob_token_ids: Optional[torch.Tensor]

    # For multimodal
    multimodal_inputs: Optional[List[MultimodalInputs]]

    # For encoder-decoder
    encoder_cached: Optional[List[bool]]
    encoder_lens: Optional[torch.Tensor]
    encoder_lens_cpu: Optional[List[int]]
    encoder_out_cache_loc: Optional[torch.Tensor]

    # For LoRA
    lora_ids: Optional[List[str]]

    # Sampling info
    sampling_info: SamplingBatchInfo

    # The original sequence lengths, Qwen-1M related
    orig_seq_lens: Optional[torch.Tensor] = None

    # The input Embeds
    input_embeds: Optional[torch.Tensor] = None

    # For corss-encoder model
    token_type_ids: Optional[torch.Tensor] = None

    # Speculative decoding
    spec_algorithm: SpeculativeAlgorithm = None

    spec_info: Optional[SpecInput] = None

    # If set, the output of the batch contains the hidden states of the run.
    capture_hidden_mode: CaptureHiddenMode = None
    hicache_consumer_index: int = -1

    # For matryoshka embeddings
    dimensions: Optional[list[int]] = None

    # Whether this batch is prefill-only (no token generation needed)
    is_prefill_only: bool = False<|MERGE_RESOLUTION|>--- conflicted
+++ resolved
@@ -1039,12 +1039,9 @@
     encoder_lens_cpu: Optional[List[int]] = None
     encoder_out_cache_loc: Optional[torch.Tensor] = None
 
-<<<<<<< HEAD
-=======
     # For matryoshka embeddings
     dimensions: Optional[list[int]] = None
 
->>>>>>> 64cf868e
     # For split prefill
     split_index: int = 0
     split_prefill_finished: bool = False
