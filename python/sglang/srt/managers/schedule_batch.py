from __future__ import annotations

import enum

# Copyright 2023-2024 SGLang Team
# Licensed under the Apache License, Version 2.0 (the "License");
# you may not use this file except in compliance with the License.
# You may obtain a copy of the License at
#
#     http://www.apache.org/licenses/LICENSE-2.0
#
# Unless required by applicable law or agreed to in writing, software
# distributed under the License is distributed on an "AS IS" BASIS,
# WITHOUT WARRANTIES OR CONDITIONS OF ANY KIND, either express or implied.
# See the License for the specific language governing permissions and
# limitations under the License.
# ==============================================================================
"""
Store information about requests and batches.

The following is the flow of data structures for a batch:

ScheduleBatch -> ModelWorkerBatch -> ForwardBatch

- ScheduleBatch is managed by `scheduler.py::Scheduler`.
  It contains high-level scheduling data. Most of the data is on the CPU.
- ModelWorkerBatch is managed by `tp_worker.py::TpModelWorker`.
  It is a subset of `ScheduleBatch` that only contains data related to the model forward on GPU.
  It will be transformed from CPU scheduler to GPU model runner.
- ForwardBatch is managed by `model_runner.py::ModelRunner`.
  It contains low-level tensor data. Most of the data consists of GPU tensors.

TODO(lmzheng): ModelWorkerBatch seems a bit redundant and we consider removing it in the future.
"""

import copy
import dataclasses
import logging
import re
import threading
import time
from enum import Enum, auto
from http import HTTPStatus
from itertools import chain
from typing import TYPE_CHECKING, Any, List, Optional, Set, Tuple, Union

import numpy as np
import torch

from sglang.global_config import global_config
from sglang.srt.constrained.base_grammar_backend import BaseGrammarObject
from sglang.srt.disaggregation.base import BaseKVSender
from sglang.srt.disaggregation.decode_schedule_batch_mixin import (
    ScheduleBatchDisaggregationDecodeMixin,
)
from sglang.srt.disaggregation.utils import DisaggregationMode
from sglang.srt.distributed.parallel_state import get_tensor_model_parallel_rank
from sglang.srt.mem_cache.allocator import (
    BaseTokenToKVPoolAllocator,
    SWATokenToKVPoolAllocator,
)
from sglang.srt.mem_cache.base_prefix_cache import BasePrefixCache
from sglang.srt.mem_cache.chunk_cache import ChunkCache, SWAChunkCache
<<<<<<< HEAD
from sglang.srt.mem_cache.mamba_radix_cache import MambaRadixCache
from sglang.srt.mem_cache.memory_pool import HybridReqToTokenPool, ReqToTokenPool
=======
from sglang.srt.mem_cache.common import (
    alloc_for_decode,
    alloc_for_extend,
    alloc_token_slots,
)
from sglang.srt.mem_cache.memory_pool import ReqToTokenPool
>>>>>>> a220536f
from sglang.srt.mem_cache.radix_cache import RadixKey
from sglang.srt.mem_cache.swa_radix_cache import SWARadixCache
from sglang.srt.metrics.collector import SchedulerMetricsCollector, TimeStats
from sglang.srt.model_executor.forward_batch_info import CaptureHiddenMode, ForwardMode
from sglang.srt.sampling.sampling_batch_info import SamplingBatchInfo
from sglang.srt.sampling.sampling_params import SamplingParams
from sglang.srt.server_args import ServerArgs
from sglang.srt.utils import flatten_nested_list
from sglang.srt.utils.common import next_power_of_2

if TYPE_CHECKING:
    from sglang.srt.configs.model_config import ModelConfig
    from sglang.srt.speculative.spec_info import SpecInput, SpeculativeAlgorithm

INIT_INCREMENTAL_DETOKENIZATION_OFFSET = 5

GLOBAL_SERVER_ARGS_KEYS = [
    "attention_backend",
    "mm_attention_backend",
    "debug_tensor_dump_inject",
    "debug_tensor_dump_output_folder",
    "chunked_prefill_size",
    "device",
    "disable_chunked_prefix_cache",
    "disable_flashinfer_cutlass_moe_fp4_allgather",
    "disable_radix_cache",
    "enable_dp_lm_head",
    "enable_fp32_lm_head",
    "flashinfer_mxfp4_moe_precision",
    "enable_flashinfer_allreduce_fusion",
    "moe_dense_tp_size",
    "ep_dispatch_algorithm",
    "ep_num_redundant_experts",
    "enable_nan_detection",
    "flashinfer_mla_disable_ragged",
    "pp_max_micro_batch_size",
    "disable_shared_experts_fusion",
    "sampling_backend",
    "speculative_accept_threshold_single",
    "speculative_accept_threshold_acc",
    "speculative_attention_mode",
    "torchao_config",
    "triton_attention_reduce_in_fp32",
    "num_reserved_decode_tokens",
    "weight_loader_disable_mmap",
    "enable_multimodal",
    "enable_symm_mem",
    "enable_custom_logit_processor",
    "disaggregation_mode",
    "enable_deterministic_inference",
    "nsa_prefill",
    "nsa_decode",
    "multi_item_scoring_delimiter",
]

# Put some global args for easy access
global_server_args_dict = {k: getattr(ServerArgs, k) for k in GLOBAL_SERVER_ARGS_KEYS}

logger = logging.getLogger(__name__)


class BaseFinishReason:
    def __init__(self, is_error: bool = False):
        self.is_error = is_error

    def to_json(self):
        raise NotImplementedError()


class FINISH_MATCHED_TOKEN(BaseFinishReason):
    def __init__(self, matched: Union[int, List[int]]):
        super().__init__()
        self.matched = matched

    def to_json(self):
        return {
            "type": "stop",  # to match OpenAI API's return value
            "matched": self.matched,
        }


class FINISH_MATCHED_STR(BaseFinishReason):
    def __init__(self, matched: str):
        super().__init__()
        self.matched = matched

    def to_json(self):
        return {
            "type": "stop",  # to match OpenAI API's return value
            "matched": self.matched,
        }


class FINISHED_MATCHED_REGEX(BaseFinishReason):
    def __init__(self, matched: str):
        super().__init__()
        self.matched = matched

    def to_json(self):
        return {
            "type": "stop",  # to match OpenAI API's return value
            "matched": self.matched,
        }


class FINISH_LENGTH(BaseFinishReason):
    def __init__(self, length: int):
        super().__init__()
        self.length = length

    def to_json(self):
        return {
            "type": "length",  # to match OpenAI API's return value
            "length": self.length,
        }


class FINISH_ABORT(BaseFinishReason):
    def __init__(self, message=None, status_code=None, err_type=None):
        super().__init__(is_error=True)
        self.message = message or "Aborted"
        self.status_code = status_code
        self.err_type = err_type

    def to_json(self):
        return {
            "type": "abort",
            "message": self.message,
            "status_code": self.status_code,
            "err_type": self.err_type,
        }


class Modality(Enum):
    IMAGE = auto()
    MULTI_IMAGES = auto()
    VIDEO = auto()
    AUDIO = auto()

    @staticmethod
    def from_str(modality_str: str):
        try:
            return Modality[modality_str.upper()]
        except KeyError:
            raise ValueError(
                f"Invalid modality string: {modality_str}. Valid modalities are: {[m.name for m in Modality]}"
            )

    @staticmethod
    def all():
        return [Modality.IMAGE, Modality.VIDEO, Modality.AUDIO]


@dataclasses.dataclass
class MultimodalDataItem:
    """
    One MultimodalDataItem contains all inputs for one modality.
    For example, if there are 3 images and 1 audio inputs, there will be 2 MultimodalDataItem.
    One for images and one for audio.

    We put the common fields first and the model-specific fields in model_specific_data.
    """

    modality: Modality
    hash: int = None
    pad_value: int = None
    offsets: Optional[list] = None

    # the raw features returned by processor, e.g. pixel_values or audio_features
    feature: Union[torch.Tensor, np.ndarray] = None
    # the precomputed embeddings, passed as final encoder embeddings
    # One and only one of the feature and precomputed_embeddings will be empty
    precomputed_embeddings: Optional[Union[torch.Tensor, np.ndarray]] = None

    # Model-specific data stored in a dictionary
    model_specific_data: dict[str, Any] = dataclasses.field(default_factory=dict)

    def __getattr__(self, name: str):
        if (
            "model_specific_data" in self.__dict__
            and name in self.__dict__["model_specific_data"]
        ):
            return self.__dict__["model_specific_data"][name]
        else:
            raise AttributeError(
                f"'{self.__class__.__name__}' object has no attribute '{name}'"
            )

    def __setitem__(self, key: str, value: Any):
        if key in self.__dict__:
            self.__dict__[key] = value
        else:
            self.model_specific_data[key] = value

    def set(self, key: str, value: Any):
        self.__setitem__(key, value)

    @staticmethod
    def is_empty_list(l):
        if l is None:
            return True
        return len([item for item in flatten_nested_list(l) if item is not None]) == 0

    def set_pad_value(self):
        """
        Set the pad value after first hashing the data
        """
        from sglang.srt.managers.mm_utils import hash_feature

        if self.hash is None:
            if self.feature is not None:
                hashed_feature = self.feature
            else:
                hashed_feature = self.precomputed_embeddings
            self.hash = hash_feature(hashed_feature)
        assert self.hash is not None
        self.pad_value = self.hash % (1 << 30)

    def is_modality(self, modality: Modality) -> bool:
        return self.modality == modality

    def is_audio(self):
        return self.modality == Modality.AUDIO

    def is_image(self):
        return self.modality in [Modality.IMAGE, Modality.MULTI_IMAGES]

    def is_video(self):
        return self.modality == Modality.VIDEO

    def is_valid(self) -> bool:
        return self.is_image() or self.is_video() or self.is_audio()

    def validate(self):
        ...
        # TODO

    @staticmethod
    def from_dict(obj: dict):
        kwargs = dict(obj)
        modality = kwargs.pop("modality")
        if isinstance(modality, str):
            modality = Modality[modality]
        ret = MultimodalDataItem(modality=modality, **kwargs)
        ret.validate()
        return ret

    def merge(self, other):
        self.feature += other.feature
        self.offsets += other.offsets
        self.hash = hash((self.hash, other.hash))
        self.set_pad_value()


@dataclasses.dataclass
class MultimodalInputs:
    """The multimodal data related inputs."""

    # items of data
    mm_items: List[MultimodalDataItem]
    image_pad_len: Optional[list] = None
    num_image_tokens: Optional[int] = None

    # image
    im_token_id: Optional[int] = None
    im_start_id: Optional[int] = None
    im_end_id: Optional[int] = None
    slice_start_id: Optional[int] = None
    slice_end_id: Optional[int] = None

    # video
    video_token_id: Optional[int] = None

    # audio
    audio_token_id: Optional[int] = None
    audio_start_id: Optional[int] = None
    audio_end_id: Optional[int] = None

    # QWen2-VL related
    mrope_positions: Optional[torch.Tensor] = None
    mrope_position_delta: Optional[torch.Tensor] = None

    @staticmethod
    def from_dict(obj: dict):
        ret = MultimodalInputs(
            mm_items=obj["mm_items"],
        )

        assert isinstance(ret.mm_items, list)
        ret.mm_items = [item for item in ret.mm_items if item.is_valid()]
        for item in ret.mm_items:
            item.set_pad_value()

        optional_args = [
            "mrope_positions",
            "mrope_position_delta",
            "im_token_id",
            "im_start_id",
            "im_end_id",
            "video_token_id",
            "slice_start_id",
            "slice_end_id",
            "audio_start_id",
            "audio_end_id",
            "audio_token_id",
        ]
        for arg in optional_args:
            if arg in obj:
                setattr(ret, arg, obj[arg])

        return ret

    def contains_image_inputs(self) -> bool:
        return any(item.is_image() for item in self.mm_items)

    def contains_video_inputs(self) -> bool:
        return any(item.is_video() for item in self.mm_items)

    def contains_audio_inputs(self) -> bool:
        return any(item.is_audio() for item in self.mm_items)

    def contains_mm_input(self) -> bool:
        return any(True for item in self.mm_items if item.is_valid())

    def merge(self, other: MultimodalInputs):
        """
        merge image inputs when requests are being merged
        """

        # args needed to be merged
        optional_args = [
            "mm_items",
            "image_pad_len",
        ]
        for arg in optional_args:
            self_arg = getattr(self, arg, None)
            if self_arg is not None:
                setattr(self, arg, self_arg + getattr(other, arg))

        mrope_positions = self.mrope_positions
        if mrope_positions is not None:
            if other.mrope_positions is None:
                self.mrope_positions = mrope_positions
            else:
                self.mrope_positions = torch.cat(
                    [self.mrope_positions, other.mrope_positions], dim=1
                )

        mrope_position_delta = self.mrope_position_delta
        if mrope_position_delta is not None:
            if other.mrope_position_delta is None:
                self.mrope_position_delta = mrope_position_delta
            else:
                self.mrope_position_delta = torch.cat(
                    [self.mrope_position_delta, other.mrope_position_delta], dim=0
                )

        for key, val in other.__dict__.items():
            if "_id" in key:
                # set token_ids
                if getattr(self, key, None) is None:
                    setattr(self, key, getattr(other, key, None))
        # other args would be kept intact


class RequestStage(str, enum.Enum):
    # prefill
    PREFILL_WAITING = "prefill_waiting"

    # disaggregation prefill
    PREFILL_PREPARE = "prefill_prepare"
    PREFILL_BOOTSTRAP = "prefill_bootstrap"
    PREFILL_FORWARD = "prefill_forward"
    PREFILL_TRANSFER_KV_CACHE = "prefill_transfer_kv_cache"

    # disaggregation decode
    DECODE_PREPARE = "decode_prepare"
    DECODE_BOOTSTRAP = "decode_bootstrap"
    DECODE_WAITING = "decode_waiting"
    DECODE_TRANSFERRED = "decode_transferred"


class Req:
    """The input and output status of a request."""

    def __init__(
        self,
        rid: str,
        origin_input_text: str,
        origin_input_ids: List[int],
        sampling_params: SamplingParams,
        return_logprob: bool = False,
        top_logprobs_num: int = 0,
        token_ids_logprob: List[int] = None,
        stream: bool = False,
        origin_input_ids_unpadded: Optional[Tuple[int]] = None,
        lora_id: Optional[str] = None,
        input_embeds: Optional[List[List[float]]] = None,
        token_type_ids: List[int] = None,
        session_id: Optional[str] = None,
        custom_logit_processor: Optional[str] = None,
        return_hidden_states: bool = False,
        eos_token_ids: Optional[Set[int]] = None,
        bootstrap_host: Optional[str] = None,
        bootstrap_port: Optional[int] = None,
        bootstrap_room: Optional[int] = None,
        disagg_mode: Optional[DisaggregationMode] = None,
        data_parallel_rank: Optional[int] = None,
        vocab_size: Optional[int] = None,
        priority: Optional[int] = None,
        metrics_collector: Optional[SchedulerMetricsCollector] = None,
        extra_key: Optional[str] = None,
    ):
        # Input and output info
        self.rid = rid
        self.origin_input_text = origin_input_text
        self.origin_input_ids_unpadded = (
            origin_input_ids_unpadded
            if origin_input_ids_unpadded
            else origin_input_ids  # Before image padding
        )
        self.origin_input_ids = origin_input_ids
        # Each decode stage's output ids
        self.output_ids = []
        # fill_ids = origin_input_ids + output_ids. Updated if chunked.
        self.fill_ids = []
        self.session_id = session_id
        self.input_embeds = input_embeds

        # for corss-endoder model
        self.token_type_ids = token_type_ids

        # The length of KV that have been removed in local attention chunked prefill
        self.evicted_seqlen_local = 0

        # Sampling info
        if isinstance(sampling_params.custom_params, dict):
            sampling_params = copy.copy(sampling_params)
            sampling_params.custom_params = sampling_params.custom_params | {
                "__req__": self
            }
        self.sampling_params = sampling_params
        self.custom_logit_processor = custom_logit_processor
        self.return_hidden_states = return_hidden_states

        # extra key for classifying the request (e.g. cache_salt)
        if lora_id is not None:
            extra_key = (
                extra_key or ""
            ) + lora_id  # lora_id is concatenated to the extra key

        self.extra_key = extra_key
        self.lora_id = lora_id

        # Memory pool info
        self.req_pool_idx: Optional[int] = None
        self.mamba_pool_idx: Optional[torch.Tensor] = None  # shape (1)

        # Check finish
        self.tokenizer = None
        self.finished_reason = None
        # Whether this request has finished output
        self.finished_output = None
        # If we want to abort the request in the middle of the event loop, set this to true
        # Note: We should never set finished_reason in the middle, the req will get filtered and never respond
        self.to_abort = False
        # This carries the error message for `.to_abort` and will be attached to the finished_reason at the end of the event loop
        self.to_abort_message: str = None
        self.stream = stream
        self.eos_token_ids = eos_token_ids
        self.vocab_size = vocab_size
        self.priority = priority

        # For incremental decoding
        # ----- | --------- read_ids -------|
        # ----- |   surr_ids  |
        # xxxxx | xxxxxxxxxxx | xxxxxxxxxxx |
        # ----- ^ ----------- ^ ----------- ^
        # ----- 1 ----------- 2 ----------- 3
        # 1: surr_offset
        # 2: read_offset
        # 3: last token
        self.surr_offset = None  # Surrounding offset to defeat the cleanup algorithm
        self.read_offset = None
        self.decoded_text = ""

        # For multimodal inputs
        self.multimodal_inputs: Optional[MultimodalInputs] = None

        # Prefix info
        # The indices to kv cache for the shared prefix.
        self.prefix_indices: torch.Tensor = torch.empty((0,), dtype=torch.int64)
        # Number of tokens to run prefill.
        self.extend_input_len = 0
        # The relative logprob_start_len in an extend batch
        self.extend_logprob_start_len = 0
        self.last_node: Any = None
        self.last_host_node: Any = None
        self.host_hit_length = 0
        # The node to lock until for swa radix tree lock ref
        self.swa_uuid_for_lock: Optional[int] = None
        # The prefix length of the last prefix matching
        self.last_matched_prefix_len: int = 0

        # Whether or not if it is chunked. It increments whenever
        # it is chunked, and decrement whenever chunked request is
        # processed.
        self.is_chunked = 0

        # For retraction
        self.is_retracted = False

        # Incremental streamining
        self.send_token_offset: int = 0
        self.send_decode_id_offset: int = 0
        # TODO (Byron): send_output_token_logprobs_offset and send_decode_id_offset can be different in disaggregation mode
        # because the decode server does not have the first output token logprobs
        self.send_output_token_logprobs_offset: int = 0

        # Logprobs (arguments)
        self.return_logprob = return_logprob
        # Start index to compute logprob from.
        self.logprob_start_len = 0
        self.top_logprobs_num = top_logprobs_num
        self.token_ids_logprob = token_ids_logprob
        self.temp_scaled_logprobs = False
        self.top_p_normalized_logprobs = False

        # Logprobs (return values)
        # True means the input logprob has been already sent to detokenizer.
        self.input_logprob_sent: bool = False
        self.input_token_logprobs_val: Optional[List[float]] = None
        self.input_token_logprobs_idx: Optional[List[int]] = None
        self.input_top_logprobs_val: Optional[List[float]] = None
        self.input_top_logprobs_idx: Optional[List[int]] = None
        self.input_token_ids_logprobs_val: Optional[List[float]] = None
        self.input_token_ids_logprobs_idx: Optional[List[int]] = None
        # Temporary holder to store input_token_logprobs.
        self.input_token_logprobs: Optional[List[Tuple[int]]] = None
        self.temp_input_top_logprobs_val: Optional[List[torch.Tensor]] = None
        self.temp_input_top_logprobs_idx: Optional[List[int]] = None
        self.temp_input_token_ids_logprobs_val: Optional[List[float]] = None
        self.temp_input_token_ids_logprobs_idx: Optional[List[int]] = None

        if return_logprob:
            # shape: (bs, 1)
            self.output_token_logprobs_val = []
            self.output_token_logprobs_idx = []
            # shape: (bs, k)
            self.output_top_logprobs_val = []
            self.output_top_logprobs_idx = []
            # Can contain either lists or GPU tensors (delayed copy optimization for prefill-only scoring)
            self.output_token_ids_logprobs_val: List[
                Union[List[float], torch.Tensor]
            ] = []
            self.output_token_ids_logprobs_idx = []
        else:
            self.output_token_logprobs_val = self.output_token_logprobs_idx = (
                self.output_top_logprobs_val
            ) = self.output_top_logprobs_idx = self.output_token_ids_logprobs_val = (
                self.output_token_ids_logprobs_idx
            ) = None
        self.hidden_states: List[List[float]] = []
        self.hidden_states_tensor = None  # Note: use tensor instead of list to transfer hidden_states when PD + MTP
        self.output_topk_p = None
        self.output_topk_index = None

        # Embedding (return values)
        self.embedding = None

        # Constrained decoding
        self.grammar: Optional[BaseGrammarObject] = None
        self.grammar_wait_ct = 0

        # The number of cached tokens that were already cached in the KV cache
        self.cached_tokens = 0
        self.already_computed = 0

        # The number of verification forward passes in the speculative decoding.
        # This is used to compute the average acceptance length per request.
        self.spec_verify_ct = 0

        # For metrics
        self.metrics_collector = metrics_collector
        self.time_stats: TimeStats = TimeStats(disagg_mode=disagg_mode)
        self.has_log_time_stats: bool = False
        self.last_tic = time.monotonic()

        # For disaggregation
        self.bootstrap_host: str = bootstrap_host
        self.bootstrap_port: Optional[int] = bootstrap_port
        self.bootstrap_room: Optional[int] = bootstrap_room
        self.disagg_kv_sender: Optional[BaseKVSender] = None

        # For data parallel rank routing
        self.data_parallel_rank: Optional[int] = data_parallel_rank

        # the start index of the sent kv cache
        # We want to send it chunk by chunk for chunked prefill.
        # After every chunk forward, we do the following:
        # kv_send(req.input_ids[req.start_send_idx:len(req.fill_ids)])
        # start_send_idx = len(req.fill_ids)
        self.start_send_idx: int = 0

        # For overlap schedule, we delay the kv transfer until `process_batch_result_disagg_prefill` rather than `process_prefill_chunk` in non-overlap
        # This is because kv is not ready in `process_prefill_chunk`.
        # We use `tmp_end_idx` to store the end index of the kv cache to send.
        self.tmp_end_idx: int = -1
        self.metadata_buffer_index: int = -1

    @property
    def seqlen(self):
        return len(self.origin_input_ids) + len(self.output_ids)

    @property
    def is_prefill_only(self) -> bool:
        """Check if this request is prefill-only (no token generation needed)."""
        # NOTE: when spec is enabled, prefill_only optimizations are disabled
        from sglang.srt.speculative.spec_info import SpeculativeAlgorithm

        spec_alg = global_server_args_dict["speculative_algorithm"]
        return self.sampling_params.max_new_tokens == 0 and (
            spec_alg is None or spec_alg == SpeculativeAlgorithm.NONE
        )

    def add_latency(self, stage: RequestStage):
        if self.metrics_collector is None:
            return

        now = time.monotonic()
        self.metrics_collector.observe_per_stage_req_latency(
            stage.value, now - self.last_tic
        )
        self.last_tic = now

    def extend_image_inputs(self, image_inputs):
        if self.multimodal_inputs is None:
            self.multimodal_inputs = image_inputs
        else:
            self.multimodal_inputs.merge(image_inputs)

    def finished(self) -> bool:
        # Whether request reached finished condition
        return self.finished_reason is not None

    def init_next_round_input(self, tree_cache: Optional[BasePrefixCache] = None):
        self.fill_ids = self.origin_input_ids + self.output_ids
        input_len = len(self.fill_ids)
        # NOTE: the matched length is at most 1 less than the input length to enable logprob computation
        max_prefix_len = input_len - 1
        if self.return_logprob:
            max_prefix_len = min(max_prefix_len, self.logprob_start_len)
        max_prefix_len = max(max_prefix_len, 0)
        token_ids = self.fill_ids[:max_prefix_len]

        if tree_cache is not None:
            (
                self.prefix_indices,
                self.last_node,
                self.last_host_node,
                self.host_hit_length,
            ) = tree_cache.match_prefix(
                key=RadixKey(token_ids=token_ids, extra_key=self.extra_key),
                **(
                    {"req": self, "cow_mamba": True}
                    if isinstance(tree_cache, MambaRadixCache)
                    else {}
                ),
            )
            self.last_matched_prefix_len = len(self.prefix_indices)
        self.extend_input_len = len(self.fill_ids) - len(self.prefix_indices)

    # Based on https://github.com/vllm-project/vllm/blob/7a64d24aad69e4d2548aa0bf528d9fe63428ab01/vllm/transformers_utils/detokenizer.py#L194-L313
    def init_incremental_detokenize(self):
        first_iter = self.surr_offset is None or self.read_offset is None

        if first_iter:
            self.read_offset = len(self.origin_input_ids_unpadded)
            self.surr_offset = max(
                self.read_offset - INIT_INCREMENTAL_DETOKENIZATION_OFFSET, 0
            )
            self.surr_and_decode_ids = (
                self.origin_input_ids_unpadded[self.surr_offset :] + self.output_ids
            )
            self.cur_decode_ids_len = len(self.output_ids)
        else:
            self.surr_and_decode_ids.extend(self.output_ids[self.cur_decode_ids_len :])
            self.cur_decode_ids_len = len(self.output_ids)

        return self.surr_and_decode_ids, self.read_offset - self.surr_offset

    def tail_str(self) -> str:
        # Check stop strings and stop regex patterns together
        if (
            len(self.sampling_params.stop_strs) > 0
            or len(self.sampling_params.stop_regex_strs) > 0
        ):
            max_len_tail_str = max(
                self.sampling_params.stop_str_max_len + 1,
                self.sampling_params.stop_regex_max_len + 1,
            )

        tail_len = min((max_len_tail_str + 1), len(self.output_ids))
        return self.tokenizer.decode(self.output_ids[-tail_len:])

    def check_match_stop_str_prefix(self) -> bool:
        """
        Check if the suffix of tail_str overlaps with any stop_str prefix
        """
        if not self.sampling_params.stop_strs:
            return False

        tail_str = self.tail_str()

        # Early return if tail_str is empty
        if not tail_str:
            return False

        for stop_str in self.sampling_params.stop_strs:
            if not stop_str:
                continue
            # Check if stop_str is contained in tail_str (fastest check first)
            if stop_str in tail_str:
                return True

            # Check if tail_str suffix matches stop_str prefix
            # Only check if stop_str is not empty, it's for stream output
            min_len = min(len(tail_str), len(stop_str))
            for i in range(1, min_len + 1):
                if tail_str[-i:] == stop_str[:i]:
                    return True

        return False

    def check_finished(self):
        if self.finished():
            return

        if self.to_abort:
            self.finished_reason = FINISH_ABORT(
                message=self.to_abort_message,
            )
            return

        if len(self.output_ids) >= self.sampling_params.max_new_tokens:
            self.finished_reason = FINISH_LENGTH(
                length=self.sampling_params.max_new_tokens
            )
            return

        if self.grammar is not None:
            if self.grammar.is_terminated():
                self.finished_reason = FINISH_MATCHED_TOKEN(matched=self.output_ids[-1])
                return

        last_token_id = self.output_ids[-1]

        if not self.sampling_params.ignore_eos:
            matched_eos = False

            # Check stop token ids
            if self.sampling_params.stop_token_ids:
                matched_eos = last_token_id in self.sampling_params.stop_token_ids
            if self.eos_token_ids:
                matched_eos |= last_token_id in self.eos_token_ids
            if self.tokenizer is not None:
                matched_eos |= last_token_id == self.tokenizer.eos_token_id
                if self.tokenizer.additional_stop_token_ids:
                    matched_eos |= (
                        last_token_id in self.tokenizer.additional_stop_token_ids
                    )
            if matched_eos:
                self.finished_reason = FINISH_MATCHED_TOKEN(matched=last_token_id)
                return

        if last_token_id > self.vocab_size or last_token_id < 0:
            if self.sampling_params.stop_token_ids:
                self.output_ids[-1] = next(iter(self.sampling_params.stop_token_ids))
            if self.eos_token_ids:
                self.output_ids[-1] = next(iter(self.eos_token_ids))
            self.finished_reason = FINISH_MATCHED_STR(matched="NaN happened")
            return

        if (
            len(self.sampling_params.stop_strs) > 0
            or len(self.sampling_params.stop_regex_strs) > 0
        ):
            tail_str = self.tail_str()

            # Check stop strings
            if len(self.sampling_params.stop_strs) > 0:
                for stop_str in self.sampling_params.stop_strs:
                    if stop_str in tail_str or stop_str in self.decoded_text:
                        self.finished_reason = FINISH_MATCHED_STR(matched=stop_str)
                        return

            # Check stop regex
            if len(self.sampling_params.stop_regex_strs) > 0:
                for stop_regex_str in self.sampling_params.stop_regex_strs:
                    if re.search(stop_regex_str, tail_str):
                        self.finished_reason = FINISHED_MATCHED_REGEX(
                            matched=stop_regex_str
                        )
                        return

    def reset_for_retract(self):
        self.prefix_indices = torch.empty((0,), dtype=torch.int64)
        self.last_node = None
        self.swa_uuid_for_lock = None
        self.extend_input_len = 0
        self.is_retracted = True
        self.input_token_logprobs = None
        self.temp_input_top_logprobs_val = None
        self.temp_input_top_logprobs_idx = None
        self.extend_logprob_start_len = 0
        self.is_chunked = 0
        self.req_pool_idx = None
        self.mamba_pool_idx = None
        self.already_computed = 0

    def offload_kv_cache(self, req_to_token_pool, token_to_kv_pool_allocator):
        token_indices = req_to_token_pool.req_to_token[
            self.req_pool_idx, : self.seqlen - 1
        ]
        self.kv_cache_cpu = token_to_kv_pool_allocator.get_cpu_copy(token_indices)

    def load_kv_cache(self, req_to_token_pool, token_to_kv_pool_allocator):
        token_indices = req_to_token_pool.req_to_token[
            self.req_pool_idx, : self.seqlen - 1
        ]
        token_to_kv_pool_allocator.load_cpu_copy(self.kv_cache_cpu, token_indices)
        del self.kv_cache_cpu

    def log_time_stats(self):
        # If overlap schedule, we schedule one decode batch ahead so this gets called twice.
        if self.has_log_time_stats is True:
            return

        if self.bootstrap_room is not None:
            prefix = f"Req Time Stats(rid={self.rid}, bootstrap_room={self.bootstrap_room}, input len={len(self.origin_input_ids)}, output len={len(self.output_ids)}, type={self.time_stats.disagg_mode_str()})"
        else:
            prefix = f"Req Time Stats(rid={self.rid}, input len={len(self.origin_input_ids)}, output len={len(self.output_ids)}, type={self.time_stats.disagg_mode_str()})"
        logger.info(f"{prefix}: {self.time_stats.convert_to_duration()}")
        self.has_log_time_stats = True

    def set_finish_with_abort(self, error_msg: str):
        if get_tensor_model_parallel_rank() == 0:
            logger.error(f"{error_msg}, {self.rid=}")
        self.multimodal_inputs = None
        self.grammar = None
        self.origin_input_ids = [0]  # set it to one token to skip the long prefill
        self.return_logprob = False
        self.finished_reason = FINISH_ABORT(
            error_msg, HTTPStatus.BAD_REQUEST, "BadRequestError"
        )

    def __repr__(self):
        return (
            f"Req(rid={self.rid}, "
            f"input_ids={self.origin_input_ids}, output_ids={self.output_ids}, "
            f"{self.grammar=}, "
            f"{self.sampling_params=})"
        )


@dataclasses.dataclass
class ScheduleBatch(ScheduleBatchDisaggregationDecodeMixin):
    """Store all information of a batch on the scheduler."""

    # Request, memory pool, and cache
    reqs: List[Req]
    req_to_token_pool: ReqToTokenPool = None
    token_to_kv_pool_allocator: BaseTokenToKVPoolAllocator = None
    tree_cache: BasePrefixCache = None
    is_hybrid: bool = False

    # Batch configs
    model_config: ModelConfig = None
    forward_mode: ForwardMode = None
    enable_overlap: bool = False
    # Tell whether the current running batch is full so that we can skip
    # the check of whether to prefill new requests.
    # This is an optimization to reduce the overhead of the prefill check.
    batch_is_full: bool = False

    # For chunked prefill in PP
    chunked_req: Optional[Req] = None

    # Sampling info
    sampling_info: SamplingBatchInfo = None

    # Batched arguments to model runner
    input_ids: torch.Tensor = None  # shape: [b], int64
    input_embeds: torch.Tensor = None  # shape: [b, hidden_size], float32
    token_type_ids: torch.Tensor = None  # shape: [b], int64
    req_pool_indices: torch.Tensor = None  # shape: [b], int64
    seq_lens: torch.Tensor = None  # shape: [b], int64
    seq_lens_cpu: torch.Tensor = None  # shape: [b], int64
    # The output locations of the KV cache
    out_cache_loc: torch.Tensor = None  # shape: [b], int64
    output_ids: torch.Tensor = None  # shape: [b], int64

    # For multimodal inputs
    multimodal_inputs: Optional[List] = None

    # The sum of all sequence lengths
    seq_lens_sum: int = None
    # The original sequence lengths, Qwen-1M related
    orig_seq_lens: torch.Tensor = None  # shape: [b], int32

    # For DP attention
    global_num_tokens: Optional[List[int]] = None
    global_num_tokens_for_logprob: Optional[List[int]] = None
    is_extend_in_batch: bool = False
    can_run_dp_cuda_graph: bool = False
    tbo_split_seq_index: Optional[int] = None
    global_forward_mode: Optional[ForwardMode] = None

    # For processing logprobs
    return_logprob: bool = False
    top_logprobs_nums: Optional[List[int]] = None
    token_ids_logprobs: Optional[List[List[int]]] = None

    # For logits and logprob post processing
    temp_scaled_logprobs: bool = False
    top_p_normalized_logprobs: bool = False

    # For extend and mixed chunekd prefill
    prefix_lens: List[int] = None
    extend_lens: List[int] = None
    extend_num_tokens: Optional[int] = None
    decoding_reqs: List[Req] = None
    extend_logprob_start_lens: List[int] = None
    # It comes empty list if logprob is not required.
    extend_input_logprob_token_ids: Optional[torch.Tensor] = None

    # For encoder-decoder architectures
    encoder_cached: Optional[List[bool]] = None
    encoder_lens: Optional[torch.Tensor] = None
    encoder_lens_cpu: Optional[List[int]] = None
    encoder_out_cache_loc: Optional[torch.Tensor] = None

    # Stream
    has_stream: bool = False

    # Has grammar
    has_grammar: bool = False

    # Device
    device: str = "cuda"

    # Speculative decoding
    spec_algorithm: SpeculativeAlgorithm = None
    # spec_info: Optional[SpecInput] = None
    spec_info: Optional[SpecInput] = None

    # Whether to return hidden states
    return_hidden_states: bool = False

    # Whether this batch is prefill-only (no token generation needed)
    is_prefill_only: bool = False

    # hicache pointer for synchronizing data loading from CPU to GPU
    hicache_consumer_index: int = -1

    @classmethod
    def init_new(
        cls,
        reqs: List[Req],
        req_to_token_pool: ReqToTokenPool,
        token_to_kv_pool_allocator: BaseTokenToKVPoolAllocator,
        tree_cache: BasePrefixCache,
        model_config: ModelConfig,
        enable_overlap: bool,
        spec_algorithm: SpeculativeAlgorithm,
        chunked_req: Optional[Req] = None,
    ):
        return_logprob = any(req.return_logprob for req in reqs)

        is_hybrid = False
        if isinstance(token_to_kv_pool_allocator, SWATokenToKVPoolAllocator):
            assert (
                tree_cache is None
                or isinstance(tree_cache, SWARadixCache)
                or isinstance(tree_cache, SWAChunkCache)
            ), "SWARadixCache or SWAChunkCache is required for SWATokenToKVPoolAllocator"
            is_hybrid = True

        return cls(
            reqs=reqs,
            req_to_token_pool=req_to_token_pool,
            token_to_kv_pool_allocator=token_to_kv_pool_allocator,
            tree_cache=tree_cache,
            is_hybrid=is_hybrid,
            model_config=model_config,
            enable_overlap=enable_overlap,
            return_logprob=return_logprob,
            has_stream=any(req.stream for req in reqs),
            has_grammar=any(req.grammar for req in reqs),
            device=req_to_token_pool.device,
            spec_algorithm=spec_algorithm,
            return_hidden_states=any(req.return_hidden_states for req in reqs),
            is_prefill_only=all(req.is_prefill_only for req in reqs),
            chunked_req=chunked_req,
        )

    def batch_size(self):
        return len(self.reqs)

    def is_empty(self):
        return len(self.reqs) == 0

<<<<<<< HEAD
    def alloc_req_slots(self, num_reqs: int, reqs: Optional[List[Req]] = None):
        if isinstance(self.req_to_token_pool, HybridReqToTokenPool):
            mamba_available_size = self.req_to_token_pool.mamba_pool.available_size()
            if mamba_available_size < num_reqs:
                if self.tree_cache is not None and isinstance(
                    self.tree_cache, MambaRadixCache
                ):
                    mamba_num = max(0, num_reqs - mamba_available_size)
                    self.tree_cache.evict_mamba(mamba_num)
            req_pool_indices = self.req_to_token_pool.alloc(num_reqs, reqs)
        else:
            req_pool_indices = self.req_to_token_pool.alloc(num_reqs)
        if req_pool_indices is None:
            raise RuntimeError(
                "alloc_req_slots runs out of memory. "
                "Please set a smaller number for `--max-running-requests`. "
                f"{self.req_to_token_pool.available_size()=}, "
                f"{num_reqs=}, "
            )
        return req_pool_indices

    def alloc_token_slots(self, num_tokens: int, backup_state: bool = False):
        self._evict_tree_cache_if_needed(num_tokens)

        if backup_state:
            state = self.token_to_kv_pool_allocator.backup_state()

        out_cache_loc = self.token_to_kv_pool_allocator.alloc(num_tokens)
        if out_cache_loc is None:
            phase_str = "Prefill" if self.forward_mode.is_extend() else "Decode"
            error_msg = (
                f"{phase_str} out of memory. Try to lower your batch size.\n"
                f"Try to allocate {num_tokens} tokens.\n"
                f"{self._available_and_evictable_str()}"
            )
            logger.error(error_msg)
            if self.tree_cache is not None:
                self.tree_cache.pretty_print()
            raise RuntimeError(error_msg)

        if backup_state:
            return out_cache_loc, state
        else:
            return out_cache_loc

    def alloc_paged_token_slots_extend(
        self,
        prefix_lens: torch.Tensor,
        prefix_lens_cpu: torch.Tensor,
        seq_lens: torch.Tensor,
        seq_lens_cpu: torch.Tensor,
        last_loc: torch.Tensor,
        extend_num_tokens: int,
        backup_state: bool = False,
    ):
        # Over estimate the number of tokens: assume each request needs a new page.
        num_tokens = (
            extend_num_tokens
            + len(seq_lens_cpu) * self.token_to_kv_pool_allocator.page_size
        )
        self._evict_tree_cache_if_needed(num_tokens)

        if backup_state:
            state = self.token_to_kv_pool_allocator.backup_state()
=======
    def allocate_for_eagle_v2(self):
        from sglang.srt.speculative.eagle_info import EagleDraftInput
        from sglang.srt.speculative.spec_utils import assign_req_to_token_pool
>>>>>>> a220536f

        bs = self.batch_size()

        assert self.spec_info.is_draft_input()
        draft_input: EagleDraftInput = self.spec_info

        # FIXME(lsyin): now implementation does not enable over-allocation
        # Now seq_lens and allocate_lens are correct
        self.maybe_wait_verify_done()

        new_allocate_lens = self.seq_lens + EagleDraftInput.ALLOC_LEN_PER_DECODE
        num_needed_tokens = (new_allocate_lens - draft_input.allocate_lens).sum().item()
        out_cache_loc = alloc_token_slots(self.tree_cache, num_needed_tokens)

        assign_req_to_token_pool[(bs,)](
            self.req_pool_indices,
            self.req_to_token_pool.req_to_token,
            draft_input.allocate_lens,
            new_allocate_lens,
            out_cache_loc,
            self.req_to_token_pool.req_to_token.shape[1],
            next_power_of_2(bs),
        )
        draft_input.allocate_lens = new_allocate_lens

        # FIXME(lsyin): remove seq_lens_sum calculation
        self.seq_lens_cpu = self.seq_lens.cpu()
        self.seq_lens_sum = self.seq_lens_cpu.sum().item()

    def prepare_encoder_info_extend(self, input_ids: List[int], seq_lens: List[int]):
        self.encoder_lens_cpu = []
        self.encoder_cached = []

        for req in self.reqs:
            im = req.multimodal_inputs
            if im is None or im.num_image_tokens is None:
                # No image input
                self.encoder_lens_cpu.append(0)
                self.encoder_cached.append(True)
            else:
                self.encoder_lens_cpu.append(im.num_image_tokens)
                self.encoder_cached.append(
                    self.forward_mode.is_decode()
                    or len(req.prefix_indices) >= im.num_image_tokens
                )

        self.encoder_lens = torch.tensor(self.encoder_lens_cpu, dtype=torch.int64).to(
            self.device, non_blocking=True
        )

        # Strip encoder infos
        pt = 0
        decoder_out_cache_loc = []
        encoder_out_cache_loc = []
        for i, req in enumerate(self.reqs):
            encoder_len = self.encoder_lens_cpu[i]
            seq_lens[i] -= encoder_len

            if len(req.prefix_indices) < encoder_len:
                # NOTE: the encoder part should be considered as a whole
                assert len(req.prefix_indices) == 0
                input_ids[i] = input_ids[i][encoder_len:]
                encoder_out_cache_loc.append(self.out_cache_loc[pt : pt + encoder_len])
                decoder_out_cache_loc.append(
                    self.out_cache_loc[pt + encoder_len : pt + req.extend_input_len]
                )
                self.extend_lens[i] -= encoder_len
                self.extend_num_tokens -= encoder_len
            else:
                decoder_out_cache_loc.append(
                    self.out_cache_loc[pt : pt + req.extend_input_len]
                )
                self.prefix_lens[i] -= encoder_len

            pt += req.extend_input_len

        # Reassign
        self.input_ids = torch.tensor(sum(input_ids, []), dtype=torch.int64).to(
            self.device, non_blocking=True
        )
        self.seq_lens = torch.tensor(seq_lens, dtype=torch.int64).to(
            self.device, non_blocking=True
        )
        self.seq_lens_cpu = torch.tensor(seq_lens, dtype=torch.int64)

        if not decoder_out_cache_loc:
            self.out_cache_loc = torch.zeros(0, dtype=torch.int64).to(
                self.device, non_blocking=True
            )
        else:
            self.out_cache_loc = torch.cat(decoder_out_cache_loc)

        if not encoder_out_cache_loc:
            self.encoder_out_cache_loc = torch.zeros(0, dtype=torch.int64).to(
                self.device, non_blocking=True
            )
        else:
            self.encoder_out_cache_loc = torch.cat(encoder_out_cache_loc)

        assert (
            len(self.out_cache_loc) == self.extend_num_tokens
        ), f"Expected {len(self.out_cache_loc)}, got {self.extend_num_tokens}"

    def prepare_for_extend(self):
        self.forward_mode = ForwardMode.EXTEND

        # Init tensors
        reqs = self.reqs
        input_ids = [r.fill_ids[len(r.prefix_indices) :] for r in reqs]
        extend_num_tokens = sum(len(ids) for ids in input_ids)
        seq_lens = [len(r.fill_ids) for r in reqs]
        orig_seq_lens = [max(len(r.fill_ids), len(r.origin_input_ids)) for r in reqs]
        prefix_lens = [len(r.prefix_indices) for r in reqs]
        extend_lens = [r.extend_input_len for r in reqs]

        token_type_ids = [
            r.token_type_ids for r in reqs if r.token_type_ids is not None
        ]

        input_ids_tensor = torch.tensor(
            list(chain.from_iterable(input_ids)), dtype=torch.int64
        ).to(self.device, non_blocking=True)
        seq_lens_tensor = torch.tensor(seq_lens, dtype=torch.int64).to(
            self.device, non_blocking=True
        )
        seq_lens_cpu = torch.tensor(seq_lens, dtype=torch.int64)
        orig_seq_lens_tensor = torch.tensor(orig_seq_lens, dtype=torch.int32).to(
            self.device, non_blocking=True
        )

        token_type_ids_tensor = None
        if len(token_type_ids) > 0:
            token_type_ids_tensor = torch.tensor(
                sum(token_type_ids, []), dtype=torch.int64
            ).to(self.device, non_blocking=True)

        # Set batch fields needed by alloc_for_extend
        self.prefix_lens = prefix_lens
        self.extend_lens = extend_lens
        self.seq_lens = seq_lens_tensor
        self.seq_lens_cpu = seq_lens_cpu
        self.extend_num_tokens = extend_num_tokens

        # Allocate memory
        out_cache_loc, req_pool_indices_tensor, req_pool_indices = alloc_for_extend(
            self
        )

        # Set fields
        input_embeds = []
        extend_input_logprob_token_ids = []
        multimodal_inputs = []

        for i, (req, seq_len, pre_len) in enumerate(zip(reqs, seq_lens, prefix_lens)):
            req.req_pool_idx = req_pool_indices[i]
            assert seq_len - pre_len == req.extend_input_len

            # If input_embeds are available, store them
            if req.input_embeds is not None:
                # If req.input_embeds is already a list, append its content directly
                input_embeds.extend(req.input_embeds)  # Use extend to avoid nesting

            multimodal_inputs.append(req.multimodal_inputs)

            req.cached_tokens += pre_len - req.already_computed
            req.already_computed = seq_len
            req.is_retracted = False

            # Compute the relative logprob_start_len in an extend batch
            #
            # Key variables:
            # - logprob_start_len: Absolute position in full sequence where logprob computation begins
            # - extend_logprob_start_len: Relative position within current extend batch where logprob computation begins
            # - extend_input_len: Number of tokens that need to be processed in this extend batch
            #   (= len(fill_ids) - len(prefix_indices), where fill_ids = origin_input_ids + output_ids
            #    and prefix_indices are the cached/shared prefix tokens)
            #
            if req.logprob_start_len >= pre_len:
                # Optimization for prefill-only requests: When we only need logprobs at
                # positions beyond the input sequence (to score next-token likelihood), skip all
                # input logprob computation during prefill since no generation will occur.
                if self.is_prefill_only and req.logprob_start_len == len(
                    req.origin_input_ids
                ):
                    # Skip ALL input logprobs: set extend_logprob_start_len = extend_input_len
                    req.extend_logprob_start_len = req.extend_input_len
                else:
                    # Convert absolute logprob_start_len to relative extend_logprob_start_len
                    #
                    # Example: origin_input_ids=[1,2,3,4,5] (5 tokens, positions 0-4), logprob_start_len=3
                    # Regular logic: min(3-0, 5, 5-1) = min(3,5,4) = 3
                    # This means: "compute logprobs from position 3 onwards in extend batch"
                    req.extend_logprob_start_len = min(
                        req.logprob_start_len - pre_len,
                        req.extend_input_len,
                        req.seqlen - 1,
                    )
            else:
                # logprob_start_len is before the current extend batch, so start from beginning
                req.extend_logprob_start_len = 0

            if self.return_logprob:
                # Find input logprob token ids.
                # First, find a global index within origin_input_ids and slide it by 1
                # to compute input logprobs. It is because you need the next token
                # to compute input logprobs. E.g., (chunk size 2)
                #
                # input_logprobs = [1, 2, 3, 4]
                # fill_ids = [1, 2]
                # extend_input_logprob_token_id = [2, 3]
                #
                # Note that it can also overflow. In this case, we pad it with 0.
                # input_logprobs = [1, 2, 3, 4]
                # fill_ids = [3, 4]
                # extend_input_logprob_token_id = [4, 0]
                global_start_idx, global_end_idx = (
                    len(req.prefix_indices),
                    len(req.fill_ids),
                )
                # Apply logprob_start_len
                if global_start_idx < req.logprob_start_len:
                    global_start_idx = req.logprob_start_len

                logprob_token_ids = req.origin_input_ids[
                    global_start_idx + 1 : global_end_idx + 1
                ]
                extend_input_logprob_token_ids.extend(logprob_token_ids)

                # We will need req.extend_input_len - req.extend_logprob_start_len number of
                # tokens, and logprob_token_ids is for input logprob, so pad the rest of them by 0.
                extend_input_logprob_token_ids.extend(
                    [0]
                    * (
                        req.extend_input_len
                        - req.extend_logprob_start_len
                        - len(logprob_token_ids)
                    )
                )

        if self.return_logprob:
            extend_input_logprob_token_ids = torch.tensor(
                extend_input_logprob_token_ids
            )
        else:
            extend_input_logprob_token_ids = None

        self.input_ids = input_ids_tensor
        self.req_pool_indices = req_pool_indices_tensor
        self.orig_seq_lens = orig_seq_lens_tensor
        self.out_cache_loc = out_cache_loc
        self.input_embeds = (
            torch.tensor(input_embeds).to(self.device, non_blocking=True)
            if input_embeds
            else None
        )
        for mm_input in multimodal_inputs:
            if mm_input is None:
                continue
            for mm_item in mm_input.mm_items:
                pixel_values = getattr(mm_item, "feature", None)
                if isinstance(pixel_values, torch.Tensor):
                    mm_item.feature = pixel_values.to(self.device, non_blocking=True)
        self.multimodal_inputs = multimodal_inputs
        self.token_type_ids = token_type_ids_tensor
        self.seq_lens_sum = sum(seq_lens)

        if self.return_logprob:
            self.top_logprobs_nums = [r.top_logprobs_num for r in reqs]
            self.token_ids_logprobs = [r.token_ids_logprob for r in reqs]

        self.extend_logprob_start_lens = [r.extend_logprob_start_len for r in reqs]
        self.extend_input_logprob_token_ids = extend_input_logprob_token_ids

        if self.model_config.is_encoder_decoder:
            self.prepare_encoder_info_extend(input_ids, seq_lens)

        # Build sampling info
        self.sampling_info = SamplingBatchInfo.from_schedule_batch(
            self,
            self.model_config.vocab_size,
        )

    def prepare_for_split_prefill(self):
        self.prepare_for_extend()
        # For split prefill, we need to set the forward mode to SPLIT_PREFILL
        self.forward_mode = ForwardMode.SPLIT_PREFILL

    def mix_with_running(self, running_batch: "ScheduleBatch"):
        self.forward_mode = ForwardMode.MIXED
        running_bs = running_batch.batch_size()

        for req in running_batch.reqs:
            req.fill_ids = req.origin_input_ids + req.output_ids
            req.extend_input_len = 1

        input_ids = torch.cat([self.input_ids, running_batch.input_ids])
        out_cache_loc = torch.cat([self.out_cache_loc, running_batch.out_cache_loc])

        self.merge_batch(running_batch)
        self.input_ids = input_ids
        self.out_cache_loc = out_cache_loc

        # For overlap scheduler, the output_ids has one step delay
        delta = 0 if self.enable_overlap else -1

        # NOTE: prefix_indices is what has been cached, but we don't cache each decode step
        self.prefix_lens.extend(
            [
                len(r.origin_input_ids) + len(r.output_ids) + delta
                for r in running_batch.reqs
            ]
        )
        self.extend_lens.extend([1] * running_bs)
        self.extend_num_tokens += running_bs
        # TODO (lianmin): Revisit this. It should be seq_len - 1
        self.extend_logprob_start_lens.extend([0] * running_bs)

    def new_page_count_next_decode(self, selected_indices: Optional[List[int]] = None):
        page_size = self.token_to_kv_pool_allocator.page_size
        requests = (
            self.reqs
            if selected_indices is None
            else [self.reqs[i] for i in selected_indices]
        )
        if page_size == 1:
            return len(requests)
        # In the decoding phase, the length of a request's KV cache should be
        # the total length of the request minus 1
        return (
            sum(1 for req in requests if req.seqlen % page_size == 0)
            if self.enable_overlap
            else sum(1 for req in requests if (req.seqlen - 1) % page_size == 0)
        )

    def check_decode_mem(
        self, buf_multiplier=1, selected_indices: Optional[List[int]] = None
    ):
        num_tokens = (
            self.new_page_count_next_decode(selected_indices)
            * buf_multiplier
            * self.token_to_kv_pool_allocator.page_size
        )

        self._evict_tree_cache_if_needed(num_tokens)
        return self._is_available_size_sufficient(num_tokens)

    def retract_decode(self, server_args: ServerArgs):
        """Retract the decoding requests when there is not enough memory."""
        sorted_indices = list(range(len(self.reqs)))

        # TODO(lsyin): improve retraction policy for radix cache
        # For spec decoding, filter_batch API can only filter
        # requests from the back, so we can only retract from the back.
        # TODO(sang): Clean up finish path and support better retract
        # policy.
        if not server_args.speculative_algorithm:
            sorted_indices.sort(
                key=lambda i: (
                    len(self.reqs[i].output_ids),
                    -len(self.reqs[i].origin_input_ids),
                ),
                reverse=True,
            )

        retracted_reqs = []
        first_iter = True
        while first_iter or (
            not self.check_decode_mem(selected_indices=sorted_indices)
        ):
            if len(sorted_indices) == 1:
                # Corner case: only one request left
                if self.is_hybrid:
                    full_available_size = (
                        self.token_to_kv_pool_allocator.full_available_size()
                    )
                    swa_available_size = (
                        self.token_to_kv_pool_allocator.swa_available_size()
                    )
                    assert (
                        full_available_size > 0 and swa_available_size > 0
                    ), f"No space left for only one request in SWA mode {full_available_size=}, {swa_available_size=}"
                else:
                    assert (
                        self.token_to_kv_pool_allocator.available_size() > 0
                    ), f"No space left for only one request, {self.token_to_kv_pool_allocator.available_size()=}"
                break

            first_iter = False
            idx = sorted_indices.pop()
            req = self.reqs[idx]
            retracted_reqs.append(req)
            self.release_req(idx, len(sorted_indices), server_args)

            if len(retracted_reqs) == 0:
                # Corner case: only one request left
                raise ValueError(
                    "Failed to retract any request. No space left for only one request."
                )

        self.filter_batch(keep_indices=sorted_indices)

        # Reqs in batch are filtered
        total_decoded_tokens = sum(len(r.output_ids) for r in self.reqs)
        total_max_new_tokens = sum(r.sampling_params.max_new_tokens for r in self.reqs)

        new_estimate_ratio = (
            total_decoded_tokens + global_config.retract_decode_steps * len(self.reqs)
        ) / total_max_new_tokens
        new_estimate_ratio = min(1.0, new_estimate_ratio)

        return retracted_reqs, new_estimate_ratio, []

    def release_req(self, idx: int, remaing_req_count: int, server_args: ServerArgs):
        req = self.reqs[idx]
        seq_lens_cpu = self.seq_lens_cpu.numpy()

        if server_args.disaggregation_mode == "decode":
            req.offload_kv_cache(
                self.req_to_token_pool, self.token_to_kv_pool_allocator
            )
        if isinstance(self.tree_cache, ChunkCache):
            # ChunkCache does not have eviction
            token_indices = self.req_to_token_pool.req_to_token[
                req.req_pool_idx, : seq_lens_cpu[idx]
            ]
            self.token_to_kv_pool_allocator.free(token_indices)
            self.req_to_token_pool.free(req.req_pool_idx)
        else:
            # TODO: apply more fine-grained retraction
            last_uncached_pos = (
                len(req.prefix_indices) // server_args.page_size
            ) * server_args.page_size
            token_indices = self.req_to_token_pool.req_to_token[
                req.req_pool_idx, last_uncached_pos : seq_lens_cpu[idx]
            ]
            self.token_to_kv_pool_allocator.free(token_indices)
            self.req_to_token_pool.free(req.req_pool_idx)

            # release the last node
            if self.is_hybrid:
                self.tree_cache.dec_lock_ref(req.last_node, req.swa_uuid_for_lock)
            else:
                self.tree_cache.dec_lock_ref(req.last_node)

            # NOTE(lsyin): we should use the newly evictable memory instantly.
            num_tokens = remaing_req_count * global_config.retract_decode_steps
            self._evict_tree_cache_if_needed(num_tokens)

        req.reset_for_retract()

    def prepare_encoder_info_decode(self):
        # Reset the encoder cached status
        self.encoder_cached = [True] * len(self.reqs)

    def prepare_for_idle(self):
        self.forward_mode = ForwardMode.IDLE
        self.input_ids = torch.empty(0, dtype=torch.int64, device=self.device)
        self.seq_lens = torch.empty(0, dtype=torch.int64, device=self.device)
        self.seq_lens_cpu = torch.empty(0, dtype=torch.int64)
        self.orig_seq_lens = torch.empty(0, dtype=torch.int32, device=self.device)
        self.out_cache_loc = torch.empty(0, dtype=torch.int64, device=self.device)
        self.req_pool_indices = torch.empty(0, dtype=torch.int32, device=self.device)
        self.seq_lens_sum = 0
        self.extend_num_tokens = 0
        self.sampling_info = SamplingBatchInfo.from_schedule_batch(
            self,
            self.model_config.vocab_size,
        )

    @property
    def is_v2_eagle(self):
        # FIXME: finally deprecate is_v2_eagle
        return self.enable_overlap and self.spec_algorithm.is_eagle()

    def prepare_for_decode(self):
        self.forward_mode = ForwardMode.DECODE
        bs = len(self.reqs)

        if self.is_v2_eagle:
            # FIXME(lsyin): make this sync optional
            self.allocate_for_eagle_v2()

        if not self.spec_algorithm.is_none():
            # if spec decoding is used, the decode batch is prepared inside
            # `forward_batch_speculative_generation` after running draft models.
            return

        if self.sampling_info.penalizer_orchestrator.is_required:
            if self.enable_overlap:
                # TODO: this can be slow, optimize this.
                delayed_output_ids = torch.tensor(
                    [
                        (
                            req.output_ids[-1]
                            if len(req.output_ids)
                            else req.origin_input_ids[-1]
                        )
                        for req in self.reqs
                    ],
                    dtype=torch.int64,
                    device=self.device,
                )
                self.sampling_info.penalizer_orchestrator.cumulate_output_tokens(
                    delayed_output_ids
                )
            else:
                self.sampling_info.penalizer_orchestrator.cumulate_output_tokens(
                    self.output_ids.to(torch.int64)
                )

        # Update fields
        self.input_ids = self.output_ids
        self.output_ids = None

        if self.model_config.is_encoder_decoder:
            self.prepare_encoder_info_decode()

        # Allocate memory
        self.out_cache_loc = alloc_for_decode(self, token_per_req=1)

        # Update seq_lens after allocation
        if self.enable_overlap:
            # Do not use in-place operations in the overlap mode
            self.seq_lens = self.seq_lens + 1
            self.seq_lens_cpu = self.seq_lens_cpu + 1
            self.orig_seq_lens = self.orig_seq_lens + 1
        else:
            # A faster in-place version
            self.seq_lens.add_(1)
            self.seq_lens_cpu.add_(1)
            self.orig_seq_lens.add_(1)
        self.seq_lens_sum += bs

    def maybe_wait_verify_done(self):
        if self.is_v2_eagle:
            from sglang.srt.speculative.eagle_info import EagleDraftInput

            draft_input: EagleDraftInput = self.spec_info
            if draft_input.verify_done is not None:
                draft_input.verify_done.synchronize()

    def filter_batch(
        self,
        chunked_req_to_exclude: Optional[Union[Req, List[Req]]] = None,
        keep_indices: Optional[List[int]] = None,
    ):
        # FIXME(lsyin): used here to get the correct seq_lens
        # The batch has been launched but we need it verified to get correct next batch info
        self.maybe_wait_verify_done()

        if keep_indices is None:
            if isinstance(chunked_req_to_exclude, Req):
                chunked_req_to_exclude = [chunked_req_to_exclude]
            elif chunked_req_to_exclude is None:
                chunked_req_to_exclude = []
            keep_indices = [
                i
                for i in range(len(self.reqs))
                if not self.reqs[i].finished()
                and self.reqs[i] not in chunked_req_to_exclude
            ]

        if keep_indices is None or len(keep_indices) == 0:
            # Filter out all requests
            self.reqs = []
            return

        if len(keep_indices) == len(self.reqs):
            # No need to filter
            return

        keep_indices_device = torch.tensor(keep_indices, dtype=torch.int64).to(
            self.device, non_blocking=True
        )

        if self.model_config.is_encoder_decoder:
            self.encoder_lens = self.encoder_lens[keep_indices_device]
            self.encoder_lens_cpu = [self.encoder_lens_cpu[i] for i in keep_indices]

        self.reqs = [self.reqs[i] for i in keep_indices]
        if self.multimodal_inputs is not None:
            self.multimodal_inputs = [self.multimodal_inputs[i] for i in keep_indices]
        self.req_pool_indices = self.req_pool_indices[keep_indices_device]
        self.seq_lens = self.seq_lens[keep_indices_device]
        self.seq_lens_cpu = self.seq_lens_cpu[keep_indices]
        self.orig_seq_lens = self.orig_seq_lens[keep_indices_device]
        self.out_cache_loc = None
        self.seq_lens_sum = self.seq_lens.sum().item()
        self.output_ids = self.output_ids[keep_indices_device]
        self.return_logprob = any(req.return_logprob for req in self.reqs)
        if self.return_logprob:
            self.top_logprobs_nums = [self.top_logprobs_nums[i] for i in keep_indices]
            self.token_ids_logprobs = [self.token_ids_logprobs[i] for i in keep_indices]
        else:
            self.top_logprobs_nums = None
            self.token_ids_logprobs = None

        self.has_stream = any(req.stream for req in self.reqs)
        self.has_grammar = any(req.grammar for req in self.reqs)

        self.sampling_info.filter_batch(keep_indices, keep_indices_device)
        if self.spec_info:
            if chunked_req_to_exclude is not None and len(chunked_req_to_exclude) > 0:
                has_been_filtered = False
            else:
                has_been_filtered = True
            self.spec_info.filter_batch(
                new_indices=keep_indices_device,
                has_been_filtered=has_been_filtered,
            )

    def merge_batch(self, other: "ScheduleBatch"):
        # NOTE: in v2 eagle mode, we do not need wait verify here because
        # 1) current batch is always prefill, whose seq_lens and allocate_lens are not a future
        # 2) other batch is always decode, which is finished in previous step

        # Penalizer orchestrator must be merged before Batch.reqs is merged. This is because
        # orchestrator.merge() depends on Batch.reqs during preparation of each penalizers, so it
        # needs to be called with pre-merged Batch.reqs.
        self.sampling_info.merge_batch(other.sampling_info)

        # Encoder-decoder infos
        if self.model_config.is_encoder_decoder:
            self.encoder_lens = torch.cat([self.encoder_lens, other.encoder_lens])
            self.encoder_lens_cpu.extend(other.encoder_lens_cpu)
        self.req_pool_indices = torch.cat(
            [self.req_pool_indices, other.req_pool_indices]
        )
        self.seq_lens = torch.cat([self.seq_lens, other.seq_lens])
        self.seq_lens_cpu = torch.cat([self.seq_lens_cpu, other.seq_lens_cpu])
        self.orig_seq_lens = torch.cat([self.orig_seq_lens, other.orig_seq_lens])
        self.out_cache_loc = None
        self.seq_lens_sum += other.seq_lens_sum
        if self.output_ids is not None:
            self.output_ids = torch.cat([self.output_ids, other.output_ids])
        if self.return_logprob and other.return_logprob:
            self.top_logprobs_nums.extend(other.top_logprobs_nums)
            self.token_ids_logprobs.extend(other.token_ids_logprobs)
        elif self.return_logprob:
            self.top_logprobs_nums.extend([0] * len(other.reqs))
            self.token_ids_logprobs.extend([None] * len(other.reqs))
        elif other.return_logprob:
            self.top_logprobs_nums = [0] * len(self.reqs) + other.top_logprobs_nums
            self.token_ids_logprobs = [None] * len(self.reqs) + other.token_ids_logprobs
        self.reqs.extend(other.reqs)
        if self.multimodal_inputs is not None:
            self.multimodal_inputs.extend(other.multimodal_inputs)

        self.return_logprob |= other.return_logprob
        self.has_stream |= other.has_stream
        self.has_grammar |= other.has_grammar
        self.return_hidden_states |= other.return_hidden_states

        if self.spec_info:
            self.spec_info.merge_batch(other.spec_info)

    def get_model_worker_batch(
        self, seq_lens_cpu_cache: Optional[torch.Tensor] = None
    ) -> ModelWorkerBatch:
        if self.forward_mode.is_decode_or_idle():
            extend_seq_lens = extend_prefix_lens = extend_logprob_start_lens = None
        else:
            extend_seq_lens = self.extend_lens
            extend_prefix_lens = self.prefix_lens
            extend_logprob_start_lens = self.extend_logprob_start_lens

        if self.sampling_info:
            if self.has_grammar:
                self.sampling_info.grammars = [req.grammar for req in self.reqs]
            else:
                self.sampling_info.grammars = None

        seq_lens_cpu = (
            seq_lens_cpu_cache if seq_lens_cpu_cache is not None else self.seq_lens_cpu
        )

        return ModelWorkerBatch(
            forward_mode=self.forward_mode,
            input_ids=self.input_ids,
            req_pool_indices=self.req_pool_indices,
            seq_lens=self.seq_lens,
            orig_seq_lens=self.orig_seq_lens,
            out_cache_loc=self.out_cache_loc,
            seq_lens_cpu=seq_lens_cpu,
            seq_lens_sum=self.seq_lens_sum,
            return_logprob=self.return_logprob,
            top_logprobs_nums=self.top_logprobs_nums,
            token_ids_logprobs=self.token_ids_logprobs,
            global_num_tokens=self.global_num_tokens,
            global_num_tokens_for_logprob=self.global_num_tokens_for_logprob,
            is_extend_in_batch=self.is_extend_in_batch,
            can_run_dp_cuda_graph=self.can_run_dp_cuda_graph,
            tbo_split_seq_index=self.tbo_split_seq_index,
            global_forward_mode=self.global_forward_mode,
            extend_num_tokens=self.extend_num_tokens,
            extend_seq_lens=extend_seq_lens,
            extend_prefix_lens=extend_prefix_lens,
            extend_logprob_start_lens=extend_logprob_start_lens,
            multimodal_inputs=self.multimodal_inputs,
            encoder_cached=self.encoder_cached,
            encoder_lens=self.encoder_lens,
            encoder_lens_cpu=self.encoder_lens_cpu,
            encoder_out_cache_loc=self.encoder_out_cache_loc,
            lora_ids=[req.lora_id for req in self.reqs],
            sampling_info=self.sampling_info,
            input_embeds=self.input_embeds,
            token_type_ids=self.token_type_ids,
            spec_algorithm=self.spec_algorithm,
            spec_info=self.spec_info,
            hicache_consumer_index=self.hicache_consumer_index,
            capture_hidden_mode=(
                CaptureHiddenMode.FULL
                if self.return_hidden_states
                else (
                    getattr(
                        self.spec_info, "capture_hidden_mode", CaptureHiddenMode.NULL
                    )
                    if self.spec_info
                    else CaptureHiddenMode.NULL
                )
            ),
            extend_input_logprob_token_ids=self.extend_input_logprob_token_ids,
            is_prefill_only=self.is_prefill_only,
        )

    def copy(self):
        # Only contain fields that will be used by process_batch_result
        return ScheduleBatch(
            reqs=self.reqs,
            model_config=self.model_config,
            forward_mode=self.forward_mode,
            out_cache_loc=self.out_cache_loc,
            return_logprob=self.return_logprob,
            decoding_reqs=self.decoding_reqs,
            spec_algorithm=self.spec_algorithm,
            global_num_tokens=self.global_num_tokens,
            global_num_tokens_for_logprob=self.global_num_tokens_for_logprob,
            can_run_dp_cuda_graph=self.can_run_dp_cuda_graph,
            is_extend_in_batch=self.is_extend_in_batch,
            is_prefill_only=self.is_prefill_only,
            seq_lens_cpu=self.seq_lens_cpu,
            enable_overlap=self.enable_overlap,
        )

    def _evict_tree_cache_if_needed(self, num_tokens: int):
        if isinstance(self.tree_cache, (SWAChunkCache, ChunkCache)):
            return

        if self.is_hybrid:
            full_available_size = self.token_to_kv_pool_allocator.full_available_size()
            swa_available_size = self.token_to_kv_pool_allocator.swa_available_size()

            if full_available_size < num_tokens or swa_available_size < num_tokens:
                if self.tree_cache is not None:
                    full_num_tokens = max(0, num_tokens - full_available_size)
                    swa_num_tokens = max(0, num_tokens - swa_available_size)
                    self.tree_cache.evict(full_num_tokens, swa_num_tokens)
        else:
            if self.token_to_kv_pool_allocator.available_size() < num_tokens:
                if self.tree_cache is not None:
                    self.tree_cache.evict(num_tokens)

    def _is_available_size_sufficient(self, num_tokens: int) -> bool:
        if self.is_hybrid:
            return (
                self.token_to_kv_pool_allocator.full_available_size() >= num_tokens
                and self.token_to_kv_pool_allocator.swa_available_size() >= num_tokens
            )
        else:
            return self.token_to_kv_pool_allocator.available_size() >= num_tokens

    def __str__(self):
        return (
            f"ScheduleBatch(forward_mode={self.forward_mode.name if self.forward_mode else 'None'}, "
            f"#req={(len(self.reqs))})"
        )


@dataclasses.dataclass
class ModelWorkerBatch:
    # The forward mode
    forward_mode: ForwardMode
    # The input ids
    input_ids: torch.Tensor
    # The indices of requests in the req_to_token_pool
    req_pool_indices: torch.Tensor
    # The sequence length
    seq_lens: torch.Tensor
    # The indices of output tokens in the token_to_kv_pool_allocator
    out_cache_loc: torch.Tensor
    # The sequence length tensor on CPU
    seq_lens_cpu: Optional[torch.Tensor]
    seq_lens_sum: int

    # For logprob
    return_logprob: bool
    top_logprobs_nums: Optional[List[int]]
    token_ids_logprobs: Optional[List[List[int]]]

    # For DP attention
    global_num_tokens: Optional[List[int]]
    global_num_tokens_for_logprob: Optional[List[int]]
    is_extend_in_batch: bool
    can_run_dp_cuda_graph: bool
    tbo_split_seq_index: Optional[int]
    global_forward_mode: Optional[ForwardMode]

    # For extend
    extend_num_tokens: Optional[int]
    extend_seq_lens: Optional[List[int]]
    extend_prefix_lens: Optional[List[int]]
    extend_logprob_start_lens: Optional[List[int]]
    extend_input_logprob_token_ids: Optional[torch.Tensor]

    # For multimodal
    multimodal_inputs: Optional[List[MultimodalInputs]]

    # For encoder-decoder
    encoder_cached: Optional[List[bool]]
    encoder_lens: Optional[torch.Tensor]
    encoder_lens_cpu: Optional[List[int]]
    encoder_out_cache_loc: Optional[torch.Tensor]

    # For LoRA
    lora_ids: Optional[List[str]]

    # Sampling info
    sampling_info: SamplingBatchInfo

    # The original sequence lengths, Qwen-1M related
    orig_seq_lens: Optional[torch.Tensor] = None

    # The input Embeds
    input_embeds: Optional[torch.Tensor] = None

    # For corss-encoder model
    token_type_ids: Optional[torch.Tensor] = None

    # Speculative decoding
    spec_algorithm: SpeculativeAlgorithm = None

    spec_info: Optional[SpecInput] = None

    # If set, the output of the batch contains the hidden states of the run.
    capture_hidden_mode: CaptureHiddenMode = None
    hicache_consumer_index: int = -1

    # Overlap scheduler related
    delay_sample_launch: bool = False

    # Whether this batch is prefill-only (no token generation needed)
    is_prefill_only: bool = False<|MERGE_RESOLUTION|>--- conflicted
+++ resolved
@@ -61,17 +61,13 @@
 )
 from sglang.srt.mem_cache.base_prefix_cache import BasePrefixCache
 from sglang.srt.mem_cache.chunk_cache import ChunkCache, SWAChunkCache
-<<<<<<< HEAD
-from sglang.srt.mem_cache.mamba_radix_cache import MambaRadixCache
-from sglang.srt.mem_cache.memory_pool import HybridReqToTokenPool, ReqToTokenPool
-=======
 from sglang.srt.mem_cache.common import (
     alloc_for_decode,
     alloc_for_extend,
     alloc_token_slots,
 )
-from sglang.srt.mem_cache.memory_pool import ReqToTokenPool
->>>>>>> a220536f
+from sglang.srt.mem_cache.mamba_radix_cache import MambaRadixCache
+from sglang.srt.mem_cache.memory_pool import HybridReqToTokenPool, ReqToTokenPool
 from sglang.srt.mem_cache.radix_cache import RadixKey
 from sglang.srt.mem_cache.swa_radix_cache import SWARadixCache
 from sglang.srt.metrics.collector import SchedulerMetricsCollector, TimeStats
@@ -1084,7 +1080,6 @@
     def is_empty(self):
         return len(self.reqs) == 0
 
-<<<<<<< HEAD
     def alloc_req_slots(self, num_reqs: int, reqs: Optional[List[Req]] = None):
         if isinstance(self.req_to_token_pool, HybridReqToTokenPool):
             mamba_available_size = self.req_to_token_pool.mamba_pool.available_size()
@@ -1106,54 +1101,9 @@
             )
         return req_pool_indices
 
-    def alloc_token_slots(self, num_tokens: int, backup_state: bool = False):
-        self._evict_tree_cache_if_needed(num_tokens)
-
-        if backup_state:
-            state = self.token_to_kv_pool_allocator.backup_state()
-
-        out_cache_loc = self.token_to_kv_pool_allocator.alloc(num_tokens)
-        if out_cache_loc is None:
-            phase_str = "Prefill" if self.forward_mode.is_extend() else "Decode"
-            error_msg = (
-                f"{phase_str} out of memory. Try to lower your batch size.\n"
-                f"Try to allocate {num_tokens} tokens.\n"
-                f"{self._available_and_evictable_str()}"
-            )
-            logger.error(error_msg)
-            if self.tree_cache is not None:
-                self.tree_cache.pretty_print()
-            raise RuntimeError(error_msg)
-
-        if backup_state:
-            return out_cache_loc, state
-        else:
-            return out_cache_loc
-
-    def alloc_paged_token_slots_extend(
-        self,
-        prefix_lens: torch.Tensor,
-        prefix_lens_cpu: torch.Tensor,
-        seq_lens: torch.Tensor,
-        seq_lens_cpu: torch.Tensor,
-        last_loc: torch.Tensor,
-        extend_num_tokens: int,
-        backup_state: bool = False,
-    ):
-        # Over estimate the number of tokens: assume each request needs a new page.
-        num_tokens = (
-            extend_num_tokens
-            + len(seq_lens_cpu) * self.token_to_kv_pool_allocator.page_size
-        )
-        self._evict_tree_cache_if_needed(num_tokens)
-
-        if backup_state:
-            state = self.token_to_kv_pool_allocator.backup_state()
-=======
     def allocate_for_eagle_v2(self):
         from sglang.srt.speculative.eagle_info import EagleDraftInput
         from sglang.srt.speculative.spec_utils import assign_req_to_token_pool
->>>>>>> a220536f
 
         bs = self.batch_size()
 
