from __future__ import annotations

# Copyright 2023-2024 SGLang Team
# Licensed under the Apache License, Version 2.0 (the "License");
# you may not use this file except in compliance with the License.
# You may obtain a copy of the License at
#
#     http://www.apache.org/licenses/LICENSE-2.0
#
# Unless required by applicable law or agreed to in writing, software
# distributed under the License is distributed on an "AS IS" BASIS,
# WITHOUT WARRANTIES OR CONDITIONS OF ANY KIND, either express or implied.
# See the License for the specific language governing permissions and
# limitations under the License.
# ==============================================================================
"""
Store information about requests and batches.

The following is the flow of data structures for a batch:

ScheduleBatch -> ModelWorkerBatch -> ForwardBatch

- ScheduleBatch is managed by `scheduler.py::Scheduler`.
  It contains high-level scheduling data. Most of the data is on the CPU.
- ModelWorkerBatch is managed by `tp_worker.py::TpModelWorker`.
  It is a subset of `ScheduleBatch` that only contains data related to the model forward on GPU.
  It will be transformed from CPU scheduler to GPU model runner.
- ForwardBatch is managed by `model_runner.py::ModelRunner`.
  It contains low-level tensor data. Most of the data consists of GPU tensors.

TODO(lmzheng): ModelWorkerBatch seems a bit redundant and we consider removing it in the future.
"""

import copy
import dataclasses
import logging
import threading
from enum import Enum, auto
from http import HTTPStatus
from typing import TYPE_CHECKING, Any, List, Optional, Set, Tuple, Union

import numpy as np
import torch
import triton
import triton.language as tl

from sglang.global_config import global_config
from sglang.srt.configs.model_config import ModelConfig
from sglang.srt.constrained.base_grammar_backend import BaseGrammarObject
from sglang.srt.disaggregation.base import BaseKVSender
from sglang.srt.disaggregation.decode_schedule_batch_mixin import (
    ScheduleBatchDisaggregationDecodeMixin,
)
from sglang.srt.distributed.parallel_state import get_tensor_model_parallel_rank
from sglang.srt.mem_cache.allocator import BaseTokenToKVPoolAllocator
from sglang.srt.mem_cache.base_prefix_cache import BasePrefixCache
from sglang.srt.mem_cache.chunk_cache import ChunkCache, SWAChunkCache
from sglang.srt.mem_cache.memory_pool import ReqToTokenPool
from sglang.srt.metrics.collector import TimeStats
from sglang.srt.model_executor.forward_batch_info import CaptureHiddenMode, ForwardMode
from sglang.srt.sampling.sampling_batch_info import SamplingBatchInfo
from sglang.srt.sampling.sampling_params import SamplingParams
from sglang.srt.server_args import ServerArgs
from sglang.srt.utils import flatten_nested_list, support_triton

if TYPE_CHECKING:
    from sglang.srt.speculative.eagle_utils import EagleDraftInput, EagleVerifyInput
    from sglang.srt.speculative.spec_info import SpeculativeAlgorithm

INIT_INCREMENTAL_DETOKENIZATION_OFFSET = 5

GLOBAL_SERVER_ARGS_KEYS = [
    "attention_backend",
    "mm_attention_backend",
    "debug_tensor_dump_inject",
    "debug_tensor_dump_output_folder",
    "chunked_prefill_size",
    "device",
    "disable_chunked_prefix_cache",
    "disable_radix_cache",
    "enable_dp_attention",
    "enable_two_batch_overlap",
    "enable_dp_lm_head",
    "enable_deepep_moe",
    "deepep_mode",
    "enable_ep_moe",
    "enable_flashinfer_moe",
    "moe_dense_tp_size",
    "ep_dispatch_algorithm",
    "deepep_config",
    "ep_num_redundant_experts",
    "enable_nan_detection",
    "flashinfer_mla_disable_ragged",
    "max_micro_batch_size",
    "disable_shared_experts_fusion",
    "sampling_backend",
    "speculative_accept_threshold_single",
<<<<<<< HEAD
    "speculative_relaxed_thinking",
=======
    "speculative_accept_threshold_acc",
>>>>>>> b116b21a
    "torchao_config",
    "triton_attention_reduce_in_fp32",
    "num_reserved_decode_tokens",
    "weight_loader_disable_mmap",
]

# Put some global args for easy access
global_server_args_dict = {k: getattr(ServerArgs, k) for k in GLOBAL_SERVER_ARGS_KEYS}

logger = logging.getLogger(__name__)


class BaseFinishReason:
    def __init__(self, is_error: bool = False):
        self.is_error = is_error

    def to_json(self):
        raise NotImplementedError()


class FINISH_MATCHED_TOKEN(BaseFinishReason):
    def __init__(self, matched: Union[int, List[int]]):
        super().__init__()
        self.matched = matched

    def to_json(self):
        return {
            "type": "stop",  # to match OpenAI API's return value
            "matched": self.matched,
        }


class FINISH_MATCHED_STR(BaseFinishReason):
    def __init__(self, matched: str):
        super().__init__()
        self.matched = matched

    def to_json(self):
        return {
            "type": "stop",  # to match OpenAI API's return value
            "matched": self.matched,
        }


class FINISH_LENGTH(BaseFinishReason):
    def __init__(self, length: int):
        super().__init__()
        self.length = length

    def to_json(self):
        return {
            "type": "length",  # to match OpenAI API's return value
            "length": self.length,
        }


class FINISH_ABORT(BaseFinishReason):
    def __init__(self, message=None, status_code=None, err_type=None):
        super().__init__(is_error=True)
        self.message = message or "Aborted"
        self.status_code = status_code
        self.err_type = err_type

    def to_json(self):
        return {
            "type": "abort",
            "message": self.message,
            "status_code": self.status_code,
            "err_type": self.err_type,
        }


class Modality(Enum):
    IMAGE = auto()
    MULTI_IMAGES = auto()
    VIDEO = auto()
    AUDIO = auto()

    @staticmethod
    def from_str(modality_str: str):
        try:
            return Modality[modality_str.upper()]
        except KeyError:
            raise ValueError(
                f"Invalid modality string: {modality_str}. Valid modalities are: {[m.name for m in Modality]}"
            )


@dataclasses.dataclass
class MultimodalDataItem:
    """
    One MultimodalDataItem contains all inputs for one modality.
    For example, if there are 3 images and 1 audio inputs, there will be 2 MultimodalDataItem.
    One for images and one for audio.

    We put the common fields first and the model-specific fields last.
    """

    modality: Modality
    hash: int = None
    pad_value: int = None
    image_sizes: Tuple[int, int] = None
    image_offsets: Optional[list] = None

    # the real data, pixel_values or audio_features
    # data: Union[List[torch.Tensor], List[np.ndarray]]
    pixel_values: Union[torch.Tensor, np.ndarray] = None
    audio_features: Union[torch.Tensor, np.ndarray] = None
    audio_feature_lens: Optional[List[torch.Tensor]] = None
    audio_offsets: Optional[List[Tuple[int, int]]] = None
    precomputed_features: Optional[Union[torch.Tensor, np.ndarray]] = None

    # For qwen-vl
    image_grid_thw: Union[torch.Tensor, np.ndarray] = None
    second_per_grid_ts: Optional[List[torch.Tensor]] = None

    # For deepseek-vl
    image_emb_mask: Optional[torch.Tensor] = None
    image_spatial_crop: Optional[torch.Tensor] = None

    # For minicpmv
    # [num_images, (n, w, h)]
    tgt_size: Tuple[int, int] = None

    # For mllama
    aspect_ratio_id: Optional[List[torch.Tensor]] = None
    aspect_ratio_mask: Optional[List[torch.Tensor]] = None

    # For kimi-vl
    image_grid_hws: Optional[List[torch.Tensor]] = None

    # For gemma3n
    input_features: Optional[torch.Tensor] = None
    input_features_mask: Optional[torch.Tensor] = None

    @staticmethod
    def is_empty_list(l):
        if l is None:
            return True
        return len([item for item in flatten_nested_list(l) if item is not None]) == 0

    def set_pad_value(self):
        """
        Set the pad value after first hashing the data
        """
        from sglang.srt.managers.mm_utils import hash_feature

        if self.precomputed_features is not None:
            self.hash = hash_feature(self.precomputed_features)
        elif self.is_audio():
            if self.audio_features is not None:
                self.hash = hash_feature(self.audio_features)
            elif self.input_features is not None:
                self.hash = hash_feature(self.input_features)
        else:
            self.hash = hash_feature(self.pixel_values)

        assert self.hash is not None
        self.pad_value = self.hash % (1 << 30)

    def is_audio(self):
        return (self.modality == Modality.AUDIO) and (
            self.precomputed_features is not None
            or not MultimodalDataItem.is_empty_list(self.audio_features)
            or not MultimodalDataItem.is_empty_list(self.input_features)
        )

    def is_image(self):
        return (
            self.modality == Modality.IMAGE or self.modality == Modality.MULTI_IMAGES
        ) and (
            self.precomputed_features is not None
            or not MultimodalDataItem.is_empty_list(self.pixel_values)
        )

    def is_video(self):
        return (self.modality == Modality.VIDEO) and (
            self.precomputed_features is not None
            or not MultimodalDataItem.is_empty_list(self.pixel_values)
        )

    def is_valid(self) -> bool:
        return self.is_image() or self.is_video() or self.is_audio()

    def validate(self):
        ...
        # TODO

    @staticmethod
    def from_dict(obj: dict):
        kwargs = dict(obj)
        modality = kwargs.pop("modality")
        if isinstance(modality, str):
            modality = Modality[modality]
        ret = MultimodalDataItem(modality=modality, **kwargs)
        ret.validate()
        return ret


@dataclasses.dataclass
class MultimodalInputs:
    """The multimodal data related inputs."""

    # items of data
    mm_items: List[MultimodalDataItem]
    image_pad_len: Optional[list] = None
    num_image_tokens: Optional[int] = None

    # image
    im_token_id: Optional[int] = None
    im_start_id: Optional[int] = None
    im_end_id: Optional[int] = None
    slice_start_id: Optional[int] = None
    slice_end_id: Optional[int] = None

    # video
    video_token_id: Optional[int] = None

    # audio
    audio_token_id: Optional[int] = None
    audio_start_id: Optional[int] = None
    audio_end_id: Optional[int] = None

    # QWen2-VL related
    mrope_positions: Optional[torch.Tensor] = None
    mrope_position_delta: Optional[torch.Tensor] = None

    @staticmethod
    def from_dict(obj: dict):
        ret = MultimodalInputs(
            mm_items=obj["mm_items"],
        )

        assert isinstance(ret.mm_items, list)
        ret.mm_items = [item for item in ret.mm_items if item.is_valid()]

        for item in ret.mm_items:
            item.set_pad_value()

        optional_args = [
            "mrope_positions",
            "mrope_position_delta",
            "im_token_id",
            "im_start_id",
            "im_end_id",
            "slice_start_id",
            "slice_end_id",
            "audio_start_id",
            "audio_end_id",
            "audio_token_id",
        ]
        for arg in optional_args:
            if arg in obj:
                setattr(ret, arg, obj[arg])

        return ret

    def contains_image_inputs(self) -> bool:
        """ """
        return any(item.is_image() for item in self.mm_items)

    def contains_audio_inputs(self) -> bool:
        """ """
        return any(item.is_audio() for item in self.mm_items)

    def contains_mm_input(self) -> bool:
        return any(True for item in self.mm_items if item.is_valid())

    def merge(self, other: MultimodalInputs):
        """
        merge image inputs when requests are being merged
        """

        # args needed to be merged
        optional_args = [
            "mm_items",
            "image_pad_len",
        ]
        for arg in optional_args:
            self_arg = getattr(self, arg, None)
            if self_arg is not None:
                setattr(self, arg, self_arg + getattr(other, arg))

        mrope_positions = self.mrope_positions
        if mrope_positions is not None:
            if other.mrope_positions is None:
                self.mrope_positions = mrope_positions
            else:
                self.mrope_positions = torch.cat(
                    [self.mrope_positions, other.mrope_positions], dim=1
                )

        mrope_position_delta = self.mrope_position_delta
        if mrope_position_delta is not None:
            if other.mrope_position_delta is None:
                self.mrope_position_delta = mrope_position_delta
            else:
                self.mrope_position_delta = torch.cat(
                    [self.mrope_position_delta, other.mrope_position_delta], dim=0
                )

        for key, val in other.__dict__.items():
            if "_id" in key:
                # set token_ids
                if getattr(self, key, None) is None:
                    setattr(self, key, getattr(other, key, None))
        # other args would be kept intact


class Req:
    """The input and output status of a request."""

    def __init__(
        self,
        rid: str,
        origin_input_text: str,
        origin_input_ids: List[int],
        sampling_params: SamplingParams,
        return_logprob: bool = False,
        top_logprobs_num: int = 0,
        token_ids_logprob: List[int] = None,
        stream: bool = False,
        origin_input_ids_unpadded: Optional[Tuple[int]] = None,
        lora_path: Optional[str] = None,
        input_embeds: Optional[List[List[float]]] = None,
        token_type_ids: List[int] = None,
        session_id: Optional[str] = None,
        custom_logit_processor: Optional[str] = None,
        return_hidden_states: bool = False,
        eos_token_ids: Optional[Set[int]] = None,
        bootstrap_host: Optional[str] = None,
        bootstrap_port: Optional[int] = None,
        bootstrap_room: Optional[int] = None,
        data_parallel_rank: Optional[int] = None,
        think_start_token_id: Optional[int] = None,
        think_end_token_id: Optional[int] = None,
    ):
        # Input and output info
        self.rid = rid
        self.origin_input_text = origin_input_text
        self.origin_input_ids_unpadded = (
            origin_input_ids_unpadded
            if origin_input_ids_unpadded
            else origin_input_ids  # Before image padding
        )

        self.relaxed_thinking = global_server_args_dict.get(
            "speculative_relaxed_thinking", False
        )
        if self.relaxed_thinking:
            assert think_start_token_id is not None
            self.is_thinking = False
            self.think_start_token_id = think_start_token_id
            self.think_end_token_id = think_end_token_id
            for i in range(len(self.origin_input_ids_unpadded) - 1, -1, -1):
                if self.origin_input_ids_unpadded[i] == think_start_token_id:
                    self.is_thinking = True
                    break
                if self.origin_input_ids_unpadded[i] == think_end_token_id:
                    break

        self.origin_input_ids = origin_input_ids
        # Each decode stage's output ids
        self.output_ids = []
        # fill_ids = origin_input_ids + output_ids. Updated if chunked.
        self.fill_ids = []
        self.session_id = session_id
        self.input_embeds = input_embeds

        # for corss-endoder model
        self.token_type_ids = token_type_ids

        # The length of KV that have been removed in local attention chunked prefill
        self.evicted_seqlen_local = 0

        # Sampling info
        if isinstance(sampling_params.custom_params, dict):
            sampling_params = copy.copy(sampling_params)
            sampling_params.custom_params = sampling_params.custom_params | {
                "__req__": self
            }
        self.sampling_params = sampling_params
        self.custom_logit_processor = custom_logit_processor
        self.return_hidden_states = return_hidden_states
        self.lora_path = lora_path

        # Memory pool info
        self.req_pool_idx: Optional[int] = None

        # Check finish
        self.tokenizer = None
        self.finished_reason = None
        # Whether this request has finished output
        self.finished_output = None
        # If we want to abort the request in the middle of the event loop, set this to true
        # Note: We should never set finished_reason in the middle, the req will get filtered and never respond
        self.to_abort = False
        # This carries the error message for `.to_abort` and will be attached to the finished_reason at the end of the event loop
        self.to_abort_message: str = None
        self.stream = stream
        self.eos_token_ids = eos_token_ids

        # For incremental decoding
        # ----- | --------- read_ids -------|
        # ----- |   surr_ids  |
        # xxxxx | xxxxxxxxxxx | xxxxxxxxxxx |
        # ----- ^ ----------- ^ ----------- ^
        # ----- 1 ----------- 2 ----------- 3
        # 1: surr_offset
        # 2: read_offset
        # 3: last token
        self.surr_offset = None  # Surrounding offset to defeat the cleanup algorithm
        self.read_offset = None
        self.decoded_text = ""

        # For multimodal inputs
        self.multimodal_inputs: Optional[MultimodalInputs] = None

        # Prefix info
        # The indices to kv cache for the shared prefix.
        self.prefix_indices: torch.Tensor = []
        # Number of tokens to run prefill.
        self.extend_input_len = 0
        # The relative logprob_start_len in an extend batch
        self.extend_logprob_start_len = 0
        self.last_node: Any = None
        self.last_host_node: Any = None
        self.host_hit_length = 0

        # Whether or not if it is chunked. It increments whenever
        # it is chunked, and decrement whenever chunked request is
        # processed.
        self.is_chunked = 0

        # For retraction
        self.is_retracted = False

        # Incremental streamining
        self.send_token_offset: int = 0
        self.send_decode_id_offset: int = 0
        # TODO (Byron): send_output_token_logprobs_offset and send_decode_id_offset can be different in disaggregation mode
        # because the decode server does not have the first output token logprobs
        self.send_output_token_logprobs_offset: int = 0

        # Logprobs (arguments)
        self.return_logprob = return_logprob
        # Start index to compute logprob from.
        self.logprob_start_len = 0
        self.top_logprobs_num = top_logprobs_num
        self.token_ids_logprob = token_ids_logprob
        self.temp_scaled_logprobs = False
        self.top_p_normalized_logprobs = False

        # Logprobs (return values)
        # True means the input logprob has been already sent to detokenizer.
        self.input_logprob_sent: bool = False
        self.input_token_logprobs_val: Optional[List[float]] = None
        self.input_token_logprobs_idx: Optional[List[int]] = None
        self.input_top_logprobs_val: Optional[List[float]] = None
        self.input_top_logprobs_idx: Optional[List[int]] = None
        self.input_token_ids_logprobs_val: Optional[List[float]] = None
        self.input_token_ids_logprobs_idx: Optional[List[int]] = None
        # Temporary holder to store input_token_logprobs.
        self.input_token_logprobs: Optional[List[Tuple[int]]] = None
        self.temp_input_top_logprobs_val: Optional[List[torch.Tensor]] = None
        self.temp_input_top_logprobs_idx: Optional[List[int]] = None
        self.temp_input_token_ids_logprobs_val: Optional[List[float]] = None
        self.temp_input_token_ids_logprobs_idx: Optional[List[int]] = None

        if return_logprob:
            # shape: (bs, 1)
            self.output_token_logprobs_val = []
            self.output_token_logprobs_idx = []
            # shape: (bs, k)
            self.output_top_logprobs_val = []
            self.output_top_logprobs_idx = []
            self.output_token_ids_logprobs_val = []
            self.output_token_ids_logprobs_idx = []
        else:
            self.output_token_logprobs_val = self.output_token_logprobs_idx = (
                self.output_top_logprobs_val
            ) = self.output_top_logprobs_idx = self.output_token_ids_logprobs_val = (
                self.output_token_ids_logprobs_idx
            ) = None
        self.hidden_states: List[List[float]] = []
        self.hidden_states_tensor = None  # Note: use tensor instead of list to transfer hidden_states when PD + MTP

        # Embedding (return values)
        self.embedding = None

        # Constrained decoding
        self.grammar: Optional[BaseGrammarObject] = None
        self.grammar_wait_ct = 0

        # The number of cached tokens that were already cached in the KV cache
        self.cached_tokens = 0
        self.already_computed = 0

        # The number of verification forward passes in the speculative decoding.
        # This is used to compute the average acceptance length per request.
        self.spec_verify_ct = 0

        # For metrics
        self.time_stats: TimeStats = TimeStats()
        self.has_log_time_stats: bool = False
        self.queue_time_start = None
        self.queue_time_end = None

        # For disaggregation
        self.bootstrap_host: str = bootstrap_host
        self.bootstrap_port: Optional[int] = bootstrap_port
        self.bootstrap_room: Optional[int] = bootstrap_room
        self.disagg_kv_sender: Optional[BaseKVSender] = None

        # For data parallel rank routing
        self.data_parallel_rank: Optional[int] = data_parallel_rank

        # the start index of the sent kv cache
        # We want to send it chunk by chunk for chunked prefill.
        # After every chunk forward, we do the following:
        # kv_send(req.input_ids[req.start_send_idx:len(req.fill_ids)])
        # start_send_idx = len(req.fill_ids)
        self.start_send_idx: int = 0

        # For overlap schedule, we delay the kv transfer until `process_batch_result_disagg_prefill` rather than `process_prefill_chunk` in non-overlap
        # This is because kv is not ready in `process_prefill_chunk`.
        # We use `tmp_end_idx` to store the end index of the kv cache to send.
        self.tmp_end_idx: int = -1
        self.metadata_buffer_index: int = -1

    @property
    def seqlen(self):
        return len(self.origin_input_ids) + len(self.output_ids)

    def extend_image_inputs(self, image_inputs):
        if self.multimodal_inputs is None:
            self.multimodal_inputs = image_inputs
        else:
            self.multimodal_inputs.merge(image_inputs)

    def finished(self) -> bool:
        # Whether request reached finished condition
        return self.finished_reason is not None

    def init_next_round_input(
        self,
        tree_cache: Optional[BasePrefixCache] = None,
    ):
        self.fill_ids = self.origin_input_ids + self.output_ids
        if tree_cache is not None:
            (
                self.prefix_indices,
                self.last_node,
                self.last_host_node,
                self.host_hit_length,
            ) = tree_cache.match_prefix(
                key=self.adjust_max_prefix_ids(),
            )
        self.extend_input_len = len(self.fill_ids) - len(self.prefix_indices)

    def adjust_max_prefix_ids(self):
        self.fill_ids = self.origin_input_ids + self.output_ids
        input_len = len(self.fill_ids)

        # FIXME: To work around some bugs in logprob computation, we need to ensure each
        # request has at least one token. Later, we can relax this requirement and use `input_len`.
        max_prefix_len = input_len - 1

        if self.sampling_params.max_new_tokens > 0:
            # Need at least one token to compute logits
            max_prefix_len = min(max_prefix_len, input_len - 1)

        if self.return_logprob:
            max_prefix_len = min(max_prefix_len, self.logprob_start_len)

        max_prefix_len = max(max_prefix_len, 0)
        return self.fill_ids[:max_prefix_len]

    # Based on https://github.com/vllm-project/vllm/blob/7a64d24aad69e4d2548aa0bf528d9fe63428ab01/vllm/transformers_utils/detokenizer.py#L194-L313
    def init_incremental_detokenize(self):
        first_iter = self.surr_offset is None or self.read_offset is None

        if first_iter:
            self.read_offset = len(self.origin_input_ids_unpadded)
            self.surr_offset = max(
                self.read_offset - INIT_INCREMENTAL_DETOKENIZATION_OFFSET, 0
            )

        all_ids = self.origin_input_ids_unpadded + self.output_ids
        return all_ids[self.surr_offset :], self.read_offset - self.surr_offset

    def check_finished(self):
        if self.finished():
            return

        if self.to_abort:
            self.finished_reason = FINISH_ABORT(
                message=self.to_abort_message,
            )
            return

        if len(self.output_ids) >= self.sampling_params.max_new_tokens:
            self.finished_reason = FINISH_LENGTH(
                length=self.sampling_params.max_new_tokens
            )
            return

        if self.grammar is not None:
            if self.grammar.is_terminated():
                self.finished_reason = FINISH_MATCHED_TOKEN(matched=self.output_ids[-1])
                return

        last_token_id = self.output_ids[-1]

        if not self.sampling_params.ignore_eos:
            matched_eos = False

            # Check stop token ids
            if self.sampling_params.stop_token_ids:
                matched_eos = last_token_id in self.sampling_params.stop_token_ids
            if self.eos_token_ids:
                matched_eos |= last_token_id in self.eos_token_ids
            if self.tokenizer is not None:
                matched_eos |= last_token_id == self.tokenizer.eos_token_id
                if self.tokenizer.additional_stop_token_ids:
                    matched_eos |= (
                        last_token_id in self.tokenizer.additional_stop_token_ids
                    )
            if matched_eos:
                self.finished_reason = FINISH_MATCHED_TOKEN(matched=last_token_id)
                return

        # Check stop strings
        if len(self.sampling_params.stop_strs) > 0:
            tail_str = self.tokenizer.decode(
                self.output_ids[-(self.sampling_params.stop_str_max_len + 1) :]
            )

            for stop_str in self.sampling_params.stop_strs:
                if stop_str in tail_str or stop_str in self.decoded_text:
                    self.finished_reason = FINISH_MATCHED_STR(matched=stop_str)
                    return

    def reset_for_retract(self):
        self.prefix_indices = []
        self.last_node = None
        self.extend_input_len = 0
        self.is_retracted = True
        self.input_token_logprobs = None
        self.temp_input_top_logprobs_val = None
        self.temp_input_top_logprobs_idx = None
        self.extend_logprob_start_len = 0
        self.is_chunked = 0
        self.req_pool_idx = None
        self.already_computed = 0

    def offload_kv_cache(self, req_to_token_pool, token_to_kv_pool_allocator):
        token_indices = req_to_token_pool.req_to_token[
            self.req_pool_idx, : self.seqlen - 1
        ]
        self.kv_cache_cpu = token_to_kv_pool_allocator.get_cpu_copy(token_indices)

    def load_kv_cache(self, req_to_token_pool, token_to_kv_pool_allocator):
        token_indices = req_to_token_pool.req_to_token[
            self.req_pool_idx, : self.seqlen - 1
        ]
        token_to_kv_pool_allocator.load_cpu_copy(self.kv_cache_cpu, token_indices)
        del self.kv_cache_cpu

    def log_time_stats(self):
        # If overlap schedule, we schedule one decode batch ahead so this gets called twice.
        if self.has_log_time_stats is True:
            return

        if self.bootstrap_room is not None:
            prefix = f"Req Time Stats(rid={self.rid}, bootstrap_room={self.bootstrap_room}, input len={len(self.origin_input_ids)}, output len={len(self.output_ids)}, type={self.time_stats.get_type().value})"
        else:
            prefix = f"Req Time Stats(rid={self.rid}, input len={len(self.origin_input_ids)}, output len={len(self.output_ids)}, type={self.time_stats.get_type().value})"
        logger.info(f"{prefix}: {self.time_stats}")
        self.has_log_time_stats = True

    def set_finish_with_abort(self, error_msg: str):
        if get_tensor_model_parallel_rank() == 0:
            logger.error(f"{error_msg}, {self.rid=}")
        self.multimodal_inputs = None
        self.grammar = None
        self.origin_input_ids = [0]  # set it to one token to skip the long prefill
        self.return_logprob = False
        self.finished_reason = FINISH_ABORT(
            error_msg, HTTPStatus.BAD_REQUEST, "BadRequestError"
        )

    def __repr__(self):
        return (
            f"Req(rid={self.rid}, "
            f"input_ids={self.origin_input_ids}, output_ids={self.output_ids}, "
            f"{self.grammar=}, "
            f"{self.sampling_params=})"
        )


# Batch id
bid = 0


@dataclasses.dataclass
class ScheduleBatch(ScheduleBatchDisaggregationDecodeMixin):
    """Store all information of a batch on the scheduler."""

    # Request, memory pool, and cache
    reqs: List[Req]
    req_to_token_pool: ReqToTokenPool = None
    token_to_kv_pool_allocator: BaseTokenToKVPoolAllocator = None
    tree_cache: BasePrefixCache = None

    # Batch configs
    model_config: ModelConfig = None
    forward_mode: ForwardMode = None
    enable_overlap: bool = False
    # Tell whether the current running batch is full so that we can skip
    # the check of whether to prefill new requests.
    # This is an optimization to reduce the overhead of the prefill check.
    batch_is_full: bool = False

    # Events
    launch_done: Optional[threading.Event] = None

    # For chunked prefill in PP
    chunked_req: Optional[Req] = None

    # Sampling info
    sampling_info: SamplingBatchInfo = None
    next_batch_sampling_info: SamplingBatchInfo = None

    # Batched arguments to model runner
    input_ids: torch.Tensor = None  # shape: [b], int64
    input_embeds: torch.Tensor = None  # shape: [b, hidden_size], float32
    token_type_ids: torch.Tensor = None  # shape: [b], int64
    req_pool_indices: torch.Tensor = None  # shape: [b], int64
    seq_lens: torch.Tensor = None  # shape: [b], int64
    # The output locations of the KV cache
    out_cache_loc: torch.Tensor = None  # shape: [b], int64
    output_ids: torch.Tensor = None  # shape: [b], int64

    # For multimodal inputs
    multimodal_inputs: Optional[List] = None

    # The sum of all sequence lengths
    seq_lens_sum: int = None

    # For DP attention
    global_num_tokens: Optional[List[int]] = None
    global_num_tokens_for_logprob: Optional[List[int]] = None
    can_run_dp_cuda_graph: bool = False
    is_extend_in_batch: bool = False
    tbo_split_seq_index: Optional[int] = None
    global_forward_mode: Optional[ForwardMode] = None

    # For processing logprobs
    return_logprob: bool = False
    top_logprobs_nums: Optional[List[int]] = None
    token_ids_logprobs: Optional[List[List[int]]] = None

    # For logits and logprob post processing
    temp_scaled_logprobs: bool = False
    top_p_normalized_logprobs: bool = False

    # For extend and mixed chunekd prefill
    prefix_lens: List[int] = None
    extend_lens: List[int] = None
    extend_num_tokens: Optional[int] = None
    decoding_reqs: List[Req] = None
    extend_logprob_start_lens: List[int] = None
    # It comes empty list if logprob is not required.
    extend_input_logprob_token_ids: Optional[torch.Tensor] = None

    # For encoder-decoder architectures
    encoder_cached: Optional[List[bool]] = None
    encoder_lens: Optional[torch.Tensor] = None
    encoder_lens_cpu: Optional[List[int]] = None
    encoder_out_cache_loc: Optional[torch.Tensor] = None

    # Stream
    has_stream: bool = False

    # Has grammar
    has_grammar: bool = False

    # Device
    device: str = "cuda"

    # Speculative decoding
    spec_algorithm: SpeculativeAlgorithm = None
    spec_info: Optional[Union[EagleDraftInput, EagleVerifyInput]] = None

    # Enable custom logit processor
    enable_custom_logit_processor: bool = False

    # Whether to return hidden states
    return_hidden_states: bool = False

    # hicache pointer for synchronizing data loading from CPU to GPU
    hicache_consumer_index: int = 0

    @classmethod
    def init_new(
        cls,
        reqs: List[Req],
        req_to_token_pool: ReqToTokenPool,
        token_to_kv_pool_allocator: BaseTokenToKVPoolAllocator,
        tree_cache: BasePrefixCache,
        model_config: ModelConfig,
        enable_overlap: bool,
        spec_algorithm: SpeculativeAlgorithm,
        enable_custom_logit_processor: bool,
        chunked_req: Optional[Req] = None,
    ):
        return_logprob = any(req.return_logprob for req in reqs)

        return cls(
            reqs=reqs,
            req_to_token_pool=req_to_token_pool,
            token_to_kv_pool_allocator=token_to_kv_pool_allocator,
            tree_cache=tree_cache,
            model_config=model_config,
            enable_overlap=enable_overlap,
            return_logprob=return_logprob,
            has_stream=any(req.stream for req in reqs),
            has_grammar=any(req.grammar for req in reqs),
            device=req_to_token_pool.device,
            spec_algorithm=spec_algorithm,
            enable_custom_logit_processor=enable_custom_logit_processor,
            return_hidden_states=any(req.return_hidden_states for req in reqs),
            chunked_req=chunked_req,
        )

    def batch_size(self):
        return len(self.reqs)

    def is_empty(self):
        return len(self.reqs) == 0

    def thinking_states(self):
        return [req.is_thinking for req in self.reqs]

    def update_thinking_states(self, thinking_states: Optional[list[bool]]):
        if thinking_states is None:
            return
        assert len(thinking_states) == len(self.reqs)
        for req, s in zip(self.reqs, thinking_states):
            req.is_thinking = s

    def alloc_req_slots(self, num_reqs: int):
        req_pool_indices = self.req_to_token_pool.alloc(num_reqs)
        if req_pool_indices is None:
            raise RuntimeError(
                "alloc_req_slots runs out of memory. "
                "Please set a smaller number for `--max-running-requests`. "
                f"{self.req_to_token_pool.available_size()=}, "
                f"{num_reqs=}, "
            )
        return req_pool_indices

    def alloc_token_slots(self, num_tokens: int, backup_state: bool = False):
        if self.token_to_kv_pool_allocator.available_size() < num_tokens:
            if self.tree_cache is not None:
                self.tree_cache.evict(num_tokens)

        if backup_state:
            state = self.token_to_kv_pool_allocator.backup_state()

        out_cache_loc = self.token_to_kv_pool_allocator.alloc(num_tokens)
        if out_cache_loc is None:
            phase_str = "Prefill" if self.forward_mode.is_extend() else "Decode"
            error_msg = (
                f"{phase_str} out of memory. Try to lower your batch size.\n"
                f"Try to allocate {num_tokens} tokens.\n"
                f"Available tokens: {self.token_to_kv_pool_allocator.available_size() + self.tree_cache.evictable_size()}\n"
            )
            logger.error(error_msg)
            if self.tree_cache is not None:
                self.tree_cache.pretty_print()
            raise RuntimeError(error_msg)

        if backup_state:
            return out_cache_loc, state
        else:
            return out_cache_loc

    def alloc_paged_token_slots_extend(
        self,
        prefix_lens: torch.Tensor,
        seq_lens: torch.Tensor,
        last_loc: torch.Tensor,
        extend_num_tokens: int,
        backup_state: bool = False,
    ):
        if (
            self.token_to_kv_pool_allocator.available_size()
            < extend_num_tokens
            + len(seq_lens) * self.token_to_kv_pool_allocator.page_size
        ):
            if self.tree_cache is not None:
                self.tree_cache.evict(
                    extend_num_tokens
                    + len(seq_lens) * self.token_to_kv_pool_allocator.page_size,
                )

        if backup_state:
            state = self.token_to_kv_pool_allocator.backup_state()

        out_cache_loc = self.token_to_kv_pool_allocator.alloc_extend(
            prefix_lens, seq_lens, last_loc, extend_num_tokens
        )
        if out_cache_loc is None:
            error_msg = (
                f"Prefill out of memory. Try to lower your batch size.\n"
                f"Try to allocate {extend_num_tokens} tokens.\n"
                f"Available tokens: {self.token_to_kv_pool_allocator.available_size() + self.tree_cache.evictable_size()}\n"
                f"{self.token_to_kv_pool_allocator.available_size()=}\n"
                f"{self.tree_cache.evictable_size()=}\n"
            )
            logger.error(error_msg)
            raise RuntimeError(error_msg)

        if backup_state:
            return out_cache_loc, state
        else:
            return out_cache_loc

    def alloc_paged_token_slots_decode(
        self,
        seq_lens: torch.Tensor,
        last_loc: torch.Tensor,
        backup_state: bool = False,
    ):
        if self.tree_cache is not None:
            if (
                self.token_to_kv_pool_allocator.available_size()
                < len(seq_lens) * self.token_to_kv_pool_allocator.page_size
            ):
                self.tree_cache.evict(
                    len(seq_lens) * self.token_to_kv_pool_allocator.page_size,
                )

        if backup_state:
            state = self.token_to_kv_pool_allocator.backup_state()

        out_cache_loc = self.token_to_kv_pool_allocator.alloc_decode(seq_lens, last_loc)
        if out_cache_loc is None:
            error_msg = (
                f"Decode out of memory. Try to lower your batch size.\n"
                f"Try to allocate {len(seq_lens)} tokens.\n"
                f"Available tokens: {self.token_to_kv_pool_allocator.available_size() + self.tree_cache.evictable_size()}\n"
                f"{self.token_to_kv_pool_allocator.available_size()=}\n"
                f"{self.tree_cache.evictable_size()=}\n"
            )
            logger.error(error_msg)
            raise RuntimeError(error_msg)

        if backup_state:
            return out_cache_loc, state
        else:
            return out_cache_loc

    def prepare_encoder_info_extend(self, input_ids: List[int], seq_lens: List[int]):
        self.encoder_lens_cpu = []
        self.encoder_cached = []

        for req in self.reqs:
            im = req.multimodal_inputs
            if im is None or im.num_image_tokens is None:
                # No image input
                self.encoder_lens_cpu.append(0)
                self.encoder_cached.append(True)
            else:
                self.encoder_lens_cpu.append(im.num_image_tokens)
                self.encoder_cached.append(
                    self.forward_mode.is_decode()
                    or len(req.prefix_indices) >= im.num_image_tokens
                )

        self.encoder_lens = torch.tensor(self.encoder_lens_cpu, dtype=torch.int64).to(
            self.device, non_blocking=True
        )

        # Strip encoder infos
        pt = 0
        decoder_out_cache_loc = []
        encoder_out_cache_loc = []
        for i, req in enumerate(self.reqs):
            encoder_len = self.encoder_lens_cpu[i]
            seq_lens[i] -= encoder_len

            if len(req.prefix_indices) < encoder_len:
                # NOTE: the encoder part should be considered as a whole
                assert len(req.prefix_indices) == 0
                input_ids[i] = input_ids[i][encoder_len:]
                encoder_out_cache_loc.append(self.out_cache_loc[pt : pt + encoder_len])
                decoder_out_cache_loc.append(
                    self.out_cache_loc[pt + encoder_len : pt + req.extend_input_len]
                )
                self.extend_lens[i] -= encoder_len
                self.extend_num_tokens -= encoder_len
            else:
                decoder_out_cache_loc.append(
                    self.out_cache_loc[pt : pt + req.extend_input_len]
                )
                self.prefix_lens[i] -= encoder_len

            pt += req.extend_input_len

        # Reassign
        self.input_ids = torch.tensor(sum(input_ids, []), dtype=torch.int64).to(
            self.device, non_blocking=True
        )
        self.seq_lens = torch.tensor(seq_lens, dtype=torch.int64).to(
            self.device, non_blocking=True
        )

        if not decoder_out_cache_loc:
            self.out_cache_loc = torch.zeros(0, dtype=torch.int64).to(
                self.device, non_blocking=True
            )
        else:
            self.out_cache_loc = torch.cat(decoder_out_cache_loc)

        if not encoder_out_cache_loc:
            self.encoder_out_cache_loc = torch.zeros(0, dtype=torch.int64).to(
                self.device, non_blocking=True
            )
        else:
            self.encoder_out_cache_loc = torch.cat(encoder_out_cache_loc)

        assert (
            len(self.out_cache_loc) == self.extend_num_tokens
        ), f"Expected {len(self.out_cache_loc)}, got {self.extend_num_tokens}"

    def prepare_for_extend(self):
        self.forward_mode = ForwardMode.EXTEND

        # Allocate req slots
        bs = len(self.reqs)
        req_pool_indices = self.alloc_req_slots(bs)

        # Init tensors
        reqs = self.reqs
        input_ids = [r.fill_ids[len(r.prefix_indices) :] for r in reqs]
        extend_num_tokens = sum(len(ids) for ids in input_ids)
        seq_lens = [len(r.fill_ids) for r in reqs]
        prefix_lens = [len(r.prefix_indices) for r in reqs]
        extend_lens = [r.extend_input_len for r in reqs]

        token_type_ids = [
            r.token_type_ids for r in reqs if r.token_type_ids is not None
        ]

        req_pool_indices_tensor = torch.tensor(req_pool_indices, dtype=torch.int64).to(
            self.device, non_blocking=True
        )
        input_ids_tensor = torch.tensor(sum(input_ids, []), dtype=torch.int64).to(
            self.device, non_blocking=True
        )
        seq_lens_tensor = torch.tensor(seq_lens, dtype=torch.int64).to(
            self.device, non_blocking=True
        )
        prefix_lens_tensor = torch.tensor(
            prefix_lens, dtype=torch.int64, device=self.device
        )

        token_type_ids_tensor = None
        if len(token_type_ids) > 0:
            token_type_ids_tensor = torch.tensor(
                sum(token_type_ids, []), dtype=torch.int64
            ).to(self.device, non_blocking=True)

        extend_lens_tensor = seq_lens_tensor - prefix_lens_tensor

        # Copy prefix and do some basic check
        input_embeds = []
        extend_input_logprob_token_ids = []
        multimodal_inputs = []

        for i, (req, seq_len, pre_len) in enumerate(zip(reqs, seq_lens, prefix_lens)):
            req.req_pool_idx = req_pool_indices[i]
            assert seq_len - pre_len == req.extend_input_len

            if pre_len > 0:
                self.req_to_token_pool.write(
                    (req.req_pool_idx, slice(0, pre_len)), req.prefix_indices
                )
                if isinstance(self.tree_cache, SWAChunkCache):
                    self.tree_cache.evict(
                        req, pre_len, self.model_config.attention_chunk_size
                    )

            # If input_embeds are available, store them
            if req.input_embeds is not None:
                # If req.input_embeds is already a list, append its content directly
                input_embeds.extend(req.input_embeds)  # Use extend to avoid nesting

            multimodal_inputs.append(req.multimodal_inputs)

            req.cached_tokens += pre_len - req.already_computed
            req.already_computed = seq_len
            req.is_retracted = False

            # Compute the relative logprob_start_len in an extend batch
            if req.logprob_start_len >= pre_len:
                req.extend_logprob_start_len = min(
                    req.logprob_start_len - pre_len,
                    req.extend_input_len,
                    req.seqlen - 1,
                )
            else:
                req.extend_logprob_start_len = 0

            if self.return_logprob:
                # Find input logprob token ids.
                # First, find a global index within origin_input_ids and slide it by 1
                # to compute input logprobs. It is because you need the next token
                # to compute input logprobs. E.g., (chunk size 2)
                #
                # input_logprobs = [1, 2, 3, 4]
                # fill_ids = [1, 2]
                # extend_input_logprob_token_id = [2, 3]
                #
                # Note that it can also overflow. In this case, we pad it with 0.
                # input_logprobs = [1, 2, 3, 4]
                # fill_ids = [3, 4]
                # extend_input_logprob_token_id = [4, 0]
                global_start_idx, global_end_idx = (
                    len(req.prefix_indices),
                    len(req.fill_ids),
                )
                # Apply logprob_start_len
                if global_start_idx < req.logprob_start_len:
                    global_start_idx = req.logprob_start_len

                logprob_token_ids = req.origin_input_ids[
                    global_start_idx + 1 : global_end_idx + 1
                ]
                extend_input_logprob_token_ids.extend(logprob_token_ids)

                # We will need req.extend_input_len - req.extend_logprob_start_len number of
                # tokens, and logprob_token_ids is for input logprob, so pad the rest of them by 0.
                extend_input_logprob_token_ids.extend(
                    [0]
                    * (
                        req.extend_input_len
                        - req.extend_logprob_start_len
                        - len(logprob_token_ids)
                    )
                )

        if self.return_logprob:
            extend_input_logprob_token_ids = torch.tensor(
                extend_input_logprob_token_ids
            )
        else:
            extend_input_logprob_token_ids = None

        # Allocate memory
        if self.token_to_kv_pool_allocator.page_size == 1:
            out_cache_loc = self.alloc_token_slots(extend_num_tokens)
        else:
            last_loc = get_last_loc(
                self.req_to_token_pool.req_to_token,
                req_pool_indices_tensor,
                prefix_lens_tensor,
            )
            out_cache_loc = self.alloc_paged_token_slots_extend(
                prefix_lens_tensor, seq_lens_tensor, last_loc, extend_num_tokens
            )

        # Set fields
        self.input_ids = input_ids_tensor
        self.req_pool_indices = req_pool_indices_tensor
        self.seq_lens = seq_lens_tensor
        self.out_cache_loc = out_cache_loc
        self.input_embeds = (
            torch.tensor(input_embeds).to(self.device, non_blocking=True)
            if input_embeds
            else None
        )
        for mm_input in multimodal_inputs:
            if mm_input is None:
                continue
            for mm_item in mm_input.mm_items:
                pixel_values = getattr(mm_item, "pixel_values", None)
                if isinstance(pixel_values, torch.Tensor):
                    mm_item.pixel_values = pixel_values.to(
                        self.device, non_blocking=True
                    )
        self.multimodal_inputs = multimodal_inputs
        self.token_type_ids = token_type_ids_tensor
        self.seq_lens_sum = sum(seq_lens)

        if self.return_logprob:
            self.top_logprobs_nums = [r.top_logprobs_num for r in reqs]
            self.token_ids_logprobs = [r.token_ids_logprob for r in reqs]

        self.extend_logprob_start_lens = [r.extend_logprob_start_len for r in reqs]
        self.extend_num_tokens = extend_num_tokens
        self.prefix_lens = prefix_lens
        self.extend_lens = extend_lens
        self.extend_input_logprob_token_ids = extend_input_logprob_token_ids

        # Write to req_to_token_pool
        if support_triton(global_server_args_dict.get("attention_backend")):
            # TODO: some tensors can be reused for ForwardBatchInfo (e.g., extend_lens, cumsum_start)

            write_req_to_token_pool_triton[(bs,)](
                self.req_to_token_pool.req_to_token,
                req_pool_indices_tensor,
                prefix_lens_tensor,
                seq_lens_tensor,
                extend_lens_tensor,
                out_cache_loc,
                self.req_to_token_pool.req_to_token.shape[1],
            )
        else:
            pt = 0
            for i in range(bs):
                self.req_to_token_pool.write(
                    (req_pool_indices[i], slice(prefix_lens[i], seq_lens[i])),
                    out_cache_loc[pt : pt + extend_lens[i]],
                )
                pt += extend_lens[i]

        if self.model_config.is_encoder_decoder:
            self.prepare_encoder_info_extend(input_ids, seq_lens)

        # Build sampling info
        self.sampling_info = SamplingBatchInfo.from_schedule_batch(
            self,
            self.model_config.vocab_size,
        )

    def mix_with_running(self, running_batch: "ScheduleBatch"):
        self.forward_mode = ForwardMode.MIXED
        running_bs = running_batch.batch_size()

        for req in running_batch.reqs:
            req.fill_ids = req.origin_input_ids + req.output_ids
            req.extend_input_len = 1

        input_ids = torch.cat([self.input_ids, running_batch.input_ids])
        out_cache_loc = torch.cat([self.out_cache_loc, running_batch.out_cache_loc])

        self.merge_batch(running_batch)
        self.input_ids = input_ids
        self.out_cache_loc = out_cache_loc

        # For overlap scheduler, the output_ids has one step delay
        delta = 0 if self.enable_overlap else -1

        # NOTE: prefix_indices is what has been cached, but we don't cache each decode step
        self.prefix_lens.extend(
            [
                len(r.origin_input_ids) + len(r.output_ids) + delta
                for r in running_batch.reqs
            ]
        )
        self.extend_lens.extend([1] * running_bs)
        self.extend_num_tokens += running_bs
        # TODO (lianmin): Revisit this. It should be seq_len - 1
        self.extend_logprob_start_lens.extend([0] * running_bs)

    def new_page_count_next_decode(self):
        page_size = self.token_to_kv_pool_allocator.page_size
        if page_size == 1:
            return len(self.reqs)
        # In the decoding phase, the length of a request's KV cache should be
        # the total length of the request minus 1
        return (
            sum(1 for req in self.reqs if req.seqlen % page_size == 0)
            if self.enable_overlap
            else sum(1 for req in self.reqs if (req.seqlen - 1) % page_size == 0)
        )

    def check_decode_mem(self, buf_multiplier=1):
        tokens_required = (
            self.new_page_count_next_decode()
            * buf_multiplier
            * self.token_to_kv_pool_allocator.page_size
        )
        if self.token_to_kv_pool_allocator.available_size() >= tokens_required:
            return True

        self.tree_cache.evict(tokens_required)

        return self.token_to_kv_pool_allocator.available_size() >= tokens_required

    def retract_decode(self, server_args: ServerArgs):
        """Retract the decoding requests when there is not enough memory."""
        sorted_indices = list(range(len(self.reqs)))

        # TODO(lsyin): improve retraction policy for radix cache
        # For spec decoding, filter_batch API can only filter
        # requests from the back, so we can only retract from the back.
        # TODO(sang): Clean up finish path and support better retract
        # policy.
        if not server_args.speculative_algorithm:
            sorted_indices.sort(
                key=lambda i: (
                    len(self.reqs[i].output_ids),
                    -len(self.reqs[i].origin_input_ids),
                ),
                reverse=True,
            )

        def get_required_tokens(num_reqs: int):
            headroom_for_spec_decode = 0
            if server_args.speculative_algorithm:
                headroom_for_spec_decode += (
                    num_reqs
                    * server_args.speculative_eagle_topk
                    * server_args.speculative_num_steps
                    + num_reqs * server_args.speculative_num_draft_tokens
                )
            return (
                num_reqs * global_config.retract_decode_steps + headroom_for_spec_decode
            )

        retracted_reqs = []
        seq_lens_cpu = self.seq_lens.cpu().numpy()
        first_iter = True
        while (
            self.token_to_kv_pool_allocator.available_size()
            < get_required_tokens(len(sorted_indices))
            or first_iter
        ):
            if len(sorted_indices) == 1:
                # Corner case: only one request left
                assert (
                    self.token_to_kv_pool_allocator.available_size() > 0
                ), "No space left for only one request"
                break

            first_iter = False
            idx = sorted_indices.pop()
            req = self.reqs[idx]
            retracted_reqs.append(req)

            if server_args.disaggregation_mode == "decode":
                req.offload_kv_cache(
                    self.req_to_token_pool, self.token_to_kv_pool_allocator
                )

            if isinstance(self.tree_cache, ChunkCache):
                # ChunkCache does not have eviction
                token_indices = self.req_to_token_pool.req_to_token[
                    req.req_pool_idx, : seq_lens_cpu[idx]
                ]
                self.token_to_kv_pool_allocator.free(token_indices)
                self.req_to_token_pool.free(req.req_pool_idx)
            else:
                # TODO: apply more fine-grained retraction
                last_uncached_pos = (
                    len(req.prefix_indices) // server_args.page_size
                ) * server_args.page_size
                token_indices = self.req_to_token_pool.req_to_token[
                    req.req_pool_idx, last_uncached_pos : seq_lens_cpu[idx]
                ]
                self.token_to_kv_pool_allocator.free(token_indices)
                self.req_to_token_pool.free(req.req_pool_idx)

                # release the last node
                self.tree_cache.dec_lock_ref(req.last_node)

                # NOTE(lsyin): we should use the newly evictable memory instantly.
                residual_size = (
                    len(sorted_indices) * global_config.retract_decode_steps
                    - self.token_to_kv_pool_allocator.available_size()
                )
                residual_size = max(0, residual_size)
                self.tree_cache.evict(residual_size)

            req.reset_for_retract()

            if len(retracted_reqs) == 0:
                # Corner case: only one request left
                raise ValueError(
                    "Failed to retract any request. No space left for only one request."
                )

        self.filter_batch(keep_indices=sorted_indices)

        # Reqs in batch are filtered
        total_decoded_tokens = sum(len(r.output_ids) for r in self.reqs)
        total_max_new_tokens = sum(r.sampling_params.max_new_tokens for r in self.reqs)

        new_estimate_ratio = (
            total_decoded_tokens + global_config.retract_decode_steps * len(self.reqs)
        ) / total_max_new_tokens
        new_estimate_ratio = min(1.0, new_estimate_ratio)

        return retracted_reqs, new_estimate_ratio

    def prepare_encoder_info_decode(self):
        # Reset the encoder cached status
        self.encoder_cached = [True] * len(self.reqs)

    def prepare_for_idle(self):
        self.forward_mode = ForwardMode.IDLE
        self.input_ids = torch.empty(0, dtype=torch.int64, device=self.device)
        self.seq_lens = torch.empty(0, dtype=torch.int64, device=self.device)
        self.out_cache_loc = torch.empty(0, dtype=torch.int64, device=self.device)
        self.req_pool_indices = torch.empty(0, dtype=torch.int32, device=self.device)
        self.seq_lens_sum = 0
        self.extend_num_tokens = 0
        self.sampling_info = SamplingBatchInfo.from_schedule_batch(
            self,
            self.model_config.vocab_size,
        )

    def prepare_for_decode(self):
        self.forward_mode = ForwardMode.DECODE
        bs = len(self.reqs)

        if self.spec_algorithm.is_eagle():
            # if spec decoding is used, the decode batch is prepared inside
            # `forward_batch_speculative_generation` after running draft models.
            return

        if self.sampling_info.penalizer_orchestrator.is_required:
            if self.enable_overlap:
                # TODO: this can be slow, optimize this.
                delayed_output_ids = torch.tensor(
                    [
                        (
                            req.output_ids[-1]
                            if len(req.output_ids)
                            else req.origin_input_ids[-1]
                        )
                        for req in self.reqs
                    ],
                    dtype=torch.int64,
                    device=self.device,
                )
                self.sampling_info.penalizer_orchestrator.cumulate_output_tokens(
                    delayed_output_ids
                )
            else:
                self.sampling_info.penalizer_orchestrator.cumulate_output_tokens(
                    self.output_ids.to(torch.int64)
                )

        # Update fields
        self.input_ids = self.output_ids
        self.output_ids = None

        if self.model_config.is_encoder_decoder:
            locs = self.encoder_lens + self.seq_lens
            self.prepare_encoder_info_decode()
        else:
            locs = self.seq_lens.clone()

        if self.enable_overlap:
            # Do not use in-place operations in the overlap mode
            self.seq_lens = self.seq_lens + 1
        else:
            # A faster in-place version
            self.seq_lens.add_(1)
        self.seq_lens_sum += bs

        # free memory
        if isinstance(self.tree_cache, SWAChunkCache):
            for req in self.reqs:
                self.tree_cache.evict(
                    req, req.seqlen - 1, self.model_config.attention_chunk_size
                )

        # Allocate memory
        if self.token_to_kv_pool_allocator.page_size == 1:
            self.out_cache_loc = self.alloc_token_slots(bs)
        else:
            last_loc = self.req_to_token_pool.req_to_token[
                self.req_pool_indices, self.seq_lens - 2
            ]
            self.out_cache_loc = self.alloc_paged_token_slots_decode(
                self.seq_lens, last_loc
            )

        self.req_to_token_pool.write(
            (self.req_pool_indices, locs), self.out_cache_loc.to(torch.int32)
        )

    def filter_batch(
        self,
        chunked_req_to_exclude: Optional[Union[Req, List[Req]]] = None,
        keep_indices: Optional[List[int]] = None,
    ):
        if keep_indices is None:
            if isinstance(chunked_req_to_exclude, Req):
                chunked_req_to_exclude = [chunked_req_to_exclude]
            elif chunked_req_to_exclude is None:
                chunked_req_to_exclude = []
            keep_indices = [
                i
                for i in range(len(self.reqs))
                if not self.reqs[i].finished()
                and self.reqs[i] not in chunked_req_to_exclude
            ]

        if keep_indices is None or len(keep_indices) == 0:
            # Filter out all requests
            self.reqs = []
            return

        if len(keep_indices) == len(self.reqs):
            # No need to filter
            return

        keep_indices_device = torch.tensor(keep_indices, dtype=torch.int64).to(
            self.device, non_blocking=True
        )

        if self.model_config.is_encoder_decoder:
            self.encoder_lens = self.encoder_lens[keep_indices_device]
            self.encoder_lens_cpu = [self.encoder_lens_cpu[i] for i in keep_indices]

        self.reqs = [self.reqs[i] for i in keep_indices]
        if self.multimodal_inputs is not None:
            self.multimodal_inputs = [self.multimodal_inputs[i] for i in keep_indices]
        self.req_pool_indices = self.req_pool_indices[keep_indices_device]
        self.seq_lens = self.seq_lens[keep_indices_device]
        self.out_cache_loc = None
        self.seq_lens_sum = self.seq_lens.sum().item()
        self.output_ids = self.output_ids[keep_indices_device]
        self.return_logprob = any(req.return_logprob for req in self.reqs)
        if self.return_logprob:
            self.top_logprobs_nums = [self.top_logprobs_nums[i] for i in keep_indices]
            self.token_ids_logprobs = [self.token_ids_logprobs[i] for i in keep_indices]
        else:
            self.top_logprobs_nums = None
            self.token_ids_logprobs = None

        self.has_stream = any(req.stream for req in self.reqs)
        self.has_grammar = any(req.grammar for req in self.reqs)

        self.sampling_info.filter_batch(keep_indices, keep_indices_device)
        if self.spec_info:
            self.spec_info.filter_batch(keep_indices_device)

    def merge_batch(self, other: "ScheduleBatch"):
        # Penalizer orchestrator must be merged before Batch.reqs is merged. This is because
        # orchestrator.merge() depends on Batch.reqs during preparation of each penalizers, so it
        # needs to be called with pre-merged Batch.reqs.
        self.sampling_info.merge_batch(other.sampling_info)

        # Encoder-decoder infos
        if self.model_config.is_encoder_decoder:
            self.encoder_lens = torch.cat([self.encoder_lens, other.encoder_lens])
            self.encoder_lens_cpu.extend(other.encoder_lens_cpu)
        self.req_pool_indices = torch.cat(
            [self.req_pool_indices, other.req_pool_indices]
        )
        self.seq_lens = torch.cat([self.seq_lens, other.seq_lens])
        self.out_cache_loc = None
        self.seq_lens_sum += other.seq_lens_sum
        if self.output_ids is not None:
            self.output_ids = torch.cat([self.output_ids, other.output_ids])
        if self.return_logprob and other.return_logprob:
            self.top_logprobs_nums.extend(other.top_logprobs_nums)
            self.token_ids_logprobs.extend(other.token_ids_logprobs)
        elif self.return_logprob:
            self.top_logprobs_nums.extend([0] * len(other.reqs))
            self.token_ids_logprobs.extend([None] * len(other.reqs))
        elif other.return_logprob:
            self.top_logprobs_nums = [0] * len(self.reqs) + other.top_logprobs_nums
            self.token_ids_logprobs = [None] * len(self.reqs) + other.token_ids_logprobs
        self.reqs.extend(other.reqs)
        if self.multimodal_inputs is not None:
            self.multimodal_inputs.extend(other.multimodal_inputs)

        self.return_logprob |= other.return_logprob
        self.has_stream |= other.has_stream
        self.has_grammar |= other.has_grammar
        self.return_hidden_states |= other.return_hidden_states

        if self.spec_info:
            self.spec_info.merge_batch(other.spec_info)

    def get_model_worker_batch(
        self, seq_lens_cpu_cache: Optional[torch.Tensor] = None
    ) -> ModelWorkerBatch:
        if self.forward_mode.is_decode_or_idle():
            extend_seq_lens = extend_prefix_lens = extend_logprob_start_lens = None
        else:
            extend_seq_lens = self.extend_lens
            extend_prefix_lens = self.prefix_lens
            extend_logprob_start_lens = self.extend_logprob_start_lens

        # Create seq_lens_cpu when needed
        if (
            global_server_args_dict["attention_backend"] == "fa3"
            or (
                global_server_args_dict["use_mla_backend"]
                and global_server_args_dict["attention_backend"] == "flashinfer"
            )
            or global_server_args_dict["attention_backend"] == "flashmla"
            or global_server_args_dict["attention_backend"] == "cutlass_mla"
            or global_server_args_dict["enable_two_batch_overlap"]
        ):
            seq_lens_cpu = (
                seq_lens_cpu_cache
                if seq_lens_cpu_cache is not None
                else self.seq_lens.cpu()
            )
        else:
            seq_lens_cpu = None

        if self.sampling_info:
            if self.has_grammar:
                self.sampling_info.grammars = [req.grammar for req in self.reqs]
            else:
                self.sampling_info.grammars = None

        global bid
        bid += 1
        return ModelWorkerBatch(
            bid=bid,
            forward_mode=self.forward_mode,
            input_ids=self.input_ids,
            req_pool_indices=self.req_pool_indices,
            seq_lens=self.seq_lens,
            out_cache_loc=self.out_cache_loc,
            seq_lens_cpu=seq_lens_cpu,
            seq_lens_sum=self.seq_lens_sum,
            return_logprob=self.return_logprob,
            top_logprobs_nums=self.top_logprobs_nums,
            token_ids_logprobs=self.token_ids_logprobs,
            global_num_tokens=self.global_num_tokens,
            global_num_tokens_for_logprob=self.global_num_tokens_for_logprob,
            can_run_dp_cuda_graph=self.can_run_dp_cuda_graph,
            tbo_split_seq_index=self.tbo_split_seq_index,
            global_forward_mode=self.global_forward_mode,
            extend_num_tokens=self.extend_num_tokens,
            extend_seq_lens=extend_seq_lens,
            extend_prefix_lens=extend_prefix_lens,
            extend_logprob_start_lens=extend_logprob_start_lens,
            multimodal_inputs=self.multimodal_inputs,
            encoder_cached=self.encoder_cached,
            encoder_lens=self.encoder_lens,
            encoder_lens_cpu=self.encoder_lens_cpu,
            encoder_out_cache_loc=self.encoder_out_cache_loc,
            lora_paths=[req.lora_path for req in self.reqs],
            sampling_info=self.sampling_info,
            input_embeds=self.input_embeds,
            token_type_ids=self.token_type_ids,
            spec_algorithm=self.spec_algorithm,
            spec_info=self.spec_info,
            hicache_consumer_index=self.hicache_consumer_index,
            capture_hidden_mode=(
                CaptureHiddenMode.FULL
                if self.return_hidden_states
                else (
                    getattr(
                        self.spec_info, "capture_hidden_mode", CaptureHiddenMode.NULL
                    )
                    if self.spec_info
                    else CaptureHiddenMode.NULL
                )
            ),
            extend_input_logprob_token_ids=self.extend_input_logprob_token_ids,
            launch_done=self.launch_done,
        )

    def copy(self):
        # Only contain fields that will be used by process_batch_result
        return ScheduleBatch(
            reqs=self.reqs,
            model_config=self.model_config,
            forward_mode=self.forward_mode,
            out_cache_loc=self.out_cache_loc,
            return_logprob=self.return_logprob,
            decoding_reqs=self.decoding_reqs,
            spec_algorithm=self.spec_algorithm,
            enable_custom_logit_processor=self.enable_custom_logit_processor,
            global_num_tokens=self.global_num_tokens,
            global_num_tokens_for_logprob=self.global_num_tokens_for_logprob,
            can_run_dp_cuda_graph=self.can_run_dp_cuda_graph,
            is_extend_in_batch=self.is_extend_in_batch,
        )

    def __str__(self):
        return (
            f"ScheduleBatch(forward_mode={self.forward_mode.name if self.forward_mode else 'None'}, "
            f"#req={(len(self.reqs))})"
        )


@dataclasses.dataclass
class ModelWorkerBatch:
    # The batch id
    bid: int
    # The forward mode
    forward_mode: ForwardMode
    # The input ids
    input_ids: torch.Tensor
    # The indices of requests in the req_to_token_pool
    req_pool_indices: torch.Tensor
    # The sequence length
    seq_lens: torch.Tensor
    # The indices of output tokens in the token_to_kv_pool_allocator
    out_cache_loc: torch.Tensor
    # The sequence length tensor on CPU
    seq_lens_cpu: Optional[torch.Tensor]
    seq_lens_sum: int

    # For logprob
    return_logprob: bool
    top_logprobs_nums: Optional[List[int]]
    token_ids_logprobs: Optional[List[List[int]]]

    # For DP attention
    global_num_tokens: Optional[List[int]]
    global_num_tokens_for_logprob: Optional[List[int]]
    can_run_dp_cuda_graph: bool
    tbo_split_seq_index: Optional[int]
    global_forward_mode: Optional[ForwardMode]

    # For extend
    extend_num_tokens: Optional[int]
    extend_seq_lens: Optional[List[int]]
    extend_prefix_lens: Optional[List[int]]
    extend_logprob_start_lens: Optional[List[int]]
    extend_input_logprob_token_ids: Optional[torch.Tensor]

    # For multimodal
    multimodal_inputs: Optional[List[MultimodalInputs]]

    # For encoder-decoder
    encoder_cached: Optional[List[bool]]
    encoder_lens: Optional[torch.Tensor]
    encoder_lens_cpu: Optional[List[int]]
    encoder_out_cache_loc: Optional[torch.Tensor]

    # For LoRA
    lora_paths: Optional[List[str]]

    # Sampling info
    sampling_info: SamplingBatchInfo

    # The input Embeds
    input_embeds: Optional[torch.tensor] = None

    # For corss-encoder model
    token_type_ids: Optional[torch.Tensor] = None

    # Speculative decoding
    spec_algorithm: SpeculativeAlgorithm = None
    spec_info: Optional[Union[EagleVerifyInput, EagleDraftInput]] = None
    # If set, the output of the batch contains the hidden states of the run.
    capture_hidden_mode: CaptureHiddenMode = None
    spec_num_draft_tokens: Optional[int] = None
    hicache_consumer_index: int = 0

    # Overlap event
    launch_done: Optional[threading.Event] = None


@triton.jit
def write_req_to_token_pool_triton(
    req_to_token_ptr,  # [max_batch, max_context_len]
    req_pool_indices,
    pre_lens,
    seq_lens,
    extend_lens,
    out_cache_loc,
    req_to_token_ptr_stride: tl.constexpr,
):
    BLOCK_SIZE: tl.constexpr = 512
    pid = tl.program_id(0)

    req_pool_index = tl.load(req_pool_indices + pid)
    pre_len = tl.load(pre_lens + pid)
    seq_len = tl.load(seq_lens + pid)

    # NOTE: This can be slow for large bs
    cumsum_start = tl.cast(0, tl.int64)
    for i in range(pid):
        cumsum_start += tl.load(extend_lens + i)

    num_loop = tl.cdiv(seq_len - pre_len, BLOCK_SIZE)
    for i in range(num_loop):
        offset = tl.arange(0, BLOCK_SIZE) + i * BLOCK_SIZE
        mask = offset < (seq_len - pre_len)
        value = tl.load(out_cache_loc + cumsum_start + offset, mask=mask)
        tl.store(
            req_to_token_ptr
            + req_pool_index * req_to_token_ptr_stride
            + offset
            + pre_len,
            value,
            mask=mask,
        )


def get_last_loc(
    req_to_token: torch.Tensor,
    req_pool_indices_tensor: torch.Tensor,
    prefix_lens_tensor: torch.Tensor,
) -> torch.Tensor:
    if global_server_args_dict["attention_backend"] != "torch_native":
        impl = get_last_loc_triton
    else:
        impl = get_last_loc_torch

    return impl(req_to_token, req_pool_indices_tensor, prefix_lens_tensor)


def get_last_loc_torch(
    req_to_token: torch.Tensor,
    req_pool_indices_tensor: torch.Tensor,
    prefix_lens_tensor: torch.Tensor,
) -> torch.Tensor:
    return torch.where(
        prefix_lens_tensor > 0,
        req_to_token[req_pool_indices_tensor, prefix_lens_tensor - 1],
        torch.full_like(prefix_lens_tensor, -1),
    )


@triton.jit
def get_last_loc_kernel(
    req_to_token,
    req_pool_indices_tensor,
    prefix_lens_tensor,
    result,
    num_tokens,
    req_to_token_stride,
    BLOCK_SIZE: tl.constexpr,
):
    pid = tl.program_id(0)
    offset = tl.arange(0, BLOCK_SIZE) + pid * BLOCK_SIZE
    mask = offset < num_tokens

    prefix_lens = tl.load(prefix_lens_tensor + offset, mask=mask, other=0)
    req_pool_indices = tl.load(req_pool_indices_tensor + offset, mask=mask, other=0)

    token_mask = prefix_lens > 0
    token_index = req_pool_indices * req_to_token_stride + (prefix_lens - 1)
    tokens = tl.load(req_to_token + token_index, mask=token_mask, other=-1)

    tl.store(result + offset, tokens, mask=mask)


def get_last_loc_triton(
    req_to_token: torch.Tensor,
    req_pool_indices_tensor: torch.Tensor,
    prefix_lens_tensor: torch.Tensor,
) -> torch.Tensor:
    BLOCK_SIZE = 256
    num_tokens = prefix_lens_tensor.shape[0]
    result = torch.empty_like(prefix_lens_tensor)
    grid = (triton.cdiv(num_tokens, BLOCK_SIZE),)

    get_last_loc_kernel[grid](
        req_to_token,
        req_pool_indices_tensor,
        prefix_lens_tensor,
        result,
        num_tokens,
        req_to_token.stride(0),
        BLOCK_SIZE,
    )
    return result<|MERGE_RESOLUTION|>--- conflicted
+++ resolved
@@ -95,11 +95,8 @@
     "disable_shared_experts_fusion",
     "sampling_backend",
     "speculative_accept_threshold_single",
-<<<<<<< HEAD
+    "speculative_accept_threshold_acc",
     "speculative_relaxed_thinking",
-=======
-    "speculative_accept_threshold_acc",
->>>>>>> b116b21a
     "torchao_config",
     "triton_attention_reduce_in_fp32",
     "num_reserved_decode_tokens",
