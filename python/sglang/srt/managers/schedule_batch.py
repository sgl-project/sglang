--- conflicted
+++ resolved
@@ -748,8 +748,17 @@
         return self.surr_and_decode_ids, self.read_offset - self.surr_offset
 
     def tail_str(self) -> str:
-        tail_len = self.sampling_params.stop_str_max_len + 1
-        tail_len = min(tail_len, len(self.output_ids))
+        # Check stop strings and stop regex patterns together
+        if (
+            len(self.sampling_params.stop_strs) > 0
+            or len(self.sampling_params.stop_regex_strs) > 0
+        ):
+            max_len_tail_str = max(
+                self.sampling_params.stop_str_max_len + 1,
+                self.sampling_params.stop_regex_max_len + 1,
+            )
+
+        tail_len = min((max_len_tail_str + 1), len(self.output_ids))
         return self.tokenizer.decode(self.output_ids[-tail_len:])
 
     def check_match_stop_str_prefix(self) -> bool:
@@ -830,17 +839,11 @@
             self.finished_reason = FINISH_MATCHED_STR(matched="NaN happened")
             return
 
-<<<<<<< HEAD
-        # Check stop strings and stop regex patterns together
         if (
             len(self.sampling_params.stop_strs) > 0
             or len(self.sampling_params.stop_regex_strs) > 0
         ):
-            max_len_tail_str = max(
-                self.sampling_params.stop_str_max_len + 1,
-                self.sampling_params.stop_regex_max_len + 1,
-            )
-            tail_str = self.tokenizer.decode(self.output_ids[-(max_len_tail_str + 1) :])
+            tail_str = self.tail_str()
 
             # Check stop strings
             if len(self.sampling_params.stop_strs) > 0:
@@ -857,16 +860,6 @@
                             matched=stop_regex_str
                         )
                         return
-=======
-        # Check stop strings
-        if len(self.sampling_params.stop_strs) > 0:
-            tail_str = self.tail_str()
-
-            for stop_str in self.sampling_params.stop_strs:
-                if stop_str in tail_str or stop_str in self.decoded_text:
-                    self.finished_reason = FINISH_MATCHED_STR(matched=stop_str)
-                    return
->>>>>>> 5061b8fd
 
     def reset_for_retract(self):
         self.prefix_indices = torch.empty((0,), dtype=torch.int64)
