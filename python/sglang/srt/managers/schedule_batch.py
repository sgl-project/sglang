--- conflicted
+++ resolved
@@ -33,12 +33,7 @@
 
 import dataclasses
 import logging
-<<<<<<< HEAD
-import time
 from typing import TYPE_CHECKING, List, Optional, Tuple, Union
-=======
-from typing import List, Optional, Tuple, Union
->>>>>>> 530ae1bd
 
 import torch
 
@@ -509,7 +504,7 @@
             has_stream=any(req.stream for req in reqs),
             has_grammar=any(req.grammar for req in reqs),
             device=req_to_token_pool.device,
-            spec_algorithm=speculative_algorithm
+            spec_algorithm=speculative_algorithm,
         )
 
     def batch_size(self):
@@ -724,7 +719,7 @@
         self.extend_logprob_start_lens.extend([0] * running_bs)
 
     def check_decode_mem(self, buf_multiplier=1):
-        bs = len(self.reqs)*buf_multiplier
+        bs = len(self.reqs) * buf_multiplier
         if self.token_to_kv_pool.available_size() >= bs:
             return True
 
@@ -873,7 +868,7 @@
 
     def prepare_for_decode(self, enable_overlap: bool = False):
         self.forward_mode = ForwardMode.DECODE
-        if self.spec_algorithm == 'EAGLE':
+        if self.spec_algorithm == "EAGLE":
             return
 
         self.input_ids = self.output_ids
@@ -1023,12 +1018,8 @@
             encoder_out_cache_loc=self.encoder_out_cache_loc,
             lora_paths=[req.lora_path for req in self.reqs],
             sampling_info=self.sampling_info,
-<<<<<<< HEAD
             spec_algorithm=self.spec_algorithm,
             spec_info=self.spec_info,
-            mrope_positions_delta=mrope_positions_delta,
-=======
->>>>>>> 530ae1bd
         )
 
     def copy(self):
@@ -1094,17 +1085,10 @@
 
     # Sampling info
     sampling_info: SamplingBatchInfo
-<<<<<<< HEAD
-    
-    # For Qwen2-VL
-    mrope_positions_delta: List[List[int]]
-    
+
     # Speclulative decoding
     spec_algorithm: str = None
     spec_info: SpecInput = None
-
-=======
->>>>>>> 530ae1bd
 
     def copy(self):
         return dataclasses.replace(self, sampling_info=self.sampling_info.copy())
