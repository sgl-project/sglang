from __future__ import annotations

import enum

# Copyright 2023-2024 SGLang Team
# Licensed under the Apache License, Version 2.0 (the "License");
# you may not use this file except in compliance with the License.
# You may obtain a copy of the License at
#
#     http://www.apache.org/licenses/LICENSE-2.0
#
# Unless required by applicable law or agreed to in writing, software
# distributed under the License is distributed on an "AS IS" BASIS,
# WITHOUT WARRANTIES OR CONDITIONS OF ANY KIND, either express or implied.
# See the License for the specific language governing permissions and
# limitations under the License.
# ==============================================================================
"""
Store information about requests and batches.

The following is the flow of data structures for a batch:

ScheduleBatch -> ModelWorkerBatch -> ForwardBatch

- ScheduleBatch is managed by `scheduler.py::Scheduler`.
  It contains high-level scheduling data. Most of the data is on the CPU.
- ModelWorkerBatch is managed by `tp_worker.py::TpModelWorker`.
  It is a subset of `ScheduleBatch` that only contains data related to the model forward on GPU.
  It will be transformed from CPU scheduler to GPU model runner.
- ForwardBatch is managed by `model_runner.py::ModelRunner`.
  It contains low-level tensor data. Most of the data consists of GPU tensors.

TODO(lmzheng): ModelWorkerBatch seems a bit redundant and we consider removing it in the future.
"""

import copy
import dataclasses
import logging
import threading
import time
from enum import Enum, auto
from http import HTTPStatus
from itertools import chain
from typing import TYPE_CHECKING, Any, List, Optional, Set, Tuple, Union

import numpy as np
import torch

from sglang.global_config import global_config
from sglang.srt.constrained.base_grammar_backend import BaseGrammarObject
from sglang.srt.disaggregation.base import BaseKVSender
from sglang.srt.disaggregation.decode_schedule_batch_mixin import (
    ScheduleBatchDisaggregationDecodeMixin,
)
from sglang.srt.disaggregation.utils import DisaggregationMode
from sglang.srt.distributed.parallel_state import get_tensor_model_parallel_rank
from sglang.srt.mem_cache.allocator import (
    BaseTokenToKVPoolAllocator,
    SWATokenToKVPoolAllocator,
)
from sglang.srt.mem_cache.base_prefix_cache import BasePrefixCache
from sglang.srt.mem_cache.chunk_cache import ChunkCache, SWAChunkCache
from sglang.srt.mem_cache.common import alloc_for_decode, alloc_for_extend
from sglang.srt.mem_cache.memory_pool import HybridReqToTokenPool, ReqToTokenPool
from sglang.srt.mem_cache.radix_cache import RadixKey
from sglang.srt.mem_cache.swa_radix_cache import SWARadixCache
from sglang.srt.metrics.collector import SchedulerMetricsCollector, TimeStats
from sglang.srt.model_executor.forward_batch_info import CaptureHiddenMode, ForwardMode
from sglang.srt.sampling.sampling_batch_info import SamplingBatchInfo
from sglang.srt.sampling.sampling_params import SamplingParams
from sglang.srt.server_args import ServerArgs
from sglang.srt.utils import flatten_nested_list

if TYPE_CHECKING:
    from sglang.srt.configs.model_config import ModelConfig
    from sglang.srt.speculative.spec_info import SpecInput, SpeculativeAlgorithm

INIT_INCREMENTAL_DETOKENIZATION_OFFSET = 5

GLOBAL_SERVER_ARGS_KEYS = [
    "attention_backend",
    "mm_attention_backend",
    "debug_tensor_dump_inject",
    "debug_tensor_dump_output_folder",
    "chunked_prefill_size",
    "device",
    "disable_chunked_prefix_cache",
    "disable_flashinfer_cutlass_moe_fp4_allgather",
    "disable_radix_cache",
    "enable_dp_lm_head",
    "enable_fp32_lm_head",
    "flashinfer_mxfp4_moe_precision",
    "enable_flashinfer_allreduce_fusion",
    "moe_dense_tp_size",
    "ep_dispatch_algorithm",
    "ep_num_redundant_experts",
    "enable_nan_detection",
    "flashinfer_mla_disable_ragged",
    "pp_max_micro_batch_size",
    "disable_shared_experts_fusion",
    "sampling_backend",
    "speculative_accept_threshold_single",
    "speculative_accept_threshold_acc",
    "speculative_attention_mode",
    "torchao_config",
    "triton_attention_reduce_in_fp32",
    "num_reserved_decode_tokens",
    "weight_loader_disable_mmap",
    "enable_multimodal",
    "enable_symm_mem",
    "enable_custom_logit_processor",
    "disaggregation_mode",
    "enable_deterministic_inference",
    "nsa_prefill",
    "nsa_decode",
]

# Put some global args for easy access
global_server_args_dict = {k: getattr(ServerArgs, k) for k in GLOBAL_SERVER_ARGS_KEYS}

logger = logging.getLogger(__name__)


class BaseFinishReason:
    def __init__(self, is_error: bool = False):
        self.is_error = is_error

    def to_json(self):
        raise NotImplementedError()


class FINISH_MATCHED_TOKEN(BaseFinishReason):
    def __init__(self, matched: Union[int, List[int]]):
        super().__init__()
        self.matched = matched

    def to_json(self):
        return {
            "type": "stop",  # to match OpenAI API's return value
            "matched": self.matched,
        }


class FINISH_MATCHED_STR(BaseFinishReason):
    def __init__(self, matched: str):
        super().__init__()
        self.matched = matched

    def to_json(self):
        return {
            "type": "stop",  # to match OpenAI API's return value
            "matched": self.matched,
        }


class FINISH_LENGTH(BaseFinishReason):
    def __init__(self, length: int):
        super().__init__()
        self.length = length

    def to_json(self):
        return {
            "type": "length",  # to match OpenAI API's return value
            "length": self.length,
        }


class FINISH_ABORT(BaseFinishReason):
    def __init__(self, message=None, status_code=None, err_type=None):
        super().__init__(is_error=True)
        self.message = message or "Aborted"
        self.status_code = status_code
        self.err_type = err_type

    def to_json(self):
        return {
            "type": "abort",
            "message": self.message,
            "status_code": self.status_code,
            "err_type": self.err_type,
        }


class Modality(Enum):
    IMAGE = auto()
    MULTI_IMAGES = auto()
    VIDEO = auto()
    AUDIO = auto()

    @staticmethod
    def from_str(modality_str: str):
        try:
            return Modality[modality_str.upper()]
        except KeyError:
            raise ValueError(
                f"Invalid modality string: {modality_str}. Valid modalities are: {[m.name for m in Modality]}"
            )

    @staticmethod
    def all():
        return [Modality.IMAGE, Modality.VIDEO, Modality.AUDIO]


@dataclasses.dataclass
class MultimodalDataItem:
    """
    One MultimodalDataItem contains all inputs for one modality.
    For example, if there are 3 images and 1 audio inputs, there will be 2 MultimodalDataItem.
    One for images and one for audio.

    We put the common fields first and the model-specific fields in model_specific_data.
    """

    modality: Modality
    hash: int = None
    pad_value: int = None
    offsets: Optional[list] = None

    # the raw features returned by processor, e.g. pixel_values or audio_features
    feature: Union[torch.Tensor, np.ndarray] = None
    # the precomputed embeddings, passed as final encoder embeddings
    # One and only one of the feature and precomputed_embeddings will be empty
    precomputed_embeddings: Optional[Union[torch.Tensor, np.ndarray]] = None

    # Model-specific data stored in a dictionary
    model_specific_data: dict[str, Any] = dataclasses.field(default_factory=dict)

    def __getattr__(self, name: str):
        if (
            "model_specific_data" in self.__dict__
            and name in self.__dict__["model_specific_data"]
        ):
            return self.__dict__["model_specific_data"][name]
        else:
            raise AttributeError(
                f"'{self.__class__.__name__}' object has no attribute '{name}'"
            )

    def __setitem__(self, key: str, value: Any):
        if key in self.__dict__:
            self.__dict__[key] = value
        else:
            self.model_specific_data[key] = value

    def set(self, key: str, value: Any):
        self.__setitem__(key, value)

    @staticmethod
    def is_empty_list(l):
        if l is None:
            return True
        return len([item for item in flatten_nested_list(l) if item is not None]) == 0

    def set_pad_value(self):
        """
        Set the pad value after first hashing the data
        """
        from sglang.srt.managers.mm_utils import hash_feature

        if self.hash is None:
            if self.feature is not None:
                hashed_feature = self.feature
            else:
                hashed_feature = self.precomputed_embeddings
            self.hash = hash_feature(hashed_feature)
        assert self.hash is not None
        self.pad_value = self.hash % (1 << 30)

    def is_modality(self, modality: Modality) -> bool:
        return self.modality == modality

    def is_audio(self):
        return self.modality == Modality.AUDIO

    def is_image(self):
        return self.modality in [Modality.IMAGE, Modality.MULTI_IMAGES]

    def is_video(self):
        return self.modality == Modality.VIDEO

    def is_valid(self) -> bool:
        return self.is_image() or self.is_video() or self.is_audio()

    def validate(self):
        ...
        # TODO

    @staticmethod
    def from_dict(obj: dict):
        kwargs = dict(obj)
        modality = kwargs.pop("modality")
        if isinstance(modality, str):
            modality = Modality[modality]
        ret = MultimodalDataItem(modality=modality, **kwargs)
        ret.validate()
        return ret

    def merge(self, other):
        self.feature += other.feature
        self.offsets += other.offsets
        self.hash = hash((self.hash, other.hash))
        self.set_pad_value()


@dataclasses.dataclass
class MultimodalInputs:
    """The multimodal data related inputs."""

    # items of data
    mm_items: List[MultimodalDataItem]
    image_pad_len: Optional[list] = None
    num_image_tokens: Optional[int] = None

    # image
    im_token_id: Optional[int] = None
    im_start_id: Optional[int] = None
    im_end_id: Optional[int] = None
    slice_start_id: Optional[int] = None
    slice_end_id: Optional[int] = None

    # video
    video_token_id: Optional[int] = None

    # audio
    audio_token_id: Optional[int] = None
    audio_start_id: Optional[int] = None
    audio_end_id: Optional[int] = None

    # QWen2-VL related
    mrope_positions: Optional[torch.Tensor] = None
    mrope_position_delta: Optional[torch.Tensor] = None

    @staticmethod
    def from_dict(obj: dict):
        ret = MultimodalInputs(
            mm_items=obj["mm_items"],
        )

        assert isinstance(ret.mm_items, list)
        ret.mm_items = [item for item in ret.mm_items if item.is_valid()]
        for item in ret.mm_items:
            item.set_pad_value()

        optional_args = [
            "mrope_positions",
            "mrope_position_delta",
            "im_token_id",
            "im_start_id",
            "im_end_id",
            "video_token_id",
            "slice_start_id",
            "slice_end_id",
            "audio_start_id",
            "audio_end_id",
            "audio_token_id",
        ]
        for arg in optional_args:
            if arg in obj:
                setattr(ret, arg, obj[arg])

        return ret

    def contains_image_inputs(self) -> bool:
        return any(item.is_image() for item in self.mm_items)

    def contains_video_inputs(self) -> bool:
        return any(item.is_video() for item in self.mm_items)

    def contains_audio_inputs(self) -> bool:
        return any(item.is_audio() for item in self.mm_items)

    def contains_mm_input(self) -> bool:
        return any(True for item in self.mm_items if item.is_valid())

    def merge(self, other: MultimodalInputs):
        """
        merge image inputs when requests are being merged
        """

        # args needed to be merged
        optional_args = [
            "mm_items",
            "image_pad_len",
        ]
        for arg in optional_args:
            self_arg = getattr(self, arg, None)
            if self_arg is not None:
                setattr(self, arg, self_arg + getattr(other, arg))

        mrope_positions = self.mrope_positions
        if mrope_positions is not None:
            if other.mrope_positions is None:
                self.mrope_positions = mrope_positions
            else:
                self.mrope_positions = torch.cat(
                    [self.mrope_positions, other.mrope_positions], dim=1
                )

        mrope_position_delta = self.mrope_position_delta
        if mrope_position_delta is not None:
            if other.mrope_position_delta is None:
                self.mrope_position_delta = mrope_position_delta
            else:
                self.mrope_position_delta = torch.cat(
                    [self.mrope_position_delta, other.mrope_position_delta], dim=0
                )

        for key, val in other.__dict__.items():
            if "_id" in key:
                # set token_ids
                if getattr(self, key, None) is None:
                    setattr(self, key, getattr(other, key, None))
        # other args would be kept intact


class RequestStage(str, enum.Enum):
    # prefill
    PREFILL_WAITING = "prefill_waiting"

    # disaggregation prefill
    PREFILL_PREPARE = "prefill_prepare"
    PREFILL_BOOTSTRAP = "prefill_bootstrap"
    PREFILL_FORWARD = "prefill_forward"
    PREFILL_TRANSFER_KV_CACHE = "prefill_transfer_kv_cache"

    # disaggregation decode
    DECODE_PREPARE = "decode_prepare"
    DECODE_BOOTSTRAP = "decode_bootstrap"
    DECODE_WAITING = "decode_waiting"
    DECODE_TRANSFERRED = "decode_transferred"


class Req:
    """The input and output status of a request."""

    def __init__(
        self,
        rid: str,
        origin_input_text: str,
        origin_input_ids: List[int],
        sampling_params: SamplingParams,
        return_logprob: bool = False,
        top_logprobs_num: int = 0,
        token_ids_logprob: List[int] = None,
        stream: bool = False,
        origin_input_ids_unpadded: Optional[Tuple[int]] = None,
        lora_id: Optional[str] = None,
        input_embeds: Optional[List[List[float]]] = None,
        token_type_ids: List[int] = None,
        session_id: Optional[str] = None,
        custom_logit_processor: Optional[str] = None,
        return_hidden_states: bool = False,
        eos_token_ids: Optional[Set[int]] = None,
        bootstrap_host: Optional[str] = None,
        bootstrap_port: Optional[int] = None,
        bootstrap_room: Optional[int] = None,
        disagg_mode: Optional[DisaggregationMode] = None,
        data_parallel_rank: Optional[int] = None,
        vocab_size: Optional[int] = None,
        priority: Optional[int] = None,
        metrics_collector: Optional[SchedulerMetricsCollector] = None,
        extra_key: Optional[str] = None,
    ):
        # Input and output info
        self.rid = rid
        self.origin_input_text = origin_input_text
        self.origin_input_ids_unpadded = (
            origin_input_ids_unpadded
            if origin_input_ids_unpadded
            else origin_input_ids  # Before image padding
        )
        self.origin_input_ids = origin_input_ids
        # Each decode stage's output ids
        self.output_ids = []
        # fill_ids = origin_input_ids + output_ids. Updated if chunked.
        self.fill_ids = []
        self.session_id = session_id
        self.input_embeds = input_embeds

        # for corss-endoder model
        self.token_type_ids = token_type_ids

        # The length of KV that have been removed in local attention chunked prefill
        self.evicted_seqlen_local = 0

        # Sampling info
        if isinstance(sampling_params.custom_params, dict):
            sampling_params = copy.copy(sampling_params)
            sampling_params.custom_params = sampling_params.custom_params | {
                "__req__": self
            }
        self.sampling_params = sampling_params
        self.custom_logit_processor = custom_logit_processor
        self.return_hidden_states = return_hidden_states

        # extra key for classifying the request (e.g. cache_salt)
        if lora_id is not None:
            extra_key = (
                extra_key or ""
            ) + lora_id  # lora_id is concatenated to the extra key

        self.extra_key = extra_key
        self.lora_id = lora_id

        # Memory pool info
        self.req_pool_idx: Optional[int] = None

        # Check finish
        self.tokenizer = None
        self.finished_reason = None
        # Whether this request has finished output
        self.finished_output = None
        # If we want to abort the request in the middle of the event loop, set this to true
        # Note: We should never set finished_reason in the middle, the req will get filtered and never respond
        self.to_abort = False
        # This carries the error message for `.to_abort` and will be attached to the finished_reason at the end of the event loop
        self.to_abort_message: str = None
        self.stream = stream
        self.eos_token_ids = eos_token_ids
        self.vocab_size = vocab_size
        self.priority = priority

        # For incremental decoding
        # ----- | --------- read_ids -------|
        # ----- |   surr_ids  |
        # xxxxx | xxxxxxxxxxx | xxxxxxxxxxx |
        # ----- ^ ----------- ^ ----------- ^
        # ----- 1 ----------- 2 ----------- 3
        # 1: surr_offset
        # 2: read_offset
        # 3: last token
        self.surr_offset = None  # Surrounding offset to defeat the cleanup algorithm
        self.read_offset = None
        self.decoded_text = ""

        # For multimodal inputs
        self.multimodal_inputs: Optional[MultimodalInputs] = None

        # Prefix info
        # The indices to kv cache for the shared prefix.
        self.prefix_indices: torch.Tensor = torch.empty((0,), dtype=torch.int64)
        # Number of tokens to run prefill.
        self.extend_input_len = 0
        # The relative logprob_start_len in an extend batch
        self.extend_logprob_start_len = 0
        self.last_node: Any = None
        self.last_host_node: Any = None
        self.host_hit_length = 0
        # The node to lock until for swa radix tree lock ref
        self.swa_uuid_for_lock: Optional[int] = None
        # The prefix length of the last prefix matching
        self.last_matched_prefix_len: int = 0

        # Whether or not if it is chunked. It increments whenever
        # it is chunked, and decrement whenever chunked request is
        # processed.
        self.is_chunked = 0

        # For retraction
        self.is_retracted = False

        # Incremental streamining
        self.send_token_offset: int = 0
        self.send_decode_id_offset: int = 0
        # TODO (Byron): send_output_token_logprobs_offset and send_decode_id_offset can be different in disaggregation mode
        # because the decode server does not have the first output token logprobs
        self.send_output_token_logprobs_offset: int = 0

        # Logprobs (arguments)
        self.return_logprob = return_logprob
        # Start index to compute logprob from.
        self.logprob_start_len = 0
        self.top_logprobs_num = top_logprobs_num
        self.token_ids_logprob = token_ids_logprob
        self.temp_scaled_logprobs = False
        self.top_p_normalized_logprobs = False

        # Logprobs (return values)
        # True means the input logprob has been already sent to detokenizer.
        self.input_logprob_sent: bool = False
        self.input_token_logprobs_val: Optional[List[float]] = None
        self.input_token_logprobs_idx: Optional[List[int]] = None
        self.input_top_logprobs_val: Optional[List[float]] = None
        self.input_top_logprobs_idx: Optional[List[int]] = None
        self.input_token_ids_logprobs_val: Optional[List[float]] = None
        self.input_token_ids_logprobs_idx: Optional[List[int]] = None
        # Temporary holder to store input_token_logprobs.
        self.input_token_logprobs: Optional[List[Tuple[int]]] = None
        self.temp_input_top_logprobs_val: Optional[List[torch.Tensor]] = None
        self.temp_input_top_logprobs_idx: Optional[List[int]] = None
        self.temp_input_token_ids_logprobs_val: Optional[List[float]] = None
        self.temp_input_token_ids_logprobs_idx: Optional[List[int]] = None

        if return_logprob:
            # shape: (bs, 1)
            self.output_token_logprobs_val = []
            self.output_token_logprobs_idx = []
            # shape: (bs, k)
            self.output_top_logprobs_val = []
            self.output_top_logprobs_idx = []
            # Can contain either lists or GPU tensors (delayed copy optimization for prefill-only scoring)
            self.output_token_ids_logprobs_val: List[
                Union[List[float], torch.Tensor]
            ] = []
            self.output_token_ids_logprobs_idx = []
        else:
            self.output_token_logprobs_val = self.output_token_logprobs_idx = (
                self.output_top_logprobs_val
            ) = self.output_top_logprobs_idx = self.output_token_ids_logprobs_val = (
                self.output_token_ids_logprobs_idx
            ) = None
        self.hidden_states: List[List[float]] = []
        self.hidden_states_tensor = None  # Note: use tensor instead of list to transfer hidden_states when PD + MTP
        self.output_topk_p = None
        self.output_topk_index = None

        # Embedding (return values)
        self.embedding = None

        # Constrained decoding
        self.grammar: Optional[BaseGrammarObject] = None
        self.grammar_wait_ct = 0

        # The number of cached tokens that were already cached in the KV cache
        self.cached_tokens = 0
        self.already_computed = 0

        # The number of verification forward passes in the speculative decoding.
        # This is used to compute the average acceptance length per request.
        self.spec_verify_ct = 0

        # For metrics
        self.metrics_collector = metrics_collector
        self.time_stats: TimeStats = TimeStats(disagg_mode=disagg_mode)
        self.has_log_time_stats: bool = False
        self.last_tic = time.monotonic()

        # For disaggregation
        self.bootstrap_host: str = bootstrap_host
        self.bootstrap_port: Optional[int] = bootstrap_port
        self.bootstrap_room: Optional[int] = bootstrap_room
        self.disagg_kv_sender: Optional[BaseKVSender] = None

        # For data parallel rank routing
        self.data_parallel_rank: Optional[int] = data_parallel_rank

        # the start index of the sent kv cache
        # We want to send it chunk by chunk for chunked prefill.
        # After every chunk forward, we do the following:
        # kv_send(req.input_ids[req.start_send_idx:len(req.fill_ids)])
        # start_send_idx = len(req.fill_ids)
        self.start_send_idx: int = 0

        # For overlap schedule, we delay the kv transfer until `process_batch_result_disagg_prefill` rather than `process_prefill_chunk` in non-overlap
        # This is because kv is not ready in `process_prefill_chunk`.
        # We use `tmp_end_idx` to store the end index of the kv cache to send.
        self.tmp_end_idx: int = -1
        self.metadata_buffer_index: int = -1

    @property
    def seqlen(self):
        return len(self.origin_input_ids) + len(self.output_ids)

    @property
    def is_prefill_only(self) -> bool:
        """Check if this request is prefill-only (no token generation needed)."""
        # NOTE: when spec is enabled, prefill_only optimizations are disabled
        return (
            self.sampling_params.max_new_tokens == 0
            and global_server_args_dict["speculative_algorithm"] is None
        )

    def add_latency(self, stage: RequestStage):
        if self.metrics_collector is None:
            return

        now = time.monotonic()
        self.metrics_collector.observe_per_stage_req_latency(
            stage.value, now - self.last_tic
        )
        self.last_tic = now

    def extend_image_inputs(self, image_inputs):
        if self.multimodal_inputs is None:
            self.multimodal_inputs = image_inputs
        else:
            self.multimodal_inputs.merge(image_inputs)

    def finished(self) -> bool:
        # Whether request reached finished condition
        return self.finished_reason is not None

    def init_next_round_input(self, tree_cache: Optional[BasePrefixCache] = None):
        self.fill_ids = self.origin_input_ids + self.output_ids
        input_len = len(self.fill_ids)
        # NOTE: the matched length is at most 1 less than the input length to enable logprob computation
        max_prefix_len = input_len - 1
        if self.return_logprob:
            max_prefix_len = min(max_prefix_len, self.logprob_start_len)
        max_prefix_len = max(max_prefix_len, 0)
        token_ids = self.fill_ids[:max_prefix_len]

        if tree_cache is not None:
            (
                self.prefix_indices,
                self.last_node,
                self.last_host_node,
                self.host_hit_length,
            ) = tree_cache.match_prefix(
                key=RadixKey(token_ids=token_ids, extra_key=self.extra_key)
            )
            self.last_matched_prefix_len = len(self.prefix_indices)
        self.extend_input_len = len(self.fill_ids) - len(self.prefix_indices)

    # Based on https://github.com/vllm-project/vllm/blob/7a64d24aad69e4d2548aa0bf528d9fe63428ab01/vllm/transformers_utils/detokenizer.py#L194-L313
    def init_incremental_detokenize(self):
        first_iter = self.surr_offset is None or self.read_offset is None

        if first_iter:
            self.read_offset = len(self.origin_input_ids_unpadded)
            self.surr_offset = max(
                self.read_offset - INIT_INCREMENTAL_DETOKENIZATION_OFFSET, 0
            )
            self.surr_and_decode_ids = (
                self.origin_input_ids_unpadded[self.surr_offset :] + self.output_ids
            )
            self.cur_decode_ids_len = len(self.output_ids)
        else:
            self.surr_and_decode_ids.extend(self.output_ids[self.cur_decode_ids_len :])
            self.cur_decode_ids_len = len(self.output_ids)

        return self.surr_and_decode_ids, self.read_offset - self.surr_offset

    def check_finished(self):
        if self.finished():
            return

        if self.to_abort:
            self.finished_reason = FINISH_ABORT(
                message=self.to_abort_message,
            )
            return

        if len(self.output_ids) >= self.sampling_params.max_new_tokens:
            self.finished_reason = FINISH_LENGTH(
                length=self.sampling_params.max_new_tokens
            )
            return

        if self.grammar is not None:
            if self.grammar.is_terminated():
                self.finished_reason = FINISH_MATCHED_TOKEN(matched=self.output_ids[-1])
                return

        last_token_id = self.output_ids[-1]

        if not self.sampling_params.ignore_eos:
            matched_eos = False

            # Check stop token ids
            if self.sampling_params.stop_token_ids:
                matched_eos = last_token_id in self.sampling_params.stop_token_ids
            if self.eos_token_ids:
                matched_eos |= last_token_id in self.eos_token_ids
            if self.tokenizer is not None:
                matched_eos |= last_token_id == self.tokenizer.eos_token_id
                if self.tokenizer.additional_stop_token_ids:
                    matched_eos |= (
                        last_token_id in self.tokenizer.additional_stop_token_ids
                    )
            if matched_eos:
                self.finished_reason = FINISH_MATCHED_TOKEN(matched=last_token_id)
                return

        if last_token_id > self.vocab_size or last_token_id < 0:
            if self.sampling_params.stop_token_ids:
                self.output_ids[-1] = next(iter(self.sampling_params.stop_token_ids))
            if self.eos_token_ids:
                self.output_ids[-1] = next(iter(self.eos_token_ids))
            self.finished_reason = FINISH_MATCHED_STR(matched="NaN happened")
            return

        # Check stop strings
        if len(self.sampling_params.stop_strs) > 0:
            tail_str = self.tokenizer.decode(
                self.output_ids[-(self.sampling_params.stop_str_max_len + 1) :]
            )

            for stop_str in self.sampling_params.stop_strs:
                if stop_str in tail_str or stop_str in self.decoded_text:
                    self.finished_reason = FINISH_MATCHED_STR(matched=stop_str)
                    return

    def reset_for_retract(self):
        self.prefix_indices = torch.empty((0,), dtype=torch.int64)
        self.last_node = None
        self.swa_uuid_for_lock = None
        self.extend_input_len = 0
        self.is_retracted = True
        self.input_token_logprobs = None
        self.temp_input_top_logprobs_val = None
        self.temp_input_top_logprobs_idx = None
        self.extend_logprob_start_len = 0
        self.is_chunked = 0
        self.req_pool_idx = None
        self.already_computed = 0

    def offload_kv_cache(self, req_to_token_pool, token_to_kv_pool_allocator):
        token_indices = req_to_token_pool.req_to_token[
            self.req_pool_idx, : self.seqlen - 1
        ]
        self.kv_cache_cpu = token_to_kv_pool_allocator.get_cpu_copy(token_indices)

    def load_kv_cache(self, req_to_token_pool, token_to_kv_pool_allocator):
        token_indices = req_to_token_pool.req_to_token[
            self.req_pool_idx, : self.seqlen - 1
        ]
        token_to_kv_pool_allocator.load_cpu_copy(self.kv_cache_cpu, token_indices)
        del self.kv_cache_cpu

    def log_time_stats(self):
        # If overlap schedule, we schedule one decode batch ahead so this gets called twice.
        if self.has_log_time_stats is True:
            return

        if self.bootstrap_room is not None:
            prefix = f"Req Time Stats(rid={self.rid}, bootstrap_room={self.bootstrap_room}, input len={len(self.origin_input_ids)}, output len={len(self.output_ids)}, type={self.time_stats.disagg_mode_str()})"
        else:
            prefix = f"Req Time Stats(rid={self.rid}, input len={len(self.origin_input_ids)}, output len={len(self.output_ids)}, type={self.time_stats.disagg_mode_str()})"
        logger.info(f"{prefix}: {self.time_stats.convert_to_duration()}")
        self.has_log_time_stats = True

    def set_finish_with_abort(self, error_msg: str):
        if get_tensor_model_parallel_rank() == 0:
            logger.error(f"{error_msg}, {self.rid=}")
        self.multimodal_inputs = None
        self.grammar = None
        self.origin_input_ids = [0]  # set it to one token to skip the long prefill
        self.return_logprob = False
        self.finished_reason = FINISH_ABORT(
            error_msg, HTTPStatus.BAD_REQUEST, "BadRequestError"
        )

    def __repr__(self):
        return (
            f"Req(rid={self.rid}, "
            f"input_ids={self.origin_input_ids}, output_ids={self.output_ids}, "
            f"{self.grammar=}, "
            f"{self.sampling_params=})"
        )


@dataclasses.dataclass
class ScheduleBatch(ScheduleBatchDisaggregationDecodeMixin):
    """Store all information of a batch on the scheduler."""

    # Request, memory pool, and cache
    reqs: List[Req]
    req_to_token_pool: ReqToTokenPool = None
    token_to_kv_pool_allocator: BaseTokenToKVPoolAllocator = None
    tree_cache: BasePrefixCache = None
    is_hybrid: bool = False

    # Batch configs
    model_config: ModelConfig = None
    forward_mode: ForwardMode = None
    enable_overlap: bool = False
    # Tell whether the current running batch is full so that we can skip
    # the check of whether to prefill new requests.
    # This is an optimization to reduce the overhead of the prefill check.
    batch_is_full: bool = False

    # For chunked prefill in PP
    chunked_req: Optional[Req] = None

    # Sampling info
    sampling_info: SamplingBatchInfo = None

    # Batched arguments to model runner
    input_ids: torch.Tensor = None  # shape: [b], int64
    input_embeds: torch.Tensor = None  # shape: [b, hidden_size], float32
    token_type_ids: torch.Tensor = None  # shape: [b], int64
    req_pool_indices: torch.Tensor = None  # shape: [b], int64
    seq_lens: torch.Tensor = None  # shape: [b], int64
    seq_lens_cpu: torch.Tensor = None  # shape: [b], int64
    # The output locations of the KV cache
    out_cache_loc: torch.Tensor = None  # shape: [b], int64
    output_ids: torch.Tensor = None  # shape: [b], int64

    # For multimodal inputs
    multimodal_inputs: Optional[List] = None

    # The sum of all sequence lengths
    seq_lens_sum: int = None
    # The original sequence lengths, Qwen-1M related
    orig_seq_lens: torch.Tensor = None  # shape: [b], int32

    # For DP attention
    global_num_tokens: Optional[List[int]] = None
    global_num_tokens_for_logprob: Optional[List[int]] = None
    is_extend_in_batch: bool = False
    can_run_dp_cuda_graph: bool = False
    tbo_split_seq_index: Optional[int] = None
    global_forward_mode: Optional[ForwardMode] = None

    # For processing logprobs
    return_logprob: bool = False
    top_logprobs_nums: Optional[List[int]] = None
    token_ids_logprobs: Optional[List[List[int]]] = None

    # For logits and logprob post processing
    temp_scaled_logprobs: bool = False
    top_p_normalized_logprobs: bool = False

    # For extend and mixed chunekd prefill
    prefix_lens: List[int] = None
    extend_lens: List[int] = None
    extend_num_tokens: Optional[int] = None
    decoding_reqs: List[Req] = None
    extend_logprob_start_lens: List[int] = None
    # It comes empty list if logprob is not required.
    extend_input_logprob_token_ids: Optional[torch.Tensor] = None
    # For allocation - list of prefix_indices tensors per request
    prefix_indices_list: Optional[List[torch.Tensor]] = None

    # For encoder-decoder architectures
    encoder_cached: Optional[List[bool]] = None
    encoder_lens: Optional[torch.Tensor] = None
    encoder_lens_cpu: Optional[List[int]] = None
    encoder_out_cache_loc: Optional[torch.Tensor] = None

    # Stream
    has_stream: bool = False

    # Has grammar
    has_grammar: bool = False

    # Device
    device: str = "cuda"

    # Speculative decoding
    spec_algorithm: SpeculativeAlgorithm = None
    # spec_info: Optional[SpecInput] = None
    spec_info: Optional[SpecInput] = None

    # Whether to return hidden states
    return_hidden_states: bool = False

    # Whether this batch is prefill-only (no token generation needed)
    is_prefill_only: bool = False

    # hicache pointer for synchronizing data loading from CPU to GPU
    hicache_consumer_index: int = -1

    @classmethod
    def init_new(
        cls,
        reqs: List[Req],
        req_to_token_pool: ReqToTokenPool,
        token_to_kv_pool_allocator: BaseTokenToKVPoolAllocator,
        tree_cache: BasePrefixCache,
        model_config: ModelConfig,
        enable_overlap: bool,
        spec_algorithm: SpeculativeAlgorithm,
        chunked_req: Optional[Req] = None,
    ):
        return_logprob = any(req.return_logprob for req in reqs)

        is_hybrid = False
        if isinstance(token_to_kv_pool_allocator, SWATokenToKVPoolAllocator):
            assert (
                tree_cache is None
                or isinstance(tree_cache, SWARadixCache)
                or isinstance(tree_cache, SWAChunkCache)
            ), "SWARadixCache or SWAChunkCache is required for SWATokenToKVPoolAllocator"
            is_hybrid = True

        return cls(
            reqs=reqs,
            req_to_token_pool=req_to_token_pool,
            token_to_kv_pool_allocator=token_to_kv_pool_allocator,
            tree_cache=tree_cache,
            is_hybrid=is_hybrid,
            model_config=model_config,
            enable_overlap=enable_overlap,
            return_logprob=return_logprob,
            has_stream=any(req.stream for req in reqs),
            has_grammar=any(req.grammar for req in reqs),
            device=req_to_token_pool.device,
            spec_algorithm=spec_algorithm,
            return_hidden_states=any(req.return_hidden_states for req in reqs),
            is_prefill_only=all(req.is_prefill_only for req in reqs),
            chunked_req=chunked_req,
        )

    def batch_size(self):
        return len(self.reqs)

    def is_empty(self):
        return len(self.reqs) == 0

<<<<<<< HEAD
=======
    def alloc_req_slots(self, num_reqs: int, reqs: Optional[List[Req]] = None):
        if isinstance(self.req_to_token_pool, HybridReqToTokenPool):
            req_pool_indices = self.req_to_token_pool.alloc(num_reqs, reqs)
        else:
            req_pool_indices = self.req_to_token_pool.alloc(num_reqs)
        if req_pool_indices is None:
            raise RuntimeError(
                "alloc_req_slots runs out of memory. "
                "Please set a smaller number for `--max-running-requests`. "
                f"{self.req_to_token_pool.available_size()=}, "
                f"{num_reqs=}, "
            )
        return req_pool_indices

    def alloc_token_slots(self, num_tokens: int, backup_state: bool = False):
        self._evict_tree_cache_if_needed(num_tokens)

        if backup_state:
            state = self.token_to_kv_pool_allocator.backup_state()

        out_cache_loc = self.token_to_kv_pool_allocator.alloc(num_tokens)
        if out_cache_loc is None:
            phase_str = "Prefill" if self.forward_mode.is_extend() else "Decode"
            error_msg = (
                f"{phase_str} out of memory. Try to lower your batch size.\n"
                f"Try to allocate {num_tokens} tokens.\n"
                f"{self._available_and_evictable_str()}"
            )
            logger.error(error_msg)
            if self.tree_cache is not None:
                self.tree_cache.pretty_print()
            raise RuntimeError(error_msg)

        if backup_state:
            return out_cache_loc, state
        else:
            return out_cache_loc

    def alloc_paged_token_slots_extend(
        self,
        prefix_lens: torch.Tensor,
        prefix_lens_cpu: torch.Tensor,
        seq_lens: torch.Tensor,
        seq_lens_cpu: torch.Tensor,
        last_loc: torch.Tensor,
        extend_num_tokens: int,
        backup_state: bool = False,
    ):
        # Over estimate the number of tokens: assume each request needs a new page.
        num_tokens = (
            extend_num_tokens
            + len(seq_lens_cpu) * self.token_to_kv_pool_allocator.page_size
        )
        self._evict_tree_cache_if_needed(num_tokens)

        if backup_state:
            state = self.token_to_kv_pool_allocator.backup_state()

        out_cache_loc = self.token_to_kv_pool_allocator.alloc_extend(
            prefix_lens,
            prefix_lens_cpu,
            seq_lens,
            seq_lens_cpu,
            last_loc,
            extend_num_tokens,
        )
        if out_cache_loc is None:
            error_msg = (
                f"Prefill out of memory. Try to lower your batch size.\n"
                f"Try to allocate {extend_num_tokens} tokens.\n"
                f"{self._available_and_evictable_str()}"
            )
            logger.error(error_msg)
            raise RuntimeError(error_msg)

        if backup_state:
            return out_cache_loc, state
        else:
            return out_cache_loc

    def alloc_paged_token_slots_decode(
        self,
        seq_lens: torch.Tensor,
        seq_lens_cpu: torch.Tensor,
        last_loc: torch.Tensor,
        backup_state: bool = False,
    ):
        # Over estimate the number of tokens: assume each request needs a new page.
        num_tokens = len(seq_lens) * self.token_to_kv_pool_allocator.page_size
        self._evict_tree_cache_if_needed(num_tokens)

        if backup_state:
            state = self.token_to_kv_pool_allocator.backup_state()

        out_cache_loc = self.token_to_kv_pool_allocator.alloc_decode(
            seq_lens, seq_lens_cpu, last_loc
        )
        if out_cache_loc is None:
            error_msg = (
                f"Decode out of memory. Try to lower your batch size.\n"
                f"Try to allocate {len(seq_lens)} tokens.\n"
                f"{self._available_and_evictable_str()}"
            )
            logger.error(error_msg)
            raise RuntimeError(error_msg)

        if backup_state:
            return out_cache_loc, state
        else:
            return out_cache_loc

    def write_cache_indices(
        self,
        req_pool_indices: List[int],
        prefix_lens: List[int],
        seq_lens: List[int],
        extend_lens: List[int],
        out_cache_loc: torch.Tensor,
        req_pool_indices_tensor: torch.Tensor,
        prefix_lens_tensor: torch.Tensor,
        seq_lens_tensor: torch.Tensor,
        extend_lens_tensor: torch.Tensor,
        prefix_tensors: list[torch.Tensor],
    ):
        if support_triton(global_server_args_dict.get("attention_backend")):
            prefix_pointers = torch.tensor(
                [t.data_ptr() for t in prefix_tensors], device=self.device
            )
            # TODO: some tensors can be reused for ForwardBatchInfo (e.g., extend_lens, cumsum_start)
            write_req_to_token_pool_triton[(len(req_pool_indices),)](
                self.req_to_token_pool.req_to_token,
                req_pool_indices_tensor,
                prefix_pointers,
                prefix_lens_tensor,
                seq_lens_tensor,
                extend_lens_tensor,
                out_cache_loc,
                self.req_to_token_pool.req_to_token.shape[1],
            )
        else:
            pt = 0
            for i in range(len(req_pool_indices)):
                self.req_to_token_pool.write(
                    (req_pool_indices[i], slice(0, prefix_lens[i])),
                    prefix_tensors[i],
                )
                self.req_to_token_pool.write(
                    (req_pool_indices[i], slice(prefix_lens[i], seq_lens[i])),
                    out_cache_loc[pt : pt + extend_lens[i]],
                )
                pt += extend_lens[i]

>>>>>>> f3764c26
    def prepare_encoder_info_extend(self, input_ids: List[int], seq_lens: List[int]):
        self.encoder_lens_cpu = []
        self.encoder_cached = []

        for req in self.reqs:
            im = req.multimodal_inputs
            if im is None or im.num_image_tokens is None:
                # No image input
                self.encoder_lens_cpu.append(0)
                self.encoder_cached.append(True)
            else:
                self.encoder_lens_cpu.append(im.num_image_tokens)
                self.encoder_cached.append(
                    self.forward_mode.is_decode()
                    or len(req.prefix_indices) >= im.num_image_tokens
                )

        self.encoder_lens = torch.tensor(self.encoder_lens_cpu, dtype=torch.int64).to(
            self.device, non_blocking=True
        )

        # Strip encoder infos
        pt = 0
        decoder_out_cache_loc = []
        encoder_out_cache_loc = []
        for i, req in enumerate(self.reqs):
            encoder_len = self.encoder_lens_cpu[i]
            seq_lens[i] -= encoder_len

            if len(req.prefix_indices) < encoder_len:
                # NOTE: the encoder part should be considered as a whole
                assert len(req.prefix_indices) == 0
                input_ids[i] = input_ids[i][encoder_len:]
                encoder_out_cache_loc.append(self.out_cache_loc[pt : pt + encoder_len])
                decoder_out_cache_loc.append(
                    self.out_cache_loc[pt + encoder_len : pt + req.extend_input_len]
                )
                self.extend_lens[i] -= encoder_len
                self.extend_num_tokens -= encoder_len
            else:
                decoder_out_cache_loc.append(
                    self.out_cache_loc[pt : pt + req.extend_input_len]
                )
                self.prefix_lens[i] -= encoder_len

            pt += req.extend_input_len

        # Reassign
        self.input_ids = torch.tensor(sum(input_ids, []), dtype=torch.int64).to(
            self.device, non_blocking=True
        )
        self.seq_lens = torch.tensor(seq_lens, dtype=torch.int64).to(
            self.device, non_blocking=True
        )
        self.seq_lens_cpu = torch.tensor(seq_lens, dtype=torch.int64)

        if not decoder_out_cache_loc:
            self.out_cache_loc = torch.zeros(0, dtype=torch.int64).to(
                self.device, non_blocking=True
            )
        else:
            self.out_cache_loc = torch.cat(decoder_out_cache_loc)

        if not encoder_out_cache_loc:
            self.encoder_out_cache_loc = torch.zeros(0, dtype=torch.int64).to(
                self.device, non_blocking=True
            )
        else:
            self.encoder_out_cache_loc = torch.cat(encoder_out_cache_loc)

        assert (
            len(self.out_cache_loc) == self.extend_num_tokens
        ), f"Expected {len(self.out_cache_loc)}, got {self.extend_num_tokens}"

    def prepare_for_extend(self):
        self.forward_mode = ForwardMode.EXTEND
<<<<<<< HEAD
=======

        # Init tensors
>>>>>>> f3764c26
        reqs = self.reqs

        # Phase 1: Prepare tensors and assign to batch
        input_ids = [r.fill_ids[len(r.prefix_indices) :] for r in reqs]
        self.input_ids = torch.tensor(
            list(chain.from_iterable(input_ids)), dtype=torch.int64
        ).to(self.device, non_blocking=True)

        self.orig_seq_lens = torch.tensor(
            [max(len(r.fill_ids), len(r.origin_input_ids)) for r in reqs],
            dtype=torch.int32,
        ).to(self.device, non_blocking=True)

        token_type_ids = [
            r.token_type_ids for r in reqs if r.token_type_ids is not None
        ]
        if len(token_type_ids) > 0:
            self.token_type_ids = torch.tensor(
                sum(token_type_ids, []), dtype=torch.int64
            ).to(self.device, non_blocking=True)
        else:
            self.token_type_ids = None

<<<<<<< HEAD
        # Batch-level data for allocation
        self.prefix_lens = [len(r.prefix_indices) for r in reqs]
        self.extend_lens = [r.extend_input_len for r in reqs]
        self.extend_num_tokens = sum(
            len(r.fill_ids) - len(r.prefix_indices) for r in reqs
=======
        input_ids_tensor = torch.tensor(
            list(chain.from_iterable(input_ids)), dtype=torch.int64
        ).to(self.device, non_blocking=True)
        seq_lens_tensor = torch.tensor(seq_lens, dtype=torch.int64).to(
            self.device, non_blocking=True
>>>>>>> f3764c26
        )
        self.seq_lens_cpu = torch.tensor(
            [len(r.fill_ids) for r in reqs], dtype=torch.int64
        )
        self.seq_lens = self.seq_lens_cpu.to(self.device, non_blocking=True)
        self.seq_lens_sum = self.seq_lens_cpu.sum().item()
        self.prefix_indices_list = [r.prefix_indices for r in reqs]

        # Free memory before allocation
        if isinstance(self.tree_cache, SWAChunkCache):
            for req in reqs:
                pre_len = len(req.prefix_indices)
                if pre_len > 0:
                    self.tree_cache.evict_swa(
                        req, pre_len, self.model_config.attention_chunk_size
                    )

        # Phase 2: Allocate memory and write to pool
        out_cache_loc, req_pool_indices_device, req_pool_indices = alloc_for_extend(
            self
        )
        self.out_cache_loc = out_cache_loc
        self.req_pool_indices = req_pool_indices_device

        # Update requests with pool indices
        for req, req_pool_idx in zip(reqs, req_pool_indices):
            req.req_pool_idx = req_pool_idx

<<<<<<< HEAD
        # Phase 3: Process requests - validation, adjustment, logprob setup
=======
        # Allocate req slots
        bs = len(self.reqs)
        req_pool_indices = self.alloc_req_slots(bs, self.reqs)
        req_pool_indices_tensor = torch.tensor(req_pool_indices, dtype=torch.int64).to(
            self.device, non_blocking=True
        )

        # Allocate memory
        if self.token_to_kv_pool_allocator.page_size == 1:
            out_cache_loc = self.alloc_token_slots(extend_num_tokens)
        else:
            last_loc = [
                (
                    r.prefix_indices[-1:]
                    if len(r.prefix_indices) > 0
                    else torch.tensor([-1], device=self.device)
                )
                for r in self.reqs
            ]
            out_cache_loc = self.alloc_paged_token_slots_extend(
                prefix_lens_tensor,
                prefix_lens_cpu_tensor,
                seq_lens_tensor,
                seq_lens_cpu,
                torch.cat(last_loc),
                extend_num_tokens,
            )

        # Write allocated tokens to req_to_token_pool
        self.write_cache_indices(
            req_pool_indices,
            prefix_lens,
            seq_lens,
            extend_lens,
            out_cache_loc,
            req_pool_indices_tensor,
            prefix_lens_tensor,
            seq_lens_tensor,
            extend_lens_tensor,
            [r.prefix_indices for r in reqs],
        )

        # Set fields
>>>>>>> f3764c26
        input_embeds = []
        extend_input_logprob_token_ids = []
        multimodal_inputs = []

        for req in reqs:
            seq_len = len(req.fill_ids)
            pre_len = len(req.prefix_indices)
            assert seq_len - pre_len == req.extend_input_len

<<<<<<< HEAD
=======
            if pre_len > 0:
                if isinstance(self.tree_cache, SWAChunkCache):
                    self.tree_cache.evict_swa(
                        req, pre_len, self.model_config.attention_chunk_size
                    )

>>>>>>> f3764c26
            # If input_embeds are available, store them
            if req.input_embeds is not None:
                # If req.input_embeds is already a list, append its content directly
                input_embeds.extend(req.input_embeds)  # Use extend to avoid nesting

            multimodal_inputs.append(req.multimodal_inputs)

            req.cached_tokens += pre_len - req.already_computed
            req.already_computed = seq_len
            req.is_retracted = False

            # Compute the relative logprob_start_len in an extend batch
            #
            # Key variables:
            # - logprob_start_len: Absolute position in full sequence where logprob computation begins
            # - extend_logprob_start_len: Relative position within current extend batch where logprob computation begins
            # - extend_input_len: Number of tokens that need to be processed in this extend batch
            #   (= len(fill_ids) - len(prefix_indices), where fill_ids = origin_input_ids + output_ids
            #    and prefix_indices are the cached/shared prefix tokens)
            #
            if req.logprob_start_len >= pre_len:
                # Optimization for prefill-only requests: When we only need logprobs at
                # positions beyond the input sequence (to score next-token likelihood), skip all
                # input logprob computation during prefill since no generation will occur.
                if self.is_prefill_only and req.logprob_start_len == len(
                    req.origin_input_ids
                ):
                    # Skip ALL input logprobs: set extend_logprob_start_len = extend_input_len
                    req.extend_logprob_start_len = req.extend_input_len
                else:
                    # Convert absolute logprob_start_len to relative extend_logprob_start_len
                    #
                    # Example: origin_input_ids=[1,2,3,4,5] (5 tokens, positions 0-4), logprob_start_len=3
                    # Regular logic: min(3-0, 5, 5-1) = min(3,5,4) = 3
                    # This means: "compute logprobs from position 3 onwards in extend batch"
                    req.extend_logprob_start_len = min(
                        req.logprob_start_len - pre_len,
                        req.extend_input_len,
                        req.seqlen - 1,
                    )
            else:
                # logprob_start_len is before the current extend batch, so start from beginning
                req.extend_logprob_start_len = 0

            if self.return_logprob:
                # Find input logprob token ids.
                # First, find a global index within origin_input_ids and slide it by 1
                # to compute input logprobs. It is because you need the next token
                # to compute input logprobs. E.g., (chunk size 2)
                #
                # input_logprobs = [1, 2, 3, 4]
                # fill_ids = [1, 2]
                # extend_input_logprob_token_id = [2, 3]
                #
                # Note that it can also overflow. In this case, we pad it with 0.
                # input_logprobs = [1, 2, 3, 4]
                # fill_ids = [3, 4]
                # extend_input_logprob_token_id = [4, 0]
                global_start_idx, global_end_idx = (
                    len(req.prefix_indices),
                    len(req.fill_ids),
                )
                # Apply logprob_start_len
                if global_start_idx < req.logprob_start_len:
                    global_start_idx = req.logprob_start_len

                logprob_token_ids = req.origin_input_ids[
                    global_start_idx + 1 : global_end_idx + 1
                ]
                extend_input_logprob_token_ids.extend(logprob_token_ids)

                # We will need req.extend_input_len - req.extend_logprob_start_len number of
                # tokens, and logprob_token_ids is for input logprob, so pad the rest of them by 0.
                extend_input_logprob_token_ids.extend(
                    [0]
                    * (
                        req.extend_input_len
                        - req.extend_logprob_start_len
                        - len(logprob_token_ids)
                    )
                )

<<<<<<< HEAD
        # Assign processed data to batch
=======
        if self.return_logprob:
            extend_input_logprob_token_ids = torch.tensor(
                extend_input_logprob_token_ids
            )
        else:
            extend_input_logprob_token_ids = None

        self.input_ids = input_ids_tensor
        self.req_pool_indices = req_pool_indices_tensor
        self.seq_lens = seq_lens_tensor
        self.seq_lens_cpu = seq_lens_cpu
        self.orig_seq_lens = orig_seq_lens_tensor
        self.out_cache_loc = out_cache_loc
>>>>>>> f3764c26
        self.input_embeds = (
            torch.tensor(input_embeds).to(self.device, non_blocking=True)
            if input_embeds
            else None
        )
        for mm_input in multimodal_inputs:
            if mm_input is None:
                continue
            for mm_item in mm_input.mm_items:
                pixel_values = getattr(mm_item, "feature", None)
                if isinstance(pixel_values, torch.Tensor):
                    mm_item.feature = pixel_values.to(self.device, non_blocking=True)
        self.multimodal_inputs = multimodal_inputs

        self.extend_logprob_start_lens = [r.extend_logprob_start_len for r in reqs]

        if self.return_logprob:
            self.top_logprobs_nums = [r.top_logprobs_num for r in reqs]
            self.token_ids_logprobs = [r.token_ids_logprob for r in reqs]
<<<<<<< HEAD
            self.extend_input_logprob_token_ids = torch.tensor(
                extend_input_logprob_token_ids
            )
        else:
            self.extend_input_logprob_token_ids = None
=======

        self.extend_logprob_start_lens = [r.extend_logprob_start_len for r in reqs]
        self.extend_num_tokens = extend_num_tokens
        self.prefix_lens = prefix_lens
        self.extend_lens = extend_lens
        self.extend_input_logprob_token_ids = extend_input_logprob_token_ids
>>>>>>> f3764c26

        if self.model_config.is_encoder_decoder:
            self.prepare_encoder_info_extend(input_ids, self.seq_lens_cpu.tolist())

        # Build sampling info
        self.sampling_info = SamplingBatchInfo.from_schedule_batch(
            self,
            self.model_config.vocab_size,
        )

    def prepare_for_split_prefill(self):
        self.prepare_for_extend()
        # For split prefill, we need to set the forward mode to SPLIT_PREFILL
        self.forward_mode = ForwardMode.SPLIT_PREFILL

    def mix_with_running(self, running_batch: "ScheduleBatch"):
        self.forward_mode = ForwardMode.MIXED
        running_bs = running_batch.batch_size()

        for req in running_batch.reqs:
            req.fill_ids = req.origin_input_ids + req.output_ids
            req.extend_input_len = 1

        input_ids = torch.cat([self.input_ids, running_batch.input_ids])
        out_cache_loc = torch.cat([self.out_cache_loc, running_batch.out_cache_loc])

        self.merge_batch(running_batch)
        self.input_ids = input_ids
        self.out_cache_loc = out_cache_loc

        # For overlap scheduler, the output_ids has one step delay
        delta = 0 if self.enable_overlap else -1

        # NOTE: prefix_indices is what has been cached, but we don't cache each decode step
        self.prefix_lens.extend(
            [
                len(r.origin_input_ids) + len(r.output_ids) + delta
                for r in running_batch.reqs
            ]
        )
        self.extend_lens.extend([1] * running_bs)
        self.extend_num_tokens += running_bs
        # TODO (lianmin): Revisit this. It should be seq_len - 1
        self.extend_logprob_start_lens.extend([0] * running_bs)

    def new_page_count_next_decode(self, selected_indices: Optional[List[int]] = None):
        page_size = self.token_to_kv_pool_allocator.page_size
        requests = (
            self.reqs
            if selected_indices is None
            else [self.reqs[i] for i in selected_indices]
        )
        if page_size == 1:
            return len(requests)
        # In the decoding phase, the length of a request's KV cache should be
        # the total length of the request minus 1
        return (
            sum(1 for req in requests if req.seqlen % page_size == 0)
            if self.enable_overlap
            else sum(1 for req in requests if (req.seqlen - 1) % page_size == 0)
        )

    def check_decode_mem(
        self, buf_multiplier=1, selected_indices: Optional[List[int]] = None
    ):
        num_tokens = (
            self.new_page_count_next_decode(selected_indices)
            * buf_multiplier
            * self.token_to_kv_pool_allocator.page_size
        )

        self._evict_tree_cache_if_needed(num_tokens)
        return self._is_available_size_sufficient(num_tokens)

    def retract_decode(self, server_args: ServerArgs):
        """Retract the decoding requests when there is not enough memory."""
        sorted_indices = list(range(len(self.reqs)))

        # TODO(lsyin): improve retraction policy for radix cache
        # For spec decoding, filter_batch API can only filter
        # requests from the back, so we can only retract from the back.
        # TODO(sang): Clean up finish path and support better retract
        # policy.
        if not server_args.speculative_algorithm:
            sorted_indices.sort(
                key=lambda i: (
                    len(self.reqs[i].output_ids),
                    -len(self.reqs[i].origin_input_ids),
                ),
                reverse=True,
            )

        retracted_reqs = []
        first_iter = True
        while first_iter or (
            not self.check_decode_mem(selected_indices=sorted_indices)
        ):
            if len(sorted_indices) == 1:
                # Corner case: only one request left
                if self.is_hybrid:
                    full_available_size = (
                        self.token_to_kv_pool_allocator.full_available_size()
                    )
                    swa_available_size = (
                        self.token_to_kv_pool_allocator.swa_available_size()
                    )
                    assert (
                        full_available_size > 0 and swa_available_size > 0
                    ), f"No space left for only one request in SWA mode {full_available_size=}, {swa_available_size=}"
                else:
                    assert (
                        self.token_to_kv_pool_allocator.available_size() > 0
                    ), f"No space left for only one request, {self.token_to_kv_pool_allocator.available_size()=}"
                break

            first_iter = False
            idx = sorted_indices.pop()
            req = self.reqs[idx]
            retracted_reqs.append(req)
            self.release_req(idx, len(sorted_indices), server_args)

            if len(retracted_reqs) == 0:
                # Corner case: only one request left
                raise ValueError(
                    "Failed to retract any request. No space left for only one request."
                )

        self.filter_batch(keep_indices=sorted_indices)

        # Reqs in batch are filtered
        total_decoded_tokens = sum(len(r.output_ids) for r in self.reqs)
        total_max_new_tokens = sum(r.sampling_params.max_new_tokens for r in self.reqs)

        new_estimate_ratio = (
            total_decoded_tokens + global_config.retract_decode_steps * len(self.reqs)
        ) / total_max_new_tokens
        new_estimate_ratio = min(1.0, new_estimate_ratio)

        return retracted_reqs, new_estimate_ratio, []

    def release_req(self, idx: int, remaing_req_count: int, server_args: ServerArgs):
        req = self.reqs[idx]
        seq_lens_cpu = self.seq_lens_cpu.numpy()

        if server_args.disaggregation_mode == "decode":
            req.offload_kv_cache(
                self.req_to_token_pool, self.token_to_kv_pool_allocator
            )
        if isinstance(self.tree_cache, ChunkCache):
            # ChunkCache does not have eviction
            token_indices = self.req_to_token_pool.req_to_token[
                req.req_pool_idx, : seq_lens_cpu[idx]
            ]
            self.token_to_kv_pool_allocator.free(token_indices)
            self.req_to_token_pool.free(req.req_pool_idx)
        else:
            # TODO: apply more fine-grained retraction
            last_uncached_pos = (
                len(req.prefix_indices) // server_args.page_size
            ) * server_args.page_size
            token_indices = self.req_to_token_pool.req_to_token[
                req.req_pool_idx, last_uncached_pos : seq_lens_cpu[idx]
            ]
            self.token_to_kv_pool_allocator.free(token_indices)
            self.req_to_token_pool.free(req.req_pool_idx)

            # release the last node
            if self.is_hybrid:
                self.tree_cache.dec_lock_ref(req.last_node, req.swa_uuid_for_lock)
            else:
                self.tree_cache.dec_lock_ref(req.last_node)

            # NOTE(lsyin): we should use the newly evictable memory instantly.
            num_tokens = remaing_req_count * global_config.retract_decode_steps
            self._evict_tree_cache_if_needed(num_tokens)

        req.reset_for_retract()

    def prepare_encoder_info_decode(self):
        # Reset the encoder cached status
        self.encoder_cached = [True] * len(self.reqs)

    def prepare_for_idle(self):
        self.forward_mode = ForwardMode.IDLE
        self.input_ids = torch.empty(0, dtype=torch.int64, device=self.device)
        self.seq_lens = torch.empty(0, dtype=torch.int64, device=self.device)
        self.seq_lens_cpu = torch.empty(0, dtype=torch.int64)
        self.orig_seq_lens = torch.empty(0, dtype=torch.int32, device=self.device)
        self.out_cache_loc = torch.empty(0, dtype=torch.int64, device=self.device)
        self.req_pool_indices = torch.empty(0, dtype=torch.int32, device=self.device)
        self.seq_lens_sum = 0
        self.extend_num_tokens = 0
        self.sampling_info = SamplingBatchInfo.from_schedule_batch(
            self,
            self.model_config.vocab_size,
        )

    def prepare_for_decode(self):
        self.forward_mode = ForwardMode.DECODE
        bs = len(self.reqs)

        if (
            self.spec_algorithm.is_eagle()
            or self.spec_algorithm.is_standalone()
            or self.spec_algorithm.is_ngram()
        ):
            # if spec decoding is used, the decode batch is prepared inside
            # `forward_batch_speculative_generation` after running draft models.
            return

        if self.sampling_info.penalizer_orchestrator.is_required:
            if self.enable_overlap:
                # TODO: this can be slow, optimize this.
                delayed_output_ids = torch.tensor(
                    [
                        (
                            req.output_ids[-1]
                            if len(req.output_ids)
                            else req.origin_input_ids[-1]
                        )
                        for req in self.reqs
                    ],
                    dtype=torch.int64,
                    device=self.device,
                )
                self.sampling_info.penalizer_orchestrator.cumulate_output_tokens(
                    delayed_output_ids
                )
            else:
                self.sampling_info.penalizer_orchestrator.cumulate_output_tokens(
                    self.output_ids.to(torch.int64)
                )

        # Update fields
        self.input_ids = self.output_ids
        self.output_ids = None

        if self.model_config.is_encoder_decoder:
            self.prepare_encoder_info_decode()

        # free memory
        if isinstance(self.tree_cache, SWAChunkCache):
            for req in self.reqs:
                self.tree_cache.evict_swa(
                    req, req.seqlen - 1, self.model_config.attention_chunk_size
                )

        # Allocate memory
        self.out_cache_loc = alloc_for_decode(self, token_per_req=1)

        # Update seq_lens after allocation
        if self.enable_overlap:
            # Do not use in-place operations in the overlap mode
            self.seq_lens = self.seq_lens + 1
            self.seq_lens_cpu = self.seq_lens_cpu + 1
            self.orig_seq_lens = self.orig_seq_lens + 1
        else:
            # A faster in-place version
            self.seq_lens.add_(1)
            self.seq_lens_cpu.add_(1)
            self.orig_seq_lens.add_(1)
        self.seq_lens_sum += bs

    def filter_batch(
        self,
        chunked_req_to_exclude: Optional[Union[Req, List[Req]]] = None,
        keep_indices: Optional[List[int]] = None,
    ):
        if keep_indices is None:
            if isinstance(chunked_req_to_exclude, Req):
                chunked_req_to_exclude = [chunked_req_to_exclude]
            elif chunked_req_to_exclude is None:
                chunked_req_to_exclude = []
            keep_indices = [
                i
                for i in range(len(self.reqs))
                if not self.reqs[i].finished()
                and self.reqs[i] not in chunked_req_to_exclude
            ]

        if keep_indices is None or len(keep_indices) == 0:
            # Filter out all requests
            self.reqs = []
            return

        if len(keep_indices) == len(self.reqs):
            # No need to filter
            return

        keep_indices_device = torch.tensor(keep_indices, dtype=torch.int64).to(
            self.device, non_blocking=True
        )

        if self.model_config.is_encoder_decoder:
            self.encoder_lens = self.encoder_lens[keep_indices_device]
            self.encoder_lens_cpu = [self.encoder_lens_cpu[i] for i in keep_indices]

        self.reqs = [self.reqs[i] for i in keep_indices]
        if self.multimodal_inputs is not None:
            self.multimodal_inputs = [self.multimodal_inputs[i] for i in keep_indices]
        self.req_pool_indices = self.req_pool_indices[keep_indices_device]
        self.seq_lens = self.seq_lens[keep_indices_device]
        self.seq_lens_cpu = self.seq_lens_cpu[keep_indices]
        self.orig_seq_lens = self.orig_seq_lens[keep_indices_device]
        self.out_cache_loc = None
        self.seq_lens_sum = self.seq_lens.sum().item()
        self.output_ids = self.output_ids[keep_indices_device]
        self.return_logprob = any(req.return_logprob for req in self.reqs)
        if self.return_logprob:
            self.top_logprobs_nums = [self.top_logprobs_nums[i] for i in keep_indices]
            self.token_ids_logprobs = [self.token_ids_logprobs[i] for i in keep_indices]
        else:
            self.top_logprobs_nums = None
            self.token_ids_logprobs = None

        self.has_stream = any(req.stream for req in self.reqs)
        self.has_grammar = any(req.grammar for req in self.reqs)

        self.sampling_info.filter_batch(keep_indices, keep_indices_device)
        if self.spec_info:
            if chunked_req_to_exclude is not None and len(chunked_req_to_exclude) > 0:
                has_been_filtered = False
            else:
                has_been_filtered = True
            self.spec_info.filter_batch(
                new_indices=keep_indices_device,
                has_been_filtered=has_been_filtered,
            )

    def merge_batch(self, other: "ScheduleBatch"):
        # Penalizer orchestrator must be merged before Batch.reqs is merged. This is because
        # orchestrator.merge() depends on Batch.reqs during preparation of each penalizers, so it
        # needs to be called with pre-merged Batch.reqs.
        self.sampling_info.merge_batch(other.sampling_info)

        # Encoder-decoder infos
        if self.model_config.is_encoder_decoder:
            self.encoder_lens = torch.cat([self.encoder_lens, other.encoder_lens])
            self.encoder_lens_cpu.extend(other.encoder_lens_cpu)
        self.req_pool_indices = torch.cat(
            [self.req_pool_indices, other.req_pool_indices]
        )
        self.seq_lens = torch.cat([self.seq_lens, other.seq_lens])
        self.seq_lens_cpu = torch.cat([self.seq_lens_cpu, other.seq_lens_cpu])
        self.orig_seq_lens = torch.cat([self.orig_seq_lens, other.orig_seq_lens])
        self.out_cache_loc = None
        self.seq_lens_sum += other.seq_lens_sum
        if self.output_ids is not None:
            self.output_ids = torch.cat([self.output_ids, other.output_ids])
        if self.return_logprob and other.return_logprob:
            self.top_logprobs_nums.extend(other.top_logprobs_nums)
            self.token_ids_logprobs.extend(other.token_ids_logprobs)
        elif self.return_logprob:
            self.top_logprobs_nums.extend([0] * len(other.reqs))
            self.token_ids_logprobs.extend([None] * len(other.reqs))
        elif other.return_logprob:
            self.top_logprobs_nums = [0] * len(self.reqs) + other.top_logprobs_nums
            self.token_ids_logprobs = [None] * len(self.reqs) + other.token_ids_logprobs
        self.reqs.extend(other.reqs)
        if self.multimodal_inputs is not None:
            self.multimodal_inputs.extend(other.multimodal_inputs)

        self.return_logprob |= other.return_logprob
        self.has_stream |= other.has_stream
        self.has_grammar |= other.has_grammar
        self.return_hidden_states |= other.return_hidden_states

        if self.spec_info:
            self.spec_info.merge_batch(other.spec_info)

    def get_model_worker_batch(
        self, seq_lens_cpu_cache: Optional[torch.Tensor] = None
    ) -> ModelWorkerBatch:
        if self.forward_mode.is_decode_or_idle():
            extend_seq_lens = extend_prefix_lens = extend_logprob_start_lens = None
        else:
            extend_seq_lens = self.extend_lens
            extend_prefix_lens = self.prefix_lens
            extend_logprob_start_lens = self.extend_logprob_start_lens

        if self.sampling_info:
            if self.has_grammar:
                self.sampling_info.grammars = [req.grammar for req in self.reqs]
            else:
                self.sampling_info.grammars = None

        seq_lens_cpu = (
            seq_lens_cpu_cache if seq_lens_cpu_cache is not None else self.seq_lens_cpu
        )

        return ModelWorkerBatch(
            forward_mode=self.forward_mode,
            input_ids=self.input_ids,
            req_pool_indices=self.req_pool_indices,
            seq_lens=self.seq_lens,
            orig_seq_lens=self.orig_seq_lens,
            out_cache_loc=self.out_cache_loc,
            seq_lens_cpu=seq_lens_cpu,
            seq_lens_sum=self.seq_lens_sum,
            return_logprob=self.return_logprob,
            top_logprobs_nums=self.top_logprobs_nums,
            token_ids_logprobs=self.token_ids_logprobs,
            global_num_tokens=self.global_num_tokens,
            global_num_tokens_for_logprob=self.global_num_tokens_for_logprob,
            is_extend_in_batch=self.is_extend_in_batch,
            can_run_dp_cuda_graph=self.can_run_dp_cuda_graph,
            tbo_split_seq_index=self.tbo_split_seq_index,
            global_forward_mode=self.global_forward_mode,
            extend_num_tokens=self.extend_num_tokens,
            extend_seq_lens=extend_seq_lens,
            extend_prefix_lens=extend_prefix_lens,
            extend_logprob_start_lens=extend_logprob_start_lens,
            multimodal_inputs=self.multimodal_inputs,
            encoder_cached=self.encoder_cached,
            encoder_lens=self.encoder_lens,
            encoder_lens_cpu=self.encoder_lens_cpu,
            encoder_out_cache_loc=self.encoder_out_cache_loc,
            lora_ids=[req.lora_id for req in self.reqs],
            sampling_info=self.sampling_info,
            input_embeds=self.input_embeds,
            token_type_ids=self.token_type_ids,
            spec_algorithm=self.spec_algorithm,
            spec_info=self.spec_info,
            hicache_consumer_index=self.hicache_consumer_index,
            capture_hidden_mode=(
                CaptureHiddenMode.FULL
                if self.return_hidden_states
                else (
                    getattr(
                        self.spec_info, "capture_hidden_mode", CaptureHiddenMode.NULL
                    )
                    if self.spec_info
                    else CaptureHiddenMode.NULL
                )
            ),
            extend_input_logprob_token_ids=self.extend_input_logprob_token_ids,
            is_prefill_only=self.is_prefill_only,
        )

    def copy(self):
        # Only contain fields that will be used by process_batch_result
        return ScheduleBatch(
            reqs=self.reqs,
            model_config=self.model_config,
            forward_mode=self.forward_mode,
            out_cache_loc=self.out_cache_loc,
            return_logprob=self.return_logprob,
            decoding_reqs=self.decoding_reqs,
            spec_algorithm=self.spec_algorithm,
            global_num_tokens=self.global_num_tokens,
            global_num_tokens_for_logprob=self.global_num_tokens_for_logprob,
            can_run_dp_cuda_graph=self.can_run_dp_cuda_graph,
            is_extend_in_batch=self.is_extend_in_batch,
            is_prefill_only=self.is_prefill_only,
        )

    def _evict_tree_cache_if_needed(self, num_tokens: int):
        if isinstance(self.tree_cache, (SWAChunkCache, ChunkCache)):
            return

        if self.is_hybrid:
            full_available_size = self.token_to_kv_pool_allocator.full_available_size()
            swa_available_size = self.token_to_kv_pool_allocator.swa_available_size()

            if full_available_size < num_tokens or swa_available_size < num_tokens:
                if self.tree_cache is not None:
                    full_num_tokens = max(0, num_tokens - full_available_size)
                    swa_num_tokens = max(0, num_tokens - swa_available_size)
                    self.tree_cache.evict(full_num_tokens, swa_num_tokens)
        else:
            if self.token_to_kv_pool_allocator.available_size() < num_tokens:
                if self.tree_cache is not None:
                    self.tree_cache.evict(num_tokens)

    def _is_available_size_sufficient(self, num_tokens: int) -> bool:
        if self.is_hybrid:
            return (
                self.token_to_kv_pool_allocator.full_available_size() >= num_tokens
                and self.token_to_kv_pool_allocator.swa_available_size() >= num_tokens
            )
        else:
            return self.token_to_kv_pool_allocator.available_size() >= num_tokens

    def _available_and_evictable_str(self) -> str:
        if self.is_hybrid:
            full_available_size = self.token_to_kv_pool_allocator.full_available_size()
            swa_available_size = self.token_to_kv_pool_allocator.swa_available_size()
            full_evictable_size = self.tree_cache.full_evictable_size()
            swa_evictable_size = self.tree_cache.swa_evictable_size()
            return (
                f"Available full tokens: {full_available_size + full_evictable_size} ({full_available_size=} + {full_evictable_size=})\n"
                f"Available swa tokens: {swa_available_size + swa_evictable_size} ({swa_available_size=} + {swa_evictable_size=})\n"
                f"Full LRU list evictable size: {self.tree_cache.full_lru_list_evictable_size()}\n"
                f"SWA LRU list evictable size: {self.tree_cache.swa_lru_list_evictable_size()}\n"
            )
        else:
            available_size = self.token_to_kv_pool_allocator.available_size()
            evictable_size = self.tree_cache.evictable_size()
            return f"Available tokens: {available_size + evictable_size} ({available_size=} + {evictable_size=})\n"

    def __str__(self):
        return (
            f"ScheduleBatch(forward_mode={self.forward_mode.name if self.forward_mode else 'None'}, "
            f"#req={(len(self.reqs))})"
        )


@dataclasses.dataclass
class ModelWorkerBatch:
    # The forward mode
    forward_mode: ForwardMode
    # The input ids
    input_ids: torch.Tensor
    # The indices of requests in the req_to_token_pool
    req_pool_indices: torch.Tensor
    # The sequence length
    seq_lens: torch.Tensor
    # The indices of output tokens in the token_to_kv_pool_allocator
    out_cache_loc: torch.Tensor
    # The sequence length tensor on CPU
    seq_lens_cpu: Optional[torch.Tensor]
    seq_lens_sum: int

    # For logprob
    return_logprob: bool
    top_logprobs_nums: Optional[List[int]]
    token_ids_logprobs: Optional[List[List[int]]]

    # For DP attention
    global_num_tokens: Optional[List[int]]
    global_num_tokens_for_logprob: Optional[List[int]]
    is_extend_in_batch: bool
    can_run_dp_cuda_graph: bool
    tbo_split_seq_index: Optional[int]
    global_forward_mode: Optional[ForwardMode]

    # For extend
    extend_num_tokens: Optional[int]
    extend_seq_lens: Optional[List[int]]
    extend_prefix_lens: Optional[List[int]]
    extend_logprob_start_lens: Optional[List[int]]
    extend_input_logprob_token_ids: Optional[torch.Tensor]

    # For multimodal
    multimodal_inputs: Optional[List[MultimodalInputs]]

    # For encoder-decoder
    encoder_cached: Optional[List[bool]]
    encoder_lens: Optional[torch.Tensor]
    encoder_lens_cpu: Optional[List[int]]
    encoder_out_cache_loc: Optional[torch.Tensor]

    # For LoRA
    lora_ids: Optional[List[str]]

    # Sampling info
    sampling_info: SamplingBatchInfo

    # The original sequence lengths, Qwen-1M related
    orig_seq_lens: Optional[torch.Tensor] = None

    # The input Embeds
    input_embeds: Optional[torch.Tensor] = None

    # For corss-encoder model
    token_type_ids: Optional[torch.Tensor] = None

    # Speculative decoding
    spec_algorithm: SpeculativeAlgorithm = None

    spec_info: Optional[SpecInput] = None

    # If set, the output of the batch contains the hidden states of the run.
    capture_hidden_mode: CaptureHiddenMode = None
    hicache_consumer_index: int = -1

    # Overlap scheduler related
    delay_sample_launch: bool = False

    # Whether this batch is prefill-only (no token generation needed)
<<<<<<< HEAD
    is_prefill_only: bool = False
=======
    is_prefill_only: bool = False


@triton.jit
def write_req_to_token_pool_triton(
    req_to_token_ptr,  # [max_batch, max_context_len]
    req_pool_indices,
    prefix_tensors,
    pre_lens,
    seq_lens,
    extend_lens,
    out_cache_loc,
    req_to_token_ptr_stride: tl.constexpr,
):
    BLOCK_SIZE: tl.constexpr = 512
    pid = tl.program_id(0)

    req_pool_index = tl.load(req_pool_indices + pid)
    pre_len = tl.load(pre_lens + pid)
    seq_len = tl.load(seq_lens + pid)
    prefix_tensor = tl.load(prefix_tensors + pid).to(tl.pointer_type(tl.int64))

    # write prefix
    num_loop = tl.cdiv(pre_len, BLOCK_SIZE)
    for i in range(num_loop):
        offset = tl.arange(0, BLOCK_SIZE) + i * BLOCK_SIZE
        mask = offset < pre_len
        value = tl.load(prefix_tensor + offset, mask=mask)
        tl.store(
            req_to_token_ptr + req_pool_index * req_to_token_ptr_stride + offset,
            value,
            mask=mask,
        )

    # NOTE: This can be slow for large bs
    cumsum_start = tl.cast(0, tl.int64)
    for i in range(pid):
        cumsum_start += tl.load(extend_lens + i)

    num_loop = tl.cdiv(seq_len - pre_len, BLOCK_SIZE)
    for i in range(num_loop):
        offset = tl.arange(0, BLOCK_SIZE) + i * BLOCK_SIZE
        mask = offset < (seq_len - pre_len)
        value = tl.load(out_cache_loc + cumsum_start + offset, mask=mask)
        tl.store(
            req_to_token_ptr
            + req_pool_index * req_to_token_ptr_stride
            + offset
            + pre_len,
            value,
            mask=mask,
        )


def get_last_loc(
    req_to_token: torch.Tensor,
    req_pool_indices_tensor: torch.Tensor,
    prefix_lens_tensor: torch.Tensor,
) -> torch.Tensor:
    if (
        global_server_args_dict["attention_backend"] != "ascend"
        and global_server_args_dict["attention_backend"] != "torch_native"
    ):
        impl = get_last_loc_triton
    else:
        impl = get_last_loc_torch

    return impl(req_to_token, req_pool_indices_tensor, prefix_lens_tensor)


def get_last_loc_torch(
    req_to_token: torch.Tensor,
    req_pool_indices_tensor: torch.Tensor,
    prefix_lens_tensor: torch.Tensor,
) -> torch.Tensor:
    return torch.where(
        prefix_lens_tensor > 0,
        req_to_token[req_pool_indices_tensor, prefix_lens_tensor - 1],
        torch.full_like(prefix_lens_tensor, -1),
    )


@triton.jit
def get_last_loc_kernel(
    req_to_token,
    req_pool_indices_tensor,
    prefix_lens_tensor,
    result,
    num_tokens,
    req_to_token_stride,
    BLOCK_SIZE: tl.constexpr,
):
    pid = tl.program_id(0)
    offset = tl.arange(0, BLOCK_SIZE) + pid * BLOCK_SIZE
    mask = offset < num_tokens

    prefix_lens = tl.load(prefix_lens_tensor + offset, mask=mask, other=0)
    req_pool_indices = tl.load(req_pool_indices_tensor + offset, mask=mask, other=0)

    token_mask = prefix_lens > 0
    token_index = req_pool_indices * req_to_token_stride + (prefix_lens - 1)
    tokens = tl.load(req_to_token + token_index, mask=token_mask, other=-1)

    tl.store(result + offset, tokens, mask=mask)


def get_last_loc_triton(
    req_to_token: torch.Tensor,
    req_pool_indices_tensor: torch.Tensor,
    prefix_lens_tensor: torch.Tensor,
) -> torch.Tensor:
    BLOCK_SIZE = 256
    num_tokens = prefix_lens_tensor.shape[0]
    result = torch.empty_like(prefix_lens_tensor)
    grid = (triton.cdiv(num_tokens, BLOCK_SIZE),)

    get_last_loc_kernel[grid](
        req_to_token,
        req_pool_indices_tensor,
        prefix_lens_tensor,
        result,
        num_tokens,
        req_to_token.stride(0),
        BLOCK_SIZE,
    )
    return result
>>>>>>> f3764c26
<|MERGE_RESOLUTION|>--- conflicted
+++ resolved
@@ -999,161 +999,6 @@
     def is_empty(self):
         return len(self.reqs) == 0
 
-<<<<<<< HEAD
-=======
-    def alloc_req_slots(self, num_reqs: int, reqs: Optional[List[Req]] = None):
-        if isinstance(self.req_to_token_pool, HybridReqToTokenPool):
-            req_pool_indices = self.req_to_token_pool.alloc(num_reqs, reqs)
-        else:
-            req_pool_indices = self.req_to_token_pool.alloc(num_reqs)
-        if req_pool_indices is None:
-            raise RuntimeError(
-                "alloc_req_slots runs out of memory. "
-                "Please set a smaller number for `--max-running-requests`. "
-                f"{self.req_to_token_pool.available_size()=}, "
-                f"{num_reqs=}, "
-            )
-        return req_pool_indices
-
-    def alloc_token_slots(self, num_tokens: int, backup_state: bool = False):
-        self._evict_tree_cache_if_needed(num_tokens)
-
-        if backup_state:
-            state = self.token_to_kv_pool_allocator.backup_state()
-
-        out_cache_loc = self.token_to_kv_pool_allocator.alloc(num_tokens)
-        if out_cache_loc is None:
-            phase_str = "Prefill" if self.forward_mode.is_extend() else "Decode"
-            error_msg = (
-                f"{phase_str} out of memory. Try to lower your batch size.\n"
-                f"Try to allocate {num_tokens} tokens.\n"
-                f"{self._available_and_evictable_str()}"
-            )
-            logger.error(error_msg)
-            if self.tree_cache is not None:
-                self.tree_cache.pretty_print()
-            raise RuntimeError(error_msg)
-
-        if backup_state:
-            return out_cache_loc, state
-        else:
-            return out_cache_loc
-
-    def alloc_paged_token_slots_extend(
-        self,
-        prefix_lens: torch.Tensor,
-        prefix_lens_cpu: torch.Tensor,
-        seq_lens: torch.Tensor,
-        seq_lens_cpu: torch.Tensor,
-        last_loc: torch.Tensor,
-        extend_num_tokens: int,
-        backup_state: bool = False,
-    ):
-        # Over estimate the number of tokens: assume each request needs a new page.
-        num_tokens = (
-            extend_num_tokens
-            + len(seq_lens_cpu) * self.token_to_kv_pool_allocator.page_size
-        )
-        self._evict_tree_cache_if_needed(num_tokens)
-
-        if backup_state:
-            state = self.token_to_kv_pool_allocator.backup_state()
-
-        out_cache_loc = self.token_to_kv_pool_allocator.alloc_extend(
-            prefix_lens,
-            prefix_lens_cpu,
-            seq_lens,
-            seq_lens_cpu,
-            last_loc,
-            extend_num_tokens,
-        )
-        if out_cache_loc is None:
-            error_msg = (
-                f"Prefill out of memory. Try to lower your batch size.\n"
-                f"Try to allocate {extend_num_tokens} tokens.\n"
-                f"{self._available_and_evictable_str()}"
-            )
-            logger.error(error_msg)
-            raise RuntimeError(error_msg)
-
-        if backup_state:
-            return out_cache_loc, state
-        else:
-            return out_cache_loc
-
-    def alloc_paged_token_slots_decode(
-        self,
-        seq_lens: torch.Tensor,
-        seq_lens_cpu: torch.Tensor,
-        last_loc: torch.Tensor,
-        backup_state: bool = False,
-    ):
-        # Over estimate the number of tokens: assume each request needs a new page.
-        num_tokens = len(seq_lens) * self.token_to_kv_pool_allocator.page_size
-        self._evict_tree_cache_if_needed(num_tokens)
-
-        if backup_state:
-            state = self.token_to_kv_pool_allocator.backup_state()
-
-        out_cache_loc = self.token_to_kv_pool_allocator.alloc_decode(
-            seq_lens, seq_lens_cpu, last_loc
-        )
-        if out_cache_loc is None:
-            error_msg = (
-                f"Decode out of memory. Try to lower your batch size.\n"
-                f"Try to allocate {len(seq_lens)} tokens.\n"
-                f"{self._available_and_evictable_str()}"
-            )
-            logger.error(error_msg)
-            raise RuntimeError(error_msg)
-
-        if backup_state:
-            return out_cache_loc, state
-        else:
-            return out_cache_loc
-
-    def write_cache_indices(
-        self,
-        req_pool_indices: List[int],
-        prefix_lens: List[int],
-        seq_lens: List[int],
-        extend_lens: List[int],
-        out_cache_loc: torch.Tensor,
-        req_pool_indices_tensor: torch.Tensor,
-        prefix_lens_tensor: torch.Tensor,
-        seq_lens_tensor: torch.Tensor,
-        extend_lens_tensor: torch.Tensor,
-        prefix_tensors: list[torch.Tensor],
-    ):
-        if support_triton(global_server_args_dict.get("attention_backend")):
-            prefix_pointers = torch.tensor(
-                [t.data_ptr() for t in prefix_tensors], device=self.device
-            )
-            # TODO: some tensors can be reused for ForwardBatchInfo (e.g., extend_lens, cumsum_start)
-            write_req_to_token_pool_triton[(len(req_pool_indices),)](
-                self.req_to_token_pool.req_to_token,
-                req_pool_indices_tensor,
-                prefix_pointers,
-                prefix_lens_tensor,
-                seq_lens_tensor,
-                extend_lens_tensor,
-                out_cache_loc,
-                self.req_to_token_pool.req_to_token.shape[1],
-            )
-        else:
-            pt = 0
-            for i in range(len(req_pool_indices)):
-                self.req_to_token_pool.write(
-                    (req_pool_indices[i], slice(0, prefix_lens[i])),
-                    prefix_tensors[i],
-                )
-                self.req_to_token_pool.write(
-                    (req_pool_indices[i], slice(prefix_lens[i], seq_lens[i])),
-                    out_cache_loc[pt : pt + extend_lens[i]],
-                )
-                pt += extend_lens[i]
-
->>>>>>> f3764c26
     def prepare_encoder_info_extend(self, input_ids: List[int], seq_lens: List[int]):
         self.encoder_lens_cpu = []
         self.encoder_cached = []
@@ -1230,11 +1075,6 @@
 
     def prepare_for_extend(self):
         self.forward_mode = ForwardMode.EXTEND
-<<<<<<< HEAD
-=======
-
-        # Init tensors
->>>>>>> f3764c26
         reqs = self.reqs
 
         # Phase 1: Prepare tensors and assign to batch
@@ -1258,19 +1098,11 @@
         else:
             self.token_type_ids = None
 
-<<<<<<< HEAD
         # Batch-level data for allocation
         self.prefix_lens = [len(r.prefix_indices) for r in reqs]
         self.extend_lens = [r.extend_input_len for r in reqs]
         self.extend_num_tokens = sum(
             len(r.fill_ids) - len(r.prefix_indices) for r in reqs
-=======
-        input_ids_tensor = torch.tensor(
-            list(chain.from_iterable(input_ids)), dtype=torch.int64
-        ).to(self.device, non_blocking=True)
-        seq_lens_tensor = torch.tensor(seq_lens, dtype=torch.int64).to(
-            self.device, non_blocking=True
->>>>>>> f3764c26
         )
         self.seq_lens_cpu = torch.tensor(
             [len(r.fill_ids) for r in reqs], dtype=torch.int64
@@ -1299,53 +1131,7 @@
         for req, req_pool_idx in zip(reqs, req_pool_indices):
             req.req_pool_idx = req_pool_idx
 
-<<<<<<< HEAD
         # Phase 3: Process requests - validation, adjustment, logprob setup
-=======
-        # Allocate req slots
-        bs = len(self.reqs)
-        req_pool_indices = self.alloc_req_slots(bs, self.reqs)
-        req_pool_indices_tensor = torch.tensor(req_pool_indices, dtype=torch.int64).to(
-            self.device, non_blocking=True
-        )
-
-        # Allocate memory
-        if self.token_to_kv_pool_allocator.page_size == 1:
-            out_cache_loc = self.alloc_token_slots(extend_num_tokens)
-        else:
-            last_loc = [
-                (
-                    r.prefix_indices[-1:]
-                    if len(r.prefix_indices) > 0
-                    else torch.tensor([-1], device=self.device)
-                )
-                for r in self.reqs
-            ]
-            out_cache_loc = self.alloc_paged_token_slots_extend(
-                prefix_lens_tensor,
-                prefix_lens_cpu_tensor,
-                seq_lens_tensor,
-                seq_lens_cpu,
-                torch.cat(last_loc),
-                extend_num_tokens,
-            )
-
-        # Write allocated tokens to req_to_token_pool
-        self.write_cache_indices(
-            req_pool_indices,
-            prefix_lens,
-            seq_lens,
-            extend_lens,
-            out_cache_loc,
-            req_pool_indices_tensor,
-            prefix_lens_tensor,
-            seq_lens_tensor,
-            extend_lens_tensor,
-            [r.prefix_indices for r in reqs],
-        )
-
-        # Set fields
->>>>>>> f3764c26
         input_embeds = []
         extend_input_logprob_token_ids = []
         multimodal_inputs = []
@@ -1355,15 +1141,6 @@
             pre_len = len(req.prefix_indices)
             assert seq_len - pre_len == req.extend_input_len
 
-<<<<<<< HEAD
-=======
-            if pre_len > 0:
-                if isinstance(self.tree_cache, SWAChunkCache):
-                    self.tree_cache.evict_swa(
-                        req, pre_len, self.model_config.attention_chunk_size
-                    )
-
->>>>>>> f3764c26
             # If input_embeds are available, store them
             if req.input_embeds is not None:
                 # If req.input_embeds is already a list, append its content directly
@@ -1446,23 +1223,7 @@
                     )
                 )
 
-<<<<<<< HEAD
         # Assign processed data to batch
-=======
-        if self.return_logprob:
-            extend_input_logprob_token_ids = torch.tensor(
-                extend_input_logprob_token_ids
-            )
-        else:
-            extend_input_logprob_token_ids = None
-
-        self.input_ids = input_ids_tensor
-        self.req_pool_indices = req_pool_indices_tensor
-        self.seq_lens = seq_lens_tensor
-        self.seq_lens_cpu = seq_lens_cpu
-        self.orig_seq_lens = orig_seq_lens_tensor
-        self.out_cache_loc = out_cache_loc
->>>>>>> f3764c26
         self.input_embeds = (
             torch.tensor(input_embeds).to(self.device, non_blocking=True)
             if input_embeds
@@ -1482,20 +1243,11 @@
         if self.return_logprob:
             self.top_logprobs_nums = [r.top_logprobs_num for r in reqs]
             self.token_ids_logprobs = [r.token_ids_logprob for r in reqs]
-<<<<<<< HEAD
             self.extend_input_logprob_token_ids = torch.tensor(
                 extend_input_logprob_token_ids
             )
         else:
             self.extend_input_logprob_token_ids = None
-=======
-
-        self.extend_logprob_start_lens = [r.extend_logprob_start_len for r in reqs]
-        self.extend_num_tokens = extend_num_tokens
-        self.prefix_lens = prefix_lens
-        self.extend_lens = extend_lens
-        self.extend_input_logprob_token_ids = extend_input_logprob_token_ids
->>>>>>> f3764c26
 
         if self.model_config.is_encoder_decoder:
             self.prepare_encoder_info_extend(input_ids, self.seq_lens_cpu.tolist())
@@ -2076,133 +1828,4 @@
     delay_sample_launch: bool = False
 
     # Whether this batch is prefill-only (no token generation needed)
-<<<<<<< HEAD
-    is_prefill_only: bool = False
-=======
-    is_prefill_only: bool = False
-
-
-@triton.jit
-def write_req_to_token_pool_triton(
-    req_to_token_ptr,  # [max_batch, max_context_len]
-    req_pool_indices,
-    prefix_tensors,
-    pre_lens,
-    seq_lens,
-    extend_lens,
-    out_cache_loc,
-    req_to_token_ptr_stride: tl.constexpr,
-):
-    BLOCK_SIZE: tl.constexpr = 512
-    pid = tl.program_id(0)
-
-    req_pool_index = tl.load(req_pool_indices + pid)
-    pre_len = tl.load(pre_lens + pid)
-    seq_len = tl.load(seq_lens + pid)
-    prefix_tensor = tl.load(prefix_tensors + pid).to(tl.pointer_type(tl.int64))
-
-    # write prefix
-    num_loop = tl.cdiv(pre_len, BLOCK_SIZE)
-    for i in range(num_loop):
-        offset = tl.arange(0, BLOCK_SIZE) + i * BLOCK_SIZE
-        mask = offset < pre_len
-        value = tl.load(prefix_tensor + offset, mask=mask)
-        tl.store(
-            req_to_token_ptr + req_pool_index * req_to_token_ptr_stride + offset,
-            value,
-            mask=mask,
-        )
-
-    # NOTE: This can be slow for large bs
-    cumsum_start = tl.cast(0, tl.int64)
-    for i in range(pid):
-        cumsum_start += tl.load(extend_lens + i)
-
-    num_loop = tl.cdiv(seq_len - pre_len, BLOCK_SIZE)
-    for i in range(num_loop):
-        offset = tl.arange(0, BLOCK_SIZE) + i * BLOCK_SIZE
-        mask = offset < (seq_len - pre_len)
-        value = tl.load(out_cache_loc + cumsum_start + offset, mask=mask)
-        tl.store(
-            req_to_token_ptr
-            + req_pool_index * req_to_token_ptr_stride
-            + offset
-            + pre_len,
-            value,
-            mask=mask,
-        )
-
-
-def get_last_loc(
-    req_to_token: torch.Tensor,
-    req_pool_indices_tensor: torch.Tensor,
-    prefix_lens_tensor: torch.Tensor,
-) -> torch.Tensor:
-    if (
-        global_server_args_dict["attention_backend"] != "ascend"
-        and global_server_args_dict["attention_backend"] != "torch_native"
-    ):
-        impl = get_last_loc_triton
-    else:
-        impl = get_last_loc_torch
-
-    return impl(req_to_token, req_pool_indices_tensor, prefix_lens_tensor)
-
-
-def get_last_loc_torch(
-    req_to_token: torch.Tensor,
-    req_pool_indices_tensor: torch.Tensor,
-    prefix_lens_tensor: torch.Tensor,
-) -> torch.Tensor:
-    return torch.where(
-        prefix_lens_tensor > 0,
-        req_to_token[req_pool_indices_tensor, prefix_lens_tensor - 1],
-        torch.full_like(prefix_lens_tensor, -1),
-    )
-
-
-@triton.jit
-def get_last_loc_kernel(
-    req_to_token,
-    req_pool_indices_tensor,
-    prefix_lens_tensor,
-    result,
-    num_tokens,
-    req_to_token_stride,
-    BLOCK_SIZE: tl.constexpr,
-):
-    pid = tl.program_id(0)
-    offset = tl.arange(0, BLOCK_SIZE) + pid * BLOCK_SIZE
-    mask = offset < num_tokens
-
-    prefix_lens = tl.load(prefix_lens_tensor + offset, mask=mask, other=0)
-    req_pool_indices = tl.load(req_pool_indices_tensor + offset, mask=mask, other=0)
-
-    token_mask = prefix_lens > 0
-    token_index = req_pool_indices * req_to_token_stride + (prefix_lens - 1)
-    tokens = tl.load(req_to_token + token_index, mask=token_mask, other=-1)
-
-    tl.store(result + offset, tokens, mask=mask)
-
-
-def get_last_loc_triton(
-    req_to_token: torch.Tensor,
-    req_pool_indices_tensor: torch.Tensor,
-    prefix_lens_tensor: torch.Tensor,
-) -> torch.Tensor:
-    BLOCK_SIZE = 256
-    num_tokens = prefix_lens_tensor.shape[0]
-    result = torch.empty_like(prefix_lens_tensor)
-    grid = (triton.cdiv(num_tokens, BLOCK_SIZE),)
-
-    get_last_loc_kernel[grid](
-        req_to_token,
-        req_pool_indices_tensor,
-        prefix_lens_tensor,
-        result,
-        num_tokens,
-        req_to_token.stride(0),
-        BLOCK_SIZE,
-    )
-    return result
->>>>>>> f3764c26
+    is_prefill_only: bool = False