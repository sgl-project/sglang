from __future__ import annotations

<<<<<<< HEAD
=======
import enum

from sglang.srt.dllm.config import DllmConfig
>>>>>>> d941a3be
from sglang.srt.model_executor.forward_batch_info import ForwardBatch

# Copyright 2023-2024 SGLang Team
# Licensed under the Apache License, Version 2.0 (the "License");
# you may not use this file except in compliance with the License.
# You may obtain a copy of the License at
#
#     http://www.apache.org/licenses/LICENSE-2.0
#
# Unless required by applicable law or agreed to in writing, software
# distributed under the License is distributed on an "AS IS" BASIS,
# WITHOUT WARRANTIES OR CONDITIONS OF ANY KIND, either express or implied.
# See the License for the specific language governing permissions and
# limitations under the License.
# ==============================================================================
"""
Store information about requests and batches.

The following is the flow of data structures for a batch:

ScheduleBatch -> ModelWorkerBatch -> ForwardBatch

- ScheduleBatch is managed by `scheduler.py::Scheduler`.
  It contains high-level scheduling data. Most of the data is on the CPU.
- ModelWorkerBatch is managed by `tp_worker.py::TpModelWorker`.
  It is a subset of `ScheduleBatch` that only contains data related to the model forward on GPU.
  It will be transformed from CPU scheduler to GPU model runner.
- ForwardBatch is managed by `model_runner.py::ModelRunner`.
  It contains low-level tensor data. Most of the data consists of GPU tensors.

TODO(lmzheng): ModelWorkerBatch seems a bit redundant and we consider removing it in the future.
"""

import copy
import dataclasses
import logging
import re
from enum import Enum, auto
from http import HTTPStatus
from itertools import chain
from typing import TYPE_CHECKING, Any, List, Optional, Set, Tuple, Union

import numpy as np
import torch

from sglang.srt.constrained.base_grammar_backend import BaseGrammarObject
from sglang.srt.disaggregation.base import BaseKVSender
from sglang.srt.disaggregation.decode_schedule_batch_mixin import (
    ScheduleBatchDisaggregationDecodeMixin,
)
from sglang.srt.disaggregation.utils import DisaggregationMode
from sglang.srt.distributed.parallel_state import get_tensor_model_parallel_rank
from sglang.srt.environ import envs
from sglang.srt.mem_cache.allocator import (
    BaseTokenToKVPoolAllocator,
    SWATokenToKVPoolAllocator,
)
from sglang.srt.mem_cache.base_prefix_cache import BasePrefixCache
from sglang.srt.mem_cache.chunk_cache import SWAChunkCache
from sglang.srt.mem_cache.common import (
    alloc_for_decode,
    alloc_for_extend,
    evict_from_tree_cache,
    release_kv_cache,
)
from sglang.srt.mem_cache.mamba_radix_cache import MambaRadixCache
from sglang.srt.mem_cache.memory_pool import ReqToTokenPool
from sglang.srt.mem_cache.radix_cache import RadixKey
from sglang.srt.mem_cache.swa_radix_cache import SWARadixCache
from sglang.srt.metrics.collector import SchedulerMetricsCollector, TimeStats
from sglang.srt.model_executor.forward_batch_info import (
    CaptureHiddenMode,
    ForwardBatch,
    ForwardMode,
)
from sglang.srt.sampling.sampling_batch_info import SamplingBatchInfo
from sglang.srt.sampling.sampling_params import SamplingParams
from sglang.srt.server_args import ServerArgs, get_global_server_args
from sglang.srt.tracing.trace_metric_wrapper import NullContext, TraceMetricContext
from sglang.srt.utils import flatten_nested_list
from sglang.srt.utils.common import is_npu
from sglang.srt.utils.cuda_ipc_transport_utils import CudaIpcTensorTransportProxy

_is_npu = is_npu()

if TYPE_CHECKING:
    from sglang.srt.configs.model_config import ModelConfig
    from sglang.srt.speculative.eagle_info import EagleDraftInput
    from sglang.srt.speculative.spec_info import SpecInput, SpeculativeAlgorithm

INIT_INCREMENTAL_DETOKENIZATION_OFFSET = 5


logger = logging.getLogger(__name__)


class BaseFinishReason:
    def __init__(self, is_error: bool = False):
        self.is_error = is_error

    def to_json(self):
        raise NotImplementedError()


class FINISH_MATCHED_TOKEN(BaseFinishReason):
    def __init__(self, matched: Union[int, List[int]]):
        super().__init__()
        self.matched = matched

    def to_json(self):
        return {
            "type": "stop",  # to match OpenAI API's return value
            "matched": self.matched,
        }


class FINISH_MATCHED_STR(BaseFinishReason):
    def __init__(self, matched: str):
        super().__init__()
        self.matched = matched

    def to_json(self):
        return {
            "type": "stop",  # to match OpenAI API's return value
            "matched": self.matched,
        }


class FINISHED_MATCHED_REGEX(BaseFinishReason):
    def __init__(self, matched: str):
        super().__init__()
        self.matched = matched

    def to_json(self):
        return {
            "type": "stop",  # to match OpenAI API's return value
            "matched": self.matched,
        }


class FINISH_LENGTH(BaseFinishReason):
    def __init__(self, length: int):
        super().__init__()
        self.length = length

    def to_json(self):
        return {
            "type": "length",  # to match OpenAI API's return value
            "length": self.length,
        }


class FINISH_ABORT(BaseFinishReason):
    def __init__(self, message=None, status_code=None, err_type=None):
        super().__init__(is_error=True)
        self.message = message or "Aborted"
        self.status_code = status_code
        self.err_type = err_type

    def to_json(self):
        return {
            "type": "abort",
            "message": self.message,
            "status_code": self.status_code,
            "err_type": self.err_type,
        }


class Modality(Enum):
    IMAGE = auto()
    MULTI_IMAGES = auto()
    VIDEO = auto()
    AUDIO = auto()

    @staticmethod
    def from_str(modality_str: str):
        try:
            return Modality[modality_str.upper()]
        except KeyError:
            raise ValueError(
                f"Invalid modality string: {modality_str}. Valid modalities are: {[m.name for m in Modality]}"
            )

    @staticmethod
    def all():
        return [Modality.IMAGE, Modality.VIDEO, Modality.AUDIO]


@dataclasses.dataclass
class MultimodalDataItem:
    """
    One MultimodalDataItem contains all inputs for one modality.
    For example, if there are 3 images and 1 audio inputs, there will be 2 MultimodalDataItem.
    One for images and one for audio.

    We put the common fields first and the model-specific fields in model_specific_data.
    """

    modality: Modality
    hash: int = None
    pad_value: int = None
    offsets: Optional[list] = None

    # the raw features returned by processor, e.g. pixel_values or audio_features
    feature: Union[torch.Tensor, np.ndarray] = None
    # the precomputed embeddings, passed as final encoder embeddings
    # One and only one of the feature and precomputed_embeddings will be empty
    precomputed_embeddings: Optional[Union[torch.Tensor, np.ndarray]] = None

    # Model-specific data stored in a dictionary
    model_specific_data: dict[str, Any] = dataclasses.field(default_factory=dict)

    def __getattr__(self, name: str):
        if (
            "model_specific_data" in self.__dict__
            and name in self.__dict__["model_specific_data"]
        ):
            return self.__dict__["model_specific_data"][name]
        else:
            raise AttributeError(
                f"'{self.__class__.__name__}' object has no attribute '{name}'"
            )

    def __setitem__(self, key: str, value: Any):
        if key in self.__dict__:
            self.__dict__[key] = value
        else:
            self.model_specific_data[key] = value

    def set(self, key: str, value: Any):
        self.__setitem__(key, value)

    @staticmethod
    def is_empty_list(l):
        if l is None:
            return True
        return len([item for item in flatten_nested_list(l) if item is not None]) == 0

    def set_pad_value(self):
        """
        Set the pad value after first hashing the data
        """
        from sglang.srt.managers.mm_utils import hash_feature

        if self.hash is None:
            if self.feature is not None:
                hashed_feature = self.feature
            else:
                hashed_feature = self.precomputed_embeddings
            self.hash = hash_feature(hashed_feature)
        assert self.hash is not None
        self.pad_value = self.hash % (1 << 30)

    def is_modality(self, modality: Modality) -> bool:
        return self.modality == modality

    def is_audio(self):
        return self.modality == Modality.AUDIO

    def is_image(self):
        return self.modality in [Modality.IMAGE, Modality.MULTI_IMAGES]

    def is_video(self):
        return self.modality == Modality.VIDEO

    def is_valid(self) -> bool:
        return self.is_image() or self.is_video() or self.is_audio()

    def validate(self):
        ...
        # TODO

    @staticmethod
    def from_dict(obj: dict):
        kwargs = dict(obj)
        modality = kwargs.pop("modality")
        if isinstance(modality, str):
            modality = Modality[modality]
        ret = MultimodalDataItem(modality=modality, **kwargs)
        ret.validate()
        return ret

    def merge(self, other):
        self.feature += other.feature
        self.offsets += other.offsets
        self.hash = hash((self.hash, other.hash))
        self.set_pad_value()


@dataclasses.dataclass
class MultimodalInputs:
    """The multimodal data related inputs."""

    # items of data
    mm_items: List[MultimodalDataItem]
    image_pad_len: Optional[list] = None
    num_image_tokens: Optional[int] = None

    # image
    im_token_id: Optional[int] = None
    im_start_id: Optional[int] = None
    im_end_id: Optional[int] = None
    slice_start_id: Optional[int] = None
    slice_end_id: Optional[int] = None

    # video
    video_token_id: Optional[int] = None

    # audio
    audio_token_id: Optional[int] = None
    audio_start_id: Optional[int] = None
    audio_end_id: Optional[int] = None

    # QWen2-VL related
    mrope_positions: Optional[torch.Tensor] = None
    mrope_position_delta: Optional[torch.Tensor] = None

    @staticmethod
    def from_dict(obj: dict):
        ret = MultimodalInputs(
            mm_items=obj["mm_items"],
        )

        assert isinstance(ret.mm_items, list)
        ret.mm_items = [item for item in ret.mm_items if item.is_valid()]
        for item in ret.mm_items:
            item.set_pad_value()

        optional_args = [
            "mrope_positions",
            "mrope_position_delta",
            "im_token_id",
            "im_start_id",
            "im_end_id",
            "video_token_id",
            "slice_start_id",
            "slice_end_id",
            "audio_start_id",
            "audio_end_id",
            "audio_token_id",
        ]
        for arg in optional_args:
            if arg in obj:
                setattr(ret, arg, obj[arg])

        return ret

    def contains_image_inputs(self) -> bool:
        return any(item.is_image() for item in self.mm_items)

    def contains_video_inputs(self) -> bool:
        return any(item.is_video() for item in self.mm_items)

    def contains_audio_inputs(self) -> bool:
        return any(item.is_audio() for item in self.mm_items)

    def contains_mm_input(self) -> bool:
        return any(True for item in self.mm_items if item.is_valid())

    def merge(self, other: MultimodalInputs):
        """
        merge image inputs when requests are being merged
        """

        # args needed to be merged
        optional_args = [
            "mm_items",
            "image_pad_len",
        ]
        for arg in optional_args:
            self_arg = getattr(self, arg, None)
            if self_arg is not None:
                setattr(self, arg, self_arg + getattr(other, arg))

        mrope_positions = self.mrope_positions
        if mrope_positions is not None:
            if other.mrope_positions is None:
                self.mrope_positions = mrope_positions
            else:
                self.mrope_positions = torch.cat(
                    [self.mrope_positions, other.mrope_positions], dim=1
                )

        mrope_position_delta = self.mrope_position_delta
        if mrope_position_delta is not None:
            if other.mrope_position_delta is None:
                self.mrope_position_delta = mrope_position_delta
            else:
                self.mrope_position_delta = torch.cat(
                    [self.mrope_position_delta, other.mrope_position_delta], dim=0
                )

        for key, val in other.__dict__.items():
            if "_id" in key:
                # set token_ids
                if getattr(self, key, None) is None:
                    setattr(self, key, getattr(other, key, None))
        # other args would be kept intact


class Req:
    """The input and output status of a request."""

    def __init__(
        self,
        rid: str,
        origin_input_text: str,
        origin_input_ids: List[int],
        sampling_params: SamplingParams,
        return_logprob: bool = False,
        top_logprobs_num: int = 0,
        dllm_config: Optional[DllmConfig] = None,
        token_ids_logprob: List[int] = None,
        stream: bool = False,
        origin_input_ids_unpadded: Optional[Tuple[int]] = None,
        lora_id: Optional[str] = None,
        input_embeds: Optional[List[List[float]]] = None,
        token_type_ids: List[int] = None,
        session_id: Optional[str] = None,
        custom_logit_processor: Optional[str] = None,
        return_hidden_states: bool = False,
        eos_token_ids: Optional[Set[int]] = None,
        bootstrap_host: Optional[str] = None,
        bootstrap_port: Optional[int] = None,
        bootstrap_room: Optional[int] = None,
        disagg_mode: Optional[DisaggregationMode] = None,
        data_parallel_rank: Optional[int] = None,
        vocab_size: Optional[int] = None,
        priority: Optional[int] = None,
        metrics_collector: Optional[SchedulerMetricsCollector] = None,
        extra_key: Optional[str] = None,
        dimensions: Optional[int] = None,
        http_worker_ipc: Optional[str] = None,
        trace_metric_ctx: Optional[TraceMetricContext] = None,
    ):
        # Input and output info
        self.rid = rid
        self.origin_input_text = origin_input_text
        self.origin_input_ids_unpadded = (
            origin_input_ids_unpadded
            if origin_input_ids_unpadded
            else origin_input_ids  # Before image padding
        )
        self.origin_input_ids = origin_input_ids
        # Each decode stage's output ids
        self.output_ids = []
        # fill_ids = origin_input_ids + output_ids. Updated if chunked.
        self.fill_ids = []
        self.session_id = session_id
        self.input_embeds = input_embeds

        # For req-level memory management
        self.kv_committed_len = 0
        self.kv_allocated_len = 0
        self.kv_committed_freed = False
        self.kv_overallocated_freed = False

        # for corss-endoder model
        self.token_type_ids = token_type_ids

        # The length of KV that have been removed in local attention chunked prefill
        self.evicted_seqlen_local = 0

        # For multi-http worker
        self.http_worker_ipc = http_worker_ipc

        # Sampling info
        if isinstance(sampling_params.custom_params, dict):
            sampling_params = copy.copy(sampling_params)
            sampling_params.custom_params = sampling_params.custom_params | {
                "__req__": self
            }
        self.sampling_params = sampling_params
        self.custom_logit_processor = custom_logit_processor
        self.return_hidden_states = return_hidden_states

        # extra key for classifying the request (e.g. cache_salt)
        if lora_id is not None:
            extra_key = (
                extra_key or ""
            ) + lora_id  # lora_id is concatenated to the extra key

        self.extra_key = extra_key
        self.lora_id = lora_id

        # Memory pool info
        self.req_pool_idx: Optional[int] = None
        self.mamba_pool_idx: Optional[torch.Tensor] = None  # shape (1)

        # Check finish
        self.tokenizer = None
        self.finished_reason: Optional[BaseFinishReason] = None
        # finished position (in output_ids), used when checking stop conditions with speculative decoding
        self.finished_len = None
        # Whether this request has finished output
        self.finished_output = None
        # If we want to abort the request in the middle of the event loop,
        # set to_finish instead of directly setting finished_reason.
        # Note: We should never set finished_reason in the middle, the req will get filtered and never respond
        self.to_finish: Optional[BaseFinishReason] = None
        self.stream = stream
        self.eos_token_ids = eos_token_ids
        self.vocab_size = vocab_size
        self.priority = priority

        # For incremental decoding
        # ----- | --------- read_ids -------|
        # ----- |   surr_ids  |
        # xxxxx | xxxxxxxxxxx | xxxxxxxxxxx |
        # ----- ^ ----------- ^ ----------- ^
        # ----- 1 ----------- 2 ----------- 3
        # 1: surr_offset
        # 2: read_offset
        # 3: last token
        self.surr_offset = None  # Surrounding offset to defeat the cleanup algorithm
        self.read_offset = None
        self.decoded_text = ""

        # For multimodal inputs
        self.multimodal_inputs: Optional[MultimodalInputs] = None

        # Prefix info
        # The indices to kv cache for the shared prefix.
        self.prefix_indices: torch.Tensor = torch.empty((0,), dtype=torch.int64)
        # Number of tokens to run prefill.
        self.extend_input_len = 0
        # The relative logprob_start_len in an extend batch
        self.extend_logprob_start_len = 0
        self.last_node: Any = None
        self.last_host_node: Any = None
        self.host_hit_length = 0
        # The node to lock until for swa radix tree lock ref
        self.swa_uuid_for_lock: Optional[int] = None
        # The prefix length that is inserted into the tree cache
        self.cache_protected_len: int = 0

        # Whether or not if it is chunked. It increments whenever
        # it is chunked, and decrement whenever chunked request is
        # processed.
        self.is_chunked = 0

        # For retraction
        self.is_retracted = False
        # Indicates if the req has ever been retracted.
        self.retracted_stain = False

        # Incremental streamining
        self.send_token_offset: int = 0
        self.send_decode_id_offset: int = 0
        # TODO (Byron): send_output_token_logprobs_offset and send_decode_id_offset can be different in disaggregation mode
        # because the decode server does not have the first output token logprobs
        self.send_output_token_logprobs_offset: int = 0

        # Logprobs (arguments)
        self.return_logprob = return_logprob
        # Start index to compute logprob from.
        self.logprob_start_len = 0
        self.top_logprobs_num = top_logprobs_num
        self.token_ids_logprob = token_ids_logprob
        self.temp_scaled_logprobs = False
        self.top_p_normalized_logprobs = False

        # Logprobs (return values)
        # True means the input logprob has been already sent to detokenizer.
        self.input_logprob_sent: bool = False
        self.input_token_logprobs_val: Optional[List[float]] = None
        self.input_token_logprobs_idx: Optional[List[int]] = None
        self.input_top_logprobs_val: Optional[List[float]] = None
        self.input_top_logprobs_idx: Optional[List[int]] = None
        self.input_token_ids_logprobs_val: Optional[List[float]] = None
        self.input_token_ids_logprobs_idx: Optional[List[int]] = None
        # Temporary holder to store input_token_logprobs.
        self.input_token_logprobs: Optional[List[Tuple[int]]] = None
        self.temp_input_top_logprobs_val: Optional[List[torch.Tensor]] = None
        self.temp_input_top_logprobs_idx: Optional[List[int]] = None
        self.temp_input_token_ids_logprobs_val: Optional[List[float]] = None
        self.temp_input_token_ids_logprobs_idx: Optional[List[int]] = None

        if return_logprob:
            # shape: (bs, 1)
            self.output_token_logprobs_val = []
            self.output_token_logprobs_idx = []
            # shape: (bs, k)
            self.output_top_logprobs_val = []
            self.output_top_logprobs_idx = []
            # Can contain either lists or GPU tensors (delayed copy optimization for prefill-only scoring)
            self.output_token_ids_logprobs_val: List[
                Union[List[float], torch.Tensor]
            ] = []
            self.output_token_ids_logprobs_idx = []
        else:
            self.output_token_logprobs_val = self.output_token_logprobs_idx = (
                self.output_top_logprobs_val
            ) = self.output_top_logprobs_idx = self.output_token_ids_logprobs_val = (
                self.output_token_ids_logprobs_idx
            ) = None
        self.hidden_states: List[List[float]] = []
        self.hidden_states_tensor = None  # Note: use tensor instead of list to transfer hidden_states when PD + MTP
        self.output_topk_p = None
        self.output_topk_index = None

        # Embedding (return values)
        self.embedding = None

        # Constrained decoding
        self.grammar: Optional[BaseGrammarObject] = None
        self.grammar_wait_ct = 0

        # The number of cached tokens that were already cached in the KV cache
        self.cached_tokens = 0
        self.already_computed = 0

        # The number of verification forward passes in the speculative decoding.
        # This is used to compute the average acceptance length per request.
        self.spec_verify_ct = 0

        # The number of accepted tokens in speculative decoding for this request.
        # This is used to compute the acceptance rate and average acceptance length per request.
        self.spec_accepted_tokens = 0

        # The number of times this request has been retracted / preempted.
        self.retraction_count = 0

        # For metrics or trace
        self.metrics_collector = metrics_collector
        self.time_stats: TimeStats = TimeStats(disagg_mode=disagg_mode)
        self.trace_metric_ctx = trace_metric_ctx if trace_metric_ctx else NullContext()
        self.has_log_time_stats: bool = False

        # For disaggregation
        self.bootstrap_host: str = bootstrap_host
        self.bootstrap_port: Optional[int] = bootstrap_port
        self.bootstrap_room: Optional[int] = bootstrap_room
        self.disagg_kv_sender: Optional[BaseKVSender] = None

        # For data parallel rank routing
        self.data_parallel_rank: Optional[int] = data_parallel_rank

        # the start index of the sent kv cache
        # We want to send it chunk by chunk for chunked prefill.
        # After every chunk forward, we do the following:
        # kv_send(req.input_ids[req.start_send_idx:len(req.fill_ids)])
        # start_send_idx = len(req.fill_ids)
        self.start_send_idx: int = 0

        # For overlap schedule, we delay the kv transfer until `process_batch_result_disagg_prefill` rather than `process_prefill_chunk` in non-overlap
        # This is because kv is not ready in `process_prefill_chunk`.
        # We use `tmp_end_idx` to store the end index of the kv cache to send.
        self.tmp_end_idx: int = -1
        self.metadata_buffer_index: int = -1

        # For Matryoshka embeddings
        self.dimensions = dimensions

        # For diffusion LLM
        self.dllm_ids = []
        self.dllm_block_offset = 0
        self.dllm_config = dllm_config

    @property
    def seqlen(self) -> int:
        """Get the current sequence length of the request."""
        return len(self.origin_input_ids) + len(self.output_ids)

    @property
    def is_prefill_only(self) -> bool:
        """Check if this request is prefill-only (no token generation needed)."""
        # NOTE: when spec is enabled, prefill_only optimizations are disabled

        spec_alg = get_global_server_args().speculative_algorithm
        return self.sampling_params.max_new_tokens == 0 and spec_alg is None

    @property
    def output_ids_through_stop(self) -> List[int]:
        """Get the output ids through the stop condition. Stop position is included."""
        if self.finished_len is not None:
            return self.output_ids[: self.finished_len]
        return self.output_ids

    def pop_committed_kv_cache(self) -> int:
        """Return the length of committed KV cache and mark them as freed."""

        # NOTE: This function is called exactly once after the request is finished.
        global_server_args = get_global_server_args()
        topk = global_server_args.speculative_eagle_topk

        enable_kv_committed_len = topk is None or topk == 1
        if enable_kv_committed_len:
            assert (
                not self.kv_committed_freed
            ), f"Committed KV cache already freed ({self.kv_committed_len=})"
            self.kv_committed_freed = True
            return self.kv_committed_len
        else:
            return len(self.origin_input_ids) + max(len(self.output_ids) - 1, 0)

    def pop_overallocated_kv_cache(self) -> Tuple[int, int]:
        """Return the range of over-allocated KV cache and mark them as freed."""

        # NOTE: This function is called when there is over-allocation of KV cache.
        # Over-allocation: we allocate more KV cache than the committed length.
        # e.g., speculative decoding may allocate more KV cache than actually used.
        assert (
            not self.kv_overallocated_freed
        ), f"Overallocated KV cache already freed, {self.kv_committed_len=}, {self.kv_allocated_len=}"
        self.kv_overallocated_freed = True
        return self.kv_committed_len, self.kv_allocated_len

    def extend_image_inputs(self, image_inputs):
        if self.multimodal_inputs is None:
            self.multimodal_inputs = image_inputs
        else:
            self.multimodal_inputs.merge(image_inputs)

    def finished(self) -> bool:
        # Whether request reached finished condition
        return self.finished_reason is not None

    def is_dllm(self):
        return self.dllm_config is not None

    def init_next_round_input(self, tree_cache: Optional[BasePrefixCache] = None):
        if self.is_dllm():
            if not self.fill_ids:
                self.dllm_ids = (
                    self.origin_input_ids
                    + [
                        self.dllm_config.mask_id,
                    ]
                    * self.dllm_config.block_size
                )
            else:
                self.dllm_block_offset += self.dllm_config.block_size
                self.dllm_ids += [
                    self.dllm_config.mask_id
                ] * self.dllm_config.block_size
            self.fill_ids = self.dllm_ids
        else:
            self.fill_ids = self.origin_input_ids + self.output_ids

        input_len = len(self.fill_ids)
        # NOTE: the matched length is at most 1 less than the input length to enable logprob computation
        max_prefix_len = input_len - 1
        if self.return_logprob:
            max_prefix_len = min(max_prefix_len, self.logprob_start_len)
        max_prefix_len = max(max_prefix_len, 0)
        token_ids = self.fill_ids[:max_prefix_len]

        if tree_cache is not None:
            match_result = tree_cache.match_prefix(
                key=RadixKey(token_ids=token_ids, extra_key=self.extra_key),
                **(
                    {"req": self, "cow_mamba": True}
                    if isinstance(tree_cache, MambaRadixCache)
                    else {}
                ),
            )
            (
                self.prefix_indices,
                self.last_node,
                self.last_host_node,
                self.host_hit_length,
            ) = (
                match_result.device_indices,
                match_result.last_device_node,
                match_result.last_host_node,
                match_result.host_hit_length,
            )
            self.cache_protected_len = len(self.prefix_indices)
        self.extend_input_len = len(self.fill_ids) - len(self.prefix_indices)

    # Based on https://github.com/vllm-project/vllm/blob/7a64d24aad69e4d2548aa0bf528d9fe63428ab01/vllm/transformers_utils/detokenizer.py#L194-L313
    def init_incremental_detokenize(self):
        first_iter = self.surr_offset is None or self.read_offset is None

        output_ids = self.output_ids_through_stop

        if first_iter:
            self.read_offset = len(self.origin_input_ids_unpadded)
            self.surr_offset = max(
                self.read_offset - INIT_INCREMENTAL_DETOKENIZATION_OFFSET, 0
            )
            self.surr_and_decode_ids = (
                self.origin_input_ids_unpadded[self.surr_offset :] + output_ids
            )
            self.cur_decode_ids_len = len(output_ids)
        else:
            self.surr_and_decode_ids.extend(output_ids[self.cur_decode_ids_len :])
            self.cur_decode_ids_len = len(output_ids)

        return self.surr_and_decode_ids, self.read_offset - self.surr_offset

    def tail_str(self) -> str:
        # Check stop strings and stop regex patterns together
        if (
            len(self.sampling_params.stop_strs) > 0
            or len(self.sampling_params.stop_regex_strs) > 0
        ):
            max_len_tail_str = max(
                self.sampling_params.stop_str_max_len + 1,
                self.sampling_params.stop_regex_max_len + 1,
            )

        tail_len = min((max_len_tail_str + 1), len(self.output_ids))
        return self.tokenizer.decode(self.output_ids[-tail_len:])

    def check_match_stop_str_prefix(self) -> bool:
        """
        Check if the suffix of tail_str overlaps with any stop_str prefix
        """
        if not self.sampling_params.stop_strs:
            return False

        tail_str = self.tail_str()

        # Early return if tail_str is empty
        if not tail_str:
            return False

        for stop_str in self.sampling_params.stop_strs:
            if not stop_str:
                continue
            # Check if stop_str is contained in tail_str (fastest check first)
            if stop_str in tail_str:
                return True

            # Check if tail_str suffix matches stop_str prefix
            # Only check if stop_str is not empty, it's for stream output
            min_len = min(len(tail_str), len(stop_str))
            for i in range(1, min_len + 1):
                if tail_str[-i:] == stop_str[:i]:
                    return True

        return False

    def _check_token_based_finish(self, new_accepted_tokens: List[int]) -> bool:
        if self.sampling_params.ignore_eos:
            return False

        # Check stop token ids
        matched_eos = False

        for i, token_id in enumerate(new_accepted_tokens):
            if self.sampling_params.stop_token_ids:
                matched_eos |= token_id in self.sampling_params.stop_token_ids
            if self.eos_token_ids:
                matched_eos |= token_id in self.eos_token_ids
            if self.tokenizer is not None:
                matched_eos |= token_id == self.tokenizer.eos_token_id
                if self.tokenizer.additional_stop_token_ids:
                    matched_eos |= token_id in self.tokenizer.additional_stop_token_ids
            if matched_eos:
                self.finished_reason = FINISH_MATCHED_TOKEN(matched=token_id)
                matched_pos = len(self.output_ids) - len(new_accepted_tokens) + i
                self.finished_len = matched_pos + 1
                return True

        return False

    def _check_str_based_finish(self):
        if (
            len(self.sampling_params.stop_strs) > 0
            or len(self.sampling_params.stop_regex_strs) > 0
        ):
            tail_str = self.tail_str()

            # Check stop strings
            if len(self.sampling_params.stop_strs) > 0:
                for stop_str in self.sampling_params.stop_strs:
                    if stop_str in tail_str or stop_str in self.decoded_text:
                        self.finished_reason = FINISH_MATCHED_STR(matched=stop_str)
                        return True

            # Check stop regex
            if len(self.sampling_params.stop_regex_strs) > 0:
                for stop_regex_str in self.sampling_params.stop_regex_strs:
                    if re.search(stop_regex_str, tail_str):
                        self.finished_reason = FINISHED_MATCHED_REGEX(
                            matched=stop_regex_str
                        )
                        return True

        return False

    def _check_vocab_boundary_finish(self, new_accepted_tokens: List[int] = None):
        for i, token_id in enumerate(new_accepted_tokens):
            if token_id > self.vocab_size or token_id < 0:
                offset = len(self.output_ids) - len(new_accepted_tokens) + i
                if self.sampling_params.stop_token_ids:
                    self.output_ids[offset] = next(
                        iter(self.sampling_params.stop_token_ids)
                    )
                if self.eos_token_ids:
                    self.output_ids[offset] = next(iter(self.eos_token_ids))
                self.finished_reason = FINISH_MATCHED_STR(matched="NaN happened")
                self.finished_len = offset + 1
                return True

        return False

    def check_finished(self, new_accepted_len: int = 1):
        if self.finished():
            return

        if self.to_finish:
            self.finished_reason = self.to_finish
            self.to_finish = None
            return

        if len(self.output_ids) >= self.sampling_params.max_new_tokens:
            self.finished_reason = FINISH_LENGTH(
                length=self.sampling_params.max_new_tokens
            )
            self.finished_len = self.sampling_params.max_new_tokens
            return

        if self.grammar is not None:
            if self.grammar.is_terminated():
                self.finished_reason = FINISH_MATCHED_TOKEN(matched=self.output_ids[-1])
                return

        new_accepted_tokens = self.output_ids[-new_accepted_len:]

        if self._check_token_based_finish(new_accepted_tokens):
            return

        if self._check_vocab_boundary_finish(new_accepted_tokens):
            return

        if self._check_str_based_finish():
            return

    def reset_for_retract(self):
        # Increment retraction count before resetting other state. We should not reset this
        # since we are tracking the total number of retractions for each request.
        self.retraction_count += 1

        self.prefix_indices = torch.empty((0,), dtype=torch.int64)
        self.last_node = None
        self.swa_uuid_for_lock = None
        self.extend_input_len = 0
        self.is_retracted = True
        self.retracted_stain = True
        self.input_token_logprobs = None
        self.temp_input_top_logprobs_val = None
        self.temp_input_top_logprobs_idx = None
        self.extend_logprob_start_len = 0
        self.is_chunked = 0
        self.mamba_pool_idx = None
        self.already_computed = 0
        self.kv_allocated_len = 0
        self.kv_committed_len = 0
        self.kv_committed_freed = False
        self.kv_overallocated_freed = False

    def offload_kv_cache(self, req_to_token_pool, token_to_kv_pool_allocator):
        token_indices = req_to_token_pool.req_to_token[
            self.req_pool_idx, : self.seqlen - 1
        ]
        self.kv_cache_cpu = token_to_kv_pool_allocator.get_cpu_copy(token_indices)

    def load_kv_cache(self, req_to_token_pool, token_to_kv_pool_allocator):
        token_indices = req_to_token_pool.req_to_token[
            self.req_pool_idx, : self.seqlen - 1
        ]
        token_to_kv_pool_allocator.load_cpu_copy(self.kv_cache_cpu, token_indices)
        del self.kv_cache_cpu

    def log_time_stats(self):
        # If overlap schedule, we schedule one decode batch ahead so this gets called twice.
        if self.has_log_time_stats is True:
            return

        if self.bootstrap_room is not None:
            prefix = f"Req Time Stats(rid={self.rid}, bootstrap_room={self.bootstrap_room}, input len={len(self.origin_input_ids)}, output len={len(self.output_ids)}, type={self.time_stats.disagg_mode_str()})"
        else:
            prefix = f"Req Time Stats(rid={self.rid}, input len={len(self.origin_input_ids)}, output len={len(self.output_ids)}, type={self.time_stats.disagg_mode_str()})"
        logger.info(f"{prefix}: {self.time_stats.convert_to_duration()}")
        self.has_log_time_stats = True

    def set_finish_with_abort(self, error_msg: str):
        if get_tensor_model_parallel_rank() == 0:
            logger.error(f"{error_msg}, {self.rid=}")
        self.multimodal_inputs = None
        self.grammar = None
        self.origin_input_ids = [0]  # set it to one token to skip the long prefill
        self.return_logprob = False
        self.to_finish = FINISH_ABORT(
            error_msg, HTTPStatus.BAD_REQUEST, "BadRequestError"
        )

    def __repr__(self):
        return (
            f"Req(rid={self.rid}, "
            f"input_ids={self.origin_input_ids}, output_ids={self.output_ids}, "
            f"{self.grammar=}, "
            f"{self.sampling_params=})"
        )


@dataclasses.dataclass
class ScheduleBatch(ScheduleBatchDisaggregationDecodeMixin):
    """Store all information of a batch on the scheduler."""

    # Request, memory pool, and cache
    reqs: List[Req]
    req_to_token_pool: ReqToTokenPool = None
    token_to_kv_pool_allocator: BaseTokenToKVPoolAllocator = None
    tree_cache: BasePrefixCache = None
    is_hybrid: bool = False

    # Batch configs
    model_config: ModelConfig = None
    forward_mode: ForwardMode = None
    enable_overlap: bool = False
    # Tell whether the current running batch is full so that we can skip
    # the check of whether to prefill new requests.
    # This is an optimization to reduce the overhead of the prefill check.
    batch_is_full: bool = False

    # For chunked prefill in PP
    chunked_req: Optional[Req] = None

    # Sampling info
    sampling_info: SamplingBatchInfo = None

    # Batched arguments to model runner
    input_ids: torch.Tensor = None  # shape: [b], int64
    input_embeds: torch.Tensor = None  # shape: [b, hidden_size], float32
    token_type_ids: torch.Tensor = None  # shape: [b], int64
    req_pool_indices: torch.Tensor = None  # shape: [b], int64
    seq_lens: torch.Tensor = None  # shape: [b], int64
    seq_lens_cpu: torch.Tensor = None  # shape: [b], int64
    # The output locations of the KV cache
    out_cache_loc: torch.Tensor = None  # shape: [b], int64
    output_ids: torch.Tensor = None  # shape: [b], int64

    # For multimodal inputs
    multimodal_inputs: Optional[List] = None

    # The sum of all sequence lengths
    seq_lens_sum: int = None
    # The original sequence lengths, Qwen-1M related
    orig_seq_lens: torch.Tensor = None  # shape: [b], int32

    # For DP attention
    inner_idle_batch: Optional[ScheduleBatch] = None
    global_num_tokens: Optional[List[int]] = None
    global_num_tokens_for_logprob: Optional[List[int]] = None
    is_extend_in_batch: bool = False
    can_run_dp_cuda_graph: bool = False
    tbo_split_seq_index: Optional[int] = None
    global_forward_mode: Optional[ForwardMode] = None

    # For processing logprobs
    return_logprob: bool = False
    top_logprobs_nums: Optional[List[int]] = None
    token_ids_logprobs: Optional[List[List[int]]] = None

    # For logits and logprob post processing
    temp_scaled_logprobs: bool = False
    top_p_normalized_logprobs: bool = False

    # For extend and mixed chunekd prefill
    prefix_lens: List[int] = None
    extend_lens: List[int] = None
    extend_num_tokens: Optional[int] = None
    decoding_reqs: List[Req] = None
    extend_logprob_start_lens: List[int] = None
    # It comes empty list if logprob is not required.
    extend_input_logprob_token_ids: Optional[torch.Tensor] = None

    # For encoder-decoder architectures
    encoder_cached: Optional[List[bool]] = None
    encoder_lens: Optional[torch.Tensor] = None
    encoder_lens_cpu: Optional[List[int]] = None
    encoder_out_cache_loc: Optional[torch.Tensor] = None

    # For matryoshka embeddings
    dimensions: Optional[list[int]] = None

    # For split prefill
    split_index: int = 0
    split_prefill_finished: bool = False
    split_forward_count: int = 1
    split_forward_batch: ForwardBatch = None
    seq_lens_cpu_cache: torch.Tensor = None

    # Stream
    has_stream: bool = False

    # Has grammar
    has_grammar: bool = False

    # Device
    if not _is_npu:
        device: str = "cuda"
    else:
        device: str = "npu"

    # Speculative decoding
    spec_algorithm: SpeculativeAlgorithm = None
    # spec_info: Optional[SpecInput] = None
    spec_info: Optional[SpecInput] = None

    # Whether to return hidden states
    return_hidden_states: bool = False

    # Whether this batch is prefill-only (no token generation needed)
    is_prefill_only: bool = False

    # hicache pointer for synchronizing data loading from CPU to GPU
    hicache_consumer_index: int = -1

    # Diffusion LLM
    dllm_config: Optional[DllmConfig] = None

    @classmethod
    def init_new(
        cls,
        reqs: List[Req],
        req_to_token_pool: ReqToTokenPool,
        token_to_kv_pool_allocator: BaseTokenToKVPoolAllocator,
        tree_cache: BasePrefixCache,
        model_config: ModelConfig,
        enable_overlap: bool,
        spec_algorithm: SpeculativeAlgorithm,
        chunked_req: Optional[Req] = None,
        dllm_config: Optional[DllmConfig] = None,
    ):
        return_logprob = any(req.return_logprob for req in reqs)

        is_hybrid = False
        if isinstance(token_to_kv_pool_allocator, SWATokenToKVPoolAllocator):
            assert (
                tree_cache is None
                or isinstance(tree_cache, SWARadixCache)
                or isinstance(tree_cache, SWAChunkCache)
            ), "SWARadixCache or SWAChunkCache is required for SWATokenToKVPoolAllocator"
            is_hybrid = True

        return cls(
            reqs=reqs,
            req_to_token_pool=req_to_token_pool,
            token_to_kv_pool_allocator=token_to_kv_pool_allocator,
            tree_cache=tree_cache,
            is_hybrid=is_hybrid,
            model_config=model_config,
            enable_overlap=enable_overlap,
            return_logprob=return_logprob,
            has_stream=any(req.stream for req in reqs),
            has_grammar=any(req.grammar for req in reqs),
            device=req_to_token_pool.device,
            spec_algorithm=spec_algorithm,
            return_hidden_states=any(req.return_hidden_states for req in reqs),
            is_prefill_only=all(req.is_prefill_only for req in reqs),
            chunked_req=chunked_req,
            dllm_config=dllm_config,
        )

    def batch_size(self):
        return len(self.reqs)

    def is_empty(self):
        return len(self.reqs) == 0

    def is_dllm(self):
        return self.dllm_config is not None

    def prepare_encoder_info_extend(self, input_ids: List[int], seq_lens: List[int]):
        self.encoder_lens_cpu = []
        self.encoder_cached = []

        for req in self.reqs:
            im = req.multimodal_inputs
            if im is None or im.num_image_tokens is None:
                # No image input
                self.encoder_lens_cpu.append(0)
                self.encoder_cached.append(True)
            else:
                self.encoder_lens_cpu.append(im.num_image_tokens)
                self.encoder_cached.append(
                    self.forward_mode.is_decode()
                    or len(req.prefix_indices) >= im.num_image_tokens
                )

        self.encoder_lens = torch.tensor(self.encoder_lens_cpu, dtype=torch.int64).to(
            self.device, non_blocking=True
        )

        # Strip encoder infos
        pt = 0
        decoder_out_cache_loc = []
        encoder_out_cache_loc = []
        for i, req in enumerate(self.reqs):
            encoder_len = self.encoder_lens_cpu[i]
            seq_lens[i] -= encoder_len

            if len(req.prefix_indices) < encoder_len:
                # NOTE: the encoder part should be considered as a whole
                assert len(req.prefix_indices) == 0
                input_ids[i] = input_ids[i][encoder_len:]
                encoder_out_cache_loc.append(self.out_cache_loc[pt : pt + encoder_len])
                decoder_out_cache_loc.append(
                    self.out_cache_loc[pt + encoder_len : pt + req.extend_input_len]
                )
                self.extend_lens[i] -= encoder_len
                self.extend_num_tokens -= encoder_len
            else:
                decoder_out_cache_loc.append(
                    self.out_cache_loc[pt : pt + req.extend_input_len]
                )
                self.prefix_lens[i] -= encoder_len

            pt += req.extend_input_len

        # Reassign
        self.input_ids = torch.tensor(sum(input_ids, []), dtype=torch.int64).to(
            self.device, non_blocking=True
        )
        self.seq_lens = torch.tensor(seq_lens, dtype=torch.int64).to(
            self.device, non_blocking=True
        )
        self.seq_lens_cpu = torch.tensor(seq_lens, dtype=torch.int64)

        if not decoder_out_cache_loc:
            self.out_cache_loc = torch.zeros(0, dtype=torch.int64).to(
                self.device, non_blocking=True
            )
        else:
            self.out_cache_loc = torch.cat(decoder_out_cache_loc)

        if not encoder_out_cache_loc:
            self.encoder_out_cache_loc = torch.zeros(0, dtype=torch.int64).to(
                self.device, non_blocking=True
            )
        else:
            self.encoder_out_cache_loc = torch.cat(encoder_out_cache_loc)

        assert (
            len(self.out_cache_loc) == self.extend_num_tokens
        ), f"Expected {len(self.out_cache_loc)}, got {self.extend_num_tokens}"

    def prepare_for_extend(self):
        self.forward_mode = ForwardMode.EXTEND

        # Init tensors
        reqs = self.reqs
        input_ids = [r.fill_ids[len(r.prefix_indices) :] for r in reqs]
        extend_num_tokens = sum(len(ids) for ids in input_ids)
        seq_lens = [len(r.fill_ids) for r in reqs]
        orig_seq_lens = [max(len(r.fill_ids), len(r.origin_input_ids)) for r in reqs]
        prefix_lens = [len(r.prefix_indices) for r in reqs]
        extend_lens = [r.extend_input_len for r in reqs]

        # For matryoshka embeddings
        if self.model_config.is_matryoshka and any(
            r.dimensions is not None for r in reqs
        ):
            self.dimensions = [
                r.dimensions if r.dimensions else self.model_config.hidden_size
                for r in reqs
            ]

        token_type_ids = [
            r.token_type_ids for r in reqs if r.token_type_ids is not None
        ]

        input_ids_tensor = torch.tensor(
            list(chain.from_iterable(input_ids)), dtype=torch.int64
        ).to(self.device, non_blocking=True)
        seq_lens_tensor = torch.tensor(seq_lens, dtype=torch.int64).to(
            self.device, non_blocking=True
        )
        seq_lens_cpu = torch.tensor(seq_lens, dtype=torch.int64)
        orig_seq_lens_tensor = torch.tensor(orig_seq_lens, dtype=torch.int32).to(
            self.device, non_blocking=True
        )

        token_type_ids_tensor = None
        if len(token_type_ids) > 0:
            token_type_ids_tensor = torch.tensor(
                sum(token_type_ids, []), dtype=torch.int64
            ).to(self.device, non_blocking=True)

        # Set batch fields needed by alloc_for_extend
        self.prefix_lens = prefix_lens
        self.extend_lens = extend_lens
        self.seq_lens = seq_lens_tensor
        self.seq_lens_cpu = seq_lens_cpu
        self.extend_num_tokens = extend_num_tokens

        # Allocate memory
        out_cache_loc, req_pool_indices_tensor, req_pool_indices = alloc_for_extend(
            self
        )

        # Set fields
        input_embeds = []
        extend_input_logprob_token_ids = []
        multimodal_inputs = []

        for i, (req, seq_len, pre_len) in enumerate(zip(reqs, seq_lens, prefix_lens)):
            req.req_pool_idx = req_pool_indices[i]
            assert seq_len - pre_len == req.extend_input_len

            # update req-level memory management fields
            req.kv_committed_len = seq_len
            req.kv_allocated_len = seq_len

            # If input_embeds are available, store them
            if req.input_embeds is not None:
                # If req.input_embeds is already a list, append its content directly
                input_embeds.extend(req.input_embeds)  # Use extend to avoid nesting

            multimodal_inputs.append(req.multimodal_inputs)

            # Only calculate cached_tokens once. Once retracted, the 'retracted_stain'
            # flag will always True
            if not req.retracted_stain:
                req.cached_tokens += pre_len - req.already_computed
                req.already_computed = seq_len
            req.is_retracted = False

            # Compute the relative logprob_start_len in an extend batch
            #
            # Key variables:
            # - logprob_start_len: Absolute position in full sequence where logprob computation begins
            # - extend_logprob_start_len: Relative position within current extend batch where logprob computation begins
            # - extend_input_len: Number of tokens that need to be processed in this extend batch
            #   (= len(fill_ids) - len(prefix_indices), where fill_ids = origin_input_ids + output_ids
            #    and prefix_indices are the cached/shared prefix tokens)
            #
            if req.logprob_start_len >= pre_len:
                # Optimization for prefill-only requests: When we only need logprobs at
                # positions beyond the input sequence (to score next-token likelihood), skip all
                # input logprob computation during prefill since no generation will occur.
                if self.is_prefill_only and req.logprob_start_len == len(
                    req.origin_input_ids
                ):
                    # Skip ALL input logprobs: set extend_logprob_start_len = extend_input_len
                    req.extend_logprob_start_len = req.extend_input_len
                else:
                    # Convert absolute logprob_start_len to relative extend_logprob_start_len
                    #
                    # Example: origin_input_ids=[1,2,3,4,5] (5 tokens, positions 0-4), logprob_start_len=3
                    # Regular logic: min(3-0, 5, 5-1) = min(3,5,4) = 3
                    # This means: "compute logprobs from position 3 onwards in extend batch"
                    req.extend_logprob_start_len = min(
                        req.logprob_start_len - pre_len,
                        req.extend_input_len,
                        req.seqlen - 1,
                    )
            else:
                # logprob_start_len is before the current extend batch, so start from beginning
                req.extend_logprob_start_len = 0

            if self.return_logprob:
                # Find input logprob token ids.
                # First, find a global index within origin_input_ids and slide it by 1
                # to compute input logprobs. It is because you need the next token
                # to compute input logprobs. E.g., (chunk size 2)
                #
                # input_logprobs = [1, 2, 3, 4]
                # fill_ids = [1, 2]
                # extend_input_logprob_token_id = [2, 3]
                #
                # Note that it can also overflow. In this case, we pad it with 0.
                # input_logprobs = [1, 2, 3, 4]
                # fill_ids = [3, 4]
                # extend_input_logprob_token_id = [4, 0]
                global_start_idx, global_end_idx = (
                    len(req.prefix_indices),
                    len(req.fill_ids),
                )
                # Apply logprob_start_len
                if global_start_idx < req.logprob_start_len:
                    global_start_idx = req.logprob_start_len

                logprob_token_ids = req.origin_input_ids[
                    global_start_idx + 1 : global_end_idx + 1
                ]
                extend_input_logprob_token_ids.extend(logprob_token_ids)

                # We will need req.extend_input_len - req.extend_logprob_start_len number of
                # tokens, and logprob_token_ids is for input logprob, so pad the rest of them by 0.
                extend_input_logprob_token_ids.extend(
                    [0]
                    * (
                        req.extend_input_len
                        - req.extend_logprob_start_len
                        - len(logprob_token_ids)
                    )
                )

        if self.return_logprob:
            extend_input_logprob_token_ids = torch.tensor(
                extend_input_logprob_token_ids
            )
        else:
            extend_input_logprob_token_ids = None

        self.input_ids = input_ids_tensor
        self.req_pool_indices = req_pool_indices_tensor
        self.orig_seq_lens = orig_seq_lens_tensor
        self.out_cache_loc = out_cache_loc
        self.input_embeds = (
            torch.tensor(input_embeds).to(self.device, non_blocking=True)
            if input_embeds
            else None
        )
        for mm_input in multimodal_inputs:
            if mm_input is None:
                continue
            for mm_item in mm_input.mm_items:
                pixel_values = getattr(mm_item, "feature", None)
                if isinstance(pixel_values, torch.Tensor):
                    mm_item.feature = pixel_values.to(self.device, non_blocking=True)
                elif isinstance(pixel_values, CudaIpcTensorTransportProxy):
                    mm_item.feature = pixel_values.reconstruct_on_target_device(
                        torch.cuda.current_device()
                    )
        self.multimodal_inputs = multimodal_inputs
        self.token_type_ids = token_type_ids_tensor
        self.seq_lens_sum = sum(seq_lens)

        if self.return_logprob:
            self.top_logprobs_nums = [r.top_logprobs_num for r in reqs]
            self.token_ids_logprobs = [r.token_ids_logprob for r in reqs]

        self.extend_logprob_start_lens = [r.extend_logprob_start_len for r in reqs]
        self.extend_input_logprob_token_ids = extend_input_logprob_token_ids

        if self.model_config.is_encoder_decoder:
            self.prepare_encoder_info_extend(input_ids, seq_lens)

        # Build sampling info
        self.sampling_info = SamplingBatchInfo.from_schedule_batch(
            self,
            self.model_config.vocab_size,
        )

    def prepare_for_split_prefill(self):
        self.prepare_for_extend()
        # For split prefill, we need to set the forward mode to SPLIT_PREFILL
        self.forward_mode = ForwardMode.SPLIT_PREFILL

    def mix_with_running(self, running_batch: "ScheduleBatch"):
        self.forward_mode = ForwardMode.MIXED
        running_bs = running_batch.batch_size()

        for req in running_batch.reqs:
            req.fill_ids = req.origin_input_ids + req.output_ids
            req.extend_input_len = 1

        input_ids = torch.cat([self.input_ids, running_batch.input_ids])
        out_cache_loc = torch.cat([self.out_cache_loc, running_batch.out_cache_loc])

        self.merge_batch(running_batch)
        self.input_ids = input_ids
        self.out_cache_loc = out_cache_loc

        # For overlap scheduler, the output_ids has one step delay
        delta = 0 if self.enable_overlap else -1

        # NOTE: prefix_indices is what has been cached, but we don't cache each decode step
        self.prefix_lens.extend(
            [
                len(r.origin_input_ids) + len(r.output_ids) + delta
                for r in running_batch.reqs
            ]
        )
        self.extend_lens.extend([1] * running_bs)
        self.extend_num_tokens += running_bs
        # TODO (lianmin): Revisit this. It should be seq_len - 1
        self.extend_logprob_start_lens.extend([0] * running_bs)
        self.is_prefill_only = False

    def new_page_count_next_decode(self, selected_indices: Optional[List[int]] = None):
        page_size = self.token_to_kv_pool_allocator.page_size
        requests = (
            self.reqs
            if selected_indices is None
            else [self.reqs[i] for i in selected_indices]
        )
        if page_size == 1:
            return len(requests)
        # In the decoding phase, the length of a request's KV cache should be
        # the total length of the request minus 1
        return (
            sum(1 for req in requests if req.seqlen % page_size == 0)
            if self.enable_overlap
            else sum(1 for req in requests if (req.seqlen - 1) % page_size == 0)
        )

    def check_decode_mem(
        self, buf_multiplier=1, selected_indices: Optional[List[int]] = None
    ):
        num_tokens = (
            self.new_page_count_next_decode(selected_indices)
            * buf_multiplier
            * self.token_to_kv_pool_allocator.page_size
        )

        evict_from_tree_cache(self.tree_cache, num_tokens)
        return self._is_available_size_sufficient(num_tokens)

    def retract_all(self, server_args: ServerArgs):
        retracted_reqs = self.reqs
        for idx in range(len(self.reqs)):
            self.release_req(idx, len(self.reqs) - idx, server_args)

        self.filter_batch(retracted_reqs)
        return retracted_reqs

    def retract_decode(
        self,
        server_args: ServerArgs,
    ) -> Tuple[List[Req], float, List[Req]]:
        """Retract the decoding requests when there is not enough memory."""
        sorted_indices = list(range(len(self.reqs)))

        # TODO(lsyin): improve retraction policy for radix cache
        # For spec decoding, filter_batch API can only filter
        # requests from the back, so we can only retract from the back.
        # TODO(sang): Clean up finish path and support better retract
        # policy.
        if not server_args.speculative_algorithm:
            sorted_indices.sort(
                key=lambda i: (
                    len(self.reqs[i].output_ids),
                    -len(self.reqs[i].origin_input_ids),
                ),
                reverse=True,
            )

        retracted_reqs = []
        first_iter = True
        while first_iter or (
            not self.check_decode_mem(selected_indices=sorted_indices)
        ):
            if len(sorted_indices) == 1:
                # Corner case: only one request left
                if self.is_hybrid:
                    full_available_size = (
                        self.token_to_kv_pool_allocator.full_available_size()
                    )
                    swa_available_size = (
                        self.token_to_kv_pool_allocator.swa_available_size()
                    )
                    assert (
                        full_available_size > 0 and swa_available_size > 0
                    ), f"No space left for only one request in SWA mode {full_available_size=}, {swa_available_size=}"
                else:
                    assert (
                        self.token_to_kv_pool_allocator.available_size() > 0
                    ), f"No space left for only one request, {self.token_to_kv_pool_allocator.available_size()=}"
                break

            first_iter = False
            idx = sorted_indices.pop()
            req = self.reqs[idx]
            retracted_reqs.append(req)
            # release memory and don't insert into the tree because we need the space instantly
            self.release_req(idx, len(sorted_indices), server_args)

            if len(retracted_reqs) == 0:
                # Corner case: only one request left
                raise ValueError(
                    "Failed to retract any request. No space left for only one request."
                )

        self.filter_batch(keep_indices=sorted_indices)

        # Reqs in batch are filtered
        total_decoded_tokens = sum(len(r.output_ids) for r in self.reqs)
        total_max_new_tokens = sum(r.sampling_params.max_new_tokens for r in self.reqs)

        new_estimate_ratio = (
            total_decoded_tokens
            + envs.SGLANG_RETRACT_DECODE_STEPS.get() * len(self.reqs)
        ) / (
            total_max_new_tokens + 1
        )  # avoid zero division
        new_estimate_ratio = min(1.0, new_estimate_ratio)

        return retracted_reqs, new_estimate_ratio, []

    def release_req(self, idx: int, remaing_req_count: int, server_args: ServerArgs):
        req = self.reqs[idx]

        if server_args.disaggregation_mode == "decode":
            req.offload_kv_cache(
                self.req_to_token_pool, self.token_to_kv_pool_allocator
            )
        # TODO (csy): for preempted requests, we may want to insert into the tree
        release_kv_cache(req, self.tree_cache, is_insert=False)
        # NOTE(lsyin): we should use the newly evictable memory instantly.
        num_tokens = remaing_req_count * envs.SGLANG_RETRACT_DECODE_STEPS.get()
        evict_from_tree_cache(self.tree_cache, num_tokens)

        req.reset_for_retract()

    def prepare_encoder_info_decode(self):
        # Reset the encoder cached status
        self.encoder_cached = [True] * len(self.reqs)

    def prepare_for_idle(self):
        self.forward_mode = ForwardMode.IDLE
        self.input_ids = torch.empty(0, dtype=torch.int64, device=self.device)
        self.seq_lens = torch.empty(0, dtype=torch.int64, device=self.device)
        self.seq_lens_cpu = torch.empty(0, dtype=torch.int64)
        self.orig_seq_lens = torch.empty(0, dtype=torch.int32, device=self.device)
        self.out_cache_loc = torch.empty(0, dtype=torch.int64, device=self.device)
        self.req_pool_indices = torch.empty(0, dtype=torch.int32, device=self.device)
        self.seq_lens_sum = 0
        self.extend_num_tokens = 0
        self.sampling_info = SamplingBatchInfo.from_schedule_batch(
            self,
            self.model_config.vocab_size,
        )

    @property
    def is_v2_eagle(self):
        # FIXME: finally deprecate is_v2_eagle
        return self.enable_overlap and self.spec_algorithm.is_eagle()

    def prepare_for_decode(self):
        self.forward_mode = ForwardMode.DECODE
        bs = len(self.reqs)

        if self.is_v2_eagle:
            # TODO(spec-v2): all v2 spec should go through this path
            draft_input: EagleDraftInput = self.spec_info
            draft_input.prepare_for_decode(self)

        if not self.spec_algorithm.is_none():
            # if spec decoding is used, the decode batch is prepared inside
            # `forward_batch_speculative_generation` after running draft models.
            return

        if self.sampling_info.penalizer_orchestrator.is_required:
            if self.enable_overlap:
                # TODO: this can be slow, optimize this.
                delayed_output_ids = torch.tensor(
                    [
                        (
                            req.output_ids[-1]
                            if len(req.output_ids)
                            else req.origin_input_ids[-1]
                        )
                        for req in self.reqs
                    ],
                    dtype=torch.int64,
                    device=self.device,
                )
                self.sampling_info.penalizer_orchestrator.cumulate_output_tokens(
                    delayed_output_ids
                )
            else:
                self.sampling_info.penalizer_orchestrator.cumulate_output_tokens(
                    self.output_ids.to(torch.int64)
                )

        # Update fields
        self.input_ids = self.output_ids
        self.output_ids = None

        if self.model_config.is_encoder_decoder:
            self.prepare_encoder_info_decode()

        # Allocate memory
        self.out_cache_loc = alloc_for_decode(self, token_per_req=1)

        # Update req-level memory management fields
        for req in self.reqs:
            req.kv_committed_len += 1
            req.kv_allocated_len += 1

        # Update seq_lens after allocation
        if self.enable_overlap:
            # Do not use in-place operations in the overlap mode
            self.seq_lens = self.seq_lens + 1
            self.seq_lens_cpu = self.seq_lens_cpu + 1
            self.orig_seq_lens = self.orig_seq_lens + 1
        else:
            # A faster in-place version
            self.seq_lens.add_(1)
            self.seq_lens_cpu.add_(1)
            self.orig_seq_lens.add_(1)
        self.seq_lens_sum += bs

    def maybe_wait_verify_done(self):
        if self.is_v2_eagle:
            draft_input: EagleDraftInput = self.spec_info
            if draft_input.verify_done is not None:
                draft_input.verify_done.synchronize()

    def filter_batch(
        self,
        chunked_req_to_exclude: Optional[Union[Req, List[Req]]] = None,
        keep_indices: Optional[List[int]] = None,
    ):
        # FIXME(lsyin): used here to get the correct seq_lens
        # The batch has been launched but we need it verified to get correct next batch info
        self.maybe_wait_verify_done()

        if keep_indices is None:
            if isinstance(chunked_req_to_exclude, Req):
                chunked_req_to_exclude = [chunked_req_to_exclude]
            elif chunked_req_to_exclude is None:
                chunked_req_to_exclude = []
            keep_indices = [
                i
                for i in range(len(self.reqs))
                if not self.reqs[i].finished()
                and self.reqs[i] not in chunked_req_to_exclude
            ]

        if keep_indices is None or len(keep_indices) == 0:
            # Filter out all requests
            self.reqs = []
            return

        if len(keep_indices) == len(self.reqs):
            # No need to filter
            return

        keep_indices_device = torch.tensor(keep_indices, dtype=torch.int64).to(
            self.device, non_blocking=True
        )

        if self.model_config.is_encoder_decoder:
            self.encoder_lens = self.encoder_lens[keep_indices_device]
            self.encoder_lens_cpu = [self.encoder_lens_cpu[i] for i in keep_indices]

        self.reqs = [self.reqs[i] for i in keep_indices]
        if self.multimodal_inputs is not None:
            self.multimodal_inputs = [self.multimodal_inputs[i] for i in keep_indices]
        self.req_pool_indices = self.req_pool_indices[keep_indices_device]
        self.seq_lens = self.seq_lens[keep_indices_device]
        self.seq_lens_cpu = self.seq_lens_cpu[keep_indices]
        self.orig_seq_lens = self.orig_seq_lens[keep_indices_device]
        self.out_cache_loc = None
        self.seq_lens_sum = self.seq_lens.sum().item()
        self.output_ids = self.output_ids[keep_indices_device]
        self.return_logprob = any(req.return_logprob for req in self.reqs)
        if self.return_logprob:
            self.top_logprobs_nums = [self.top_logprobs_nums[i] for i in keep_indices]
            self.token_ids_logprobs = [self.token_ids_logprobs[i] for i in keep_indices]
        else:
            self.top_logprobs_nums = None
            self.token_ids_logprobs = None

        self.has_stream = any(req.stream for req in self.reqs)
        self.has_grammar = any(req.grammar for req in self.reqs)

        self.sampling_info.filter_batch(keep_indices, keep_indices_device)
        if self.spec_info:
            if chunked_req_to_exclude is not None and len(chunked_req_to_exclude) > 0:
                has_been_filtered = False
            else:
                has_been_filtered = True
            self.spec_info.filter_batch(
                new_indices=keep_indices_device,
                has_been_filtered=has_been_filtered,
            )

    def merge_batch(self, other: "ScheduleBatch"):
        # NOTE: in v2 eagle mode, we do not need wait verify here because
        # 1) current batch is always prefill, whose seq_lens is not a future
        # 2) other batch is always decode, which is finished in previous step

        # Penalizer orchestrator must be merged before Batch.reqs is merged. This is because
        # orchestrator.merge() depends on Batch.reqs during preparation of each penalizers, so it
        # needs to be called with pre-merged Batch.reqs.
        self.sampling_info.merge_batch(other.sampling_info)

        # Encoder-decoder infos
        if self.model_config.is_encoder_decoder:
            self.encoder_lens = torch.cat([self.encoder_lens, other.encoder_lens])
            self.encoder_lens_cpu.extend(other.encoder_lens_cpu)
        self.req_pool_indices = torch.cat(
            [self.req_pool_indices, other.req_pool_indices]
        )
        self.seq_lens = torch.cat([self.seq_lens, other.seq_lens])
        self.seq_lens_cpu = torch.cat([self.seq_lens_cpu, other.seq_lens_cpu])
        self.orig_seq_lens = torch.cat([self.orig_seq_lens, other.orig_seq_lens])
        self.out_cache_loc = None
        self.seq_lens_sum += other.seq_lens_sum
        if self.output_ids is not None:
            self.output_ids = torch.cat([self.output_ids, other.output_ids])
        if self.return_logprob and other.return_logprob:
            self.top_logprobs_nums.extend(other.top_logprobs_nums)
            self.token_ids_logprobs.extend(other.token_ids_logprobs)
        elif self.return_logprob:
            self.top_logprobs_nums.extend([0] * len(other.reqs))
            self.token_ids_logprobs.extend([None] * len(other.reqs))
        elif other.return_logprob:
            self.top_logprobs_nums = [0] * len(self.reqs) + other.top_logprobs_nums
            self.token_ids_logprobs = [None] * len(self.reqs) + other.token_ids_logprobs
        self.reqs.extend(other.reqs)
        if self.multimodal_inputs is not None:
            self.multimodal_inputs.extend(other.multimodal_inputs)

        self.return_logprob |= other.return_logprob
        self.has_stream |= other.has_stream
        self.has_grammar |= other.has_grammar
        self.return_hidden_states |= other.return_hidden_states

        if self.spec_info:
            self.spec_info.merge_batch(other.spec_info)

    def get_model_worker_batch(
        self, seq_lens_cpu_cache: Optional[torch.Tensor] = None
    ) -> ModelWorkerBatch:
        if self.forward_mode.is_decode_or_idle():
            extend_seq_lens = extend_prefix_lens = extend_logprob_start_lens = None
        else:
            extend_seq_lens = self.extend_lens
            extend_prefix_lens = self.prefix_lens
            extend_logprob_start_lens = self.extend_logprob_start_lens

        if self.sampling_info:
            if self.has_grammar:
                self.sampling_info.grammars = [req.grammar for req in self.reqs]
            else:
                self.sampling_info.grammars = None

        seq_lens_cpu = (
            seq_lens_cpu_cache if seq_lens_cpu_cache is not None else self.seq_lens_cpu
        )

        return ModelWorkerBatch(
            forward_mode=self.forward_mode,
            input_ids=self.input_ids,
            req_pool_indices=self.req_pool_indices,
            seq_lens=self.seq_lens,
            orig_seq_lens=self.orig_seq_lens,
            out_cache_loc=self.out_cache_loc,
            seq_lens_cpu=seq_lens_cpu,
            seq_lens_sum=self.seq_lens_sum,
            return_logprob=self.return_logprob,
            top_logprobs_nums=self.top_logprobs_nums,
            token_ids_logprobs=self.token_ids_logprobs,
            global_num_tokens=self.global_num_tokens,
            global_num_tokens_for_logprob=self.global_num_tokens_for_logprob,
            is_extend_in_batch=self.is_extend_in_batch,
            can_run_dp_cuda_graph=self.can_run_dp_cuda_graph,
            tbo_split_seq_index=self.tbo_split_seq_index,
            global_forward_mode=self.global_forward_mode,
            extend_num_tokens=self.extend_num_tokens,
            extend_seq_lens=extend_seq_lens,
            extend_prefix_lens=extend_prefix_lens,
            extend_logprob_start_lens=extend_logprob_start_lens,
            multimodal_inputs=self.multimodal_inputs,
            encoder_cached=self.encoder_cached,
            encoder_lens=self.encoder_lens,
            encoder_lens_cpu=self.encoder_lens_cpu,
            encoder_out_cache_loc=self.encoder_out_cache_loc,
            lora_ids=[req.lora_id for req in self.reqs],
            sampling_info=self.sampling_info,
            input_embeds=self.input_embeds,
            token_type_ids=self.token_type_ids,
            spec_algorithm=self.spec_algorithm,
            spec_info=self.spec_info,
            hicache_consumer_index=self.hicache_consumer_index,
            capture_hidden_mode=(
                CaptureHiddenMode.FULL
                if self.return_hidden_states
                else (
                    getattr(
                        self.spec_info, "capture_hidden_mode", CaptureHiddenMode.NULL
                    )
                    if self.spec_info
                    else CaptureHiddenMode.NULL
                )
            ),
            extend_input_logprob_token_ids=self.extend_input_logprob_token_ids,
            is_prefill_only=self.is_prefill_only,
            dimensions=self.dimensions,
            dllm_block_offsets=[req.dllm_block_offset for req in self.reqs],
            dllm_config=self.dllm_config,
        )

    def copy(self):
        # Only contain fields that will be used by process_batch_result
        return ScheduleBatch(
            reqs=self.reqs,
            req_to_token_pool=self.req_to_token_pool,
            req_pool_indices=self.req_pool_indices,
            model_config=self.model_config,
            forward_mode=self.forward_mode,
            out_cache_loc=self.out_cache_loc,
            return_logprob=self.return_logprob,
            decoding_reqs=self.decoding_reqs,
            spec_algorithm=self.spec_algorithm,
            global_num_tokens=self.global_num_tokens,
            global_num_tokens_for_logprob=self.global_num_tokens_for_logprob,
            can_run_dp_cuda_graph=self.can_run_dp_cuda_graph,
            is_extend_in_batch=self.is_extend_in_batch,
            is_prefill_only=self.is_prefill_only,
            seq_lens_cpu=self.seq_lens_cpu,
            enable_overlap=self.enable_overlap,
        )

    def _is_available_size_sufficient(self, num_tokens: int) -> bool:
        if self.is_hybrid:
            return (
                self.token_to_kv_pool_allocator.full_available_size() >= num_tokens
                and self.token_to_kv_pool_allocator.swa_available_size() >= num_tokens
            )
        else:
            return self.token_to_kv_pool_allocator.available_size() >= num_tokens

    def __str__(self):
        return (
            f"ScheduleBatch(forward_mode={self.forward_mode.name if self.forward_mode else 'None'}, "
            f"#req={(len(self.reqs))})"
        )


@dataclasses.dataclass
class ModelWorkerBatch:
    # The forward mode
    forward_mode: ForwardMode
    # The input ids
    input_ids: torch.Tensor
    # The indices of requests in the req_to_token_pool
    req_pool_indices: torch.Tensor
    # The sequence length
    seq_lens: torch.Tensor
    # The indices of output tokens in the token_to_kv_pool_allocator
    out_cache_loc: torch.Tensor
    # The sequence length tensor on CPU
    seq_lens_cpu: Optional[torch.Tensor]
    seq_lens_sum: int

    # For logprob
    return_logprob: bool
    top_logprobs_nums: Optional[List[int]]
    token_ids_logprobs: Optional[List[List[int]]]

    # For DP attention
    global_num_tokens: Optional[List[int]]
    global_num_tokens_for_logprob: Optional[List[int]]
    is_extend_in_batch: bool
    can_run_dp_cuda_graph: bool
    tbo_split_seq_index: Optional[int]
    global_forward_mode: Optional[ForwardMode]

    # For extend
    extend_num_tokens: Optional[int]
    extend_seq_lens: Optional[List[int]]
    extend_prefix_lens: Optional[List[int]]
    extend_logprob_start_lens: Optional[List[int]]
    extend_input_logprob_token_ids: Optional[torch.Tensor]

    # For multimodal
    multimodal_inputs: Optional[List[MultimodalInputs]]

    # For encoder-decoder
    encoder_cached: Optional[List[bool]]
    encoder_lens: Optional[torch.Tensor]
    encoder_lens_cpu: Optional[List[int]]
    encoder_out_cache_loc: Optional[torch.Tensor]

    # For LoRA
    lora_ids: Optional[List[str]]

    # Sampling info
    sampling_info: SamplingBatchInfo

    # The original sequence lengths, Qwen-1M related
    orig_seq_lens: Optional[torch.Tensor] = None

    # The input Embeds
    input_embeds: Optional[torch.Tensor] = None

    # For corss-encoder model
    token_type_ids: Optional[torch.Tensor] = None

    # Speculative decoding
    spec_algorithm: SpeculativeAlgorithm = None

    spec_info: Optional[SpecInput] = None

    # If set, the output of the batch contains the hidden states of the run.
    capture_hidden_mode: CaptureHiddenMode = None
    hicache_consumer_index: int = -1

    # For matryoshka embeddings
    dimensions: Optional[list[int]] = None

    # Whether this batch is prefill-only (no token generation needed)
    is_prefill_only: bool = False

    # Diffusion LLM
    dllm_block_offsets: Optional[List[int]] = None
    dllm_config: Optional[DllmConfig] = None<|MERGE_RESOLUTION|>--- conflicted
+++ resolved
@@ -1,11 +1,8 @@
 from __future__ import annotations
 
-<<<<<<< HEAD
-=======
 import enum
 
 from sglang.srt.dllm.config import DllmConfig
->>>>>>> d941a3be
 from sglang.srt.model_executor.forward_batch_info import ForwardBatch
 
 # Copyright 2023-2024 SGLang Team
