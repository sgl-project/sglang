from __future__ import annotations

import enum

# Copyright 2023-2024 SGLang Team
# Licensed under the Apache License, Version 2.0 (the "License");
# you may not use this file except in compliance with the License.
# You may obtain a copy of the License at
#
#     http://www.apache.org/licenses/LICENSE-2.0
#
# Unless required by applicable law or agreed to in writing, software
# distributed under the License is distributed on an "AS IS" BASIS,
# WITHOUT WARRANTIES OR CONDITIONS OF ANY KIND, either express or implied.
# See the License for the specific language governing permissions and
# limitations under the License.
# ==============================================================================
"""
Store information about requests and batches.

The following is the flow of data structures for a batch:

ScheduleBatch -> ModelWorkerBatch -> ForwardBatch

- ScheduleBatch is managed by `scheduler.py::Scheduler`.
  It contains high-level scheduling data. Most of the data is on the CPU.
- ModelWorkerBatch is managed by `tp_worker.py::TpModelWorker`.
  It is a subset of `ScheduleBatch` that only contains data related to the model forward on GPU.
  It will be transformed from CPU scheduler to GPU model runner.
- ForwardBatch is managed by `model_runner.py::ModelRunner`.
  It contains low-level tensor data. Most of the data consists of GPU tensors.

TODO(lmzheng): ModelWorkerBatch seems a bit redundant and we consider removing it in the future.
"""

import copy
import dataclasses
import logging
import threading
import time
from enum import Enum, auto
from http import HTTPStatus
from itertools import chain
from typing import TYPE_CHECKING, Any, List, Optional, Set, Tuple, Union

import numpy as np
import torch
import triton
import triton.language as tl

from sglang.global_config import global_config
from sglang.srt.constrained.base_grammar_backend import BaseGrammarObject
from sglang.srt.disaggregation.base import BaseKVSender
from sglang.srt.disaggregation.decode_schedule_batch_mixin import (
    ScheduleBatchDisaggregationDecodeMixin,
)
from sglang.srt.disaggregation.utils import DisaggregationMode
from sglang.srt.distributed.parallel_state import get_tensor_model_parallel_rank
from sglang.srt.mem_cache.allocator import (
    BaseTokenToKVPoolAllocator,
    SWATokenToKVPoolAllocator,
)
from sglang.srt.mem_cache.base_prefix_cache import BasePrefixCache
from sglang.srt.mem_cache.chunk_cache import ChunkCache, SWAChunkCache
from sglang.srt.mem_cache.memory_pool import HybridReqToTokenPool, ReqToTokenPool
from sglang.srt.mem_cache.radix_cache import RadixKey
from sglang.srt.mem_cache.swa_radix_cache import SWARadixCache
from sglang.srt.metrics.collector import SchedulerMetricsCollector, TimeStats
from sglang.srt.model_executor.forward_batch_info import CaptureHiddenMode, ForwardMode
from sglang.srt.sampling.sampling_batch_info import SamplingBatchInfo
from sglang.srt.sampling.sampling_params import SamplingParams
from sglang.srt.server_args import ServerArgs
from sglang.srt.utils import flatten_nested_list, support_triton

if TYPE_CHECKING:
    from sglang.srt.configs.model_config import ModelConfig
    from sglang.srt.speculative.spec_info import SpecInput, SpeculativeAlgorithm

INIT_INCREMENTAL_DETOKENIZATION_OFFSET = 5

GLOBAL_SERVER_ARGS_KEYS = [
    "attention_backend",
    "mm_attention_backend",
    "debug_tensor_dump_inject",
    "debug_tensor_dump_output_folder",
    "chunked_prefill_size",
    "device",
    "disable_chunked_prefix_cache",
    "disable_flashinfer_cutlass_moe_fp4_allgather",
    "disable_radix_cache",
    "enable_dp_lm_head",
    "enable_fp32_lm_head",
    "flashinfer_mxfp4_moe_precision",
    "enable_flashinfer_allreduce_fusion",
    "moe_dense_tp_size",
    "ep_dispatch_algorithm",
    "ep_num_redundant_experts",
    "enable_nan_detection",
    "flashinfer_mla_disable_ragged",
    "pp_max_micro_batch_size",
    "disable_shared_experts_fusion",
    "sampling_backend",
    "speculative_accept_threshold_single",
    "speculative_accept_threshold_acc",
    "speculative_attention_mode",
    "torchao_config",
    "triton_attention_reduce_in_fp32",
    "num_reserved_decode_tokens",
    "weight_loader_disable_mmap",
    "enable_multimodal",
    "enable_symm_mem",
    "enable_custom_logit_processor",
    "disaggregation_mode",
    "enable_deterministic_inference",
    "nsa_prefill",
    "nsa_decode",
]

# Put some global args for easy access
global_server_args_dict = {k: getattr(ServerArgs, k) for k in GLOBAL_SERVER_ARGS_KEYS}

logger = logging.getLogger(__name__)


class BaseFinishReason:
    def __init__(self, is_error: bool = False):
        self.is_error = is_error

    def to_json(self):
        raise NotImplementedError()


class FINISH_MATCHED_TOKEN(BaseFinishReason):
    def __init__(self, matched: Union[int, List[int]]):
        super().__init__()
        self.matched = matched

    def to_json(self):
        return {
            "type": "stop",  # to match OpenAI API's return value
            "matched": self.matched,
        }


class FINISH_MATCHED_STR(BaseFinishReason):
    def __init__(self, matched: str):
        super().__init__()
        self.matched = matched

    def to_json(self):
        return {
            "type": "stop",  # to match OpenAI API's return value
            "matched": self.matched,
        }


class FINISH_LENGTH(BaseFinishReason):
    def __init__(self, length: int):
        super().__init__()
        self.length = length

    def to_json(self):
        return {
            "type": "length",  # to match OpenAI API's return value
            "length": self.length,
        }


class FINISH_ABORT(BaseFinishReason):
    def __init__(self, message=None, status_code=None, err_type=None):
        super().__init__(is_error=True)
        self.message = message or "Aborted"
        self.status_code = status_code
        self.err_type = err_type

    def to_json(self):
        return {
            "type": "abort",
            "message": self.message,
            "status_code": self.status_code,
            "err_type": self.err_type,
        }


class Modality(Enum):
    IMAGE = auto()
    MULTI_IMAGES = auto()
    VIDEO = auto()
    AUDIO = auto()

    @staticmethod
    def from_str(modality_str: str):
        try:
            return Modality[modality_str.upper()]
        except KeyError:
            raise ValueError(
                f"Invalid modality string: {modality_str}. Valid modalities are: {[m.name for m in Modality]}"
            )

    @staticmethod
    def all():
        return [Modality.IMAGE, Modality.VIDEO, Modality.AUDIO]


@dataclasses.dataclass
class MultimodalDataItem:
    """
    One MultimodalDataItem contains all inputs for one modality.
    For example, if there are 3 images and 1 audio inputs, there will be 2 MultimodalDataItem.
    One for images and one for audio.

    We put the common fields first and the model-specific fields in model_specific_data.
    """

    modality: Modality
    hash: int = None
    pad_value: int = None
    offsets: Optional[list] = None

    # the raw features returned by processor, e.g. pixel_values or audio_features
    feature: Union[torch.Tensor, np.ndarray] = None
    # the precomputed embeddings, passed as final encoder embeddings
    # One and only one of the feature and precomputed_embeddings will be empty
    precomputed_embeddings: Optional[Union[torch.Tensor, np.ndarray]] = None

    # Model-specific data stored in a dictionary
    model_specific_data: dict[str, Any] = dataclasses.field(default_factory=dict)

    def __getattr__(self, name: str):
        if (
            "model_specific_data" in self.__dict__
            and name in self.__dict__["model_specific_data"]
        ):
            return self.__dict__["model_specific_data"][name]
        else:
            raise AttributeError(
                f"'{self.__class__.__name__}' object has no attribute '{name}'"
            )

    def __setitem__(self, key: str, value: Any):
        if key in self.__dict__:
            self.__dict__[key] = value
        else:
            self.model_specific_data[key] = value

    def set(self, key: str, value: Any):
        self.__setitem__(key, value)

    @staticmethod
    def is_empty_list(l):
        if l is None:
            return True
        return len([item for item in flatten_nested_list(l) if item is not None]) == 0

    def set_pad_value(self):
        """
        Set the pad value after first hashing the data
        """
        from sglang.srt.managers.mm_utils import hash_feature

        if self.hash is None:
            if self.feature is not None:
                hashed_feature = self.feature
            else:
                hashed_feature = self.precomputed_embeddings
            self.hash = hash_feature(hashed_feature)
        assert self.hash is not None
        self.pad_value = self.hash % (1 << 30)

    def is_modality(self, modality: Modality) -> bool:
        return self.modality == modality

    def is_audio(self):
        return self.modality == Modality.AUDIO

    def is_image(self):
        return self.modality in [Modality.IMAGE, Modality.MULTI_IMAGES]

    def is_video(self):
        return self.modality == Modality.VIDEO

    def is_valid(self) -> bool:
        return self.is_image() or self.is_video() or self.is_audio()

    def validate(self):
        ...
        # TODO

    @staticmethod
    def from_dict(obj: dict):
        kwargs = dict(obj)
        modality = kwargs.pop("modality")
        if isinstance(modality, str):
            modality = Modality[modality]
        ret = MultimodalDataItem(modality=modality, **kwargs)
        ret.validate()
        return ret

    def merge(self, other):
        self.feature += other.feature
        self.offsets += other.offsets
        self.hash = hash((self.hash, other.hash))
        self.set_pad_value()


@dataclasses.dataclass
class MultimodalInputs:
    """The multimodal data related inputs."""

    # items of data
    mm_items: List[MultimodalDataItem]
    image_pad_len: Optional[list] = None
    num_image_tokens: Optional[int] = None

    # image
    im_token_id: Optional[int] = None
    im_start_id: Optional[int] = None
    im_end_id: Optional[int] = None
    slice_start_id: Optional[int] = None
    slice_end_id: Optional[int] = None

    # video
    video_token_id: Optional[int] = None

    # audio
    audio_token_id: Optional[int] = None
    audio_start_id: Optional[int] = None
    audio_end_id: Optional[int] = None

    # QWen2-VL related
    mrope_positions: Optional[torch.Tensor] = None
    mrope_position_delta: Optional[torch.Tensor] = None

    @staticmethod
    def from_dict(obj: dict):
        ret = MultimodalInputs(
            mm_items=obj["mm_items"],
        )

        assert isinstance(ret.mm_items, list)
        ret.mm_items = [item for item in ret.mm_items if item.is_valid()]
        for item in ret.mm_items:
            item.set_pad_value()

        optional_args = [
            "mrope_positions",
            "mrope_position_delta",
            "im_token_id",
            "im_start_id",
            "im_end_id",
            "video_token_id",
            "slice_start_id",
            "slice_end_id",
            "audio_start_id",
            "audio_end_id",
            "audio_token_id",
        ]
        for arg in optional_args:
            if arg in obj:
                setattr(ret, arg, obj[arg])

        return ret

    def contains_image_inputs(self) -> bool:
        return any(item.is_image() for item in self.mm_items)

    def contains_video_inputs(self) -> bool:
        return any(item.is_video() for item in self.mm_items)

    def contains_audio_inputs(self) -> bool:
        return any(item.is_audio() for item in self.mm_items)

    def contains_mm_input(self) -> bool:
        return any(True for item in self.mm_items if item.is_valid())

    def merge(self, other: MultimodalInputs):
        """
        merge image inputs when requests are being merged
        """

        # args needed to be merged
        optional_args = [
            "mm_items",
            "image_pad_len",
        ]
        for arg in optional_args:
            self_arg = getattr(self, arg, None)
            if self_arg is not None:
                setattr(self, arg, self_arg + getattr(other, arg))

        mrope_positions = self.mrope_positions
        if mrope_positions is not None:
            if other.mrope_positions is None:
                self.mrope_positions = mrope_positions
            else:
                self.mrope_positions = torch.cat(
                    [self.mrope_positions, other.mrope_positions], dim=1
                )

        mrope_position_delta = self.mrope_position_delta
        if mrope_position_delta is not None:
            if other.mrope_position_delta is None:
                self.mrope_position_delta = mrope_position_delta
            else:
                self.mrope_position_delta = torch.cat(
                    [self.mrope_position_delta, other.mrope_position_delta], dim=0
                )

        for key, val in other.__dict__.items():
            if "_id" in key:
                # set token_ids
                if getattr(self, key, None) is None:
                    setattr(self, key, getattr(other, key, None))
        # other args would be kept intact


class RequestStage(str, enum.Enum):
    # prefill
    PREFILL_WAITING = "prefill_waiting"

    # disaggregation prefill
    PREFILL_PREPARE = "prefill_prepare"
    PREFILL_BOOTSTRAP = "prefill_bootstrap"
    PREFILL_FORWARD = "prefill_forward"
    PREFILL_TRANSFER_KV_CACHE = "prefill_transfer_kv_cache"

    # disaggregation decode
    DECODE_PREPARE = "decode_prepare"
    DECODE_BOOTSTRAP = "decode_bootstrap"
    DECODE_WAITING = "decode_waiting"
    DECODE_TRANSFERRED = "decode_transferred"


class Req:
    """The input and output status of a request."""

    def __init__(
        self,
        rid: str,
        origin_input_text: str,
        origin_input_ids: List[int],
        sampling_params: SamplingParams,
        return_logprob: bool = False,
        top_logprobs_num: int = 0,
        token_ids_logprob: List[int] = None,
        stream: bool = False,
        origin_input_ids_unpadded: Optional[Tuple[int]] = None,
        lora_id: Optional[str] = None,
        input_embeds: Optional[List[List[float]]] = None,
        token_type_ids: List[int] = None,
        session_id: Optional[str] = None,
        custom_logit_processor: Optional[str] = None,
        return_hidden_states: bool = False,
        eos_token_ids: Optional[Set[int]] = None,
        bootstrap_host: Optional[str] = None,
        bootstrap_port: Optional[int] = None,
        bootstrap_room: Optional[int] = None,
        disagg_mode: Optional[DisaggregationMode] = None,
        data_parallel_rank: Optional[int] = None,
        vocab_size: Optional[int] = None,
        priority: Optional[int] = None,
        metrics_collector: Optional[SchedulerMetricsCollector] = None,
        extra_key: Optional[str] = None,
        dimensions: Optional[int] = None,
    ):
        # Input and output info
        self.rid = rid
        self.origin_input_text = origin_input_text
        self.origin_input_ids_unpadded = (
            origin_input_ids_unpadded
            if origin_input_ids_unpadded
            else origin_input_ids  # Before image padding
        )
        self.origin_input_ids = origin_input_ids
        # Each decode stage's output ids
        self.output_ids = []
        # fill_ids = origin_input_ids + output_ids. Updated if chunked.
        self.fill_ids = []
        self.session_id = session_id
        self.input_embeds = input_embeds

        # for corss-endoder model
        self.token_type_ids = token_type_ids

        # The length of KV that have been removed in local attention chunked prefill
        self.evicted_seqlen_local = 0

        # Sampling info
        if isinstance(sampling_params.custom_params, dict):
            sampling_params = copy.copy(sampling_params)
            sampling_params.custom_params = sampling_params.custom_params | {
                "__req__": self
            }
        self.sampling_params = sampling_params
        self.custom_logit_processor = custom_logit_processor
        self.return_hidden_states = return_hidden_states

        # extra key for classifying the request (e.g. cache_salt)
        if lora_id is not None:
            extra_key = (
                extra_key or ""
            ) + lora_id  # lora_id is concatenated to the extra key

        self.extra_key = extra_key
        self.lora_id = lora_id

        # Memory pool info
        self.req_pool_idx: Optional[int] = None

        # Check finish
        self.tokenizer = None
        self.finished_reason = None
        # Whether this request has finished output
        self.finished_output = None
        # If we want to abort the request in the middle of the event loop, set this to true
        # Note: We should never set finished_reason in the middle, the req will get filtered and never respond
        self.to_abort = False
        # This carries the error message for `.to_abort` and will be attached to the finished_reason at the end of the event loop
        self.to_abort_message: str = None
        self.stream = stream
        self.eos_token_ids = eos_token_ids
        self.vocab_size = vocab_size
        self.priority = priority

        # For incremental decoding
        # ----- | --------- read_ids -------|
        # ----- |   surr_ids  |
        # xxxxx | xxxxxxxxxxx | xxxxxxxxxxx |
        # ----- ^ ----------- ^ ----------- ^
        # ----- 1 ----------- 2 ----------- 3
        # 1: surr_offset
        # 2: read_offset
        # 3: last token
        self.surr_offset = None  # Surrounding offset to defeat the cleanup algorithm
        self.read_offset = None
        self.decoded_text = ""

        # For multimodal inputs
        self.multimodal_inputs: Optional[MultimodalInputs] = None

        # Prefix info
        # The indices to kv cache for the shared prefix.
        self.prefix_indices: torch.Tensor = []
        # Number of tokens to run prefill.
        self.extend_input_len = 0
        # The relative logprob_start_len in an extend batch
        self.extend_logprob_start_len = 0
        self.last_node: Any = None
        self.last_host_node: Any = None
        self.host_hit_length = 0
        # The node to lock until for swa radix tree lock ref
        self.swa_uuid_for_lock: Optional[int] = None
        # The prefix length of the last prefix matching
        self.last_matched_prefix_len: int = 0

        # Whether or not if it is chunked. It increments whenever
        # it is chunked, and decrement whenever chunked request is
        # processed.
        self.is_chunked = 0

        # For retraction
        self.is_retracted = False

        # Incremental streamining
        self.send_token_offset: int = 0
        self.send_decode_id_offset: int = 0
        # TODO (Byron): send_output_token_logprobs_offset and send_decode_id_offset can be different in disaggregation mode
        # because the decode server does not have the first output token logprobs
        self.send_output_token_logprobs_offset: int = 0

        # Logprobs (arguments)
        self.return_logprob = return_logprob
        # Start index to compute logprob from.
        self.logprob_start_len = 0
        self.top_logprobs_num = top_logprobs_num
        self.token_ids_logprob = token_ids_logprob
        self.temp_scaled_logprobs = False
        self.top_p_normalized_logprobs = False

        # Logprobs (return values)
        # True means the input logprob has been already sent to detokenizer.
        self.input_logprob_sent: bool = False
        self.input_token_logprobs_val: Optional[List[float]] = None
        self.input_token_logprobs_idx: Optional[List[int]] = None
        self.input_top_logprobs_val: Optional[List[float]] = None
        self.input_top_logprobs_idx: Optional[List[int]] = None
        self.input_token_ids_logprobs_val: Optional[List[float]] = None
        self.input_token_ids_logprobs_idx: Optional[List[int]] = None
        # Temporary holder to store input_token_logprobs.
        self.input_token_logprobs: Optional[List[Tuple[int]]] = None
        self.temp_input_top_logprobs_val: Optional[List[torch.Tensor]] = None
        self.temp_input_top_logprobs_idx: Optional[List[int]] = None
        self.temp_input_token_ids_logprobs_val: Optional[List[float]] = None
        self.temp_input_token_ids_logprobs_idx: Optional[List[int]] = None

        if return_logprob:
            # shape: (bs, 1)
            self.output_token_logprobs_val = []
            self.output_token_logprobs_idx = []
            # shape: (bs, k)
            self.output_top_logprobs_val = []
            self.output_top_logprobs_idx = []
            # Can contain either lists or GPU tensors (delayed copy optimization for prefill-only scoring)
            self.output_token_ids_logprobs_val: List[
                Union[List[float], torch.Tensor]
            ] = []
            self.output_token_ids_logprobs_idx = []
        else:
            self.output_token_logprobs_val = self.output_token_logprobs_idx = (
                self.output_top_logprobs_val
            ) = self.output_top_logprobs_idx = self.output_token_ids_logprobs_val = (
                self.output_token_ids_logprobs_idx
            ) = None
        self.hidden_states: List[List[float]] = []
        self.hidden_states_tensor = None  # Note: use tensor instead of list to transfer hidden_states when PD + MTP
        self.output_topk_p = None
        self.output_topk_index = None

        # Embedding (return values)
        self.embedding = None

        # Constrained decoding
        self.grammar: Optional[BaseGrammarObject] = None
        self.grammar_wait_ct = 0

        # The number of cached tokens that were already cached in the KV cache
        self.cached_tokens = 0
        self.already_computed = 0

        # The number of verification forward passes in the speculative decoding.
        # This is used to compute the average acceptance length per request.
        self.spec_verify_ct = 0

        # For metrics
        self.metrics_collector = metrics_collector
        self.time_stats: TimeStats = TimeStats(disagg_mode=disagg_mode)
        self.has_log_time_stats: bool = False
        self.last_tic = time.monotonic()

        # For disaggregation
        self.bootstrap_host: str = bootstrap_host
        self.bootstrap_port: Optional[int] = bootstrap_port
        self.bootstrap_room: Optional[int] = bootstrap_room
        self.disagg_kv_sender: Optional[BaseKVSender] = None

        # For data parallel rank routing
        self.data_parallel_rank: Optional[int] = data_parallel_rank

        # the start index of the sent kv cache
        # We want to send it chunk by chunk for chunked prefill.
        # After every chunk forward, we do the following:
        # kv_send(req.input_ids[req.start_send_idx:len(req.fill_ids)])
        # start_send_idx = len(req.fill_ids)
        self.start_send_idx: int = 0

        # For overlap schedule, we delay the kv transfer until `process_batch_result_disagg_prefill` rather than `process_prefill_chunk` in non-overlap
        # This is because kv is not ready in `process_prefill_chunk`.
        # We use `tmp_end_idx` to store the end index of the kv cache to send.
        self.tmp_end_idx: int = -1
        self.metadata_buffer_index: int = -1

        # For Matryoshka embeddings
        self.dimensions = dimensions

    @property
    def seqlen(self):
        return len(self.origin_input_ids) + len(self.output_ids)

    @property
    def is_prefill_only(self) -> bool:
        """Check if this request is prefill-only (no token generation needed)."""
        # NOTE: when spec is enabled, prefill_only optimizations are disabled
        return (
            self.sampling_params.max_new_tokens == 0
            and global_server_args_dict["speculative_algorithm"] is None
        )

    def add_latency(self, stage: RequestStage):
        if self.metrics_collector is None:
            return

        now = time.monotonic()
        self.metrics_collector.observe_per_stage_req_latency(
            stage.value, now - self.last_tic
        )
        self.last_tic = now

    def extend_image_inputs(self, image_inputs):
        if self.multimodal_inputs is None:
            self.multimodal_inputs = image_inputs
        else:
            self.multimodal_inputs.merge(image_inputs)

    def finished(self) -> bool:
        # Whether request reached finished condition
        return self.finished_reason is not None

    def init_next_round_input(
        self,
        tree_cache: Optional[BasePrefixCache] = None,
    ):
        self.fill_ids = self.origin_input_ids + self.output_ids
        if tree_cache is not None:
            (
                self.prefix_indices,
                self.last_node,
                self.last_host_node,
                self.host_hit_length,
            ) = tree_cache.match_prefix(
                key=RadixKey(
                    token_ids=self.adjust_max_prefix_ids(), extra_key=self.extra_key
                ),
            )
            self.last_matched_prefix_len = len(self.prefix_indices)
        self.extend_input_len = len(self.fill_ids) - len(self.prefix_indices)

    def adjust_max_prefix_ids(self):
        self.fill_ids = self.origin_input_ids + self.output_ids
        input_len = len(self.fill_ids)

        # FIXME: To work around some bugs in logprob computation, we need to ensure each
        # request has at least one token. Later, we can relax this requirement and use `input_len`.
        max_prefix_len = input_len - 1

        if self.sampling_params.max_new_tokens > 0:
            # Need at least one token to compute logits
            max_prefix_len = min(max_prefix_len, input_len - 1)

        if self.return_logprob:
            max_prefix_len = min(max_prefix_len, self.logprob_start_len)

        max_prefix_len = max(max_prefix_len, 0)
        return self.fill_ids[:max_prefix_len]

    # Based on https://github.com/vllm-project/vllm/blob/7a64d24aad69e4d2548aa0bf528d9fe63428ab01/vllm/transformers_utils/detokenizer.py#L194-L313
    def init_incremental_detokenize(self):
        first_iter = self.surr_offset is None or self.read_offset is None

        if first_iter:
            self.read_offset = len(self.origin_input_ids_unpadded)
            self.surr_offset = max(
                self.read_offset - INIT_INCREMENTAL_DETOKENIZATION_OFFSET, 0
            )
            self.surr_and_decode_ids = (
                self.origin_input_ids_unpadded[self.surr_offset :] + self.output_ids
            )
            self.cur_decode_ids_len = len(self.output_ids)
        else:
            self.surr_and_decode_ids.extend(self.output_ids[self.cur_decode_ids_len :])
            self.cur_decode_ids_len = len(self.output_ids)

        return self.surr_and_decode_ids, self.read_offset - self.surr_offset

    def check_finished(self):
        if self.finished():
            return

        if self.to_abort:
            self.finished_reason = FINISH_ABORT(
                message=self.to_abort_message,
            )
            return

        if len(self.output_ids) >= self.sampling_params.max_new_tokens:
            self.finished_reason = FINISH_LENGTH(
                length=self.sampling_params.max_new_tokens
            )
            return

        if self.grammar is not None:
            if self.grammar.is_terminated():
                self.finished_reason = FINISH_MATCHED_TOKEN(matched=self.output_ids[-1])
                return

        last_token_id = self.output_ids[-1]

        if not self.sampling_params.ignore_eos:
            matched_eos = False

            # Check stop token ids
            if self.sampling_params.stop_token_ids:
                matched_eos = last_token_id in self.sampling_params.stop_token_ids
            if self.eos_token_ids:
                matched_eos |= last_token_id in self.eos_token_ids
            if self.tokenizer is not None:
                matched_eos |= last_token_id == self.tokenizer.eos_token_id
                if self.tokenizer.additional_stop_token_ids:
                    matched_eos |= (
                        last_token_id in self.tokenizer.additional_stop_token_ids
                    )
            if matched_eos:
                self.finished_reason = FINISH_MATCHED_TOKEN(matched=last_token_id)
                return

        if last_token_id > self.vocab_size or last_token_id < 0:
            if self.sampling_params.stop_token_ids:
                self.output_ids[-1] = next(iter(self.sampling_params.stop_token_ids))
            if self.eos_token_ids:
                self.output_ids[-1] = next(iter(self.eos_token_ids))
            self.finished_reason = FINISH_MATCHED_STR(matched="NaN happened")
            return

        # Check stop strings
        if len(self.sampling_params.stop_strs) > 0:
            tail_str = self.tokenizer.decode(
                self.output_ids[-(self.sampling_params.stop_str_max_len + 1) :]
            )

            for stop_str in self.sampling_params.stop_strs:
                if stop_str in tail_str or stop_str in self.decoded_text:
                    self.finished_reason = FINISH_MATCHED_STR(matched=stop_str)
                    return

    def reset_for_retract(self):
        self.prefix_indices = []
        self.last_node = None
        self.swa_uuid_for_lock = None
        self.extend_input_len = 0
        self.is_retracted = True
        self.input_token_logprobs = None
        self.temp_input_top_logprobs_val = None
        self.temp_input_top_logprobs_idx = None
        self.extend_logprob_start_len = 0
        self.is_chunked = 0
        self.req_pool_idx = None
        self.already_computed = 0

    def offload_kv_cache(self, req_to_token_pool, token_to_kv_pool_allocator):
        token_indices = req_to_token_pool.req_to_token[
            self.req_pool_idx, : self.seqlen - 1
        ]
        self.kv_cache_cpu = token_to_kv_pool_allocator.get_cpu_copy(token_indices)

    def load_kv_cache(self, req_to_token_pool, token_to_kv_pool_allocator):
        token_indices = req_to_token_pool.req_to_token[
            self.req_pool_idx, : self.seqlen - 1
        ]
        token_to_kv_pool_allocator.load_cpu_copy(self.kv_cache_cpu, token_indices)
        del self.kv_cache_cpu

    def log_time_stats(self):
        # If overlap schedule, we schedule one decode batch ahead so this gets called twice.
        if self.has_log_time_stats is True:
            return

        if self.bootstrap_room is not None:
            prefix = f"Req Time Stats(rid={self.rid}, bootstrap_room={self.bootstrap_room}, input len={len(self.origin_input_ids)}, output len={len(self.output_ids)}, type={self.time_stats.disagg_mode_str()})"
        else:
            prefix = f"Req Time Stats(rid={self.rid}, input len={len(self.origin_input_ids)}, output len={len(self.output_ids)}, type={self.time_stats.disagg_mode_str()})"
        logger.info(f"{prefix}: {self.time_stats.convert_to_duration()}")
        self.has_log_time_stats = True

    def set_finish_with_abort(self, error_msg: str):
        if get_tensor_model_parallel_rank() == 0:
            logger.error(f"{error_msg}, {self.rid=}")
        self.multimodal_inputs = None
        self.grammar = None
        self.origin_input_ids = [0]  # set it to one token to skip the long prefill
        self.return_logprob = False
        self.finished_reason = FINISH_ABORT(
            error_msg, HTTPStatus.BAD_REQUEST, "BadRequestError"
        )

    def __repr__(self):
        return (
            f"Req(rid={self.rid}, "
            f"input_ids={self.origin_input_ids}, output_ids={self.output_ids}, "
            f"{self.grammar=}, "
            f"{self.sampling_params=})"
        )


@dataclasses.dataclass
class ScheduleBatch(ScheduleBatchDisaggregationDecodeMixin):
    """Store all information of a batch on the scheduler."""

    # Request, memory pool, and cache
    reqs: List[Req]
    req_to_token_pool: ReqToTokenPool = None
    token_to_kv_pool_allocator: BaseTokenToKVPoolAllocator = None
    tree_cache: BasePrefixCache = None
    is_hybrid: bool = False

    # Batch configs
    model_config: ModelConfig = None
    forward_mode: ForwardMode = None
    enable_overlap: bool = False
    # Tell whether the current running batch is full so that we can skip
    # the check of whether to prefill new requests.
    # This is an optimization to reduce the overhead of the prefill check.
    batch_is_full: bool = False

    # For chunked prefill in PP
    chunked_req: Optional[Req] = None

    # Sampling info
    sampling_info: SamplingBatchInfo = None

    # Batched arguments to model runner
    input_ids: torch.Tensor = None  # shape: [b], int64
    input_embeds: torch.Tensor = None  # shape: [b, hidden_size], float32
    token_type_ids: torch.Tensor = None  # shape: [b], int64
    req_pool_indices: torch.Tensor = None  # shape: [b], int64
    seq_lens: torch.Tensor = None  # shape: [b], int64
    seq_lens_cpu: torch.Tensor = None  # shape: [b], int64
    # The output locations of the KV cache
    out_cache_loc: torch.Tensor = None  # shape: [b], int64
    output_ids: torch.Tensor = None  # shape: [b], int64

    # For multimodal inputs
    multimodal_inputs: Optional[List] = None

    # The sum of all sequence lengths
    seq_lens_sum: int = None
    # The original sequence lengths, Qwen-1M related
    orig_seq_lens: torch.Tensor = None  # shape: [b], int32

    # For DP attention
    global_num_tokens: Optional[List[int]] = None
    global_num_tokens_for_logprob: Optional[List[int]] = None
    is_extend_in_batch: bool = False
    can_run_dp_cuda_graph: bool = False
    tbo_split_seq_index: Optional[int] = None
    global_forward_mode: Optional[ForwardMode] = None

    # For processing logprobs
    return_logprob: bool = False
    top_logprobs_nums: Optional[List[int]] = None
    token_ids_logprobs: Optional[List[List[int]]] = None

    # For logits and logprob post processing
    temp_scaled_logprobs: bool = False
    top_p_normalized_logprobs: bool = False

    # For extend and mixed chunekd prefill
    prefix_lens: List[int] = None
    extend_lens: List[int] = None
    extend_num_tokens: Optional[int] = None
    decoding_reqs: List[Req] = None
    extend_logprob_start_lens: List[int] = None
    # It comes empty list if logprob is not required.
    extend_input_logprob_token_ids: Optional[torch.Tensor] = None

    # For encoder-decoder architectures
    encoder_cached: Optional[List[bool]] = None
    encoder_lens: Optional[torch.Tensor] = None
    encoder_lens_cpu: Optional[List[int]] = None
    encoder_out_cache_loc: Optional[torch.Tensor] = None

    # For matryoshka embeddings
    dimensions: Optional[list[int]] = None

    # Stream
    has_stream: bool = False

    # Has grammar
    has_grammar: bool = False

    # Device
    device: str = "cuda"

    # Speculative decoding
    spec_algorithm: SpeculativeAlgorithm = None
    # spec_info: Optional[SpecInput] = None
    spec_info: Optional[SpecInput] = None

    # Whether to return hidden states
    return_hidden_states: bool = False

    # Whether this batch is prefill-only (no token generation needed)
    is_prefill_only: bool = False

    # hicache pointer for synchronizing data loading from CPU to GPU
    hicache_consumer_index: int = -1

    @classmethod
    def init_new(
        cls,
        reqs: List[Req],
        req_to_token_pool: ReqToTokenPool,
        token_to_kv_pool_allocator: BaseTokenToKVPoolAllocator,
        tree_cache: BasePrefixCache,
        model_config: ModelConfig,
        enable_overlap: bool,
        spec_algorithm: SpeculativeAlgorithm,
        chunked_req: Optional[Req] = None,
    ):
        return_logprob = any(req.return_logprob for req in reqs)

        is_hybrid = False
        if isinstance(token_to_kv_pool_allocator, SWATokenToKVPoolAllocator):
            assert (
                tree_cache is None
                or isinstance(tree_cache, SWARadixCache)
                or isinstance(tree_cache, SWAChunkCache)
            ), "SWARadixCache or SWAChunkCache is required for SWATokenToKVPoolAllocator"
            is_hybrid = True

        return cls(
            reqs=reqs,
            req_to_token_pool=req_to_token_pool,
            token_to_kv_pool_allocator=token_to_kv_pool_allocator,
            tree_cache=tree_cache,
            is_hybrid=is_hybrid,
            model_config=model_config,
            enable_overlap=enable_overlap,
            return_logprob=return_logprob,
            has_stream=any(req.stream for req in reqs),
            has_grammar=any(req.grammar for req in reqs),
            device=req_to_token_pool.device,
            spec_algorithm=spec_algorithm,
            return_hidden_states=any(req.return_hidden_states for req in reqs),
            is_prefill_only=all(req.is_prefill_only for req in reqs),
            chunked_req=chunked_req,
        )

    def batch_size(self):
        return len(self.reqs)

    def is_empty(self):
        return len(self.reqs) == 0

    def alloc_req_slots(self, num_reqs: int, reqs: Optional[List[Req]] = None):
        if isinstance(self.req_to_token_pool, HybridReqToTokenPool):
            req_pool_indices = self.req_to_token_pool.alloc(num_reqs, reqs)
        else:
            req_pool_indices = self.req_to_token_pool.alloc(num_reqs)
        if req_pool_indices is None:
            raise RuntimeError(
                "alloc_req_slots runs out of memory. "
                "Please set a smaller number for `--max-running-requests`. "
                f"{self.req_to_token_pool.available_size()=}, "
                f"{num_reqs=}, "
            )
        return req_pool_indices

    def alloc_token_slots(self, num_tokens: int, backup_state: bool = False):
        self._evict_tree_cache_if_needed(num_tokens)

        if backup_state:
            state = self.token_to_kv_pool_allocator.backup_state()

        out_cache_loc = self.token_to_kv_pool_allocator.alloc(num_tokens)
        if out_cache_loc is None:
            phase_str = "Prefill" if self.forward_mode.is_extend() else "Decode"
            error_msg = (
                f"{phase_str} out of memory. Try to lower your batch size.\n"
                f"Try to allocate {num_tokens} tokens.\n"
                f"{self._available_and_evictable_str()}"
            )
            logger.error(error_msg)
            if self.tree_cache is not None:
                self.tree_cache.pretty_print()
            raise RuntimeError(error_msg)

        if backup_state:
            return out_cache_loc, state
        else:
            return out_cache_loc

    def alloc_paged_token_slots_extend(
        self,
        prefix_lens: torch.Tensor,
        prefix_lens_cpu: torch.Tensor,
        seq_lens: torch.Tensor,
        seq_lens_cpu: torch.Tensor,
        last_loc: torch.Tensor,
        extend_num_tokens: int,
        backup_state: bool = False,
    ):
        # Over estimate the number of tokens: assume each request needs a new page.
        num_tokens = (
            extend_num_tokens
            + len(seq_lens_cpu) * self.token_to_kv_pool_allocator.page_size
        )
        self._evict_tree_cache_if_needed(num_tokens)

        if backup_state:
            state = self.token_to_kv_pool_allocator.backup_state()

        out_cache_loc = self.token_to_kv_pool_allocator.alloc_extend(
            prefix_lens,
            prefix_lens_cpu,
            seq_lens,
            seq_lens_cpu,
            last_loc,
            extend_num_tokens,
        )
        if out_cache_loc is None:
            error_msg = (
                f"Prefill out of memory. Try to lower your batch size.\n"
                f"Try to allocate {extend_num_tokens} tokens.\n"
                f"{self._available_and_evictable_str()}"
            )
            logger.error(error_msg)
            raise RuntimeError(error_msg)

        if backup_state:
            return out_cache_loc, state
        else:
            return out_cache_loc

    def alloc_paged_token_slots_decode(
        self,
        seq_lens: torch.Tensor,
        seq_lens_cpu: torch.Tensor,
        last_loc: torch.Tensor,
        backup_state: bool = False,
    ):
        # Over estimate the number of tokens: assume each request needs a new page.
        num_tokens = len(seq_lens) * self.token_to_kv_pool_allocator.page_size
        self._evict_tree_cache_if_needed(num_tokens)

        if backup_state:
            state = self.token_to_kv_pool_allocator.backup_state()

        out_cache_loc = self.token_to_kv_pool_allocator.alloc_decode(
            seq_lens, seq_lens_cpu, last_loc
        )
        if out_cache_loc is None:
            error_msg = (
                f"Decode out of memory. Try to lower your batch size.\n"
                f"Try to allocate {len(seq_lens)} tokens.\n"
                f"{self._available_and_evictable_str()}"
            )
            logger.error(error_msg)
            raise RuntimeError(error_msg)

        if backup_state:
            return out_cache_loc, state
        else:
            return out_cache_loc

    def prepare_encoder_info_extend(self, input_ids: List[int], seq_lens: List[int]):
        self.encoder_lens_cpu = []
        self.encoder_cached = []

        for req in self.reqs:
            im = req.multimodal_inputs
            if im is None or im.num_image_tokens is None:
                # No image input
                self.encoder_lens_cpu.append(0)
                self.encoder_cached.append(True)
            else:
                self.encoder_lens_cpu.append(im.num_image_tokens)
                self.encoder_cached.append(
                    self.forward_mode.is_decode()
                    or len(req.prefix_indices) >= im.num_image_tokens
                )

        self.encoder_lens = torch.tensor(self.encoder_lens_cpu, dtype=torch.int64).to(
            self.device, non_blocking=True
        )

        # Strip encoder infos
        pt = 0
        decoder_out_cache_loc = []
        encoder_out_cache_loc = []
        for i, req in enumerate(self.reqs):
            encoder_len = self.encoder_lens_cpu[i]
            seq_lens[i] -= encoder_len

            if len(req.prefix_indices) < encoder_len:
                # NOTE: the encoder part should be considered as a whole
                assert len(req.prefix_indices) == 0
                input_ids[i] = input_ids[i][encoder_len:]
                encoder_out_cache_loc.append(self.out_cache_loc[pt : pt + encoder_len])
                decoder_out_cache_loc.append(
                    self.out_cache_loc[pt + encoder_len : pt + req.extend_input_len]
                )
                self.extend_lens[i] -= encoder_len
                self.extend_num_tokens -= encoder_len
            else:
                decoder_out_cache_loc.append(
                    self.out_cache_loc[pt : pt + req.extend_input_len]
                )
                self.prefix_lens[i] -= encoder_len

            pt += req.extend_input_len

        # Reassign
        self.input_ids = torch.tensor(sum(input_ids, []), dtype=torch.int64).to(
            self.device, non_blocking=True
        )
        self.seq_lens = torch.tensor(seq_lens, dtype=torch.int64).to(
            self.device, non_blocking=True
        )
        self.seq_lens_cpu = torch.tensor(seq_lens, dtype=torch.int64)

        if not decoder_out_cache_loc:
            self.out_cache_loc = torch.zeros(0, dtype=torch.int64).to(
                self.device, non_blocking=True
            )
        else:
            self.out_cache_loc = torch.cat(decoder_out_cache_loc)

        if not encoder_out_cache_loc:
            self.encoder_out_cache_loc = torch.zeros(0, dtype=torch.int64).to(
                self.device, non_blocking=True
            )
        else:
            self.encoder_out_cache_loc = torch.cat(encoder_out_cache_loc)

        assert (
            len(self.out_cache_loc) == self.extend_num_tokens
        ), f"Expected {len(self.out_cache_loc)}, got {self.extend_num_tokens}"

    def prepare_for_extend(self):
        self.forward_mode = ForwardMode.EXTEND

        # Allocate req slots
        bs = len(self.reqs)
        req_pool_indices = self.alloc_req_slots(bs, self.reqs)

        # Init tensors
        reqs = self.reqs
        input_ids = [r.fill_ids[len(r.prefix_indices) :] for r in reqs]
        extend_num_tokens = sum(len(ids) for ids in input_ids)
        seq_lens = [len(r.fill_ids) for r in reqs]
        orig_seq_lens = [max(len(r.fill_ids), len(r.origin_input_ids)) for r in reqs]
        prefix_lens = [len(r.prefix_indices) for r in reqs]
        extend_lens = [r.extend_input_len for r in reqs]

        # For matryoshka embeddings
        if self.model_config.is_matryoshka and any(
            r.dimensions is not None for r in reqs
        ):
            self.dimensions = [
                r.dimensions if r.dimensions else self.model_config.hidden_size
                for r in reqs
            ]

        token_type_ids = [
            r.token_type_ids for r in reqs if r.token_type_ids is not None
        ]

        req_pool_indices_tensor = torch.tensor(req_pool_indices, dtype=torch.int64).to(
            self.device, non_blocking=True
        )
        input_ids_tensor = torch.tensor(
            list(chain.from_iterable(input_ids)), dtype=torch.int64
        ).to(self.device, non_blocking=True)
        seq_lens_tensor = torch.tensor(seq_lens, dtype=torch.int64).to(
            self.device, non_blocking=True
        )
        seq_lens_cpu = torch.tensor(seq_lens, dtype=torch.int64)
        orig_seq_lens_tensor = torch.tensor(orig_seq_lens, dtype=torch.int32).to(
            self.device, non_blocking=True
        )
        prefix_lens_tensor = torch.tensor(
            prefix_lens, dtype=torch.int64, device=self.device
        )
        prefix_lens_cpu_tensor = torch.tensor(prefix_lens, dtype=torch.int64)

        token_type_ids_tensor = None
        if len(token_type_ids) > 0:
            token_type_ids_tensor = torch.tensor(
                sum(token_type_ids, []), dtype=torch.int64
            ).to(self.device, non_blocking=True)

        extend_lens_tensor = seq_lens_tensor - prefix_lens_tensor

        # Copy prefix and do some basic check
        input_embeds = []
        extend_input_logprob_token_ids = []
        multimodal_inputs = []

        for i, (req, seq_len, pre_len) in enumerate(zip(reqs, seq_lens, prefix_lens)):
            req.req_pool_idx = req_pool_indices[i]
            assert seq_len - pre_len == req.extend_input_len

            if pre_len > 0:
                self.req_to_token_pool.write(
                    (req.req_pool_idx, slice(0, pre_len)), req.prefix_indices
                )
                if isinstance(self.tree_cache, SWAChunkCache):
                    self.tree_cache.evict_swa(
                        req, pre_len, self.model_config.attention_chunk_size
                    )

            # If input_embeds are available, store them
            if req.input_embeds is not None:
                # If req.input_embeds is already a list, append its content directly
                input_embeds.extend(req.input_embeds)  # Use extend to avoid nesting

            multimodal_inputs.append(req.multimodal_inputs)

            req.cached_tokens += pre_len - req.already_computed
            req.already_computed = seq_len
            req.is_retracted = False

            # Compute the relative logprob_start_len in an extend batch
            #
            # Key variables:
            # - logprob_start_len: Absolute position in full sequence where logprob computation begins
            # - extend_logprob_start_len: Relative position within current extend batch where logprob computation begins
            # - extend_input_len: Number of tokens that need to be processed in this extend batch
            #   (= len(fill_ids) - len(prefix_indices), where fill_ids = origin_input_ids + output_ids
            #    and prefix_indices are the cached/shared prefix tokens)
            #
            if req.logprob_start_len >= pre_len:
                # Optimization for prefill-only requests: When we only need logprobs at
                # positions beyond the input sequence (to score next-token likelihood), skip all
                # input logprob computation during prefill since no generation will occur.
                if self.is_prefill_only and req.logprob_start_len == len(
                    req.origin_input_ids
                ):
                    # Skip ALL input logprobs: set extend_logprob_start_len = extend_input_len
                    req.extend_logprob_start_len = req.extend_input_len
                else:
                    # Convert absolute logprob_start_len to relative extend_logprob_start_len
                    #
                    # Example: origin_input_ids=[1,2,3,4,5] (5 tokens, positions 0-4), logprob_start_len=3
                    # Regular logic: min(3-0, 5, 5-1) = min(3,5,4) = 3
                    # This means: "compute logprobs from position 3 onwards in extend batch"
                    req.extend_logprob_start_len = min(
                        req.logprob_start_len - pre_len,
                        req.extend_input_len,
                        req.seqlen - 1,
                    )
            else:
                # logprob_start_len is before the current extend batch, so start from beginning
                req.extend_logprob_start_len = 0

            if self.return_logprob:
                # Find input logprob token ids.
                # First, find a global index within origin_input_ids and slide it by 1
                # to compute input logprobs. It is because you need the next token
                # to compute input logprobs. E.g., (chunk size 2)
                #
                # input_logprobs = [1, 2, 3, 4]
                # fill_ids = [1, 2]
                # extend_input_logprob_token_id = [2, 3]
                #
                # Note that it can also overflow. In this case, we pad it with 0.
                # input_logprobs = [1, 2, 3, 4]
                # fill_ids = [3, 4]
                # extend_input_logprob_token_id = [4, 0]
                global_start_idx, global_end_idx = (
                    len(req.prefix_indices),
                    len(req.fill_ids),
                )
                # Apply logprob_start_len
                if global_start_idx < req.logprob_start_len:
                    global_start_idx = req.logprob_start_len

                logprob_token_ids = req.origin_input_ids[
                    global_start_idx + 1 : global_end_idx + 1
                ]
                extend_input_logprob_token_ids.extend(logprob_token_ids)

                # We will need req.extend_input_len - req.extend_logprob_start_len number of
                # tokens, and logprob_token_ids is for input logprob, so pad the rest of them by 0.
                extend_input_logprob_token_ids.extend(
                    [0]
                    * (
                        req.extend_input_len
                        - req.extend_logprob_start_len
                        - len(logprob_token_ids)
                    )
                )

        if self.return_logprob:
            extend_input_logprob_token_ids = torch.tensor(
                extend_input_logprob_token_ids
            )
        else:
            extend_input_logprob_token_ids = None

        # Allocate memory
        if self.token_to_kv_pool_allocator.page_size == 1:
            out_cache_loc = self.alloc_token_slots(extend_num_tokens)
        else:
            last_loc = get_last_loc(
                self.req_to_token_pool.req_to_token,
                req_pool_indices_tensor,
                prefix_lens_tensor,
            )
            out_cache_loc = self.alloc_paged_token_slots_extend(
                prefix_lens_tensor,
                prefix_lens_cpu_tensor,
                seq_lens_tensor,
                seq_lens_cpu,
                last_loc,
                extend_num_tokens,
            )

        # Set fields
        self.input_ids = input_ids_tensor
        self.req_pool_indices = req_pool_indices_tensor
        self.seq_lens = seq_lens_tensor
        self.seq_lens_cpu = seq_lens_cpu
        self.orig_seq_lens = orig_seq_lens_tensor
        self.out_cache_loc = out_cache_loc
        self.input_embeds = (
            torch.tensor(input_embeds).to(self.device, non_blocking=True)
            if input_embeds
            else None
        )
        for mm_input in multimodal_inputs:
            if mm_input is None:
                continue
            for mm_item in mm_input.mm_items:
                pixel_values = getattr(mm_item, "feature", None)
                if isinstance(pixel_values, torch.Tensor):
                    mm_item.feature = pixel_values.to(self.device, non_blocking=True)
        self.multimodal_inputs = multimodal_inputs
        self.token_type_ids = token_type_ids_tensor
        self.seq_lens_sum = sum(seq_lens)

        if self.return_logprob:
            self.top_logprobs_nums = [r.top_logprobs_num for r in reqs]
            self.token_ids_logprobs = [r.token_ids_logprob for r in reqs]

        self.extend_logprob_start_lens = [r.extend_logprob_start_len for r in reqs]
        self.extend_num_tokens = extend_num_tokens
        self.prefix_lens = prefix_lens
        self.extend_lens = extend_lens
        self.extend_input_logprob_token_ids = extend_input_logprob_token_ids

        # Write to req_to_token_pool
        if support_triton(global_server_args_dict.get("attention_backend")):
            # TODO: some tensors can be reused for ForwardBatchInfo (e.g., extend_lens, cumsum_start)

            write_req_to_token_pool_triton[(bs,)](
                self.req_to_token_pool.req_to_token,
                req_pool_indices_tensor,
                prefix_lens_tensor,
                seq_lens_tensor,
                extend_lens_tensor,
                out_cache_loc,
                self.req_to_token_pool.req_to_token.shape[1],
            )
        else:
            pt = 0
            for i in range(bs):
                self.req_to_token_pool.write(
                    (req_pool_indices[i], slice(prefix_lens[i], seq_lens[i])),
                    out_cache_loc[pt : pt + extend_lens[i]],
                )
                pt += extend_lens[i]

        if self.model_config.is_encoder_decoder:
            self.prepare_encoder_info_extend(input_ids, seq_lens)

        # Build sampling info
        self.sampling_info = SamplingBatchInfo.from_schedule_batch(
            self,
            self.model_config.vocab_size,
        )

    def prepare_for_split_prefill(self):
        self.prepare_for_extend()
        # For split prefill, we need to set the forward mode to SPLIT_PREFILL
        self.forward_mode = ForwardMode.SPLIT_PREFILL

    def mix_with_running(self, running_batch: "ScheduleBatch"):
        self.forward_mode = ForwardMode.MIXED
        running_bs = running_batch.batch_size()

        for req in running_batch.reqs:
            req.fill_ids = req.origin_input_ids + req.output_ids
            req.extend_input_len = 1

        input_ids = torch.cat([self.input_ids, running_batch.input_ids])
        out_cache_loc = torch.cat([self.out_cache_loc, running_batch.out_cache_loc])

        self.merge_batch(running_batch)
        self.input_ids = input_ids
        self.out_cache_loc = out_cache_loc

        # For overlap scheduler, the output_ids has one step delay
        delta = 0 if self.enable_overlap else -1

        # NOTE: prefix_indices is what has been cached, but we don't cache each decode step
        self.prefix_lens.extend(
            [
                len(r.origin_input_ids) + len(r.output_ids) + delta
                for r in running_batch.reqs
            ]
        )
        self.extend_lens.extend([1] * running_bs)
        self.extend_num_tokens += running_bs
        # TODO (lianmin): Revisit this. It should be seq_len - 1
        self.extend_logprob_start_lens.extend([0] * running_bs)

    def new_page_count_next_decode(self, selected_indices: Optional[List[int]] = None):
        page_size = self.token_to_kv_pool_allocator.page_size
        requests = (
            self.reqs
            if selected_indices is None
            else [self.reqs[i] for i in selected_indices]
        )
        if page_size == 1:
            return len(requests)
        # In the decoding phase, the length of a request's KV cache should be
        # the total length of the request minus 1
        return (
            sum(1 for req in requests if req.seqlen % page_size == 0)
            if self.enable_overlap
            else sum(1 for req in requests if (req.seqlen - 1) % page_size == 0)
        )

    def check_decode_mem(
        self, buf_multiplier=1, selected_indices: Optional[List[int]] = None
    ):
        num_tokens = (
            self.new_page_count_next_decode(selected_indices)
            * buf_multiplier
            * self.token_to_kv_pool_allocator.page_size
        )

        self._evict_tree_cache_if_needed(num_tokens)
        return self._is_available_size_sufficient(num_tokens)

    def retract_decode(self, server_args: ServerArgs):
        """Retract the decoding requests when there is not enough memory."""
        sorted_indices = list(range(len(self.reqs)))

        # TODO(lsyin): improve retraction policy for radix cache
        # For spec decoding, filter_batch API can only filter
        # requests from the back, so we can only retract from the back.
        # TODO(sang): Clean up finish path and support better retract
        # policy.
        if not server_args.speculative_algorithm:
            sorted_indices.sort(
                key=lambda i: (
                    len(self.reqs[i].output_ids),
                    -len(self.reqs[i].origin_input_ids),
                ),
                reverse=True,
            )

        retracted_reqs = []
        first_iter = True
        while first_iter or (
            not self.check_decode_mem(selected_indices=sorted_indices)
        ):
            if len(sorted_indices) == 1:
                # Corner case: only one request left
                if self.is_hybrid:
                    full_available_size = (
                        self.token_to_kv_pool_allocator.full_available_size()
                    )
                    swa_available_size = (
                        self.token_to_kv_pool_allocator.swa_available_size()
                    )
                    assert (
                        full_available_size > 0 and swa_available_size > 0
                    ), f"No space left for only one request in SWA mode {full_available_size=}, {swa_available_size=}"
                else:
                    assert (
                        self.token_to_kv_pool_allocator.available_size() > 0
                    ), f"No space left for only one request, {self.token_to_kv_pool_allocator.available_size()=}"
                break

            first_iter = False
            idx = sorted_indices.pop()
            req = self.reqs[idx]
            retracted_reqs.append(req)
            self.release_req(idx, len(sorted_indices), server_args)

            if len(retracted_reqs) == 0:
                # Corner case: only one request left
                raise ValueError(
                    "Failed to retract any request. No space left for only one request."
                )

        self.filter_batch(keep_indices=sorted_indices)

        # Reqs in batch are filtered
        total_decoded_tokens = sum(len(r.output_ids) for r in self.reqs)
        total_max_new_tokens = sum(r.sampling_params.max_new_tokens for r in self.reqs)

        new_estimate_ratio = (
            total_decoded_tokens + global_config.retract_decode_steps * len(self.reqs)
        ) / total_max_new_tokens
        new_estimate_ratio = min(1.0, new_estimate_ratio)

        return retracted_reqs, new_estimate_ratio, []

    def release_req(self, idx: int, remaing_req_count: int, server_args: ServerArgs):
        req = self.reqs[idx]
        seq_lens_cpu = self.seq_lens_cpu.numpy()

        if server_args.disaggregation_mode == "decode":
            req.offload_kv_cache(
                self.req_to_token_pool, self.token_to_kv_pool_allocator
            )
        if isinstance(self.tree_cache, ChunkCache):
            # ChunkCache does not have eviction
            token_indices = self.req_to_token_pool.req_to_token[
                req.req_pool_idx, : seq_lens_cpu[idx]
            ]
            self.token_to_kv_pool_allocator.free(token_indices)
            self.req_to_token_pool.free(req.req_pool_idx)
        else:
            # TODO: apply more fine-grained retraction
            last_uncached_pos = (
                len(req.prefix_indices) // server_args.page_size
            ) * server_args.page_size
            token_indices = self.req_to_token_pool.req_to_token[
                req.req_pool_idx, last_uncached_pos : seq_lens_cpu[idx]
            ]
            self.token_to_kv_pool_allocator.free(token_indices)
            self.req_to_token_pool.free(req.req_pool_idx)

            # release the last node
            if self.is_hybrid:
                self.tree_cache.dec_lock_ref(req.last_node, req.swa_uuid_for_lock)
            else:
                self.tree_cache.dec_lock_ref(req.last_node)

            # NOTE(lsyin): we should use the newly evictable memory instantly.
            num_tokens = remaing_req_count * global_config.retract_decode_steps
            self._evict_tree_cache_if_needed(num_tokens)

        req.reset_for_retract()

    def prepare_encoder_info_decode(self):
        # Reset the encoder cached status
        self.encoder_cached = [True] * len(self.reqs)

    def prepare_for_idle(self):
        self.forward_mode = ForwardMode.IDLE
        self.input_ids = torch.empty(0, dtype=torch.int64, device=self.device)
        self.seq_lens = torch.empty(0, dtype=torch.int64, device=self.device)
        self.seq_lens_cpu = torch.empty(0, dtype=torch.int64)
        self.orig_seq_lens = torch.empty(0, dtype=torch.int32, device=self.device)
        self.out_cache_loc = torch.empty(0, dtype=torch.int64, device=self.device)
        self.req_pool_indices = torch.empty(0, dtype=torch.int32, device=self.device)
        self.seq_lens_sum = 0
        self.extend_num_tokens = 0
        self.sampling_info = SamplingBatchInfo.from_schedule_batch(
            self,
            self.model_config.vocab_size,
        )

    def prepare_for_decode(self):
        self.forward_mode = ForwardMode.DECODE
        bs = len(self.reqs)

        if (
            self.spec_algorithm.is_eagle()
            or self.spec_algorithm.is_standalone()
            or self.spec_algorithm.is_ngram()
        ):
            # if spec decoding is used, the decode batch is prepared inside
            # `forward_batch_speculative_generation` after running draft models.
            return

        if self.sampling_info.penalizer_orchestrator.is_required:
            if self.enable_overlap:
                # TODO: this can be slow, optimize this.
                delayed_output_ids = torch.tensor(
                    [
                        (
                            req.output_ids[-1]
                            if len(req.output_ids)
                            else req.origin_input_ids[-1]
                        )
                        for req in self.reqs
                    ],
                    dtype=torch.int64,
                    device=self.device,
                )
                self.sampling_info.penalizer_orchestrator.cumulate_output_tokens(
                    delayed_output_ids
                )
            else:
                self.sampling_info.penalizer_orchestrator.cumulate_output_tokens(
                    self.output_ids.to(torch.int64)
                )

        # Update fields
        self.input_ids = self.output_ids
        self.output_ids = None

        if self.model_config.is_encoder_decoder:
            locs = self.encoder_lens + self.seq_lens
            self.prepare_encoder_info_decode()
        else:
            locs = self.seq_lens.clone()

        if self.enable_overlap:
            # Do not use in-place operations in the overlap mode
            self.seq_lens = self.seq_lens + 1
            self.seq_lens_cpu = self.seq_lens_cpu + 1
            self.orig_seq_lens = self.orig_seq_lens + 1
        else:
            # A faster in-place version
            self.seq_lens.add_(1)
            self.seq_lens_cpu.add_(1)
            self.orig_seq_lens.add_(1)
        self.seq_lens_sum += bs

        # free memory
        if isinstance(self.tree_cache, SWAChunkCache):
            for req in self.reqs:
                self.tree_cache.evict_swa(
                    req, req.seqlen - 1, self.model_config.attention_chunk_size
                )

        # Allocate memory
        if self.token_to_kv_pool_allocator.page_size == 1:
            self.out_cache_loc = self.alloc_token_slots(bs)
        else:
            last_loc = self.req_to_token_pool.req_to_token[
                self.req_pool_indices, self.seq_lens - 2
            ]
            self.out_cache_loc = self.alloc_paged_token_slots_decode(
                self.seq_lens, self.seq_lens_cpu, last_loc
            )

        self.req_to_token_pool.write(
            (self.req_pool_indices, locs), self.out_cache_loc.to(torch.int32)
        )

    def filter_batch(
        self,
        chunked_req_to_exclude: Optional[Union[Req, List[Req]]] = None,
        keep_indices: Optional[List[int]] = None,
    ):
        if keep_indices is None:
            if isinstance(chunked_req_to_exclude, Req):
                chunked_req_to_exclude = [chunked_req_to_exclude]
            elif chunked_req_to_exclude is None:
                chunked_req_to_exclude = []
            keep_indices = [
                i
                for i in range(len(self.reqs))
                if not self.reqs[i].finished()
                and self.reqs[i] not in chunked_req_to_exclude
            ]

        if keep_indices is None or len(keep_indices) == 0:
            # Filter out all requests
            self.reqs = []
            return

        if len(keep_indices) == len(self.reqs):
            # No need to filter
            return

        keep_indices_device = torch.tensor(keep_indices, dtype=torch.int64).to(
            self.device, non_blocking=True
        )

        if self.model_config.is_encoder_decoder:
            self.encoder_lens = self.encoder_lens[keep_indices_device]
            self.encoder_lens_cpu = [self.encoder_lens_cpu[i] for i in keep_indices]

        self.reqs = [self.reqs[i] for i in keep_indices]
        if self.multimodal_inputs is not None:
            self.multimodal_inputs = [self.multimodal_inputs[i] for i in keep_indices]
        self.req_pool_indices = self.req_pool_indices[keep_indices_device]
        self.seq_lens = self.seq_lens[keep_indices_device]
        self.seq_lens_cpu = self.seq_lens_cpu[keep_indices]
        self.orig_seq_lens = self.orig_seq_lens[keep_indices_device]
        self.out_cache_loc = None
        self.seq_lens_sum = self.seq_lens.sum().item()
        self.output_ids = self.output_ids[keep_indices_device]
        self.return_logprob = any(req.return_logprob for req in self.reqs)
        if self.return_logprob:
            self.top_logprobs_nums = [self.top_logprobs_nums[i] for i in keep_indices]
            self.token_ids_logprobs = [self.token_ids_logprobs[i] for i in keep_indices]
        else:
            self.top_logprobs_nums = None
            self.token_ids_logprobs = None

        self.has_stream = any(req.stream for req in self.reqs)
        self.has_grammar = any(req.grammar for req in self.reqs)

        self.sampling_info.filter_batch(keep_indices, keep_indices_device)
        if self.spec_info:
            if chunked_req_to_exclude is not None and len(chunked_req_to_exclude) > 0:
                has_been_filtered = False
            else:
                has_been_filtered = True
            self.spec_info.filter_batch(
                new_indices=keep_indices_device,
                has_been_filtered=has_been_filtered,
            )

    def merge_batch(self, other: "ScheduleBatch"):
        # Penalizer orchestrator must be merged before Batch.reqs is merged. This is because
        # orchestrator.merge() depends on Batch.reqs during preparation of each penalizers, so it
        # needs to be called with pre-merged Batch.reqs.
        self.sampling_info.merge_batch(other.sampling_info)

        # Encoder-decoder infos
        if self.model_config.is_encoder_decoder:
            self.encoder_lens = torch.cat([self.encoder_lens, other.encoder_lens])
            self.encoder_lens_cpu.extend(other.encoder_lens_cpu)
        self.req_pool_indices = torch.cat(
            [self.req_pool_indices, other.req_pool_indices]
        )
        self.seq_lens = torch.cat([self.seq_lens, other.seq_lens])
        self.seq_lens_cpu = torch.cat([self.seq_lens_cpu, other.seq_lens_cpu])
        self.orig_seq_lens = torch.cat([self.orig_seq_lens, other.orig_seq_lens])
        self.out_cache_loc = None
        self.seq_lens_sum += other.seq_lens_sum
        if self.output_ids is not None:
            self.output_ids = torch.cat([self.output_ids, other.output_ids])
        if self.return_logprob and other.return_logprob:
            self.top_logprobs_nums.extend(other.top_logprobs_nums)
            self.token_ids_logprobs.extend(other.token_ids_logprobs)
        elif self.return_logprob:
            self.top_logprobs_nums.extend([0] * len(other.reqs))
            self.token_ids_logprobs.extend([None] * len(other.reqs))
        elif other.return_logprob:
            self.top_logprobs_nums = [0] * len(self.reqs) + other.top_logprobs_nums
            self.token_ids_logprobs = [None] * len(self.reqs) + other.token_ids_logprobs
        self.reqs.extend(other.reqs)
        if self.multimodal_inputs is not None:
            self.multimodal_inputs.extend(other.multimodal_inputs)

        self.return_logprob |= other.return_logprob
        self.has_stream |= other.has_stream
        self.has_grammar |= other.has_grammar
        self.return_hidden_states |= other.return_hidden_states

        if self.spec_info:
            self.spec_info.merge_batch(other.spec_info)

    def get_model_worker_batch(
        self, seq_lens_cpu_cache: Optional[torch.Tensor] = None
    ) -> ModelWorkerBatch:
        if self.forward_mode.is_decode_or_idle():
            extend_seq_lens = extend_prefix_lens = extend_logprob_start_lens = None
        else:
            extend_seq_lens = self.extend_lens
            extend_prefix_lens = self.prefix_lens
            extend_logprob_start_lens = self.extend_logprob_start_lens

        if self.sampling_info:
            if self.has_grammar:
                self.sampling_info.grammars = [req.grammar for req in self.reqs]
            else:
                self.sampling_info.grammars = None

        seq_lens_cpu = (
            seq_lens_cpu_cache if seq_lens_cpu_cache is not None else self.seq_lens_cpu
        )

        return ModelWorkerBatch(
            forward_mode=self.forward_mode,
            input_ids=self.input_ids,
            req_pool_indices=self.req_pool_indices,
            seq_lens=self.seq_lens,
            orig_seq_lens=self.orig_seq_lens,
            out_cache_loc=self.out_cache_loc,
            seq_lens_cpu=seq_lens_cpu,
            seq_lens_sum=self.seq_lens_sum,
            return_logprob=self.return_logprob,
            top_logprobs_nums=self.top_logprobs_nums,
            token_ids_logprobs=self.token_ids_logprobs,
            global_num_tokens=self.global_num_tokens,
            global_num_tokens_for_logprob=self.global_num_tokens_for_logprob,
            is_extend_in_batch=self.is_extend_in_batch,
            can_run_dp_cuda_graph=self.can_run_dp_cuda_graph,
            tbo_split_seq_index=self.tbo_split_seq_index,
            global_forward_mode=self.global_forward_mode,
            extend_num_tokens=self.extend_num_tokens,
            extend_seq_lens=extend_seq_lens,
            extend_prefix_lens=extend_prefix_lens,
            extend_logprob_start_lens=extend_logprob_start_lens,
            multimodal_inputs=self.multimodal_inputs,
            encoder_cached=self.encoder_cached,
            encoder_lens=self.encoder_lens,
            encoder_lens_cpu=self.encoder_lens_cpu,
            encoder_out_cache_loc=self.encoder_out_cache_loc,
            lora_ids=[req.lora_id for req in self.reqs],
            sampling_info=self.sampling_info,
            input_embeds=self.input_embeds,
            token_type_ids=self.token_type_ids,
            spec_algorithm=self.spec_algorithm,
            spec_info=self.spec_info,
            hicache_consumer_index=self.hicache_consumer_index,
            capture_hidden_mode=(
                CaptureHiddenMode.FULL
                if self.return_hidden_states
                else (
                    getattr(
                        self.spec_info, "capture_hidden_mode", CaptureHiddenMode.NULL
                    )
                    if self.spec_info
                    else CaptureHiddenMode.NULL
                )
            ),
            extend_input_logprob_token_ids=self.extend_input_logprob_token_ids,
            is_prefill_only=self.is_prefill_only,
            dimensions=self.dimensions,
        )

    def copy(self):
        # Only contain fields that will be used by process_batch_result
        return ScheduleBatch(
            reqs=self.reqs,
            model_config=self.model_config,
            forward_mode=self.forward_mode,
            out_cache_loc=self.out_cache_loc,
            return_logprob=self.return_logprob,
            decoding_reqs=self.decoding_reqs,
            spec_algorithm=self.spec_algorithm,
            global_num_tokens=self.global_num_tokens,
            global_num_tokens_for_logprob=self.global_num_tokens_for_logprob,
            can_run_dp_cuda_graph=self.can_run_dp_cuda_graph,
            is_extend_in_batch=self.is_extend_in_batch,
            is_prefill_only=self.is_prefill_only,
        )

    def _evict_tree_cache_if_needed(self, num_tokens: int):
        if isinstance(self.tree_cache, (SWAChunkCache, ChunkCache)):
            return

        if self.is_hybrid:
            full_available_size = self.token_to_kv_pool_allocator.full_available_size()
            swa_available_size = self.token_to_kv_pool_allocator.swa_available_size()

            if full_available_size < num_tokens or swa_available_size < num_tokens:
                if self.tree_cache is not None:
                    full_num_tokens = max(0, num_tokens - full_available_size)
                    swa_num_tokens = max(0, num_tokens - swa_available_size)
                    self.tree_cache.evict(full_num_tokens, swa_num_tokens)
        else:
            if self.token_to_kv_pool_allocator.available_size() < num_tokens:
                if self.tree_cache is not None:
                    self.tree_cache.evict(num_tokens)

    def _is_available_size_sufficient(self, num_tokens: int) -> bool:
        if self.is_hybrid:
            return (
                self.token_to_kv_pool_allocator.full_available_size() >= num_tokens
                and self.token_to_kv_pool_allocator.swa_available_size() >= num_tokens
            )
        else:
            return self.token_to_kv_pool_allocator.available_size() >= num_tokens

    def _available_and_evictable_str(self) -> str:
        if self.is_hybrid:
            full_available_size = self.token_to_kv_pool_allocator.full_available_size()
            swa_available_size = self.token_to_kv_pool_allocator.swa_available_size()
            full_evictable_size = self.tree_cache.full_evictable_size()
            swa_evictable_size = self.tree_cache.swa_evictable_size()
            return (
                f"Available full tokens: {full_available_size + full_evictable_size} ({full_available_size=} + {full_evictable_size=})\n"
                f"Available swa tokens: {swa_available_size + swa_evictable_size} ({swa_available_size=} + {swa_evictable_size=})\n"
                f"Full LRU list evictable size: {self.tree_cache.full_lru_list_evictable_size()}\n"
                f"SWA LRU list evictable size: {self.tree_cache.swa_lru_list_evictable_size()}\n"
            )
        else:
            available_size = self.token_to_kv_pool_allocator.available_size()
            evictable_size = self.tree_cache.evictable_size()
            return f"Available tokens: {available_size + evictable_size} ({available_size=} + {evictable_size=})\n"

    def __str__(self):
        return (
            f"ScheduleBatch(forward_mode={self.forward_mode.name if self.forward_mode else 'None'}, "
            f"#req={(len(self.reqs))})"
        )


@dataclasses.dataclass
class ModelWorkerBatch:
    # The forward mode
    forward_mode: ForwardMode
    # The input ids
    input_ids: torch.Tensor
    # The indices of requests in the req_to_token_pool
    req_pool_indices: torch.Tensor
    # The sequence length
    seq_lens: torch.Tensor
    # The indices of output tokens in the token_to_kv_pool_allocator
    out_cache_loc: torch.Tensor
    # The sequence length tensor on CPU
    seq_lens_cpu: Optional[torch.Tensor]
    seq_lens_sum: int

    # For logprob
    return_logprob: bool
    top_logprobs_nums: Optional[List[int]]
    token_ids_logprobs: Optional[List[List[int]]]

    # For DP attention
    global_num_tokens: Optional[List[int]]
    global_num_tokens_for_logprob: Optional[List[int]]
    is_extend_in_batch: bool
    can_run_dp_cuda_graph: bool
    tbo_split_seq_index: Optional[int]
    global_forward_mode: Optional[ForwardMode]

    # For extend
    extend_num_tokens: Optional[int]
    extend_seq_lens: Optional[List[int]]
    extend_prefix_lens: Optional[List[int]]
    extend_logprob_start_lens: Optional[List[int]]
    extend_input_logprob_token_ids: Optional[torch.Tensor]

    # For multimodal
    multimodal_inputs: Optional[List[MultimodalInputs]]

    # For encoder-decoder
    encoder_cached: Optional[List[bool]]
    encoder_lens: Optional[torch.Tensor]
    encoder_lens_cpu: Optional[List[int]]
    encoder_out_cache_loc: Optional[torch.Tensor]

    # For LoRA
    lora_ids: Optional[List[str]]

    # Sampling info
    sampling_info: SamplingBatchInfo

    # The original sequence lengths, Qwen-1M related
    orig_seq_lens: Optional[torch.Tensor] = None

    # The input Embeds
    input_embeds: Optional[torch.Tensor] = None

    # For corss-encoder model
    token_type_ids: Optional[torch.Tensor] = None

    # Speculative decoding
    spec_algorithm: SpeculativeAlgorithm = None

    spec_info: Optional[SpecInput] = None

    # If set, the output of the batch contains the hidden states of the run.
    capture_hidden_mode: CaptureHiddenMode = None
    hicache_consumer_index: int = -1

<<<<<<< HEAD
    # For matryoshka embeddings
    dimensions: Optional[list[int]] = None

    # Overlap event
    launch_done: Optional[threading.Event] = None
=======
    # Overlap scheduler related
    delay_sample_launch: bool = False
>>>>>>> f4affd4d

    # Whether this batch is prefill-only (no token generation needed)
    is_prefill_only: bool = False


@triton.jit
def write_req_to_token_pool_triton(
    req_to_token_ptr,  # [max_batch, max_context_len]
    req_pool_indices,
    pre_lens,
    seq_lens,
    extend_lens,
    out_cache_loc,
    req_to_token_ptr_stride: tl.constexpr,
):
    BLOCK_SIZE: tl.constexpr = 512
    pid = tl.program_id(0)

    req_pool_index = tl.load(req_pool_indices + pid)
    pre_len = tl.load(pre_lens + pid)
    seq_len = tl.load(seq_lens + pid)

    # NOTE: This can be slow for large bs
    cumsum_start = tl.cast(0, tl.int64)
    for i in range(pid):
        cumsum_start += tl.load(extend_lens + i)

    num_loop = tl.cdiv(seq_len - pre_len, BLOCK_SIZE)
    for i in range(num_loop):
        offset = tl.arange(0, BLOCK_SIZE) + i * BLOCK_SIZE
        mask = offset < (seq_len - pre_len)
        value = tl.load(out_cache_loc + cumsum_start + offset, mask=mask)
        tl.store(
            req_to_token_ptr
            + req_pool_index * req_to_token_ptr_stride
            + offset
            + pre_len,
            value,
            mask=mask,
        )


def get_last_loc(
    req_to_token: torch.Tensor,
    req_pool_indices_tensor: torch.Tensor,
    prefix_lens_tensor: torch.Tensor,
) -> torch.Tensor:
    if (
        global_server_args_dict["attention_backend"] != "ascend"
        and global_server_args_dict["attention_backend"] != "torch_native"
    ):
        impl = get_last_loc_triton
    else:
        impl = get_last_loc_torch

    return impl(req_to_token, req_pool_indices_tensor, prefix_lens_tensor)


def get_last_loc_torch(
    req_to_token: torch.Tensor,
    req_pool_indices_tensor: torch.Tensor,
    prefix_lens_tensor: torch.Tensor,
) -> torch.Tensor:
    return torch.where(
        prefix_lens_tensor > 0,
        req_to_token[req_pool_indices_tensor, prefix_lens_tensor - 1],
        torch.full_like(prefix_lens_tensor, -1),
    )


@triton.jit
def get_last_loc_kernel(
    req_to_token,
    req_pool_indices_tensor,
    prefix_lens_tensor,
    result,
    num_tokens,
    req_to_token_stride,
    BLOCK_SIZE: tl.constexpr,
):
    pid = tl.program_id(0)
    offset = tl.arange(0, BLOCK_SIZE) + pid * BLOCK_SIZE
    mask = offset < num_tokens

    prefix_lens = tl.load(prefix_lens_tensor + offset, mask=mask, other=0)
    req_pool_indices = tl.load(req_pool_indices_tensor + offset, mask=mask, other=0)

    token_mask = prefix_lens > 0
    token_index = req_pool_indices * req_to_token_stride + (prefix_lens - 1)
    tokens = tl.load(req_to_token + token_index, mask=token_mask, other=-1)

    tl.store(result + offset, tokens, mask=mask)


def get_last_loc_triton(
    req_to_token: torch.Tensor,
    req_pool_indices_tensor: torch.Tensor,
    prefix_lens_tensor: torch.Tensor,
) -> torch.Tensor:
    BLOCK_SIZE = 256
    num_tokens = prefix_lens_tensor.shape[0]
    result = torch.empty_like(prefix_lens_tensor)
    grid = (triton.cdiv(num_tokens, BLOCK_SIZE),)

    get_last_loc_kernel[grid](
        req_to_token,
        req_pool_indices_tensor,
        prefix_lens_tensor,
        result,
        num_tokens,
        req_to_token.stride(0),
        BLOCK_SIZE,
    )
    return result<|MERGE_RESOLUTION|>--- conflicted
+++ resolved
@@ -2030,16 +2030,14 @@
     capture_hidden_mode: CaptureHiddenMode = None
     hicache_consumer_index: int = -1
 
-<<<<<<< HEAD
     # For matryoshka embeddings
     dimensions: Optional[list[int]] = None
 
     # Overlap event
     launch_done: Optional[threading.Event] = None
-=======
+
     # Overlap scheduler related
     delay_sample_launch: bool = False
->>>>>>> f4affd4d
 
     # Whether this batch is prefill-only (no token generation needed)
     is_prefill_only: bool = False
