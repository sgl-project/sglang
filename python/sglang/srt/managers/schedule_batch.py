from __future__ import annotations

# Copyright 2023-2024 SGLang Team
# Licensed under the Apache License, Version 2.0 (the "License");
# you may not use this file except in compliance with the License.
# You may obtain a copy of the License at
#
#     http://www.apache.org/licenses/LICENSE-2.0
#
# Unless required by applicable law or agreed to in writing, software
# distributed under the License is distributed on an "AS IS" BASIS,
# WITHOUT WARRANTIES OR CONDITIONS OF ANY KIND, either express or implied.
# See the License for the specific language governing permissions and
# limitations under the License.
# ==============================================================================
"""
Store information about requests and batches.

The following is the flow of data structures for a batch:

ScheduleBatch -> ModelWorkerBatch -> ForwardBatch

- ScheduleBatch is managed by `scheduler.py::Scheduler`.
  It contains high-level scheduling data. Most of the data is on the CPU.
- ModelWorkerBatch is managed by `tp_worker.py::TpModelWorker`.
  It is a subset of `ScheduleBatch` that only contains data related to the model forward on GPU.
  It will be transformed from CPU scheduler to GPU model runner.
- ForwardBatch is managed by `model_runner.py::ModelRunner`.
  It contains low-level tensor data. Most of the data consists of GPU tensors.

TODO(lmzheng): ModelWorkerBatch seems a bit redundant and we consider removing it in the future.
"""

import copy
import dataclasses
import logging
import threading
from enum import Enum, auto
from http import HTTPStatus
from typing import TYPE_CHECKING, Any, List, Optional, Set, Tuple, Union

import numpy as np
import torch
import triton
import triton.language as tl

from sglang.global_config import global_config
from sglang.srt.constrained.base_grammar_backend import BaseGrammarObject
from sglang.srt.disaggregation.base import BaseKVSender
from sglang.srt.disaggregation.decode_schedule_batch_mixin import (
    ScheduleBatchDisaggregationDecodeMixin,
)
from sglang.srt.distributed.parallel_state import get_tensor_model_parallel_rank
from sglang.srt.mem_cache.allocator import (
    BaseTokenToKVPoolAllocator,
    SWATokenToKVPoolAllocator,
)
from sglang.srt.mem_cache.base_prefix_cache import BasePrefixCache
from sglang.srt.mem_cache.chunk_cache import ChunkCache, SWAChunkCache
from sglang.srt.mem_cache.memory_pool import ReqToTokenPool
from sglang.srt.mem_cache.swa_radix_cache import SWARadixCache
from sglang.srt.metrics.collector import TimeStats
from sglang.srt.model_executor.forward_batch_info import CaptureHiddenMode, ForwardMode
from sglang.srt.sampling.sampling_batch_info import SamplingBatchInfo
from sglang.srt.sampling.sampling_params import SamplingParams
from sglang.srt.server_args import ServerArgs
from sglang.srt.utils import flatten_nested_list, support_triton

if TYPE_CHECKING:
    from sglang.srt.configs.model_config import ModelConfig
    from sglang.srt.speculative.eagle_utils import EagleDraftInput, EagleVerifyInput
    from sglang.srt.speculative.spec_info import SpeculativeAlgorithm

INIT_INCREMENTAL_DETOKENIZATION_OFFSET = 5

GLOBAL_SERVER_ARGS_KEYS = [
    "attention_backend",
    "mm_attention_backend",
    "debug_tensor_dump_inject",
    "debug_tensor_dump_output_folder",
    "chunked_prefill_size",
    "device",
    "disable_chunked_prefix_cache",
    "disable_radix_cache",
    "enable_dp_attention",
    "enable_two_batch_overlap",
    "enable_dp_lm_head",
    "enable_deepep_moe",
    "deepep_mode",
    "enable_ep_moe",
    "enable_flashinfer_cutlass_moe",
    "enable_flashinfer_trtllm_moe",
    "enable_flashinfer_allreduce_fusion",
    "moe_dense_tp_size",
    "ep_dispatch_algorithm",
    "deepep_config",
    "ep_num_redundant_experts",
    "enable_nan_detection",
    "flashinfer_mla_disable_ragged",
    "max_micro_batch_size",
    "disable_shared_experts_fusion",
    "sampling_backend",
    "speculative_accept_threshold_single",
    "speculative_accept_threshold_acc",
    "torchao_config",
    "triton_attention_reduce_in_fp32",
    "num_reserved_decode_tokens",
    "weight_loader_disable_mmap",
    "enable_triton_kernel_moe",
    "enable_multimodal",
]

# Put some global args for easy access
global_server_args_dict = {k: getattr(ServerArgs, k) for k in GLOBAL_SERVER_ARGS_KEYS}

logger = logging.getLogger(__name__)


class BaseFinishReason:
    def __init__(self, is_error: bool = False):
        self.is_error = is_error

    def to_json(self):
        raise NotImplementedError()


class FINISH_MATCHED_TOKEN(BaseFinishReason):
    def __init__(self, matched: Union[int, List[int]]):
        super().__init__()
        self.matched = matched

    def to_json(self):
        return {
            "type": "stop",  # to match OpenAI API's return value
            "matched": self.matched,
        }


class FINISH_MATCHED_STR(BaseFinishReason):
    def __init__(self, matched: str):
        super().__init__()
        self.matched = matched

    def to_json(self):
        return {
            "type": "stop",  # to match OpenAI API's return value
            "matched": self.matched,
        }


class FINISH_LENGTH(BaseFinishReason):
    def __init__(self, length: int):
        super().__init__()
        self.length = length

    def to_json(self):
        return {
            "type": "length",  # to match OpenAI API's return value
            "length": self.length,
        }


class FINISH_ABORT(BaseFinishReason):
    def __init__(self, message=None, status_code=None, err_type=None):
        super().__init__(is_error=True)
        self.message = message or "Aborted"
        self.status_code = status_code
        self.err_type = err_type

    def to_json(self):
        return {
            "type": "abort",
            "message": self.message,
            "status_code": self.status_code,
            "err_type": self.err_type,
        }


class Modality(Enum):
    IMAGE = auto()
    MULTI_IMAGES = auto()
    VIDEO = auto()
    AUDIO = auto()

    @staticmethod
    def from_str(modality_str: str):
        try:
            return Modality[modality_str.upper()]
        except KeyError:
            raise ValueError(
                f"Invalid modality string: {modality_str}. Valid modalities are: {[m.name for m in Modality]}"
            )

    @staticmethod
    def all():
        return [Modality.IMAGE, Modality.VIDEO, Modality.AUDIO]


@dataclasses.dataclass
class MultimodalDataItem:
    """
    One MultimodalDataItem contains all inputs for one modality.
    For example, if there are 3 images and 1 audio inputs, there will be 2 MultimodalDataItem.
    One for images and one for audio.

    We put the common fields first and the model-specific fields in model_specific_data.
    """

    modality: Modality
    hash: int = None
    pad_value: int = None
    offsets: Optional[list] = None

    # the raw features returned by processor, e.g. pixel_values or audio_features
    feature: Union[torch.Tensor, np.ndarray] = None
    # the precomputed embeddings, passed as final encoder embeddings
    # One and only one of the feature and precomputed_embeddings will be empty
    precomputed_embeddings: Optional[Union[torch.Tensor, np.ndarray]] = None

    # Model-specific data stored in a dictionary
    model_specific_data: dict[str, Any] = dataclasses.field(default_factory=dict)

    def __getattr__(self, name: str):
        if (
            "model_specific_data" in self.__dict__
            and name in self.__dict__["model_specific_data"]
        ):
            return self.__dict__["model_specific_data"][name]
        else:
            raise AttributeError(
                f"'{self.__class__.__name__}' object has no attribute '{name}'"
            )

    def __setitem__(self, key: str, value: Any):
        if key in self.__dict__:
            self.__dict__[key] = value
        else:
            self.model_specific_data[key] = value

    def set(self, key: str, value: Any):
        self.__setitem__(key, value)

    @staticmethod
    def is_empty_list(l):
        if l is None:
            return True
        return len([item for item in flatten_nested_list(l) if item is not None]) == 0

    def set_pad_value(self):
        """
        Set the pad value after first hashing the data
        """
        from sglang.srt.managers.mm_utils import hash_feature

        if self.hash is None:
            if self.feature is not None:
                hashed_feature = self.feature
            else:
                hashed_feature = self.precomputed_embeddings
            self.hash = hash_feature(hashed_feature)
        assert self.hash is not None
        self.pad_value = self.hash % (1 << 30)

    def is_modality(self, modality: Modality) -> bool:
        return self.modality == modality

    def is_audio(self):
        return self.modality == Modality.AUDIO

    def is_image(self):
        return self.modality in [Modality.IMAGE, Modality.MULTI_IMAGES]

    def is_video(self):
        return self.modality == Modality.VIDEO

    def is_valid(self) -> bool:
        return self.is_image() or self.is_video() or self.is_audio()

    def validate(self):
        ...
        # TODO

    @staticmethod
    def from_dict(obj: dict):
        kwargs = dict(obj)
        modality = kwargs.pop("modality")
        if isinstance(modality, str):
            modality = Modality[modality]
        ret = MultimodalDataItem(modality=modality, **kwargs)
        ret.validate()
        return ret

    def merge(self, other):
        self.feature += other.feature
        self.offsets += other.offsets
        self.hash = hash((self.hash, other.hash))
        self.set_pad_value()


@dataclasses.dataclass
class MultimodalInputs:
    """The multimodal data related inputs."""

    # items of data
    mm_items: List[MultimodalDataItem]
    image_pad_len: Optional[list] = None
    num_image_tokens: Optional[int] = None

    # image
    im_token_id: Optional[int] = None
    im_start_id: Optional[int] = None
    im_end_id: Optional[int] = None
    slice_start_id: Optional[int] = None
    slice_end_id: Optional[int] = None

    # video
    video_token_id: Optional[int] = None

    # audio
    audio_token_id: Optional[int] = None
    audio_start_id: Optional[int] = None
    audio_end_id: Optional[int] = None

    # QWen2-VL related
    mrope_positions: Optional[torch.Tensor] = None
    mrope_position_delta: Optional[torch.Tensor] = None

    @staticmethod
    def from_dict(obj: dict):
        ret = MultimodalInputs(
            mm_items=obj["mm_items"],
        )

        assert isinstance(ret.mm_items, list)
        ret.mm_items = [item for item in ret.mm_items if item.is_valid()]
        for item in ret.mm_items:
            item.set_pad_value()

        optional_args = [
            "mrope_positions",
            "mrope_position_delta",
            "im_token_id",
            "im_start_id",
            "im_end_id",
            "video_token_id",
            "slice_start_id",
            "slice_end_id",
            "audio_start_id",
            "audio_end_id",
            "audio_token_id",
        ]
        for arg in optional_args:
            if arg in obj:
                setattr(ret, arg, obj[arg])

        return ret

    def contains_image_inputs(self) -> bool:
        return any(item.is_image() for item in self.mm_items)

    def contains_video_inputs(self) -> bool:
        return any(item.is_video() for item in self.mm_items)

    def contains_audio_inputs(self) -> bool:
        return any(item.is_audio() for item in self.mm_items)

    def contains_mm_input(self) -> bool:
        return any(True for item in self.mm_items if item.is_valid())

    def merge(self, other: MultimodalInputs):
        """
        merge image inputs when requests are being merged
        """

        # args needed to be merged
        optional_args = [
            "mm_items",
            "image_pad_len",
        ]
        for arg in optional_args:
            self_arg = getattr(self, arg, None)
            if self_arg is not None:
                setattr(self, arg, self_arg + getattr(other, arg))

        mrope_positions = self.mrope_positions
        if mrope_positions is not None:
            if other.mrope_positions is None:
                self.mrope_positions = mrope_positions
            else:
                self.mrope_positions = torch.cat(
                    [self.mrope_positions, other.mrope_positions], dim=1
                )

        mrope_position_delta = self.mrope_position_delta
        if mrope_position_delta is not None:
            if other.mrope_position_delta is None:
                self.mrope_position_delta = mrope_position_delta
            else:
                self.mrope_position_delta = torch.cat(
                    [self.mrope_position_delta, other.mrope_position_delta], dim=0
                )

        for key, val in other.__dict__.items():
            if "_id" in key:
                # set token_ids
                if getattr(self, key, None) is None:
                    setattr(self, key, getattr(other, key, None))
        # other args would be kept intact


class Req:
    """The input and output status of a request."""

    def __init__(
        self,
        rid: str,
        origin_input_text: str,
        origin_input_ids: List[int],
        sampling_params: SamplingParams,
        return_logprob: bool = False,
        top_logprobs_num: int = 0,
        token_ids_logprob: List[int] = None,
        stream: bool = False,
        origin_input_ids_unpadded: Optional[Tuple[int]] = None,
        lora_path: Optional[str] = None,
        input_embeds: Optional[List[List[float]]] = None,
        token_type_ids: List[int] = None,
        session_id: Optional[str] = None,
        custom_logit_processor: Optional[str] = None,
        return_hidden_states: bool = False,
        eos_token_ids: Optional[Set[int]] = None,
        bootstrap_host: Optional[str] = None,
        bootstrap_port: Optional[int] = None,
        bootstrap_room: Optional[int] = None,
        data_parallel_rank: Optional[int] = None,
        vocab_size: Optional[int] = None,
    ):
        # Input and output info
        self.rid = rid
        self.origin_input_text = origin_input_text
        self.origin_input_ids_unpadded = (
            origin_input_ids_unpadded
            if origin_input_ids_unpadded
            else origin_input_ids  # Before image padding
        )
        self.origin_input_ids = origin_input_ids
        # Each decode stage's output ids
        self.output_ids = []
        # fill_ids = origin_input_ids + output_ids. Updated if chunked.
        self.fill_ids = []
        self.session_id = session_id
        self.input_embeds = input_embeds

        # for corss-endoder model
        self.token_type_ids = token_type_ids

        # The length of KV that have been removed in local attention chunked prefill
        self.evicted_seqlen_local = 0

        # Sampling info
        if isinstance(sampling_params.custom_params, dict):
            sampling_params = copy.copy(sampling_params)
            sampling_params.custom_params = sampling_params.custom_params | {
                "__req__": self
            }
        self.sampling_params = sampling_params
        self.custom_logit_processor = custom_logit_processor
        self.return_hidden_states = return_hidden_states
        self.lora_path = lora_path

        # Memory pool info
        self.req_pool_idx: Optional[int] = None

        # Check finish
        self.tokenizer = None
        self.finished_reason = None
        # Whether this request has finished output
        self.finished_output = None
        # If we want to abort the request in the middle of the event loop, set this to true
        # Note: We should never set finished_reason in the middle, the req will get filtered and never respond
        self.to_abort = False
        # This carries the error message for `.to_abort` and will be attached to the finished_reason at the end of the event loop
        self.to_abort_message: str = None
        self.stream = stream
        self.eos_token_ids = eos_token_ids
        self.vocab_size = vocab_size

        # For incremental decoding
        # ----- | --------- read_ids -------|
        # ----- |   surr_ids  |
        # xxxxx | xxxxxxxxxxx | xxxxxxxxxxx |
        # ----- ^ ----------- ^ ----------- ^
        # ----- 1 ----------- 2 ----------- 3
        # 1: surr_offset
        # 2: read_offset
        # 3: last token
        self.surr_offset = None  # Surrounding offset to defeat the cleanup algorithm
        self.read_offset = None
        self.decoded_text = ""

        # For multimodal inputs
        self.multimodal_inputs: Optional[MultimodalInputs] = None

        # Prefix info
        # The indices to kv cache for the shared prefix.
        self.prefix_indices: torch.Tensor = []
        # Number of tokens to run prefill.
        self.extend_input_len = 0
        # The relative logprob_start_len in an extend batch
        self.extend_logprob_start_len = 0
        self.last_node: Any = None
        self.last_host_node: Any = None
        self.host_hit_length = 0
        # The node to lock until for swa radix tree lock ref
        self.swa_uuid_for_lock: Optional[int] = None

        # Whether or not if it is chunked. It increments whenever
        # it is chunked, and decrement whenever chunked request is
        # processed.
        self.is_chunked = 0

        # For retraction
        self.is_retracted = False

        # Incremental streamining
        self.send_token_offset: int = 0
        self.send_decode_id_offset: int = 0
        # TODO (Byron): send_output_token_logprobs_offset and send_decode_id_offset can be different in disaggregation mode
        # because the decode server does not have the first output token logprobs
        self.send_output_token_logprobs_offset: int = 0

        # Logprobs (arguments)
        self.return_logprob = return_logprob
        # Start index to compute logprob from.
        self.logprob_start_len = 0
        self.top_logprobs_num = top_logprobs_num
        self.token_ids_logprob = token_ids_logprob
        self.temp_scaled_logprobs = False
        self.top_p_normalized_logprobs = False

        # Logprobs (return values)
        # True means the input logprob has been already sent to detokenizer.
        self.input_logprob_sent: bool = False
        self.input_token_logprobs_val: Optional[List[float]] = None
        self.input_token_logprobs_idx: Optional[List[int]] = None
        self.input_top_logprobs_val: Optional[List[float]] = None
        self.input_top_logprobs_idx: Optional[List[int]] = None
        self.input_token_ids_logprobs_val: Optional[List[float]] = None
        self.input_token_ids_logprobs_idx: Optional[List[int]] = None
        # Temporary holder to store input_token_logprobs.
        self.input_token_logprobs: Optional[List[Tuple[int]]] = None
        self.temp_input_top_logprobs_val: Optional[List[torch.Tensor]] = None
        self.temp_input_top_logprobs_idx: Optional[List[int]] = None
        self.temp_input_token_ids_logprobs_val: Optional[List[float]] = None
        self.temp_input_token_ids_logprobs_idx: Optional[List[int]] = None

        if return_logprob:
            # shape: (bs, 1)
            self.output_token_logprobs_val = []
            self.output_token_logprobs_idx = []
            # shape: (bs, k)
            self.output_top_logprobs_val = []
            self.output_top_logprobs_idx = []
            self.output_token_ids_logprobs_val = []
            self.output_token_ids_logprobs_idx = []
        else:
            self.output_token_logprobs_val = self.output_token_logprobs_idx = (
                self.output_top_logprobs_val
            ) = self.output_top_logprobs_idx = self.output_token_ids_logprobs_val = (
                self.output_token_ids_logprobs_idx
            ) = None
        self.hidden_states: List[List[float]] = []
        self.hidden_states_tensor = None  # Note: use tensor instead of list to transfer hidden_states when PD + MTP

        # Embedding (return values)
        self.embedding = None

        # Constrained decoding
        self.grammar: Optional[BaseGrammarObject] = None
        self.grammar_wait_ct = 0

        # The number of cached tokens that were already cached in the KV cache
        self.cached_tokens = 0
        self.already_computed = 0

        # The number of verification forward passes in the speculative decoding.
        # This is used to compute the average acceptance length per request.
        self.spec_verify_ct = 0

        # For metrics
        self.time_stats: TimeStats = TimeStats()
        self.has_log_time_stats: bool = False
        self.queue_time_start = None
        self.queue_time_end = None

        # For disaggregation
        self.bootstrap_host: str = bootstrap_host
        self.bootstrap_port: Optional[int] = bootstrap_port
        self.bootstrap_room: Optional[int] = bootstrap_room
        self.disagg_kv_sender: Optional[BaseKVSender] = None

        # For data parallel rank routing
        self.data_parallel_rank: Optional[int] = data_parallel_rank

        # the start index of the sent kv cache
        # We want to send it chunk by chunk for chunked prefill.
        # After every chunk forward, we do the following:
        # kv_send(req.input_ids[req.start_send_idx:len(req.fill_ids)])
        # start_send_idx = len(req.fill_ids)
        self.start_send_idx: int = 0

        # For overlap schedule, we delay the kv transfer until `process_batch_result_disagg_prefill` rather than `process_prefill_chunk` in non-overlap
        # This is because kv is not ready in `process_prefill_chunk`.
        # We use `tmp_end_idx` to store the end index of the kv cache to send.
        self.tmp_end_idx: int = -1
        self.metadata_buffer_index: int = -1

    @property
    def seqlen(self):
        return len(self.origin_input_ids) + len(self.output_ids)

    def extend_image_inputs(self, image_inputs):
        if self.multimodal_inputs is None:
            self.multimodal_inputs = image_inputs
        else:
            self.multimodal_inputs.merge(image_inputs)

    def finished(self) -> bool:
        # Whether request reached finished condition
        return self.finished_reason is not None

    def init_next_round_input(
        self,
        tree_cache: Optional[BasePrefixCache] = None,
    ):
        self.fill_ids = self.origin_input_ids + self.output_ids
        if tree_cache is not None:
            (
                self.prefix_indices,
                self.last_node,
                self.last_host_node,
                self.host_hit_length,
            ) = tree_cache.match_prefix(
                key=self.adjust_max_prefix_ids(),
            )
        self.extend_input_len = len(self.fill_ids) - len(self.prefix_indices)

    def adjust_max_prefix_ids(self):
        self.fill_ids = self.origin_input_ids + self.output_ids
        input_len = len(self.fill_ids)

        # FIXME: To work around some bugs in logprob computation, we need to ensure each
        # request has at least one token. Later, we can relax this requirement and use `input_len`.
        max_prefix_len = input_len - 1

        if self.sampling_params.max_new_tokens > 0:
            # Need at least one token to compute logits
            max_prefix_len = min(max_prefix_len, input_len - 1)

        if self.return_logprob:
            max_prefix_len = min(max_prefix_len, self.logprob_start_len)

        max_prefix_len = max(max_prefix_len, 0)
        return self.fill_ids[:max_prefix_len]

    # Based on https://github.com/vllm-project/vllm/blob/7a64d24aad69e4d2548aa0bf528d9fe63428ab01/vllm/transformers_utils/detokenizer.py#L194-L313
    def init_incremental_detokenize(self):
        first_iter = self.surr_offset is None or self.read_offset is None

        if first_iter:
            self.read_offset = len(self.origin_input_ids_unpadded)
            self.surr_offset = max(
                self.read_offset - INIT_INCREMENTAL_DETOKENIZATION_OFFSET, 0
            )

        all_ids = self.origin_input_ids_unpadded + self.output_ids
        return all_ids[self.surr_offset :], self.read_offset - self.surr_offset

    def check_finished(self):
        if self.finished():
            return

        if self.to_abort:
            self.finished_reason = FINISH_ABORT(
                message=self.to_abort_message,
            )
            return

        if len(self.output_ids) >= self.sampling_params.max_new_tokens:
            self.finished_reason = FINISH_LENGTH(
                length=self.sampling_params.max_new_tokens
            )
            return

        if self.grammar is not None:
            if self.grammar.is_terminated():
                self.finished_reason = FINISH_MATCHED_TOKEN(matched=self.output_ids[-1])
                return

        last_token_id = self.output_ids[-1]

        if not self.sampling_params.ignore_eos:
            matched_eos = False

            # Check stop token ids
            if self.sampling_params.stop_token_ids:
                matched_eos = last_token_id in self.sampling_params.stop_token_ids
            if self.eos_token_ids:
                matched_eos |= last_token_id in self.eos_token_ids
            if self.tokenizer is not None:
                matched_eos |= last_token_id == self.tokenizer.eos_token_id
                if self.tokenizer.additional_stop_token_ids:
                    matched_eos |= (
                        last_token_id in self.tokenizer.additional_stop_token_ids
                    )
            if matched_eos:
                self.finished_reason = FINISH_MATCHED_TOKEN(matched=last_token_id)
                return

        if last_token_id > self.vocab_size or last_token_id < 0:
            if self.sampling_params.stop_token_ids:
                self.output_ids[-1] = next(iter(self.sampling_params.stop_token_ids))
            if self.eos_token_ids:
                self.output_ids[-1] = next(iter(self.eos_token_ids))
            self.finished_reason = FINISH_MATCHED_STR(matched="NaN happened")
            return

        # Check stop strings
        if len(self.sampling_params.stop_strs) > 0:
            tail_str = self.tokenizer.decode(
                self.output_ids[-(self.sampling_params.stop_str_max_len + 1) :]
            )

            for stop_str in self.sampling_params.stop_strs:
                if stop_str in tail_str or stop_str in self.decoded_text:
                    self.finished_reason = FINISH_MATCHED_STR(matched=stop_str)
                    return

    def reset_for_retract(self):
        self.prefix_indices = []
        self.last_node = None
        self.swa_uuid_for_lock = None
        self.extend_input_len = 0
        self.is_retracted = True
        self.input_token_logprobs = None
        self.temp_input_top_logprobs_val = None
        self.temp_input_top_logprobs_idx = None
        self.extend_logprob_start_len = 0
        self.is_chunked = 0
        self.req_pool_idx = None
        self.already_computed = 0

    def offload_kv_cache(self, req_to_token_pool, token_to_kv_pool_allocator):
        token_indices = req_to_token_pool.req_to_token[
            self.req_pool_idx, : self.seqlen - 1
        ]
        self.kv_cache_cpu = token_to_kv_pool_allocator.get_cpu_copy(token_indices)

    def load_kv_cache(self, req_to_token_pool, token_to_kv_pool_allocator):
        token_indices = req_to_token_pool.req_to_token[
            self.req_pool_idx, : self.seqlen - 1
        ]
        token_to_kv_pool_allocator.load_cpu_copy(self.kv_cache_cpu, token_indices)
        del self.kv_cache_cpu

    def log_time_stats(self):
        # If overlap schedule, we schedule one decode batch ahead so this gets called twice.
        if self.has_log_time_stats is True:
            return

        if self.bootstrap_room is not None:
            prefix = f"Req Time Stats(rid={self.rid}, bootstrap_room={self.bootstrap_room}, input len={len(self.origin_input_ids)}, output len={len(self.output_ids)}, type={self.time_stats.get_type().value})"
        else:
            prefix = f"Req Time Stats(rid={self.rid}, input len={len(self.origin_input_ids)}, output len={len(self.output_ids)}, type={self.time_stats.get_type().value})"
        logger.info(f"{prefix}: {self.time_stats}")
        self.has_log_time_stats = True

    def set_finish_with_abort(self, error_msg: str):
        if get_tensor_model_parallel_rank() == 0:
            logger.error(f"{error_msg}, {self.rid=}")
        self.multimodal_inputs = None
        self.grammar = None
        self.origin_input_ids = [0]  # set it to one token to skip the long prefill
        self.return_logprob = False
        self.finished_reason = FINISH_ABORT(
            error_msg, HTTPStatus.BAD_REQUEST, "BadRequestError"
        )

    def __repr__(self):
        return (
            f"Req(rid={self.rid}, "
            f"input_ids={self.origin_input_ids}, output_ids={self.output_ids}, "
            f"{self.grammar=}, "
            f"{self.sampling_params=})"
        )


# Batch id
bid = 0


@dataclasses.dataclass
class ScheduleBatch(ScheduleBatchDisaggregationDecodeMixin):
    """Store all information of a batch on the scheduler."""

    # Request, memory pool, and cache
    reqs: List[Req]
    req_to_token_pool: ReqToTokenPool = None
    token_to_kv_pool_allocator: BaseTokenToKVPoolAllocator = None
    tree_cache: BasePrefixCache = None
    is_hybrid: bool = False

    # Batch configs
    model_config: ModelConfig = None
    forward_mode: ForwardMode = None
    enable_overlap: bool = False
    # Tell whether the current running batch is full so that we can skip
    # the check of whether to prefill new requests.
    # This is an optimization to reduce the overhead of the prefill check.
    batch_is_full: bool = False

    # Events
    launch_done: Optional[threading.Event] = None

    # For chunked prefill in PP
    chunked_req: Optional[Req] = None

    # Sampling info
    sampling_info: SamplingBatchInfo = None
    next_batch_sampling_info: SamplingBatchInfo = None

    # Batched arguments to model runner
    input_ids: torch.Tensor = None  # shape: [b], int64
    input_embeds: torch.Tensor = None  # shape: [b, hidden_size], float32
    token_type_ids: torch.Tensor = None  # shape: [b], int64
    req_pool_indices: torch.Tensor = None  # shape: [b], int64
    seq_lens: torch.Tensor = None  # shape: [b], int64
    # The output locations of the KV cache
    out_cache_loc: torch.Tensor = None  # shape: [b], int64
    output_ids: torch.Tensor = None  # shape: [b], int64

    # For multimodal inputs
    multimodal_inputs: Optional[List] = None

    # The sum of all sequence lengths
    seq_lens_sum: int = None

    # For DP attention
    global_num_tokens: Optional[List[int]] = None
    global_num_tokens_for_logprob: Optional[List[int]] = None
    is_extend_in_batch: bool = False
    can_run_dp_cuda_graph: bool = False
    tbo_split_seq_index: Optional[int] = None
    global_forward_mode: Optional[ForwardMode] = None

    # For processing logprobs
    return_logprob: bool = False
    top_logprobs_nums: Optional[List[int]] = None
    token_ids_logprobs: Optional[List[List[int]]] = None

    # For logits and logprob post processing
    temp_scaled_logprobs: bool = False
    top_p_normalized_logprobs: bool = False

    # For extend and mixed chunekd prefill
    prefix_lens: List[int] = None
    extend_lens: List[int] = None
    extend_num_tokens: Optional[int] = None
    decoding_reqs: List[Req] = None
    extend_logprob_start_lens: List[int] = None
    # It comes empty list if logprob is not required.
    extend_input_logprob_token_ids: Optional[torch.Tensor] = None

    # For encoder-decoder architectures
    encoder_cached: Optional[List[bool]] = None
    encoder_lens: Optional[torch.Tensor] = None
    encoder_lens_cpu: Optional[List[int]] = None
    encoder_out_cache_loc: Optional[torch.Tensor] = None

    # Stream
    has_stream: bool = False

    # Has grammar
    has_grammar: bool = False

    # Device
    device: str = "cuda"

    # Speculative decoding
    spec_algorithm: SpeculativeAlgorithm = None
    spec_info: Optional[Union[EagleDraftInput, EagleVerifyInput]] = None

    # Enable custom logit processor
    enable_custom_logit_processor: bool = False

    # Whether to return hidden states
    return_hidden_states: bool = False

    # hicache pointer for synchronizing data loading from CPU to GPU
    hicache_consumer_index: int = 0

    @classmethod
    def init_new(
        cls,
        reqs: List[Req],
        req_to_token_pool: ReqToTokenPool,
        token_to_kv_pool_allocator: BaseTokenToKVPoolAllocator,
        tree_cache: BasePrefixCache,
        model_config: ModelConfig,
        enable_overlap: bool,
        spec_algorithm: SpeculativeAlgorithm,
        enable_custom_logit_processor: bool,
        chunked_req: Optional[Req] = None,
    ):
        return_logprob = any(req.return_logprob for req in reqs)

        is_hybrid = False
        if isinstance(token_to_kv_pool_allocator, SWATokenToKVPoolAllocator):
            assert isinstance(tree_cache, SWARadixCache) or isinstance(
                tree_cache, SWAChunkCache
            ), "SWARadixCache or SWAChunkCache is required for SWATokenToKVPoolAllocator"
            is_hybrid = True

        return cls(
            reqs=reqs,
            req_to_token_pool=req_to_token_pool,
            token_to_kv_pool_allocator=token_to_kv_pool_allocator,
            tree_cache=tree_cache,
            is_hybrid=is_hybrid,
            model_config=model_config,
            enable_overlap=enable_overlap,
            return_logprob=return_logprob,
            has_stream=any(req.stream for req in reqs),
            has_grammar=any(req.grammar for req in reqs),
            device=req_to_token_pool.device,
            spec_algorithm=spec_algorithm,
            enable_custom_logit_processor=enable_custom_logit_processor,
            return_hidden_states=any(req.return_hidden_states for req in reqs),
            chunked_req=chunked_req,
        )

    def batch_size(self):
        return len(self.reqs)

    def is_empty(self):
        return len(self.reqs) == 0

    def alloc_req_slots(self, num_reqs: int):
        req_pool_indices = self.req_to_token_pool.alloc(num_reqs)
        if req_pool_indices is None:
            raise RuntimeError(
                "alloc_req_slots runs out of memory. "
                "Please set a smaller number for `--max-running-requests`. "
                f"{self.req_to_token_pool.available_size()=}, "
                f"{num_reqs=}, "
            )
        return req_pool_indices

    def alloc_token_slots(self, num_tokens: int, backup_state: bool = False):
        self._evict_tree_cache_if_needed(num_tokens)

        if backup_state:
            state = self.token_to_kv_pool_allocator.backup_state()

        out_cache_loc = self.token_to_kv_pool_allocator.alloc(num_tokens)
        if out_cache_loc is None:
            phase_str = "Prefill" if self.forward_mode.is_extend() else "Decode"
            error_msg = (
                f"{phase_str} out of memory. Try to lower your batch size.\n"
                f"Try to allocate {num_tokens} tokens.\n"
                f"{self._available_and_evictable_str()}"
            )
            logger.error(error_msg)
            if self.tree_cache is not None:
                self.tree_cache.pretty_print()
            raise RuntimeError(error_msg)

        if backup_state:
            return out_cache_loc, state
        else:
            return out_cache_loc

    def alloc_paged_token_slots_extend(
        self,
        prefix_lens: torch.Tensor,
        seq_lens: torch.Tensor,
        last_loc: torch.Tensor,
        extend_num_tokens: int,
        backup_state: bool = False,
    ):
        num_tokens = (
            extend_num_tokens
            + len(seq_lens) * self.token_to_kv_pool_allocator.page_size
        )
        self._evict_tree_cache_if_needed(num_tokens)

        if backup_state:
            state = self.token_to_kv_pool_allocator.backup_state()

        out_cache_loc = self.token_to_kv_pool_allocator.alloc_extend(
            prefix_lens, seq_lens, last_loc, extend_num_tokens
        )
        if out_cache_loc is None:
            error_msg = (
                f"Prefill out of memory. Try to lower your batch size.\n"
                f"Try to allocate {extend_num_tokens} tokens.\n"
                f"{self._available_and_evictable_str()}"
            )
            logger.error(error_msg)
            raise RuntimeError(error_msg)

        if backup_state:
            return out_cache_loc, state
        else:
            return out_cache_loc

    def alloc_paged_token_slots_decode(
        self,
        seq_lens: torch.Tensor,
        last_loc: torch.Tensor,
        backup_state: bool = False,
    ):
        num_tokens = len(seq_lens) * self.token_to_kv_pool_allocator.page_size

        self._evict_tree_cache_if_needed(num_tokens)

        if backup_state:
            state = self.token_to_kv_pool_allocator.backup_state()

        out_cache_loc = self.token_to_kv_pool_allocator.alloc_decode(seq_lens, last_loc)
        if out_cache_loc is None:
            error_msg = (
                f"Decode out of memory. Try to lower your batch size.\n"
                f"Try to allocate {len(seq_lens)} tokens.\n"
                f"{self._available_and_evictable_str()}"
            )
            logger.error(error_msg)
            raise RuntimeError(error_msg)

        if backup_state:
            return out_cache_loc, state
        else:
            return out_cache_loc

    def prepare_encoder_info_extend(self, input_ids: List[int], seq_lens: List[int]):
        self.encoder_lens_cpu = []
        self.encoder_cached = []

        for req in self.reqs:
            im = req.multimodal_inputs
            if im is None or im.num_image_tokens is None:
                # No image input
                self.encoder_lens_cpu.append(0)
                self.encoder_cached.append(True)
            else:
                self.encoder_lens_cpu.append(im.num_image_tokens)
                self.encoder_cached.append(
                    self.forward_mode.is_decode()
                    or len(req.prefix_indices) >= im.num_image_tokens
                )

        self.encoder_lens = torch.tensor(self.encoder_lens_cpu, dtype=torch.int64).to(
            self.device, non_blocking=True
        )

        # Strip encoder infos
        pt = 0
        decoder_out_cache_loc = []
        encoder_out_cache_loc = []
        for i, req in enumerate(self.reqs):
            encoder_len = self.encoder_lens_cpu[i]
            seq_lens[i] -= encoder_len

            if len(req.prefix_indices) < encoder_len:
                # NOTE: the encoder part should be considered as a whole
                assert len(req.prefix_indices) == 0
                input_ids[i] = input_ids[i][encoder_len:]
                encoder_out_cache_loc.append(self.out_cache_loc[pt : pt + encoder_len])
                decoder_out_cache_loc.append(
                    self.out_cache_loc[pt + encoder_len : pt + req.extend_input_len]
                )
                self.extend_lens[i] -= encoder_len
                self.extend_num_tokens -= encoder_len
            else:
                decoder_out_cache_loc.append(
                    self.out_cache_loc[pt : pt + req.extend_input_len]
                )
                self.prefix_lens[i] -= encoder_len

            pt += req.extend_input_len

        # Reassign
        self.input_ids = torch.tensor(sum(input_ids, []), dtype=torch.int64).to(
            self.device, non_blocking=True
        )
        self.seq_lens = torch.tensor(seq_lens, dtype=torch.int64).to(
            self.device, non_blocking=True
        )

        if not decoder_out_cache_loc:
            self.out_cache_loc = torch.zeros(0, dtype=torch.int64).to(
                self.device, non_blocking=True
            )
        else:
            self.out_cache_loc = torch.cat(decoder_out_cache_loc)

        if not encoder_out_cache_loc:
            self.encoder_out_cache_loc = torch.zeros(0, dtype=torch.int64).to(
                self.device, non_blocking=True
            )
        else:
            self.encoder_out_cache_loc = torch.cat(encoder_out_cache_loc)

        assert (
            len(self.out_cache_loc) == self.extend_num_tokens
        ), f"Expected {len(self.out_cache_loc)}, got {self.extend_num_tokens}"

    def prepare_for_extend(self):
        self.forward_mode = ForwardMode.EXTEND

        # Allocate req slots
        bs = len(self.reqs)
        req_pool_indices = self.alloc_req_slots(bs)

        # Init tensors
        reqs = self.reqs
        input_ids = [r.fill_ids[len(r.prefix_indices) :] for r in reqs]
        extend_num_tokens = sum(len(ids) for ids in input_ids)
        seq_lens = [len(r.fill_ids) for r in reqs]
        prefix_lens = [len(r.prefix_indices) for r in reqs]
        extend_lens = [r.extend_input_len for r in reqs]

        token_type_ids = [
            r.token_type_ids for r in reqs if r.token_type_ids is not None
        ]

        req_pool_indices_tensor = torch.tensor(req_pool_indices, dtype=torch.int64).to(
            self.device, non_blocking=True
        )
        input_ids_tensor = torch.tensor(sum(input_ids, []), dtype=torch.int64).to(
            self.device, non_blocking=True
        )
        seq_lens_tensor = torch.tensor(seq_lens, dtype=torch.int64).to(
            self.device, non_blocking=True
        )
        prefix_lens_tensor = torch.tensor(
            prefix_lens, dtype=torch.int64, device=self.device
        )

        token_type_ids_tensor = None
        if len(token_type_ids) > 0:
            token_type_ids_tensor = torch.tensor(
                sum(token_type_ids, []), dtype=torch.int64
            ).to(self.device, non_blocking=True)

        extend_lens_tensor = seq_lens_tensor - prefix_lens_tensor

        # Copy prefix and do some basic check
        input_embeds = []
        extend_input_logprob_token_ids = []
        multimodal_inputs = []

        for i, (req, seq_len, pre_len) in enumerate(zip(reqs, seq_lens, prefix_lens)):
            req.req_pool_idx = req_pool_indices[i]
            assert seq_len - pre_len == req.extend_input_len

            if pre_len > 0:
                self.req_to_token_pool.write(
                    (req.req_pool_idx, slice(0, pre_len)), req.prefix_indices
                )
                if isinstance(self.tree_cache, SWAChunkCache):
                    self.tree_cache.evict_swa(
                        req, pre_len, self.model_config.attention_chunk_size
                    )

            # If input_embeds are available, store them
            if req.input_embeds is not None:
                # If req.input_embeds is already a list, append its content directly
                input_embeds.extend(req.input_embeds)  # Use extend to avoid nesting

            multimodal_inputs.append(req.multimodal_inputs)

            req.cached_tokens += pre_len - req.already_computed
            req.already_computed = seq_len
            req.is_retracted = False

            # Compute the relative logprob_start_len in an extend batch
            if req.logprob_start_len >= pre_len:
                req.extend_logprob_start_len = min(
                    req.logprob_start_len - pre_len,
                    req.extend_input_len,
                    req.seqlen - 1,
                )
            else:
                req.extend_logprob_start_len = 0

            if self.return_logprob:
                # Find input logprob token ids.
                # First, find a global index within origin_input_ids and slide it by 1
                # to compute input logprobs. It is because you need the next token
                # to compute input logprobs. E.g., (chunk size 2)
                #
                # input_logprobs = [1, 2, 3, 4]
                # fill_ids = [1, 2]
                # extend_input_logprob_token_id = [2, 3]
                #
                # Note that it can also overflow. In this case, we pad it with 0.
                # input_logprobs = [1, 2, 3, 4]
                # fill_ids = [3, 4]
                # extend_input_logprob_token_id = [4, 0]
                global_start_idx, global_end_idx = (
                    len(req.prefix_indices),
                    len(req.fill_ids),
                )
                # Apply logprob_start_len
                if global_start_idx < req.logprob_start_len:
                    global_start_idx = req.logprob_start_len

                logprob_token_ids = req.origin_input_ids[
                    global_start_idx + 1 : global_end_idx + 1
                ]
                extend_input_logprob_token_ids.extend(logprob_token_ids)

                # We will need req.extend_input_len - req.extend_logprob_start_len number of
                # tokens, and logprob_token_ids is for input logprob, so pad the rest of them by 0.
                extend_input_logprob_token_ids.extend(
                    [0]
                    * (
                        req.extend_input_len
                        - req.extend_logprob_start_len
                        - len(logprob_token_ids)
                    )
                )

        if self.return_logprob:
            extend_input_logprob_token_ids = torch.tensor(
                extend_input_logprob_token_ids
            )
        else:
            extend_input_logprob_token_ids = None

        # Allocate memory
        if self.token_to_kv_pool_allocator.page_size == 1:
            out_cache_loc = self.alloc_token_slots(extend_num_tokens)
        else:
            last_loc = get_last_loc(
                self.req_to_token_pool.req_to_token,
                req_pool_indices_tensor,
                prefix_lens_tensor,
            )
            out_cache_loc = self.alloc_paged_token_slots_extend(
                prefix_lens_tensor, seq_lens_tensor, last_loc, extend_num_tokens
            )

        # Set fields
        self.input_ids = input_ids_tensor
        self.req_pool_indices = req_pool_indices_tensor
        self.seq_lens = seq_lens_tensor
        self.out_cache_loc = out_cache_loc
        self.input_embeds = (
            torch.tensor(input_embeds).to(self.device, non_blocking=True)
            if input_embeds
            else None
        )
        for mm_input in multimodal_inputs:
            if mm_input is None:
                continue
            for mm_item in mm_input.mm_items:
                pixel_values = getattr(mm_item, "feature", None)
                if isinstance(pixel_values, torch.Tensor):
                    mm_item.feature = pixel_values.to(self.device, non_blocking=True)
        self.multimodal_inputs = multimodal_inputs
        self.token_type_ids = token_type_ids_tensor
        self.seq_lens_sum = sum(seq_lens)

        if self.return_logprob:
            self.top_logprobs_nums = [r.top_logprobs_num for r in reqs]
            self.token_ids_logprobs = [r.token_ids_logprob for r in reqs]

        self.extend_logprob_start_lens = [r.extend_logprob_start_len for r in reqs]
        self.extend_num_tokens = extend_num_tokens
        self.prefix_lens = prefix_lens
        self.extend_lens = extend_lens
        self.extend_input_logprob_token_ids = extend_input_logprob_token_ids

        # Write to req_to_token_pool
        if support_triton(global_server_args_dict.get("attention_backend")):
            # TODO: some tensors can be reused for ForwardBatchInfo (e.g., extend_lens, cumsum_start)

            write_req_to_token_pool_triton[(bs,)](
                self.req_to_token_pool.req_to_token,
                req_pool_indices_tensor,
                prefix_lens_tensor,
                seq_lens_tensor,
                extend_lens_tensor,
                out_cache_loc,
                self.req_to_token_pool.req_to_token.shape[1],
            )
        else:
            pt = 0
            for i in range(bs):
                self.req_to_token_pool.write(
                    (req_pool_indices[i], slice(prefix_lens[i], seq_lens[i])),
                    out_cache_loc[pt : pt + extend_lens[i]],
                )
                pt += extend_lens[i]

        if self.model_config.is_encoder_decoder:
            self.prepare_encoder_info_extend(input_ids, seq_lens)

        # Build sampling info
        self.sampling_info = SamplingBatchInfo.from_schedule_batch(
            self,
            self.model_config.vocab_size,
        )

    def prepare_for_split_prefill(self):
        self.prepare_for_extend()
        # For split prefill, we need to set the forward mode to SPLIT_PREFILL
        self.forward_mode = ForwardMode.SPLIT_PREFILL

    def mix_with_running(self, running_batch: "ScheduleBatch"):
        self.forward_mode = ForwardMode.MIXED
        running_bs = running_batch.batch_size()

        for req in running_batch.reqs:
            req.fill_ids = req.origin_input_ids + req.output_ids
            req.extend_input_len = 1

        input_ids = torch.cat([self.input_ids, running_batch.input_ids])
        out_cache_loc = torch.cat([self.out_cache_loc, running_batch.out_cache_loc])

        self.merge_batch(running_batch)
        self.input_ids = input_ids
        self.out_cache_loc = out_cache_loc

        # For overlap scheduler, the output_ids has one step delay
        delta = 0 if self.enable_overlap else -1

        # NOTE: prefix_indices is what has been cached, but we don't cache each decode step
        self.prefix_lens.extend(
            [
                len(r.origin_input_ids) + len(r.output_ids) + delta
                for r in running_batch.reqs
            ]
        )
        self.extend_lens.extend([1] * running_bs)
        self.extend_num_tokens += running_bs
        # TODO (lianmin): Revisit this. It should be seq_len - 1
        self.extend_logprob_start_lens.extend([0] * running_bs)

    def new_page_count_next_decode(self):
        page_size = self.token_to_kv_pool_allocator.page_size
        if page_size == 1:
            return len(self.reqs)
        # In the decoding phase, the length of a request's KV cache should be
        # the total length of the request minus 1
        return (
            sum(1 for req in self.reqs if req.seqlen % page_size == 0)
            if self.enable_overlap
            else sum(1 for req in self.reqs if (req.seqlen - 1) % page_size == 0)
        )

    def check_decode_mem(self, buf_multiplier=1):
        num_tokens = (
            self.new_page_count_next_decode()
            * buf_multiplier
            * self.token_to_kv_pool_allocator.page_size
        )

        self._evict_tree_cache_if_needed(num_tokens)
        return self._is_available_size_sufficient(num_tokens)

    def retract_decode(self, server_args: ServerArgs):
        """Retract the decoding requests when there is not enough memory."""
        sorted_indices = list(range(len(self.reqs)))

        # TODO(lsyin): improve retraction policy for radix cache
        # For spec decoding, filter_batch API can only filter
        # requests from the back, so we can only retract from the back.
        # TODO(sang): Clean up finish path and support better retract
        # policy.
        if not server_args.speculative_algorithm:
            sorted_indices.sort(
                key=lambda i: (
                    len(self.reqs[i].output_ids),
                    -len(self.reqs[i].origin_input_ids),
                ),
                reverse=True,
            )

        def get_required_tokens(num_reqs: int):
            headroom_for_spec_decode = 0
            if server_args.speculative_algorithm:
                headroom_for_spec_decode += (
                    num_reqs
                    * server_args.speculative_eagle_topk
                    * server_args.speculative_num_steps
                    + num_reqs * server_args.speculative_num_draft_tokens
                )
            return (
                num_reqs * global_config.retract_decode_steps + headroom_for_spec_decode
            )

        def _get_available_size():
            if self.is_hybrid:
                return min(
                    self.token_to_kv_pool_allocator.full_available_size(),
                    self.token_to_kv_pool_allocator.swa_available_size(),
                )
            else:
                return self.token_to_kv_pool_allocator.available_size()

        retracted_reqs = []
        seq_lens_cpu = self.seq_lens.cpu().numpy()
        first_iter = True
        while (
            _get_available_size() < get_required_tokens(len(sorted_indices))
            or first_iter
        ):
            if len(sorted_indices) == 1:
                # Corner case: only one request left
                if self.is_hybrid:
                    full_available_size = (
                        self.token_to_kv_pool_allocator.full_available_size()
                    )
                    swa_available_size = (
                        self.token_to_kv_pool_allocator.swa_available_size()
                    )
                    assert (
                        full_available_size > 0 and swa_available_size > 0
                    ), f"No space left for only one request in SWA mode {full_available_size=}, {swa_available_size=}"
                else:
                    assert (
                        self.token_to_kv_pool_allocator.available_size() > 0
                    ), f"No space left for only one request, {self.token_to_kv_pool_allocator.available_size()=}"
                break

            first_iter = False
            idx = sorted_indices.pop()
            req = self.reqs[idx]
            retracted_reqs.append(req)

            if server_args.disaggregation_mode == "decode":
                req.offload_kv_cache(
                    self.req_to_token_pool, self.token_to_kv_pool_allocator
                )

            if isinstance(self.tree_cache, ChunkCache):
                # ChunkCache does not have eviction
                token_indices = self.req_to_token_pool.req_to_token[
                    req.req_pool_idx, : seq_lens_cpu[idx]
                ]
                self.token_to_kv_pool_allocator.free(token_indices)
                self.req_to_token_pool.free(req.req_pool_idx)
            else:
                # TODO: apply more fine-grained retraction
                last_uncached_pos = (
                    len(req.prefix_indices) // server_args.page_size
                ) * server_args.page_size
                token_indices = self.req_to_token_pool.req_to_token[
                    req.req_pool_idx, last_uncached_pos : seq_lens_cpu[idx]
                ]
                self.token_to_kv_pool_allocator.free(token_indices)
                self.req_to_token_pool.free(req.req_pool_idx)

                # release the last node
                if self.is_hybrid:
                    self.tree_cache.dec_lock_ref(req.last_node, req.swa_uuid_for_lock)
                else:
                    self.tree_cache.dec_lock_ref(req.last_node)

                # NOTE(lsyin): we should use the newly evictable memory instantly.
                num_tokens = len(sorted_indices) * global_config.retract_decode_steps
                self._evict_tree_cache_if_needed(num_tokens)

            req.reset_for_retract()

            if len(retracted_reqs) == 0:
                # Corner case: only one request left
                raise ValueError(
                    "Failed to retract any request. No space left for only one request."
                )

        self.filter_batch(keep_indices=sorted_indices)

        # Reqs in batch are filtered
        total_decoded_tokens = sum(len(r.output_ids) for r in self.reqs)
        total_max_new_tokens = sum(r.sampling_params.max_new_tokens for r in self.reqs)

        new_estimate_ratio = (
            total_decoded_tokens + global_config.retract_decode_steps * len(self.reqs)
        ) / total_max_new_tokens
        new_estimate_ratio = min(1.0, new_estimate_ratio)

        return retracted_reqs, new_estimate_ratio

    def prepare_encoder_info_decode(self):
        # Reset the encoder cached status
        self.encoder_cached = [True] * len(self.reqs)

    def prepare_for_idle(self):
        self.forward_mode = ForwardMode.IDLE
        self.input_ids = torch.empty(0, dtype=torch.int64, device=self.device)
        self.seq_lens = torch.empty(0, dtype=torch.int64, device=self.device)
        self.out_cache_loc = torch.empty(0, dtype=torch.int64, device=self.device)
        self.req_pool_indices = torch.empty(0, dtype=torch.int32, device=self.device)
        self.seq_lens_sum = 0
        self.extend_num_tokens = 0
        self.sampling_info = SamplingBatchInfo.from_schedule_batch(
            self,
            self.model_config.vocab_size,
        )

    def prepare_for_decode(self):
        self.forward_mode = ForwardMode.DECODE
        bs = len(self.reqs)

        if self.spec_algorithm.is_eagle():
            # if spec decoding is used, the decode batch is prepared inside
            # `forward_batch_speculative_generation` after running draft models.
            return

        if self.sampling_info.penalizer_orchestrator.is_required:
            if self.enable_overlap:
                # TODO: this can be slow, optimize this.
                delayed_output_ids = torch.tensor(
                    [
                        (
                            req.output_ids[-1]
                            if len(req.output_ids)
                            else req.origin_input_ids[-1]
                        )
                        for req in self.reqs
                    ],
                    dtype=torch.int64,
                    device=self.device,
                )
                self.sampling_info.penalizer_orchestrator.cumulate_output_tokens(
                    delayed_output_ids
                )
            else:
                self.sampling_info.penalizer_orchestrator.cumulate_output_tokens(
                    self.output_ids.to(torch.int64)
                )

        # Update fields
        self.input_ids = self.output_ids
        self.output_ids = None

        if self.model_config.is_encoder_decoder:
            locs = self.encoder_lens + self.seq_lens
            self.prepare_encoder_info_decode()
        else:
            locs = self.seq_lens.clone()

        if self.enable_overlap:
            # Do not use in-place operations in the overlap mode
            self.seq_lens = self.seq_lens + 1
        else:
            # A faster in-place version
            self.seq_lens.add_(1)
        self.seq_lens_sum += bs

        # free memory
        if isinstance(self.tree_cache, SWAChunkCache):
            for req in self.reqs:
                self.tree_cache.evict_swa(
                    req, req.seqlen - 1, self.model_config.attention_chunk_size
                )

        # Allocate memory
        if self.token_to_kv_pool_allocator.page_size == 1:
            self.out_cache_loc = self.alloc_token_slots(bs)
        else:
            last_loc = self.req_to_token_pool.req_to_token[
                self.req_pool_indices, self.seq_lens - 2
            ]
            self.out_cache_loc = self.alloc_paged_token_slots_decode(
                self.seq_lens, last_loc
            )

        self.req_to_token_pool.write(
            (self.req_pool_indices, locs), self.out_cache_loc.to(torch.int32)
        )

    def filter_batch(
        self,
        chunked_req_to_exclude: Optional[Union[Req, List[Req]]] = None,
        keep_indices: Optional[List[int]] = None,
    ):
        if keep_indices is None:
            if isinstance(chunked_req_to_exclude, Req):
                chunked_req_to_exclude = [chunked_req_to_exclude]
            elif chunked_req_to_exclude is None:
                chunked_req_to_exclude = []
            keep_indices = [
                i
                for i in range(len(self.reqs))
                if not self.reqs[i].finished()
                and self.reqs[i] not in chunked_req_to_exclude
            ]

        if keep_indices is None or len(keep_indices) == 0:
            # Filter out all requests
            self.reqs = []
            return

        if len(keep_indices) == len(self.reqs):
            # No need to filter
            return

        keep_indices_device = torch.tensor(keep_indices, dtype=torch.int64).to(
            self.device, non_blocking=True
        )

        if self.model_config.is_encoder_decoder:
            self.encoder_lens = self.encoder_lens[keep_indices_device]
            self.encoder_lens_cpu = [self.encoder_lens_cpu[i] for i in keep_indices]

        self.reqs = [self.reqs[i] for i in keep_indices]
        if self.multimodal_inputs is not None:
            self.multimodal_inputs = [self.multimodal_inputs[i] for i in keep_indices]
        self.req_pool_indices = self.req_pool_indices[keep_indices_device]
        self.seq_lens = self.seq_lens[keep_indices_device]
        self.out_cache_loc = None
        self.seq_lens_sum = self.seq_lens.sum().item()
        self.output_ids = self.output_ids[keep_indices_device]
        self.return_logprob = any(req.return_logprob for req in self.reqs)
        if self.return_logprob:
            self.top_logprobs_nums = [self.top_logprobs_nums[i] for i in keep_indices]
            self.token_ids_logprobs = [self.token_ids_logprobs[i] for i in keep_indices]
        else:
            self.top_logprobs_nums = None
            self.token_ids_logprobs = None

        self.has_stream = any(req.stream for req in self.reqs)
        self.has_grammar = any(req.grammar for req in self.reqs)

        self.sampling_info.filter_batch(keep_indices, keep_indices_device)
        if self.spec_info:
            self.spec_info.filter_batch(keep_indices_device)

    def merge_batch(self, other: "ScheduleBatch"):
        # Penalizer orchestrator must be merged before Batch.reqs is merged. This is because
        # orchestrator.merge() depends on Batch.reqs during preparation of each penalizers, so it
        # needs to be called with pre-merged Batch.reqs.
        self.sampling_info.merge_batch(other.sampling_info)

        # Encoder-decoder infos
        if self.model_config.is_encoder_decoder:
            self.encoder_lens = torch.cat([self.encoder_lens, other.encoder_lens])
            self.encoder_lens_cpu.extend(other.encoder_lens_cpu)
        self.req_pool_indices = torch.cat(
            [self.req_pool_indices, other.req_pool_indices]
        )
        self.seq_lens = torch.cat([self.seq_lens, other.seq_lens])
        self.out_cache_loc = None
        self.seq_lens_sum += other.seq_lens_sum
        if self.output_ids is not None:
            self.output_ids = torch.cat([self.output_ids, other.output_ids])
        if self.return_logprob and other.return_logprob:
            self.top_logprobs_nums.extend(other.top_logprobs_nums)
            self.token_ids_logprobs.extend(other.token_ids_logprobs)
        elif self.return_logprob:
            self.top_logprobs_nums.extend([0] * len(other.reqs))
            self.token_ids_logprobs.extend([None] * len(other.reqs))
        elif other.return_logprob:
            self.top_logprobs_nums = [0] * len(self.reqs) + other.top_logprobs_nums
            self.token_ids_logprobs = [None] * len(self.reqs) + other.token_ids_logprobs
        self.reqs.extend(other.reqs)
        if self.multimodal_inputs is not None:
            self.multimodal_inputs.extend(other.multimodal_inputs)

        self.return_logprob |= other.return_logprob
        self.has_stream |= other.has_stream
        self.has_grammar |= other.has_grammar
        self.return_hidden_states |= other.return_hidden_states

        if self.spec_info:
            self.spec_info.merge_batch(other.spec_info)

    def get_model_worker_batch(
        self, seq_lens_cpu_cache: Optional[torch.Tensor] = None
    ) -> ModelWorkerBatch:
        if self.forward_mode.is_decode_or_idle():
            extend_seq_lens = extend_prefix_lens = extend_logprob_start_lens = None
        else:
            extend_seq_lens = self.extend_lens
            extend_prefix_lens = self.prefix_lens
            extend_logprob_start_lens = self.extend_logprob_start_lens

        if self.forward_mode.is_decode_or_idle():
            attention_backend_str = global_server_args_dict["decode_attention_backend"]
        else:
            attention_backend_str = global_server_args_dict["prefill_attention_backend"]
        # Create seq_lens_cpu when needed
        if (
<<<<<<< HEAD
            global_server_args_dict["attention_backend"]
            in ["fa3", "flashinfer", "flashmla", "cutlass_mla", "ascend"]
=======
            attention_backend_str == "fa3"
            or (
                global_server_args_dict["use_mla_backend"]
                and attention_backend_str == "flashinfer"
            )
            or attention_backend_str == "flashmla"
            or attention_backend_str == "cutlass_mla"
            or attention_backend_str == "ascend"
>>>>>>> 55ecdc0a
            or global_server_args_dict["enable_two_batch_overlap"]
        ):
            seq_lens_cpu = (
                seq_lens_cpu_cache
                if seq_lens_cpu_cache is not None
                else self.seq_lens.cpu()
            )
        else:
            seq_lens_cpu = None

        if self.sampling_info:
            if self.has_grammar:
                self.sampling_info.grammars = [req.grammar for req in self.reqs]
            else:
                self.sampling_info.grammars = None

        global bid
        bid += 1
        return ModelWorkerBatch(
            bid=bid,
            forward_mode=self.forward_mode,
            input_ids=self.input_ids,
            req_pool_indices=self.req_pool_indices,
            seq_lens=self.seq_lens,
            out_cache_loc=self.out_cache_loc,
            seq_lens_cpu=seq_lens_cpu,
            seq_lens_sum=self.seq_lens_sum,
            return_logprob=self.return_logprob,
            top_logprobs_nums=self.top_logprobs_nums,
            token_ids_logprobs=self.token_ids_logprobs,
            global_num_tokens=self.global_num_tokens,
            global_num_tokens_for_logprob=self.global_num_tokens_for_logprob,
            is_extend_in_batch=self.is_extend_in_batch,
            can_run_dp_cuda_graph=self.can_run_dp_cuda_graph,
            tbo_split_seq_index=self.tbo_split_seq_index,
            global_forward_mode=self.global_forward_mode,
            extend_num_tokens=self.extend_num_tokens,
            extend_seq_lens=extend_seq_lens,
            extend_prefix_lens=extend_prefix_lens,
            extend_logprob_start_lens=extend_logprob_start_lens,
            multimodal_inputs=self.multimodal_inputs,
            encoder_cached=self.encoder_cached,
            encoder_lens=self.encoder_lens,
            encoder_lens_cpu=self.encoder_lens_cpu,
            encoder_out_cache_loc=self.encoder_out_cache_loc,
            lora_paths=[req.lora_path for req in self.reqs],
            sampling_info=self.sampling_info,
            input_embeds=self.input_embeds,
            token_type_ids=self.token_type_ids,
            spec_algorithm=self.spec_algorithm,
            spec_info=self.spec_info,
            hicache_consumer_index=self.hicache_consumer_index,
            capture_hidden_mode=(
                CaptureHiddenMode.FULL
                if self.return_hidden_states
                else (
                    getattr(
                        self.spec_info, "capture_hidden_mode", CaptureHiddenMode.NULL
                    )
                    if self.spec_info
                    else CaptureHiddenMode.NULL
                )
            ),
            extend_input_logprob_token_ids=self.extend_input_logprob_token_ids,
            launch_done=self.launch_done,
        )

    def copy(self):
        # Only contain fields that will be used by process_batch_result
        return ScheduleBatch(
            reqs=self.reqs,
            model_config=self.model_config,
            forward_mode=self.forward_mode,
            out_cache_loc=self.out_cache_loc,
            return_logprob=self.return_logprob,
            decoding_reqs=self.decoding_reqs,
            spec_algorithm=self.spec_algorithm,
            enable_custom_logit_processor=self.enable_custom_logit_processor,
            global_num_tokens=self.global_num_tokens,
            global_num_tokens_for_logprob=self.global_num_tokens_for_logprob,
            can_run_dp_cuda_graph=self.can_run_dp_cuda_graph,
            is_extend_in_batch=self.is_extend_in_batch,
        )

    def _evict_tree_cache_if_needed(
        self,
        num_tokens: int,
    ) -> None:
        if isinstance(self.tree_cache, SWAChunkCache):
            return

        if self.is_hybrid:
            full_available_size = self.token_to_kv_pool_allocator.full_available_size()
            swa_available_size = self.token_to_kv_pool_allocator.swa_available_size()

            if full_available_size < num_tokens or swa_available_size < num_tokens:
                if self.tree_cache is not None:
                    full_num_tokens = max(0, num_tokens - full_available_size)
                    swa_num_tokens = max(0, num_tokens - swa_available_size)
                    self.tree_cache.evict(full_num_tokens, swa_num_tokens)
        else:
            if self.token_to_kv_pool_allocator.available_size() < num_tokens:
                if self.tree_cache is not None:
                    self.tree_cache.evict(num_tokens)

    def _is_available_size_sufficient(self, num_tokens: int) -> bool:
        if self.is_hybrid:
            return (
                self.token_to_kv_pool_allocator.full_available_size() >= num_tokens
                and self.token_to_kv_pool_allocator.swa_available_size() >= num_tokens
            )
        else:
            return self.token_to_kv_pool_allocator.available_size() >= num_tokens

    def _available_and_evictable_str(self) -> str:
        if self.is_hybrid:
            full_available_size = self.token_to_kv_pool_allocator.full_available_size()
            swa_available_size = self.token_to_kv_pool_allocator.swa_available_size()
            full_evictable_size = self.tree_cache.full_evictable_size()
            swa_evictable_size = self.tree_cache.swa_evictable_size()
            return (
                f"Available full tokens: {full_available_size + full_evictable_size} ({full_available_size=} + {full_evictable_size=})\n"
                f"Available swa tokens: {swa_available_size + swa_evictable_size} ({swa_available_size=} + {swa_evictable_size=})\n"
                f"Full LRU list evictable size: {self.tree_cache.full_lru_list_evictable_size()}\n"
                f"SWA LRU list evictable size: {self.tree_cache.swa_lru_list_evictable_size()}\n"
            )
        else:
            available_size = self.token_to_kv_pool_allocator.available_size()
            evictable_size = self.tree_cache.evictable_size()
            return f"Available tokens: {available_size + evictable_size} ({available_size=} + {evictable_size=})\n"

    def __str__(self):
        return (
            f"ScheduleBatch(forward_mode={self.forward_mode.name if self.forward_mode else 'None'}, "
            f"#req={(len(self.reqs))})"
        )


@dataclasses.dataclass
class ModelWorkerBatch:
    # The batch id
    bid: int
    # The forward mode
    forward_mode: ForwardMode
    # The input ids
    input_ids: torch.Tensor
    # The indices of requests in the req_to_token_pool
    req_pool_indices: torch.Tensor
    # The sequence length
    seq_lens: torch.Tensor
    # The indices of output tokens in the token_to_kv_pool_allocator
    out_cache_loc: torch.Tensor
    # The sequence length tensor on CPU
    seq_lens_cpu: Optional[torch.Tensor]
    seq_lens_sum: int

    # For logprob
    return_logprob: bool
    top_logprobs_nums: Optional[List[int]]
    token_ids_logprobs: Optional[List[List[int]]]

    # For DP attention
    global_num_tokens: Optional[List[int]]
    global_num_tokens_for_logprob: Optional[List[int]]
    is_extend_in_batch: bool
    can_run_dp_cuda_graph: bool
    tbo_split_seq_index: Optional[int]
    global_forward_mode: Optional[ForwardMode]

    # For extend
    extend_num_tokens: Optional[int]
    extend_seq_lens: Optional[List[int]]
    extend_prefix_lens: Optional[List[int]]
    extend_logprob_start_lens: Optional[List[int]]
    extend_input_logprob_token_ids: Optional[torch.Tensor]

    # For multimodal
    multimodal_inputs: Optional[List[MultimodalInputs]]

    # For encoder-decoder
    encoder_cached: Optional[List[bool]]
    encoder_lens: Optional[torch.Tensor]
    encoder_lens_cpu: Optional[List[int]]
    encoder_out_cache_loc: Optional[torch.Tensor]

    # For LoRA
    lora_paths: Optional[List[str]]

    # Sampling info
    sampling_info: SamplingBatchInfo

    # The input Embeds
    input_embeds: Optional[torch.Tensor] = None

    # For corss-encoder model
    token_type_ids: Optional[torch.Tensor] = None

    # Speculative decoding
    spec_algorithm: SpeculativeAlgorithm = None
    spec_info: Optional[Union[EagleVerifyInput, EagleDraftInput]] = None
    # If set, the output of the batch contains the hidden states of the run.
    capture_hidden_mode: CaptureHiddenMode = None
    hicache_consumer_index: int = 0

    # Overlap event
    launch_done: Optional[threading.Event] = None


@triton.jit
def write_req_to_token_pool_triton(
    req_to_token_ptr,  # [max_batch, max_context_len]
    req_pool_indices,
    pre_lens,
    seq_lens,
    extend_lens,
    out_cache_loc,
    req_to_token_ptr_stride: tl.constexpr,
):
    BLOCK_SIZE: tl.constexpr = 512
    pid = tl.program_id(0)

    req_pool_index = tl.load(req_pool_indices + pid)
    pre_len = tl.load(pre_lens + pid)
    seq_len = tl.load(seq_lens + pid)

    # NOTE: This can be slow for large bs
    cumsum_start = tl.cast(0, tl.int64)
    for i in range(pid):
        cumsum_start += tl.load(extend_lens + i)

    num_loop = tl.cdiv(seq_len - pre_len, BLOCK_SIZE)
    for i in range(num_loop):
        offset = tl.arange(0, BLOCK_SIZE) + i * BLOCK_SIZE
        mask = offset < (seq_len - pre_len)
        value = tl.load(out_cache_loc + cumsum_start + offset, mask=mask)
        tl.store(
            req_to_token_ptr
            + req_pool_index * req_to_token_ptr_stride
            + offset
            + pre_len,
            value,
            mask=mask,
        )


def get_last_loc(
    req_to_token: torch.Tensor,
    req_pool_indices_tensor: torch.Tensor,
    prefix_lens_tensor: torch.Tensor,
) -> torch.Tensor:
    if (
        global_server_args_dict["attention_backend"] != "ascend"
        and global_server_args_dict["attention_backend"] != "torch_native"
    ):
        impl = get_last_loc_triton
    else:
        impl = get_last_loc_torch

    return impl(req_to_token, req_pool_indices_tensor, prefix_lens_tensor)


def get_last_loc_torch(
    req_to_token: torch.Tensor,
    req_pool_indices_tensor: torch.Tensor,
    prefix_lens_tensor: torch.Tensor,
) -> torch.Tensor:
    return torch.where(
        prefix_lens_tensor > 0,
        req_to_token[req_pool_indices_tensor, prefix_lens_tensor - 1],
        torch.full_like(prefix_lens_tensor, -1),
    )


@triton.jit
def get_last_loc_kernel(
    req_to_token,
    req_pool_indices_tensor,
    prefix_lens_tensor,
    result,
    num_tokens,
    req_to_token_stride,
    BLOCK_SIZE: tl.constexpr,
):
    pid = tl.program_id(0)
    offset = tl.arange(0, BLOCK_SIZE) + pid * BLOCK_SIZE
    mask = offset < num_tokens

    prefix_lens = tl.load(prefix_lens_tensor + offset, mask=mask, other=0)
    req_pool_indices = tl.load(req_pool_indices_tensor + offset, mask=mask, other=0)

    token_mask = prefix_lens > 0
    token_index = req_pool_indices * req_to_token_stride + (prefix_lens - 1)
    tokens = tl.load(req_to_token + token_index, mask=token_mask, other=-1)

    tl.store(result + offset, tokens, mask=mask)


def get_last_loc_triton(
    req_to_token: torch.Tensor,
    req_pool_indices_tensor: torch.Tensor,
    prefix_lens_tensor: torch.Tensor,
) -> torch.Tensor:
    BLOCK_SIZE = 256
    num_tokens = prefix_lens_tensor.shape[0]
    result = torch.empty_like(prefix_lens_tensor)
    grid = (triton.cdiv(num_tokens, BLOCK_SIZE),)

    get_last_loc_kernel[grid](
        req_to_token,
        req_pool_indices_tensor,
        prefix_lens_tensor,
        result,
        num_tokens,
        req_to_token.stride(0),
        BLOCK_SIZE,
    )
    return result<|MERGE_RESOLUTION|>--- conflicted
+++ resolved
@@ -1696,19 +1696,8 @@
             attention_backend_str = global_server_args_dict["prefill_attention_backend"]
         # Create seq_lens_cpu when needed
         if (
-<<<<<<< HEAD
-            global_server_args_dict["attention_backend"]
+            attention_backend_str
             in ["fa3", "flashinfer", "flashmla", "cutlass_mla", "ascend"]
-=======
-            attention_backend_str == "fa3"
-            or (
-                global_server_args_dict["use_mla_backend"]
-                and attention_backend_str == "flashinfer"
-            )
-            or attention_backend_str == "flashmla"
-            or attention_backend_str == "cutlass_mla"
-            or attention_backend_str == "ascend"
->>>>>>> 55ecdc0a
             or global_server_args_dict["enable_two_batch_overlap"]
         ):
             seq_lens_cpu = (
