from __future__ import annotations

import enum

# Copyright 2023-2024 SGLang Team
# Licensed under the Apache License, Version 2.0 (the "License");
# you may not use this file except in compliance with the License.
# You may obtain a copy of the License at
#
#     http://www.apache.org/licenses/LICENSE-2.0
#
# Unless required by applicable law or agreed to in writing, software
# distributed under the License is distributed on an "AS IS" BASIS,
# WITHOUT WARRANTIES OR CONDITIONS OF ANY KIND, either express or implied.
# See the License for the specific language governing permissions and
# limitations under the License.
# ==============================================================================
"""
Store information about requests and batches.

The following is the flow of data structures for a batch:

ScheduleBatch -> ModelWorkerBatch -> ForwardBatch

- ScheduleBatch is managed by `scheduler.py::Scheduler`.
  It contains high-level scheduling data. Most of the data is on the CPU.
- ModelWorkerBatch is managed by `tp_worker.py::TpModelWorker`.
  It is a subset of `ScheduleBatch` that only contains data related to the model forward on GPU.
  It will be transformed from CPU scheduler to GPU model runner.
- ForwardBatch is managed by `model_runner.py::ModelRunner`.
  It contains low-level tensor data. Most of the data consists of GPU tensors.

TODO(lmzheng): ModelWorkerBatch seems a bit redundant and we consider removing it in the future.
"""

import copy
import dataclasses
import logging
import threading
import time
from enum import Enum, auto
from http import HTTPStatus
from itertools import chain
from typing import TYPE_CHECKING, Any, Dict, List, Optional, Set, Tuple, Union

import numpy as np
import torch
import triton
import triton.language as tl

from sglang.global_config import global_config
from sglang.srt.constrained.base_grammar_backend import BaseGrammarObject
from sglang.srt.disaggregation.base import BaseKVSender
from sglang.srt.disaggregation.decode_schedule_batch_mixin import (
    ScheduleBatchDisaggregationDecodeMixin,
)
from sglang.srt.distributed.parallel_state import get_tensor_model_parallel_rank
from sglang.srt.mem_cache.allocator import (
    BaseTokenToKVPoolAllocator,
    SWATokenToKVPoolAllocator,
)
from sglang.srt.mem_cache.base_prefix_cache import BasePrefixCache
from sglang.srt.mem_cache.chunk_cache import ChunkCache, SWAChunkCache
from sglang.srt.mem_cache.lora_radix_cache import LoRAKey, LoRARadixCache
from sglang.srt.mem_cache.memory_pool import HybridReqToTokenPool, ReqToTokenPool
from sglang.srt.mem_cache.swa_radix_cache import SWARadixCache
from sglang.srt.metrics.collector import SchedulerMetricsCollector, TimeStats
from sglang.srt.model_executor.forward_batch_info import CaptureHiddenMode, ForwardMode
from sglang.srt.sampling.sampling_batch_info import SamplingBatchInfo
from sglang.srt.sampling.sampling_params import SamplingParams
from sglang.srt.server_args import ServerArgs
from sglang.srt.utils import flatten_nested_list, support_triton

if TYPE_CHECKING:
    from sglang.srt.configs.model_config import ModelConfig
    from sglang.srt.speculative.eagle_utils import EagleDraftInput, EagleVerifyInput
    from sglang.srt.speculative.spec_info import SpeculativeAlgorithm

INIT_INCREMENTAL_DETOKENIZATION_OFFSET = 5

GLOBAL_SERVER_ARGS_KEYS = [
    "attention_backend",
    "mm_attention_backend",
    "debug_tensor_dump_inject",
    "debug_tensor_dump_output_folder",
    "chunked_prefill_size",
    "device",
    "disable_chunked_prefix_cache",
    "disable_flashinfer_cutlass_moe_fp4_allgather",
    "disable_radix_cache",
    "enable_dp_lm_head",
    "flashinfer_mxfp4_moe_precision",
    "enable_flashinfer_allreduce_fusion",
    "moe_dense_tp_size",
    "ep_dispatch_algorithm",
    "ep_num_redundant_experts",
    "enable_nan_detection",
    "flashinfer_mla_disable_ragged",
    "max_micro_batch_size",
    "disable_shared_experts_fusion",
    "sampling_backend",
    "speculative_accept_threshold_single",
    "speculative_accept_threshold_acc",
    "speculative_attention_mode",
    "torchao_config",
    "triton_attention_reduce_in_fp32",
    "num_reserved_decode_tokens",
    "weight_loader_disable_mmap",
    "enable_multimodal",
    "enable_symm_mem",
    "enable_custom_logit_processor",
    "disaggregation_mode",
]

# Put some global args for easy access
global_server_args_dict = {k: getattr(ServerArgs, k) for k in GLOBAL_SERVER_ARGS_KEYS}

logger = logging.getLogger(__name__)


class BaseFinishReason:
    def __init__(self, is_error: bool = False):
        self.is_error = is_error

    def to_json(self):
        raise NotImplementedError()


class FINISH_MATCHED_TOKEN(BaseFinishReason):
    def __init__(self, matched: Union[int, List[int]]):
        super().__init__()
        self.matched = matched

    def to_json(self):
        return {
            "type": "stop",  # to match OpenAI API's return value
            "matched": self.matched,
        }


class FINISH_MATCHED_STR(BaseFinishReason):
    def __init__(self, matched: str):
        super().__init__()
        self.matched = matched

    def to_json(self):
        return {
            "type": "stop",  # to match OpenAI API's return value
            "matched": self.matched,
        }


class FINISH_LENGTH(BaseFinishReason):
    def __init__(self, length: int):
        super().__init__()
        self.length = length

    def to_json(self):
        return {
            "type": "length",  # to match OpenAI API's return value
            "length": self.length,
        }


class FINISH_ABORT(BaseFinishReason):
    def __init__(self, message=None, status_code=None, err_type=None):
        super().__init__(is_error=True)
        self.message = message or "Aborted"
        self.status_code = status_code
        self.err_type = err_type

    def to_json(self):
        return {
            "type": "abort",
            "message": self.message,
            "status_code": self.status_code,
            "err_type": self.err_type,
        }


class Modality(Enum):
    IMAGE = auto()
    MULTI_IMAGES = auto()
    VIDEO = auto()
    AUDIO = auto()

    @staticmethod
    def from_str(modality_str: str):
        try:
            return Modality[modality_str.upper()]
        except KeyError:
            raise ValueError(
                f"Invalid modality string: {modality_str}. Valid modalities are: {[m.name for m in Modality]}"
            )

    @staticmethod
    def all():
        return [Modality.IMAGE, Modality.VIDEO, Modality.AUDIO]


@dataclasses.dataclass
class MultimodalDataItem:
    """
    One MultimodalDataItem contains all inputs for one modality.
    For example, if there are 3 images and 1 audio inputs, there will be 2 MultimodalDataItem.
    One for images and one for audio.

    We put the common fields first and the model-specific fields in model_specific_data.
    """

    modality: Modality
    hash: int = None
    pad_value: int = None
    offsets: Optional[list] = None

    # the raw features returned by processor, e.g. pixel_values or audio_features
    feature: Union[torch.Tensor, np.ndarray] = None
    # the precomputed embeddings, passed as final encoder embeddings
    # One and only one of the feature and precomputed_embeddings will be empty
    precomputed_embeddings: Optional[Union[torch.Tensor, np.ndarray]] = None

    # Model-specific data stored in a dictionary
    model_specific_data: dict[str, Any] = dataclasses.field(default_factory=dict)

    def __getattr__(self, name: str):
        if (
            "model_specific_data" in self.__dict__
            and name in self.__dict__["model_specific_data"]
        ):
            return self.__dict__["model_specific_data"][name]
        else:
            raise AttributeError(
                f"'{self.__class__.__name__}' object has no attribute '{name}'"
            )

    def __setitem__(self, key: str, value: Any):
        if key in self.__dict__:
            self.__dict__[key] = value
        else:
            self.model_specific_data[key] = value

    def set(self, key: str, value: Any):
        self.__setitem__(key, value)

    @staticmethod
    def is_empty_list(l):
        if l is None:
            return True
        return len([item for item in flatten_nested_list(l) if item is not None]) == 0

    def set_pad_value(self):
        """
        Set the pad value after first hashing the data
        """
        from sglang.srt.managers.mm_utils import hash_feature

        if self.hash is None:
            if self.feature is not None:
                hashed_feature = self.feature
            else:
                hashed_feature = self.precomputed_embeddings
            self.hash = hash_feature(hashed_feature)
        assert self.hash is not None
        self.pad_value = self.hash % (1 << 30)

    def is_modality(self, modality: Modality) -> bool:
        return self.modality == modality

    def is_audio(self):
        return self.modality == Modality.AUDIO

    def is_image(self):
        return self.modality in [Modality.IMAGE, Modality.MULTI_IMAGES]

    def is_video(self):
        return self.modality == Modality.VIDEO

    def is_valid(self) -> bool:
        return self.is_image() or self.is_video() or self.is_audio()

    def validate(self):
        ...
        # TODO

    @staticmethod
    def from_dict(obj: dict):
        kwargs = dict(obj)
        modality = kwargs.pop("modality")
        if isinstance(modality, str):
            modality = Modality[modality]
        ret = MultimodalDataItem(modality=modality, **kwargs)
        ret.validate()
        return ret

    def merge(self, other):
        self.feature += other.feature
        self.offsets += other.offsets
        self.hash = hash((self.hash, other.hash))
        self.set_pad_value()


@dataclasses.dataclass
class MultimodalInputs:
    """The multimodal data related inputs."""

    # items of data
    mm_items: List[MultimodalDataItem]
    image_pad_len: Optional[list] = None
    num_image_tokens: Optional[int] = None

    # image
    im_token_id: Optional[int] = None
    im_start_id: Optional[int] = None
    im_end_id: Optional[int] = None
    slice_start_id: Optional[int] = None
    slice_end_id: Optional[int] = None

    # video
    video_token_id: Optional[int] = None

    # audio
    audio_token_id: Optional[int] = None
    audio_start_id: Optional[int] = None
    audio_end_id: Optional[int] = None

    # QWen2-VL related
    mrope_positions: Optional[torch.Tensor] = None
    mrope_position_delta: Optional[torch.Tensor] = None

    @staticmethod
    def from_dict(obj: dict):
        ret = MultimodalInputs(
            mm_items=obj["mm_items"],
        )

        assert isinstance(ret.mm_items, list)
        ret.mm_items = [item for item in ret.mm_items if item.is_valid()]
        for item in ret.mm_items:
            item.set_pad_value()

        optional_args = [
            "mrope_positions",
            "mrope_position_delta",
            "im_token_id",
            "im_start_id",
            "im_end_id",
            "video_token_id",
            "slice_start_id",
            "slice_end_id",
            "audio_start_id",
            "audio_end_id",
            "audio_token_id",
        ]
        for arg in optional_args:
            if arg in obj:
                setattr(ret, arg, obj[arg])

        return ret

    def contains_image_inputs(self) -> bool:
        return any(item.is_image() for item in self.mm_items)

    def contains_video_inputs(self) -> bool:
        return any(item.is_video() for item in self.mm_items)

    def contains_audio_inputs(self) -> bool:
        return any(item.is_audio() for item in self.mm_items)

    def contains_mm_input(self) -> bool:
        return any(True for item in self.mm_items if item.is_valid())

    def merge(self, other: MultimodalInputs):
        """
        merge image inputs when requests are being merged
        """

        # args needed to be merged
        optional_args = [
            "mm_items",
            "image_pad_len",
        ]
        for arg in optional_args:
            self_arg = getattr(self, arg, None)
            if self_arg is not None:
                setattr(self, arg, self_arg + getattr(other, arg))

        mrope_positions = self.mrope_positions
        if mrope_positions is not None:
            if other.mrope_positions is None:
                self.mrope_positions = mrope_positions
            else:
                self.mrope_positions = torch.cat(
                    [self.mrope_positions, other.mrope_positions], dim=1
                )

        mrope_position_delta = self.mrope_position_delta
        if mrope_position_delta is not None:
            if other.mrope_position_delta is None:
                self.mrope_position_delta = mrope_position_delta
            else:
                self.mrope_position_delta = torch.cat(
                    [self.mrope_position_delta, other.mrope_position_delta], dim=0
                )

        for key, val in other.__dict__.items():
            if "_id" in key:
                # set token_ids
                if getattr(self, key, None) is None:
                    setattr(self, key, getattr(other, key, None))
        # other args would be kept intact


class RequestStage(str, enum.Enum):
    # prefill
    PREFILL_WAITING = "prefill_waiting"

    # disaggregation prefill
    PREFILL_PREPARE = "prefill_prepare"
    PREFILL_BOOTSTRAP = "prefill_bootstrap"
    PREFILL_FORWARD = "prefill_forward"
    PREFILL_TRANSFER_KV_CACHE = "prefill_transfer_kv_cache"

    # disaggregation decode
    DECODE_PREPARE = "decode_prepare"
    DECODE_BOOTSTRAP = "decode_bootstrap"
    DECODE_WAITING = "decode_waiting"
    DECODE_TRANSFERRED = "decode_transferred"


class Req:
    """The input and output status of a request."""

    def __init__(
        self,
        rid: str,
        origin_input_text: str,
        origin_input_ids: List[int],
        sampling_params: SamplingParams,
        return_logprob: bool = False,
        top_logprobs_num: int = 0,
        token_ids_logprob: List[int] = None,
        stream: bool = False,
        origin_input_ids_unpadded: Optional[Tuple[int]] = None,
        lora_id: Optional[str] = None,
        input_embeds: Optional[List[List[float]]] = None,
        token_type_ids: List[int] = None,
        session_id: Optional[str] = None,
        custom_logit_processor: Optional[str] = None,
        return_hidden_states: bool = False,
        eos_token_ids: Optional[Set[int]] = None,
        bootstrap_host: Optional[str] = None,
        bootstrap_port: Optional[int] = None,
        bootstrap_room: Optional[int] = None,
        data_parallel_rank: Optional[int] = None,
        vocab_size: Optional[int] = None,
<<<<<<< HEAD
        priority: Optional[int] = None,
=======
        metrics_collector: Optional[SchedulerMetricsCollector] = None,
>>>>>>> 1fcccda4
    ):
        # Input and output info
        self.rid = rid
        self.origin_input_text = origin_input_text
        self.origin_input_ids_unpadded = (
            origin_input_ids_unpadded
            if origin_input_ids_unpadded
            else origin_input_ids  # Before image padding
        )
        self.origin_input_ids = origin_input_ids
        # Each decode stage's output ids
        self.output_ids = []
        # fill_ids = origin_input_ids + output_ids. Updated if chunked.
        self.fill_ids = []
        self.session_id = session_id
        self.input_embeds = input_embeds

        # for corss-endoder model
        self.token_type_ids = token_type_ids

        # The length of KV that have been removed in local attention chunked prefill
        self.evicted_seqlen_local = 0

        # Sampling info
        if isinstance(sampling_params.custom_params, dict):
            sampling_params = copy.copy(sampling_params)
            sampling_params.custom_params = sampling_params.custom_params | {
                "__req__": self
            }
        self.sampling_params = sampling_params
        self.custom_logit_processor = custom_logit_processor
        self.return_hidden_states = return_hidden_states
        self.lora_id = lora_id

        # Memory pool info
        self.req_pool_idx: Optional[int] = None

        # Check finish
        self.tokenizer = None
        self.finished_reason = None
        # Whether this request has finished output
        self.finished_output = None
        # If we want to abort the request in the middle of the event loop, set this to true
        # Note: We should never set finished_reason in the middle, the req will get filtered and never respond
        self.to_abort = False
        # This carries the error message for `.to_abort` and will be attached to the finished_reason at the end of the event loop
        self.to_abort_message: str = None
        self.stream = stream
        self.eos_token_ids = eos_token_ids
        self.vocab_size = vocab_size
        self.priority = priority

        # For incremental decoding
        # ----- | --------- read_ids -------|
        # ----- |   surr_ids  |
        # xxxxx | xxxxxxxxxxx | xxxxxxxxxxx |
        # ----- ^ ----------- ^ ----------- ^
        # ----- 1 ----------- 2 ----------- 3
        # 1: surr_offset
        # 2: read_offset
        # 3: last token
        self.surr_offset = None  # Surrounding offset to defeat the cleanup algorithm
        self.read_offset = None
        self.decoded_text = ""

        # For multimodal inputs
        self.multimodal_inputs: Optional[MultimodalInputs] = None

        # Prefix info
        # The indices to kv cache for the shared prefix.
        self.prefix_indices: torch.Tensor = []
        # Number of tokens to run prefill.
        self.extend_input_len = 0
        # The relative logprob_start_len in an extend batch
        self.extend_logprob_start_len = 0
        self.last_node: Any = None
        self.last_host_node: Any = None
        self.host_hit_length = 0
        # The node to lock until for swa radix tree lock ref
        self.swa_uuid_for_lock: Optional[int] = None

        # Whether or not if it is chunked. It increments whenever
        # it is chunked, and decrement whenever chunked request is
        # processed.
        self.is_chunked = 0

        # For retraction
        self.is_retracted = False

        # Incremental streamining
        self.send_token_offset: int = 0
        self.send_decode_id_offset: int = 0
        # TODO (Byron): send_output_token_logprobs_offset and send_decode_id_offset can be different in disaggregation mode
        # because the decode server does not have the first output token logprobs
        self.send_output_token_logprobs_offset: int = 0

        # Logprobs (arguments)
        self.return_logprob = return_logprob
        # Start index to compute logprob from.
        self.logprob_start_len = 0
        self.top_logprobs_num = top_logprobs_num
        self.token_ids_logprob = token_ids_logprob
        self.temp_scaled_logprobs = False
        self.top_p_normalized_logprobs = False

        # Logprobs (return values)
        # True means the input logprob has been already sent to detokenizer.
        self.input_logprob_sent: bool = False
        self.input_token_logprobs_val: Optional[List[float]] = None
        self.input_token_logprobs_idx: Optional[List[int]] = None
        self.input_top_logprobs_val: Optional[List[float]] = None
        self.input_top_logprobs_idx: Optional[List[int]] = None
        self.input_token_ids_logprobs_val: Optional[List[float]] = None
        self.input_token_ids_logprobs_idx: Optional[List[int]] = None
        # Temporary holder to store input_token_logprobs.
        self.input_token_logprobs: Optional[List[Tuple[int]]] = None
        self.temp_input_top_logprobs_val: Optional[List[torch.Tensor]] = None
        self.temp_input_top_logprobs_idx: Optional[List[int]] = None
        self.temp_input_token_ids_logprobs_val: Optional[List[float]] = None
        self.temp_input_token_ids_logprobs_idx: Optional[List[int]] = None

        if return_logprob:
            # shape: (bs, 1)
            self.output_token_logprobs_val = []
            self.output_token_logprobs_idx = []
            # shape: (bs, k)
            self.output_top_logprobs_val = []
            self.output_top_logprobs_idx = []
            # Can contain either lists or GPU tensors (delayed copy optimization for prefill-only scoring)
            self.output_token_ids_logprobs_val: List[
                Union[List[float], torch.Tensor]
            ] = []
            self.output_token_ids_logprobs_idx = []
        else:
            self.output_token_logprobs_val = self.output_token_logprobs_idx = (
                self.output_top_logprobs_val
            ) = self.output_top_logprobs_idx = self.output_token_ids_logprobs_val = (
                self.output_token_ids_logprobs_idx
            ) = None
        self.hidden_states: List[List[float]] = []
        self.hidden_states_tensor = None  # Note: use tensor instead of list to transfer hidden_states when PD + MTP

        # Embedding (return values)
        self.embedding = None

        # Constrained decoding
        self.grammar: Optional[BaseGrammarObject] = None
        self.grammar_wait_ct = 0

        # The number of cached tokens that were already cached in the KV cache
        self.cached_tokens = 0
        self.already_computed = 0

        # The number of verification forward passes in the speculative decoding.
        # This is used to compute the average acceptance length per request.
        self.spec_verify_ct = 0

        # For metrics
        self.metrics_collector = metrics_collector
        self.time_stats: TimeStats = TimeStats()
        self.has_log_time_stats: bool = False
        self.queue_time_start = None
        self.queue_time_end = None
        self.last_tic = time.monotonic()

        # For disaggregation
        self.bootstrap_host: str = bootstrap_host
        self.bootstrap_port: Optional[int] = bootstrap_port
        self.bootstrap_room: Optional[int] = bootstrap_room
        self.disagg_kv_sender: Optional[BaseKVSender] = None

        # For data parallel rank routing
        self.data_parallel_rank: Optional[int] = data_parallel_rank

        # the start index of the sent kv cache
        # We want to send it chunk by chunk for chunked prefill.
        # After every chunk forward, we do the following:
        # kv_send(req.input_ids[req.start_send_idx:len(req.fill_ids)])
        # start_send_idx = len(req.fill_ids)
        self.start_send_idx: int = 0

        # For overlap schedule, we delay the kv transfer until `process_batch_result_disagg_prefill` rather than `process_prefill_chunk` in non-overlap
        # This is because kv is not ready in `process_prefill_chunk`.
        # We use `tmp_end_idx` to store the end index of the kv cache to send.
        self.tmp_end_idx: int = -1
        self.metadata_buffer_index: int = -1

    @property
    def seqlen(self):
        return len(self.origin_input_ids) + len(self.output_ids)

    @property
    def is_prefill_only(self) -> bool:
        """Check if this request is prefill-only (no token generation needed)."""
        return self.sampling_params.max_new_tokens == 0

    def add_latency(self, stage: RequestStage):
        if self.metrics_collector is None:
            return
        assert stage.name in RequestStage.__members__, f"{stage=} is invalid"
        now = time.monotonic()
        self.metrics_collector.observe_request_latency_seconds(
            stage.value, now - self.last_tic
        )
        self.last_tic = now

    def extend_image_inputs(self, image_inputs):
        if self.multimodal_inputs is None:
            self.multimodal_inputs = image_inputs
        else:
            self.multimodal_inputs.merge(image_inputs)

    def finished(self) -> bool:
        # Whether request reached finished condition
        return self.finished_reason is not None

    def init_next_round_input(
        self,
        tree_cache: Optional[BasePrefixCache] = None,
    ):
        self.fill_ids = self.origin_input_ids + self.output_ids
        if tree_cache is not None:
            if isinstance(tree_cache, LoRARadixCache):
                (
                    self.prefix_indices,
                    self.last_node,
                    self.last_host_node,
                    self.host_hit_length,
                ) = tree_cache.match_prefix_with_lora_id(
                    key=LoRAKey(
                        lora_id=self.lora_id, token_ids=self.adjust_max_prefix_ids()
                    ),
                )
            else:
                (
                    self.prefix_indices,
                    self.last_node,
                    self.last_host_node,
                    self.host_hit_length,
                ) = tree_cache.match_prefix(
                    key=self.adjust_max_prefix_ids(),
                )
        self.extend_input_len = len(self.fill_ids) - len(self.prefix_indices)

    def adjust_max_prefix_ids(self):
        self.fill_ids = self.origin_input_ids + self.output_ids
        input_len = len(self.fill_ids)

        # FIXME: To work around some bugs in logprob computation, we need to ensure each
        # request has at least one token. Later, we can relax this requirement and use `input_len`.
        max_prefix_len = input_len - 1

        if self.sampling_params.max_new_tokens > 0:
            # Need at least one token to compute logits
            max_prefix_len = min(max_prefix_len, input_len - 1)

        if self.return_logprob:
            max_prefix_len = min(max_prefix_len, self.logprob_start_len)

        max_prefix_len = max(max_prefix_len, 0)
        return self.fill_ids[:max_prefix_len]

    # Based on https://github.com/vllm-project/vllm/blob/7a64d24aad69e4d2548aa0bf528d9fe63428ab01/vllm/transformers_utils/detokenizer.py#L194-L313
    def init_incremental_detokenize(self):
        first_iter = self.surr_offset is None or self.read_offset is None

        if first_iter:
            self.read_offset = len(self.origin_input_ids_unpadded)
            self.surr_offset = max(
                self.read_offset - INIT_INCREMENTAL_DETOKENIZATION_OFFSET, 0
            )
            self.surr_and_decode_ids = (
                self.origin_input_ids_unpadded[self.surr_offset :] + self.output_ids
            )
            self.cur_decode_ids_len = len(self.output_ids)
        else:
            self.surr_and_decode_ids.extend(self.output_ids[self.cur_decode_ids_len :])
            self.cur_decode_ids_len = len(self.output_ids)

        return self.surr_and_decode_ids, self.read_offset - self.surr_offset

    def check_finished(self):
        if self.finished():
            return

        if self.to_abort:
            self.finished_reason = FINISH_ABORT(
                message=self.to_abort_message,
            )
            return

        if len(self.output_ids) >= self.sampling_params.max_new_tokens:
            self.finished_reason = FINISH_LENGTH(
                length=self.sampling_params.max_new_tokens
            )
            return

        if self.grammar is not None:
            if self.grammar.is_terminated():
                self.finished_reason = FINISH_MATCHED_TOKEN(matched=self.output_ids[-1])
                return

        last_token_id = self.output_ids[-1]

        if not self.sampling_params.ignore_eos:
            matched_eos = False

            # Check stop token ids
            if self.sampling_params.stop_token_ids:
                matched_eos = last_token_id in self.sampling_params.stop_token_ids
            if self.eos_token_ids:
                matched_eos |= last_token_id in self.eos_token_ids
            if self.tokenizer is not None:
                matched_eos |= last_token_id == self.tokenizer.eos_token_id
                if self.tokenizer.additional_stop_token_ids:
                    matched_eos |= (
                        last_token_id in self.tokenizer.additional_stop_token_ids
                    )
            if matched_eos:
                self.finished_reason = FINISH_MATCHED_TOKEN(matched=last_token_id)
                return

        if last_token_id > self.vocab_size or last_token_id < 0:
            if self.sampling_params.stop_token_ids:
                self.output_ids[-1] = next(iter(self.sampling_params.stop_token_ids))
            if self.eos_token_ids:
                self.output_ids[-1] = next(iter(self.eos_token_ids))
            self.finished_reason = FINISH_MATCHED_STR(matched="NaN happened")
            return

        # Check stop strings
        if len(self.sampling_params.stop_strs) > 0:
            tail_str = self.tokenizer.decode(
                self.output_ids[-(self.sampling_params.stop_str_max_len + 1) :]
            )

            for stop_str in self.sampling_params.stop_strs:
                if stop_str in tail_str or stop_str in self.decoded_text:
                    self.finished_reason = FINISH_MATCHED_STR(matched=stop_str)
                    return

    def reset_for_retract(self):
        self.prefix_indices = []
        self.last_node = None
        self.swa_uuid_for_lock = None
        self.extend_input_len = 0
        self.is_retracted = True
        self.input_token_logprobs = None
        self.temp_input_top_logprobs_val = None
        self.temp_input_top_logprobs_idx = None
        self.extend_logprob_start_len = 0
        self.is_chunked = 0
        self.req_pool_idx = None
        self.already_computed = 0

    def offload_kv_cache(self, req_to_token_pool, token_to_kv_pool_allocator):
        token_indices = req_to_token_pool.req_to_token[
            self.req_pool_idx, : self.seqlen - 1
        ]
        self.kv_cache_cpu = token_to_kv_pool_allocator.get_cpu_copy(token_indices)

    def load_kv_cache(self, req_to_token_pool, token_to_kv_pool_allocator):
        token_indices = req_to_token_pool.req_to_token[
            self.req_pool_idx, : self.seqlen - 1
        ]
        token_to_kv_pool_allocator.load_cpu_copy(self.kv_cache_cpu, token_indices)
        del self.kv_cache_cpu

    def log_time_stats(self):
        # If overlap schedule, we schedule one decode batch ahead so this gets called twice.
        if self.has_log_time_stats is True:
            return

        if self.bootstrap_room is not None:
            prefix = f"Req Time Stats(rid={self.rid}, bootstrap_room={self.bootstrap_room}, input len={len(self.origin_input_ids)}, output len={len(self.output_ids)}, type={self.time_stats.get_type().value})"
        else:
            prefix = f"Req Time Stats(rid={self.rid}, input len={len(self.origin_input_ids)}, output len={len(self.output_ids)}, type={self.time_stats.get_type().value})"
        logger.info(f"{prefix}: {self.time_stats}")
        self.has_log_time_stats = True

    def set_finish_with_abort(self, error_msg: str):
        if get_tensor_model_parallel_rank() == 0:
            logger.error(f"{error_msg}, {self.rid=}")
        self.multimodal_inputs = None
        self.grammar = None
        self.origin_input_ids = [0]  # set it to one token to skip the long prefill
        self.return_logprob = False
        self.finished_reason = FINISH_ABORT(
            error_msg, HTTPStatus.BAD_REQUEST, "BadRequestError"
        )

    def __repr__(self):
        return (
            f"Req(rid={self.rid}, "
            f"input_ids={self.origin_input_ids}, output_ids={self.output_ids}, "
            f"{self.grammar=}, "
            f"{self.sampling_params=})"
        )


# Batch id
bid = 0


@dataclasses.dataclass
class ScheduleBatch(ScheduleBatchDisaggregationDecodeMixin):
    """Store all information of a batch on the scheduler."""

    # Request, memory pool, and cache
    reqs: List[Req]
    req_to_token_pool: ReqToTokenPool = None
    token_to_kv_pool_allocator: BaseTokenToKVPoolAllocator = None
    tree_cache: BasePrefixCache = None
    is_hybrid: bool = False

    # Batch configs
    model_config: ModelConfig = None
    forward_mode: ForwardMode = None
    enable_overlap: bool = False
    # Tell whether the current running batch is full so that we can skip
    # the check of whether to prefill new requests.
    # This is an optimization to reduce the overhead of the prefill check.
    batch_is_full: bool = False

    # Events
    launch_done: Optional[threading.Event] = None

    # For chunked prefill in PP
    chunked_req: Optional[Req] = None

    # Sampling info
    sampling_info: SamplingBatchInfo = None
    next_batch_sampling_info: SamplingBatchInfo = None

    # Batched arguments to model runner
    input_ids: torch.Tensor = None  # shape: [b], int64
    input_embeds: torch.Tensor = None  # shape: [b, hidden_size], float32
    token_type_ids: torch.Tensor = None  # shape: [b], int64
    req_pool_indices: torch.Tensor = None  # shape: [b], int64
    seq_lens: torch.Tensor = None  # shape: [b], int64
    # The output locations of the KV cache
    out_cache_loc: torch.Tensor = None  # shape: [b], int64
    output_ids: torch.Tensor = None  # shape: [b], int64

    # For multimodal inputs
    multimodal_inputs: Optional[List] = None

    # The sum of all sequence lengths
    seq_lens_sum: int = None
    # The original sequence lengths, Qwen-1M related
    orig_seq_lens: torch.Tensor = None  # shape: [b], int32

    # For DP attention
    global_num_tokens: Optional[List[int]] = None
    global_num_tokens_for_logprob: Optional[List[int]] = None
    is_extend_in_batch: bool = False
    can_run_dp_cuda_graph: bool = False
    tbo_split_seq_index: Optional[int] = None
    global_forward_mode: Optional[ForwardMode] = None

    # For processing logprobs
    return_logprob: bool = False
    top_logprobs_nums: Optional[List[int]] = None
    token_ids_logprobs: Optional[List[List[int]]] = None

    # For logits and logprob post processing
    temp_scaled_logprobs: bool = False
    top_p_normalized_logprobs: bool = False

    # For extend and mixed chunekd prefill
    prefix_lens: List[int] = None
    extend_lens: List[int] = None
    extend_num_tokens: Optional[int] = None
    decoding_reqs: List[Req] = None
    extend_logprob_start_lens: List[int] = None
    # It comes empty list if logprob is not required.
    extend_input_logprob_token_ids: Optional[torch.Tensor] = None

    # For encoder-decoder architectures
    encoder_cached: Optional[List[bool]] = None
    encoder_lens: Optional[torch.Tensor] = None
    encoder_lens_cpu: Optional[List[int]] = None
    encoder_out_cache_loc: Optional[torch.Tensor] = None

    # Stream
    has_stream: bool = False

    # Has grammar
    has_grammar: bool = False

    # Device
    device: str = "cuda"

    # Speculative decoding
    spec_algorithm: SpeculativeAlgorithm = None
    spec_info: Optional[Union[EagleDraftInput, EagleVerifyInput]] = None

    # Whether to return hidden states
    return_hidden_states: bool = False

    # Whether this batch is prefill-only (no token generation needed)
    is_prefill_only: bool = False

    # hicache pointer for synchronizing data loading from CPU to GPU
    hicache_consumer_index: int = -1

    @classmethod
    def init_new(
        cls,
        reqs: List[Req],
        req_to_token_pool: ReqToTokenPool,
        token_to_kv_pool_allocator: BaseTokenToKVPoolAllocator,
        tree_cache: BasePrefixCache,
        model_config: ModelConfig,
        enable_overlap: bool,
        spec_algorithm: SpeculativeAlgorithm,
        chunked_req: Optional[Req] = None,
    ):
        return_logprob = any(req.return_logprob for req in reqs)

        is_hybrid = False
        if isinstance(token_to_kv_pool_allocator, SWATokenToKVPoolAllocator):
            assert (
                tree_cache is None
                or isinstance(tree_cache, SWARadixCache)
                or isinstance(tree_cache, SWAChunkCache)
            ), "SWARadixCache or SWAChunkCache is required for SWATokenToKVPoolAllocator"
            is_hybrid = True

        return cls(
            reqs=reqs,
            req_to_token_pool=req_to_token_pool,
            token_to_kv_pool_allocator=token_to_kv_pool_allocator,
            tree_cache=tree_cache,
            is_hybrid=is_hybrid,
            model_config=model_config,
            enable_overlap=enable_overlap,
            return_logprob=return_logprob,
            has_stream=any(req.stream for req in reqs),
            has_grammar=any(req.grammar for req in reqs),
            device=req_to_token_pool.device,
            spec_algorithm=spec_algorithm,
            return_hidden_states=any(req.return_hidden_states for req in reqs),
            is_prefill_only=all(req.is_prefill_only for req in reqs),
            chunked_req=chunked_req,
        )

    def batch_size(self):
        return len(self.reqs)

    def is_empty(self):
        return len(self.reqs) == 0

    def alloc_req_slots(self, num_reqs: int, reqs: Optional[List[Req]] = None):
        if isinstance(self.req_to_token_pool, HybridReqToTokenPool):
            req_pool_indices = self.req_to_token_pool.alloc(num_reqs, reqs)
        else:
            req_pool_indices = self.req_to_token_pool.alloc(num_reqs)
        if req_pool_indices is None:
            raise RuntimeError(
                "alloc_req_slots runs out of memory. "
                "Please set a smaller number for `--max-running-requests`. "
                f"{self.req_to_token_pool.available_size()=}, "
                f"{num_reqs=}, "
            )
        return req_pool_indices

    def alloc_token_slots(self, num_tokens: int, backup_state: bool = False):
        self._evict_tree_cache_if_needed(num_tokens)

        if backup_state:
            state = self.token_to_kv_pool_allocator.backup_state()

        out_cache_loc = self.token_to_kv_pool_allocator.alloc(num_tokens)
        if out_cache_loc is None:
            phase_str = "Prefill" if self.forward_mode.is_extend() else "Decode"
            error_msg = (
                f"{phase_str} out of memory. Try to lower your batch size.\n"
                f"Try to allocate {num_tokens} tokens.\n"
                f"{self._available_and_evictable_str()}"
            )
            logger.error(error_msg)
            if self.tree_cache is not None:
                self.tree_cache.pretty_print()
            raise RuntimeError(error_msg)

        if backup_state:
            return out_cache_loc, state
        else:
            return out_cache_loc

    def alloc_paged_token_slots_extend(
        self,
        prefix_lens: torch.Tensor,
        seq_lens: torch.Tensor,
        last_loc: torch.Tensor,
        extend_num_tokens: int,
        backup_state: bool = False,
    ):
        # Over estimate the number of tokens: assume each request needs a new page.
        num_tokens = (
            extend_num_tokens
            + len(seq_lens) * self.token_to_kv_pool_allocator.page_size
        )
        self._evict_tree_cache_if_needed(num_tokens)

        if backup_state:
            state = self.token_to_kv_pool_allocator.backup_state()

        out_cache_loc = self.token_to_kv_pool_allocator.alloc_extend(
            prefix_lens, seq_lens, last_loc, extend_num_tokens
        )
        if out_cache_loc is None:
            error_msg = (
                f"Prefill out of memory. Try to lower your batch size.\n"
                f"Try to allocate {extend_num_tokens} tokens.\n"
                f"{self._available_and_evictable_str()}"
            )
            logger.error(error_msg)
            raise RuntimeError(error_msg)

        if backup_state:
            return out_cache_loc, state
        else:
            return out_cache_loc

    def alloc_paged_token_slots_decode(
        self,
        seq_lens: torch.Tensor,
        last_loc: torch.Tensor,
        backup_state: bool = False,
    ):
        # Over estimate the number of tokens: assume each request needs a new page.
        num_tokens = len(seq_lens) * self.token_to_kv_pool_allocator.page_size
        self._evict_tree_cache_if_needed(num_tokens)

        if backup_state:
            state = self.token_to_kv_pool_allocator.backup_state()

        out_cache_loc = self.token_to_kv_pool_allocator.alloc_decode(seq_lens, last_loc)
        if out_cache_loc is None:
            error_msg = (
                f"Decode out of memory. Try to lower your batch size.\n"
                f"Try to allocate {len(seq_lens)} tokens.\n"
                f"{self._available_and_evictable_str()}"
            )
            logger.error(error_msg)
            raise RuntimeError(error_msg)

        if backup_state:
            return out_cache_loc, state
        else:
            return out_cache_loc

    def prepare_encoder_info_extend(self, input_ids: List[int], seq_lens: List[int]):
        self.encoder_lens_cpu = []
        self.encoder_cached = []

        for req in self.reqs:
            im = req.multimodal_inputs
            if im is None or im.num_image_tokens is None:
                # No image input
                self.encoder_lens_cpu.append(0)
                self.encoder_cached.append(True)
            else:
                self.encoder_lens_cpu.append(im.num_image_tokens)
                self.encoder_cached.append(
                    self.forward_mode.is_decode()
                    or len(req.prefix_indices) >= im.num_image_tokens
                )

        self.encoder_lens = torch.tensor(self.encoder_lens_cpu, dtype=torch.int64).to(
            self.device, non_blocking=True
        )

        # Strip encoder infos
        pt = 0
        decoder_out_cache_loc = []
        encoder_out_cache_loc = []
        for i, req in enumerate(self.reqs):
            encoder_len = self.encoder_lens_cpu[i]
            seq_lens[i] -= encoder_len

            if len(req.prefix_indices) < encoder_len:
                # NOTE: the encoder part should be considered as a whole
                assert len(req.prefix_indices) == 0
                input_ids[i] = input_ids[i][encoder_len:]
                encoder_out_cache_loc.append(self.out_cache_loc[pt : pt + encoder_len])
                decoder_out_cache_loc.append(
                    self.out_cache_loc[pt + encoder_len : pt + req.extend_input_len]
                )
                self.extend_lens[i] -= encoder_len
                self.extend_num_tokens -= encoder_len
            else:
                decoder_out_cache_loc.append(
                    self.out_cache_loc[pt : pt + req.extend_input_len]
                )
                self.prefix_lens[i] -= encoder_len

            pt += req.extend_input_len

        # Reassign
        self.input_ids = torch.tensor(sum(input_ids, []), dtype=torch.int64).to(
            self.device, non_blocking=True
        )
        self.seq_lens = torch.tensor(seq_lens, dtype=torch.int64).to(
            self.device, non_blocking=True
        )

        if not decoder_out_cache_loc:
            self.out_cache_loc = torch.zeros(0, dtype=torch.int64).to(
                self.device, non_blocking=True
            )
        else:
            self.out_cache_loc = torch.cat(decoder_out_cache_loc)

        if not encoder_out_cache_loc:
            self.encoder_out_cache_loc = torch.zeros(0, dtype=torch.int64).to(
                self.device, non_blocking=True
            )
        else:
            self.encoder_out_cache_loc = torch.cat(encoder_out_cache_loc)

        assert (
            len(self.out_cache_loc) == self.extend_num_tokens
        ), f"Expected {len(self.out_cache_loc)}, got {self.extend_num_tokens}"

    def prepare_for_extend(self):
        self.forward_mode = ForwardMode.EXTEND

        # Allocate req slots
        bs = len(self.reqs)
        req_pool_indices = self.alloc_req_slots(bs, self.reqs)

        # Init tensors
        reqs = self.reqs
        input_ids = [r.fill_ids[len(r.prefix_indices) :] for r in reqs]
        extend_num_tokens = sum(len(ids) for ids in input_ids)
        seq_lens = [len(r.fill_ids) for r in reqs]
        orig_seq_lens = [max(len(r.fill_ids), len(r.origin_input_ids)) for r in reqs]
        prefix_lens = [len(r.prefix_indices) for r in reqs]
        extend_lens = [r.extend_input_len for r in reqs]

        token_type_ids = [
            r.token_type_ids for r in reqs if r.token_type_ids is not None
        ]

        req_pool_indices_tensor = torch.tensor(req_pool_indices, dtype=torch.int64).to(
            self.device, non_blocking=True
        )
        input_ids_tensor = torch.tensor(
            list(chain.from_iterable(input_ids)), dtype=torch.int64
        ).to(self.device, non_blocking=True)
        seq_lens_tensor = torch.tensor(seq_lens, dtype=torch.int64).to(
            self.device, non_blocking=True
        )
        orig_seq_lens_tensor = torch.tensor(orig_seq_lens, dtype=torch.int32).to(
            self.device, non_blocking=True
        )
        prefix_lens_tensor = torch.tensor(
            prefix_lens, dtype=torch.int64, device=self.device
        )

        token_type_ids_tensor = None
        if len(token_type_ids) > 0:
            token_type_ids_tensor = torch.tensor(
                sum(token_type_ids, []), dtype=torch.int64
            ).to(self.device, non_blocking=True)

        extend_lens_tensor = seq_lens_tensor - prefix_lens_tensor

        # Copy prefix and do some basic check
        input_embeds = []
        extend_input_logprob_token_ids = []
        multimodal_inputs = []

        for i, (req, seq_len, pre_len) in enumerate(zip(reqs, seq_lens, prefix_lens)):
            req.req_pool_idx = req_pool_indices[i]
            assert seq_len - pre_len == req.extend_input_len

            if pre_len > 0:
                self.req_to_token_pool.write(
                    (req.req_pool_idx, slice(0, pre_len)), req.prefix_indices
                )
                if isinstance(self.tree_cache, SWAChunkCache):
                    self.tree_cache.evict_swa(
                        req, pre_len, self.model_config.attention_chunk_size
                    )

            # If input_embeds are available, store them
            if req.input_embeds is not None:
                # If req.input_embeds is already a list, append its content directly
                input_embeds.extend(req.input_embeds)  # Use extend to avoid nesting

            multimodal_inputs.append(req.multimodal_inputs)

            req.cached_tokens += pre_len - req.already_computed
            req.already_computed = seq_len
            req.is_retracted = False

            # Compute the relative logprob_start_len in an extend batch
            #
            # Key variables:
            # - logprob_start_len: Absolute position in full sequence where logprob computation begins
            # - extend_logprob_start_len: Relative position within current extend batch where logprob computation begins
            # - extend_input_len: Number of tokens that need to be processed in this extend batch
            #   (= len(fill_ids) - len(prefix_indices), where fill_ids = origin_input_ids + output_ids
            #    and prefix_indices are the cached/shared prefix tokens)
            #
            if req.logprob_start_len >= pre_len:
                # Optimization for prefill-only requests: When we only need logprobs at
                # positions beyond the input sequence (to score next-token likelihood), skip all
                # input logprob computation during prefill since no generation will occur.
                if self.is_prefill_only and req.logprob_start_len == len(
                    req.origin_input_ids
                ):
                    # Skip ALL input logprobs: set extend_logprob_start_len = extend_input_len
                    req.extend_logprob_start_len = req.extend_input_len
                else:
                    # Convert absolute logprob_start_len to relative extend_logprob_start_len
                    #
                    # Example: origin_input_ids=[1,2,3,4,5] (5 tokens, positions 0-4), logprob_start_len=3
                    # Regular logic: min(3-0, 5, 5-1) = min(3,5,4) = 3
                    # This means: "compute logprobs from position 3 onwards in extend batch"
                    req.extend_logprob_start_len = min(
                        req.logprob_start_len - pre_len,
                        req.extend_input_len,
                        req.seqlen - 1,
                    )
            else:
                # logprob_start_len is before the current extend batch, so start from beginning
                req.extend_logprob_start_len = 0

            if self.return_logprob:
                # Find input logprob token ids.
                # First, find a global index within origin_input_ids and slide it by 1
                # to compute input logprobs. It is because you need the next token
                # to compute input logprobs. E.g., (chunk size 2)
                #
                # input_logprobs = [1, 2, 3, 4]
                # fill_ids = [1, 2]
                # extend_input_logprob_token_id = [2, 3]
                #
                # Note that it can also overflow. In this case, we pad it with 0.
                # input_logprobs = [1, 2, 3, 4]
                # fill_ids = [3, 4]
                # extend_input_logprob_token_id = [4, 0]
                global_start_idx, global_end_idx = (
                    len(req.prefix_indices),
                    len(req.fill_ids),
                )
                # Apply logprob_start_len
                if global_start_idx < req.logprob_start_len:
                    global_start_idx = req.logprob_start_len

                logprob_token_ids = req.origin_input_ids[
                    global_start_idx + 1 : global_end_idx + 1
                ]
                extend_input_logprob_token_ids.extend(logprob_token_ids)

                # We will need req.extend_input_len - req.extend_logprob_start_len number of
                # tokens, and logprob_token_ids is for input logprob, so pad the rest of them by 0.
                extend_input_logprob_token_ids.extend(
                    [0]
                    * (
                        req.extend_input_len
                        - req.extend_logprob_start_len
                        - len(logprob_token_ids)
                    )
                )

        if self.return_logprob:
            extend_input_logprob_token_ids = torch.tensor(
                extend_input_logprob_token_ids
            )
        else:
            extend_input_logprob_token_ids = None

        # Allocate memory
        if self.token_to_kv_pool_allocator.page_size == 1:
            out_cache_loc = self.alloc_token_slots(extend_num_tokens)
        else:
            last_loc = get_last_loc(
                self.req_to_token_pool.req_to_token,
                req_pool_indices_tensor,
                prefix_lens_tensor,
            )
            out_cache_loc = self.alloc_paged_token_slots_extend(
                prefix_lens_tensor, seq_lens_tensor, last_loc, extend_num_tokens
            )

        # Set fields
        self.input_ids = input_ids_tensor
        self.req_pool_indices = req_pool_indices_tensor
        self.seq_lens = seq_lens_tensor
        self.orig_seq_lens = orig_seq_lens_tensor
        self.out_cache_loc = out_cache_loc
        self.input_embeds = (
            torch.tensor(input_embeds).to(self.device, non_blocking=True)
            if input_embeds
            else None
        )
        for mm_input in multimodal_inputs:
            if mm_input is None:
                continue
            for mm_item in mm_input.mm_items:
                pixel_values = getattr(mm_item, "feature", None)
                if isinstance(pixel_values, torch.Tensor):
                    mm_item.feature = pixel_values.to(self.device, non_blocking=True)
        self.multimodal_inputs = multimodal_inputs
        self.token_type_ids = token_type_ids_tensor
        self.seq_lens_sum = sum(seq_lens)

        if self.return_logprob:
            self.top_logprobs_nums = [r.top_logprobs_num for r in reqs]
            self.token_ids_logprobs = [r.token_ids_logprob for r in reqs]

        self.extend_logprob_start_lens = [r.extend_logprob_start_len for r in reqs]
        self.extend_num_tokens = extend_num_tokens
        self.prefix_lens = prefix_lens
        self.extend_lens = extend_lens
        self.extend_input_logprob_token_ids = extend_input_logprob_token_ids

        # Write to req_to_token_pool
        if support_triton(global_server_args_dict.get("attention_backend")):
            # TODO: some tensors can be reused for ForwardBatchInfo (e.g., extend_lens, cumsum_start)

            write_req_to_token_pool_triton[(bs,)](
                self.req_to_token_pool.req_to_token,
                req_pool_indices_tensor,
                prefix_lens_tensor,
                seq_lens_tensor,
                extend_lens_tensor,
                out_cache_loc,
                self.req_to_token_pool.req_to_token.shape[1],
            )
        else:
            pt = 0
            for i in range(bs):
                self.req_to_token_pool.write(
                    (req_pool_indices[i], slice(prefix_lens[i], seq_lens[i])),
                    out_cache_loc[pt : pt + extend_lens[i]],
                )
                pt += extend_lens[i]

        if self.model_config.is_encoder_decoder:
            self.prepare_encoder_info_extend(input_ids, seq_lens)

        # Build sampling info
        self.sampling_info = SamplingBatchInfo.from_schedule_batch(
            self,
            self.model_config.vocab_size,
        )

    def prepare_for_split_prefill(self):
        self.prepare_for_extend()
        # For split prefill, we need to set the forward mode to SPLIT_PREFILL
        self.forward_mode = ForwardMode.SPLIT_PREFILL

    def mix_with_running(self, running_batch: "ScheduleBatch"):
        self.forward_mode = ForwardMode.MIXED
        running_bs = running_batch.batch_size()

        for req in running_batch.reqs:
            req.fill_ids = req.origin_input_ids + req.output_ids
            req.extend_input_len = 1

        input_ids = torch.cat([self.input_ids, running_batch.input_ids])
        out_cache_loc = torch.cat([self.out_cache_loc, running_batch.out_cache_loc])

        self.merge_batch(running_batch)
        self.input_ids = input_ids
        self.out_cache_loc = out_cache_loc

        # For overlap scheduler, the output_ids has one step delay
        delta = 0 if self.enable_overlap else -1

        # NOTE: prefix_indices is what has been cached, but we don't cache each decode step
        self.prefix_lens.extend(
            [
                len(r.origin_input_ids) + len(r.output_ids) + delta
                for r in running_batch.reqs
            ]
        )
        self.extend_lens.extend([1] * running_bs)
        self.extend_num_tokens += running_bs
        # TODO (lianmin): Revisit this. It should be seq_len - 1
        self.extend_logprob_start_lens.extend([0] * running_bs)

    def new_page_count_next_decode(self, selected_indices: Optional[List[int]] = None):
        page_size = self.token_to_kv_pool_allocator.page_size
        requests = (
            self.reqs
            if selected_indices is None
            else [self.reqs[i] for i in selected_indices]
        )
        if page_size == 1:
            return len(requests)
        # In the decoding phase, the length of a request's KV cache should be
        # the total length of the request minus 1
        return (
            sum(1 for req in requests if req.seqlen % page_size == 0)
            if self.enable_overlap
            else sum(1 for req in requests if (req.seqlen - 1) % page_size == 0)
        )

    def check_decode_mem(
        self, buf_multiplier=1, selected_indices: Optional[List[int]] = None
    ):
        num_tokens = (
            self.new_page_count_next_decode(selected_indices)
            * buf_multiplier
            * self.token_to_kv_pool_allocator.page_size
        )

        self._evict_tree_cache_if_needed(num_tokens)
        return self._is_available_size_sufficient(num_tokens)

    def retract_decode(self, server_args: ServerArgs):
        """Retract the decoding requests when there is not enough memory."""
        sorted_indices = list(range(len(self.reqs)))

        # TODO(lsyin): improve retraction policy for radix cache
        # For spec decoding, filter_batch API can only filter
        # requests from the back, so we can only retract from the back.
        # TODO(sang): Clean up finish path and support better retract
        # policy.
        if not server_args.speculative_algorithm:
            sorted_indices.sort(
                key=lambda i: (
                    len(self.reqs[i].output_ids),
                    -len(self.reqs[i].origin_input_ids),
                ),
                reverse=True,
            )

        retracted_reqs = []
        seq_lens_cpu = self.seq_lens.cpu().numpy()
        first_iter = True
        while first_iter or (
            not self.check_decode_mem(selected_indices=sorted_indices)
        ):
            if len(sorted_indices) == 1:
                # Corner case: only one request left
                if self.is_hybrid:
                    full_available_size = (
                        self.token_to_kv_pool_allocator.full_available_size()
                    )
                    swa_available_size = (
                        self.token_to_kv_pool_allocator.swa_available_size()
                    )
                    assert (
                        full_available_size > 0 and swa_available_size > 0
                    ), f"No space left for only one request in SWA mode {full_available_size=}, {swa_available_size=}"
                else:
                    assert (
                        self.token_to_kv_pool_allocator.available_size() > 0
                    ), f"No space left for only one request, {self.token_to_kv_pool_allocator.available_size()=}"
                break

            first_iter = False
            idx = sorted_indices.pop()
            req = self.reqs[idx]
            retracted_reqs.append(req)
            self.release_req(idx, len(sorted_indices), server_args)

            if len(retracted_reqs) == 0:
                # Corner case: only one request left
                raise ValueError(
                    "Failed to retract any request. No space left for only one request."
                )

        self.filter_batch(keep_indices=sorted_indices)

        # Reqs in batch are filtered
        total_decoded_tokens = sum(len(r.output_ids) for r in self.reqs)
        total_max_new_tokens = sum(r.sampling_params.max_new_tokens for r in self.reqs)

        new_estimate_ratio = (
            total_decoded_tokens + global_config.retract_decode_steps * len(self.reqs)
        ) / total_max_new_tokens
        new_estimate_ratio = min(1.0, new_estimate_ratio)

        return retracted_reqs, new_estimate_ratio

    def release_req(self, idx: int, remaing_req_count: int, server_args: ServerArgs):
        req = self.reqs[idx]
        seq_lens_cpu = self.seq_lens.cpu().numpy()

        if server_args.disaggregation_mode == "decode":
            req.offload_kv_cache(
                self.req_to_token_pool, self.token_to_kv_pool_allocator
            )
        if isinstance(self.tree_cache, ChunkCache):
            # ChunkCache does not have eviction
            token_indices = self.req_to_token_pool.req_to_token[
                req.req_pool_idx, : seq_lens_cpu[idx]
            ]
            self.token_to_kv_pool_allocator.free(token_indices)
            self.req_to_token_pool.free(req.req_pool_idx)
        else:
            # TODO: apply more fine-grained retraction
            last_uncached_pos = (
                len(req.prefix_indices) // server_args.page_size
            ) * server_args.page_size
            token_indices = self.req_to_token_pool.req_to_token[
                req.req_pool_idx, last_uncached_pos : seq_lens_cpu[idx]
            ]
            self.token_to_kv_pool_allocator.free(token_indices)
            self.req_to_token_pool.free(req.req_pool_idx)

            # release the last node
            if self.is_hybrid:
                self.tree_cache.dec_lock_ref(req.last_node, req.swa_uuid_for_lock)
            else:
                self.tree_cache.dec_lock_ref(req.last_node)

            # NOTE(lsyin): we should use the newly evictable memory instantly.
            num_tokens = remaing_req_count * global_config.retract_decode_steps
            self._evict_tree_cache_if_needed(num_tokens)

        req.reset_for_retract()

    def prepare_encoder_info_decode(self):
        # Reset the encoder cached status
        self.encoder_cached = [True] * len(self.reqs)

    def prepare_for_idle(self):
        self.forward_mode = ForwardMode.IDLE
        self.input_ids = torch.empty(0, dtype=torch.int64, device=self.device)
        self.seq_lens = torch.empty(0, dtype=torch.int64, device=self.device)
        self.orig_seq_lens = torch.empty(0, dtype=torch.int32, device=self.device)
        self.out_cache_loc = torch.empty(0, dtype=torch.int64, device=self.device)
        self.req_pool_indices = torch.empty(0, dtype=torch.int32, device=self.device)
        self.seq_lens_sum = 0
        self.extend_num_tokens = 0
        self.sampling_info = SamplingBatchInfo.from_schedule_batch(
            self,
            self.model_config.vocab_size,
        )

    def prepare_for_decode(self):
        self.forward_mode = ForwardMode.DECODE
        bs = len(self.reqs)

        if self.spec_algorithm.is_eagle() or self.spec_algorithm.is_standalone():
            # if spec decoding is used, the decode batch is prepared inside
            # `forward_batch_speculative_generation` after running draft models.
            return

        if self.sampling_info.penalizer_orchestrator.is_required:
            if self.enable_overlap:
                # TODO: this can be slow, optimize this.
                delayed_output_ids = torch.tensor(
                    [
                        (
                            req.output_ids[-1]
                            if len(req.output_ids)
                            else req.origin_input_ids[-1]
                        )
                        for req in self.reqs
                    ],
                    dtype=torch.int64,
                    device=self.device,
                )
                self.sampling_info.penalizer_orchestrator.cumulate_output_tokens(
                    delayed_output_ids
                )
            else:
                self.sampling_info.penalizer_orchestrator.cumulate_output_tokens(
                    self.output_ids.to(torch.int64)
                )

        # Update fields
        self.input_ids = self.output_ids
        self.output_ids = None

        if self.model_config.is_encoder_decoder:
            locs = self.encoder_lens + self.seq_lens
            self.prepare_encoder_info_decode()
        else:
            locs = self.seq_lens.clone()

        if self.enable_overlap:
            # Do not use in-place operations in the overlap mode
            self.seq_lens = self.seq_lens + 1
            self.orig_seq_lens = self.orig_seq_lens + 1
        else:
            # A faster in-place version
            self.seq_lens.add_(1)
            self.orig_seq_lens.add_(1)
        self.seq_lens_sum += bs

        # free memory
        if isinstance(self.tree_cache, SWAChunkCache):
            for req in self.reqs:
                self.tree_cache.evict_swa(
                    req, req.seqlen - 1, self.model_config.attention_chunk_size
                )

        # Allocate memory
        if self.token_to_kv_pool_allocator.page_size == 1:
            self.out_cache_loc = self.alloc_token_slots(bs)
        else:
            last_loc = self.req_to_token_pool.req_to_token[
                self.req_pool_indices, self.seq_lens - 2
            ]
            self.out_cache_loc = self.alloc_paged_token_slots_decode(
                self.seq_lens, last_loc
            )

        self.req_to_token_pool.write(
            (self.req_pool_indices, locs), self.out_cache_loc.to(torch.int32)
        )

    def filter_batch(
        self,
        chunked_req_to_exclude: Optional[Union[Req, List[Req]]] = None,
        keep_indices: Optional[List[int]] = None,
    ):
        if keep_indices is None:
            if isinstance(chunked_req_to_exclude, Req):
                chunked_req_to_exclude = [chunked_req_to_exclude]
            elif chunked_req_to_exclude is None:
                chunked_req_to_exclude = []
            keep_indices = [
                i
                for i in range(len(self.reqs))
                if not self.reqs[i].finished()
                and self.reqs[i] not in chunked_req_to_exclude
            ]

        if keep_indices is None or len(keep_indices) == 0:
            # Filter out all requests
            self.reqs = []
            return

        if len(keep_indices) == len(self.reqs):
            # No need to filter
            return

        keep_indices_device = torch.tensor(keep_indices, dtype=torch.int64).to(
            self.device, non_blocking=True
        )

        if self.model_config.is_encoder_decoder:
            self.encoder_lens = self.encoder_lens[keep_indices_device]
            self.encoder_lens_cpu = [self.encoder_lens_cpu[i] for i in keep_indices]

        self.reqs = [self.reqs[i] for i in keep_indices]
        if self.multimodal_inputs is not None:
            self.multimodal_inputs = [self.multimodal_inputs[i] for i in keep_indices]
        self.req_pool_indices = self.req_pool_indices[keep_indices_device]
        self.seq_lens = self.seq_lens[keep_indices_device]
        self.orig_seq_lens = self.orig_seq_lens[keep_indices_device]
        self.out_cache_loc = None
        self.seq_lens_sum = self.seq_lens.sum().item()
        self.output_ids = self.output_ids[keep_indices_device]
        self.return_logprob = any(req.return_logprob for req in self.reqs)
        if self.return_logprob:
            self.top_logprobs_nums = [self.top_logprobs_nums[i] for i in keep_indices]
            self.token_ids_logprobs = [self.token_ids_logprobs[i] for i in keep_indices]
        else:
            self.top_logprobs_nums = None
            self.token_ids_logprobs = None

        self.has_stream = any(req.stream for req in self.reqs)
        self.has_grammar = any(req.grammar for req in self.reqs)

        self.sampling_info.filter_batch(keep_indices, keep_indices_device)
        if self.spec_info:
            self.spec_info.filter_batch(keep_indices_device)

    def merge_batch(self, other: "ScheduleBatch"):
        # Penalizer orchestrator must be merged before Batch.reqs is merged. This is because
        # orchestrator.merge() depends on Batch.reqs during preparation of each penalizers, so it
        # needs to be called with pre-merged Batch.reqs.
        self.sampling_info.merge_batch(other.sampling_info)

        # Encoder-decoder infos
        if self.model_config.is_encoder_decoder:
            self.encoder_lens = torch.cat([self.encoder_lens, other.encoder_lens])
            self.encoder_lens_cpu.extend(other.encoder_lens_cpu)
        self.req_pool_indices = torch.cat(
            [self.req_pool_indices, other.req_pool_indices]
        )
        self.seq_lens = torch.cat([self.seq_lens, other.seq_lens])
        self.orig_seq_lens = torch.cat([self.orig_seq_lens, other.orig_seq_lens])
        self.out_cache_loc = None
        self.seq_lens_sum += other.seq_lens_sum
        if self.output_ids is not None:
            self.output_ids = torch.cat([self.output_ids, other.output_ids])
        if self.return_logprob and other.return_logprob:
            self.top_logprobs_nums.extend(other.top_logprobs_nums)
            self.token_ids_logprobs.extend(other.token_ids_logprobs)
        elif self.return_logprob:
            self.top_logprobs_nums.extend([0] * len(other.reqs))
            self.token_ids_logprobs.extend([None] * len(other.reqs))
        elif other.return_logprob:
            self.top_logprobs_nums = [0] * len(self.reqs) + other.top_logprobs_nums
            self.token_ids_logprobs = [None] * len(self.reqs) + other.token_ids_logprobs
        self.reqs.extend(other.reqs)
        if self.multimodal_inputs is not None:
            self.multimodal_inputs.extend(other.multimodal_inputs)

        self.return_logprob |= other.return_logprob
        self.has_stream |= other.has_stream
        self.has_grammar |= other.has_grammar
        self.return_hidden_states |= other.return_hidden_states

        if self.spec_info:
            self.spec_info.merge_batch(other.spec_info)

    def get_model_worker_batch(
        self, seq_lens_cpu_cache: Optional[torch.Tensor] = None
    ) -> ModelWorkerBatch:
        if self.forward_mode.is_decode_or_idle():
            extend_seq_lens = extend_prefix_lens = extend_logprob_start_lens = None
        else:
            extend_seq_lens = self.extend_lens
            extend_prefix_lens = self.prefix_lens
            extend_logprob_start_lens = self.extend_logprob_start_lens

        if self.sampling_info:
            if self.has_grammar:
                self.sampling_info.grammars = [req.grammar for req in self.reqs]
            else:
                self.sampling_info.grammars = None

        seq_lens_cpu = (
            seq_lens_cpu_cache
            if seq_lens_cpu_cache is not None
            else self.seq_lens.cpu()
        )

        global bid
        bid += 1
        return ModelWorkerBatch(
            bid=bid,
            forward_mode=self.forward_mode,
            input_ids=self.input_ids,
            req_pool_indices=self.req_pool_indices,
            seq_lens=self.seq_lens,
            orig_seq_lens=self.orig_seq_lens,
            out_cache_loc=self.out_cache_loc,
            seq_lens_cpu=seq_lens_cpu,
            seq_lens_sum=self.seq_lens_sum,
            return_logprob=self.return_logprob,
            top_logprobs_nums=self.top_logprobs_nums,
            token_ids_logprobs=self.token_ids_logprobs,
            global_num_tokens=self.global_num_tokens,
            global_num_tokens_for_logprob=self.global_num_tokens_for_logprob,
            is_extend_in_batch=self.is_extend_in_batch,
            can_run_dp_cuda_graph=self.can_run_dp_cuda_graph,
            tbo_split_seq_index=self.tbo_split_seq_index,
            global_forward_mode=self.global_forward_mode,
            extend_num_tokens=self.extend_num_tokens,
            extend_seq_lens=extend_seq_lens,
            extend_prefix_lens=extend_prefix_lens,
            extend_logprob_start_lens=extend_logprob_start_lens,
            multimodal_inputs=self.multimodal_inputs,
            encoder_cached=self.encoder_cached,
            encoder_lens=self.encoder_lens,
            encoder_lens_cpu=self.encoder_lens_cpu,
            encoder_out_cache_loc=self.encoder_out_cache_loc,
            lora_ids=[req.lora_id for req in self.reqs],
            sampling_info=self.sampling_info,
            input_embeds=self.input_embeds,
            token_type_ids=self.token_type_ids,
            spec_algorithm=self.spec_algorithm,
            spec_info=self.spec_info,
            hicache_consumer_index=self.hicache_consumer_index,
            capture_hidden_mode=(
                CaptureHiddenMode.FULL
                if self.return_hidden_states
                else (
                    getattr(
                        self.spec_info, "capture_hidden_mode", CaptureHiddenMode.NULL
                    )
                    if self.spec_info
                    else CaptureHiddenMode.NULL
                )
            ),
            extend_input_logprob_token_ids=self.extend_input_logprob_token_ids,
            launch_done=self.launch_done,
            is_prefill_only=self.is_prefill_only,
        )

    def copy(self):
        # Only contain fields that will be used by process_batch_result
        return ScheduleBatch(
            reqs=self.reqs,
            model_config=self.model_config,
            forward_mode=self.forward_mode,
            out_cache_loc=self.out_cache_loc,
            return_logprob=self.return_logprob,
            decoding_reqs=self.decoding_reqs,
            spec_algorithm=self.spec_algorithm,
            global_num_tokens=self.global_num_tokens,
            global_num_tokens_for_logprob=self.global_num_tokens_for_logprob,
            can_run_dp_cuda_graph=self.can_run_dp_cuda_graph,
            is_extend_in_batch=self.is_extend_in_batch,
            is_prefill_only=self.is_prefill_only,
        )

    def _evict_tree_cache_if_needed(self, num_tokens: int):
        if isinstance(self.tree_cache, (SWAChunkCache, ChunkCache)):
            return

        if self.is_hybrid:
            full_available_size = self.token_to_kv_pool_allocator.full_available_size()
            swa_available_size = self.token_to_kv_pool_allocator.swa_available_size()

            if full_available_size < num_tokens or swa_available_size < num_tokens:
                if self.tree_cache is not None:
                    full_num_tokens = max(0, num_tokens - full_available_size)
                    swa_num_tokens = max(0, num_tokens - swa_available_size)
                    self.tree_cache.evict(full_num_tokens, swa_num_tokens)
        else:
            if self.token_to_kv_pool_allocator.available_size() < num_tokens:
                if self.tree_cache is not None:
                    self.tree_cache.evict(num_tokens)

    def _is_available_size_sufficient(self, num_tokens: int) -> bool:
        if self.is_hybrid:
            return (
                self.token_to_kv_pool_allocator.full_available_size() >= num_tokens
                and self.token_to_kv_pool_allocator.swa_available_size() >= num_tokens
            )
        else:
            return self.token_to_kv_pool_allocator.available_size() >= num_tokens

    def _available_and_evictable_str(self) -> str:
        if self.is_hybrid:
            full_available_size = self.token_to_kv_pool_allocator.full_available_size()
            swa_available_size = self.token_to_kv_pool_allocator.swa_available_size()
            full_evictable_size = self.tree_cache.full_evictable_size()
            swa_evictable_size = self.tree_cache.swa_evictable_size()
            return (
                f"Available full tokens: {full_available_size + full_evictable_size} ({full_available_size=} + {full_evictable_size=})\n"
                f"Available swa tokens: {swa_available_size + swa_evictable_size} ({swa_available_size=} + {swa_evictable_size=})\n"
                f"Full LRU list evictable size: {self.tree_cache.full_lru_list_evictable_size()}\n"
                f"SWA LRU list evictable size: {self.tree_cache.swa_lru_list_evictable_size()}\n"
            )
        else:
            available_size = self.token_to_kv_pool_allocator.available_size()
            evictable_size = self.tree_cache.evictable_size()
            return f"Available tokens: {available_size + evictable_size} ({available_size=} + {evictable_size=})\n"

    def __str__(self):
        return (
            f"ScheduleBatch(forward_mode={self.forward_mode.name if self.forward_mode else 'None'}, "
            f"#req={(len(self.reqs))})"
        )


@dataclasses.dataclass
class ModelWorkerBatch:
    # The batch id
    bid: int
    # The forward mode
    forward_mode: ForwardMode
    # The input ids
    input_ids: torch.Tensor
    # The indices of requests in the req_to_token_pool
    req_pool_indices: torch.Tensor
    # The sequence length
    seq_lens: torch.Tensor
    # The indices of output tokens in the token_to_kv_pool_allocator
    out_cache_loc: torch.Tensor
    # The sequence length tensor on CPU
    seq_lens_cpu: Optional[torch.Tensor]
    seq_lens_sum: int

    # For logprob
    return_logprob: bool
    top_logprobs_nums: Optional[List[int]]
    token_ids_logprobs: Optional[List[List[int]]]

    # For DP attention
    global_num_tokens: Optional[List[int]]
    global_num_tokens_for_logprob: Optional[List[int]]
    is_extend_in_batch: bool
    can_run_dp_cuda_graph: bool
    tbo_split_seq_index: Optional[int]
    global_forward_mode: Optional[ForwardMode]

    # For extend
    extend_num_tokens: Optional[int]
    extend_seq_lens: Optional[List[int]]
    extend_prefix_lens: Optional[List[int]]
    extend_logprob_start_lens: Optional[List[int]]
    extend_input_logprob_token_ids: Optional[torch.Tensor]

    # For multimodal
    multimodal_inputs: Optional[List[MultimodalInputs]]

    # For encoder-decoder
    encoder_cached: Optional[List[bool]]
    encoder_lens: Optional[torch.Tensor]
    encoder_lens_cpu: Optional[List[int]]
    encoder_out_cache_loc: Optional[torch.Tensor]

    # For LoRA
    lora_ids: Optional[List[str]]

    # Sampling info
    sampling_info: SamplingBatchInfo

    # The original sequence lengths, Qwen-1M related
    orig_seq_lens: Optional[torch.Tensor] = None

    # The input Embeds
    input_embeds: Optional[torch.Tensor] = None

    # For corss-encoder model
    token_type_ids: Optional[torch.Tensor] = None

    # Speculative decoding
    spec_algorithm: SpeculativeAlgorithm = None
    spec_info: Optional[Union[EagleVerifyInput, EagleDraftInput]] = None
    # If set, the output of the batch contains the hidden states of the run.
    capture_hidden_mode: CaptureHiddenMode = None
    hicache_consumer_index: int = -1

    # Overlap event
    launch_done: Optional[threading.Event] = None

    # Whether this batch is prefill-only (no token generation needed)
    is_prefill_only: bool = False


@triton.jit
def write_req_to_token_pool_triton(
    req_to_token_ptr,  # [max_batch, max_context_len]
    req_pool_indices,
    pre_lens,
    seq_lens,
    extend_lens,
    out_cache_loc,
    req_to_token_ptr_stride: tl.constexpr,
):
    BLOCK_SIZE: tl.constexpr = 512
    pid = tl.program_id(0)

    req_pool_index = tl.load(req_pool_indices + pid)
    pre_len = tl.load(pre_lens + pid)
    seq_len = tl.load(seq_lens + pid)

    # NOTE: This can be slow for large bs
    cumsum_start = tl.cast(0, tl.int64)
    for i in range(pid):
        cumsum_start += tl.load(extend_lens + i)

    num_loop = tl.cdiv(seq_len - pre_len, BLOCK_SIZE)
    for i in range(num_loop):
        offset = tl.arange(0, BLOCK_SIZE) + i * BLOCK_SIZE
        mask = offset < (seq_len - pre_len)
        value = tl.load(out_cache_loc + cumsum_start + offset, mask=mask)
        tl.store(
            req_to_token_ptr
            + req_pool_index * req_to_token_ptr_stride
            + offset
            + pre_len,
            value,
            mask=mask,
        )


def get_last_loc(
    req_to_token: torch.Tensor,
    req_pool_indices_tensor: torch.Tensor,
    prefix_lens_tensor: torch.Tensor,
) -> torch.Tensor:
    if (
        global_server_args_dict["attention_backend"] != "ascend"
        and global_server_args_dict["attention_backend"] != "torch_native"
    ):
        impl = get_last_loc_triton
    else:
        impl = get_last_loc_torch

    return impl(req_to_token, req_pool_indices_tensor, prefix_lens_tensor)


def get_last_loc_torch(
    req_to_token: torch.Tensor,
    req_pool_indices_tensor: torch.Tensor,
    prefix_lens_tensor: torch.Tensor,
) -> torch.Tensor:
    return torch.where(
        prefix_lens_tensor > 0,
        req_to_token[req_pool_indices_tensor, prefix_lens_tensor - 1],
        torch.full_like(prefix_lens_tensor, -1),
    )


@triton.jit
def get_last_loc_kernel(
    req_to_token,
    req_pool_indices_tensor,
    prefix_lens_tensor,
    result,
    num_tokens,
    req_to_token_stride,
    BLOCK_SIZE: tl.constexpr,
):
    pid = tl.program_id(0)
    offset = tl.arange(0, BLOCK_SIZE) + pid * BLOCK_SIZE
    mask = offset < num_tokens

    prefix_lens = tl.load(prefix_lens_tensor + offset, mask=mask, other=0)
    req_pool_indices = tl.load(req_pool_indices_tensor + offset, mask=mask, other=0)

    token_mask = prefix_lens > 0
    token_index = req_pool_indices * req_to_token_stride + (prefix_lens - 1)
    tokens = tl.load(req_to_token + token_index, mask=token_mask, other=-1)

    tl.store(result + offset, tokens, mask=mask)


def get_last_loc_triton(
    req_to_token: torch.Tensor,
    req_pool_indices_tensor: torch.Tensor,
    prefix_lens_tensor: torch.Tensor,
) -> torch.Tensor:
    BLOCK_SIZE = 256
    num_tokens = prefix_lens_tensor.shape[0]
    result = torch.empty_like(prefix_lens_tensor)
    grid = (triton.cdiv(num_tokens, BLOCK_SIZE),)

    get_last_loc_kernel[grid](
        req_to_token,
        req_pool_indices_tensor,
        prefix_lens_tensor,
        result,
        num_tokens,
        req_to_token.stride(0),
        BLOCK_SIZE,
    )
    return result<|MERGE_RESOLUTION|>--- conflicted
+++ resolved
@@ -453,11 +453,8 @@
         bootstrap_room: Optional[int] = None,
         data_parallel_rank: Optional[int] = None,
         vocab_size: Optional[int] = None,
-<<<<<<< HEAD
         priority: Optional[int] = None,
-=======
         metrics_collector: Optional[SchedulerMetricsCollector] = None,
->>>>>>> 1fcccda4
     ):
         # Input and output info
         self.rid = rid
