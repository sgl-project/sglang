--- conflicted
+++ resolved
@@ -113,11 +113,8 @@
     "enable_multimodal",
     "enable_symm_mem",
     "quantization",
-<<<<<<< HEAD
+    "enable_custom_logit_processor",
     "disaggregation_mode",
-=======
-    "enable_custom_logit_processor",
->>>>>>> 6b7c2471
 ]
 
 # Put some global args for easy access
