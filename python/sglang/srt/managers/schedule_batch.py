--- conflicted
+++ resolved
@@ -1714,12 +1714,8 @@
             or attention_backend_str == "cutlass_mla"
             or attention_backend_str == "ascend"
             or attention_backend_str == "trtllm_mha"
-<<<<<<< HEAD
+            or attention_backend_str == "aiter"
             or is_tbo_enabled()
-=======
-            or attention_backend_str == "aiter"
-            or global_server_args_dict["enable_two_batch_overlap"]
->>>>>>> 53f7874a
         ):
             seq_lens_cpu = (
                 seq_lens_cpu_cache
