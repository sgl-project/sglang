--- conflicted
+++ resolved
@@ -99,41 +99,12 @@
     "torchao_config",
     "triton_attention_reduce_in_fp32",
     "num_reserved_decode_tokens",
+    "vtensor_enable",
+    "vtensor_port",
 ]
 
 # Put some global args for easy access
-<<<<<<< HEAD
-global_server_args_dict = {
-    "attention_backend": ServerArgs.attention_backend,
-    "chunked_prefill_size": ServerArgs.chunked_prefill_size,
-    "deepep_mode": ServerArgs.deepep_mode,
-    "device": ServerArgs.device,
-    "disable_chunked_prefix_cache": ServerArgs.disable_chunked_prefix_cache,
-    "disable_radix_cache": ServerArgs.disable_radix_cache,
-    "enable_deepep_moe": ServerArgs.enable_deepep_moe,
-    "enable_dp_attention": ServerArgs.enable_dp_attention,
-    "enable_two_batch_overlap": ServerArgs.enable_two_batch_overlap,
-    "enable_dp_lm_head": ServerArgs.enable_dp_lm_head,
-    "enable_ep_moe": ServerArgs.enable_ep_moe,
-    "deepep_config": ServerArgs.deepep_config,
-    "enable_nan_detection": ServerArgs.enable_nan_detection,
-    "flashinfer_mla_disable_ragged": ServerArgs.flashinfer_mla_disable_ragged,
-    "max_micro_batch_size": ServerArgs.max_micro_batch_size,
-    "moe_dense_tp_size": ServerArgs.moe_dense_tp_size,
-    "ep_dispatch_algorithm": ServerArgs.ep_dispatch_algorithm,
-    "disable_shared_experts_fusion": ServerArgs.disable_shared_experts_fusion,
-    "sampling_backend": ServerArgs.sampling_backend,
-    "speculative_accept_threshold_acc": ServerArgs.speculative_accept_threshold_acc,
-    "speculative_accept_threshold_single": ServerArgs.speculative_accept_threshold_single,
-    "torchao_config": ServerArgs.torchao_config,
-    "triton_attention_reduce_in_fp32": ServerArgs.triton_attention_reduce_in_fp32,
-    "ep_num_redundant_experts": ServerArgs.ep_num_redundant_experts,
-    "vtensor_enable": ServerArgs.vtensor_enable,
-    "vtensor_port": ServerArgs.vtensor_port,
-}
-=======
 global_server_args_dict = {k: getattr(ServerArgs, k) for k in GLOBAL_SERVER_ARGS_KEYS}
->>>>>>> 2a5f0100
 
 logger = logging.getLogger(__name__)
 
