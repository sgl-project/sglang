--- conflicted
+++ resolved
@@ -1716,35 +1716,6 @@
             extend_prefix_lens = self.prefix_lens
             extend_logprob_start_lens = self.extend_logprob_start_lens
 
-<<<<<<< HEAD
-        if self.forward_mode.is_decode_or_idle():
-            attention_backend_str = global_server_args_dict["decode_attention_backend"]
-        else:
-            attention_backend_str = global_server_args_dict["prefill_attention_backend"]
-        # Create seq_lens_cpu when needed
-        if (
-            attention_backend_str
-            in [
-                "fa3",
-                "flashinfer",
-                "flashmla",
-                "cutlass_mla",
-                "ascend",
-                "trtllm_mha",
-                "aiter",
-            ]
-            or is_tbo_enabled()
-        ):
-            seq_lens_cpu = (
-                seq_lens_cpu_cache
-                if seq_lens_cpu_cache is not None
-                else self.seq_lens.cpu()
-            )
-        else:
-            seq_lens_cpu = None
-
-=======
->>>>>>> a027a9b4
         if self.sampling_info:
             if self.has_grammar:
                 self.sampling_info.grammars = [req.grammar for req in self.reqs]
