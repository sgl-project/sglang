--- conflicted
+++ resolved
@@ -453,12 +453,9 @@
         bootstrap_room: Optional[int] = None,
         data_parallel_rank: Optional[int] = None,
         vocab_size: Optional[int] = None,
-<<<<<<< HEAD
-        extra_key: Optional[str] = None,
-=======
         priority: Optional[int] = None,
         metrics_collector: Optional[SchedulerMetricsCollector] = None,
->>>>>>> a77564e0
+        extra_key: Optional[str] = None,
     ):
         # Input and output info
         self.rid = rid
