from __future__ import annotations

# Copyright 2023-2024 SGLang Team
# Licensed under the Apache License, Version 2.0 (the "License");
# you may not use this file except in compliance with the License.
# You may obtain a copy of the License at
#
#     http://www.apache.org/licenses/LICENSE-2.0
#
# Unless required by applicable law or agreed to in writing, software
# distributed under the License is distributed on an "AS IS" BASIS,
# WITHOUT WARRANTIES OR CONDITIONS OF ANY KIND, either express or implied.
# See the License for the specific language governing permissions and
# limitations under the License.
# ==============================================================================
"""
Store information about requests and batches.

The following is the flow of data structures for a batch:

ScheduleBatch -> ModelWorkerBatch -> ForwardBatch

- ScheduleBatch is managed by `scheduler.py::Scheduler`.
  It contains high-level scheduling data. Most of the data is on the CPU.
- ModelWorkerBatch is managed by `tp_worker.py::TpModelWorker`.
  It is a subset of `ScheduleBatch` that only contains data related to the model forward on GPU.
  It will be transformed from CPU scheduler to GPU model runner.
- ForwardBatch is managed by `model_runner.py::ModelRunner`.
  It contains low-level tensor data. Most of the data consists of GPU tensors.

TODO(lmzheng): ModelWorkerBatch seems a bit redundant and we consider removing it in the future.
"""

import copy
import dataclasses
import hashlib
import logging
import threading
from enum import Enum, auto
from http import HTTPStatus
from typing import TYPE_CHECKING, List, Optional, Set, Tuple, Union

import numpy as np
import torch
import triton
import triton.language as tl

from sglang.global_config import global_config
from sglang.srt.configs.model_config import ModelConfig
from sglang.srt.constrained.base_grammar_backend import BaseGrammarObject
from sglang.srt.disaggregation.base import BaseKVSender
from sglang.srt.disaggregation.decode_schedule_batch_mixin import (
    ScheduleBatchDisaggregationDecodeMixin,
)
from sglang.srt.distributed.parallel_state import get_tensor_model_parallel_rank
from sglang.srt.layers.multimodal import gpu_tensor_hash
from sglang.srt.mem_cache.base_prefix_cache import BasePrefixCache
from sglang.srt.mem_cache.chunk_cache import ChunkCache
from sglang.srt.mem_cache.memory_pool import ReqToTokenPool, TokenToKVPoolAllocator
from sglang.srt.metrics.collector import TimeStats
from sglang.srt.model_executor.forward_batch_info import CaptureHiddenMode, ForwardMode
from sglang.srt.sampling.sampling_batch_info import SamplingBatchInfo
from sglang.srt.sampling.sampling_params import SamplingParams
from sglang.srt.server_args import ServerArgs
from sglang.srt.utils import flatten_nested_list, support_triton

if TYPE_CHECKING:
    from sglang.srt.speculative.eagle_utils import EagleDraftInput, EagleVerifyInput
    from sglang.srt.speculative.spec_info import SpeculativeAlgorithm

INIT_INCREMENTAL_DETOKENIZATION_OFFSET = 5

GLOBAL_SERVER_ARGS_KEYS = [
    "attention_backend",
    "mm_attention_backend",
    "debug_tensor_dump_inject",
    "debug_tensor_dump_output_folder",
    "chunked_prefill_size",
    "device",
    "disable_chunked_prefix_cache",
    "disable_radix_cache",
    "enable_dp_attention",
    "enable_two_batch_overlap",
    "enable_dp_lm_head",
    "enable_deepep_moe",
    "deepep_mode",
    "enable_ep_moe",
    "moe_dense_tp_size",
    "ep_dispatch_algorithm",
    "deepep_config",
    "ep_num_redundant_experts",
    "enable_nan_detection",
    "flashinfer_mla_disable_ragged",
    "max_micro_batch_size",
    "disable_shared_experts_fusion",
    "sampling_backend",
    "speculative_accept_threshold_acc",
    "speculative_accept_threshold_single",
    "torchao_config",
    "triton_attention_reduce_in_fp32",
    "num_reserved_decode_tokens",
]

# Put some global args for easy access
global_server_args_dict = {k: getattr(ServerArgs, k) for k in GLOBAL_SERVER_ARGS_KEYS}

logger = logging.getLogger(__name__)


class BaseFinishReason:
    def __init__(self, is_error: bool = False):
        self.is_error = is_error

    def to_json(self):
        raise NotImplementedError()


class FINISH_MATCHED_TOKEN(BaseFinishReason):
    def __init__(self, matched: Union[int, List[int]]):
        super().__init__()
        self.matched = matched

    def to_json(self):
        return {
            "type": "stop",  # to match OpenAI API's return value
            "matched": self.matched,
        }


class FINISH_MATCHED_STR(BaseFinishReason):
    def __init__(self, matched: str):
        super().__init__()
        self.matched = matched

    def to_json(self):
        return {
            "type": "stop",  # to match OpenAI API's return value
            "matched": self.matched,
        }


class FINISH_LENGTH(BaseFinishReason):
    def __init__(self, length: int):
        super().__init__()
        self.length = length

    def to_json(self):
        return {
            "type": "length",  # to match OpenAI API's return value
            "length": self.length,
        }


class FINISH_ABORT(BaseFinishReason):
    def __init__(self, message=None, status_code=None, err_type=None):
        super().__init__(is_error=True)
        self.message = message or "Aborted"
        self.status_code = status_code
        self.err_type = err_type

    def to_json(self):
        return {
            "type": "abort",
            "message": self.message,
            "status_code": self.status_code,
            "err_type": self.err_type,
        }


class Modality(Enum):
    IMAGE = auto()
    MULTI_IMAGES = auto()
    VIDEO = auto()
    AUDIO = auto()


@dataclasses.dataclass
class MultimodalDataItem:
    """
    A single multimodal data, from a single image/video/audio or others
    """

    modality: Modality

    hash: int = None
    pad_value: int = None

    aspect_ratio_id: Optional[List[torch.Tensor]] = None
    aspect_ratio_mask: Optional[List[torch.Tensor]] = None

    image_sizes: Tuple[int, int] = None
    image_offsets: Optional[list] = None

    # the real data, pixel_values or audio_features
    # data: Union[List[torch.Tensor], List[np.ndarray]]
    pixel_values: Union[torch.Tensor, np.ndarray] = None
    image_grid_thw: Union[torch.Tensor, np.ndarray] = None
    video_grid_thws: Union[torch.Tensor, np.ndarray] = None

    image_emb_mask: Optional[torch.Tensor] = None
    image_spatial_crop: Optional[torch.Tensor] = None
    second_per_grid_ts: Optional[List[torch.Tensor]] = None

    # [num_images, (n, w, h)]
    tgt_size: Tuple[int, int] = None

    # kimi-vl related
    image_grid_hws: Optional[List[torch.Tensor]] = None

    audio_features: Union[torch.Tensor, np.ndarray] = None
    audio_feature_lens: Optional[List[torch.Tensor]] = None
    audio_offsets: Optional[List[Tuple[int, int]]] = None

    precomputed_features: Optional[Union[torch.Tensor, np.ndarray]] = None

    @staticmethod
    def is_empty_list(l):
        if l is None:
            return True
        return len([item for item in flatten_nested_list(l) if item is not None]) == 0

    def set_pad_value(self):
        """
        Set the pad value after first hashing the data
        """

        def data_hash(data) -> int:
            hash_bytes = hashlib.sha256(data).digest()[:8]
            return int.from_bytes(hash_bytes, byteorder="big", signed=False)

        def tensor_hash(tensor_list) -> int:
            """
            hash a tensor or a tensor list
            """
            tensor = tensor_list
            if isinstance(tensor_list, list):
                tensor_list = flatten_nested_list(tensor_list)
                tensor_list = [
                    x.flatten() if isinstance(x, torch.Tensor) else x
                    for x in tensor_list
                ]
                tensor = torch.concat(tensor_list)
            if tensor.is_cuda:
                return gpu_tensor_hash(tensor)
            tensor = tensor.detach().contiguous()

            if tensor.dtype == torch.bfloat16:
                # memoryview() doesn't support PyTorch's BFloat16 dtype
                tensor = tensor.float()

            assert isinstance(tensor, torch.Tensor)
            if tensor.is_cuda:
                # TODO: improve this
                tensor_cpu = tensor.cpu()
            else:
                tensor_cpu = tensor

            mv = memoryview(tensor_cpu.numpy())
            return data_hash(mv.tobytes())

        def hash_feature(f):
            if isinstance(f, list):
                if isinstance(f[0], torch.Tensor):
                    return tensor_hash(f)
                return data_hash(tuple(flatten_nested_list(f)))
            elif isinstance(f, np.ndarray):
                arr = np.ascontiguousarray(f)
                arr_bytes = arr.tobytes()
                return data_hash(arr_bytes)
            elif isinstance(f, torch.Tensor):
                return tensor_hash([f])
            return data_hash(f)

        if self.precomputed_features is not None:
            self.hash = hash_feature(self.precomputed_features)
        elif self.is_audio():
            self.hash = hash_feature(self.audio_features)
        else:
            self.hash = hash_feature(self.pixel_values)

        assert self.hash is not None
        self.pad_value = self.hash % (1 << 30)

    def is_audio(self):
        return (self.modality == Modality.AUDIO) and (
            self.precomputed_features is not None
            or not MultimodalDataItem.is_empty_list(self.audio_features)
        )

    def is_image(self):
        return (
            self.modality == Modality.IMAGE or self.modality == Modality.MULTI_IMAGES
        ) and (
            self.precomputed_features is not None
            or not MultimodalDataItem.is_empty_list(self.pixel_values)
        )

    def is_video(self):
        return (self.modality == Modality.VIDEO) and (
            self.precomputed_features is not None
            or not MultimodalDataItem.is_empty_list(self.pixel_values)
        )

    def is_valid(self) -> bool:
        return self.is_image() or self.is_video() or self.is_audio()

    def validate(self):
        ...
        # TODO

    @staticmethod
    def from_dict(obj: dict):
        kwargs = dict(obj)
        modality = kwargs.pop("modality")
        if isinstance(modality, str):
            modality = Modality[modality]
        ret = MultimodalDataItem(modality=modality, **kwargs)
        ret.validate()
        return ret


@dataclasses.dataclass
class MultimodalInputs:
    """The multimodal data related inputs."""

    # items of data
    mm_items: List[MultimodalDataItem]
    image_pad_len: Optional[list] = None
    num_image_tokens: Optional[int] = None

    # QWen2-VL related
    mrope_positions: Optional[torch.Tensor] = None
    mrope_position_delta: Optional[torch.Tensor] = None

    # image
    im_token_id: Optional[int] = None
    im_start_id: Optional[int] = None
    im_end_id: Optional[int] = None
    slice_start_id: Optional[int] = None
    slice_end_id: Optional[int] = None

    # video
    video_token_id: Optional[int] = None

    # audio
    audio_token_id: Optional[int] = None
    audio_start_id: Optional[int] = None
    audio_end_id: Optional[int] = None

    @staticmethod
    def from_dict(obj: dict):
        ret = MultimodalInputs(
            mm_items=obj["mm_items"],
        )

        assert isinstance(ret.mm_items, list)
        ret.mm_items = [item for item in ret.mm_items if item.is_valid()]

        for item in ret.mm_items:
            item.set_pad_value()

        optional_args = [
            "mrope_positions",
            "mrope_position_delta",
            "im_token_id",
            "im_start_id",
            "im_end_id",
            "slice_start_id",
            "slice_end_id",
            "audio_start_id",
            "audio_end_id",
            "audio_token_id",
        ]
        for arg in optional_args:
            if arg in obj:
                setattr(ret, arg, obj[arg])

        return ret

    def contains_image_inputs(self) -> bool:
        """ """
        return any(item.is_image() for item in self.mm_items)

    def contains_audio_inputs(self) -> bool:
        """ """
        return any(item.is_audio() for item in self.mm_items)

    def contains_mm_input(self) -> bool:
        return any(True for item in self.mm_items if item.is_valid())

    def merge(self, other: MultimodalInputs):
        """
        merge image inputs when requests are being merged
        """

        # args needed to be merged
        optional_args = [
            "mm_items",
            "image_pad_len",
        ]
        for arg in optional_args:
            self_arg = getattr(self, arg, None)
            if self_arg is not None:
                setattr(self, arg, self_arg + getattr(other, arg))

        mrope_positions = self.mrope_positions
        if mrope_positions is not None:
            if other.mrope_positions is None:
                self.mrope_positions = mrope_positions
            else:
                self.mrope_positions = torch.cat(
                    [self.mrope_positions, other.mrope_positions], dim=1
                )

        mrope_position_delta = self.mrope_position_delta
        if mrope_position_delta is not None:
            if other.mrope_position_delta is None:
                self.mrope_position_delta = mrope_position_delta
            else:
                self.mrope_position_delta = torch.cat(
                    [self.mrope_position_delta, other.mrope_position_delta], dim=0
                )

        for key, val in other.__dict__.items():
            if "_id" in key:
                # set token_ids
                if getattr(self, key, None) is None:
                    setattr(self, key, getattr(other, key, None))
        # other args would be kept intact

class WaitingStatus(Enum):
    UNREADY = auto()
    READY = auto()
    LOADING = auto()

class Req:
    """The input and output status of a request."""

    def __init__(
        self,
        rid: str,
        origin_input_text: str,
        origin_input_ids: Tuple[int],
        sampling_params: SamplingParams,
        return_logprob: bool = False,
        top_logprobs_num: int = 0,
        token_ids_logprob: List[int] = None,
        stream: bool = False,
        origin_input_ids_unpadded: Optional[Tuple[int]] = None,
        lora_path: Optional[str] = None,
        input_embeds: Optional[List[List[float]]] = None,
        session_id: Optional[str] = None,
        custom_logit_processor: Optional[str] = None,
        return_hidden_states: bool = False,
        eos_token_ids: Optional[Set[int]] = None,
        bootstrap_host: Optional[str] = None,
        bootstrap_port: Optional[int] = None,
        bootstrap_room: Optional[int] = None,
        data_parallel_rank: Optional[int] = None,
    ):
        # Input and output info
        self.rid = rid
        self.origin_input_text = origin_input_text
        self.origin_input_ids_unpadded = (
            origin_input_ids_unpadded
            if origin_input_ids_unpadded
            else origin_input_ids  # Before image padding
        )
        self.origin_input_ids = origin_input_ids
        # Each decode stage's output ids
        self.output_ids = []
        # fill_ids = origin_input_ids + output_ids. Updated if chunked.
        self.fill_ids = None
        self.session_id = session_id
        self.input_embeds = input_embeds

        # Sampling info
        if isinstance(sampling_params.custom_params, dict):
            sampling_params = copy.copy(sampling_params)
            sampling_params.custom_params = sampling_params.custom_params | {
                "__req__": self
            }
        self.sampling_params = sampling_params
        self.custom_logit_processor = custom_logit_processor
        self.return_hidden_states = return_hidden_states
        self.lora_path = lora_path

        # Memory pool info
        self.req_pool_idx: Optional[int] = None

        # Check finish
        self.tokenizer = None
        self.finished_reason = None
        # Whether this request has finished output
        self.finished_output = None
        # If we want to abort the request in the middle of the event loop, set this to true
        # Note: We should never set finished_reason in the middle, the req will get filtered and never respond
        self.to_abort = False
        # This carries the error message for `.to_abort` and will be attached to the finished_reason at the end of the event loop
        self.to_abort_message: str = None
        self.stream = stream
        self.eos_token_ids = eos_token_ids

        # For incremental decoding
        # ----- | --------- read_ids -------|
        # ----- |   surr_ids  |
        # xxxxx | xxxxxxxxxxx | xxxxxxxxxxx |
        # ----- ^ ----------- ^ ----------- ^
        # ----- 1 ----------- 2 ----------- 3
        # 1: surr_offset
        # 2: read_offset
        # 3: last token
        self.surr_offset = None  # Surrounding offset to defeat the cleanup algorithm
        self.read_offset = None
        self.decoded_text = ""

        # For multimodal inputs
        self.multimodal_inputs: Optional[MultimodalInputs] = None

        # Prefix info
        # The indices to kv cache for the shared prefix.
        self.prefix_indices = []
        # Number of tokens to run prefill.
        self.extend_input_len = 0
        # The relative logprob_start_len in an extend batch
        self.extend_logprob_start_len = 0
        self.last_node = None
        self.last_node_global = None

        # Whether or not if it is chunked. It increments whenever
        # it is chunked, and decrement whenever chunked request is
        # processed.
        self.is_chunked = 0

        # For retraction
        self.is_retracted = False

        # Incremental streamining
        self.send_token_offset: int = 0
        self.send_decode_id_offset: int = 0
        # TODO (Byron): send_output_token_logprobs_offset and send_decode_id_offset can be different in disaggregation mode
        # because the decode server does not have the first output token logprobs
        self.send_output_token_logprobs_offset: int = 0

        # Logprobs (arguments)
        self.return_logprob = return_logprob
        # Start index to compute logprob from.
        self.logprob_start_len = 0
        self.top_logprobs_num = top_logprobs_num
        self.token_ids_logprob = token_ids_logprob
        self.temp_scaled_logprobs = False
        self.top_p_normalized_logprobs = False

        # Logprobs (return values)
        # True means the input logprob has been already sent to detokenizer.
        self.input_logprob_sent: bool = False
        self.input_token_logprobs_val: Optional[List[float]] = None
        self.input_token_logprobs_idx: Optional[List[int]] = None
        self.input_top_logprobs_val: Optional[List[float]] = None
        self.input_top_logprobs_idx: Optional[List[int]] = None
        self.input_token_ids_logprobs_val: Optional[List[float]] = None
        self.input_token_ids_logprobs_idx: Optional[List[int]] = None
        # Temporary holder to store input_token_logprobs.
        self.input_token_logprobs: Optional[List[Tuple[int]]] = None
        self.temp_input_top_logprobs_val: Optional[List[torch.Tensor]] = None
        self.temp_input_top_logprobs_idx: Optional[List[int]] = None
        self.temp_input_token_ids_logprobs_val: Optional[List[float]] = None
        self.temp_input_token_ids_logprobs_idx: Optional[List[int]] = None

        if return_logprob:
            # shape: (bs, 1)
            self.output_token_logprobs_val = []
            self.output_token_logprobs_idx = []
            # shape: (bs, k)
            self.output_top_logprobs_val = []
            self.output_top_logprobs_idx = []
            self.output_token_ids_logprobs_val = []
            self.output_token_ids_logprobs_idx = []
        else:
            self.output_token_logprobs_val = self.output_token_logprobs_idx = (
                self.output_top_logprobs_val
            ) = self.output_top_logprobs_idx = self.output_token_ids_logprobs_val = (
                self.output_token_ids_logprobs_idx
            ) = None
        self.hidden_states: List[List[float]] = []

        # Embedding (return values)
        self.embedding = None

        # Constrained decoding
        self.grammar: Optional[BaseGrammarObject] = None
        self.grammar_wait_ct = 0

        # The number of cached tokens that were already cached in the KV cache
        self.cached_tokens = 0
        self.already_computed = 0

        # The number of verification forward passes in the speculative decoding.
        # This is used to compute the average acceptance length per request.
        self.spec_verify_ct = 0

        # For metrics
        self.time_stats: TimeStats = TimeStats()
        self.has_log_time_stats: bool = False
        self.queue_time_start = None
        self.queue_time_end = None

        # For disaggregation
        self.bootstrap_host: str = bootstrap_host
        self.bootstrap_port: Optional[int] = bootstrap_port
        self.bootstrap_room: Optional[int] = bootstrap_room
        self.disagg_kv_sender: Optional[BaseKVSender] = None

        # For data parallel rank routing
        self.data_parallel_rank: Optional[int] = data_parallel_rank

        # the start index of the sent kv cache
        # We want to send it chunk by chunk for chunked prefill.
        # After every chunk forward, we do the following:
        # kv_send(req.input_ids[req.start_send_idx:len(req.fill_ids)])
        # start_send_idx = len(req.fill_ids)
        self.start_send_idx: int = 0

        # For overlap schedule, we delay the kv transfer until `process_batch_result_disagg_prefill` rather than `process_prefill_chunk` in non-overlap
        # This is because kv is not ready in `process_prefill_chunk`.
        # We use `tmp_end_idx` to store the end index of the kv cache to send.
        self.tmp_end_idx: int = -1
        self.metadata_buffer_index: int = -1

<<<<<<< HEAD
        # The first output_id transferred from prefill instance.
        self.transferred_output_id: Optional[int] = None

        self.waiting_status = WaitingStatus.UNREADY

=======
>>>>>>> fff10809
    @property
    def seqlen(self):
        return len(self.origin_input_ids) + len(self.output_ids)

    def extend_image_inputs(self, image_inputs):
        if self.multimodal_inputs is None:
            self.multimodal_inputs = image_inputs
        else:
            self.multimodal_inputs.merge(image_inputs)

    def finished(self) -> bool:
        # Whether request reached finished condition
        return self.finished_reason is not None

    def init_next_round_input(
        self,
        tree_cache: Optional[BasePrefixCache] = None,
        enable_hierarchical_cache=False,
    ):
        self.fill_ids = self.origin_input_ids + self.output_ids
        if tree_cache is not None:
            # tree cache is None if the prefix is not computed with tree cache.
            if enable_hierarchical_cache:
                self.prefix_indices, self.last_node, self.last_node_global = (
                    tree_cache.match_prefix(
                        key=self.adjust_max_prefix_ids(), include_evicted=True
                    )
                )
            else:
                self.prefix_indices, self.last_node = tree_cache.match_prefix(
                    rid=self.rid, key=self.adjust_max_prefix_ids()
                )
        elif enable_hierarchical_cache:
            # in case last_node is evicted during scheduling, we need to update the prefix_indices
            while self.last_node.evicted:
                self.prefix_indices = self.prefix_indices[
                    : -len(self.last_node.host_value)
                ]
                self.last_node = self.last_node.parent

        self.extend_input_len = len(self.fill_ids) - len(self.prefix_indices)

    def adjust_max_prefix_ids(self):
        self.fill_ids = self.origin_input_ids + self.output_ids
        input_len = len(self.fill_ids)

        # FIXME: To work around some bugs in logprob computation, we need to ensure each
        # request has at least one token. Later, we can relax this requirement and use `input_len`.
        max_prefix_len = input_len - 1

        if self.sampling_params.max_new_tokens > 0:
            # Need at least one token to compute logits
            max_prefix_len = min(max_prefix_len, input_len - 1)

        if self.return_logprob:
            max_prefix_len = min(max_prefix_len, self.logprob_start_len)

        max_prefix_len = max(max_prefix_len, 0)
        return self.fill_ids[:max_prefix_len]

    # Based on https://github.com/vllm-project/vllm/blob/7a64d24aad69e4d2548aa0bf528d9fe63428ab01/vllm/transformers_utils/detokenizer.py#L194-L313
    def init_incremental_detokenize(self):
        first_iter = self.surr_offset is None or self.read_offset is None

        if first_iter:
            self.read_offset = len(self.origin_input_ids_unpadded)
            self.surr_offset = max(
                self.read_offset - INIT_INCREMENTAL_DETOKENIZATION_OFFSET, 0
            )

        all_ids = self.origin_input_ids_unpadded + self.output_ids
        return all_ids[self.surr_offset :], self.read_offset - self.surr_offset

    def check_finished(self):
        if self.finished():
            return

        if self.to_abort:
            self.finished_reason = FINISH_ABORT(
                message=self.to_abort_message,
            )
            return

        if len(self.output_ids) >= self.sampling_params.max_new_tokens:
            self.finished_reason = FINISH_LENGTH(
                length=self.sampling_params.max_new_tokens
            )
            return

        if self.grammar is not None:
            if self.grammar.is_terminated():
                self.finished_reason = FINISH_MATCHED_TOKEN(matched=self.output_ids[-1])
                return

        last_token_id = self.output_ids[-1]

        if not self.sampling_params.ignore_eos:
            matched_eos = False

            # Check stop token ids
            if self.sampling_params.stop_token_ids:
                matched_eos = last_token_id in self.sampling_params.stop_token_ids
            if self.eos_token_ids:
                matched_eos |= last_token_id in self.eos_token_ids
            if self.tokenizer is not None:
                matched_eos |= last_token_id == self.tokenizer.eos_token_id
                if self.tokenizer.additional_stop_token_ids:
                    matched_eos |= (
                        last_token_id in self.tokenizer.additional_stop_token_ids
                    )
            if matched_eos:
                self.finished_reason = FINISH_MATCHED_TOKEN(matched=last_token_id)
                return

        # Check stop strings
        if len(self.sampling_params.stop_strs) > 0:
            tail_str = self.tokenizer.decode(
                self.output_ids[-(self.sampling_params.stop_str_max_len + 1) :]
            )

            for stop_str in self.sampling_params.stop_strs:
                if stop_str in tail_str or stop_str in self.decoded_text:
                    self.finished_reason = FINISH_MATCHED_STR(matched=stop_str)
                    return

    def reset_for_retract(self):
        self.prefix_indices = []
        self.last_node = None
        self.extend_input_len = 0
        self.is_retracted = True
        self.input_token_logprobs = None
        self.temp_input_top_logprobs_val = None
        self.temp_input_top_logprobs_idx = None
        self.extend_logprob_start_len = 0
        self.is_chunked = 0
        self.req_pool_idx = None
        self.already_computed = 0

    def offload_kv_cache(self, req_to_token_pool, token_to_kv_pool_allocator):
        token_indices = req_to_token_pool.req_to_token[
            self.req_pool_idx, : self.seqlen - 1
        ]
        self.kv_cache_cpu = token_to_kv_pool_allocator.get_cpu_copy(token_indices)

    def load_kv_cache(self, req_to_token_pool, token_to_kv_pool_allocator):
        token_indices = req_to_token_pool.req_to_token[
            self.req_pool_idx, : self.seqlen - 1
        ]
        token_to_kv_pool_allocator.load_cpu_copy(self.kv_cache_cpu, token_indices)
        del self.kv_cache_cpu

    def log_time_stats(self):
        # If overlap schedule, we schedule one decode batch ahead so this gets called twice.
        if self.has_log_time_stats is True:
            return

        if self.bootstrap_room is not None:
            prefix = f"Req Time Stats(rid={self.rid}, bootstrap_room={self.bootstrap_room}, input len={len(self.origin_input_ids)}, output len={len(self.output_ids)}, type={self.time_stats.get_type().value})"
        else:
            prefix = f"Req Time Stats(rid={self.rid}, input len={len(self.origin_input_ids)}, output len={len(self.output_ids)}, type={self.time_stats.get_type().value})"
        logger.info(f"{prefix}: {self.time_stats}")
        self.has_log_time_stats = True

    def set_finish_with_abort(self, error_msg: str):
        if get_tensor_model_parallel_rank() == 0:
            logger.error(f"{error_msg}, {self.rid=}")
        self.multimodal_inputs = None
        self.grammar = None
        self.origin_input_ids = [0]  # set it to one token to skip the long prefill
        self.finished_reason = FINISH_ABORT(
            error_msg, HTTPStatus.BAD_REQUEST, "BadRequestError"
        )

    def __repr__(self):
        return (
            f"Req(rid={self.rid}, "
            f"input_ids={self.origin_input_ids}, output_ids={self.output_ids}, "
            f"{self.grammar=}, "
            f"{self.sampling_params=})"
        )


# Batch id
bid = 0


@dataclasses.dataclass
class ScheduleBatch(ScheduleBatchDisaggregationDecodeMixin):
    """Store all information of a batch on the scheduler."""

    # Request, memory pool, and cache
    reqs: List[Req]
    req_to_token_pool: ReqToTokenPool = None
    token_to_kv_pool_allocator: TokenToKVPoolAllocator = None
    tree_cache: BasePrefixCache = None

    # Batch configs
    model_config: ModelConfig = None
    forward_mode: ForwardMode = None
    enable_overlap: bool = False
    # Tell whether the current running batch is full so that we can skip
    # the check of whether to prefill new requests.
    # This is an optimization to reduce the overhead of the prefill check.
    batch_is_full: bool = False

    # Events
    launch_done: Optional[threading.Event] = None

    # For chunked prefill in PP
    chunked_req: Optional[Req] = None

    # Sampling info
    sampling_info: SamplingBatchInfo = None
    next_batch_sampling_info: SamplingBatchInfo = None

    # Batched arguments to model runner
    input_ids: torch.Tensor = None  # shape: [b], int64
    input_embeds: torch.Tensor = None  # shape: [b, hidden_size], float32
    req_pool_indices: torch.Tensor = None  # shape: [b], int64
    seq_lens: torch.Tensor = None  # shape: [b], int64
    # The output locations of the KV cache
    out_cache_loc: torch.Tensor = None  # shape: [b], int64
    output_ids: torch.Tensor = None  # shape: [b], int64

    # For multimodal inputs
    multimodal_inputs: Optional[List] = None

    # The sum of all sequence lengths
    seq_lens_sum: int = None

    # For DP attention
    global_num_tokens: Optional[List[int]] = None
    global_num_tokens_for_logprob: Optional[List[int]] = None
    can_run_dp_cuda_graph: bool = False
    tbo_split_seq_index: Optional[int] = None
    global_forward_mode: Optional[ForwardMode] = None

    # For processing logprobs
    return_logprob: bool = False
    top_logprobs_nums: Optional[List[int]] = None
    token_ids_logprobs: Optional[List[List[int]]] = None

    # For logits and logprob post processing
    temp_scaled_logprobs: bool = False
    top_p_normalized_logprobs: bool = False

    # For extend and mixed chunekd prefill
    prefix_lens: List[int] = None
    extend_lens: List[int] = None
    extend_num_tokens: Optional[int] = None
    decoding_reqs: List[Req] = None
    extend_logprob_start_lens: List[int] = None
    # It comes empty list if logprob is not required.
    extend_input_logprob_token_ids: Optional[torch.Tensor] = None

    # For encoder-decoder architectures
    encoder_cached: Optional[List[bool]] = None
    encoder_lens: Optional[torch.Tensor] = None
    encoder_lens_cpu: Optional[List[int]] = None
    encoder_out_cache_loc: Optional[torch.Tensor] = None

    # Stream
    has_stream: bool = False

    # Has grammar
    has_grammar: bool = False

    # Device
    device: str = "cuda"

    # Speculative decoding
    spec_algorithm: SpeculativeAlgorithm = None
    spec_info: Optional[Union[EagleDraftInput, EagleVerifyInput]] = None

    # Enable custom logit processor
    enable_custom_logit_processor: bool = False

    # Whether to return hidden states
    return_hidden_states: bool = False

    @classmethod
    def init_new(
        cls,
        reqs: List[Req],
        req_to_token_pool: ReqToTokenPool,
        token_to_kv_pool_allocator: TokenToKVPoolAllocator,
        tree_cache: BasePrefixCache,
        model_config: ModelConfig,
        enable_overlap: bool,
        spec_algorithm: SpeculativeAlgorithm,
        enable_custom_logit_processor: bool,
        chunked_req: Optional[Req] = None,
    ):
        return_logprob = any(req.return_logprob for req in reqs)

        return cls(
            reqs=reqs,
            req_to_token_pool=req_to_token_pool,
            token_to_kv_pool_allocator=token_to_kv_pool_allocator,
            tree_cache=tree_cache,
            model_config=model_config,
            enable_overlap=enable_overlap,
            return_logprob=return_logprob,
            has_stream=any(req.stream for req in reqs),
            has_grammar=any(req.grammar for req in reqs),
            device=req_to_token_pool.device,
            spec_algorithm=spec_algorithm,
            enable_custom_logit_processor=enable_custom_logit_processor,
            return_hidden_states=any(req.return_hidden_states for req in reqs),
            chunked_req=chunked_req,
        )

    def batch_size(self):
        return len(self.reqs)

    def is_empty(self):
        return len(self.reqs) == 0

    def alloc_req_slots(self, num_reqs: int):
        req_pool_indices = self.req_to_token_pool.alloc(num_reqs)
        if req_pool_indices is None:
            raise RuntimeError(
                "alloc_req_slots runs out of memory. "
                "Please set a smaller number for `--max-running-requests`. "
                f"{self.req_to_token_pool.available_size()=}, "
                f"{num_reqs=}, "
            )
        return req_pool_indices

    def alloc_token_slots(self, num_tokens: int, backup_state: bool = False):
        if self.token_to_kv_pool_allocator.available_size() < num_tokens:
            if self.tree_cache is not None:
                self.tree_cache.evict(num_tokens)

        if backup_state:
            state = self.token_to_kv_pool_allocator.backup_state()

        out_cache_loc = self.token_to_kv_pool_allocator.alloc(num_tokens)
        if out_cache_loc is None:
            phase_str = "Prefill" if self.forward_mode.is_extend() else "Decode"
            error_msg = (
                f"{phase_str} out of memory. Try to lower your batch size.\n"
                f"Try to allocate {num_tokens} tokens.\n"
                f"Available tokens: {self.token_to_kv_pool_allocator.available_size() + self.tree_cache.evictable_size()}\n"
            )
            logger.error(error_msg)
            if self.tree_cache is not None:
                self.tree_cache.pretty_print()
            raise RuntimeError(error_msg)

        if backup_state:
            return out_cache_loc, state
        else:
            return out_cache_loc

    def alloc_paged_token_slots_extend(
        self,
        prefix_lens: torch.Tensor,
        seq_lens: torch.Tensor,
        last_loc: torch.Tensor,
        extend_num_tokens: int,
        backup_state: bool = False,
    ):
        if (
            self.token_to_kv_pool_allocator.available_size()
            < extend_num_tokens
            + len(seq_lens) * self.token_to_kv_pool_allocator.page_size
        ):
            if self.tree_cache is not None:
                self.tree_cache.evict(
                    extend_num_tokens
                    + len(seq_lens) * self.token_to_kv_pool_allocator.page_size,
                )

        if backup_state:
            state = self.token_to_kv_pool_allocator.backup_state()

        out_cache_loc = self.token_to_kv_pool_allocator.alloc_extend(
            prefix_lens, seq_lens, last_loc, extend_num_tokens
        )
        if out_cache_loc is None:
            error_msg = (
                f"Prefill out of memory. Try to lower your batch size.\n"
                f"Try to allocate {extend_num_tokens} tokens.\n"
                f"Available tokens: {self.token_to_kv_pool_allocator.available_size() + self.tree_cache.evictable_size()}\n"
                f"{self.token_to_kv_pool_allocator.available_size()=}\n"
                f"{self.tree_cache.evictable_size()=}\n"
            )
            logger.error(error_msg)
            raise RuntimeError(error_msg)

        if backup_state:
            return out_cache_loc, state
        else:
            return out_cache_loc

    def alloc_paged_token_slots_decode(
        self,
        seq_lens: torch.Tensor,
        last_loc: torch.Tensor,
        backup_state: bool = False,
    ):
        if self.tree_cache is not None:
            if (
                self.token_to_kv_pool_allocator.available_size()
                < len(seq_lens) * self.token_to_kv_pool_allocator.page_size
            ):
                self.tree_cache.evict(
                    len(seq_lens) * self.token_to_kv_pool_allocator.page_size,
                )

        if backup_state:
            state = self.token_to_kv_pool_allocator.backup_state()

        out_cache_loc = self.token_to_kv_pool_allocator.alloc_decode(seq_lens, last_loc)
        if out_cache_loc is None:
            error_msg = (
                f"Decode out of memory. Try to lower your batch size.\n"
                f"Try to allocate {len(seq_lens)} tokens.\n"
                f"Available tokens: {self.token_to_kv_pool_allocator.available_size() + self.tree_cache.evictable_size()}\n"
                f"{self.token_to_kv_pool_allocator.available_size()=}\n"
                f"{self.tree_cache.evictable_size()=}\n"
            )
            logger.error(error_msg)
            raise RuntimeError(error_msg)

        if backup_state:
            return out_cache_loc, state
        else:
            return out_cache_loc

    def prepare_encoder_info_extend(self, input_ids: List[int], seq_lens: List[int]):
        self.encoder_lens_cpu = []
        self.encoder_cached = []

        for req in self.reqs:
            im = req.multimodal_inputs
            if im is None or im.num_image_tokens is None:
                # No image input
                self.encoder_lens_cpu.append(0)
                self.encoder_cached.append(True)
            else:
                self.encoder_lens_cpu.append(im.num_image_tokens)
                self.encoder_cached.append(
                    self.forward_mode.is_decode()
                    or len(req.prefix_indices) >= im.num_image_tokens
                )

        self.encoder_lens = torch.tensor(self.encoder_lens_cpu, dtype=torch.int64).to(
            self.device, non_blocking=True
        )

        # Strip encoder infos
        pt = 0
        decoder_out_cache_loc = []
        encoder_out_cache_loc = []
        for i, req in enumerate(self.reqs):
            encoder_len = self.encoder_lens_cpu[i]
            seq_lens[i] -= encoder_len

            if len(req.prefix_indices) < encoder_len:
                # NOTE: the encoder part should be considered as a whole
                assert len(req.prefix_indices) == 0
                input_ids[i] = input_ids[i][encoder_len:]
                encoder_out_cache_loc.append(self.out_cache_loc[pt : pt + encoder_len])
                decoder_out_cache_loc.append(
                    self.out_cache_loc[pt + encoder_len : pt + req.extend_input_len]
                )
                self.extend_lens[i] -= encoder_len
                self.extend_num_tokens -= encoder_len
            else:
                decoder_out_cache_loc.append(
                    self.out_cache_loc[pt : pt + req.extend_input_len]
                )
                self.prefix_lens[i] -= encoder_len

            pt += req.extend_input_len

        # Reassign
        self.input_ids = torch.tensor(sum(input_ids, []), dtype=torch.int64).to(
            self.device, non_blocking=True
        )
        self.seq_lens = torch.tensor(seq_lens, dtype=torch.int64).to(
            self.device, non_blocking=True
        )

        if not decoder_out_cache_loc:
            self.out_cache_loc = torch.zeros(0, dtype=torch.int64).to(
                self.device, non_blocking=True
            )
        else:
            self.out_cache_loc = torch.cat(decoder_out_cache_loc)

        if not encoder_out_cache_loc:
            self.encoder_out_cache_loc = torch.zeros(0, dtype=torch.int64).to(
                self.device, non_blocking=True
            )
        else:
            self.encoder_out_cache_loc = torch.cat(encoder_out_cache_loc)

        assert (
            len(self.out_cache_loc) == self.extend_num_tokens
        ), f"Expected {len(self.out_cache_loc)}, got {self.extend_num_tokens}"

    def prepare_for_extend(self):
        self.forward_mode = ForwardMode.EXTEND

        # Allocate req slots
        bs = len(self.reqs)
        req_pool_indices = self.alloc_req_slots(bs)

        # Init tensors
        reqs = self.reqs
        input_ids = [r.fill_ids[len(r.prefix_indices) :] for r in reqs]
        extend_num_tokens = sum(len(ids) for ids in input_ids)
        seq_lens = [len(r.fill_ids) for r in reqs]
        prefix_lens = [len(r.prefix_indices) for r in reqs]
        extend_lens = [r.extend_input_len for r in reqs]

        req_pool_indices_tensor = torch.tensor(req_pool_indices, dtype=torch.int64).to(
            self.device, non_blocking=True
        )
        input_ids_tensor = torch.tensor(sum(input_ids, []), dtype=torch.int64).to(
            self.device, non_blocking=True
        )
        seq_lens_tensor = torch.tensor(seq_lens, dtype=torch.int64).to(
            self.device, non_blocking=True
        )
        prefix_lens_tensor = torch.tensor(
            prefix_lens, dtype=torch.int64, device=self.device
        )
        extend_lens_tensor = seq_lens_tensor - prefix_lens_tensor

        # Copy prefix and do some basic check
        input_embeds = []
        extend_input_logprob_token_ids = []
        multimodal_inputs = []

        for i, (req, seq_len, pre_len) in enumerate(zip(reqs, seq_lens, prefix_lens)):
            req.req_pool_idx = req_pool_indices[i]
            assert seq_len - pre_len == req.extend_input_len

            if pre_len > 0:
                self.req_to_token_pool.write(
                    (req.req_pool_idx, slice(0, pre_len)), req.prefix_indices
                )

            # If input_embeds are available, store them
            if req.input_embeds is not None:
                # If req.input_embeds is already a list, append its content directly
                input_embeds.extend(req.input_embeds)  # Use extend to avoid nesting

            multimodal_inputs.append(req.multimodal_inputs)

            req.cached_tokens += pre_len - req.already_computed
            req.already_computed = seq_len
            req.is_retracted = False

            # Compute the relative logprob_start_len in an extend batch
            if req.logprob_start_len >= pre_len:
                req.extend_logprob_start_len = min(
                    req.logprob_start_len - pre_len,
                    req.extend_input_len,
                    req.seqlen - 1,
                )
            else:
                req.extend_logprob_start_len = 0

            if self.return_logprob:
                # Find input logprob token ids.
                # First, find a global index within origin_input_ids and slide it by 1
                # to compute input logprobs. It is because you need the next token
                # to compute input logprobs. E.g., (chunk size 2)
                #
                # input_logprobs = [1, 2, 3, 4]
                # fill_ids = [1, 2]
                # extend_input_logprob_token_id = [2, 3]
                #
                # Note that it can also overflow. In this case, we pad it with 0.
                # input_logprobs = [1, 2, 3, 4]
                # fill_ids = [3, 4]
                # extend_input_logprob_token_id = [4, 0]
                global_start_idx, global_end_idx = (
                    len(req.prefix_indices),
                    len(req.fill_ids),
                )
                # Apply logprob_start_len
                if global_start_idx < req.logprob_start_len:
                    global_start_idx = req.logprob_start_len

                logprob_token_ids = req.origin_input_ids[
                    global_start_idx + 1 : global_end_idx + 1
                ]
                extend_input_logprob_token_ids.extend(logprob_token_ids)

                # We will need req.extend_input_len - req.extend_logprob_start_len number of
                # tokens, and logprob_token_ids is for input logprob, so pad the rest of them by 0.
                extend_input_logprob_token_ids.extend(
                    [0]
                    * (
                        req.extend_input_len
                        - req.extend_logprob_start_len
                        - len(logprob_token_ids)
                    )
                )

        if self.return_logprob:
            extend_input_logprob_token_ids = torch.tensor(
                extend_input_logprob_token_ids
            )
        else:
            extend_input_logprob_token_ids = None

        # Allocate memory
        if self.token_to_kv_pool_allocator.page_size == 1:
            out_cache_loc = self.alloc_token_slots(extend_num_tokens)
        else:
            last_loc = get_last_loc(
                self.req_to_token_pool.req_to_token,
                req_pool_indices_tensor,
                prefix_lens_tensor,
            )
            out_cache_loc = self.alloc_paged_token_slots_extend(
                prefix_lens_tensor, seq_lens_tensor, last_loc, extend_num_tokens
            )

        # Set fields
        self.input_ids = input_ids_tensor
        self.req_pool_indices = req_pool_indices_tensor
        self.seq_lens = seq_lens_tensor
        self.out_cache_loc = out_cache_loc
        self.input_embeds = (
            torch.tensor(input_embeds).to(self.device, non_blocking=True)
            if input_embeds
            else None
        )
        for mm_input in multimodal_inputs:
            if mm_input is None:
                continue
            for mm_item in mm_input.mm_items:
                pixel_values = getattr(mm_item, "pixel_values", None)
                if isinstance(pixel_values, torch.Tensor):
                    mm_item.pixel_values = pixel_values.to(
                        self.device, non_blocking=True
                    )
        self.multimodal_inputs = multimodal_inputs
        self.seq_lens_sum = sum(seq_lens)

        if self.return_logprob:
            self.top_logprobs_nums = [r.top_logprobs_num for r in reqs]
            self.token_ids_logprobs = [r.token_ids_logprob for r in reqs]

        self.extend_logprob_start_lens = [r.extend_logprob_start_len for r in reqs]
        self.extend_num_tokens = extend_num_tokens
        self.prefix_lens = prefix_lens
        self.extend_lens = extend_lens
        self.extend_input_logprob_token_ids = extend_input_logprob_token_ids

        # Write to req_to_token_pool
        if support_triton(global_server_args_dict.get("attention_backend")):
            # TODO: some tensors can be reused for ForwardBatchInfo (e.g., extend_lens, cumsum_start)

            write_req_to_token_pool_triton[(bs,)](
                self.req_to_token_pool.req_to_token,
                req_pool_indices_tensor,
                prefix_lens_tensor,
                seq_lens_tensor,
                extend_lens_tensor,
                out_cache_loc,
                self.req_to_token_pool.req_to_token.shape[1],
            )
        else:
            pt = 0
            for i in range(bs):
                self.req_to_token_pool.write(
                    (req_pool_indices[i], slice(prefix_lens[i], seq_lens[i])),
                    out_cache_loc[pt : pt + extend_lens[i]],
                )
                pt += extend_lens[i]

        if self.model_config.is_encoder_decoder:
            self.prepare_encoder_info_extend(input_ids, seq_lens)

        # Build sampling info
        self.sampling_info = SamplingBatchInfo.from_schedule_batch(
            self,
            self.model_config.vocab_size,
        )

    def mix_with_running(self, running_batch: "ScheduleBatch"):
        self.forward_mode = ForwardMode.MIXED
        running_bs = running_batch.batch_size()

        for req in running_batch.reqs:
            req.fill_ids = req.origin_input_ids + req.output_ids
            req.extend_input_len = 1

        input_ids = torch.cat([self.input_ids, running_batch.input_ids])
        out_cache_loc = torch.cat([self.out_cache_loc, running_batch.out_cache_loc])

        self.merge_batch(running_batch)
        self.input_ids = input_ids
        self.out_cache_loc = out_cache_loc

        # For overlap scheduler, the output_ids has one step delay
        delta = 0 if self.enable_overlap else -1

        # NOTE: prefix_indices is what has been cached, but we don't cache each decode step
        self.prefix_lens.extend(
            [
                len(r.origin_input_ids) + len(r.output_ids) + delta
                for r in running_batch.reqs
            ]
        )
        self.extend_lens.extend([1] * running_bs)
        self.extend_num_tokens += running_bs
        # TODO (lianmin): Revisit this. It should be seq_len - 1
        self.extend_logprob_start_lens.extend([0] * running_bs)

    def new_page_count_next_decode(self):
        page_size = self.token_to_kv_pool_allocator.page_size
        if page_size == 1:
            return len(self.reqs)
        # In the decoding phase, the length of a request's KV cache should be
        # the total length of the request minus 1
        return sum(1 for req in self.reqs if (req.seqlen - 1) % page_size == 0)

    def check_decode_mem(self, buf_multiplier=1):
        tokens_required = (
            self.new_page_count_next_decode()
            * buf_multiplier
            * self.token_to_kv_pool_allocator.page_size
        )

        if self.token_to_kv_pool_allocator.available_size() >= tokens_required:
            return True

        self.tree_cache.evict(tokens_required)

        return self.token_to_kv_pool_allocator.available_size() >= tokens_required

    def retract_decode(self, server_args: ServerArgs):
        """Retract the decoding requests when there is not enough memory."""
        sorted_indices = list(range(len(self.reqs)))

        # TODO(lsyin): improve retraction policy for radix cache
        # For spec decoding, filter_batch API can only filter
        # requests from the back, so we can only retract from the back.
        # TODO(sang): Clean up finish path and support better retract
        # policy.
        if not server_args.speculative_algorithm:
            sorted_indices.sort(
                key=lambda i: (
                    len(self.reqs[i].output_ids),
                    -len(self.reqs[i].origin_input_ids),
                ),
                reverse=True,
            )

        def get_required_tokens(num_reqs: int):
            headroom_for_spec_decode = 0
            if server_args.speculative_algorithm:
                headroom_for_spec_decode += (
                    num_reqs
                    * server_args.speculative_eagle_topk
                    * server_args.speculative_num_steps
                    + num_reqs * server_args.speculative_num_draft_tokens
                )
            return (
                num_reqs * global_config.retract_decode_steps + headroom_for_spec_decode
            )

        retracted_reqs = []
        seq_lens_cpu = self.seq_lens.cpu().numpy()
        first_iter = True
        while (
            self.token_to_kv_pool_allocator.available_size()
            < get_required_tokens(len(sorted_indices))
            or first_iter
        ):
            if len(sorted_indices) == 1:
                # Corner case: only one request left
                assert (
                    self.token_to_kv_pool_allocator.available_size() > 0
                ), "No space left for only one request"
                break

            first_iter = False
            idx = sorted_indices.pop()
            req = self.reqs[idx]
            retracted_reqs.append(req)

            if server_args.disaggregation_mode == "decode":
                req.offload_kv_cache(
                    self.req_to_token_pool, self.token_to_kv_pool_allocator
                )

            if isinstance(self.tree_cache, ChunkCache):
                # ChunkCache does not have eviction
                token_indices = self.req_to_token_pool.req_to_token[
                    req.req_pool_idx, : seq_lens_cpu[idx]
                ]
                self.token_to_kv_pool_allocator.free(token_indices)
                self.req_to_token_pool.free(req.req_pool_idx)
            else:
                # TODO: apply more fine-grained retraction
                last_uncached_pos = (
                    len(req.prefix_indices) // server_args.page_size
                ) * server_args.page_size
                token_indices = self.req_to_token_pool.req_to_token[
                    req.req_pool_idx, last_uncached_pos : seq_lens_cpu[idx]
                ]
                self.token_to_kv_pool_allocator.free(token_indices)
                self.req_to_token_pool.free(req.req_pool_idx)

                # release the last node
                self.tree_cache.dec_lock_ref(req.last_node)

                # NOTE(lsyin): we should use the newly evictable memory instantly.
                residual_size = (
                    len(sorted_indices) * global_config.retract_decode_steps
                    - self.token_to_kv_pool_allocator.available_size()
                )
                residual_size = max(0, residual_size)
                self.tree_cache.evict(residual_size)

            req.reset_for_retract()

            if len(retracted_reqs) == 0:
                # Corner case: only one request left
                raise ValueError(
                    "Failed to retract any request. No space left for only one request."
                )

        self.filter_batch(keep_indices=sorted_indices)

        # Reqs in batch are filtered
        total_decoded_tokens = sum(len(r.output_ids) for r in self.reqs)
        total_max_new_tokens = sum(r.sampling_params.max_new_tokens for r in self.reqs)

        new_estimate_ratio = (
            total_decoded_tokens + global_config.retract_decode_steps * len(self.reqs)
        ) / total_max_new_tokens
        new_estimate_ratio = min(1.0, new_estimate_ratio)

        return retracted_reqs, new_estimate_ratio

    def prepare_encoder_info_decode(self):
        # Reset the encoder cached status
        self.encoder_cached = [True] * len(self.reqs)

    def prepare_for_idle(self):
        self.forward_mode = ForwardMode.IDLE
        self.input_ids = torch.empty(0, dtype=torch.int64, device=self.device)
        self.seq_lens = torch.empty(0, dtype=torch.int64, device=self.device)
        self.out_cache_loc = torch.empty(0, dtype=torch.int64, device=self.device)
        self.req_pool_indices = torch.empty(0, dtype=torch.int32, device=self.device)
        self.seq_lens_sum = 0
        self.extend_num_tokens = 0
        self.sampling_info = SamplingBatchInfo.from_schedule_batch(
            self,
            self.model_config.vocab_size,
        )

    def prepare_for_decode(self):
        self.forward_mode = ForwardMode.DECODE
        bs = len(self.reqs)

        if self.spec_algorithm.is_eagle():
            # if spec decoding is used, the decode batch is prepared inside
            # `forward_batch_speculative_generation` after running draft models.
            return

        if self.sampling_info.penalizer_orchestrator.is_required:
            if self.enable_overlap:
                # TODO: this can be slow, optimize this.
                delayed_output_ids = torch.tensor(
                    [
                        (
                            req.output_ids[-1]
                            if len(req.output_ids)
                            else req.origin_input_ids[-1]
                        )
                        for req in self.reqs
                    ],
                    dtype=torch.int64,
                    device=self.device,
                )
                self.sampling_info.penalizer_orchestrator.cumulate_output_tokens(
                    delayed_output_ids
                )
            else:
                self.sampling_info.penalizer_orchestrator.cumulate_output_tokens(
                    self.output_ids.to(torch.int64)
                )

        # Update fields
        self.input_ids = self.output_ids
        self.output_ids = None

        if self.model_config.is_encoder_decoder:
            locs = self.encoder_lens + self.seq_lens
            self.prepare_encoder_info_decode()
        else:
            locs = self.seq_lens.clone()

        if self.enable_overlap:
            # Do not use in-place operations in the overlap mode
            self.seq_lens = self.seq_lens + 1
        else:
            # A faster in-place version
            self.seq_lens.add_(1)
        self.seq_lens_sum += bs

        # Allocate memory
        if self.token_to_kv_pool_allocator.page_size == 1:
            self.out_cache_loc = self.alloc_token_slots(bs)
        else:
            last_loc = self.req_to_token_pool.req_to_token[
                self.req_pool_indices, self.seq_lens - 2
            ]
            self.out_cache_loc = self.alloc_paged_token_slots_decode(
                self.seq_lens, last_loc
            )

        self.req_to_token_pool.write(
            (self.req_pool_indices, locs), self.out_cache_loc.to(torch.int32)
        )

    def filter_batch(
        self,
        chunked_req_to_exclude: Optional[Union[Req, List[Req]]] = None,
        keep_indices: Optional[List[int]] = None,
    ):
        if keep_indices is None:
            if isinstance(chunked_req_to_exclude, Req):
                chunked_req_to_exclude = [chunked_req_to_exclude]
            elif chunked_req_to_exclude is None:
                chunked_req_to_exclude = []
            keep_indices = [
                i
                for i in range(len(self.reqs))
                if not self.reqs[i].finished()
                and self.reqs[i] not in chunked_req_to_exclude
            ]

        if keep_indices is None or len(keep_indices) == 0:
            # Filter out all requests
            self.reqs = []
            return

        if len(keep_indices) == len(self.reqs):
            # No need to filter
            return

        keep_indices_device = torch.tensor(keep_indices, dtype=torch.int64).to(
            self.device, non_blocking=True
        )

        if self.model_config.is_encoder_decoder:
            self.encoder_lens = self.encoder_lens[keep_indices_device]
            self.encoder_lens_cpu = [self.encoder_lens_cpu[i] for i in keep_indices]

        self.reqs = [self.reqs[i] for i in keep_indices]
        if self.multimodal_inputs is not None:
            self.multimodal_inputs = [self.multimodal_inputs[i] for i in keep_indices]
        self.req_pool_indices = self.req_pool_indices[keep_indices_device]
        self.seq_lens = self.seq_lens[keep_indices_device]
        self.out_cache_loc = None
        self.seq_lens_sum = self.seq_lens.sum().item()
        self.output_ids = self.output_ids[keep_indices_device]
        self.return_logprob = any(req.return_logprob for req in self.reqs)
        if self.return_logprob:
            self.top_logprobs_nums = [self.top_logprobs_nums[i] for i in keep_indices]
            self.token_ids_logprobs = [self.token_ids_logprobs[i] for i in keep_indices]
        else:
            self.top_logprobs_nums = None
            self.token_ids_logprobs = None

        self.has_stream = any(req.stream for req in self.reqs)
        self.has_grammar = any(req.grammar for req in self.reqs)

        self.sampling_info.filter_batch(keep_indices, keep_indices_device)
        if self.spec_info:
            self.spec_info.filter_batch(keep_indices_device)

    def merge_batch(self, other: "ScheduleBatch"):
        # Penalizer orchestrator must be merged before Batch.reqs is merged. This is because
        # orchestrator.merge() depends on Batch.reqs during preparation of each penalizers, so it
        # needs to be called with pre-merged Batch.reqs.
        self.sampling_info.merge_batch(other.sampling_info)

        # Encoder-decoder infos
        if self.model_config.is_encoder_decoder:
            self.encoder_lens = torch.cat([self.encoder_lens, other.encoder_lens])
            self.encoder_lens_cpu.extend(other.encoder_lens_cpu)
        self.req_pool_indices = torch.cat(
            [self.req_pool_indices, other.req_pool_indices]
        )
        self.seq_lens = torch.cat([self.seq_lens, other.seq_lens])
        self.out_cache_loc = None
        self.seq_lens_sum += other.seq_lens_sum
        if self.output_ids is not None:
            self.output_ids = torch.cat([self.output_ids, other.output_ids])
        if self.return_logprob and other.return_logprob:
            self.top_logprobs_nums.extend(other.top_logprobs_nums)
            self.token_ids_logprobs.extend(other.token_ids_logprobs)
        elif self.return_logprob:
            self.top_logprobs_nums.extend([0] * len(other.reqs))
            self.token_ids_logprobs.extend([None] * len(other.reqs))
        elif other.return_logprob:
            self.top_logprobs_nums = [0] * len(self.reqs) + other.top_logprobs_nums
            self.token_ids_logprobs = [None] * len(self.reqs) + other.token_ids_logprobs
        self.reqs.extend(other.reqs)
        if self.multimodal_inputs is not None:
            self.multimodal_inputs.extend(other.multimodal_inputs)

        self.return_logprob |= other.return_logprob
        self.has_stream |= other.has_stream
        self.has_grammar |= other.has_grammar
        self.return_hidden_states |= other.return_hidden_states

        if self.spec_info:
            self.spec_info.merge_batch(other.spec_info)

    def get_model_worker_batch(
        self, seq_lens_cpu_cache: Optional[torch.Tensor] = None
    ) -> ModelWorkerBatch:
        if self.forward_mode.is_decode_or_idle():
            extend_seq_lens = extend_prefix_lens = extend_logprob_start_lens = None
        else:
            extend_seq_lens = self.extend_lens
            extend_prefix_lens = self.prefix_lens
            extend_logprob_start_lens = self.extend_logprob_start_lens

        # Create seq_lens_cpu when needed
        if (
            global_server_args_dict["attention_backend"] == "fa3"
            or (
                global_server_args_dict["use_mla_backend"]
                and global_server_args_dict["attention_backend"] == "flashinfer"
            )
            or global_server_args_dict["attention_backend"] == "flashmla"
            or global_server_args_dict["attention_backend"] == "cutlass_mla"
            or global_server_args_dict["enable_two_batch_overlap"]
        ):
            seq_lens_cpu = (
                seq_lens_cpu_cache
                if seq_lens_cpu_cache is not None
                else self.seq_lens.cpu()
            )
        else:
            seq_lens_cpu = None

        if self.sampling_info:
            if self.has_grammar:
                self.sampling_info.grammars = [req.grammar for req in self.reqs]
            else:
                self.sampling_info.grammars = None

        global bid
        bid += 1
        return ModelWorkerBatch(
            bid=bid,
            forward_mode=self.forward_mode,
            input_ids=self.input_ids,
            req_pool_indices=self.req_pool_indices,
            seq_lens=self.seq_lens,
            out_cache_loc=self.out_cache_loc,
            seq_lens_cpu=seq_lens_cpu,
            seq_lens_sum=self.seq_lens_sum,
            return_logprob=self.return_logprob,
            top_logprobs_nums=self.top_logprobs_nums,
            token_ids_logprobs=self.token_ids_logprobs,
            global_num_tokens=self.global_num_tokens,
            global_num_tokens_for_logprob=self.global_num_tokens_for_logprob,
            can_run_dp_cuda_graph=self.can_run_dp_cuda_graph,
            tbo_split_seq_index=self.tbo_split_seq_index,
            global_forward_mode=self.global_forward_mode,
            extend_num_tokens=self.extend_num_tokens,
            extend_seq_lens=extend_seq_lens,
            extend_prefix_lens=extend_prefix_lens,
            extend_logprob_start_lens=extend_logprob_start_lens,
            multimodal_inputs=self.multimodal_inputs,
            encoder_cached=self.encoder_cached,
            encoder_lens=self.encoder_lens,
            encoder_lens_cpu=self.encoder_lens_cpu,
            encoder_out_cache_loc=self.encoder_out_cache_loc,
            lora_paths=[req.lora_path for req in self.reqs],
            sampling_info=self.sampling_info,
            input_embeds=self.input_embeds,
            spec_algorithm=self.spec_algorithm,
            spec_info=self.spec_info,
            capture_hidden_mode=(
                CaptureHiddenMode.FULL
                if self.return_hidden_states
                else (
                    getattr(
                        self.spec_info, "capture_hidden_mode", CaptureHiddenMode.NULL
                    )
                    if self.spec_info
                    else CaptureHiddenMode.NULL
                )
            ),
            extend_input_logprob_token_ids=self.extend_input_logprob_token_ids,
            launch_done=self.launch_done,
        )

    def copy(self):
        # Only contain fields that will be used by process_batch_result
        return ScheduleBatch(
            reqs=self.reqs,
            model_config=self.model_config,
            forward_mode=self.forward_mode,
            out_cache_loc=self.out_cache_loc,
            return_logprob=self.return_logprob,
            decoding_reqs=self.decoding_reqs,
            spec_algorithm=self.spec_algorithm,
            enable_custom_logit_processor=self.enable_custom_logit_processor,
        )

    def __str__(self):
        return (
            f"ScheduleBatch(forward_mode={self.forward_mode.name}, "
            f"#req={(len(self.reqs))})"
        )


@dataclasses.dataclass
class ModelWorkerBatch:
    # The batch id
    bid: int
    # The forward mode
    forward_mode: ForwardMode
    # The input ids
    input_ids: torch.Tensor
    # The indices of requests in the req_to_token_pool
    req_pool_indices: torch.Tensor
    # The sequence length
    seq_lens: torch.Tensor
    # The indices of output tokens in the token_to_kv_pool_allocator
    out_cache_loc: torch.Tensor

    # The sequence length tensor on CPU
    seq_lens_cpu: Optional[torch.Tensor]
    seq_lens_sum: int

    # For logprob
    return_logprob: bool
    top_logprobs_nums: Optional[List[int]]
    token_ids_logprobs: Optional[List[List[int]]]

    # For DP attention
    global_num_tokens: Optional[List[int]]
    global_num_tokens_for_logprob: Optional[List[int]]
    can_run_dp_cuda_graph: bool
    tbo_split_seq_index: Optional[int]
    global_forward_mode: Optional[ForwardMode]

    # For extend
    extend_num_tokens: Optional[int]
    extend_seq_lens: Optional[List[int]]
    extend_prefix_lens: Optional[List[int]]
    extend_logprob_start_lens: Optional[List[int]]
    extend_input_logprob_token_ids: Optional[torch.Tensor]

    # For multimodal
    multimodal_inputs: Optional[List[MultimodalInputs]]

    # For encoder-decoder
    encoder_cached: Optional[List[bool]]
    encoder_lens: Optional[torch.Tensor]
    encoder_lens_cpu: Optional[List[int]]
    encoder_out_cache_loc: Optional[torch.Tensor]

    # For LoRA
    lora_paths: Optional[List[str]]

    # Sampling info
    sampling_info: SamplingBatchInfo

    # The input Embeds
    input_embeds: Optional[torch.tensor] = None

    # Speculative decoding
    spec_algorithm: SpeculativeAlgorithm = None
    spec_info: Optional[Union[EagleVerifyInput, EagleDraftInput]] = None
    # If set, the output of the batch contains the hidden states of the run.
    capture_hidden_mode: CaptureHiddenMode = None

    # Overlap event
    launch_done: Optional[threading.Event] = None


@triton.jit
def write_req_to_token_pool_triton(
    req_to_token_ptr,  # [max_batch, max_context_len]
    req_pool_indices,
    pre_lens,
    seq_lens,
    extend_lens,
    out_cache_loc,
    req_to_token_ptr_stride: tl.constexpr,
):
    BLOCK_SIZE: tl.constexpr = 512
    pid = tl.program_id(0)

    req_pool_index = tl.load(req_pool_indices + pid)
    pre_len = tl.load(pre_lens + pid)
    seq_len = tl.load(seq_lens + pid)

    # NOTE: This can be slow for large bs
    cumsum_start = tl.cast(0, tl.int64)
    for i in range(pid):
        cumsum_start += tl.load(extend_lens + i)

    num_loop = tl.cdiv(seq_len - pre_len, BLOCK_SIZE)
    for i in range(num_loop):
        offset = tl.arange(0, BLOCK_SIZE) + i * BLOCK_SIZE
        mask = offset < (seq_len - pre_len)
        value = tl.load(out_cache_loc + cumsum_start + offset, mask=mask)
        tl.store(
            req_to_token_ptr
            + req_pool_index * req_to_token_ptr_stride
            + offset
            + pre_len,
            value,
            mask=mask,
        )


def get_last_loc(
    req_to_token: torch.Tensor,
    req_pool_indices_tensor: torch.Tensor,
    prefix_lens_tensor: torch.Tensor,
) -> torch.Tensor:
    if global_server_args_dict["attention_backend"] != "torch_native":
        impl = get_last_loc_triton
    else:
        impl = get_last_loc_torch

    return impl(req_to_token, req_pool_indices_tensor, prefix_lens_tensor)


def get_last_loc_torch(
    req_to_token: torch.Tensor,
    req_pool_indices_tensor: torch.Tensor,
    prefix_lens_tensor: torch.Tensor,
) -> torch.Tensor:
    return torch.where(
        prefix_lens_tensor > 0,
        req_to_token[req_pool_indices_tensor, prefix_lens_tensor - 1],
        torch.full_like(prefix_lens_tensor, -1),
    )


@triton.jit
def get_last_loc_kernel(
    req_to_token,
    req_pool_indices_tensor,
    prefix_lens_tensor,
    result,
    num_tokens,
    req_to_token_stride,
    BLOCK_SIZE: tl.constexpr,
):
    pid = tl.program_id(0)
    offset = tl.arange(0, BLOCK_SIZE) + pid * BLOCK_SIZE
    mask = offset < num_tokens

    prefix_lens = tl.load(prefix_lens_tensor + offset, mask=mask, other=0)
    req_pool_indices = tl.load(req_pool_indices_tensor + offset, mask=mask, other=0)

    token_mask = prefix_lens > 0
    token_index = req_pool_indices * req_to_token_stride + (prefix_lens - 1)
    tokens = tl.load(req_to_token + token_index, mask=token_mask, other=-1)

    tl.store(result + offset, tokens, mask=mask)


def get_last_loc_triton(
    req_to_token: torch.Tensor,
    req_pool_indices_tensor: torch.Tensor,
    prefix_lens_tensor: torch.Tensor,
) -> torch.Tensor:
    BLOCK_SIZE = 256
    num_tokens = prefix_lens_tensor.shape[0]
    result = torch.empty_like(prefix_lens_tensor)
    grid = (triton.cdiv(num_tokens, BLOCK_SIZE),)

    get_last_loc_kernel[grid](
        req_to_token,
        req_pool_indices_tensor,
        prefix_lens_tensor,
        result,
        num_tokens,
        req_to_token.stride(0),
        BLOCK_SIZE,
    )
    return result<|MERGE_RESOLUTION|>--- conflicted
+++ resolved
@@ -627,14 +627,8 @@
         self.tmp_end_idx: int = -1
         self.metadata_buffer_index: int = -1
 
-<<<<<<< HEAD
-        # The first output_id transferred from prefill instance.
-        self.transferred_output_id: Optional[int] = None
-
         self.waiting_status = WaitingStatus.UNREADY
 
-=======
->>>>>>> fff10809
     @property
     def seqlen(self):
         return len(self.origin_input_ids) + len(self.output_ids)
