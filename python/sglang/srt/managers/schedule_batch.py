--- conflicted
+++ resolved
@@ -512,13 +512,8 @@
         self.last_node: Any = None
         self.last_host_node: Any = None
         self.host_hit_length = 0
-<<<<<<< HEAD
-        self.last_l3_node: Any = None
-        self.l3_hit_length = 0
-=======
         # The node to lock until for swa radix tree lock ref
         self.swa_uuid_for_lock: Optional[int] = None
->>>>>>> e50109f2
 
         # Whether or not if it is chunked. It increments whenever
         # it is chunked, and decrement whenever chunked request is
@@ -648,8 +643,6 @@
                 self.last_node,
                 self.last_host_node,
                 self.host_hit_length,
-                self.last_l3_node,
-                self.l3_hit_length
             ) = tree_cache.match_prefix(
                 key=self.adjust_max_prefix_ids(),
             )
