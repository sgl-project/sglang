from __future__ import annotations

# Copyright 2023-2024 SGLang Team
# Licensed under the Apache License, Version 2.0 (the "License");
# you may not use this file except in compliance with the License.
# You may obtain a copy of the License at
#
#     http://www.apache.org/licenses/LICENSE-2.0
#
# Unless required by applicable law or agreed to in writing, software
# distributed under the License is distributed on an "AS IS" BASIS,
# WITHOUT WARRANTIES OR CONDITIONS OF ANY KIND, either express or implied.
# See the License for the specific language governing permissions and
# limitations under the License.
# ==============================================================================
"""
Store information about requests and batches.

The following is the flow of data structures for a batch:

ScheduleBatch -> ModelWorkerBatch -> ForwardBatch

- ScheduleBatch is managed by `scheduler.py::Scheduler`.
  It contains high-level scheduling data. Most of the data is on the CPU.
- ModelWorkerBatch is managed by `tp_worker.py::TpModelWorker`.
  It is a subset of `ScheduleBatch` that only contains data related to the model forward on GPU.
  It will be transformed from CPU scheduler to GPU model runner.
- ForwardBatch is managed by `model_runner.py::ModelRunner`.
  It contains low-level tensor data. Most of the data consists of GPU tensors.

TODO(lmzheng): ModelWorkerBatch seems a bit redundant and we consider removing it in the future.
"""

import copy
import dataclasses
import logging
import threading
from enum import Enum, auto
from http import HTTPStatus
from itertools import chain
from typing import TYPE_CHECKING, Any, List, Optional, Set, Tuple, Union

import numpy as np
import torch
import triton
import triton.language as tl

from sglang.global_config import global_config
from sglang.srt.constrained.base_grammar_backend import BaseGrammarObject
from sglang.srt.disaggregation.base import BaseKVSender
from sglang.srt.disaggregation.decode_schedule_batch_mixin import (
    ScheduleBatchDisaggregationDecodeMixin,
)
from sglang.srt.distributed.parallel_state import get_tensor_model_parallel_rank
from sglang.srt.layers.moe import is_tbo_enabled
from sglang.srt.mem_cache.allocator import (
    BaseTokenToKVPoolAllocator,
    SWATokenToKVPoolAllocator,
)
from sglang.srt.mem_cache.base_prefix_cache import BasePrefixCache
from sglang.srt.mem_cache.chunk_cache import ChunkCache, SWAChunkCache
from sglang.srt.mem_cache.lora_radix_cache import LoRAKey, LoRARadixCache
from sglang.srt.mem_cache.memory_pool import ReqToTokenPool
from sglang.srt.mem_cache.swa_radix_cache import SWARadixCache
from sglang.srt.metrics.collector import TimeStats
from sglang.srt.model_executor.forward_batch_info import CaptureHiddenMode, ForwardMode
from sglang.srt.sampling.sampling_batch_info import SamplingBatchInfo
from sglang.srt.sampling.sampling_params import SamplingParams
from sglang.srt.server_args import ServerArgs
from sglang.srt.utils import flatten_nested_list, support_triton

if TYPE_CHECKING:
    from sglang.srt.configs.model_config import ModelConfig
    from sglang.srt.speculative.eagle_utils import EagleDraftInput, EagleVerifyInput
    from sglang.srt.speculative.spec_info import SpeculativeAlgorithm

INIT_INCREMENTAL_DETOKENIZATION_OFFSET = 5

GLOBAL_SERVER_ARGS_KEYS = [
    "attention_backend",
    "mm_attention_backend",
    "debug_tensor_dump_inject",
    "debug_tensor_dump_output_folder",
    "chunked_prefill_size",
    "device",
    "disable_chunked_prefix_cache",
    "disable_flashinfer_cutlass_moe_fp4_allgather",
    "disable_radix_cache",
    "enable_dp_lm_head",
    "flashinfer_mxfp4_moe_precision",
    "enable_flashinfer_allreduce_fusion",
    "moe_dense_tp_size",
    "ep_dispatch_algorithm",
    "ep_num_redundant_experts",
    "enable_nan_detection",
    "flashinfer_mla_disable_ragged",
    "max_micro_batch_size",
    "disable_shared_experts_fusion",
    "sampling_backend",
    "speculative_accept_threshold_single",
    "speculative_accept_threshold_acc",
    "torchao_config",
    "triton_attention_reduce_in_fp32",
    "num_reserved_decode_tokens",
    "weight_loader_disable_mmap",
    "enable_multimodal",
    "enable_symm_mem",
    "quantization",
    "enable_custom_logit_processor",
<<<<<<< HEAD
    "enable_dp_attention"
=======
    "disaggregation_mode",
>>>>>>> 58d06fdc
]

# Put some global args for easy access
global_server_args_dict = {k: getattr(ServerArgs, k) for k in GLOBAL_SERVER_ARGS_KEYS}

logger = logging.getLogger(__name__)


class BaseFinishReason:
    def __init__(self, is_error: bool = False):
        self.is_error = is_error

    def to_json(self):
        raise NotImplementedError()


class FINISH_MATCHED_TOKEN(BaseFinishReason):
    def __init__(self, matched: Union[int, List[int]]):
        super().__init__()
        self.matched = matched

    def to_json(self):
        return {
            "type": "stop",  # to match OpenAI API's return value
            "matched": self.matched,
        }


class FINISH_MATCHED_STR(BaseFinishReason):
    def __init__(self, matched: str):
        super().__init__()
        self.matched = matched

    def to_json(self):
        return {
            "type": "stop",  # to match OpenAI API's return value
            "matched": self.matched,
        }


class FINISH_LENGTH(BaseFinishReason):
    def __init__(self, length: int):
        super().__init__()
        self.length = length

    def to_json(self):
        return {
            "type": "length",  # to match OpenAI API's return value
            "length": self.length,
        }


class FINISH_ABORT(BaseFinishReason):
    def __init__(self, message=None, status_code=None, err_type=None):
        super().__init__(is_error=True)
        self.message = message or "Aborted"
        self.status_code = status_code
        self.err_type = err_type

    def to_json(self):
        return {
            "type": "abort",
            "message": self.message,
            "status_code": self.status_code,
            "err_type": self.err_type,
        }


class Modality(Enum):
    IMAGE = auto()
    MULTI_IMAGES = auto()
    VIDEO = auto()
    AUDIO = auto()

    @staticmethod
    def from_str(modality_str: str):
        try:
            return Modality[modality_str.upper()]
        except KeyError:
            raise ValueError(
                f"Invalid modality string: {modality_str}. Valid modalities are: {[m.name for m in Modality]}"
            )

    @staticmethod
    def all():
        return [Modality.IMAGE, Modality.VIDEO, Modality.AUDIO]


@dataclasses.dataclass
class MultimodalDataItem:
    """
    One MultimodalDataItem contains all inputs for one modality.
    For example, if there are 3 images and 1 audio inputs, there will be 2 MultimodalDataItem.
    One for images and one for audio.

    We put the common fields first and the model-specific fields in model_specific_data.
    """

    modality: Modality
    hash: int = None
    pad_value: int = None
    offsets: Optional[list] = None

    # the raw features returned by processor, e.g. pixel_values or audio_features
    feature: Union[torch.Tensor, np.ndarray] = None
    # the precomputed embeddings, passed as final encoder embeddings
    # One and only one of the feature and precomputed_embeddings will be empty
    precomputed_embeddings: Optional[Union[torch.Tensor, np.ndarray]] = None

    # Model-specific data stored in a dictionary
    model_specific_data: dict[str, Any] = dataclasses.field(default_factory=dict)

    def __getattr__(self, name: str):
        if (
            "model_specific_data" in self.__dict__
            and name in self.__dict__["model_specific_data"]
        ):
            return self.__dict__["model_specific_data"][name]
        else:
            raise AttributeError(
                f"'{self.__class__.__name__}' object has no attribute '{name}'"
            )

    def __setitem__(self, key: str, value: Any):
        if key in self.__dict__:
            self.__dict__[key] = value
        else:
            self.model_specific_data[key] = value

    def set(self, key: str, value: Any):
        self.__setitem__(key, value)

    @staticmethod
    def is_empty_list(l):
        if l is None:
            return True
        return len([item for item in flatten_nested_list(l) if item is not None]) == 0

    def set_pad_value(self):
        """
        Set the pad value after first hashing the data
        """
        from sglang.srt.managers.mm_utils import hash_feature

        if self.hash is None:
            if self.feature is not None:
                hashed_feature = self.feature
            else:
                hashed_feature = self.precomputed_embeddings
            self.hash = hash_feature(hashed_feature)
        assert self.hash is not None
        self.pad_value = self.hash % (1 << 30)

    def is_modality(self, modality: Modality) -> bool:
        return self.modality == modality

    def is_audio(self):
        return self.modality == Modality.AUDIO

    def is_image(self):
        return self.modality in [Modality.IMAGE, Modality.MULTI_IMAGES]

    def is_video(self):
        return self.modality == Modality.VIDEO

    def is_valid(self) -> bool:
        return self.is_image() or self.is_video() or self.is_audio()

    def validate(self):
        ...
        # TODO

    @staticmethod
    def from_dict(obj: dict):
        kwargs = dict(obj)
        modality = kwargs.pop("modality")
        if isinstance(modality, str):
            modality = Modality[modality]
        ret = MultimodalDataItem(modality=modality, **kwargs)
        ret.validate()
        return ret

    def merge(self, other):
        self.feature += other.feature
        self.offsets += other.offsets
        self.hash = hash((self.hash, other.hash))
        self.set_pad_value()


@dataclasses.dataclass
class MultimodalInputs:
    """The multimodal data related inputs."""

    # items of data
    mm_items: List[MultimodalDataItem]
    image_pad_len: Optional[list] = None
    num_image_tokens: Optional[int] = None

    # image
    im_token_id: Optional[int] = None
    im_start_id: Optional[int] = None
    im_end_id: Optional[int] = None
    slice_start_id: Optional[int] = None
    slice_end_id: Optional[int] = None

    # video
    video_token_id: Optional[int] = None

    # audio
    audio_token_id: Optional[int] = None
    audio_start_id: Optional[int] = None
    audio_end_id: Optional[int] = None

    # QWen2-VL related
    mrope_positions: Optional[torch.Tensor] = None
    mrope_position_delta: Optional[torch.Tensor] = None

    @staticmethod
    def from_dict(obj: dict):
        ret = MultimodalInputs(
            mm_items=obj["mm_items"],
        )

        assert isinstance(ret.mm_items, list)
        ret.mm_items = [item for item in ret.mm_items if item.is_valid()]
        for item in ret.mm_items:
            item.set_pad_value()

        optional_args = [
            "mrope_positions",
            "mrope_position_delta",
            "im_token_id",
            "im_start_id",
            "im_end_id",
            "video_token_id",
            "slice_start_id",
            "slice_end_id",
            "audio_start_id",
            "audio_end_id",
            "audio_token_id",
        ]
        for arg in optional_args:
            if arg in obj:
                setattr(ret, arg, obj[arg])

        return ret

    def contains_image_inputs(self) -> bool:
        return any(item.is_image() for item in self.mm_items)

    def contains_video_inputs(self) -> bool:
        return any(item.is_video() for item in self.mm_items)

    def contains_audio_inputs(self) -> bool:
        return any(item.is_audio() for item in self.mm_items)

    def contains_mm_input(self) -> bool:
        return any(True for item in self.mm_items if item.is_valid())

    def merge(self, other: MultimodalInputs):
        """
        merge image inputs when requests are being merged
        """

        # args needed to be merged
        optional_args = [
            "mm_items",
            "image_pad_len",
        ]
        for arg in optional_args:
            self_arg = getattr(self, arg, None)
            if self_arg is not None:
                setattr(self, arg, self_arg + getattr(other, arg))

        mrope_positions = self.mrope_positions
        if mrope_positions is not None:
            if other.mrope_positions is None:
                self.mrope_positions = mrope_positions
            else:
                self.mrope_positions = torch.cat(
                    [self.mrope_positions, other.mrope_positions], dim=1
                )

        mrope_position_delta = self.mrope_position_delta
        if mrope_position_delta is not None:
            if other.mrope_position_delta is None:
                self.mrope_position_delta = mrope_position_delta
            else:
                self.mrope_position_delta = torch.cat(
                    [self.mrope_position_delta, other.mrope_position_delta], dim=0
                )

        for key, val in other.__dict__.items():
            if "_id" in key:
                # set token_ids
                if getattr(self, key, None) is None:
                    setattr(self, key, getattr(other, key, None))
        # other args would be kept intact


class Req:
    """The input and output status of a request."""

    def __init__(
        self,
        rid: str,
        origin_input_text: str,
        origin_input_ids: List[int],
        sampling_params: SamplingParams,
        return_logprob: bool = False,
        top_logprobs_num: int = 0,
        token_ids_logprob: List[int] = None,
        stream: bool = False,
        origin_input_ids_unpadded: Optional[Tuple[int]] = None,
        lora_id: Optional[str] = None,
        input_embeds: Optional[List[List[float]]] = None,
        token_type_ids: List[int] = None,
        session_id: Optional[str] = None,
        custom_logit_processor: Optional[str] = None,
        return_hidden_states: bool = False,
        eos_token_ids: Optional[Set[int]] = None,
        bootstrap_host: Optional[str] = None,
        bootstrap_port: Optional[int] = None,
        bootstrap_room: Optional[int] = None,
        data_parallel_rank: Optional[int] = None,
        vocab_size: Optional[int] = None,
    ):
        # Input and output info
        self.rid = rid
        self.origin_input_text = origin_input_text
        self.origin_input_ids_unpadded = (
            origin_input_ids_unpadded
            if origin_input_ids_unpadded
            else origin_input_ids  # Before image padding
        )
        self.origin_input_ids = origin_input_ids
        # Each decode stage's output ids
        self.output_ids = []
        # fill_ids = origin_input_ids + output_ids. Updated if chunked.
        self.fill_ids = []
        self.session_id = session_id
        self.input_embeds = input_embeds

        # for corss-endoder model
        self.token_type_ids = token_type_ids

        # The length of KV that have been removed in local attention chunked prefill
        self.evicted_seqlen_local = 0

        # Sampling info
        if isinstance(sampling_params.custom_params, dict):
            sampling_params = copy.copy(sampling_params)
            sampling_params.custom_params = sampling_params.custom_params | {
                "__req__": self
            }
        self.sampling_params = sampling_params
        self.custom_logit_processor = custom_logit_processor
        self.return_hidden_states = return_hidden_states
        self.lora_id = lora_id

        # Memory pool info
        self.req_pool_idx: Optional[int] = None

        # Check finish
        self.tokenizer = None
        self.finished_reason = None
        # Whether this request has finished output
        self.finished_output = None
        # If we want to abort the request in the middle of the event loop, set this to true
        # Note: We should never set finished_reason in the middle, the req will get filtered and never respond
        self.to_abort = False
        # This carries the error message for `.to_abort` and will be attached to the finished_reason at the end of the event loop
        self.to_abort_message: str = None
        self.stream = stream
        self.eos_token_ids = eos_token_ids
        self.vocab_size = vocab_size

        # For incremental decoding
        # ----- | --------- read_ids -------|
        # ----- |   surr_ids  |
        # xxxxx | xxxxxxxxxxx | xxxxxxxxxxx |
        # ----- ^ ----------- ^ ----------- ^
        # ----- 1 ----------- 2 ----------- 3
        # 1: surr_offset
        # 2: read_offset
        # 3: last token
        self.surr_offset = None  # Surrounding offset to defeat the cleanup algorithm
        self.read_offset = None
        self.decoded_text = ""

        # For multimodal inputs
        self.multimodal_inputs: Optional[MultimodalInputs] = None

        # Prefix info
        # The indices to kv cache for the shared prefix.
        self.prefix_indices: torch.Tensor = []
        # Number of tokens to run prefill.
        self.extend_input_len = 0
        # The relative logprob_start_len in an extend batch
        self.extend_logprob_start_len = 0
        self.last_node: Any = None
        self.last_host_node: Any = None
        self.host_hit_length = 0
        # The node to lock until for swa radix tree lock ref
        self.swa_uuid_for_lock: Optional[int] = None

        # Whether or not if it is chunked. It increments whenever
        # it is chunked, and decrement whenever chunked request is
        # processed.
        self.is_chunked = 0

        # For retraction
        self.is_retracted = False

        # Incremental streamining
        self.send_token_offset: int = 0
        self.send_decode_id_offset: int = 0
        # TODO (Byron): send_output_token_logprobs_offset and send_decode_id_offset can be different in disaggregation mode
        # because the decode server does not have the first output token logprobs
        self.send_output_token_logprobs_offset: int = 0

        # Logprobs (arguments)
        self.return_logprob = return_logprob
        # Start index to compute logprob from.
        self.logprob_start_len = 0
        self.top_logprobs_num = top_logprobs_num
        self.token_ids_logprob = token_ids_logprob
        self.temp_scaled_logprobs = False
        self.top_p_normalized_logprobs = False

        # Logprobs (return values)
        # True means the input logprob has been already sent to detokenizer.
        self.input_logprob_sent: bool = False
        self.input_token_logprobs_val: Optional[List[float]] = None
        self.input_token_logprobs_idx: Optional[List[int]] = None
        self.input_top_logprobs_val: Optional[List[float]] = None
        self.input_top_logprobs_idx: Optional[List[int]] = None
        self.input_token_ids_logprobs_val: Optional[List[float]] = None
        self.input_token_ids_logprobs_idx: Optional[List[int]] = None
        # Temporary holder to store input_token_logprobs.
        self.input_token_logprobs: Optional[List[Tuple[int]]] = None
        self.temp_input_top_logprobs_val: Optional[List[torch.Tensor]] = None
        self.temp_input_top_logprobs_idx: Optional[List[int]] = None
        self.temp_input_token_ids_logprobs_val: Optional[List[float]] = None
        self.temp_input_token_ids_logprobs_idx: Optional[List[int]] = None

        if return_logprob:
            # shape: (bs, 1)
            self.output_token_logprobs_val = []
            self.output_token_logprobs_idx = []
            # shape: (bs, k)
            self.output_top_logprobs_val = []
            self.output_top_logprobs_idx = []
            self.output_token_ids_logprobs_val = []
            self.output_token_ids_logprobs_idx = []
        else:
            self.output_token_logprobs_val = self.output_token_logprobs_idx = (
                self.output_top_logprobs_val
            ) = self.output_top_logprobs_idx = self.output_token_ids_logprobs_val = (
                self.output_token_ids_logprobs_idx
            ) = None
        self.hidden_states: List[List[float]] = []
        self.hidden_states_tensor = None  # Note: use tensor instead of list to transfer hidden_states when PD + MTP

        # Embedding (return values)
        self.embedding = None

        # Constrained decoding
        self.grammar: Optional[BaseGrammarObject] = None
        self.grammar_wait_ct = 0

        # The number of cached tokens that were already cached in the KV cache
        self.cached_tokens = 0
        self.already_computed = 0

        # The number of verification forward passes in the speculative decoding.
        # This is used to compute the average acceptance length per request.
        self.spec_verify_ct = 0

        # For metrics
        self.time_stats: TimeStats = TimeStats()
        self.has_log_time_stats: bool = False
        self.queue_time_start = None
        self.queue_time_end = None

        # For disaggregation
        self.bootstrap_host: str = bootstrap_host
        self.bootstrap_port: Optional[int] = bootstrap_port
        self.bootstrap_room: Optional[int] = bootstrap_room
        self.disagg_kv_sender: Optional[BaseKVSender] = None

        # For data parallel rank routing
        self.data_parallel_rank: Optional[int] = data_parallel_rank

        # the start index of the sent kv cache
        # We want to send it chunk by chunk for chunked prefill.
        # After every chunk forward, we do the following:
        # kv_send(req.input_ids[req.start_send_idx:len(req.fill_ids)])
        # start_send_idx = len(req.fill_ids)
        self.start_send_idx: int = 0

        # For overlap schedule, we delay the kv transfer until `process_batch_result_disagg_prefill` rather than `process_prefill_chunk` in non-overlap
        # This is because kv is not ready in `process_prefill_chunk`.
        # We use `tmp_end_idx` to store the end index of the kv cache to send.
        self.tmp_end_idx: int = -1
        self.metadata_buffer_index: int = -1

    @property
    def seqlen(self):
        return len(self.origin_input_ids) + len(self.output_ids)

    def extend_image_inputs(self, image_inputs):
        if self.multimodal_inputs is None:
            self.multimodal_inputs = image_inputs
        else:
            self.multimodal_inputs.merge(image_inputs)

    def finished(self) -> bool:
        # Whether request reached finished condition
        return self.finished_reason is not None

    def init_next_round_input(
        self,
        tree_cache: Optional[BasePrefixCache] = None,
    ):
        self.fill_ids = self.origin_input_ids + self.output_ids
        if tree_cache is not None:
            if isinstance(tree_cache, LoRARadixCache):
                (
                    self.prefix_indices,
                    self.last_node,
                    self.last_host_node,
                    self.host_hit_length,
                ) = tree_cache.match_prefix_with_lora_id(
                    key=LoRAKey(
                        lora_id=self.lora_id, token_ids=self.adjust_max_prefix_ids()
                    ),
                )
            else:
                (
                    self.prefix_indices,
                    self.last_node,
                    self.last_host_node,
                    self.host_hit_length,
                ) = tree_cache.match_prefix(
                    key=self.adjust_max_prefix_ids(),
                )
        self.extend_input_len = len(self.fill_ids) - len(self.prefix_indices)

    def adjust_max_prefix_ids(self):
        self.fill_ids = self.origin_input_ids + self.output_ids
        input_len = len(self.fill_ids)

        # FIXME: To work around some bugs in logprob computation, we need to ensure each
        # request has at least one token. Later, we can relax this requirement and use `input_len`.
        max_prefix_len = input_len - 1

        if self.sampling_params.max_new_tokens > 0:
            # Need at least one token to compute logits
            max_prefix_len = min(max_prefix_len, input_len - 1)

        if self.return_logprob:
            max_prefix_len = min(max_prefix_len, self.logprob_start_len)

        max_prefix_len = max(max_prefix_len, 0)
        return self.fill_ids[:max_prefix_len]

    # Based on https://github.com/vllm-project/vllm/blob/7a64d24aad69e4d2548aa0bf528d9fe63428ab01/vllm/transformers_utils/detokenizer.py#L194-L313
    def init_incremental_detokenize(self):
        first_iter = self.surr_offset is None or self.read_offset is None

        if first_iter:
            self.read_offset = len(self.origin_input_ids_unpadded)
            self.surr_offset = max(
                self.read_offset - INIT_INCREMENTAL_DETOKENIZATION_OFFSET, 0
            )

        all_ids = self.origin_input_ids_unpadded + self.output_ids
        return all_ids[self.surr_offset :], self.read_offset - self.surr_offset

    def check_finished(self):
        if self.finished():
            return

        if self.to_abort:
            self.finished_reason = FINISH_ABORT(
                message=self.to_abort_message,
            )
            return

        if len(self.output_ids) >= self.sampling_params.max_new_tokens:
            self.finished_reason = FINISH_LENGTH(
                length=self.sampling_params.max_new_tokens
            )
            return

        if self.grammar is not None:
            if self.grammar.is_terminated():
                self.finished_reason = FINISH_MATCHED_TOKEN(matched=self.output_ids[-1])
                return

        last_token_id = self.output_ids[-1]

        if not self.sampling_params.ignore_eos:
            matched_eos = False

            # Check stop token ids
            if self.sampling_params.stop_token_ids:
                matched_eos = last_token_id in self.sampling_params.stop_token_ids
            if self.eos_token_ids:
                matched_eos |= last_token_id in self.eos_token_ids
            if self.tokenizer is not None:
                matched_eos |= last_token_id == self.tokenizer.eos_token_id
                if self.tokenizer.additional_stop_token_ids:
                    matched_eos |= (
                        last_token_id in self.tokenizer.additional_stop_token_ids
                    )
            if matched_eos:
                self.finished_reason = FINISH_MATCHED_TOKEN(matched=last_token_id)
                return

        if last_token_id > self.vocab_size or last_token_id < 0:
            if self.sampling_params.stop_token_ids:
                self.output_ids[-1] = next(iter(self.sampling_params.stop_token_ids))
            if self.eos_token_ids:
                self.output_ids[-1] = next(iter(self.eos_token_ids))
            self.finished_reason = FINISH_MATCHED_STR(matched="NaN happened")
            return

        # Check stop strings
        if len(self.sampling_params.stop_strs) > 0:
            tail_str = self.tokenizer.decode(
                self.output_ids[-(self.sampling_params.stop_str_max_len + 1) :]
            )

            for stop_str in self.sampling_params.stop_strs:
                if stop_str in tail_str or stop_str in self.decoded_text:
                    self.finished_reason = FINISH_MATCHED_STR(matched=stop_str)
                    return

    def reset_for_retract(self):
        self.prefix_indices = []
        self.last_node = None
        self.swa_uuid_for_lock = None
        self.extend_input_len = 0
        self.is_retracted = True
        self.input_token_logprobs = None
        self.temp_input_top_logprobs_val = None
        self.temp_input_top_logprobs_idx = None
        self.extend_logprob_start_len = 0
        self.is_chunked = 0
        self.req_pool_idx = None
        self.already_computed = 0

    def offload_kv_cache(self, req_to_token_pool, token_to_kv_pool_allocator):
        token_indices = req_to_token_pool.req_to_token[
            self.req_pool_idx, : self.seqlen - 1
        ]
        self.kv_cache_cpu = token_to_kv_pool_allocator.get_cpu_copy(token_indices)

    def load_kv_cache(self, req_to_token_pool, token_to_kv_pool_allocator):
        token_indices = req_to_token_pool.req_to_token[
            self.req_pool_idx, : self.seqlen - 1
        ]
        token_to_kv_pool_allocator.load_cpu_copy(self.kv_cache_cpu, token_indices)
        del self.kv_cache_cpu

    def log_time_stats(self):
        # If overlap schedule, we schedule one decode batch ahead so this gets called twice.
        if self.has_log_time_stats is True:
            return

        if self.bootstrap_room is not None:
            prefix = f"Req Time Stats(rid={self.rid}, bootstrap_room={self.bootstrap_room}, input len={len(self.origin_input_ids)}, output len={len(self.output_ids)}, type={self.time_stats.get_type().value})"
        else:
            prefix = f"Req Time Stats(rid={self.rid}, input len={len(self.origin_input_ids)}, output len={len(self.output_ids)}, type={self.time_stats.get_type().value})"
        logger.info(f"{prefix}: {self.time_stats}")
        self.has_log_time_stats = True

    def set_finish_with_abort(self, error_msg: str):
        if get_tensor_model_parallel_rank() == 0:
            logger.error(f"{error_msg}, {self.rid=}")
        self.multimodal_inputs = None
        self.grammar = None
        self.origin_input_ids = [0]  # set it to one token to skip the long prefill
        self.return_logprob = False
        self.finished_reason = FINISH_ABORT(
            error_msg, HTTPStatus.BAD_REQUEST, "BadRequestError"
        )

    def __repr__(self):
        return (
            f"Req(rid={self.rid}, "
            f"input_ids={self.origin_input_ids}, output_ids={self.output_ids}, "
            f"{self.grammar=}, "
            f"{self.sampling_params=})"
        )


# Batch id
bid = 0


@dataclasses.dataclass
class ScheduleBatch(ScheduleBatchDisaggregationDecodeMixin):
    """Store all information of a batch on the scheduler."""

    # Request, memory pool, and cache
    reqs: List[Req]
    req_to_token_pool: ReqToTokenPool = None
    token_to_kv_pool_allocator: BaseTokenToKVPoolAllocator = None
    tree_cache: BasePrefixCache = None
    is_hybrid: bool = False

    # Batch configs
    model_config: ModelConfig = None
    forward_mode: ForwardMode = None
    enable_overlap: bool = False
    # Tell whether the current running batch is full so that we can skip
    # the check of whether to prefill new requests.
    # This is an optimization to reduce the overhead of the prefill check.
    batch_is_full: bool = False

    # Events
    launch_done: Optional[threading.Event] = None

    # For chunked prefill in PP
    chunked_req: Optional[Req] = None

    # Sampling info
    sampling_info: SamplingBatchInfo = None
    next_batch_sampling_info: SamplingBatchInfo = None

    # Batched arguments to model runner
    input_ids: torch.Tensor = None  # shape: [b], int64
    input_embeds: torch.Tensor = None  # shape: [b, hidden_size], float32
    token_type_ids: torch.Tensor = None  # shape: [b], int64
    req_pool_indices: torch.Tensor = None  # shape: [b], int64
    seq_lens: torch.Tensor = None  # shape: [b], int64
    # The output locations of the KV cache
    out_cache_loc: torch.Tensor = None  # shape: [b], int64
    output_ids: torch.Tensor = None  # shape: [b], int64

    # For multimodal inputs
    multimodal_inputs: Optional[List] = None

    # The sum of all sequence lengths
    seq_lens_sum: int = None
    # The original sequence lengths, Qwen-1M related
    orig_seq_lens: torch.Tensor = None  # shape: [b], int32

    # For DP attention
    global_num_tokens: Optional[List[int]] = None
    global_num_tokens_for_logprob: Optional[List[int]] = None
    is_extend_in_batch: bool = False
    can_run_dp_cuda_graph: bool = False
    tbo_split_seq_index: Optional[int] = None
    global_forward_mode: Optional[ForwardMode] = None

    # For processing logprobs
    return_logprob: bool = False
    top_logprobs_nums: Optional[List[int]] = None
    token_ids_logprobs: Optional[List[List[int]]] = None

    # For logits and logprob post processing
    temp_scaled_logprobs: bool = False
    top_p_normalized_logprobs: bool = False

    # For extend and mixed chunekd prefill
    prefix_lens: List[int] = None
    extend_lens: List[int] = None
    extend_num_tokens: Optional[int] = None
    decoding_reqs: List[Req] = None
    extend_logprob_start_lens: List[int] = None
    # It comes empty list if logprob is not required.
    extend_input_logprob_token_ids: Optional[torch.Tensor] = None

    # For encoder-decoder architectures
    encoder_cached: Optional[List[bool]] = None
    encoder_lens: Optional[torch.Tensor] = None
    encoder_lens_cpu: Optional[List[int]] = None
    encoder_out_cache_loc: Optional[torch.Tensor] = None

    # Stream
    has_stream: bool = False

    # Has grammar
    has_grammar: bool = False

    # Device
    device: str = "cuda"

    # Speculative decoding
    spec_algorithm: SpeculativeAlgorithm = None
    spec_info: Optional[Union[EagleDraftInput, EagleVerifyInput]] = None

    # Whether to return hidden states
    return_hidden_states: bool = False

    # Whether this batch is prefill-only (no token generation needed)
    is_prefill_only: bool = False

    # hicache pointer for synchronizing data loading from CPU to GPU
    hicache_consumer_index: int = 0

    @classmethod
    def init_new(
        cls,
        reqs: List[Req],
        req_to_token_pool: ReqToTokenPool,
        token_to_kv_pool_allocator: BaseTokenToKVPoolAllocator,
        tree_cache: BasePrefixCache,
        model_config: ModelConfig,
        enable_overlap: bool,
        spec_algorithm: SpeculativeAlgorithm,
        chunked_req: Optional[Req] = None,
    ):
        return_logprob = any(req.return_logprob for req in reqs)

        is_hybrid = False
        if isinstance(token_to_kv_pool_allocator, SWATokenToKVPoolAllocator):
            assert (
                tree_cache is None
                or isinstance(tree_cache, SWARadixCache)
                or isinstance(tree_cache, SWAChunkCache)
            ), "SWARadixCache or SWAChunkCache is required for SWATokenToKVPoolAllocator"
            is_hybrid = True

        return cls(
            reqs=reqs,
            req_to_token_pool=req_to_token_pool,
            token_to_kv_pool_allocator=token_to_kv_pool_allocator,
            tree_cache=tree_cache,
            is_hybrid=is_hybrid,
            model_config=model_config,
            enable_overlap=enable_overlap,
            return_logprob=return_logprob,
            has_stream=any(req.stream for req in reqs),
            has_grammar=any(req.grammar for req in reqs),
            device=req_to_token_pool.device,
            spec_algorithm=spec_algorithm,
            return_hidden_states=any(req.return_hidden_states for req in reqs),
            is_prefill_only=all(
                req.sampling_params.max_new_tokens == 0 for req in reqs
            ),
            chunked_req=chunked_req,
        )

    def batch_size(self):
        return len(self.reqs)

    def is_empty(self):
        return len(self.reqs) == 0

    def alloc_req_slots(self, num_reqs: int):
        req_pool_indices = self.req_to_token_pool.alloc(num_reqs)
        if req_pool_indices is None:
            raise RuntimeError(
                "alloc_req_slots runs out of memory. "
                "Please set a smaller number for `--max-running-requests`. "
                f"{self.req_to_token_pool.available_size()=}, "
                f"{num_reqs=}, "
            )
        return req_pool_indices

    def alloc_token_slots(self, num_tokens: int, backup_state: bool = False):
        self._evict_tree_cache_if_needed(num_tokens)

        if backup_state:
            state = self.token_to_kv_pool_allocator.backup_state()

        out_cache_loc = self.token_to_kv_pool_allocator.alloc(num_tokens)
        if out_cache_loc is None:
            phase_str = "Prefill" if self.forward_mode.is_extend() else "Decode"
            error_msg = (
                f"{phase_str} out of memory. Try to lower your batch size.\n"
                f"Try to allocate {num_tokens} tokens.\n"
                f"{self._available_and_evictable_str()}"
            )
            logger.error(error_msg)
            if self.tree_cache is not None:
                self.tree_cache.pretty_print()
            raise RuntimeError(error_msg)

        if backup_state:
            return out_cache_loc, state
        else:
            return out_cache_loc

    def alloc_paged_token_slots_extend(
        self,
        prefix_lens: torch.Tensor,
        seq_lens: torch.Tensor,
        last_loc: torch.Tensor,
        extend_num_tokens: int,
        backup_state: bool = False,
    ):
        # Over estimate the number of tokens: assume each request needs a new page.
        num_tokens = (
            extend_num_tokens
            + len(seq_lens) * self.token_to_kv_pool_allocator.page_size
        )
        self._evict_tree_cache_if_needed(num_tokens)

        if backup_state:
            state = self.token_to_kv_pool_allocator.backup_state()

        out_cache_loc = self.token_to_kv_pool_allocator.alloc_extend(
            prefix_lens, seq_lens, last_loc, extend_num_tokens
        )
        if out_cache_loc is None:
            error_msg = (
                f"Prefill out of memory. Try to lower your batch size.\n"
                f"Try to allocate {extend_num_tokens} tokens.\n"
                f"{self._available_and_evictable_str()}"
            )
            logger.error(error_msg)
            raise RuntimeError(error_msg)

        if backup_state:
            return out_cache_loc, state
        else:
            return out_cache_loc

    def alloc_paged_token_slots_decode(
        self,
        seq_lens: torch.Tensor,
        last_loc: torch.Tensor,
        backup_state: bool = False,
    ):
        # Over estimate the number of tokens: assume each request needs a new page.
        num_tokens = len(seq_lens) * self.token_to_kv_pool_allocator.page_size
        self._evict_tree_cache_if_needed(num_tokens)

        if backup_state:
            state = self.token_to_kv_pool_allocator.backup_state()

        out_cache_loc = self.token_to_kv_pool_allocator.alloc_decode(seq_lens, last_loc)
        if out_cache_loc is None:
            error_msg = (
                f"Decode out of memory. Try to lower your batch size.\n"
                f"Try to allocate {len(seq_lens)} tokens.\n"
                f"{self._available_and_evictable_str()}"
            )
            logger.error(error_msg)
            raise RuntimeError(error_msg)

        if backup_state:
            return out_cache_loc, state
        else:
            return out_cache_loc

    def prepare_encoder_info_extend(self, input_ids: List[int], seq_lens: List[int]):
        self.encoder_lens_cpu = []
        self.encoder_cached = []

        for req in self.reqs:
            im = req.multimodal_inputs
            if im is None or im.num_image_tokens is None:
                # No image input
                self.encoder_lens_cpu.append(0)
                self.encoder_cached.append(True)
            else:
                self.encoder_lens_cpu.append(im.num_image_tokens)
                self.encoder_cached.append(
                    self.forward_mode.is_decode()
                    or len(req.prefix_indices) >= im.num_image_tokens
                )

        self.encoder_lens = torch.tensor(self.encoder_lens_cpu, dtype=torch.int64).to(
            self.device, non_blocking=True
        )

        # Strip encoder infos
        pt = 0
        decoder_out_cache_loc = []
        encoder_out_cache_loc = []
        for i, req in enumerate(self.reqs):
            encoder_len = self.encoder_lens_cpu[i]
            seq_lens[i] -= encoder_len

            if len(req.prefix_indices) < encoder_len:
                # NOTE: the encoder part should be considered as a whole
                assert len(req.prefix_indices) == 0
                input_ids[i] = input_ids[i][encoder_len:]
                encoder_out_cache_loc.append(self.out_cache_loc[pt : pt + encoder_len])
                decoder_out_cache_loc.append(
                    self.out_cache_loc[pt + encoder_len : pt + req.extend_input_len]
                )
                self.extend_lens[i] -= encoder_len
                self.extend_num_tokens -= encoder_len
            else:
                decoder_out_cache_loc.append(
                    self.out_cache_loc[pt : pt + req.extend_input_len]
                )
                self.prefix_lens[i] -= encoder_len

            pt += req.extend_input_len

        # Reassign
        self.input_ids = torch.tensor(sum(input_ids, []), dtype=torch.int64).to(
            self.device, non_blocking=True
        )
        self.seq_lens = torch.tensor(seq_lens, dtype=torch.int64).to(
            self.device, non_blocking=True
        )

        if not decoder_out_cache_loc:
            self.out_cache_loc = torch.zeros(0, dtype=torch.int64).to(
                self.device, non_blocking=True
            )
        else:
            self.out_cache_loc = torch.cat(decoder_out_cache_loc)

        if not encoder_out_cache_loc:
            self.encoder_out_cache_loc = torch.zeros(0, dtype=torch.int64).to(
                self.device, non_blocking=True
            )
        else:
            self.encoder_out_cache_loc = torch.cat(encoder_out_cache_loc)

        assert (
            len(self.out_cache_loc) == self.extend_num_tokens
        ), f"Expected {len(self.out_cache_loc)}, got {self.extend_num_tokens}"

    def prepare_for_extend(self):
        self.forward_mode = ForwardMode.EXTEND

        # Allocate req slots
        bs = len(self.reqs)
        req_pool_indices = self.alloc_req_slots(bs)

        # Init tensors
        reqs = self.reqs
        input_ids = [r.fill_ids[len(r.prefix_indices) :] for r in reqs]
        extend_num_tokens = sum(len(ids) for ids in input_ids)
        seq_lens = [len(r.fill_ids) for r in reqs]
        orig_seq_lens = [max(len(r.fill_ids), len(r.origin_input_ids)) for r in reqs]
        prefix_lens = [len(r.prefix_indices) for r in reqs]
        extend_lens = [r.extend_input_len for r in reqs]

        token_type_ids = [
            r.token_type_ids for r in reqs if r.token_type_ids is not None
        ]

        req_pool_indices_tensor = torch.tensor(req_pool_indices, dtype=torch.int64).to(
            self.device, non_blocking=True
        )
        input_ids_tensor = torch.tensor(
            list(chain.from_iterable(input_ids)), dtype=torch.int64
        ).to(self.device, non_blocking=True)
        seq_lens_tensor = torch.tensor(seq_lens, dtype=torch.int64).to(
            self.device, non_blocking=True
        )
        orig_seq_lens_tensor = torch.tensor(orig_seq_lens, dtype=torch.int32).to(
            self.device, non_blocking=True
        )
        prefix_lens_tensor = torch.tensor(
            prefix_lens, dtype=torch.int64, device=self.device
        )

        token_type_ids_tensor = None
        if len(token_type_ids) > 0:
            token_type_ids_tensor = torch.tensor(
                sum(token_type_ids, []), dtype=torch.int64
            ).to(self.device, non_blocking=True)

        extend_lens_tensor = seq_lens_tensor - prefix_lens_tensor

        # Copy prefix and do some basic check
        input_embeds = []
        extend_input_logprob_token_ids = []
        multimodal_inputs = []

        for i, (req, seq_len, pre_len) in enumerate(zip(reqs, seq_lens, prefix_lens)):
            req.req_pool_idx = req_pool_indices[i]
            assert seq_len - pre_len == req.extend_input_len

            if pre_len > 0:
                self.req_to_token_pool.write(
                    (req.req_pool_idx, slice(0, pre_len)), req.prefix_indices
                )
                if isinstance(self.tree_cache, SWAChunkCache):
                    self.tree_cache.evict_swa(
                        req, pre_len, self.model_config.attention_chunk_size
                    )

            # If input_embeds are available, store them
            if req.input_embeds is not None:
                # If req.input_embeds is already a list, append its content directly
                input_embeds.extend(req.input_embeds)  # Use extend to avoid nesting

            multimodal_inputs.append(req.multimodal_inputs)

            req.cached_tokens += pre_len - req.already_computed
            req.already_computed = seq_len
            req.is_retracted = False

            # Compute the relative logprob_start_len in an extend batch
            if req.logprob_start_len >= pre_len:
                req.extend_logprob_start_len = min(
                    req.logprob_start_len - pre_len,
                    req.extend_input_len,
                    req.seqlen - 1,
                )
            else:
                req.extend_logprob_start_len = 0

            if self.return_logprob:
                # Find input logprob token ids.
                # First, find a global index within origin_input_ids and slide it by 1
                # to compute input logprobs. It is because you need the next token
                # to compute input logprobs. E.g., (chunk size 2)
                #
                # input_logprobs = [1, 2, 3, 4]
                # fill_ids = [1, 2]
                # extend_input_logprob_token_id = [2, 3]
                #
                # Note that it can also overflow. In this case, we pad it with 0.
                # input_logprobs = [1, 2, 3, 4]
                # fill_ids = [3, 4]
                # extend_input_logprob_token_id = [4, 0]
                global_start_idx, global_end_idx = (
                    len(req.prefix_indices),
                    len(req.fill_ids),
                )
                # Apply logprob_start_len
                if global_start_idx < req.logprob_start_len:
                    global_start_idx = req.logprob_start_len

                logprob_token_ids = req.origin_input_ids[
                    global_start_idx + 1 : global_end_idx + 1
                ]
                extend_input_logprob_token_ids.extend(logprob_token_ids)

                # We will need req.extend_input_len - req.extend_logprob_start_len number of
                # tokens, and logprob_token_ids is for input logprob, so pad the rest of them by 0.
                extend_input_logprob_token_ids.extend(
                    [0]
                    * (
                        req.extend_input_len
                        - req.extend_logprob_start_len
                        - len(logprob_token_ids)
                    )
                )

        if self.return_logprob:
            extend_input_logprob_token_ids = torch.tensor(
                extend_input_logprob_token_ids
            )
        else:
            extend_input_logprob_token_ids = None

        # Allocate memory
        if self.token_to_kv_pool_allocator.page_size == 1:
            out_cache_loc = self.alloc_token_slots(extend_num_tokens)
        else:
            last_loc = get_last_loc(
                self.req_to_token_pool.req_to_token,
                req_pool_indices_tensor,
                prefix_lens_tensor,
            )
            out_cache_loc = self.alloc_paged_token_slots_extend(
                prefix_lens_tensor, seq_lens_tensor, last_loc, extend_num_tokens
            )

        # Set fields
        self.input_ids = input_ids_tensor
        self.req_pool_indices = req_pool_indices_tensor
        self.seq_lens = seq_lens_tensor
        self.orig_seq_lens = orig_seq_lens_tensor
        self.out_cache_loc = out_cache_loc
        self.input_embeds = (
            torch.tensor(input_embeds).to(self.device, non_blocking=True)
            if input_embeds
            else None
        )
        for mm_input in multimodal_inputs:
            if mm_input is None:
                continue
            for mm_item in mm_input.mm_items:
                pixel_values = getattr(mm_item, "feature", None)
                if isinstance(pixel_values, torch.Tensor):
                    mm_item.feature = pixel_values.to(self.device, non_blocking=True)
        self.multimodal_inputs = multimodal_inputs
        self.token_type_ids = token_type_ids_tensor
        self.seq_lens_sum = sum(seq_lens)

        if self.return_logprob:
            self.top_logprobs_nums = [r.top_logprobs_num for r in reqs]
            self.token_ids_logprobs = [r.token_ids_logprob for r in reqs]

        self.extend_logprob_start_lens = [r.extend_logprob_start_len for r in reqs]
        self.extend_num_tokens = extend_num_tokens
        self.prefix_lens = prefix_lens
        self.extend_lens = extend_lens
        self.extend_input_logprob_token_ids = extend_input_logprob_token_ids

        # Write to req_to_token_pool
        if support_triton(global_server_args_dict.get("attention_backend")):
            # TODO: some tensors can be reused for ForwardBatchInfo (e.g., extend_lens, cumsum_start)

            write_req_to_token_pool_triton[(bs,)](
                self.req_to_token_pool.req_to_token,
                req_pool_indices_tensor,
                prefix_lens_tensor,
                seq_lens_tensor,
                extend_lens_tensor,
                out_cache_loc,
                self.req_to_token_pool.req_to_token.shape[1],
            )
        else:
            pt = 0
            for i in range(bs):
                self.req_to_token_pool.write(
                    (req_pool_indices[i], slice(prefix_lens[i], seq_lens[i])),
                    out_cache_loc[pt : pt + extend_lens[i]],
                )
                pt += extend_lens[i]

        if self.model_config.is_encoder_decoder:
            self.prepare_encoder_info_extend(input_ids, seq_lens)

        # Build sampling info
        self.sampling_info = SamplingBatchInfo.from_schedule_batch(
            self,
            self.model_config.vocab_size,
        )

    def prepare_for_split_prefill(self):
        self.prepare_for_extend()
        # For split prefill, we need to set the forward mode to SPLIT_PREFILL
        self.forward_mode = ForwardMode.SPLIT_PREFILL

    def mix_with_running(self, running_batch: "ScheduleBatch"):
        self.forward_mode = ForwardMode.MIXED
        running_bs = running_batch.batch_size()

        for req in running_batch.reqs:
            req.fill_ids = req.origin_input_ids + req.output_ids
            req.extend_input_len = 1

        input_ids = torch.cat([self.input_ids, running_batch.input_ids])
        out_cache_loc = torch.cat([self.out_cache_loc, running_batch.out_cache_loc])

        self.merge_batch(running_batch)
        self.input_ids = input_ids
        self.out_cache_loc = out_cache_loc

        # For overlap scheduler, the output_ids has one step delay
        delta = 0 if self.enable_overlap else -1

        # NOTE: prefix_indices is what has been cached, but we don't cache each decode step
        self.prefix_lens.extend(
            [
                len(r.origin_input_ids) + len(r.output_ids) + delta
                for r in running_batch.reqs
            ]
        )
        self.extend_lens.extend([1] * running_bs)
        self.extend_num_tokens += running_bs
        # TODO (lianmin): Revisit this. It should be seq_len - 1
        self.extend_logprob_start_lens.extend([0] * running_bs)

    def new_page_count_next_decode(self):
        page_size = self.token_to_kv_pool_allocator.page_size
        if page_size == 1:
            return len(self.reqs)
        # In the decoding phase, the length of a request's KV cache should be
        # the total length of the request minus 1
        return (
            sum(1 for req in self.reqs if req.seqlen % page_size == 0)
            if self.enable_overlap
            else sum(1 for req in self.reqs if (req.seqlen - 1) % page_size == 0)
        )

    def check_decode_mem(self, buf_multiplier=1):
        num_tokens = (
            self.new_page_count_next_decode()
            * buf_multiplier
            * self.token_to_kv_pool_allocator.page_size
        )

        self._evict_tree_cache_if_needed(num_tokens)
        return self._is_available_size_sufficient(num_tokens)

    def retract_decode(self, server_args: ServerArgs):
        """Retract the decoding requests when there is not enough memory."""
        sorted_indices = list(range(len(self.reqs)))

        # TODO(lsyin): improve retraction policy for radix cache
        # For spec decoding, filter_batch API can only filter
        # requests from the back, so we can only retract from the back.
        # TODO(sang): Clean up finish path and support better retract
        # policy.
        if not server_args.speculative_algorithm:
            sorted_indices.sort(
                key=lambda i: (
                    len(self.reqs[i].output_ids),
                    -len(self.reqs[i].origin_input_ids),
                ),
                reverse=True,
            )

        def get_required_tokens(num_reqs: int):
            headroom_for_spec_decode = 0
            if server_args.speculative_algorithm:
                headroom_for_spec_decode += (
                    num_reqs
                    * server_args.speculative_eagle_topk
                    * server_args.speculative_num_steps
                    + num_reqs * server_args.speculative_num_draft_tokens
                )
            return (
                num_reqs * global_config.retract_decode_steps + headroom_for_spec_decode
            )

        def _get_available_size():
            if self.is_hybrid:
                return min(
                    self.token_to_kv_pool_allocator.full_available_size(),
                    self.token_to_kv_pool_allocator.swa_available_size(),
                )
            else:
                return self.token_to_kv_pool_allocator.available_size()

        retracted_reqs = []
        seq_lens_cpu = self.seq_lens.cpu().numpy()
        first_iter = True
        while (
            _get_available_size() < get_required_tokens(len(sorted_indices))
            or first_iter
        ):
            if len(sorted_indices) == 1:
                # Corner case: only one request left
                if self.is_hybrid:
                    full_available_size = (
                        self.token_to_kv_pool_allocator.full_available_size()
                    )
                    swa_available_size = (
                        self.token_to_kv_pool_allocator.swa_available_size()
                    )
                    assert (
                        full_available_size > 0 and swa_available_size > 0
                    ), f"No space left for only one request in SWA mode {full_available_size=}, {swa_available_size=}"
                else:
                    assert (
                        self.token_to_kv_pool_allocator.available_size() > 0
                    ), f"No space left for only one request, {self.token_to_kv_pool_allocator.available_size()=}"
                break

            first_iter = False
            idx = sorted_indices.pop()
            req = self.reqs[idx]
            retracted_reqs.append(req)

            if server_args.disaggregation_mode == "decode":
                req.offload_kv_cache(
                    self.req_to_token_pool, self.token_to_kv_pool_allocator
                )

            if isinstance(self.tree_cache, ChunkCache):
                # ChunkCache does not have eviction
                token_indices = self.req_to_token_pool.req_to_token[
                    req.req_pool_idx, : seq_lens_cpu[idx]
                ]
                self.token_to_kv_pool_allocator.free(token_indices)
                self.req_to_token_pool.free(req.req_pool_idx)
            else:
                # TODO: apply more fine-grained retraction
                last_uncached_pos = (
                    len(req.prefix_indices) // server_args.page_size
                ) * server_args.page_size
                token_indices = self.req_to_token_pool.req_to_token[
                    req.req_pool_idx, last_uncached_pos : seq_lens_cpu[idx]
                ]
                self.token_to_kv_pool_allocator.free(token_indices)
                self.req_to_token_pool.free(req.req_pool_idx)

                # release the last node
                if self.is_hybrid:
                    self.tree_cache.dec_lock_ref(req.last_node, req.swa_uuid_for_lock)
                else:
                    self.tree_cache.dec_lock_ref(req.last_node)

                # NOTE(lsyin): we should use the newly evictable memory instantly.
                num_tokens = len(sorted_indices) * global_config.retract_decode_steps
                self._evict_tree_cache_if_needed(num_tokens)

            req.reset_for_retract()

            if len(retracted_reqs) == 0:
                # Corner case: only one request left
                raise ValueError(
                    "Failed to retract any request. No space left for only one request."
                )

        self.filter_batch(keep_indices=sorted_indices)

        # Reqs in batch are filtered
        total_decoded_tokens = sum(len(r.output_ids) for r in self.reqs)
        total_max_new_tokens = sum(r.sampling_params.max_new_tokens for r in self.reqs)

        new_estimate_ratio = (
            total_decoded_tokens + global_config.retract_decode_steps * len(self.reqs)
        ) / total_max_new_tokens
        new_estimate_ratio = min(1.0, new_estimate_ratio)

        return retracted_reqs, new_estimate_ratio

    def prepare_encoder_info_decode(self):
        # Reset the encoder cached status
        self.encoder_cached = [True] * len(self.reqs)

    def prepare_for_idle(self):
        self.forward_mode = ForwardMode.IDLE
        self.input_ids = torch.empty(0, dtype=torch.int64, device=self.device)
        self.seq_lens = torch.empty(0, dtype=torch.int64, device=self.device)
        self.orig_seq_lens = torch.empty(0, dtype=torch.int32, device=self.device)
        self.out_cache_loc = torch.empty(0, dtype=torch.int64, device=self.device)
        self.req_pool_indices = torch.empty(0, dtype=torch.int32, device=self.device)
        self.seq_lens_sum = 0
        self.extend_num_tokens = 0
        self.sampling_info = SamplingBatchInfo.from_schedule_batch(
            self,
            self.model_config.vocab_size,
        )

    def prepare_for_decode(self):
        self.forward_mode = ForwardMode.DECODE
        bs = len(self.reqs)

        if self.spec_algorithm.is_eagle():
            # if spec decoding is used, the decode batch is prepared inside
            # `forward_batch_speculative_generation` after running draft models.
            return

        if self.sampling_info.penalizer_orchestrator.is_required:
            if self.enable_overlap:
                # TODO: this can be slow, optimize this.
                delayed_output_ids = torch.tensor(
                    [
                        (
                            req.output_ids[-1]
                            if len(req.output_ids)
                            else req.origin_input_ids[-1]
                        )
                        for req in self.reqs
                    ],
                    dtype=torch.int64,
                    device=self.device,
                )
                self.sampling_info.penalizer_orchestrator.cumulate_output_tokens(
                    delayed_output_ids
                )
            else:
                self.sampling_info.penalizer_orchestrator.cumulate_output_tokens(
                    self.output_ids.to(torch.int64)
                )

        # Update fields
        self.input_ids = self.output_ids
        self.output_ids = None

        if self.model_config.is_encoder_decoder:
            locs = self.encoder_lens + self.seq_lens
            self.prepare_encoder_info_decode()
        else:
            locs = self.seq_lens.clone()

        if self.enable_overlap:
            # Do not use in-place operations in the overlap mode
            self.seq_lens = self.seq_lens + 1
            self.orig_seq_lens = self.orig_seq_lens + 1
        else:
            # A faster in-place version
            self.seq_lens.add_(1)
            self.orig_seq_lens.add_(1)
        self.seq_lens_sum += bs

        # free memory
        if isinstance(self.tree_cache, SWAChunkCache):
            for req in self.reqs:
                self.tree_cache.evict_swa(
                    req, req.seqlen - 1, self.model_config.attention_chunk_size
                )

        # Allocate memory
        if self.token_to_kv_pool_allocator.page_size == 1:
            self.out_cache_loc = self.alloc_token_slots(bs)
        else:
            last_loc = self.req_to_token_pool.req_to_token[
                self.req_pool_indices, self.seq_lens - 2
            ]
            self.out_cache_loc = self.alloc_paged_token_slots_decode(
                self.seq_lens, last_loc
            )

        self.req_to_token_pool.write(
            (self.req_pool_indices, locs), self.out_cache_loc.to(torch.int32)
        )

    def filter_batch(
        self,
        chunked_req_to_exclude: Optional[Union[Req, List[Req]]] = None,
        keep_indices: Optional[List[int]] = None,
    ):
        if keep_indices is None:
            if isinstance(chunked_req_to_exclude, Req):
                chunked_req_to_exclude = [chunked_req_to_exclude]
            elif chunked_req_to_exclude is None:
                chunked_req_to_exclude = []
            keep_indices = [
                i
                for i in range(len(self.reqs))
                if not self.reqs[i].finished()
                and self.reqs[i] not in chunked_req_to_exclude
            ]

        if keep_indices is None or len(keep_indices) == 0:
            # Filter out all requests
            self.reqs = []
            return

        if len(keep_indices) == len(self.reqs):
            # No need to filter
            return

        keep_indices_device = torch.tensor(keep_indices, dtype=torch.int64).to(
            self.device, non_blocking=True
        )

        if self.model_config.is_encoder_decoder:
            self.encoder_lens = self.encoder_lens[keep_indices_device]
            self.encoder_lens_cpu = [self.encoder_lens_cpu[i] for i in keep_indices]

        self.reqs = [self.reqs[i] for i in keep_indices]
        if self.multimodal_inputs is not None:
            self.multimodal_inputs = [self.multimodal_inputs[i] for i in keep_indices]
        self.req_pool_indices = self.req_pool_indices[keep_indices_device]
        self.seq_lens = self.seq_lens[keep_indices_device]
        self.orig_seq_lens = self.orig_seq_lens[keep_indices_device]
        self.out_cache_loc = None
        self.seq_lens_sum = self.seq_lens.sum().item()
        self.output_ids = self.output_ids[keep_indices_device]
        self.return_logprob = any(req.return_logprob for req in self.reqs)
        if self.return_logprob:
            self.top_logprobs_nums = [self.top_logprobs_nums[i] for i in keep_indices]
            self.token_ids_logprobs = [self.token_ids_logprobs[i] for i in keep_indices]
        else:
            self.top_logprobs_nums = None
            self.token_ids_logprobs = None

        self.has_stream = any(req.stream for req in self.reqs)
        self.has_grammar = any(req.grammar for req in self.reqs)

        self.sampling_info.filter_batch(keep_indices, keep_indices_device)
        if self.spec_info:
            self.spec_info.filter_batch(keep_indices_device)

    def merge_batch(self, other: "ScheduleBatch"):
        # Penalizer orchestrator must be merged before Batch.reqs is merged. This is because
        # orchestrator.merge() depends on Batch.reqs during preparation of each penalizers, so it
        # needs to be called with pre-merged Batch.reqs.
        self.sampling_info.merge_batch(other.sampling_info)

        # Encoder-decoder infos
        if self.model_config.is_encoder_decoder:
            self.encoder_lens = torch.cat([self.encoder_lens, other.encoder_lens])
            self.encoder_lens_cpu.extend(other.encoder_lens_cpu)
        self.req_pool_indices = torch.cat(
            [self.req_pool_indices, other.req_pool_indices]
        )
        self.seq_lens = torch.cat([self.seq_lens, other.seq_lens])
        self.orig_seq_lens = torch.cat([self.orig_seq_lens, other.orig_seq_lens])
        self.out_cache_loc = None
        self.seq_lens_sum += other.seq_lens_sum
        if self.output_ids is not None:
            self.output_ids = torch.cat([self.output_ids, other.output_ids])
        if self.return_logprob and other.return_logprob:
            self.top_logprobs_nums.extend(other.top_logprobs_nums)
            self.token_ids_logprobs.extend(other.token_ids_logprobs)
        elif self.return_logprob:
            self.top_logprobs_nums.extend([0] * len(other.reqs))
            self.token_ids_logprobs.extend([None] * len(other.reqs))
        elif other.return_logprob:
            self.top_logprobs_nums = [0] * len(self.reqs) + other.top_logprobs_nums
            self.token_ids_logprobs = [None] * len(self.reqs) + other.token_ids_logprobs
        self.reqs.extend(other.reqs)
        if self.multimodal_inputs is not None:
            self.multimodal_inputs.extend(other.multimodal_inputs)

        self.return_logprob |= other.return_logprob
        self.has_stream |= other.has_stream
        self.has_grammar |= other.has_grammar
        self.return_hidden_states |= other.return_hidden_states

        if self.spec_info:
            self.spec_info.merge_batch(other.spec_info)

    def get_model_worker_batch(
        self, seq_lens_cpu_cache: Optional[torch.Tensor] = None
    ) -> ModelWorkerBatch:
        if self.forward_mode.is_decode_or_idle():
            extend_seq_lens = extend_prefix_lens = extend_logprob_start_lens = None
        else:
            extend_seq_lens = self.extend_lens
            extend_prefix_lens = self.prefix_lens
            extend_logprob_start_lens = self.extend_logprob_start_lens

        if self.sampling_info:
            if self.has_grammar:
                self.sampling_info.grammars = [req.grammar for req in self.reqs]
            else:
                self.sampling_info.grammars = None

        seq_lens_cpu = (
            seq_lens_cpu_cache
            if seq_lens_cpu_cache is not None
            else self.seq_lens.cpu()
        )

        global bid
        bid += 1
        return ModelWorkerBatch(
            bid=bid,
            forward_mode=self.forward_mode,
            input_ids=self.input_ids,
            req_pool_indices=self.req_pool_indices,
            seq_lens=self.seq_lens,
            orig_seq_lens=self.orig_seq_lens,
            out_cache_loc=self.out_cache_loc,
            seq_lens_cpu=seq_lens_cpu,
            seq_lens_sum=self.seq_lens_sum,
            return_logprob=self.return_logprob,
            top_logprobs_nums=self.top_logprobs_nums,
            token_ids_logprobs=self.token_ids_logprobs,
            global_num_tokens=self.global_num_tokens,
            global_num_tokens_for_logprob=self.global_num_tokens_for_logprob,
            is_extend_in_batch=self.is_extend_in_batch,
            can_run_dp_cuda_graph=self.can_run_dp_cuda_graph,
            tbo_split_seq_index=self.tbo_split_seq_index,
            global_forward_mode=self.global_forward_mode,
            extend_num_tokens=self.extend_num_tokens,
            extend_seq_lens=extend_seq_lens,
            extend_prefix_lens=extend_prefix_lens,
            extend_logprob_start_lens=extend_logprob_start_lens,
            multimodal_inputs=self.multimodal_inputs,
            encoder_cached=self.encoder_cached,
            encoder_lens=self.encoder_lens,
            encoder_lens_cpu=self.encoder_lens_cpu,
            encoder_out_cache_loc=self.encoder_out_cache_loc,
            lora_ids=[req.lora_id for req in self.reqs],
            sampling_info=self.sampling_info,
            input_embeds=self.input_embeds,
            token_type_ids=self.token_type_ids,
            spec_algorithm=self.spec_algorithm,
            spec_info=self.spec_info,
            hicache_consumer_index=self.hicache_consumer_index,
            capture_hidden_mode=(
                CaptureHiddenMode.FULL
                if self.return_hidden_states
                else (
                    getattr(
                        self.spec_info, "capture_hidden_mode", CaptureHiddenMode.NULL
                    )
                    if self.spec_info
                    else CaptureHiddenMode.NULL
                )
            ),
            extend_input_logprob_token_ids=self.extend_input_logprob_token_ids,
            launch_done=self.launch_done,
        )

    def copy(self):
        # Only contain fields that will be used by process_batch_result
        return ScheduleBatch(
            reqs=self.reqs,
            model_config=self.model_config,
            forward_mode=self.forward_mode,
            out_cache_loc=self.out_cache_loc,
            return_logprob=self.return_logprob,
            decoding_reqs=self.decoding_reqs,
            spec_algorithm=self.spec_algorithm,
            global_num_tokens=self.global_num_tokens,
            global_num_tokens_for_logprob=self.global_num_tokens_for_logprob,
            can_run_dp_cuda_graph=self.can_run_dp_cuda_graph,
            is_extend_in_batch=self.is_extend_in_batch,
            is_prefill_only=self.is_prefill_only,
        )

    def _evict_tree_cache_if_needed(self, num_tokens: int):
        if isinstance(self.tree_cache, (SWAChunkCache, ChunkCache)):
            return

        if self.is_hybrid:
            full_available_size = self.token_to_kv_pool_allocator.full_available_size()
            swa_available_size = self.token_to_kv_pool_allocator.swa_available_size()

            if full_available_size < num_tokens or swa_available_size < num_tokens:
                if self.tree_cache is not None:
                    full_num_tokens = max(0, num_tokens - full_available_size)
                    swa_num_tokens = max(0, num_tokens - swa_available_size)
                    self.tree_cache.evict(full_num_tokens, swa_num_tokens)
        else:
            if self.token_to_kv_pool_allocator.available_size() < num_tokens:
                if self.tree_cache is not None:
                    self.tree_cache.evict(num_tokens)

    def _is_available_size_sufficient(self, num_tokens: int) -> bool:
        if self.is_hybrid:
            return (
                self.token_to_kv_pool_allocator.full_available_size() >= num_tokens
                and self.token_to_kv_pool_allocator.swa_available_size() >= num_tokens
            )
        else:
            return self.token_to_kv_pool_allocator.available_size() >= num_tokens

    def _available_and_evictable_str(self) -> str:
        if self.is_hybrid:
            full_available_size = self.token_to_kv_pool_allocator.full_available_size()
            swa_available_size = self.token_to_kv_pool_allocator.swa_available_size()
            full_evictable_size = self.tree_cache.full_evictable_size()
            swa_evictable_size = self.tree_cache.swa_evictable_size()
            return (
                f"Available full tokens: {full_available_size + full_evictable_size} ({full_available_size=} + {full_evictable_size=})\n"
                f"Available swa tokens: {swa_available_size + swa_evictable_size} ({swa_available_size=} + {swa_evictable_size=})\n"
                f"Full LRU list evictable size: {self.tree_cache.full_lru_list_evictable_size()}\n"
                f"SWA LRU list evictable size: {self.tree_cache.swa_lru_list_evictable_size()}\n"
            )
        else:
            available_size = self.token_to_kv_pool_allocator.available_size()
            evictable_size = self.tree_cache.evictable_size()
            return f"Available tokens: {available_size + evictable_size} ({available_size=} + {evictable_size=})\n"

    def __str__(self):
        return (
            f"ScheduleBatch(forward_mode={self.forward_mode.name if self.forward_mode else 'None'}, "
            f"#req={(len(self.reqs))})"
        )


@dataclasses.dataclass
class ModelWorkerBatch:
    # The batch id
    bid: int
    # The forward mode
    forward_mode: ForwardMode
    # The input ids
    input_ids: torch.Tensor
    # The indices of requests in the req_to_token_pool
    req_pool_indices: torch.Tensor
    # The sequence length
    seq_lens: torch.Tensor
    # The indices of output tokens in the token_to_kv_pool_allocator
    out_cache_loc: torch.Tensor
    # The sequence length tensor on CPU
    seq_lens_cpu: Optional[torch.Tensor]
    seq_lens_sum: int

    # For logprob
    return_logprob: bool
    top_logprobs_nums: Optional[List[int]]
    token_ids_logprobs: Optional[List[List[int]]]

    # For DP attention
    global_num_tokens: Optional[List[int]]
    global_num_tokens_for_logprob: Optional[List[int]]
    is_extend_in_batch: bool
    can_run_dp_cuda_graph: bool
    tbo_split_seq_index: Optional[int]
    global_forward_mode: Optional[ForwardMode]

    # For extend
    extend_num_tokens: Optional[int]
    extend_seq_lens: Optional[List[int]]
    extend_prefix_lens: Optional[List[int]]
    extend_logprob_start_lens: Optional[List[int]]
    extend_input_logprob_token_ids: Optional[torch.Tensor]

    # For multimodal
    multimodal_inputs: Optional[List[MultimodalInputs]]

    # For encoder-decoder
    encoder_cached: Optional[List[bool]]
    encoder_lens: Optional[torch.Tensor]
    encoder_lens_cpu: Optional[List[int]]
    encoder_out_cache_loc: Optional[torch.Tensor]

    # For LoRA
    lora_ids: Optional[List[str]]

    # Sampling info
    sampling_info: SamplingBatchInfo

    # The original sequence lengths, Qwen-1M related
    orig_seq_lens: Optional[torch.Tensor] = None

    # The input Embeds
    input_embeds: Optional[torch.Tensor] = None

    # For corss-encoder model
    token_type_ids: Optional[torch.Tensor] = None

    # Speculative decoding
    spec_algorithm: SpeculativeAlgorithm = None
    spec_info: Optional[Union[EagleVerifyInput, EagleDraftInput]] = None
    # If set, the output of the batch contains the hidden states of the run.
    capture_hidden_mode: CaptureHiddenMode = None
    hicache_consumer_index: int = 0

    # Overlap event
    launch_done: Optional[threading.Event] = None


@triton.jit
def write_req_to_token_pool_triton(
    req_to_token_ptr,  # [max_batch, max_context_len]
    req_pool_indices,
    pre_lens,
    seq_lens,
    extend_lens,
    out_cache_loc,
    req_to_token_ptr_stride: tl.constexpr,
):
    BLOCK_SIZE: tl.constexpr = 512
    pid = tl.program_id(0)

    req_pool_index = tl.load(req_pool_indices + pid)
    pre_len = tl.load(pre_lens + pid)
    seq_len = tl.load(seq_lens + pid)

    # NOTE: This can be slow for large bs
    cumsum_start = tl.cast(0, tl.int64)
    for i in range(pid):
        cumsum_start += tl.load(extend_lens + i)

    num_loop = tl.cdiv(seq_len - pre_len, BLOCK_SIZE)
    for i in range(num_loop):
        offset = tl.arange(0, BLOCK_SIZE) + i * BLOCK_SIZE
        mask = offset < (seq_len - pre_len)
        value = tl.load(out_cache_loc + cumsum_start + offset, mask=mask)
        tl.store(
            req_to_token_ptr
            + req_pool_index * req_to_token_ptr_stride
            + offset
            + pre_len,
            value,
            mask=mask,
        )


def get_last_loc(
    req_to_token: torch.Tensor,
    req_pool_indices_tensor: torch.Tensor,
    prefix_lens_tensor: torch.Tensor,
) -> torch.Tensor:
    if (
        global_server_args_dict["attention_backend"] != "ascend"
        and global_server_args_dict["attention_backend"] != "torch_native"
    ):
        impl = get_last_loc_triton
    else:
        impl = get_last_loc_torch

    return impl(req_to_token, req_pool_indices_tensor, prefix_lens_tensor)


def get_last_loc_torch(
    req_to_token: torch.Tensor,
    req_pool_indices_tensor: torch.Tensor,
    prefix_lens_tensor: torch.Tensor,
) -> torch.Tensor:
    return torch.where(
        prefix_lens_tensor > 0,
        req_to_token[req_pool_indices_tensor, prefix_lens_tensor - 1],
        torch.full_like(prefix_lens_tensor, -1),
    )


@triton.jit
def get_last_loc_kernel(
    req_to_token,
    req_pool_indices_tensor,
    prefix_lens_tensor,
    result,
    num_tokens,
    req_to_token_stride,
    BLOCK_SIZE: tl.constexpr,
):
    pid = tl.program_id(0)
    offset = tl.arange(0, BLOCK_SIZE) + pid * BLOCK_SIZE
    mask = offset < num_tokens

    prefix_lens = tl.load(prefix_lens_tensor + offset, mask=mask, other=0)
    req_pool_indices = tl.load(req_pool_indices_tensor + offset, mask=mask, other=0)

    token_mask = prefix_lens > 0
    token_index = req_pool_indices * req_to_token_stride + (prefix_lens - 1)
    tokens = tl.load(req_to_token + token_index, mask=token_mask, other=-1)

    tl.store(result + offset, tokens, mask=mask)


def get_last_loc_triton(
    req_to_token: torch.Tensor,
    req_pool_indices_tensor: torch.Tensor,
    prefix_lens_tensor: torch.Tensor,
) -> torch.Tensor:
    BLOCK_SIZE = 256
    num_tokens = prefix_lens_tensor.shape[0]
    result = torch.empty_like(prefix_lens_tensor)
    grid = (triton.cdiv(num_tokens, BLOCK_SIZE),)

    get_last_loc_kernel[grid](
        req_to_token,
        req_pool_indices_tensor,
        prefix_lens_tensor,
        result,
        num_tokens,
        req_to_token.stride(0),
        BLOCK_SIZE,
    )
    return result<|MERGE_RESOLUTION|>--- conflicted
+++ resolved
@@ -107,11 +107,7 @@
     "enable_symm_mem",
     "quantization",
     "enable_custom_logit_processor",
-<<<<<<< HEAD
-    "enable_dp_attention"
-=======
     "disaggregation_mode",
->>>>>>> 58d06fdc
 ]
 
 # Put some global args for easy access
