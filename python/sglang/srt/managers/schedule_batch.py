"""
Copyright 2023-2024 SGLang Team
Licensed under the Apache License, Version 2.0 (the "License");
you may not use this file except in compliance with the License.
You may obtain a copy of the License at

    http://www.apache.org/licenses/LICENSE-2.0

Unless required by applicable law or agreed to in writing, software
distributed under the License is distributed on an "AS IS" BASIS,
WITHOUT WARRANTIES OR CONDITIONS OF ANY KIND, either express or implied.
See the License for the specific language governing permissions and
limitations under the License.
"""

"""Meta data for requests and batches"""

import logging
import warnings
from dataclasses import dataclass
from typing import List, Union

import torch
from flashinfer.sampling import top_k_top_p_sampling_from_probs

from sglang.global_config import global_config
from sglang.srt.constrained import RegexGuide
from sglang.srt.constrained.jump_forward import JumpForwardMap
from sglang.srt.mem_cache.chunk_cache import ChunkCache
from sglang.srt.mem_cache.memory_pool import BaseTokenToKVPool, ReqToTokenPool
from sglang.srt.mem_cache.radix_cache import RadixCache

INIT_INCREMENTAL_DETOKENIZATION_OFFSET = 5

# Put some global args for easy access
global_server_args_dict = {
    "disable_flashinfer": False,
    "disable_flashinfer_sampling": False,
    "attention_reduce_in_fp32": False,
    "enable_mla": False,
}


logger = logging.getLogger(__name__)


class BaseFinishReason:
    def __init__(self, is_error: bool = False):
        self.is_error = is_error

    def __str__(self):
        raise NotImplementedError("Subclasses must implement this method")


class FINISH_MATCHED_TOKEN(BaseFinishReason):
    def __init__(self, matched: Union[int, List[int]]):
        super().__init__()
        self.matched = matched

    def __str__(self) -> str:
        return f"FINISH_MATCHED_TOKEN: {self.matched}"


class FINISH_LENGTH(BaseFinishReason):
    def __init__(self, length: int):
        super().__init__()
        self.length = length

    def __str__(self) -> str:
        return f"FINISH_LENGTH: {self.length}"


class FINISH_MATCHED_STR(BaseFinishReason):
    def __init__(self, matched: str):
        super().__init__()
        self.matched = matched

    def __str__(self) -> str:
        return f"FINISH_MATCHED_STR: {self.matched}"


class FINISH_ABORT(BaseFinishReason):
    def __init__(self):
        super().__init__(is_error=True)

    def __str__(self) -> str:
        return "FINISH_ABORT"


class Req:
    """Store all inforamtion of a request."""

    def __init__(self, rid, origin_input_text, origin_input_ids):
        # Input and output info
        self.rid = rid
        self.origin_input_text = origin_input_text
        self.origin_input_ids_unpadded = origin_input_ids  # Before image padding
        self.origin_input_ids = origin_input_ids
        self.output_ids = []  # Each decode stage's output ids
        self.input_ids = None  # input_ids = origin_input_ids + output_ids

        # Memory info
        self.req_pool_idx = None

        # For incremental decoding
        # ----- | --------- read_ids -------|
        # ----- |   surr_ids  |
        # xxxxx | xxxxxxxxxxx | xxxxxxxxxxx |
        # ----- ^ ----------- ^ ----------- ^
        # ----- 1 ----------- 2 ----------- 3
        # 1: surr_offset
        # 2: read_offset
        # 3: last token
        self.vid = 0  # version id to sync decode status with in detokenizer_manager
        self.decoded_text = ""
        self.surr_offset = None  # Surrounding offset to defeat the cleanup algorithm
        self.read_offset = None

        # The number of decoded tokens for token usage report. Note that
        # this does not include the jump forward tokens.
        self.completion_tokens_wo_jump_forward = 0

        # For vision input
        self.pixel_values = None
        self.image_size = None
        self.image_offset = None
        self.pad_value = None

        # Prefix info
        self.extend_input_len = 0
        self.prefix_indices = []
        self.last_node = None

        # Sampling parameters
        self.sampling_params = None
        self.stream = False

        # Check finish
        self.tokenizer = None
        self.finished_reason = None

        # Logprobs
        self.return_logprob = False
        self.logprob_start_len = 0
        self.top_logprobs_num = 0
        self.normalized_prompt_logprob = None
        self.input_token_logprobs = None
        self.input_top_logprobs = None
        self.output_token_logprobs = []
        self.output_top_logprobs = []
        # The tokens is prefilled but need to be considered as decode tokens
        # and should be updated for the decode logprobs
        self.last_update_decode_tokens = 0

        # Constrained decoding
        self.regex_fsm: RegexGuide = None
        self.regex_fsm_state: int = 0
        self.jump_forward_map: JumpForwardMap = None

    # whether request reached finished condition
    def finished(self) -> bool:
        return self.finished_reason is not None

<<<<<<< HEAD
    def adjust_input_len(self):
        if self.return_logprob:
            self.prefix_indices = self.prefix_indices[: self.logprob_start_len]
            self.extend_input_len = len(self.input_ids) - len(self.prefix_indices)

            if self.normalized_prompt_logprob is None and self.extend_input_len < 2:
                # Need at least two tokens to compute normalized logprob
                delta = 2 - self.extend_input_len
                self.extend_input_len += delta
                self.prefix_indices = self.prefix_indices[:-delta]
                if self.image_offset is not None:
                    self.image_offset += delta

        if self.extend_input_len == 0 and self.sampling_params.max_new_tokens > 0:
            # Need at least one token to compute logits
            self.extend_input_len = 1
            self.prefix_indices = self.prefix_indices[:-1]
            if self.image_offset is not None:
                self.image_offset += 1
=======
    def adjust_max_prefix_ids(self):
        max_prefix_ids = self.input_ids
        if self.return_logprob:
            max_prefix_ids = self.input_ids[: self.logprob_start_len]

        return max_prefix_ids
>>>>>>> 7623091d

    # Based on https://github.com/vllm-project/vllm/blob/7a64d24aad69e4d2548aa0bf528d9fe63428ab01/vllm/transformers_utils/detokenizer.py#L194-L313
    def init_incremental_detokenize(self):
        first_iter = self.surr_offset is None or self.read_offset is None

        if first_iter:
            self.read_offset = len(self.origin_input_ids_unpadded)
            self.surr_offset = max(
                self.read_offset - INIT_INCREMENTAL_DETOKENIZATION_OFFSET, 0
            )

        all_ids = self.origin_input_ids_unpadded + self.output_ids
        return all_ids[self.surr_offset :], self.read_offset - self.surr_offset

    def get_next_inc_detokenization(self):
        read_ids, read_offset = self.init_incremental_detokenize()
        surr_ids = read_ids[:read_offset]

        surr_text = self.tokenizer.decode(
            surr_ids,
            skip_special_tokens=self.sampling_params.skip_special_tokens,
            spaces_between_special_tokens=self.sampling_params.spaces_between_special_tokens,
        )
        new_text = self.tokenizer.decode(
            read_ids,
            skip_special_tokens=self.sampling_params.skip_special_tokens,
            spaces_between_special_tokens=self.sampling_params.spaces_between_special_tokens,
        )

        if len(new_text) > len(surr_text) and not new_text.endswith("�"):
            return True, new_text[len(surr_text) :]

        return False, ""

    def check_finished(self):
        if self.finished():
            return

        if len(self.output_ids) >= self.sampling_params.max_new_tokens:
            self.finished_reason = FINISH_LENGTH(len(self.output_ids))
            return

        if (
            self.output_ids[-1] == self.tokenizer.eos_token_id
            and not self.sampling_params.ignore_eos
        ):
            self.finished_reason = FINISH_MATCHED_TOKEN(
                matched=self.tokenizer.eos_token_id
            )
            return

        if len(self.sampling_params.stop_strs) > 0:
            tail_str = self.tokenizer.decode(
                self.output_ids[-(self.sampling_params.stop_str_max_len + 1) :]
            )

            for stop_str in self.sampling_params.stop_strs:
                if stop_str in tail_str or stop_str in self.decoded_text:
                    self.finished_reason = FINISH_MATCHED_STR(matched=stop_str)
                    return

    def jump_forward_and_retokenize(self, jump_forward_str, next_state):
        if self.origin_input_text is None:
            # Recovering text can only use unpadded ids
            self.origin_input_text = self.tokenizer.decode(
                self.origin_input_ids_unpadded
            )

        all_text = self.origin_input_text + self.decoded_text + jump_forward_str
        all_ids = self.tokenizer.encode(all_text)
        prompt_tokens = len(self.origin_input_ids_unpadded)

        if all_ids[prompt_tokens - 1] != self.origin_input_ids_unpadded[-1]:
            # TODO(lsyin): fix token fusion
            warnings.warn(
                "Token fusion between input and output, try to avoid this by removing the space at the end of the input."
            )
            return False

        old_output_ids = self.output_ids
        self.output_ids = all_ids[prompt_tokens:]
        self.decoded_text = self.decoded_text + jump_forward_str
        self.surr_offset = prompt_tokens
        self.read_offset = len(all_ids)

        # NOTE: A trick to reduce the surrouding tokens decoding overhead
        for i in range(0, INIT_INCREMENTAL_DETOKENIZATION_OFFSET):
            surr_text_ = self.tokenizer.decode(
                all_ids[self.read_offset - i : self.read_offset]
            )
            if not surr_text_.endswith("�"):
                self.surr_offset = self.read_offset - i
                break

        self.regex_fsm_state = next_state

        if self.return_logprob:
            # For fast-forward part's logprobs
            k = 0
            for i, old_id in enumerate(old_output_ids):
                if old_id == self.output_ids[i]:
                    k = k + 1
                else:
                    break
            self.output_token_logprobs = self.output_token_logprobs[:k]
            self.output_top_logprobs = self.output_top_logprobs[:k]
            self.logprob_start_len = prompt_tokens + k
            self.last_update_decode_tokens = len(self.output_ids) - k

        return True

    def __repr__(self):
        return f"rid(n={self.rid}, " f"input_ids={self.origin_input_ids}, "


@dataclass
class ScheduleBatch:
    """All schedule information for a batch."""

    # This class shold only stores GPU infos which are
    # 1) related to memory allocation: out_cache_loc, ...
    # 2) updated with each step: seq_len, ...
    # 3) can be filtered with just indices: position_ids_offsets, ...

    # Request, memory pool, and cache
    reqs: List[Req]
    req_to_token_pool: ReqToTokenPool
    token_to_kv_pool: BaseTokenToKVPool
    tree_cache: RadixCache

    # Batched arguments to model runner
    input_ids: torch.Tensor = None
    req_pool_indices: torch.Tensor = None
    seq_lens: torch.Tensor = None
    position_ids_offsets: torch.Tensor = None
    out_cache_loc: torch.Tensor = None

    # CPU data
    extend_lens_cpu: List[int] = None
    prefix_lens_cpu: List[int] = None
    extend_num_tokens: int = None
    total_num_tokens: int = None

    # For processing logprobs
    return_logprob: bool = False
    top_logprobs_nums: List[int] = None

    # Batched sampling params
    temperatures: torch.Tensor = None
    top_ps: torch.Tensor = None
    top_ks: torch.Tensor = None
    frequency_penalties: torch.Tensor = None
    presence_penalties: torch.Tensor = None
    logit_bias: torch.Tensor = None

    @classmethod
    def init_new(cls, reqs, req_to_token_pool, token_to_kv_pool, tree_cache):
        return_logprob = any(req.return_logprob for req in reqs)

        return cls(
            reqs=reqs,
            req_to_token_pool=req_to_token_pool,
            token_to_kv_pool=token_to_kv_pool,
            tree_cache=tree_cache,
            return_logprob=return_logprob,
        )

    def batch_size(self):
        return len(self.reqs) if self.reqs is not None else 0

    def is_empty(self):
        return len(self.reqs) == 0

    def has_stream(self) -> bool:
        # Return whether batch has at least 1 streaming request
        return any(r.stream for r in self.reqs)

    def alloc_req_slots(self, num_reqs):
        req_pool_indices = self.req_to_token_pool.alloc(num_reqs)
        if req_pool_indices is None:
            raise RuntimeError(
                "Out of memory. "
                "Please set a smaller number for `--max-running-requests`."
            )
        return req_pool_indices

    def alloc_token_slots(self, num_tokens: int):
        out_cache_loc = self.token_to_kv_pool.alloc(num_tokens)

        if out_cache_loc is None:
            if self.tree_cache is not None:
                self.tree_cache.evict(num_tokens, self.token_to_kv_pool.free)
                out_cache_loc = self.token_to_kv_pool.alloc(num_tokens)

            if out_cache_loc is None:
                logger.error("Prefill out of memory. Try to lower your batch size.")
                if self.tree_cache is not None:
                    self.tree_cache.pretty_print()
                exit(1)

        return out_cache_loc

    def batch_sampling_params(self, vocab_size, int_token_logit_bias):
        device = "cuda"
        bs, reqs = self.batch_size(), self.reqs
        self.temperatures = torch.tensor(
            [r.sampling_params.temperature for r in reqs],
            dtype=torch.float,
            device=device,
        ).view(-1, 1)
        self.top_ps = torch.tensor(
            [r.sampling_params.top_p for r in reqs], dtype=torch.float, device=device
        )
        self.top_ks = torch.tensor(
            [r.sampling_params.top_k for r in reqs], dtype=torch.int, device=device
        )
        self.frequency_penalties = torch.tensor(
            [r.sampling_params.frequency_penalty for r in reqs],
            dtype=torch.float,
            device=device,
        )
        self.presence_penalties = torch.tensor(
            [r.sampling_params.presence_penalty for r in reqs],
            dtype=torch.float,
            device=device,
        )

        # Handle logit bias but only allocate when needed
        self.logit_bias = None
        for i in range(bs):
            if reqs[i].sampling_params.dtype == "int":
                if self.logit_bias is None:
                    self.logit_bias = torch.zeros(
                        (bs, vocab_size), dtype=torch.float32, device=device
                    )
                self.logit_bias[i][: len(int_token_logit_bias)] = int_token_logit_bias

    def prepare_for_extend(self, vocab_size: int, int_token_logit_bias: torch.Tensor):
        bs = self.batch_size()
        reqs = self.reqs
        seq_lens = [len(r.input_ids) for r in reqs]
        input_ids = [r.input_ids[len(r.prefix_indices) :] for r in reqs]
        extend_num_tokens = sum(len(r.input_ids) - len(r.prefix_indices) for r in reqs)
        total_num_tokens = sum(len(r.input_ids) for r in reqs)
        prefix_indices = [r.prefix_indices for r in reqs]

        # Handle prefix
        extend_lens_cpu = []
        prefix_lens_cpu = []

        # Allocate memory
        req_pool_indices = self.alloc_req_slots(bs)
        out_cache_loc = self.alloc_token_slots(extend_num_tokens)

        # Resolve index mapping
        pt = 0
        for i, req in enumerate(reqs):
            req.req_pool_idx = req_pool_indices[i]
            extend_lens_cpu.append(len(input_ids[i]))
            prefix_lens_cpu.append(len(prefix_indices[i]))
            if len(prefix_indices[i]) > 0:
                self.req_to_token_pool.req_to_token[req.req_pool_idx][
                    : len(prefix_indices[i])
                ] = prefix_indices[i]
            self.req_to_token_pool.req_to_token[req.req_pool_idx][
                prefix_lens_cpu[i] : prefix_lens_cpu[i] + extend_lens_cpu[i]
            ] = out_cache_loc[pt : pt + extend_lens_cpu[i]]
            pt += extend_lens_cpu[i]

        self.extend_num_tokens = extend_num_tokens
        self.total_num_tokens = total_num_tokens
        self.top_logprobs_nums = [r.top_logprobs_num for r in reqs]
        self.prefix_lens_cpu = prefix_lens_cpu
        self.extend_lens_cpu = extend_lens_cpu
        self.out_cache_loc = out_cache_loc

        with torch.device("cuda"):
            # Batched tensors
            self.input_ids = torch.tensor(sum(input_ids, []), dtype=torch.int32)
            self.req_pool_indices = torch.tensor(
                [r.req_pool_idx for r in reqs], dtype=torch.int32
            )
            self.seq_lens = torch.tensor(seq_lens, dtype=torch.int32)
            self.position_ids_offsets = torch.zeros((bs,), dtype=torch.int32)

<<<<<<< HEAD
=======
        self.pixel_values = [r.pixel_values for r in reqs]
        self.image_sizes = [r.image_size for r in reqs]
        self.image_offsets = [
            (r.image_offset - p_len) if r.image_offset is not None else 0
            for r, p_len in zip(reqs, prefix_lens)
        ]
        self.prefix_lens = torch.tensor(prefix_lens, dtype=torch.int32, device=device)
        self.extend_num_tokens = extend_num_tokens
        self.out_cache_loc = out_cache_loc
        self.top_logprobs_nums = [r.top_logprobs_num for r in reqs]

>>>>>>> 7623091d
        self.batch_sampling_params(vocab_size, int_token_logit_bias)

    def check_decode_mem(self):
        bs = self.batch_size()
        if self.token_to_kv_pool.available_size() >= bs:
            return True

        self.tree_cache.evict(bs, self.token_to_kv_pool.free)

        if self.token_to_kv_pool.available_size() >= bs:
            return True

        return False

    def retract_decode(self):
        sorted_indices = [i for i in range(len(self.reqs))]

        # TODO(lsyin): improve retraction policy for radix cache
        sorted_indices.sort(
            key=lambda i: (
                len(self.reqs[i].output_ids),
                -len(self.reqs[i].origin_input_ids),
            ),
            reverse=True,
        )

        retracted_reqs = []
        seq_lens_cpu = self.seq_lens.cpu().numpy()
        while (
            self.token_to_kv_pool.available_size()
            < len(sorted_indices) * global_config.retract_decode_steps
        ):
            if len(sorted_indices) == 1:
                # Corner case: only one request left
                assert (
                    self.token_to_kv_pool.available_size() > 0
                ), "No space left for only one request"
                break

            idx = sorted_indices.pop()
            req = self.reqs[idx]
            retracted_reqs.append(req)

            if isinstance(self.tree_cache, ChunkCache):
                # ChunkCache does not have eviction
                token_indices = self.req_to_token_pool.req_to_token[req.req_pool_idx][
                    : seq_lens_cpu[idx]
                ]
                self.token_to_kv_pool.free(token_indices)
                self.req_to_token_pool.free(req.req_pool_idx)
                del self.tree_cache.entries[req.rid]
            else:
                # TODO: apply more fine-grained retraction
                last_uncached_pos = len(req.prefix_indices)
                token_indices = self.req_to_token_pool.req_to_token[req.req_pool_idx][
                    last_uncached_pos : seq_lens_cpu[idx]
                ]
                self.token_to_kv_pool.free(token_indices)
                self.req_to_token_pool.free(req.req_pool_idx)

                # release the last node
                self.tree_cache.dec_lock_ref(req.last_node)

                # NOTE(lsyin): we should use the newly evictable memory instantly.
                residual_size = (
                    len(sorted_indices) * global_config.retract_decode_steps
                    - self.token_to_kv_pool.available_size()
                )
                residual_size = max(0, residual_size)
                self.tree_cache.evict(residual_size, self.token_to_kv_pool.free)

            req.prefix_indices = None
            req.last_node = None
            req.extend_input_len = 0

            # For incremental logprobs
            req.last_update_decode_tokens = 0
            req.logprob_start_len = 10**9

        self.filter_batch(sorted_indices)

        # Reqs in batch are filtered
        total_decoded_tokens = sum(len(r.output_ids) for r in self.reqs)
        total_max_new_tokens = sum(r.sampling_params.max_new_tokens for r in self.reqs)

        new_estimate_ratio = (
            total_decoded_tokens + global_config.retract_decode_steps * len(self.reqs)
        ) / total_max_new_tokens
        new_estimate_ratio = min(1.0, new_estimate_ratio)

        return retracted_reqs, new_estimate_ratio

    def check_for_jump_forward(self, model_runner):
        jump_forward_reqs = []
        filter_indices = [i for i in range(len(self.reqs))]

        for i, req in enumerate(self.reqs):
            if req.jump_forward_map is not None:
                jump_forward_bytes = req.jump_forward_map.jump_forward_byte(
                    req.regex_fsm_state
                )
                if jump_forward_bytes is not None and len(jump_forward_bytes) > 1:
                    suffix_bytes = []
                    continuation_range = range(0x80, 0xC0)
                    cur_state = req.regex_fsm_state
                    while (
                        len(jump_forward_bytes)
                        and jump_forward_bytes[0][0] in continuation_range
                    ):
                        # continuation bytes
                        byte_edge = jump_forward_bytes.pop(0)
                        suffix_bytes.append(byte_edge[0])
                        cur_state = byte_edge[1]

                    suffix_tokens = [f"<0x{hex(b)[2:].upper()}>" for b in suffix_bytes]
                    suffix_ids = req.tokenizer.convert_tokens_to_ids(suffix_tokens)

                    # Current ids, for cache and revert
                    cur_all_ids = tuple(req.origin_input_ids + req.output_ids)[:-1]
                    cur_output_ids = req.output_ids

                    req.output_ids.extend(suffix_ids)
                    decode_res, new_text = req.get_next_inc_detokenization()
                    if not decode_res:
                        req.output_ids = cur_output_ids
                        continue

                    (
                        jump_forward_str,
                        next_state,
                    ) = req.jump_forward_map.jump_forward_symbol(cur_state)

                    # Make the incrementally decoded text part of jump_forward_str
                    # so that the UTF-8 will not corrupt
                    jump_forward_str = new_text + jump_forward_str
                    if not req.jump_forward_and_retokenize(
                        jump_forward_str, next_state
                    ):
                        req.output_ids = cur_output_ids
                        continue

                    # The decode status has diverged from detokenizer_manager
                    req.vid += 1

                    # insert the old request into tree_cache
<<<<<<< HEAD
                    self.tree_cache.cache_finished_req(req, token_ids=cur_all_ids)
=======
                    self.tree_cache.cache_finished_req(req, cur_all_ids)
>>>>>>> 7623091d

                    # re-applying image padding
                    if req.pixel_values is not None:
                        (
                            req.origin_input_ids,
                            req.image_offset,
                        ) = model_runner.model.pad_input_ids(
                            req.origin_input_ids_unpadded,
                            req.pad_value,
                            req.pixel_values.shape,
                            req.image_size,
                        )

                    jump_forward_reqs.append(req)
                    filter_indices.remove(i)

        self.filter_batch(filter_indices)

        return jump_forward_reqs

    def prepare_for_decode(self, input_ids=None):
        if input_ids is None:
            input_ids = [
                r.output_ids[-1] if r.output_ids else r.input_ids[-1] for r in self.reqs
            ]
        self.input_ids = torch.tensor(input_ids, dtype=torch.int32, device="cuda")
        self.seq_lens.add_(1)
        self.total_num_tokens += self.batch_size()
        self.prefix_lens_cpu = None

        # Alloc mem
        bs = self.batch_size()
        self.out_cache_loc = self.alloc_token_slots(bs)

        if self.out_cache_loc is None:
            logger.error("Decode out of memory. Try to lower your batch size.")
            if self.tree_cache is not None:
                self.tree_cache.pretty_print()
            exit(1)

        self.req_to_token_pool.req_to_token[
            self.req_pool_indices, self.seq_lens - 1
        ] = self.out_cache_loc

    def prune_batch(self):
        """Clear the infos which are 1) exclusive for extend, or 2) update every step"""
        # Exclusive for extend
        self.prefix_lens_cpu = None
        self.extend_num_tokens = None
        self.pixel_values = None
        self.image_offsets = None
        self.image_offsets = None

        # Update every step
        self.input_ids = None
        self.out_cache_loc = None

    def filter_batch(self, unfinished_indices: List[int]):
<<<<<<< HEAD
        """Filter out finished requests in the batch and ready for decode"""
        self.prune_batch()

=======
        if unfinished_indices is None or len(unfinished_indices) == 0:
            # Filter out all requests
            self.reqs = []
            return

        if len(unfinished_indices) == len(self.reqs):
            # No need to filter
            return

        self.reqs = [self.reqs[i] for i in unfinished_indices]
>>>>>>> 7623091d
        new_indices = torch.tensor(unfinished_indices, dtype=torch.int32, device="cuda")

        # Filter useful infos for decode
        self.reqs = [self.reqs[i] for i in unfinished_indices]
        self.seq_lens = self.seq_lens[new_indices]
        self.req_pool_indices = self.req_pool_indices[new_indices]
        self.position_ids_offsets = self.position_ids_offsets[new_indices]
        self.top_logprobs_nums = [self.top_logprobs_nums[i] for i in unfinished_indices]
        self.return_logprob = any(req.return_logprob for req in self.reqs)
        for item in [
            "temperatures",
            "top_ps",
            "top_ks",
            "frequency_penalties",
            "presence_penalties",
            "logit_bias",
        ]:
            self_val = getattr(self, item, None)
            if self_val is not None:  # logit_bias can be None
                setattr(self, item, self_val[new_indices])

    def merge(self, other: "ScheduleBatch"):
        """Merge two batches together and ready for decode"""
        self.prune_batch()
        other.prune_batch()

        # Merge useful infos
        self.reqs.extend(other.reqs)
        self.seq_lens = torch.concat([self.seq_lens, other.seq_lens])
        self.req_pool_indices = torch.concat(
            [self.req_pool_indices, other.req_pool_indices]
        )
        self.position_ids_offsets = torch.concat(
            [self.position_ids_offsets, other.position_ids_offsets]
        )
        self.top_logprobs_nums.extend(other.top_logprobs_nums)
        self.return_logprob = any(req.return_logprob for req in self.reqs)

        for item in [
            "temperatures",
            "top_ps",
            "top_ks",
            "frequency_penalties",
            "presence_penalties",
        ]:
            self_val = getattr(self, item, None)
            other_val = getattr(other, item, None)
            setattr(self, item, torch.concat([self_val, other_val]))

        # logit_bias can be None
        if self.logit_bias is not None or other.logit_bias is not None:
            vocab_size = (
                self.logit_bias.shape[1]
                if self.logit_bias is not None
                else other.logit_bias.shape[1]
            )
            if self.logit_bias is None:
                self.logit_bias = torch.zeros(
                    (len(self.reqs), vocab_size), dtype=torch.float32, device="cuda"
                )
            if other.logit_bias is None:
                other.logit_bias = torch.zeros(
                    (len(other.reqs), vocab_size), dtype=torch.float32, device="cuda"
                )
            self.logit_bias = torch.concat([self.logit_bias, other.logit_bias])

    def sample(self, logits: torch.Tensor):
        # TODO(lsyin): move this into a part of layer and run with CUDA Graph
        # Post process logits
        logits = logits.contiguous()
        logits.div_(self.temperatures)
        if self.logit_bias is not None:
            logits.add_(self.logit_bias)

        has_regex = any(req.regex_fsm is not None for req in self.reqs)
        if has_regex:
            allowed_mask = torch.empty_like(logits[0], dtype=torch.bool)
            for i, req in enumerate(self.reqs):
                if req.regex_fsm is not None:
                    allowed_mask.zero_()
                    allowed_mask[
                        req.regex_fsm.get_next_instruction(req.regex_fsm_state).tokens
                    ] = 1
                    logits[i].masked_fill_(~allowed_mask, float("-inf"))

        # TODO(lmzheng): apply penalty
        probs = torch.softmax(logits, dim=-1)

        if not global_server_args_dict["disable_flashinfer_sampling"]:
            max_top_k_round, batch_size = 32, probs.shape[0]
            uniform_samples = torch.rand(
                (max_top_k_round, batch_size), device=probs.device
            )
            batch_next_token_ids, success = top_k_top_p_sampling_from_probs(
                probs, uniform_samples, self.top_ks, self.top_ps
            )
        else:
            # Here we provide a slower fallback implementation.
            batch_next_token_ids, success = top_k_top_p_sampling_from_probs_torch(
                probs, self.top_ks, self.top_ps
            )

        if not torch.all(success):
            warnings.warn("Sampling failed, fallback to top_k=1 strategy")
            probs = probs.masked_fill(torch.isnan(probs), 0.0)
            argmax_ids = torch.argmax(probs, dim=-1)
            batch_next_token_ids = torch.where(
                success, batch_next_token_ids, argmax_ids
            )

        if has_regex:
            batch_next_token_ids_cpu = batch_next_token_ids.cpu().numpy()
            for i, req in enumerate(self.reqs):
                if req.regex_fsm is not None:
                    req.regex_fsm_state = req.regex_fsm.get_next_state(
                        req.regex_fsm_state, batch_next_token_ids_cpu[i]
                    )

        return batch_next_token_ids


def top_k_top_p_sampling_from_probs_torch(
    probs: torch.Tensor, top_ks: torch.Tensor, top_ps: torch.Tensor
):
    """A top-k and top-k sampling implementation with native pytorch operations."""
    probs_sort, probs_idx = probs.sort(dim=-1, descending=True)
    probs_sum = torch.cumsum(probs_sort, dim=-1)
    probs_sort[(probs_sum - probs_sort) > top_ps.view(-1, 1)] = 0.0
    probs_sort[
        torch.arange(0, probs.shape[-1], device=probs.device).view(1, -1)
        >= top_ks.view(-1, 1)
    ] = 0.0
    probs_sort.div_(probs_sort.max(dim=-1, keepdim=True)[0])
    try:
        sampled_index = torch.multinomial(probs_sort, num_samples=1)
    except RuntimeError:
        batch_next_token_ids = torch.zeros(
            (probs_sort.shape[0],), dtype=torch.int32, device=probs.device
        )
        success = torch.zeros(probs.shape[0], dtype=torch.bool, device=probs.device)
        return batch_next_token_ids, success

    batch_next_token_ids = torch.gather(probs_idx, dim=1, index=sampled_index).view(-1)
    success = torch.ones(probs.shape[0], dtype=torch.bool, device=probs.device)
    return batch_next_token_ids, success<|MERGE_RESOLUTION|>--- conflicted
+++ resolved
@@ -161,7 +161,6 @@
     def finished(self) -> bool:
         return self.finished_reason is not None
 
-<<<<<<< HEAD
     def adjust_input_len(self):
         if self.return_logprob:
             self.prefix_indices = self.prefix_indices[: self.logprob_start_len]
@@ -181,14 +180,6 @@
             self.prefix_indices = self.prefix_indices[:-1]
             if self.image_offset is not None:
                 self.image_offset += 1
-=======
-    def adjust_max_prefix_ids(self):
-        max_prefix_ids = self.input_ids
-        if self.return_logprob:
-            max_prefix_ids = self.input_ids[: self.logprob_start_len]
-
-        return max_prefix_ids
->>>>>>> 7623091d
 
     # Based on https://github.com/vllm-project/vllm/blob/7a64d24aad69e4d2548aa0bf528d9fe63428ab01/vllm/transformers_utils/detokenizer.py#L194-L313
     def init_incremental_detokenize(self):
@@ -474,20 +465,6 @@
             self.seq_lens = torch.tensor(seq_lens, dtype=torch.int32)
             self.position_ids_offsets = torch.zeros((bs,), dtype=torch.int32)
 
-<<<<<<< HEAD
-=======
-        self.pixel_values = [r.pixel_values for r in reqs]
-        self.image_sizes = [r.image_size for r in reqs]
-        self.image_offsets = [
-            (r.image_offset - p_len) if r.image_offset is not None else 0
-            for r, p_len in zip(reqs, prefix_lens)
-        ]
-        self.prefix_lens = torch.tensor(prefix_lens, dtype=torch.int32, device=device)
-        self.extend_num_tokens = extend_num_tokens
-        self.out_cache_loc = out_cache_loc
-        self.top_logprobs_nums = [r.top_logprobs_num for r in reqs]
-
->>>>>>> 7623091d
         self.batch_sampling_params(vocab_size, int_token_logit_bias)
 
     def check_decode_mem(self):
@@ -633,11 +610,7 @@
                     req.vid += 1
 
                     # insert the old request into tree_cache
-<<<<<<< HEAD
                     self.tree_cache.cache_finished_req(req, token_ids=cur_all_ids)
-=======
-                    self.tree_cache.cache_finished_req(req, cur_all_ids)
->>>>>>> 7623091d
 
                     # re-applying image padding
                     if req.pixel_values is not None:
@@ -696,22 +669,9 @@
         self.out_cache_loc = None
 
     def filter_batch(self, unfinished_indices: List[int]):
-<<<<<<< HEAD
         """Filter out finished requests in the batch and ready for decode"""
         self.prune_batch()
 
-=======
-        if unfinished_indices is None or len(unfinished_indices) == 0:
-            # Filter out all requests
-            self.reqs = []
-            return
-
-        if len(unfinished_indices) == len(self.reqs):
-            # No need to filter
-            return
-
-        self.reqs = [self.reqs[i] for i in unfinished_indices]
->>>>>>> 7623091d
         new_indices = torch.tensor(unfinished_indices, dtype=torch.int32, device="cuda")
 
         # Filter useful infos for decode
