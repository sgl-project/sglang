--- conflicted
+++ resolved
@@ -87,14 +87,10 @@
     "enable_dp_lm_head",
     "moe_a2a_backend",
     "deepep_mode",
-<<<<<<< HEAD
     "enable_ep_moe",
-    "enable_flashinfer_moe",
-    "enable_fp8_act",
-=======
     "enable_flashinfer_cutlass_moe",
     "enable_flashinfer_trtllm_moe",
->>>>>>> 873f384a
+    "enable_fp8_act",
     "enable_flashinfer_allreduce_fusion",
     "moe_dense_tp_size",
     "ep_dispatch_algorithm",
