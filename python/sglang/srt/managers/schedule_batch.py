from __future__ import annotations

# Copyright 2023-2024 SGLang Team
# Licensed under the Apache License, Version 2.0 (the "License");
# you may not use this file except in compliance with the License.
# You may obtain a copy of the License at
#
#     http://www.apache.org/licenses/LICENSE-2.0
#
# Unless required by applicable law or agreed to in writing, software
# distributed under the License is distributed on an "AS IS" BASIS,
# WITHOUT WARRANTIES OR CONDITIONS OF ANY KIND, either express or implied.
# See the License for the specific language governing permissions and
# limitations under the License.
# ==============================================================================
"""
Store information about requests and batches.

The following is the flow of data structures for a batch:

ScheduleBatch -> ModelWorkerBatch -> ForwardBatch

- ScheduleBatch is managed by `scheduler.py::Scheduler`.
  It contains high-level scheduling data. Most of the data is on the CPU.
- ModelWorkerBatch is managed by `tp_worker.py::TpModelWorker`.
  It is a subset of `ScheduleBatch` that only contains data related to the model forward on GPU.
  It will be transformed from CPU scheduler to GPU model runner.
- ForwardBatch is managed by `model_runner.py::ModelRunner`.
  It contains low-level tensor data. Most of the data consists of GPU tensors.

TODO(lmzheng): ModelWorkerBatch seems a bit redundant and we consider removing it in the future.
"""

import copy
import dataclasses
import hashlib
import logging
import threading
from enum import Enum, auto
from http import HTTPStatus
from typing import TYPE_CHECKING, List, Optional, Set, Tuple, Union

import numpy as np
import torch
import triton
import triton.language as tl

from sglang.global_config import global_config
from sglang.srt.configs.model_config import ModelConfig
from sglang.srt.constrained.base_grammar_backend import BaseGrammarObject
from sglang.srt.disaggregation.base import BaseKVSender
from sglang.srt.disaggregation.decode_schedule_batch_mixin import (
    ScheduleBatchDisaggregationDecodeMixin,
)
from sglang.srt.distributed.parallel_state import get_tensor_model_parallel_rank
from sglang.srt.layers.multimodal import gpu_tensor_hash
from sglang.srt.mem_cache.base_prefix_cache import BasePrefixCache
from sglang.srt.mem_cache.chunk_cache import ChunkCache
from sglang.srt.mem_cache.memory_pool import ReqToTokenPool, TokenToKVPoolAllocator
from sglang.srt.metrics.collector import TimeStats
from sglang.srt.model_executor.forward_batch_info import CaptureHiddenMode, ForwardMode
from sglang.srt.sampling.sampling_batch_info import SamplingBatchInfo
from sglang.srt.sampling.sampling_params import SamplingParams
from sglang.srt.server_args import ServerArgs
from sglang.srt.utils import flatten_nested_list, support_triton

if TYPE_CHECKING:
    from sglang.srt.speculative.eagle_utils import EagleDraftInput, EagleVerifyInput
    from sglang.srt.speculative.spec_info import SpeculativeAlgorithm

INIT_INCREMENTAL_DETOKENIZATION_OFFSET = 5

GLOBAL_SERVER_ARGS_KEYS = [
    "attention_backend",
    "mm_attention_backend",
    "debug_tensor_dump_inject",
    "debug_tensor_dump_output_folder",
    "chunked_prefill_size",
    "device",
    "disable_chunked_prefix_cache",
    "disable_radix_cache",
    "enable_dp_attention",
    "enable_two_batch_overlap",
    "enable_dp_lm_head",
    "enable_deepep_moe",
    "deepep_mode",
    "enable_ep_moe",
    "moe_dense_tp_size",
    "ep_dispatch_algorithm",
    "deepep_config",
    "ep_num_redundant_experts",
    "enable_nan_detection",
    "flashinfer_mla_disable_ragged",
    "max_micro_batch_size",
    "disable_shared_experts_fusion",
    "sampling_backend",
    "speculative_accept_threshold_acc",
    "speculative_accept_threshold_single",
    "torchao_config",
    "triton_attention_reduce_in_fp32",
    "num_reserved_decode_tokens",
]

# Put some global args for easy access
global_server_args_dict = {k: getattr(ServerArgs, k) for k in GLOBAL_SERVER_ARGS_KEYS}

logger = logging.getLogger(__name__)


class BaseFinishReason:
    def __init__(self, is_error: bool = False):
        self.is_error = is_error

    def to_json(self):
        raise NotImplementedError()


class FINISH_MATCHED_TOKEN(BaseFinishReason):
    def __init__(self, matched: Union[int, List[int]]):
        super().__init__()
        self.matched = matched

    def to_json(self):
        return {
            "type": "stop",  # to match OpenAI API's return value
            "matched": self.matched,
        }


class FINISH_MATCHED_STR(BaseFinishReason):
    def __init__(self, matched: str):
        super().__init__()
        self.matched = matched

    def to_json(self):
        return {
            "type": "stop",  # to match OpenAI API's return value
            "matched": self.matched,
        }


class FINISH_LENGTH(BaseFinishReason):
    def __init__(self, length: int):
        super().__init__()
        self.length = length

    def to_json(self):
        return {
            "type": "length",  # to match OpenAI API's return value
            "length": self.length,
        }


class FINISH_ABORT(BaseFinishReason):
    def __init__(self, message=None, status_code=None, err_type=None):
        super().__init__(is_error=True)
        self.message = message or "Aborted"
        self.status_code = status_code
        self.err_type = err_type

    def to_json(self):
        return {
            "type": "abort",
            "message": self.message,
            "status_code": self.status_code,
            "err_type": self.err_type,
        }


class Modality(Enum):
    IMAGE = auto()
    MULTI_IMAGES = auto()
    VIDEO = auto()
    AUDIO = auto()


@dataclasses.dataclass
class MultimodalDataItem:
    """
    A single multimodal data, from a single image/video/audio or others
    """

    modality: Modality

    hash: int = None
    pad_value: int = None

    aspect_ratio_id: Optional[List[torch.Tensor]] = None
    aspect_ratio_mask: Optional[List[torch.Tensor]] = None

    image_sizes: Tuple[int, int] = None
    image_offsets: Optional[list] = None

    # the real data, pixel_values or audio_features
    # data: Union[List[torch.Tensor], List[np.ndarray]]
    pixel_values: Union[torch.Tensor, np.ndarray] = None
    image_grid_thw: Union[torch.Tensor, np.ndarray] = None
    video_grid_thws: Union[torch.Tensor, np.ndarray] = None

    image_emb_mask: Optional[torch.Tensor] = None
    image_spatial_crop: Optional[torch.Tensor] = None
    second_per_grid_ts: Optional[List[torch.Tensor]] = None

    # [num_images, (n, w, h)]
    tgt_size: Tuple[int, int] = None

    # kimi-vl related
    image_grid_hws: Optional[List[torch.Tensor]] = None

    audio_features: Union[torch.Tensor, np.ndarray] = None
    audio_feature_lens: Optional[List[torch.Tensor]] = None
    audio_offsets: Optional[List[Tuple[int, int]]] = None

    precomputed_features: Optional[Union[torch.Tensor, np.ndarray]] = None

    @staticmethod
    def is_empty_list(l):
        if l is None:
            return True
        return len([item for item in flatten_nested_list(l) if item is not None]) == 0

    def set_pad_value(self):
        """
        Set the pad value after first hashing the data
        """

        def data_hash(data) -> int:
            hash_bytes = hashlib.sha256(data).digest()[:8]
            return int.from_bytes(hash_bytes, byteorder="big", signed=False)

        def tensor_hash(tensor_list) -> int:
            """
            hash a tensor or a tensor list
            """
            tensor = tensor_list
            if isinstance(tensor_list, list):
                tensor_list = flatten_nested_list(tensor_list)
                tensor_list = [
                    x.flatten() if isinstance(x, torch.Tensor) else x
                    for x in tensor_list
                ]
                tensor = torch.concat(tensor_list)
            if tensor.is_cuda:
                return gpu_tensor_hash(tensor)
            tensor = tensor.detach().contiguous()

            if tensor.dtype == torch.bfloat16:
                # memoryview() doesn't support PyTorch's BFloat16 dtype
                tensor = tensor.float()

            assert isinstance(tensor, torch.Tensor)
            if tensor.is_cuda:
                # TODO: improve this
                tensor_cpu = tensor.cpu()
            else:
                tensor_cpu = tensor

            mv = memoryview(tensor_cpu.numpy())
            return data_hash(mv.tobytes())

        def hash_feature(f):
            if isinstance(f, list):
                if isinstance(f[0], torch.Tensor):
                    return tensor_hash(f)
                return data_hash(tuple(flatten_nested_list(f)))
            elif isinstance(f, np.ndarray):
                arr = np.ascontiguousarray(f)
                arr_bytes = arr.tobytes()
                return data_hash(arr_bytes)
            elif isinstance(f, torch.Tensor):
                return tensor_hash([f])
            return data_hash(f)

        if self.precomputed_features is not None:
            self.hash = hash_feature(self.precomputed_features)
        elif self.is_audio():
            self.hash = hash_feature(self.audio_features)
        else:
            self.hash = hash_feature(self.pixel_values)

        assert self.hash is not None
        self.pad_value = self.hash % (1 << 30)

    def is_audio(self):
        return (self.modality == Modality.AUDIO) and (
            self.precomputed_features is not None
            or not MultimodalDataItem.is_empty_list(self.audio_features)
        )

    def is_image(self):
        return (
            self.modality == Modality.IMAGE or self.modality == Modality.MULTI_IMAGES
        ) and (
            self.precomputed_features is not None
            or not MultimodalDataItem.is_empty_list(self.pixel_values)
        )

    def is_video(self):
        return (self.modality == Modality.VIDEO) and (
            self.precomputed_features is not None
            or not MultimodalDataItem.is_empty_list(self.pixel_values)
        )

    def is_valid(self) -> bool:
        return self.is_image() or self.is_video() or self.is_audio()

    def validate(self):
        ...
        # TODO

    @staticmethod
    def from_dict(obj: dict):
        kwargs = dict(obj)
        modality = kwargs.pop("modality")
        if isinstance(modality, str):
            modality = Modality[modality]
        ret = MultimodalDataItem(modality=modality, **kwargs)
        ret.validate()
        return ret


@dataclasses.dataclass
class MultimodalInputs:
    """The multimodal data related inputs."""

    # items of data
    mm_items: List[MultimodalDataItem]
    image_pad_len: Optional[list] = None
    num_image_tokens: Optional[int] = None

    # QWen2-VL related
    mrope_positions: Optional[torch.Tensor] = None
    mrope_position_delta: Optional[torch.Tensor] = None

    # image
    im_token_id: Optional[int] = None
    im_start_id: Optional[int] = None
    im_end_id: Optional[int] = None
    slice_start_id: Optional[int] = None
    slice_end_id: Optional[int] = None

    # video
    video_token_id: Optional[int] = None

    # audio
    audio_token_id: Optional[int] = None
    audio_start_id: Optional[int] = None
    audio_end_id: Optional[int] = None

    @staticmethod
    def from_dict(obj: dict):
        ret = MultimodalInputs(
            mm_items=obj["mm_items"],
        )

        assert isinstance(ret.mm_items, list)
        ret.mm_items = [item for item in ret.mm_items if item.is_valid()]

        for item in ret.mm_items:
            item.set_pad_value()

        optional_args = [
            "mrope_positions",
            "mrope_position_delta",
            "im_token_id",
            "im_start_id",
            "im_end_id",
            "slice_start_id",
            "slice_end_id",
            "audio_start_id",
            "audio_end_id",
            "audio_token_id",
        ]
        for arg in optional_args:
            if arg in obj:
                setattr(ret, arg, obj[arg])

        return ret

    def contains_image_inputs(self) -> bool:
        """ """
        return any(item.is_image() for item in self.mm_items)

    def contains_audio_inputs(self) -> bool:
        """ """
        return any(item.is_audio() for item in self.mm_items)

    def contains_mm_input(self) -> bool:
        return any(True for item in self.mm_items if item.is_valid())

    def merge(self, other: MultimodalInputs):
        """
        merge image inputs when requests are being merged
        """

        # args needed to be merged
        optional_args = [
            "mm_items",
            "image_pad_len",
        ]
        for arg in optional_args:
            self_arg = getattr(self, arg, None)
            if self_arg is not None:
                setattr(self, arg, self_arg + getattr(other, arg))

        mrope_positions = self.mrope_positions
        if mrope_positions is not None:
            if other.mrope_positions is None:
                self.mrope_positions = mrope_positions
            else:
                self.mrope_positions = torch.cat(
                    [self.mrope_positions, other.mrope_positions], dim=1
                )

        mrope_position_delta = self.mrope_position_delta
        if mrope_position_delta is not None:
            if other.mrope_position_delta is None:
                self.mrope_position_delta = mrope_position_delta
            else:
                self.mrope_position_delta = torch.cat(
                    [self.mrope_position_delta, other.mrope_position_delta], dim=0
                )

        for key, val in other.__dict__.items():
            if "_id" in key:
                # set token_ids
                if getattr(self, key, None) is None:
                    setattr(self, key, getattr(other, key, None))
        # other args would be kept intact


class Req:
    """The input and output status of a request."""

    def __init__(
        self,
        rid: str,
        origin_input_text: str,
        origin_input_ids: Tuple[int],
        sampling_params: SamplingParams,
        return_logprob: bool = False,
        top_logprobs_num: int = 0,
        token_ids_logprob: List[int] = None,
        stream: bool = False,
        origin_input_ids_unpadded: Optional[Tuple[int]] = None,
        lora_path: Optional[str] = None,
        input_embeds: Optional[List[List[float]]] = None,
        token_type_ids: List[int] = None,
        session_id: Optional[str] = None,
        custom_logit_processor: Optional[str] = None,
        return_hidden_states: bool = False,
        eos_token_ids: Optional[Set[int]] = None,
        bootstrap_host: Optional[str] = None,
        bootstrap_port: Optional[int] = None,
        bootstrap_room: Optional[int] = None,
        data_parallel_rank: Optional[int] = None,
    ):
        # Input and output info
        self.rid = rid
        self.origin_input_text = origin_input_text
        self.origin_input_ids_unpadded = (
            origin_input_ids_unpadded
            if origin_input_ids_unpadded
            else origin_input_ids  # Before image padding
        )
        self.origin_input_ids = origin_input_ids
        # Each decode stage's output ids
        self.output_ids = []
        # fill_ids = origin_input_ids + output_ids. Updated if chunked.
        self.fill_ids = None
        self.session_id = session_id
        self.input_embeds = input_embeds

        # for corss-endoder model
        self.token_type_ids = token_type_ids

        # Sampling info
        if isinstance(sampling_params.custom_params, dict):
            sampling_params = copy.copy(sampling_params)
            sampling_params.custom_params = sampling_params.custom_params | {
                "__req__": self
            }
        self.sampling_params = sampling_params
        self.custom_logit_processor = custom_logit_processor
        self.return_hidden_states = return_hidden_states
        self.lora_path = lora_path

        # Memory pool info
        self.req_pool_idx: Optional[int] = None

        # Check finish
        self.tokenizer = None
        self.finished_reason = None
        # Whether this request has finished output
        self.finished_output = None
        # If we want to abort the request in the middle of the event loop, set this to true
        # Note: We should never set finished_reason in the middle, the req will get filtered and never respond
        self.to_abort = False
        # This carries the error message for `.to_abort` and will be attached to the finished_reason at the end of the event loop
        self.to_abort_message: str = None
        self.stream = stream
        self.eos_token_ids = eos_token_ids

        # For incremental decoding
        # ----- | --------- read_ids -------|
        # ----- |   surr_ids  |
        # xxxxx | xxxxxxxxxxx | xxxxxxxxxxx |
        # ----- ^ ----------- ^ ----------- ^
        # ----- 1 ----------- 2 ----------- 3
        # 1: surr_offset
        # 2: read_offset
        # 3: last token
        self.surr_offset = None  # Surrounding offset to defeat the cleanup algorithm
        self.read_offset = None
        self.decoded_text = ""

        # For multimodal inputs
        self.multimodal_inputs: Optional[MultimodalInputs] = None

        # Prefix info
        # The indices to kv cache for the shared prefix.
        self.prefix_indices = []
        # Number of tokens to run prefill.
        self.extend_input_len = 0
        # The relative logprob_start_len in an extend batch
        self.extend_logprob_start_len = 0
        self.last_node = None
        self.last_node_global = None

        # Whether or not if it is chunked. It increments whenever
        # it is chunked, and decrement whenever chunked request is
        # processed.
        self.is_chunked = 0

        # For retraction
        self.is_retracted = False

        # Incremental streamining
        self.send_token_offset: int = 0
        self.send_decode_id_offset: int = 0
        # TODO (Byron): send_output_token_logprobs_offset and send_decode_id_offset can be different in disaggregation mode
        # because the decode server does not have the first output token logprobs
        self.send_output_token_logprobs_offset: int = 0

        # Logprobs (arguments)
        self.return_logprob = return_logprob
        # Start index to compute logprob from.
        self.logprob_start_len = 0
        self.top_logprobs_num = top_logprobs_num
        self.token_ids_logprob = token_ids_logprob
        self.temp_scaled_logprobs = False
        self.top_p_normalized_logprobs = False

        # Logprobs (return values)
        # True means the input logprob has been already sent to detokenizer.
        self.input_logprob_sent: bool = False
        self.input_token_logprobs_val: Optional[List[float]] = None
        self.input_token_logprobs_idx: Optional[List[int]] = None
        self.input_top_logprobs_val: Optional[List[float]] = None
        self.input_top_logprobs_idx: Optional[List[int]] = None
        self.input_token_ids_logprobs_val: Optional[List[float]] = None
        self.input_token_ids_logprobs_idx: Optional[List[int]] = None
        # Temporary holder to store input_token_logprobs.
        self.input_token_logprobs: Optional[List[Tuple[int]]] = None
        self.temp_input_top_logprobs_val: Optional[List[torch.Tensor]] = None
        self.temp_input_top_logprobs_idx: Optional[List[int]] = None
        self.temp_input_token_ids_logprobs_val: Optional[List[float]] = None
        self.temp_input_token_ids_logprobs_idx: Optional[List[int]] = None

        if return_logprob:
            # shape: (bs, 1)
            self.output_token_logprobs_val = []
            self.output_token_logprobs_idx = []
            # shape: (bs, k)
            self.output_top_logprobs_val = []
            self.output_top_logprobs_idx = []
            self.output_token_ids_logprobs_val = []
            self.output_token_ids_logprobs_idx = []
        else:
            self.output_token_logprobs_val = self.output_token_logprobs_idx = (
                self.output_top_logprobs_val
            ) = self.output_top_logprobs_idx = self.output_token_ids_logprobs_val = (
                self.output_token_ids_logprobs_idx
            ) = None
        self.hidden_states: List[List[float]] = []

        # Embedding (return values)
        self.embedding = None

        # Constrained decoding
        self.grammar: Optional[BaseGrammarObject] = None
        self.grammar_wait_ct = 0

        # The number of cached tokens that were already cached in the KV cache
        self.cached_tokens = 0
        self.already_computed = 0

        # The number of verification forward passes in the speculative decoding.
        # This is used to compute the average acceptance length per request.
        self.spec_verify_ct = 0

        # For metrics
        self.time_stats: TimeStats = TimeStats()
        self.has_log_time_stats: bool = False
        self.queue_time_start = None
        self.queue_time_end = None

        # For disaggregation
        self.bootstrap_host: str = bootstrap_host
        self.bootstrap_port: Optional[int] = bootstrap_port
        self.bootstrap_room: Optional[int] = bootstrap_room
        self.disagg_kv_sender: Optional[BaseKVSender] = None

        # For data parallel rank routing
        self.data_parallel_rank: Optional[int] = data_parallel_rank

        # the start index of the sent kv cache
        # We want to send it chunk by chunk for chunked prefill.
        # After every chunk forward, we do the following:
        # kv_send(req.input_ids[req.start_send_idx:len(req.fill_ids)])
        # start_send_idx = len(req.fill_ids)
        self.start_send_idx: int = 0

        # For overlap schedule, we delay the kv transfer until `process_batch_result_disagg_prefill` rather than `process_prefill_chunk` in non-overlap
        # This is because kv is not ready in `process_prefill_chunk`.
        # We use `tmp_end_idx` to store the end index of the kv cache to send.
        self.tmp_end_idx: int = -1
        self.metadata_buffer_index: int = -1

    @property
    def seqlen(self):
        return len(self.origin_input_ids) + len(self.output_ids)

    def extend_image_inputs(self, image_inputs):
        if self.multimodal_inputs is None:
            self.multimodal_inputs = image_inputs
        else:
            self.multimodal_inputs.merge(image_inputs)

    def finished(self) -> bool:
        # Whether request reached finished condition
        return self.finished_reason is not None

    def init_next_round_input(
        self,
        tree_cache: Optional[BasePrefixCache] = None,
        enable_hierarchical_cache=False,
    ):
        self.fill_ids = self.origin_input_ids + self.output_ids
        if tree_cache is not None:
            # tree cache is None if the prefix is not computed with tree cache.
            if enable_hierarchical_cache:
                self.prefix_indices, self.last_node, self.last_node_global = (
                    tree_cache.match_prefix(
                        key=self.adjust_max_prefix_ids(), include_evicted=True
                    )
                )
            else:
                self.prefix_indices, self.last_node = tree_cache.match_prefix(
                    rid=self.rid, key=self.adjust_max_prefix_ids()
                )
        self.extend_input_len = len(self.fill_ids) - len(self.prefix_indices)

    def adjust_max_prefix_ids(self):
        self.fill_ids = self.origin_input_ids + self.output_ids
        input_len = len(self.fill_ids)

        # FIXME: To work around some bugs in logprob computation, we need to ensure each
        # request has at least one token. Later, we can relax this requirement and use `input_len`.
        max_prefix_len = input_len - 1

        if self.sampling_params.max_new_tokens > 0:
            # Need at least one token to compute logits
            max_prefix_len = min(max_prefix_len, input_len - 1)

        if self.return_logprob:
            max_prefix_len = min(max_prefix_len, self.logprob_start_len)

        max_prefix_len = max(max_prefix_len, 0)
        return self.fill_ids[:max_prefix_len]

    # Based on https://github.com/vllm-project/vllm/blob/7a64d24aad69e4d2548aa0bf528d9fe63428ab01/vllm/transformers_utils/detokenizer.py#L194-L313
    def init_incremental_detokenize(self):
        first_iter = self.surr_offset is None or self.read_offset is None

        if first_iter:
            self.read_offset = len(self.origin_input_ids_unpadded)
            self.surr_offset = max(
                self.read_offset - INIT_INCREMENTAL_DETOKENIZATION_OFFSET, 0
            )

        all_ids = self.origin_input_ids_unpadded + self.output_ids
        return all_ids[self.surr_offset :], self.read_offset - self.surr_offset

    def check_finished(self):
        if self.finished():
            return

        if self.to_abort:
            self.finished_reason = FINISH_ABORT(
                message=self.to_abort_message,
            )
            return

        if len(self.output_ids) >= self.sampling_params.max_new_tokens:
            self.finished_reason = FINISH_LENGTH(
                length=self.sampling_params.max_new_tokens
            )
            return

        if self.grammar is not None:
            if self.grammar.is_terminated():
                self.finished_reason = FINISH_MATCHED_TOKEN(matched=self.output_ids[-1])
                return

        last_token_id = self.output_ids[-1]

        if not self.sampling_params.ignore_eos:
            matched_eos = False

            # Check stop token ids
            if self.sampling_params.stop_token_ids:
                matched_eos = last_token_id in self.sampling_params.stop_token_ids
            if self.eos_token_ids:
                matched_eos |= last_token_id in self.eos_token_ids
            if self.tokenizer is not None:
                matched_eos |= last_token_id == self.tokenizer.eos_token_id
                if self.tokenizer.additional_stop_token_ids:
                    matched_eos |= (
                        last_token_id in self.tokenizer.additional_stop_token_ids
                    )
            if matched_eos:
                self.finished_reason = FINISH_MATCHED_TOKEN(matched=last_token_id)
                return

        # Check stop strings
        if len(self.sampling_params.stop_strs) > 0:
            tail_str = self.tokenizer.decode(
                self.output_ids[-(self.sampling_params.stop_str_max_len + 1) :]
            )

            for stop_str in self.sampling_params.stop_strs:
                if stop_str in tail_str or stop_str in self.decoded_text:
                    self.finished_reason = FINISH_MATCHED_STR(matched=stop_str)
                    return

    def reset_for_retract(self):
        self.prefix_indices = []
        self.last_node = None
        self.extend_input_len = 0
        self.is_retracted = True
        self.input_token_logprobs = None
        self.temp_input_top_logprobs_val = None
        self.temp_input_top_logprobs_idx = None
        self.extend_logprob_start_len = 0
        self.is_chunked = 0
        self.req_pool_idx = None
        self.already_computed = 0

    def offload_kv_cache(self, req_to_token_pool, token_to_kv_pool_allocator):
        token_indices = req_to_token_pool.req_to_token[
            self.req_pool_idx, : self.seqlen - 1
        ]
        self.kv_cache_cpu = token_to_kv_pool_allocator.get_cpu_copy(token_indices)

    def load_kv_cache(self, req_to_token_pool, token_to_kv_pool_allocator):
        token_indices = req_to_token_pool.req_to_token[
            self.req_pool_idx, : self.seqlen - 1
        ]
        token_to_kv_pool_allocator.load_cpu_copy(self.kv_cache_cpu, token_indices)
        del self.kv_cache_cpu

    def log_time_stats(self):
        # If overlap schedule, we schedule one decode batch ahead so this gets called twice.
        if self.has_log_time_stats is True:
            return

        if self.bootstrap_room is not None:
            prefix = f"Req Time Stats(rid={self.rid}, bootstrap_room={self.bootstrap_room}, input len={len(self.origin_input_ids)}, output len={len(self.output_ids)}, type={self.time_stats.get_type().value})"
        else:
            prefix = f"Req Time Stats(rid={self.rid}, input len={len(self.origin_input_ids)}, output len={len(self.output_ids)}, type={self.time_stats.get_type().value})"
        logger.info(f"{prefix}: {self.time_stats}")
        self.has_log_time_stats = True

    def set_finish_with_abort(self, error_msg: str):
        if get_tensor_model_parallel_rank() == 0:
            logger.error(f"{error_msg}, {self.rid=}")
        self.multimodal_inputs = None
        self.grammar = None
        self.origin_input_ids = [0]  # set it to one token to skip the long prefill
        self.finished_reason = FINISH_ABORT(
            error_msg, HTTPStatus.BAD_REQUEST, "BadRequestError"
        )

    def __repr__(self):
        return (
            f"Req(rid={self.rid}, "
            f"input_ids={self.origin_input_ids}, output_ids={self.output_ids}, "
            f"{self.grammar=}, "
            f"{self.sampling_params=})"
        )


# Batch id
bid = 0


@dataclasses.dataclass
class ScheduleBatch(ScheduleBatchDisaggregationDecodeMixin):
    """Store all information of a batch on the scheduler."""

    # Request, memory pool, and cache
    reqs: List[Req]
    req_to_token_pool: ReqToTokenPool = None
    token_to_kv_pool_allocator: TokenToKVPoolAllocator = None
    tree_cache: BasePrefixCache = None

    # Batch configs
    model_config: ModelConfig = None
    forward_mode: ForwardMode = None
    enable_overlap: bool = False
    # Tell whether the current running batch is full so that we can skip
    # the check of whether to prefill new requests.
    # This is an optimization to reduce the overhead of the prefill check.
    batch_is_full: bool = False

    # Events
    launch_done: Optional[threading.Event] = None

    # For chunked prefill in PP
    chunked_req: Optional[Req] = None

    # Sampling info
    sampling_info: SamplingBatchInfo = None
    next_batch_sampling_info: SamplingBatchInfo = None

    # Batched arguments to model runner
    input_ids: torch.Tensor = None  # shape: [b], int64
    input_embeds: torch.Tensor = None  # shape: [b, hidden_size], float32
    token_type_ids: torch.Tensor = None  # shape: [b], int64
    req_pool_indices: torch.Tensor = None  # shape: [b], int64
    seq_lens: torch.Tensor = None  # shape: [b], int64
    # The output locations of the KV cache
    out_cache_loc: torch.Tensor = None  # shape: [b], int64
    output_ids: torch.Tensor = None  # shape: [b], int64

    # For multimodal inputs
    multimodal_inputs: Optional[List] = None

    # The sum of all sequence lengths
    seq_lens_sum: int = None

    # For DP attention
    global_num_tokens: Optional[List[int]] = None
    global_num_tokens_for_logprob: Optional[List[int]] = None
    can_run_dp_cuda_graph: bool = False
    is_extend_in_batch: bool = False
    tbo_split_seq_index: Optional[int] = None
    global_forward_mode: Optional[ForwardMode] = None

    # For processing logprobs
    return_logprob: bool = False
    top_logprobs_nums: Optional[List[int]] = None
    token_ids_logprobs: Optional[List[List[int]]] = None

    # For logits and logprob post processing
    temp_scaled_logprobs: bool = False
    top_p_normalized_logprobs: bool = False

    # For extend and mixed chunekd prefill
    prefix_lens: List[int] = None
    extend_lens: List[int] = None
    extend_num_tokens: Optional[int] = None
    decoding_reqs: List[Req] = None
    extend_logprob_start_lens: List[int] = None
    # It comes empty list if logprob is not required.
    extend_input_logprob_token_ids: Optional[torch.Tensor] = None

    # For encoder-decoder architectures
    encoder_cached: Optional[List[bool]] = None
    encoder_lens: Optional[torch.Tensor] = None
    encoder_lens_cpu: Optional[List[int]] = None
    encoder_out_cache_loc: Optional[torch.Tensor] = None

    # Stream
    has_stream: bool = False

    # Has grammar
    has_grammar: bool = False

    # Device
    device: str = "cuda"

    # Speculative decoding
    spec_algorithm: SpeculativeAlgorithm = None
    spec_info: Optional[Union[EagleDraftInput, EagleVerifyInput]] = None

    # Enable custom logit processor
    enable_custom_logit_processor: bool = False

    # Whether to return hidden states
    return_hidden_states: bool = False

    # hicache pointer for synchronizing data loading from CPU to GPU
    hicache_consumer_index: int = 0

    @classmethod
    def init_new(
        cls,
        reqs: List[Req],
        req_to_token_pool: ReqToTokenPool,
        token_to_kv_pool_allocator: TokenToKVPoolAllocator,
        tree_cache: BasePrefixCache,
        model_config: ModelConfig,
        enable_overlap: bool,
        spec_algorithm: SpeculativeAlgorithm,
        enable_custom_logit_processor: bool,
        chunked_req: Optional[Req] = None,
    ):
        return_logprob = any(req.return_logprob for req in reqs)

        return cls(
            reqs=reqs,
            req_to_token_pool=req_to_token_pool,
            token_to_kv_pool_allocator=token_to_kv_pool_allocator,
            tree_cache=tree_cache,
            model_config=model_config,
            enable_overlap=enable_overlap,
            return_logprob=return_logprob,
            has_stream=any(req.stream for req in reqs),
            has_grammar=any(req.grammar for req in reqs),
            device=req_to_token_pool.device,
            spec_algorithm=spec_algorithm,
            enable_custom_logit_processor=enable_custom_logit_processor,
            return_hidden_states=any(req.return_hidden_states for req in reqs),
            chunked_req=chunked_req,
        )

    def batch_size(self):
        return len(self.reqs)

    def is_empty(self):
        return len(self.reqs) == 0

    def alloc_req_slots(self, num_reqs: int):
        req_pool_indices = self.req_to_token_pool.alloc(num_reqs)
        if req_pool_indices is None:
            raise RuntimeError(
                "alloc_req_slots runs out of memory. "
                "Please set a smaller number for `--max-running-requests`. "
                f"{self.req_to_token_pool.available_size()=}, "
                f"{num_reqs=}, "
            )
        return req_pool_indices

    def alloc_token_slots(self, num_tokens: int, backup_state: bool = False):
        if self.token_to_kv_pool_allocator.available_size() < num_tokens:
            if self.tree_cache is not None:
                self.tree_cache.evict(num_tokens)

        if backup_state:
            state = self.token_to_kv_pool_allocator.backup_state()

        out_cache_loc = self.token_to_kv_pool_allocator.alloc(num_tokens)
        if out_cache_loc is None:
            phase_str = "Prefill" if self.forward_mode.is_extend() else "Decode"
            error_msg = (
                f"{phase_str} out of memory. Try to lower your batch size.\n"
                f"Try to allocate {num_tokens} tokens.\n"
                f"Available tokens: {self.token_to_kv_pool_allocator.available_size() + self.tree_cache.evictable_size()}\n"
            )
            logger.error(error_msg)
            if self.tree_cache is not None:
                self.tree_cache.pretty_print()
            raise RuntimeError(error_msg)

        if backup_state:
            return out_cache_loc, state
        else:
            return out_cache_loc

    def alloc_paged_token_slots_extend(
        self,
        prefix_lens: torch.Tensor,
        seq_lens: torch.Tensor,
        last_loc: torch.Tensor,
        extend_num_tokens: int,
        backup_state: bool = False,
    ):
        if (
            self.token_to_kv_pool_allocator.available_size()
            < extend_num_tokens
            + len(seq_lens) * self.token_to_kv_pool_allocator.page_size
        ):
            if self.tree_cache is not None:
                self.tree_cache.evict(
                    extend_num_tokens
                    + len(seq_lens) * self.token_to_kv_pool_allocator.page_size,
                )

        if backup_state:
            state = self.token_to_kv_pool_allocator.backup_state()

        out_cache_loc = self.token_to_kv_pool_allocator.alloc_extend(
            prefix_lens, seq_lens, last_loc, extend_num_tokens
        )
        if out_cache_loc is None:
            error_msg = (
                f"Prefill out of memory. Try to lower your batch size.\n"
                f"Try to allocate {extend_num_tokens} tokens.\n"
                f"Available tokens: {self.token_to_kv_pool_allocator.available_size() + self.tree_cache.evictable_size()}\n"
                f"{self.token_to_kv_pool_allocator.available_size()=}\n"
                f"{self.tree_cache.evictable_size()=}\n"
            )
            logger.error(error_msg)
            raise RuntimeError(error_msg)

        if backup_state:
            return out_cache_loc, state
        else:
            return out_cache_loc

    def alloc_paged_token_slots_decode(
        self,
        seq_lens: torch.Tensor,
        last_loc: torch.Tensor,
        backup_state: bool = False,
    ):
        if self.tree_cache is not None:
            if (
                self.token_to_kv_pool_allocator.available_size()
                < len(seq_lens) * self.token_to_kv_pool_allocator.page_size
            ):
                self.tree_cache.evict(
                    len(seq_lens) * self.token_to_kv_pool_allocator.page_size,
                )

        if backup_state:
            state = self.token_to_kv_pool_allocator.backup_state()

        out_cache_loc = self.token_to_kv_pool_allocator.alloc_decode(seq_lens, last_loc)
        if out_cache_loc is None:
            error_msg = (
                f"Decode out of memory. Try to lower your batch size.\n"
                f"Try to allocate {len(seq_lens)} tokens.\n"
                f"Available tokens: {self.token_to_kv_pool_allocator.available_size() + self.tree_cache.evictable_size()}\n"
                f"{self.token_to_kv_pool_allocator.available_size()=}\n"
                f"{self.tree_cache.evictable_size()=}\n"
            )
            logger.error(error_msg)
            raise RuntimeError(error_msg)

        if backup_state:
            return out_cache_loc, state
        else:
            return out_cache_loc

    def prepare_encoder_info_extend(self, input_ids: List[int], seq_lens: List[int]):
        self.encoder_lens_cpu = []
        self.encoder_cached = []

        for req in self.reqs:
            im = req.multimodal_inputs
            if im is None or im.num_image_tokens is None:
                # No image input
                self.encoder_lens_cpu.append(0)
                self.encoder_cached.append(True)
            else:
                self.encoder_lens_cpu.append(im.num_image_tokens)
                self.encoder_cached.append(
                    self.forward_mode.is_decode()
                    or len(req.prefix_indices) >= im.num_image_tokens
                )

        self.encoder_lens = torch.tensor(self.encoder_lens_cpu, dtype=torch.int64).to(
            self.device, non_blocking=True
        )

        # Strip encoder infos
        pt = 0
        decoder_out_cache_loc = []
        encoder_out_cache_loc = []
        for i, req in enumerate(self.reqs):
            encoder_len = self.encoder_lens_cpu[i]
            seq_lens[i] -= encoder_len

            if len(req.prefix_indices) < encoder_len:
                # NOTE: the encoder part should be considered as a whole
                assert len(req.prefix_indices) == 0
                input_ids[i] = input_ids[i][encoder_len:]
                encoder_out_cache_loc.append(self.out_cache_loc[pt : pt + encoder_len])
                decoder_out_cache_loc.append(
                    self.out_cache_loc[pt + encoder_len : pt + req.extend_input_len]
                )
                self.extend_lens[i] -= encoder_len
                self.extend_num_tokens -= encoder_len
            else:
                decoder_out_cache_loc.append(
                    self.out_cache_loc[pt : pt + req.extend_input_len]
                )
                self.prefix_lens[i] -= encoder_len

            pt += req.extend_input_len

        # Reassign
        self.input_ids = torch.tensor(sum(input_ids, []), dtype=torch.int64).to(
            self.device, non_blocking=True
        )
        self.seq_lens = torch.tensor(seq_lens, dtype=torch.int64).to(
            self.device, non_blocking=True
        )

        if not decoder_out_cache_loc:
            self.out_cache_loc = torch.zeros(0, dtype=torch.int64).to(
                self.device, non_blocking=True
            )
        else:
            self.out_cache_loc = torch.cat(decoder_out_cache_loc)

        if not encoder_out_cache_loc:
            self.encoder_out_cache_loc = torch.zeros(0, dtype=torch.int64).to(
                self.device, non_blocking=True
            )
        else:
            self.encoder_out_cache_loc = torch.cat(encoder_out_cache_loc)

        assert (
            len(self.out_cache_loc) == self.extend_num_tokens
        ), f"Expected {len(self.out_cache_loc)}, got {self.extend_num_tokens}"

    def prepare_for_extend(self):
        self.forward_mode = ForwardMode.EXTEND

        # Allocate req slots
        bs = len(self.reqs)
        req_pool_indices = self.alloc_req_slots(bs)

        # Init tensors
        reqs = self.reqs
        input_ids = [r.fill_ids[len(r.prefix_indices) :] for r in reqs]
        extend_num_tokens = sum(len(ids) for ids in input_ids)
        seq_lens = [len(r.fill_ids) for r in reqs]
        prefix_lens = [len(r.prefix_indices) for r in reqs]
        extend_lens = [r.extend_input_len for r in reqs]

        token_type_ids = [
            r.token_type_ids for r in reqs if r.token_type_ids is not None
        ]

        req_pool_indices_tensor = torch.tensor(req_pool_indices, dtype=torch.int64).to(
            self.device, non_blocking=True
        )
        input_ids_tensor = torch.tensor(sum(input_ids, []), dtype=torch.int64).to(
            self.device, non_blocking=True
        )
        seq_lens_tensor = torch.tensor(seq_lens, dtype=torch.int64).to(
            self.device, non_blocking=True
        )
        prefix_lens_tensor = torch.tensor(
            prefix_lens, dtype=torch.int64, device=self.device
        )

        token_type_ids_tensor = None
        if len(token_type_ids) > 0:
            token_type_ids_tensor = torch.tensor(
                sum(token_type_ids, []), dtype=torch.int64
            ).to(self.device, non_blocking=True)

        extend_lens_tensor = seq_lens_tensor - prefix_lens_tensor

        # Copy prefix and do some basic check
        input_embeds = []
        extend_input_logprob_token_ids = []
        multimodal_inputs = []

        for i, (req, seq_len, pre_len) in enumerate(zip(reqs, seq_lens, prefix_lens)):
            req.req_pool_idx = req_pool_indices[i]
            assert seq_len - pre_len == req.extend_input_len

            if pre_len > 0:
                self.req_to_token_pool.write(
                    (req.req_pool_idx, slice(0, pre_len)), req.prefix_indices
                )

            # If input_embeds are available, store them
            if req.input_embeds is not None:
                # If req.input_embeds is already a list, append its content directly
                input_embeds.extend(req.input_embeds)  # Use extend to avoid nesting

            multimodal_inputs.append(req.multimodal_inputs)

            req.cached_tokens += pre_len - req.already_computed
            req.already_computed = seq_len
            req.is_retracted = False

            # Compute the relative logprob_start_len in an extend batch
            if req.logprob_start_len >= pre_len:
                req.extend_logprob_start_len = min(
                    req.logprob_start_len - pre_len,
                    req.extend_input_len,
                    req.seqlen - 1,
                )
            else:
                req.extend_logprob_start_len = 0

            if self.return_logprob:
                # Find input logprob token ids.
                # First, find a global index within origin_input_ids and slide it by 1
                # to compute input logprobs. It is because you need the next token
                # to compute input logprobs. E.g., (chunk size 2)
                #
                # input_logprobs = [1, 2, 3, 4]
                # fill_ids = [1, 2]
                # extend_input_logprob_token_id = [2, 3]
                #
                # Note that it can also overflow. In this case, we pad it with 0.
                # input_logprobs = [1, 2, 3, 4]
                # fill_ids = [3, 4]
                # extend_input_logprob_token_id = [4, 0]
                global_start_idx, global_end_idx = (
                    len(req.prefix_indices),
                    len(req.fill_ids),
                )
                # Apply logprob_start_len
                if global_start_idx < req.logprob_start_len:
                    global_start_idx = req.logprob_start_len

                logprob_token_ids = req.origin_input_ids[
                    global_start_idx + 1 : global_end_idx + 1
                ]
                extend_input_logprob_token_ids.extend(logprob_token_ids)

                # We will need req.extend_input_len - req.extend_logprob_start_len number of
                # tokens, and logprob_token_ids is for input logprob, so pad the rest of them by 0.
                extend_input_logprob_token_ids.extend(
                    [0]
                    * (
                        req.extend_input_len
                        - req.extend_logprob_start_len
                        - len(logprob_token_ids)
                    )
                )

        if self.return_logprob:
            extend_input_logprob_token_ids = torch.tensor(
                extend_input_logprob_token_ids
            )
        else:
            extend_input_logprob_token_ids = None

        # Allocate memory
        if self.token_to_kv_pool_allocator.page_size == 1:
            out_cache_loc = self.alloc_token_slots(extend_num_tokens)
        else:
            last_loc = get_last_loc(
                self.req_to_token_pool.req_to_token,
                req_pool_indices_tensor,
                prefix_lens_tensor,
            )
            out_cache_loc = self.alloc_paged_token_slots_extend(
                prefix_lens_tensor, seq_lens_tensor, last_loc, extend_num_tokens
            )

        # Set fields
        self.input_ids = input_ids_tensor
        self.req_pool_indices = req_pool_indices_tensor
        self.seq_lens = seq_lens_tensor
        self.out_cache_loc = out_cache_loc
        self.input_embeds = (
            torch.tensor(input_embeds).to(self.device, non_blocking=True)
            if input_embeds
            else None
        )
        for mm_input in multimodal_inputs:
            if mm_input is None:
                continue
            for mm_item in mm_input.mm_items:
                pixel_values = getattr(mm_item, "pixel_values", None)
                if isinstance(pixel_values, torch.Tensor):
                    mm_item.pixel_values = pixel_values.to(
                        self.device, non_blocking=True
                    )
        self.multimodal_inputs = multimodal_inputs
        self.token_type_ids = token_type_ids_tensor
        self.seq_lens_sum = sum(seq_lens)

        if self.return_logprob:
            self.top_logprobs_nums = [r.top_logprobs_num for r in reqs]
            self.token_ids_logprobs = [r.token_ids_logprob for r in reqs]

        self.extend_logprob_start_lens = [r.extend_logprob_start_len for r in reqs]
        self.extend_num_tokens = extend_num_tokens
        self.prefix_lens = prefix_lens
        self.extend_lens = extend_lens
        self.extend_input_logprob_token_ids = extend_input_logprob_token_ids

        # Write to req_to_token_pool
        if support_triton(global_server_args_dict.get("attention_backend")):
            # TODO: some tensors can be reused for ForwardBatchInfo (e.g., extend_lens, cumsum_start)

            write_req_to_token_pool_triton[(bs,)](
                self.req_to_token_pool.req_to_token,
                req_pool_indices_tensor,
                prefix_lens_tensor,
                seq_lens_tensor,
                extend_lens_tensor,
                out_cache_loc,
                self.req_to_token_pool.req_to_token.shape[1],
            )
        else:
            pt = 0
            for i in range(bs):
                self.req_to_token_pool.write(
                    (req_pool_indices[i], slice(prefix_lens[i], seq_lens[i])),
                    out_cache_loc[pt : pt + extend_lens[i]],
                )
                pt += extend_lens[i]

        if self.model_config.is_encoder_decoder:
            self.prepare_encoder_info_extend(input_ids, seq_lens)

        # Build sampling info
        self.sampling_info = SamplingBatchInfo.from_schedule_batch(
            self,
            self.model_config.vocab_size,
        )

    def mix_with_running(self, running_batch: "ScheduleBatch"):
        self.forward_mode = ForwardMode.MIXED
        running_bs = running_batch.batch_size()

        for req in running_batch.reqs:
            req.fill_ids = req.origin_input_ids + req.output_ids
            req.extend_input_len = 1

        input_ids = torch.cat([self.input_ids, running_batch.input_ids])
        out_cache_loc = torch.cat([self.out_cache_loc, running_batch.out_cache_loc])

        self.merge_batch(running_batch)
        self.input_ids = input_ids
        self.out_cache_loc = out_cache_loc

        # For overlap scheduler, the output_ids has one step delay
        delta = 0 if self.enable_overlap else -1

        # NOTE: prefix_indices is what has been cached, but we don't cache each decode step
        self.prefix_lens.extend(
            [
                len(r.origin_input_ids) + len(r.output_ids) + delta
                for r in running_batch.reqs
            ]
        )
        self.extend_lens.extend([1] * running_bs)
        self.extend_num_tokens += running_bs
        # TODO (lianmin): Revisit this. It should be seq_len - 1
        self.extend_logprob_start_lens.extend([0] * running_bs)

    def new_page_count_next_decode(self):
        page_size = self.token_to_kv_pool_allocator.page_size
        if page_size == 1:
            return len(self.reqs)
        # In the decoding phase, the length of a request's KV cache should be
        # the total length of the request minus 1
        return sum(1 for req in self.reqs if (req.seqlen - 1) % page_size == 0)

    def check_decode_mem(self, buf_multiplier=1):
        tokens_required = (
            self.new_page_count_next_decode()
            * buf_multiplier
            * self.token_to_kv_pool_allocator.page_size
        )

        if self.token_to_kv_pool_allocator.available_size() >= tokens_required:
            return True

        self.tree_cache.evict(tokens_required)

        return self.token_to_kv_pool_allocator.available_size() >= tokens_required

    def retract_decode(self, server_args: ServerArgs):
        """Retract the decoding requests when there is not enough memory."""
        sorted_indices = list(range(len(self.reqs)))

        # TODO(lsyin): improve retraction policy for radix cache
        # For spec decoding, filter_batch API can only filter
        # requests from the back, so we can only retract from the back.
        # TODO(sang): Clean up finish path and support better retract
        # policy.
        if not server_args.speculative_algorithm:
            sorted_indices.sort(
                key=lambda i: (
                    len(self.reqs[i].output_ids),
                    -len(self.reqs[i].origin_input_ids),
                ),
                reverse=True,
            )

        def get_required_tokens(num_reqs: int):
            headroom_for_spec_decode = 0
            if server_args.speculative_algorithm:
                headroom_for_spec_decode += (
                    num_reqs
                    * server_args.speculative_eagle_topk
                    * server_args.speculative_num_steps
                    + num_reqs * server_args.speculative_num_draft_tokens
                )
            return (
                num_reqs * global_config.retract_decode_steps + headroom_for_spec_decode
            )

        retracted_reqs = []
        seq_lens_cpu = self.seq_lens.cpu().numpy()
        first_iter = True
        while (
            self.token_to_kv_pool_allocator.available_size()
            < get_required_tokens(len(sorted_indices))
            or first_iter
        ):
            if len(sorted_indices) == 1:
                # Corner case: only one request left
                assert (
                    self.token_to_kv_pool_allocator.available_size() > 0
                ), "No space left for only one request"
                break

            first_iter = False
            idx = sorted_indices.pop()
            req = self.reqs[idx]
            retracted_reqs.append(req)

            if server_args.disaggregation_mode == "decode":
                req.offload_kv_cache(
                    self.req_to_token_pool, self.token_to_kv_pool_allocator
                )

            if isinstance(self.tree_cache, ChunkCache):
                # ChunkCache does not have eviction
                token_indices = self.req_to_token_pool.req_to_token[
                    req.req_pool_idx, : seq_lens_cpu[idx]
                ]
                self.token_to_kv_pool_allocator.free(token_indices)
                self.req_to_token_pool.free(req.req_pool_idx)
            else:
                # TODO: apply more fine-grained retraction
                last_uncached_pos = (
                    len(req.prefix_indices) // server_args.page_size
                ) * server_args.page_size
                token_indices = self.req_to_token_pool.req_to_token[
                    req.req_pool_idx, last_uncached_pos : seq_lens_cpu[idx]
                ]
                self.token_to_kv_pool_allocator.free(token_indices)
                self.req_to_token_pool.free(req.req_pool_idx)

                # release the last node
                self.tree_cache.dec_lock_ref(req.last_node)

                # NOTE(lsyin): we should use the newly evictable memory instantly.
                residual_size = (
                    len(sorted_indices) * global_config.retract_decode_steps
                    - self.token_to_kv_pool_allocator.available_size()
                )
                residual_size = max(0, residual_size)
                self.tree_cache.evict(residual_size)

            req.reset_for_retract()

            if len(retracted_reqs) == 0:
                # Corner case: only one request left
                raise ValueError(
                    "Failed to retract any request. No space left for only one request."
                )

        self.filter_batch(keep_indices=sorted_indices)

        # Reqs in batch are filtered
        total_decoded_tokens = sum(len(r.output_ids) for r in self.reqs)
        total_max_new_tokens = sum(r.sampling_params.max_new_tokens for r in self.reqs)

        new_estimate_ratio = (
            total_decoded_tokens + global_config.retract_decode_steps * len(self.reqs)
        ) / total_max_new_tokens
        new_estimate_ratio = min(1.0, new_estimate_ratio)

        return retracted_reqs, new_estimate_ratio

    def prepare_encoder_info_decode(self):
        # Reset the encoder cached status
        self.encoder_cached = [True] * len(self.reqs)

    def prepare_for_idle(self):
        self.forward_mode = ForwardMode.IDLE
        self.input_ids = torch.empty(0, dtype=torch.int64, device=self.device)
        self.seq_lens = torch.empty(0, dtype=torch.int64, device=self.device)
        self.out_cache_loc = torch.empty(0, dtype=torch.int64, device=self.device)
        self.req_pool_indices = torch.empty(0, dtype=torch.int32, device=self.device)
        self.seq_lens_sum = 0
        self.extend_num_tokens = 0
        self.sampling_info = SamplingBatchInfo.from_schedule_batch(
            self,
            self.model_config.vocab_size,
        )

    def prepare_for_decode(self):
        self.forward_mode = ForwardMode.DECODE
        bs = len(self.reqs)

        if self.spec_algorithm.is_eagle():
            # if spec decoding is used, the decode batch is prepared inside
            # `forward_batch_speculative_generation` after running draft models.
            return

        if self.sampling_info.penalizer_orchestrator.is_required:
            if self.enable_overlap:
                # TODO: this can be slow, optimize this.
                delayed_output_ids = torch.tensor(
                    [
                        (
                            req.output_ids[-1]
                            if len(req.output_ids)
                            else req.origin_input_ids[-1]
                        )
                        for req in self.reqs
                    ],
                    dtype=torch.int64,
                    device=self.device,
                )
                self.sampling_info.penalizer_orchestrator.cumulate_output_tokens(
                    delayed_output_ids
                )
            else:
                self.sampling_info.penalizer_orchestrator.cumulate_output_tokens(
                    self.output_ids.to(torch.int64)
                )

        # Update fields
        self.input_ids = self.output_ids
        self.output_ids = None

        if self.model_config.is_encoder_decoder:
            locs = self.encoder_lens + self.seq_lens
            self.prepare_encoder_info_decode()
        else:
            locs = self.seq_lens.clone()

        if self.enable_overlap:
            # Do not use in-place operations in the overlap mode
            self.seq_lens = self.seq_lens + 1
        else:
            # A faster in-place version
            self.seq_lens.add_(1)
        self.seq_lens_sum += bs

        # Allocate memory
        if self.token_to_kv_pool_allocator.page_size == 1:
            self.out_cache_loc = self.alloc_token_slots(bs)
        else:
            last_loc = self.req_to_token_pool.req_to_token[
                self.req_pool_indices, self.seq_lens - 2
            ]
            self.out_cache_loc = self.alloc_paged_token_slots_decode(
                self.seq_lens, last_loc
            )

        self.req_to_token_pool.write(
            (self.req_pool_indices, locs), self.out_cache_loc.to(torch.int32)
        )

    def filter_batch(
        self,
        chunked_req_to_exclude: Optional[Union[Req, List[Req]]] = None,
        keep_indices: Optional[List[int]] = None,
    ):
        if keep_indices is None:
            if isinstance(chunked_req_to_exclude, Req):
                chunked_req_to_exclude = [chunked_req_to_exclude]
            elif chunked_req_to_exclude is None:
                chunked_req_to_exclude = []
            keep_indices = [
                i
                for i in range(len(self.reqs))
                if not self.reqs[i].finished()
                and self.reqs[i] not in chunked_req_to_exclude
            ]

        if keep_indices is None or len(keep_indices) == 0:
            # Filter out all requests
            self.reqs = []
            return

        if len(keep_indices) == len(self.reqs):
            # No need to filter
            return

        keep_indices_device = torch.tensor(keep_indices, dtype=torch.int64).to(
            self.device, non_blocking=True
        )

        if self.model_config.is_encoder_decoder:
            self.encoder_lens = self.encoder_lens[keep_indices_device]
            self.encoder_lens_cpu = [self.encoder_lens_cpu[i] for i in keep_indices]

        self.reqs = [self.reqs[i] for i in keep_indices]
        if self.multimodal_inputs is not None:
            self.multimodal_inputs = [self.multimodal_inputs[i] for i in keep_indices]
        self.req_pool_indices = self.req_pool_indices[keep_indices_device]
        self.seq_lens = self.seq_lens[keep_indices_device]
        self.out_cache_loc = None
        self.seq_lens_sum = self.seq_lens.sum().item()
        self.output_ids = self.output_ids[keep_indices_device]
        self.return_logprob = any(req.return_logprob for req in self.reqs)
        if self.return_logprob:
            self.top_logprobs_nums = [self.top_logprobs_nums[i] for i in keep_indices]
            self.token_ids_logprobs = [self.token_ids_logprobs[i] for i in keep_indices]
        else:
            self.top_logprobs_nums = None
            self.token_ids_logprobs = None

        self.has_stream = any(req.stream for req in self.reqs)
        self.has_grammar = any(req.grammar for req in self.reqs)

        self.sampling_info.filter_batch(keep_indices, keep_indices_device)
        if self.spec_info:
            self.spec_info.filter_batch(keep_indices_device)

    def merge_batch(self, other: "ScheduleBatch"):
        # Penalizer orchestrator must be merged before Batch.reqs is merged. This is because
        # orchestrator.merge() depends on Batch.reqs during preparation of each penalizers, so it
        # needs to be called with pre-merged Batch.reqs.
        self.sampling_info.merge_batch(other.sampling_info)

        # Encoder-decoder infos
        if self.model_config.is_encoder_decoder:
            self.encoder_lens = torch.cat([self.encoder_lens, other.encoder_lens])
            self.encoder_lens_cpu.extend(other.encoder_lens_cpu)
        self.req_pool_indices = torch.cat(
            [self.req_pool_indices, other.req_pool_indices]
        )
        self.seq_lens = torch.cat([self.seq_lens, other.seq_lens])
        self.out_cache_loc = None
        self.seq_lens_sum += other.seq_lens_sum
        if self.output_ids is not None:
            self.output_ids = torch.cat([self.output_ids, other.output_ids])
        if self.return_logprob and other.return_logprob:
            self.top_logprobs_nums.extend(other.top_logprobs_nums)
            self.token_ids_logprobs.extend(other.token_ids_logprobs)
        elif self.return_logprob:
            self.top_logprobs_nums.extend([0] * len(other.reqs))
            self.token_ids_logprobs.extend([None] * len(other.reqs))
        elif other.return_logprob:
            self.top_logprobs_nums = [0] * len(self.reqs) + other.top_logprobs_nums
            self.token_ids_logprobs = [None] * len(self.reqs) + other.token_ids_logprobs
        self.reqs.extend(other.reqs)
        if self.multimodal_inputs is not None:
            self.multimodal_inputs.extend(other.multimodal_inputs)

        self.return_logprob |= other.return_logprob
        self.has_stream |= other.has_stream
        self.has_grammar |= other.has_grammar
        self.return_hidden_states |= other.return_hidden_states

        if self.spec_info:
            self.spec_info.merge_batch(other.spec_info)

    def get_model_worker_batch(
        self, seq_lens_cpu_cache: Optional[torch.Tensor] = None
    ) -> ModelWorkerBatch:
        if self.forward_mode.is_decode_or_idle():
            extend_seq_lens = extend_prefix_lens = extend_logprob_start_lens = None
        else:
            extend_seq_lens = self.extend_lens
            extend_prefix_lens = self.prefix_lens
            extend_logprob_start_lens = self.extend_logprob_start_lens

        # Create seq_lens_cpu when needed
        if (
            global_server_args_dict["attention_backend"] == "fa3"
            or (
                global_server_args_dict["use_mla_backend"]
                and global_server_args_dict["attention_backend"] == "flashinfer"
            )
            or global_server_args_dict["attention_backend"] == "flashmla"
            or global_server_args_dict["attention_backend"] == "cutlass_mla"
            or global_server_args_dict["enable_two_batch_overlap"]
        ):
            seq_lens_cpu = (
                seq_lens_cpu_cache
                if seq_lens_cpu_cache is not None
                else self.seq_lens.cpu()
            )
        else:
            seq_lens_cpu = None

        if self.sampling_info:
            if self.has_grammar:
                self.sampling_info.grammars = [req.grammar for req in self.reqs]
            else:
                self.sampling_info.grammars = None

        global bid
        bid += 1
        return ModelWorkerBatch(
            bid=bid,
            forward_mode=self.forward_mode,
            input_ids=self.input_ids,
            req_pool_indices=self.req_pool_indices,
            seq_lens=self.seq_lens,
            out_cache_loc=self.out_cache_loc,
            seq_lens_cpu=seq_lens_cpu,
            seq_lens_sum=self.seq_lens_sum,
            return_logprob=self.return_logprob,
            top_logprobs_nums=self.top_logprobs_nums,
            token_ids_logprobs=self.token_ids_logprobs,
            global_num_tokens=self.global_num_tokens,
            global_num_tokens_for_logprob=self.global_num_tokens_for_logprob,
            can_run_dp_cuda_graph=self.can_run_dp_cuda_graph,
            tbo_split_seq_index=self.tbo_split_seq_index,
            global_forward_mode=self.global_forward_mode,
            extend_num_tokens=self.extend_num_tokens,
            extend_seq_lens=extend_seq_lens,
            extend_prefix_lens=extend_prefix_lens,
            extend_logprob_start_lens=extend_logprob_start_lens,
            multimodal_inputs=self.multimodal_inputs,
            encoder_cached=self.encoder_cached,
            encoder_lens=self.encoder_lens,
            encoder_lens_cpu=self.encoder_lens_cpu,
            encoder_out_cache_loc=self.encoder_out_cache_loc,
            lora_paths=[req.lora_path for req in self.reqs],
            sampling_info=self.sampling_info,
            input_embeds=self.input_embeds,
            token_type_ids=self.token_type_ids,
            spec_algorithm=self.spec_algorithm,
            spec_info=self.spec_info,
            hicache_consumer_index=self.hicache_consumer_index,
            capture_hidden_mode=(
                CaptureHiddenMode.FULL
                if self.return_hidden_states
                else (
                    getattr(
                        self.spec_info, "capture_hidden_mode", CaptureHiddenMode.NULL
                    )
                    if self.spec_info
                    else CaptureHiddenMode.NULL
                )
            ),
            extend_input_logprob_token_ids=self.extend_input_logprob_token_ids,
            launch_done=self.launch_done,
        )

    def copy(self):
        # Only contain fields that will be used by process_batch_result
        return ScheduleBatch(
            reqs=self.reqs,
            model_config=self.model_config,
            forward_mode=self.forward_mode,
            out_cache_loc=self.out_cache_loc,
            return_logprob=self.return_logprob,
            decoding_reqs=self.decoding_reqs,
            spec_algorithm=self.spec_algorithm,
            enable_custom_logit_processor=self.enable_custom_logit_processor,
            global_num_tokens=self.global_num_tokens,
            global_num_tokens_for_logprob=self.global_num_tokens_for_logprob,
            can_run_dp_cuda_graph=self.can_run_dp_cuda_graph,
            is_extend_in_batch=self.is_extend_in_batch,
        )

    def __str__(self):
        return (
            f"ScheduleBatch(forward_mode={self.forward_mode.name if self.forward_mode else 'None'}, "
            f"#req={(len(self.reqs))})"
        )


@dataclasses.dataclass
class ModelWorkerBatch:
    # The batch id
    bid: int
    # The forward mode
    forward_mode: ForwardMode
    # The input ids
    input_ids: torch.Tensor
    # The indices of requests in the req_to_token_pool
    req_pool_indices: torch.Tensor
    # The sequence length
    seq_lens: torch.Tensor
    # The indices of output tokens in the token_to_kv_pool_allocator
    out_cache_loc: torch.Tensor

    # The sequence length tensor on CPU
    seq_lens_cpu: Optional[torch.Tensor]
    seq_lens_sum: int

    # For logprob
    return_logprob: bool
    top_logprobs_nums: Optional[List[int]]
    token_ids_logprobs: Optional[List[List[int]]]

    # For DP attention
    global_num_tokens: Optional[List[int]]
    global_num_tokens_for_logprob: Optional[List[int]]
    can_run_dp_cuda_graph: bool
    tbo_split_seq_index: Optional[int]
    global_forward_mode: Optional[ForwardMode]

    # For extend
    extend_num_tokens: Optional[int]
    extend_seq_lens: Optional[List[int]]
    extend_prefix_lens: Optional[List[int]]
    extend_logprob_start_lens: Optional[List[int]]
    extend_input_logprob_token_ids: Optional[torch.Tensor]

    # For multimodal
    multimodal_inputs: Optional[List[MultimodalInputs]]

    # For encoder-decoder
    encoder_cached: Optional[List[bool]]
    encoder_lens: Optional[torch.Tensor]
    encoder_lens_cpu: Optional[List[int]]
    encoder_out_cache_loc: Optional[torch.Tensor]

    # For LoRA
    lora_paths: Optional[List[str]]

    # Sampling info
    sampling_info: SamplingBatchInfo

    # The input Embeds
    input_embeds: Optional[torch.tensor] = None

    # For corss-encoder model
    token_type_ids: Optional[torch.Tensor] = None

    # Speculative decoding
    spec_algorithm: SpeculativeAlgorithm = None
    spec_info: Optional[Union[EagleVerifyInput, EagleDraftInput]] = None
    # If set, the output of the batch contains the hidden states of the run.
    capture_hidden_mode: CaptureHiddenMode = None
<<<<<<< HEAD
    hicache_consumer_index: int = 0
=======
    spec_num_draft_tokens: Optional[int] = None
>>>>>>> 10d60cd4

    # Overlap event
    launch_done: Optional[threading.Event] = None


@triton.jit
def write_req_to_token_pool_triton(
    req_to_token_ptr,  # [max_batch, max_context_len]
    req_pool_indices,
    pre_lens,
    seq_lens,
    extend_lens,
    out_cache_loc,
    req_to_token_ptr_stride: tl.constexpr,
):
    BLOCK_SIZE: tl.constexpr = 512
    pid = tl.program_id(0)

    req_pool_index = tl.load(req_pool_indices + pid)
    pre_len = tl.load(pre_lens + pid)
    seq_len = tl.load(seq_lens + pid)

    # NOTE: This can be slow for large bs
    cumsum_start = tl.cast(0, tl.int64)
    for i in range(pid):
        cumsum_start += tl.load(extend_lens + i)

    num_loop = tl.cdiv(seq_len - pre_len, BLOCK_SIZE)
    for i in range(num_loop):
        offset = tl.arange(0, BLOCK_SIZE) + i * BLOCK_SIZE
        mask = offset < (seq_len - pre_len)
        value = tl.load(out_cache_loc + cumsum_start + offset, mask=mask)
        tl.store(
            req_to_token_ptr
            + req_pool_index * req_to_token_ptr_stride
            + offset
            + pre_len,
            value,
            mask=mask,
        )


def get_last_loc(
    req_to_token: torch.Tensor,
    req_pool_indices_tensor: torch.Tensor,
    prefix_lens_tensor: torch.Tensor,
) -> torch.Tensor:
    if global_server_args_dict["attention_backend"] != "torch_native":
        impl = get_last_loc_triton
    else:
        impl = get_last_loc_torch

    return impl(req_to_token, req_pool_indices_tensor, prefix_lens_tensor)


def get_last_loc_torch(
    req_to_token: torch.Tensor,
    req_pool_indices_tensor: torch.Tensor,
    prefix_lens_tensor: torch.Tensor,
) -> torch.Tensor:
    return torch.where(
        prefix_lens_tensor > 0,
        req_to_token[req_pool_indices_tensor, prefix_lens_tensor - 1],
        torch.full_like(prefix_lens_tensor, -1),
    )


@triton.jit
def get_last_loc_kernel(
    req_to_token,
    req_pool_indices_tensor,
    prefix_lens_tensor,
    result,
    num_tokens,
    req_to_token_stride,
    BLOCK_SIZE: tl.constexpr,
):
    pid = tl.program_id(0)
    offset = tl.arange(0, BLOCK_SIZE) + pid * BLOCK_SIZE
    mask = offset < num_tokens

    prefix_lens = tl.load(prefix_lens_tensor + offset, mask=mask, other=0)
    req_pool_indices = tl.load(req_pool_indices_tensor + offset, mask=mask, other=0)

    token_mask = prefix_lens > 0
    token_index = req_pool_indices * req_to_token_stride + (prefix_lens - 1)
    tokens = tl.load(req_to_token + token_index, mask=token_mask, other=-1)

    tl.store(result + offset, tokens, mask=mask)


def get_last_loc_triton(
    req_to_token: torch.Tensor,
    req_pool_indices_tensor: torch.Tensor,
    prefix_lens_tensor: torch.Tensor,
) -> torch.Tensor:
    BLOCK_SIZE = 256
    num_tokens = prefix_lens_tensor.shape[0]
    result = torch.empty_like(prefix_lens_tensor)
    grid = (triton.cdiv(num_tokens, BLOCK_SIZE),)

    get_last_loc_kernel[grid](
        req_to_token,
        req_pool_indices_tensor,
        prefix_lens_tensor,
        result,
        num_tokens,
        req_to_token.stride(0),
        BLOCK_SIZE,
    )
    return result<|MERGE_RESOLUTION|>--- conflicted
+++ resolved
@@ -1834,11 +1834,8 @@
     spec_info: Optional[Union[EagleVerifyInput, EagleDraftInput]] = None
     # If set, the output of the batch contains the hidden states of the run.
     capture_hidden_mode: CaptureHiddenMode = None
-<<<<<<< HEAD
+    spec_num_draft_tokens: Optional[int] = None
     hicache_consumer_index: int = 0
-=======
-    spec_num_draft_tokens: Optional[int] = None
->>>>>>> 10d60cd4
 
     # Overlap event
     launch_done: Optional[threading.Event] = None
