--- conflicted
+++ resolved
@@ -85,13 +85,6 @@
     "device",
     "disable_chunked_prefix_cache",
     "disable_radix_cache",
-<<<<<<< HEAD
-    "enable_dp_attention",
-=======
-    "enable_two_batch_overlap",
-    "tbo_token_distribution_threshold",
->>>>>>> 4c22897a
-    "enable_dp_lm_head",
     "enable_flashinfer_allreduce_fusion",
     "moe_dense_tp_size",
     "ep_dispatch_algorithm",
