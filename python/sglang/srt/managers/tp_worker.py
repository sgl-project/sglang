# Copyright 2023-2024 SGLang Team
# Licensed under the Apache License, Version 2.0 (the "License");
# you may not use this file except in compliance with the License.
# You may obtain a copy of the License at
#
#     http://www.apache.org/licenses/LICENSE-2.0
#
# Unless required by applicable law or agreed to in writing, software
# distributed under the License is distributed on an "AS IS" BASIS,
# WITHOUT WARRANTIES OR CONDITIONS OF ANY KIND, either express or implied.
# See the License for the specific language governing permissions and
# limitations under the License.
# ==============================================================================
"""A tensor parallel worker."""
from __future__ import annotations

import logging
from typing import TYPE_CHECKING, Optional

import torch

from sglang.srt.configs.model_config import ModelConfig
from sglang.srt.distributed import get_pp_group, get_world_group
from sglang.srt.managers.io_struct import (
    DestroyWeightsUpdateGroupReqInput,
    GetWeightsByNameReqInput,
    InitWeightsSendGroupForRemoteInstanceReqInput,
    InitWeightsUpdateGroupReqInput,
    LoadLoRAAdapterReqInput,
    SendWeightsToRemoteInstanceReqInput,
    UnloadLoRAAdapterReqInput,
    UpdateWeightFromDiskReqInput,
    UpdateWeightsFromDistributedReqInput,
    UpdateWeightsFromTensorReqInput,
)
<<<<<<< HEAD
from sglang.srt.managers.schedule_batch import (
    ModelWorkerBatch,
    ScheduleBatch,
    global_server_args_dict,
)
=======
from sglang.srt.managers.schedule_batch import ModelWorkerBatch, global_server_args_dict
from sglang.srt.managers.scheduler import GenerationBatchResult
>>>>>>> 0c0779d6
from sglang.srt.mem_cache.allocator import BaseTokenToKVPoolAllocator
from sglang.srt.mem_cache.memory_pool import ReqToTokenPool
from sglang.srt.model_executor.forward_batch_info import ForwardBatch, PPProxyTensors
from sglang.srt.model_executor.model_runner import ModelRunner
from sglang.srt.server_args import ServerArgs
from sglang.srt.utils import MultiprocessingSerializer, broadcast_pyobj, set_random_seed
from sglang.srt.utils.hf_transformers_utils import (
    get_processor,
    get_tokenizer,
    get_tokenizer_from_processor,
)
from sglang.srt.utils.patch_torch import monkey_patch_torch_reductions

if TYPE_CHECKING:
    from sglang.srt.managers.cache_controller import LayerDoneCounter

logger = logging.getLogger(__name__)


class TpModelWorker:
    """A tensor parallel model worker."""

    def __init__(
        self,
        server_args: ServerArgs,
        gpu_id: int,
        tp_rank: int,
        moe_ep_rank: int,
        pp_rank: int,
        dp_rank: Optional[int],
        nccl_port: int,
        is_draft_worker: bool = False,
        req_to_token_pool: Optional[ReqToTokenPool] = None,
        token_to_kv_pool_allocator: Optional[BaseTokenToKVPoolAllocator] = None,
    ):
        # Parse args
        self.tp_size = server_args.tp_size
        self.tp_rank = tp_rank
        self.moe_ep_rank = moe_ep_rank
        self.pp_rank = pp_rank

        # Init model and tokenizer
        self.model_config = ModelConfig.from_server_args(
            server_args,
            model_path=(
                server_args.model_path
                if not is_draft_worker
                else server_args.speculative_draft_model_path
            ),
            model_revision=(
                server_args.revision
                if not is_draft_worker
                else server_args.speculative_draft_model_revision
            ),
            is_draft_model=is_draft_worker,
        )

        self.model_runner = ModelRunner(
            model_config=self.model_config,
            mem_fraction_static=server_args.mem_fraction_static,
            gpu_id=gpu_id,
            tp_rank=tp_rank,
            tp_size=server_args.tp_size,
            moe_ep_rank=moe_ep_rank,
            moe_ep_size=server_args.ep_size,
            pp_rank=pp_rank,
            pp_size=server_args.pp_size,
            nccl_port=nccl_port,
            dp_rank=dp_rank,
            server_args=server_args,
            is_draft_worker=is_draft_worker,
            req_to_token_pool=req_to_token_pool,
            token_to_kv_pool_allocator=token_to_kv_pool_allocator,
        )
        if server_args.skip_tokenizer_init:
            self.tokenizer = self.processor = None
        else:
            if self.model_config.is_multimodal:
                self.processor = get_processor(
                    server_args.tokenizer_path,
                    tokenizer_mode=server_args.tokenizer_mode,
                    trust_remote_code=server_args.trust_remote_code,
                    revision=server_args.revision,
                )
                self.tokenizer = get_tokenizer_from_processor(self.processor)
            else:
                self.tokenizer = get_tokenizer(
                    server_args.tokenizer_path,
                    tokenizer_mode=server_args.tokenizer_mode,
                    trust_remote_code=server_args.trust_remote_code,
                    revision=server_args.revision,
                )
        self.device = self.model_runner.device

        # Init nccl groups
        self.pp_group = get_pp_group()
        self.world_group = get_world_group()

        # Profile number of tokens
        self.max_total_num_tokens = self.model_runner.max_total_num_tokens
        self.max_prefill_tokens = server_args.max_prefill_tokens
        self.max_running_requests = min(
            (
                self.max_total_num_tokens // 2
                if server_args.max_running_requests is None
                else server_args.max_running_requests
                // (server_args.dp_size if server_args.enable_dp_attention else 1)
            ),
            self.model_runner.req_to_token_pool.size,
        )
        assert self.max_running_requests > 0, "max_running_request is zero"
        self.max_queued_requests = server_args.max_queued_requests
        assert (
            self.max_queued_requests is None or self.max_queued_requests >= 1
        ), "If configured, max_queued_requests must be at least 1 for any work to be scheduled."
        self.max_req_len = min(
            self.model_config.context_len - 1,
            self.max_total_num_tokens - 1,
        )
        self.max_req_input_len = self.max_req_len - 5
        assert (
            self.max_req_len > 0 and self.max_req_input_len > 0
        ), "Memory pool size is too small"

        # Sync random seed across TP workers
        self.random_seed = broadcast_pyobj(
            [server_args.random_seed],
            self.tp_size * self.pp_rank + tp_rank,
            self.world_group.cpu_group,
            src=self.world_group.ranks[0],
        )[0]
        set_random_seed(self.random_seed)

        # A reference make this class has the same member as TpModelWorkerClient
        self.worker = self

        self.hicache_layer_transfer_counter = None

    def register_hicache_layer_transfer_counter(self, counter: LayerDoneCounter):
        self.hicache_layer_transfer_counter = counter

    def set_hicache_consumer(self, consumer_index: int):
        if self.hicache_layer_transfer_counter is not None:
            self.hicache_layer_transfer_counter.set_consumer(consumer_index)

    def get_worker_info(self):
        return (
            self.max_total_num_tokens,
            self.max_prefill_tokens,
            self.max_running_requests,
            self.max_queued_requests,
            self.max_req_len,
            self.max_req_input_len,
            self.random_seed,
            self.device,
            global_server_args_dict,
            self.model_runner.req_to_token_pool.size,
            self.model_runner.req_to_token_pool.max_context_len,
            self.model_runner.token_to_kv_pool.size,
        )

    @property
    def sliding_window_size(self) -> Optional[int]:
        return self.model_runner.sliding_window_size

    @property
    def is_hybrid(self) -> bool:
        return self.model_runner.is_hybrid is not None

    def get_tokens_per_layer_info(self):
        return (
            self.model_runner.full_max_total_num_tokens,
            self.model_runner.swa_max_total_num_tokens,
        )

    def get_pad_input_ids_func(self):
        return getattr(self.model_runner.model, "pad_input_ids", None)

    def get_tp_group(self):
        return self.model_runner.tp_group

    def get_attention_tp_group(self):
        return self.model_runner.attention_tp_group

    def get_attention_tp_cpu_group(self):
        return getattr(self.model_runner.attention_tp_group, "cpu_group", None)

    def get_memory_pool(self):
        return (
            self.model_runner.req_to_token_pool,
            self.model_runner.token_to_kv_pool_allocator,
        )

    def forward_batch_generation(
        self,
        model_worker_batch: ModelWorkerBatch,
        forward_batch: Optional[ForwardBatch] = None,
        is_verify: bool = False,
        skip_attn_backend_init=False,
    ) -> GenerationBatchResult:
        # FIXME(lsyin): maybe remove skip_attn_backend_init in forward_batch_generation,
        #               which requires preparing replay to always be in this function

        if model_worker_batch is not None:
            # update the consumer index of hicache to the running batch
            self.set_hicache_consumer(model_worker_batch.hicache_consumer_index)

            forward_batch = ForwardBatch.init_new(model_worker_batch, self.model_runner)
        else:
            # FIXME(lsyin): unify the interface of forward_batch
            assert forward_batch is not None

        pp_proxy_tensors = None
        if not self.pp_group.is_first_rank:
            pp_proxy_tensors = PPProxyTensors(
                self.pp_group.recv_tensor_dict(
                    all_gather_group=self.get_attention_tp_group()
                )
            )

        if self.pp_group.is_last_rank:
            logits_output, can_run_cuda_graph = self.model_runner.forward(
                forward_batch,
                pp_proxy_tensors=pp_proxy_tensors,
                skip_attn_backend_init=skip_attn_backend_init,
            )
            batch_result = GenerationBatchResult(
                logits_output=logits_output,
                can_run_cuda_graph=can_run_cuda_graph,
            )

<<<<<<< HEAD
            if skip_sample or logits_output is None:
                next_token_ids = None
                # For prefill-only requests, we still need to compute logprobs even when sampling is skipped
=======
            if is_verify:
                # Skip sampling and return logits for target forward
                return batch_result

            if model_worker_batch.delay_sample_launch:
                batch_result.delay_sample_launch = True
                batch_result.forward_batch = forward_batch
                return batch_result

            if model_worker_batch.is_prefill_only:
                # For prefill-only requests, create dummy token IDs on CPU
                # The size should match the batch size (number of sequences), not total tokens
                batch_result.next_token_ids = torch.zeros(
                    len(model_worker_batch.seq_lens),
                    dtype=torch.long,
                    device=model_worker_batch.input_ids.device,
                )
>>>>>>> 0c0779d6
                if (
                    model_worker_batch.return_logprob
                    and logits_output.next_token_logits is not None
                ):
                    # NOTE: Compute logprobs without full sampling
                    self.model_runner.compute_logprobs_only(
                        logits_output, model_worker_batch
                    )
            else:
                batch_result.next_token_ids = self.model_runner.sample(
                    logits_output, forward_batch
                )

            return batch_result
        else:
            pp_proxy_tensors, can_run_cuda_graph = self.model_runner.forward(
                forward_batch,
                pp_proxy_tensors=pp_proxy_tensors,
                skip_attn_backend_init=skip_attn_backend_init,
            )
            return GenerationBatchResult(
                pp_hidden_states_proxy_tensors=pp_proxy_tensors,
                can_run_cuda_graph=can_run_cuda_graph,
            )

    def forward_batch_split_prefill(self, batch: ScheduleBatch):
        if batch.split_index == 0:
            model_worker_batch = batch.get_model_worker_batch()
            forward_batch = ForwardBatch.init_new(model_worker_batch, self.model_runner)
            batch.split_forward_batch = forward_batch
            batch.seq_lens_cpu_cache = model_worker_batch.seq_lens_cpu
        else:
            model_worker_batch = batch.get_model_worker_batch(batch.seq_lens_cpu_cache)

        logits_output, can_run_cuda_graph = self.model_runner.forward(
            batch.split_forward_batch, split_forward_count=batch.split_forward_count
        )
        if logits_output:
            next_token_ids = self.model_runner.sample(logits_output, model_worker_batch)
        else:
            next_token_ids = None
        return logits_output, next_token_ids, can_run_cuda_graph, model_worker_batch

    def forward_batch_embedding(self, model_worker_batch: ModelWorkerBatch):
        forward_batch = ForwardBatch.init_new(model_worker_batch, self.model_runner)
        logits_output, _ = self.model_runner.forward(forward_batch)
        embeddings = logits_output.embeddings
        return embeddings

    def update_weights_from_disk(self, recv_req: UpdateWeightFromDiskReqInput):
        success, message = self.model_runner.update_weights_from_disk(
            recv_req.model_path, recv_req.load_format
        )
        return success, message

    def init_weights_update_group(self, recv_req: InitWeightsUpdateGroupReqInput):
        success, message = self.model_runner.init_weights_update_group(
            recv_req.master_address,
            recv_req.master_port,
            recv_req.rank_offset,
            recv_req.world_size,
            recv_req.group_name,
            recv_req.backend,
        )
        return success, message

    def destroy_weights_update_group(self, recv_req: DestroyWeightsUpdateGroupReqInput):
        success, message = self.model_runner.destroy_weights_update_group(
            recv_req.group_name,
        )
        return success, message

    def init_weights_send_group_for_remote_instance(
        self, recv_req: InitWeightsSendGroupForRemoteInstanceReqInput
    ):
        success, message = (
            self.model_runner.init_weights_send_group_for_remote_instance(
                recv_req.master_address,
                recv_req.ports,
                recv_req.group_rank,
                recv_req.world_size,
                recv_req.group_name,
                recv_req.backend,
            )
        )
        return success, message

    def send_weights_to_remote_instance(
        self, recv_req: SendWeightsToRemoteInstanceReqInput
    ):
        success, message = self.model_runner.send_weights_to_remote_instance(
            recv_req.master_address,
            recv_req.ports,
            recv_req.group_name,
        )
        return success, message

    def update_weights_from_distributed(
        self, recv_req: UpdateWeightsFromDistributedReqInput
    ):
        success, message = self.model_runner.update_weights_from_distributed(
            recv_req.names, recv_req.dtypes, recv_req.shapes, recv_req.group_name
        )
        return success, message

    def update_weights_from_tensor(self, recv_req: UpdateWeightsFromTensorReqInput):

        monkey_patch_torch_reductions()
        success, message = self.model_runner.update_weights_from_tensor(
            named_tensors=MultiprocessingSerializer.deserialize(
                recv_req.serialized_named_tensors[self.tp_rank]
            ),
            load_format=recv_req.load_format,
        )
        return success, message

    def get_weights_by_name(self, recv_req: GetWeightsByNameReqInput):
        parameter = self.model_runner.get_weights_by_name(
            recv_req.name, recv_req.truncate_size
        )
        return parameter

    def load_lora_adapter(self, recv_req: LoadLoRAAdapterReqInput):
        result = self.model_runner.load_lora_adapter(recv_req.to_ref())
        return result

    def unload_lora_adapter(self, recv_req: UnloadLoRAAdapterReqInput):
        result = self.model_runner.unload_lora_adapter(recv_req.to_ref())
        return result

    def can_run_lora_batch(self, lora_ids: list[str]) -> bool:
        return self.model_runner.lora_manager.validate_lora_batch(lora_ids)<|MERGE_RESOLUTION|>--- conflicted
+++ resolved
@@ -33,16 +33,12 @@
     UpdateWeightsFromDistributedReqInput,
     UpdateWeightsFromTensorReqInput,
 )
-<<<<<<< HEAD
 from sglang.srt.managers.schedule_batch import (
     ModelWorkerBatch,
     ScheduleBatch,
     global_server_args_dict,
 )
-=======
-from sglang.srt.managers.schedule_batch import ModelWorkerBatch, global_server_args_dict
 from sglang.srt.managers.scheduler import GenerationBatchResult
->>>>>>> 0c0779d6
 from sglang.srt.mem_cache.allocator import BaseTokenToKVPoolAllocator
 from sglang.srt.mem_cache.memory_pool import ReqToTokenPool
 from sglang.srt.model_executor.forward_batch_info import ForwardBatch, PPProxyTensors
@@ -274,11 +270,6 @@
                 can_run_cuda_graph=can_run_cuda_graph,
             )
 
-<<<<<<< HEAD
-            if skip_sample or logits_output is None:
-                next_token_ids = None
-                # For prefill-only requests, we still need to compute logprobs even when sampling is skipped
-=======
             if is_verify:
                 # Skip sampling and return logits for target forward
                 return batch_result
@@ -296,7 +287,6 @@
                     dtype=torch.long,
                     device=model_worker_batch.input_ids.device,
                 )
->>>>>>> 0c0779d6
                 if (
                     model_worker_batch.return_logprob
                     and logits_output.next_token_logits is not None
@@ -338,7 +328,12 @@
             next_token_ids = self.model_runner.sample(logits_output, model_worker_batch)
         else:
             next_token_ids = None
-        return logits_output, next_token_ids, can_run_cuda_graph, model_worker_batch
+        batch_result = GenerationBatchResult(
+            logits_output=logits_output,
+            can_run_cuda_graph=can_run_cuda_graph,
+        )
+        batch_result.next_token_ids = next_token_ids
+        return batch_result
 
     def forward_batch_embedding(self, model_worker_batch: ModelWorkerBatch):
         forward_batch = ForwardBatch.init_new(model_worker_batch, self.model_runner)
