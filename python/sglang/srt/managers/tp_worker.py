# Copyright 2023-2024 SGLang Team
# Licensed under the Apache License, Version 2.0 (the "License");
# you may not use this file except in compliance with the License.
# You may obtain a copy of the License at
#
#     http://www.apache.org/licenses/LICENSE-2.0
#
# Unless required by applicable law or agreed to in writing, software
# distributed under the License is distributed on an "AS IS" BASIS,
# WITHOUT WARRANTIES OR CONDITIONS OF ANY KIND, either express or implied.
# See the License for the specific language governing permissions and
# limitations under the License.
# ==============================================================================
"""A tensor parallel worker."""
from __future__ import annotations

import logging
from abc import ABC, abstractmethod
from typing import TYPE_CHECKING, Optional

import torch

from sglang.srt.configs.model_config import ModelConfig
from sglang.srt.distributed import get_pp_group, get_world_group
from sglang.srt.dllm.algorithm.base import DllmAlgorithm
from sglang.srt.managers.io_struct import (
    DestroyWeightsUpdateGroupReqInput,
    GetWeightsByNameReqInput,
    InitWeightsSendGroupForRemoteInstanceReqInput,
    InitWeightsUpdateGroupReqInput,
    LoadLoRAAdapterReqInput,
    SendWeightsToRemoteInstanceReqInput,
    UnloadLoRAAdapterReqInput,
    UpdateWeightFromDiskReqInput,
    UpdateWeightsFromDistributedReqInput,
    UpdateWeightsFromIPCReqInput,
    UpdateWeightsFromTensorReqInput,
)
from sglang.srt.managers.schedule_batch import ModelWorkerBatch, ScheduleBatch
from sglang.srt.managers.scheduler import GenerationBatchResult
from sglang.srt.mem_cache.allocator import BaseTokenToKVPoolAllocator
from sglang.srt.mem_cache.memory_pool import ReqToTokenPool
from sglang.srt.model_executor.forward_batch_info import ForwardBatch, PPProxyTensors
from sglang.srt.model_executor.model_runner import ModelRunner
from sglang.srt.server_args import ServerArgs
from sglang.srt.utils import MultiprocessingSerializer, broadcast_pyobj, set_random_seed
from sglang.srt.utils.common import log_info_on_rank0
from sglang.srt.utils.hf_transformers_utils import (
    get_processor,
    get_tokenizer,
    get_tokenizer_from_processor,
)
from sglang.srt.utils.patch_torch import monkey_patch_torch_reductions

if TYPE_CHECKING:
    from sglang.srt.managers.cache_controller import LayerDoneCounter

logger = logging.getLogger(__name__)


class BaseTpWorker(ABC):
    @abstractmethod
    def forward_batch_generation(self, forward_batch: ForwardBatch):
        pass

    @property
    @abstractmethod
    def model_runner(self) -> ModelRunner:
        pass

    @property
    def sliding_window_size(self) -> Optional[int]:
        return self.model_runner.sliding_window_size

    @property
    def is_hybrid(self) -> bool:
        return self.model_runner.is_hybrid is not None

    def get_tokens_per_layer_info(self):
        return (
            self.model_runner.full_max_total_num_tokens,
            self.model_runner.swa_max_total_num_tokens,
        )

    def get_pad_input_ids_func(self):
        return getattr(self.model_runner.model, "pad_input_ids", None)

    def get_tp_group(self):
        return self.model_runner.tp_group

    def get_attention_tp_group(self):
        return self.model_runner.attention_tp_group

    def get_attention_tp_cpu_group(self):
        return getattr(self.model_runner.attention_tp_group, "cpu_group", None)

    def get_memory_pool(self):
        return (
            self.model_runner.req_to_token_pool,
            self.model_runner.token_to_kv_pool_allocator,
        )

    def update_weights_from_disk(self, recv_req: UpdateWeightFromDiskReqInput):
        success, message = self.model_runner.update_weights_from_disk(
            recv_req.model_path,
            recv_req.load_format,
            recapture_cuda_graph=recv_req.recapture_cuda_graph,
        )
        return success, message

    def init_weights_update_group(self, recv_req: InitWeightsUpdateGroupReqInput):
        success, message = self.model_runner.init_weights_update_group(
            recv_req.master_address,
            recv_req.master_port,
            recv_req.rank_offset,
            recv_req.world_size,
            recv_req.group_name,
            recv_req.backend,
        )
        return success, message

    def destroy_weights_update_group(self, recv_req: DestroyWeightsUpdateGroupReqInput):
        success, message = self.model_runner.destroy_weights_update_group(
            recv_req.group_name,
        )
        return success, message

    def init_weights_send_group_for_remote_instance(
        self, recv_req: InitWeightsSendGroupForRemoteInstanceReqInput
    ):
        success, message = (
            self.model_runner.init_weights_send_group_for_remote_instance(
                recv_req.master_address,
                recv_req.ports,
                recv_req.group_rank,
                recv_req.world_size,
                recv_req.group_name,
                recv_req.backend,
            )
        )
        return success, message

    def send_weights_to_remote_instance(
        self, recv_req: SendWeightsToRemoteInstanceReqInput
    ):
        success, message = self.model_runner.send_weights_to_remote_instance(
            recv_req.master_address,
            recv_req.ports,
            recv_req.group_name,
        )
        return success, message

    def update_weights_from_distributed(
        self, recv_req: UpdateWeightsFromDistributedReqInput
    ):
        success, message = self.model_runner.update_weights_from_distributed(
            recv_req.names,
            recv_req.dtypes,
            recv_req.shapes,
            recv_req.group_name,
            recv_req.load_format,
        )
        return success, message

    def update_weights_from_tensor(self, recv_req: UpdateWeightsFromTensorReqInput):

        monkey_patch_torch_reductions()
        success, message = self.model_runner.update_weights_from_tensor(
            named_tensors=MultiprocessingSerializer.deserialize(
                recv_req.serialized_named_tensors[self.tp_rank]
            ),
            load_format=recv_req.load_format,
        )
        return success, message

    def update_weights_from_ipc(self, recv_req: UpdateWeightsFromIPCReqInput):
        """Update weights from IPC for checkpoint-engine integration."""
        success, message = self.model_runner.update_weights_from_ipc(recv_req)
        return success, message

    def get_weights_by_name(self, recv_req: GetWeightsByNameReqInput):
        parameter = self.model_runner.get_weights_by_name(
            recv_req.name, recv_req.truncate_size
        )
        return parameter

    def load_lora_adapter(self, recv_req: LoadLoRAAdapterReqInput):
        result = self.model_runner.load_lora_adapter(recv_req.to_ref())
        return result

    def unload_lora_adapter(self, recv_req: UnloadLoRAAdapterReqInput):
        result = self.model_runner.unload_lora_adapter(recv_req.to_ref())
        return result

    def can_run_lora_batch(self, lora_ids: list[str]) -> bool:
        return self.model_runner.lora_manager.validate_lora_batch(lora_ids)

    def forward_batch_embedding(self, model_worker_batch: ModelWorkerBatch):
        forward_batch = ForwardBatch.init_new(model_worker_batch, self.model_runner)
        logits_output, _ = self.model_runner.forward(forward_batch)
        embeddings = logits_output.embeddings
        return embeddings


class TpModelWorker(BaseTpWorker):
    """A tensor parallel model worker."""

    def __init__(
        self,
        server_args: ServerArgs,
        gpu_id: int,
        tp_rank: int,
        moe_ep_rank: int,
        pp_rank: int,
        dp_rank: Optional[int],
        nccl_port: int,
        is_draft_worker: bool = False,
        req_to_token_pool: Optional[ReqToTokenPool] = None,
        token_to_kv_pool_allocator: Optional[BaseTokenToKVPoolAllocator] = None,
    ):
        # Parse args
        self.tp_size = server_args.tp_size
        self.tp_rank = tp_rank
        self.moe_ep_rank = moe_ep_rank
        self.pp_rank = pp_rank

        # Init model and tokenizer
        self.model_config = ModelConfig.from_server_args(
            server_args,
            model_path=(
                server_args.model_path
                if not is_draft_worker
                else server_args.speculative_draft_model_path
            ),
            model_revision=(
                server_args.revision
                if not is_draft_worker
                else server_args.speculative_draft_model_revision
            ),
            is_draft_model=is_draft_worker,
        )

        if server_args.dllm_algorithm is not None:
            self.dllm_algorithm = DllmAlgorithm.from_server_args(server_args)

        self._model_runner = ModelRunner(
            model_config=self.model_config,
            mem_fraction_static=server_args.mem_fraction_static,
            gpu_id=gpu_id,
            tp_rank=tp_rank,
            tp_size=server_args.tp_size,
            moe_ep_rank=moe_ep_rank,
            moe_ep_size=server_args.ep_size,
            pp_rank=pp_rank,
            pp_size=server_args.pp_size,
            nccl_port=nccl_port,
            dp_rank=dp_rank,
            server_args=server_args,
            is_draft_worker=is_draft_worker,
            req_to_token_pool=req_to_token_pool,
            token_to_kv_pool_allocator=token_to_kv_pool_allocator,
        )
        if server_args.skip_tokenizer_init:
            self.tokenizer = self.processor = None
        else:
            if self.model_config.is_multimodal:
                self.processor = get_processor(
                    server_args.tokenizer_path,
                    tokenizer_mode=server_args.tokenizer_mode,
                    trust_remote_code=server_args.trust_remote_code,
                    revision=server_args.revision,
                )
                self.tokenizer = get_tokenizer_from_processor(self.processor)
            else:
                self.tokenizer = get_tokenizer(
                    server_args.tokenizer_path,
                    tokenizer_mode=server_args.tokenizer_mode,
                    trust_remote_code=server_args.trust_remote_code,
                    revision=server_args.revision,
                )
        self.device = self.model_runner.device

        # Init nccl groups
        self.pp_group = get_pp_group()
        self.world_group = get_world_group()

        # Profile number of tokens
        self.max_total_num_tokens = self.model_runner.max_total_num_tokens
        self.max_prefill_tokens = server_args.max_prefill_tokens

        # Compute max_running_requests
        token_pool_size = self.model_runner.req_to_token_pool.size
        if server_args.max_running_requests is None:
            running_limit = self.max_total_num_tokens // 2
            log_info_on_rank0(
                logger,
                f"max_running_requests: no arg, using total_tokens//2 = {running_limit}",
            )
        else:
            dp_divisor = server_args.dp_size if server_args.enable_dp_attention else 1
            running_limit = server_args.max_running_requests // dp_divisor
            log_info_on_rank0(
                logger,
                f"max_running_requests: arg={server_args.max_running_requests} // dp_divisor={dp_divisor} = {running_limit}",
            )
        self.max_running_requests = min(running_limit, token_pool_size)
        if self.max_running_requests < running_limit:
            log_info_on_rank0(
                logger,
                f"max_running_requests: clamped by token_pool_size {running_limit} -> {self.max_running_requests}",
            )

        assert self.max_running_requests > 0, "max_running_request is zero"
        self.max_queued_requests = server_args.max_queued_requests
        assert (
            self.max_queued_requests is None or self.max_queued_requests >= 1
        ), "If configured, max_queued_requests must be at least 1 for any work to be scheduled."

        # Compute max_req_len
        context_limit = self.model_config.context_len - 1
        memory_limit = self.max_total_num_tokens - 1
        self.max_req_len = min(context_limit, memory_limit)
        if context_limit <= memory_limit:
            log_info_on_rank0(
                logger,
                f"max_req_len: limited by context_len ({self.model_config.context_len} - 1 = {self.max_req_len})",
            )
        else:
            log_info_on_rank0(
                logger,
                f"max_req_len: limited by memory ({self.max_total_num_tokens} - 1 = {self.max_req_len})",
            )

        self.max_req_input_len = self.max_req_len - 5
        assert (
            self.max_req_len > 0 and self.max_req_input_len > 0
        ), "Memory pool size is too small"

        self._log_capacity_info(server_args, dp_rank)

        # Sync random seed across TP workers
        self.random_seed = broadcast_pyobj(
            [server_args.random_seed],
            self.tp_size * self.pp_rank + tp_rank,
            self.world_group.cpu_group,
            src=self.world_group.ranks[0],
        )[0]
        set_random_seed(self.random_seed)

        self.enable_overlap = not server_args.disable_overlap_schedule
        self.enable_spec = server_args.speculative_algorithm is not None
        self.hicache_layer_transfer_counter = None

    @property
    def model_runner(self) -> ModelRunner:
        return self._model_runner

    def register_hicache_layer_transfer_counter(self, counter: LayerDoneCounter):
        self.hicache_layer_transfer_counter = counter

    def set_hicache_consumer(self, consumer_index: int):
        if self.hicache_layer_transfer_counter is not None:
            self.hicache_layer_transfer_counter.set_consumer(consumer_index)

    def get_worker_info(self):
        return (
            self.max_total_num_tokens,
            self.max_prefill_tokens,
            self.max_running_requests,
            self.max_queued_requests,
            self.max_req_len,
            self.max_req_input_len,
            self.random_seed,
            self.device,
            self.model_runner.req_to_token_pool.size,
            self.model_runner.req_to_token_pool.max_context_len,
            self.model_runner.token_to_kv_pool.size,
        )

<<<<<<< HEAD
    def _log_capacity_info(self, server_args, dp_rank):
        """Log a summary of token capacity and scheduling limits."""
        token_pool = self.model_runner.req_to_token_pool
        kv_pool = self.model_runner.token_to_kv_pool

        log_info_on_rank0(
            logger,
            f"Capacity: total_tokens={self.max_total_num_tokens} max_req_len={self.max_req_len} "
            f"max_running={self.max_running_requests} token_pool={token_pool.size}(ctx={token_pool.max_context_len}) "
            f"kv_pool={kv_pool.size} sliding_window={self.model_runner.sliding_window_size}",
        )

        if server_args.enable_dp_attention:
            dp_rank_display = dp_rank if dp_rank is not None else 0
            log_info_on_rank0(
                logger,
                f"DP attention: dp_rank={dp_rank_display}/{server_args.dp_size}",
            )
=======
    def is_dllm(self):
        return hasattr(self, "dllm_algorithm")
>>>>>>> 1d3d8b34

    def forward_batch_generation(
        self,
        model_worker_batch: ModelWorkerBatch,
        forward_batch: Optional[ForwardBatch] = None,
        is_verify: bool = False,
        skip_attn_backend_init=False,
    ) -> GenerationBatchResult:
        # FIXME(lsyin): maybe remove skip_attn_backend_init in forward_batch_generation,
        #               which requires preparing replay to always be in this function

        if model_worker_batch is not None:
            # update the consumer index of hicache to the running batch
            self.set_hicache_consumer(model_worker_batch.hicache_consumer_index)

            forward_batch = ForwardBatch.init_new(model_worker_batch, self.model_runner)
        else:
            # FIXME(lsyin): unify the interface of forward_batch
            assert forward_batch is not None

        pp_proxy_tensors = None
        if not self.pp_group.is_first_rank:
            pp_proxy_tensors = PPProxyTensors(
                self.pp_group.recv_tensor_dict(
                    all_gather_group=self.get_attention_tp_group()
                )
            )

        if self.pp_group.is_last_rank:
            if self.is_dllm():
                logits_output, next_token_ids, can_run_cuda_graph = (
                    self.dllm_algorithm.run(self.model_runner, forward_batch)
                )
                return GenerationBatchResult(
                    logits_output=logits_output,
                    next_token_ids=next_token_ids,
                    can_run_cuda_graph=can_run_cuda_graph,
                )

            logits_output, can_run_cuda_graph = self.model_runner.forward(
                forward_batch,
                pp_proxy_tensors=pp_proxy_tensors,
                skip_attn_backend_init=skip_attn_backend_init,
            )
            batch_result = GenerationBatchResult(
                logits_output=logits_output,
                can_run_cuda_graph=can_run_cuda_graph,
            )

            if is_verify:
                # Skip sampling and return logits for target forward
                return batch_result

            if (
                self.enable_overlap
                and not self.enable_spec
                and model_worker_batch.sampling_info.grammars is not None
            ):

                def sample_batch_func():
                    batch_result.next_token_ids = self.model_runner.sample(
                        logits_output, forward_batch
                    )
                    return batch_result

                batch_result.delay_sample_func = sample_batch_func
                return batch_result

            if model_worker_batch.is_prefill_only:
                # For prefill-only requests, create dummy token IDs on CPU
                # The size should match the batch size (number of sequences), not total tokens
                batch_result.next_token_ids = torch.zeros(
                    len(model_worker_batch.seq_lens),
                    dtype=torch.long,
                    device=model_worker_batch.input_ids.device,
                )
                if (
                    model_worker_batch.return_logprob
                    and logits_output.next_token_logits is not None
                ):
                    # NOTE: Compute logprobs without full sampling
                    self.model_runner.compute_logprobs_only(
                        logits_output, model_worker_batch
                    )
            else:
                batch_result.next_token_ids = self.model_runner.sample(
                    logits_output, forward_batch
                )

            return batch_result
        else:
            pp_proxy_tensors, can_run_cuda_graph = self.model_runner.forward(
                forward_batch,
                pp_proxy_tensors=pp_proxy_tensors,
                skip_attn_backend_init=skip_attn_backend_init,
            )
            return GenerationBatchResult(
                pp_hidden_states_proxy_tensors=pp_proxy_tensors,
                can_run_cuda_graph=can_run_cuda_graph,
            )

    def forward_batch_split_prefill(self, batch: ScheduleBatch):
        if batch.split_index == 0:
            model_worker_batch = batch.get_model_worker_batch()
            forward_batch = ForwardBatch.init_new(model_worker_batch, self.model_runner)
            batch.split_forward_batch = forward_batch
            batch.seq_lens_cpu_cache = model_worker_batch.seq_lens_cpu
        else:
            model_worker_batch = batch.get_model_worker_batch(batch.seq_lens_cpu_cache)

        logits_output, can_run_cuda_graph = self.model_runner.forward(
            batch.split_forward_batch, split_forward_count=batch.split_forward_count
        )
        if logits_output:
            next_token_ids = self.model_runner.sample(logits_output, model_worker_batch)
        else:
            next_token_ids = None
        batch_result = GenerationBatchResult(
            logits_output=logits_output,
            can_run_cuda_graph=can_run_cuda_graph,
        )
        batch_result.next_token_ids = next_token_ids
        return batch_result<|MERGE_RESOLUTION|>--- conflicted
+++ resolved
@@ -377,7 +377,6 @@
             self.model_runner.token_to_kv_pool.size,
         )
 
-<<<<<<< HEAD
     def _log_capacity_info(self, server_args, dp_rank):
         """Log a summary of token capacity and scheduling limits."""
         token_pool = self.model_runner.req_to_token_pool
@@ -396,10 +395,8 @@
                 logger,
                 f"DP attention: dp_rank={dp_rank_display}/{server_args.dp_size}",
             )
-=======
     def is_dllm(self):
         return hasattr(self, "dllm_algorithm")
->>>>>>> 1d3d8b34
 
     def forward_batch_generation(
         self,
