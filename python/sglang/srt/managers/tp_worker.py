"""
Copyright 2023-2024 SGLang Team
Licensed under the Apache License, Version 2.0 (the "License");
you may not use this file except in compliance with the License.
You may obtain a copy of the License at

    http://www.apache.org/licenses/LICENSE-2.0

Unless required by applicable law or agreed to in writing, software
distributed under the License is distributed on an "AS IS" BASIS,
WITHOUT WARRANTIES OR CONDITIONS OF ANY KIND, either express or implied.
See the License for the specific language governing permissions and
limitations under the License.
"""

"""A tensor parallel worker."""

import json
import logging
import multiprocessing
import os
import pickle
import time
import warnings
from typing import Any, List, Optional

import torch
import torch.distributed
import torch.distributed as dist

from sglang.global_config import global_config
from sglang.srt.configs.model_config import ModelConfig
from sglang.srt.constrained.fsm_cache import FSMCache
from sglang.srt.constrained.jump_forward import JumpForwardCache
from sglang.srt.hf_transformers_utils import get_processor, get_tokenizer
from sglang.srt.layers.logits_processor import LogitsProcessorOutput
from sglang.srt.managers.io_struct import (
    AbortReq,
    BatchEmbeddingOut,
    BatchTokenIDOut,
    FlushCacheReq,
    TokenizedEmbeddingReqInput,
    TokenizedGenerateReqInput,
    UpdateWeightReqInput,
    UpdateWeightReqOutput,
)
from sglang.srt.managers.policy_scheduler import PolicyScheduler, PrefillAdder
from sglang.srt.managers.schedule_batch import (
    FINISH_ABORT,
    BaseFinishReason,
    Req,
    ScheduleBatch,
)
from sglang.srt.mem_cache.chunk_cache import ChunkCache
from sglang.srt.mem_cache.radix_cache import RadixCache
from sglang.srt.metrics.metrics_types import (
    ConfigStats,
    DecodeStats,
    PrefillStats,
    SystemStats,
)
from sglang.srt.model_executor.model_runner import ModelRunner
from sglang.srt.server_args import ServerArgs
from sglang.srt.utils import (
    configure_logger,
    get_available_gpu_memory,
    is_multimodal_model,
    set_random_seed,
    suppress_other_loggers,
)
from sglang.utils import get_exception_traceback

logger = logging.getLogger(__name__)


# Crash on warning if we are running CI tests
crash_on_warning = os.getenv("SGLANG_IS_IN_CI", "false") == "true"


class ModelTpServer:
    def __init__(
        self,
        gpu_id: int,
        tp_rank: int,
        server_args: ServerArgs,
        nccl_port: int,
    ):
        suppress_other_loggers()

        # Parse arguments
        self.gpu_id = gpu_id
        self.tp_rank = tp_rank
        self.tp_size = server_args.tp_size
        self.dp_size = server_args.dp_size
        self.schedule_policy = server_args.schedule_policy
        self.disable_regex_jump_forward = server_args.disable_regex_jump_forward
        self.lora_paths = server_args.lora_paths
        self.max_loras_per_batch = server_args.max_loras_per_batch
        # Metrics
        self.log_stats = True
        self.model_config = ModelConfig(
            server_args.model_path,
            server_args.trust_remote_code,
            context_length=server_args.context_length,
            model_override_args=json.loads(server_args.json_model_override_args),
        )
        self.model_runner = ModelRunner(
            model_config=self.model_config,
            mem_fraction_static=server_args.mem_fraction_static,
            gpu_id=gpu_id,
            tp_rank=tp_rank,
            tp_size=server_args.tp_size,
            nccl_port=nccl_port,
            server_args=server_args,
        )
        if server_args.skip_tokenizer_init:
            self.tokenizer = self.processor = None
        else:
            if is_multimodal_model(self.model_config.hf_config.architectures):
                self.processor = get_processor(
                    server_args.tokenizer_path,
                    tokenizer_mode=server_args.tokenizer_mode,
                    trust_remote_code=server_args.trust_remote_code,
                )
                self.tokenizer = self.processor.tokenizer
            else:
                self.tokenizer = get_tokenizer(
                    server_args.tokenizer_path,
                    tokenizer_mode=server_args.tokenizer_mode,
                    trust_remote_code=server_args.trust_remote_code,
                )
        self.max_total_num_tokens = self.model_runner.max_total_num_tokens
        self.max_prefill_tokens = server_args.max_prefill_tokens
        self.max_running_requests = min(
            (
                self.max_total_num_tokens // 2
                if server_args.max_running_requests is None
                else server_args.max_running_requests
            ),
            self.model_runner.req_to_token_pool.size,
        )
        self.max_req_input_len = min(
            self.model_config.context_len - 1,
            self.max_total_num_tokens - 1,
        )

        self.metrics_collectors = []
        # Lazy loading to ensure prometheus is initialized
        from sglang.srt.metrics.metrics_collector import (
            ConsoleMetricsCollector,
            PrometheusMetricsCollector,
        )

        metrics_collector = PrometheusMetricsCollector(
            labels={
                "name": self.model_config.path,
                # TODO: Add lora name/path in the future,
            },
            max_model_len=self.max_total_num_tokens,
        )
        console_metrics_collector = ConsoleMetricsCollector(
            name=__name__,
        )

        self.metrics_collectors.append(metrics_collector)
        self.metrics_collectors.append(console_metrics_collector)

        # Sync random seed across TP workers
        server_args.random_seed = broadcast_recv_input(
            [server_args.random_seed],
            self.tp_rank,
            self.model_runner.tp_group.cpu_group,
        )[0]
        set_random_seed(server_args.random_seed)

        # Log config stats
        config_stats = ConfigStats(
            max_total_num_tokens=self.max_total_num_tokens,
            max_prefill_tokens=self.max_prefill_tokens,
            max_running_requests=self.max_running_requests,
            context_len=self.model_config.context_len,
        )
        self.log_metrics(
            config_stats=config_stats,
            system_stats=SystemStats(),
            decode_stats=DecodeStats(),
            prefill_stats=PrefillStats(),
        )
        # Init cache
        if (
            server_args.chunked_prefill_size is not None
            and server_args.disable_radix_cache
        ):
            self.tree_cache = ChunkCache(
                req_to_token_pool=self.model_runner.req_to_token_pool,
                token_to_kv_pool=self.model_runner.token_to_kv_pool,
            )
        else:
            self.tree_cache = RadixCache(
                req_to_token_pool=self.model_runner.req_to_token_pool,
                token_to_kv_pool=self.model_runner.token_to_kv_pool,
                disable=server_args.disable_radix_cache,
            )
        self.tree_cache_metrics = {"total": 0, "hit": 0}
        self.scheduler = PolicyScheduler(self.schedule_policy, self.tree_cache)
        self.req_to_token_pool = self.model_runner.req_to_token_pool
        self.token_to_kv_pool = self.model_runner.token_to_kv_pool

        # Init running status
        self.waiting_queue: List[Req] = []
        self.running_batch: ScheduleBatch = None
        self.out_pyobjs = []
        self.decode_forward_ct = 0
        self.stream_interval = server_args.stream_interval
        self.num_generated_tokens = 0
        self.last_stats_tic = time.time()

        # Init chunked prefill
        self.chunked_prefill_size = server_args.chunked_prefill_size
        self.current_inflight_req = None
        self.is_mixed_chunk = (
            self.chunked_prefill_size is not None and server_args.enable_mixed_chunk
        )

        # Init the FSM cache for constrained generation
        if not server_args.skip_tokenizer_init:
            self.regex_fsm_cache = FSMCache(
                server_args.tokenizer_path,
                {
                    "tokenizer_mode": server_args.tokenizer_mode,
                    "trust_remote_code": server_args.trust_remote_code,
                },
                skip_tokenizer_init=server_args.skip_tokenizer_init,
                constrained_json_whitespace_pattern=server_args.constrained_json_whitespace_pattern,
            )
        self.jump_forward_cache = JumpForwardCache()

        # Init new token estimation
        assert (
            server_args.schedule_conservativeness >= 0
        ), "Invalid schedule_conservativeness"
        self.min_new_token_ratio = min(
            global_config.base_min_new_token_ratio
            * server_args.schedule_conservativeness,
            1.0,
        )
        self.new_token_ratio = self.min_new_token_ratio
        self.new_token_ratio_decay = global_config.new_token_ratio_decay
        self.do_not_get_new_batch = False

    def exposed_step(self, recv_reqs: List):
        try:
            # Recv requests
            for recv_req in recv_reqs:
                if isinstance(recv_req, TokenizedGenerateReqInput):
                    self.handle_generate_request(recv_req)
                    self.do_not_get_new_batch = False
                elif isinstance(recv_req, TokenizedEmbeddingReqInput):
                    self.handle_embedding_request(recv_req)
                    self.do_not_get_new_batch = False
                elif isinstance(recv_req, FlushCacheReq):
                    self.flush_cache()
                elif isinstance(recv_req, AbortReq):
                    self.abort_request(recv_req)
                elif isinstance(recv_req, UpdateWeightReqInput):
                    success, message = self.update_weights(recv_req)
                    self.out_pyobjs.append(UpdateWeightReqOutput(success, message))
                else:
                    raise ValueError(f"Invalid request: {recv_req}")

            # Forward
            self.forward_step()
        except Exception:
            logger.error("Exception in ModelTpServer:\n" + get_exception_traceback())
            raise

        # Return results
        ret = self.out_pyobjs
        self.out_pyobjs = []
        return ret

    @torch.inference_mode()
    def forward_step(self):
        if self.do_not_get_new_batch and self.current_inflight_req is None:
            new_batch = None
        else:
            new_batch = self.get_new_prefill_batch()
        self.do_not_get_new_batch = False

        if new_batch is not None:
            # Run a new prefill batch
            self.forward_prefill_batch(new_batch)

            if not new_batch.is_empty():
                if self.running_batch is None:
                    self.running_batch = new_batch
                else:
                    self.running_batch.merge(new_batch)
        else:
            # Run a decode batch
            if self.running_batch is not None:
                # Run a few decode batches continuously for reducing overhead
                for _ in range(global_config.num_continue_decode_steps):
                    self.num_generated_tokens += len(self.running_batch.reqs)
                    self.forward_decode_batch(self.running_batch)

                    # Print stats
                    if self.tp_rank == 0 and self.decode_forward_ct % 40 == 0:
                        self.log_decode_stats()

                    if self.running_batch.is_empty():
                        self.running_batch = None
                        break

                    if self.out_pyobjs and self.running_batch.has_stream:
                        break
            else:
                self.check_memory()
                self.new_token_ratio = global_config.init_new_token_ratio

    def log_decode_stats(self):
        num_used = self.max_total_num_tokens - (
            self.token_to_kv_pool.available_size() + self.tree_cache.evictable_size()
        )
        throughput = self.num_generated_tokens / (time.time() - self.last_stats_tic)
        self.num_generated_tokens = 0
        self.last_stats_tic = time.time()

        decode_stats = DecodeStats(
            num_running_sys=len(self.running_batch.reqs),
            num_waiting_sys=len(self.waiting_queue),
            gen_throughput=throughput,
            num_token=num_used,
            token_usage=num_used / self.max_total_num_tokens,
            waiting_queue=len(self.waiting_queue),
        )
        self.log_metrics(decode_stats=decode_stats)

    def _get_stats(self):
        pass

    def check_memory(self):
        available_size = (
            self.token_to_kv_pool.available_size() + self.tree_cache.evictable_size()
        )
        if available_size != self.max_total_num_tokens:
            warnings.warn(
                "Warning: "
                f"available_size={available_size}, max_total_num_tokens={self.max_total_num_tokens}\n"
                "KV cache pool leak detected!"
            )
            exit(1) if crash_on_warning else None

        if len(self.req_to_token_pool.free_slots) != self.req_to_token_pool.size:
            warnings.warn(
                "Warning: "
                f"available req slots={len(self.req_to_token_pool.free_slots)}, "
                f"total slots={self.req_to_token_pool.size}\n"
                "Memory pool leak detected!"
            )
            exit(1) if crash_on_warning else None

    def handle_generate_request(
        self,
        recv_req: TokenizedGenerateReqInput,
    ):
        if isinstance(recv_req, TokenizedGenerateReqInput):
            req = Req(
                recv_req.rid,
                recv_req.input_text,
                recv_req.input_ids,
                lora_path=recv_req.lora_path,
            )
        else:
            req = Req(recv_req.rid, recv_req.input_text, recv_req.input_ids)
        req.tokenizer = self.tokenizer
        req.sampling_params = recv_req.sampling_params
        req.pixel_values = recv_req.pixel_values
        if req.pixel_values is not None:
            # Use image hash as fake token_ids, which is then used
            # for prefix matching
            image_hash = hash(tuple(recv_req.image_hashes))
            req.pad_value = [
                (image_hash) % self.model_config.vocab_size,
                (image_hash >> 16) % self.model_config.vocab_size,
                (image_hash >> 32) % self.model_config.vocab_size,
                (image_hash >> 64) % self.model_config.vocab_size,
            ]
            req.image_sizes = recv_req.image_sizes
            (
                req.origin_input_ids,
                req.image_offsets,
            ) = self.model_runner.model.pad_input_ids(
                req.origin_input_ids_unpadded,
                req.pad_value,
                req.pixel_values,
                req.image_sizes,
            )
            # Only when pixel values is not None we have modalities
            req.modalities = recv_req.modalites
        req.return_logprob = recv_req.return_logprob
        req.top_logprobs_num = recv_req.top_logprobs_num
        req.stream = recv_req.stream
        req.logprob_start_len = recv_req.logprob_start_len

        if req.logprob_start_len == -1:
            # By default, only return the logprobs for output tokens
            req.logprob_start_len = len(recv_req.input_ids) - 1

        # Init regex FSM
        if (
            req.sampling_params.json_schema is not None
            or req.sampling_params.regex is not None
        ):
            if req.sampling_params.json_schema is not None:
                req.regex_fsm, computed_regex_string = self.regex_fsm_cache.query(
                    ("json", req.sampling_params.json_schema)
                )
            elif req.sampling_params.regex is not None:
                req.regex_fsm, computed_regex_string = self.regex_fsm_cache.query(
                    ("regex", req.sampling_params.regex)
                )
            if not self.disable_regex_jump_forward:
                req.jump_forward_map = self.jump_forward_cache.query(
                    computed_regex_string
                )

        # Truncate prompts that are too long
        if len(req.origin_input_ids) >= self.max_req_input_len:
            logger.warning(
                "Request length is longer than the KV cache pool size or "
                "the max context length. Truncated!!!"
            )
            req.origin_input_ids = req.origin_input_ids[: self.max_req_input_len]
        req.sampling_params.max_new_tokens = min(
            (
                req.sampling_params.max_new_tokens
                if req.sampling_params.max_new_tokens is not None
                else 1 << 30
            ),
            self.max_req_input_len - 1 - len(req.origin_input_ids),
        )

        self.waiting_queue.append(req)

    def handle_embedding_request(
        self,
        recv_req: TokenizedEmbeddingReqInput,
    ):
        req = Req(recv_req.rid, recv_req.input_text, recv_req.input_ids)
        req.tokenizer = self.tokenizer
        req.sampling_params = recv_req.sampling_params

        # Truncate prompts that are too long
        if len(req.origin_input_ids) >= self.max_req_input_len:
            logger.warning(
                "Request length is longer than the KV cache pool size or "
                "the max context length. Truncated!!!"
            )
            req.origin_input_ids = req.origin_input_ids[: self.max_req_input_len]

        self.waiting_queue.append(req)

    def get_new_prefill_batch(self) -> Optional[ScheduleBatch]:
        running_bs = (
            len(self.running_batch.reqs) if self.running_batch is not None else 0
        )
        if running_bs >= self.max_running_requests:
            return None

        # Get priority queue
        prefix_computed = self.scheduler.calc_priority(self.waiting_queue)

        num_mixed_running = running_bs if self.is_mixed_chunk else 0

        adder = PrefillAdder(
            self.tree_cache,
            self.running_batch,
            self.new_token_ratio,
            self.token_to_kv_pool.available_size() + self.tree_cache.evictable_size(),
            self.max_prefill_tokens,
            self.chunked_prefill_size,
            num_mixed_running,
        )

        has_inflight = self.current_inflight_req is not None
        if self.current_inflight_req is not None:
            self.current_inflight_req.init_next_round_input(
                None if prefix_computed else self.tree_cache
            )
            self.current_inflight_req = adder.add_inflight_req(
                self.current_inflight_req
            )

        if self.lora_paths is not None:
            lora_set = (
                set([req.lora_path for req in self.running_batch.reqs])
                if self.running_batch is not None
                else set([])
            )

        for req in self.waiting_queue:
            if (
                self.lora_paths is not None
                and len(
                    lora_set
                    | set([req.lora_path for req in adder.can_run_list])
                    | set([req.lora_path])
                )
                > self.max_loras_per_batch
            ):
                break

            if adder.no_remaining_tokens():
                break
            req.init_next_round_input(None if prefix_computed else self.tree_cache)
            res = adder.add_one_req(req)
            if (
                not res
                or running_bs + len(adder.can_run_list) >= self.max_running_requests
            ):
                break

        can_run_list = adder.can_run_list

        if adder.new_inflight_req is not None:
            assert self.current_inflight_req is None
            self.current_inflight_req = adder.new_inflight_req

        if len(can_run_list) == 0:
            return None

        # Print stats
        if self.tp_rank == 0:
            if isinstance(self.tree_cache, RadixCache):
                self.tree_cache_metrics["total"] += (
                    adder.log_input_tokens + adder.log_hit_tokens
                ) / 10**9
                self.tree_cache_metrics["hit"] += (adder.log_hit_tokens) / 10**9
                tree_cache_hit_rate = (
                    self.tree_cache_metrics["hit"] / self.tree_cache_metrics["total"]
                )
            else:
                tree_cache_hit_rate = 0.0

<<<<<<< HEAD
            running_req = (
                num_mixed_running if self.is_mixed_chunk == True else running_bs
            )
            system_stats = SystemStats(
                is_mixed_chunk=self.is_mixed_chunk,
                new_seq=len(can_run_list),
                new_token=adder.log_input_tokens,
                cached_token=adder.log_hit_tokens,
                cache_hit_rate=100.0 * tree_cache_hit_rate,
                running_req=running_req,
                queue_req=len(self.waiting_queue) - len(can_run_list) + has_inflight,
            )
            self.log_metrics(system_stats=system_stats)
=======
            num_used = self.max_total_num_tokens - (
                self.token_to_kv_pool.available_size()
                + self.tree_cache.evictable_size()
            )

            if num_mixed_running > 0:
                logger.info(
                    f"Prefill batch"
                    f"(mixed #running-req: {num_mixed_running}). "
                    f"#new-seq: {len(can_run_list)}, "
                    f"#new-token: {adder.log_input_tokens}, "
                    f"#cached-token: {adder.log_hit_tokens}, "
                    f"cache hit rate: {100.0 * tree_cache_hit_rate:.2f}%, "
                    f"token usage: {num_used / self.max_total_num_tokens:.2f}, "
                    f"#queue-req: {len(self.waiting_queue) - len(can_run_list) + has_inflight}"
                )
            else:
                logger.info(
                    f"Prefill batch. "
                    f"#new-seq: {len(can_run_list)}, "
                    f"#new-token: {adder.log_input_tokens}, "
                    f"#cached-token: {adder.log_hit_tokens}, "
                    f"cache hit rate: {100.0 * tree_cache_hit_rate:.2f}%, "
                    f"token usage: {num_used / self.max_total_num_tokens:.2f}, "
                    f"#running-req: {running_bs}, "
                    f"#queue-req: {len(self.waiting_queue) - len(can_run_list) + has_inflight}"
                )
>>>>>>> e4780cf8

        # Return the new batch
        new_batch = ScheduleBatch.init_new(
            can_run_list,
            self.req_to_token_pool,
            self.token_to_kv_pool,
            self.tree_cache,
        )
        self.waiting_queue = [x for x in self.waiting_queue if x not in can_run_list]
        return new_batch

    def forward_prefill_batch(self, batch: ScheduleBatch):
        # Build batch tensors
        batch.prepare_for_extend(self.model_config.vocab_size)

        decoding_reqs = []
        if self.is_mixed_chunk and self.running_batch is not None:
            self.running_batch.prepare_for_decode()
            batch.mix_with_running(self.running_batch)
            decoding_reqs = self.running_batch.reqs
            self.running_batch = None

        if self.model_runner.is_generation:
            # Forward and sample the next tokens
            if batch.extend_num_tokens != 0:
                logits_output = self.model_runner.forward(batch)
                next_token_ids = self.model_runner.sample(logits_output, batch)

                batch.sampling_info.penalizer_orchestrator.cumulate_output_tokens(
                    next_token_ids
                )

                # Move logprobs to cpu
                if logits_output.next_token_logprobs is not None:
                    logits_output.next_token_logprobs = (
                        logits_output.next_token_logprobs[
                            torch.arange(
                                len(next_token_ids), device=next_token_ids.device
                            ),
                            next_token_ids,
                        ].tolist()
                    )
                    logits_output.input_token_logprobs = (
                        logits_output.input_token_logprobs.tolist()
                    )
                    logits_output.normalized_prompt_logprobs = (
                        logits_output.normalized_prompt_logprobs.tolist()
                    )

                next_token_ids = next_token_ids.tolist()
            else:
                if self.tokenizer is None:
                    next_token_ids = []
                    for req in batch.reqs:
                        next_token_ids.append(
                            next(iter(req.sampling_params.stop_token_ids))
                        )
                else:
                    next_token_ids = [self.tokenizer.eos_token_id] * len(batch.reqs)

            # Check finish conditions
            logprob_pt = 0
            for i, req in enumerate(batch.reqs):
                if req is not self.current_inflight_req:
                    # Inflight reqs' prefill is not finished
                    req.completion_tokens_wo_jump_forward += 1
                    req.output_ids.append(next_token_ids[i])
                    req.check_finished()

                if req.regex_fsm is not None:
                    req.regex_fsm_state = req.regex_fsm.get_next_state(
                        req.regex_fsm_state, next_token_ids[i]
                    )

                if req.finished():
                    self.tree_cache.cache_finished_req(req)
                elif req not in decoding_reqs:
                    # To reduce overhead, only cache prefill reqs
                    self.tree_cache.cache_unfinished_req(req)

                if req is self.current_inflight_req:
                    # Inflight request would get a new req idx
                    self.req_to_token_pool.free(req.req_pool_idx)

                if req.return_logprob:
                    logprob_pt += self.add_logprob_return_values(
                        i, req, logprob_pt, next_token_ids, logits_output
                    )
        else:
            assert batch.extend_num_tokens != 0
            logits_output = self.model_runner.forward(batch)
            embeddings = logits_output.embeddings.tolist()

            # Check finish conditions
            for i, req in enumerate(batch.reqs):
                req.embedding = embeddings[i]
                if req is not self.current_inflight_req:
                    # Inflight reqs' prefill is not finished
                    # dummy output token for embedding models
                    req.output_ids.append(0)
                    req.check_finished()

                if req.finished():
                    self.tree_cache.cache_finished_req(req)
                else:
                    self.tree_cache.cache_unfinished_req(req)

                if req is self.current_inflight_req:
                    # Inflight request would get a new req idx
                    self.req_to_token_pool.free(req.req_pool_idx)

        self.handle_finished_requests(batch)

    def add_logprob_return_values(
        self,
        i: int,
        req: Req,
        pt: int,
        next_token_ids: List[int],
        output: LogitsProcessorOutput,
    ):
        """Attach logprobs to the return values."""
        req.output_token_logprobs.append(
            (output.next_token_logprobs[i], next_token_ids[i])
        )

        # If logprob_start_len > 0, then first logprob_start_len prompt tokens will be ignored.
        num_input_logprobs = req.extend_input_len - req.extend_logprob_start_len

        if req.normalized_prompt_logprob is None:
            req.normalized_prompt_logprob = output.normalized_prompt_logprobs[i]

        if req.input_token_logprobs is None:
            input_token_logprobs = output.input_token_logprobs[
                pt : pt + num_input_logprobs - 1 - req.last_update_decode_tokens
            ]
            input_token_ids = req.fill_ids[
                len(req.fill_ids)
                - num_input_logprobs
                + 1 : len(req.fill_ids)
                - req.last_update_decode_tokens
            ]
            req.input_token_logprobs = list(zip(input_token_logprobs, input_token_ids))

            if (
                req.logprob_start_len == 0
            ):  # The first token does not have logprob, pad it.
                req.input_token_logprobs = [
                    (None, req.fill_ids[0])
                ] + req.input_token_logprobs

        if req.last_update_decode_tokens != 0:
            # Some decode tokens are re-computed in an extend batch
            req.output_token_logprobs.extend(
                list(
                    zip(
                        output.input_token_logprobs[
                            pt
                            + num_input_logprobs
                            - 1
                            - req.last_update_decode_tokens : pt
                            + num_input_logprobs
                            - 1
                        ],
                        req.fill_ids[
                            len(req.fill_ids)
                            - req.last_update_decode_tokens : len(req.fill_ids)
                        ],
                    )
                )
            )

        if req.top_logprobs_num > 0:
            if req.input_top_logprobs is None:
                req.input_top_logprobs = output.input_top_logprobs[i]
                if req.logprob_start_len == 0:
                    req.input_top_logprobs = [None] + req.input_top_logprobs

            if req.last_update_decode_tokens != 0:
                req.output_top_logprobs.extend(
                    output.input_top_logprobs[i][-req.last_update_decode_tokens :]
                )
            req.output_top_logprobs.append(output.output_top_logprobs[i])

        return num_input_logprobs

    def forward_decode_batch(self, batch: ScheduleBatch):
        # Check if decode out of memory
        if not batch.check_decode_mem():
            old_ratio = self.new_token_ratio

            retracted_reqs, new_token_ratio = batch.retract_decode()
            self.new_token_ratio = new_token_ratio

            logger.info(
                "Decode out of memory happened. "
                f"#retracted_reqs: {len(retracted_reqs)}, "
                f"#new_token_ratio: {old_ratio:.4f} -> {self.new_token_ratio:.4f}"
            )
            self.waiting_queue.extend(retracted_reqs)
        else:
            self.new_token_ratio = max(
                self.new_token_ratio - self.new_token_ratio_decay,
                self.min_new_token_ratio,
            )

        if not self.disable_regex_jump_forward:
            # Check for jump-forward
            jump_forward_reqs = batch.check_for_jump_forward(self.model_runner)
            self.waiting_queue.extend(jump_forward_reqs)
            if batch.is_empty():
                return

        # Update batch tensors
        self.decode_forward_ct = (self.decode_forward_ct + 1) % (1 << 30)
        batch.prepare_for_decode()

        # Forward and sample the next tokens
        logits_output = self.model_runner.forward(batch)
        next_token_ids = self.model_runner.sample(logits_output, batch)
        batch.sampling_info.penalizer_orchestrator.cumulate_output_tokens(
            next_token_ids
        )

        # Move logprobs to cpu
        if logits_output.next_token_logprobs is not None:
            next_token_logprobs = logits_output.next_token_logprobs[
                torch.arange(len(next_token_ids), device=next_token_ids.device),
                next_token_ids,
            ].tolist()

        next_token_ids = next_token_ids.tolist()

        # Check finish condition
        has_finished = False
        for i, (req, next_token_id) in enumerate(zip(batch.reqs, next_token_ids)):
            req.completion_tokens_wo_jump_forward += 1
            req.output_ids.append(next_token_id)
            req.check_finished()

            if req.regex_fsm is not None:
                req.regex_fsm_state = req.regex_fsm.get_next_state(
                    req.regex_fsm_state, next_token_id
                )

            if req.finished():
                self.tree_cache.cache_finished_req(req)
                has_finished = True

            if req.return_logprob:
                req.output_token_logprobs.append(
                    (next_token_logprobs[i], next_token_id)
                )
                if req.top_logprobs_num > 0:
                    req.output_top_logprobs.append(logits_output.output_top_logprobs[i])

        if not has_finished:
            self.do_not_get_new_batch = True

        self.handle_finished_requests(batch)

    def handle_finished_requests(self, batch: ScheduleBatch):
        output_rids = []
        output_meta_info = []
        output_finished_reason: List[BaseFinishReason] = []
        num_prompt_tokens_requests: List[int] = []
        num_generation_tokens_requests: List[int] = []
        finished_reason_requests: List[str] = []
        if self.model_runner.is_generation:
            output_vids = []
            decoded_texts = []
            output_read_ids = []
            output_read_offsets = []
            output_skip_special_tokens = []
            output_spaces_between_special_tokens = []
        else:  # for embedding model
            output_embeddings = []
        unfinished_indices = []

        for i, req in enumerate(batch.reqs):
            if not req.finished() and req is not self.current_inflight_req:
                unfinished_indices.append(i)

            if req.finished() or (
                req.stream
                and (
                    self.decode_forward_ct % self.stream_interval == 0
                    or len(req.output_ids) == 1
                )
            ):
                output_rids.append(req.rid)
                output_finished_reason.append(req.finished_reason)
                if self.model_runner.is_generation:
                    output_vids.append(req.vid)
                    decoded_texts.append(req.decoded_text)
                    read_ids, read_offset = req.init_incremental_detokenize()
                    output_read_ids.append(read_ids)
                    output_read_offsets.append(read_offset)
                    output_skip_special_tokens.append(
                        req.sampling_params.skip_special_tokens
                    )
                    output_spaces_between_special_tokens.append(
                        req.sampling_params.spaces_between_special_tokens
                    )

                    num_prompt_tokens_requests.append(len(req.origin_input_ids))
                    num_generation_tokens_requests.append(len(req.output_ids))
                    finished_reason_requests.append(
                        (
                            req.finished_reason.to_json()
                            if req.finished_reason is not None
                            else None
                        )
                    )

                    meta_info = {
                        "prompt_tokens": len(req.origin_input_ids),
                        "completion_tokens": len(req.output_ids),
                        "completion_tokens_wo_jump_forward": req.completion_tokens_wo_jump_forward,
                        "finish_reason": (
                            req.finished_reason.to_json()
                            if req.finished_reason is not None
                            else None
                        ),
                    }
                    if req.return_logprob:
                        (
                            meta_info["input_token_logprobs"],
                            meta_info["output_token_logprobs"],
                            meta_info["input_top_logprobs"],
                            meta_info["output_top_logprobs"],
                            meta_info["normalized_prompt_logprob"],
                        ) = (
                            req.input_token_logprobs,
                            req.output_token_logprobs,
                            req.input_top_logprobs,
                            req.output_top_logprobs,
                            req.normalized_prompt_logprob,
                        )
                    output_meta_info.append(meta_info)
                else:  # for embedding model
                    output_embeddings.append(req.embedding)
                    meta_info = {
                        "prompt_tokens": len(req.origin_input_ids),
                    }
                    output_meta_info.append(meta_info)
        prefill_stats = PrefillStats(
            num_prompt_tokens_requests=num_prompt_tokens_requests,
            num_generation_tokens_requests=num_generation_tokens_requests,
            finished_reason_requests=finished_reason_requests,
        )
        self.log_metrics(prefill_stats=prefill_stats)
        # Send to detokenizer
        if output_rids:
            if self.model_runner.is_generation:
                self.out_pyobjs.append(
                    BatchTokenIDOut(
                        output_rids,
                        output_vids,
                        decoded_texts,
                        output_read_ids,
                        output_read_offsets,
                        output_skip_special_tokens,
                        output_spaces_between_special_tokens,
                        output_meta_info,
                        output_finished_reason,
                    )
                )
            else:  # for embedding model
                self.out_pyobjs.append(
                    BatchEmbeddingOut(
                        output_rids,
                        output_embeddings,
                        output_meta_info,
                        output_finished_reason,
                    )
                )

        # Remove finished reqs: update batch tensors
        batch.filter_batch(unfinished_indices)

    def flush_cache(self):
        if len(self.waiting_queue) == 0 and (
            self.running_batch is None or len(self.running_batch.reqs) == 0
        ):
            self.tree_cache.reset()
            self.tree_cache_metrics = {"total": 0, "hit": 0}
            self.regex_fsm_cache.reset()
            self.req_to_token_pool.clear()
            self.token_to_kv_pool.clear()
            torch.cuda.empty_cache()
            logger.info("Cache flushed successfully!")
            if_success = True
        else:
            logging.warning(
                f"Cache not flushed because there are pending requests. "
                f"#queue-req: {len(self.waiting_queue)}, "
                f"#running-req: {0 if self.running_batch is None else len(self.running_batch.reqs)}"
            )
            if_success = False
        return if_success

    def abort_request(self, recv_req):
        # Delete requests in the waiting queue
        to_del = None
        for i, req in enumerate(self.waiting_queue):
            if req.rid == recv_req.rid:
                to_del = i
                break

        if to_del is not None:
            del self.waiting_queue[to_del]

        # Delete requests in the running batch
        if self.running_batch:
            for req in self.running_batch.reqs:
                if req.rid == recv_req.rid:
                    req.finished_reason = FINISH_ABORT()
                    break

    def update_weights(self, recv_req):
        success, message = self.model_runner.update_weights(
            recv_req.model_path, recv_req.load_format
        )
        if success:
            flash_cache_success = self.flush_cache()
            assert flash_cache_success, "Cache flush failed after updating weights"
        else:
            logger.error(message)
        return success, message

    def log_metrics(
        self,
        config_stats: ConfigStats = None,
        system_stats: SystemStats = None,
        decode_stats: DecodeStats = None,
        prefill_stats: PrefillStats = None,
    ):
        """Log metrics to the metrics collector."""
        for collector in self.metrics_collectors:
            if config_stats is not None:
                collector.log_config_stats(config_stats)
            if system_stats is not None:
                collector.log_system_stats(system_stats)
            if decode_stats is not None:
                collector.log_decode_stats(decode_stats)
            if prefill_stats is not None:
                collector.log_prefill_stats(prefill_stats)


def run_tp_server(
    gpu_id: int,
    tp_rank: int,
    server_args: ServerArgs,
    nccl_port: int,
):
    """Run a tensor parallel model server."""
    configure_logger(server_args, prefix=f" TP{tp_rank}")

    try:
        model_server = ModelTpServer(
            gpu_id,
            tp_rank,
            server_args,
            nccl_port,
        )
        tp_cpu_group = model_server.model_runner.tp_group.cpu_group

        while True:
            recv_reqs = broadcast_recv_input(None, tp_rank, tp_cpu_group)
            model_server.exposed_step(recv_reqs)
    except Exception:
        logger.error("Exception in run_tp_server:\n" + get_exception_traceback())
        raise


def launch_tp_servers(
    gpu_ids: List[int],
    tp_rank_range: List[int],
    server_args: ServerArgs,
    nccl_port: int,
):
    """Launch multiple tensor parallel servers."""
    procs = []
    for i in tp_rank_range:
        proc = multiprocessing.Process(
            target=run_tp_server,
            args=(gpu_ids[i], i, server_args, nccl_port),
        )
        proc.start()
        procs.append(proc)

    return procs


def broadcast_recv_input(
    data: Any, rank: int, dist_group: torch.distributed.ProcessGroup
):
    """Broadcast inputs from rank=0 to all other ranks with torch.dist backend."""

    if rank == 0:
        if len(data) == 0:
            tensor_size = torch.tensor([0], dtype=torch.long)
            dist.broadcast(tensor_size, src=0, group=dist_group)
        else:
            serialized_data = pickle.dumps(data)
            size = len(serialized_data)
            tensor_data = torch.ByteTensor(list(serialized_data))
            tensor_size = torch.tensor([size], dtype=torch.long)

            dist.broadcast(tensor_size, src=0, group=dist_group)
            dist.broadcast(tensor_data, src=0, group=dist_group)
        return data
    else:
        tensor_size = torch.tensor([0], dtype=torch.long)
        dist.broadcast(tensor_size, src=0, group=dist_group)
        size = tensor_size.item()

        if size == 0:
            return []

        tensor_data = torch.empty(size, dtype=torch.uint8)
        dist.broadcast(tensor_data, src=0, group=dist_group)

        serialized_data = bytes(tensor_data.tolist())
        data = pickle.loads(serialized_data)
        return data<|MERGE_RESOLUTION|>--- conflicted
+++ resolved
@@ -543,7 +543,6 @@
             else:
                 tree_cache_hit_rate = 0.0
 
-<<<<<<< HEAD
             running_req = (
                 num_mixed_running if self.is_mixed_chunk == True else running_bs
             )
@@ -557,7 +556,7 @@
                 queue_req=len(self.waiting_queue) - len(can_run_list) + has_inflight,
             )
             self.log_metrics(system_stats=system_stats)
-=======
+
             num_used = self.max_total_num_tokens - (
                 self.token_to_kv_pool.available_size()
                 + self.tree_cache.evictable_size()
@@ -585,7 +584,6 @@
                     f"#running-req: {running_bs}, "
                     f"#queue-req: {len(self.waiting_queue) - len(can_run_list) + has_inflight}"
                 )
->>>>>>> e4780cf8
 
         # Return the new batch
         new_batch = ScheduleBatch.init_new(
