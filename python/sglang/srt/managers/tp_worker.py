# Copyright 2023-2024 SGLang Team
# Licensed under the Apache License, Version 2.0 (the "License");
# you may not use this file except in compliance with the License.
# You may obtain a copy of the License at
#
#     http://www.apache.org/licenses/LICENSE-2.0
#
# Unless required by applicable law or agreed to in writing, software
# distributed under the License is distributed on an "AS IS" BASIS,
# WITHOUT WARRANTIES OR CONDITIONS OF ANY KIND, either express or implied.
# See the License for the specific language governing permissions and
# limitations under the License.
# ==============================================================================
"""A tensor parallel worker."""

import logging
import threading
from typing import Optional

from sglang.srt.configs.model_config import ModelConfig
from sglang.srt.hf_transformers_utils import get_processor, get_tokenizer
<<<<<<< HEAD
from sglang.srt.managers.io_struct import (
    GetParameterByNameReqInput,
    UpdateWeightFromDiskReqInput,
)
=======
from sglang.srt.managers.io_struct import UpdateWeightFromDiskReqInput
>>>>>>> 7d5d1d3d
from sglang.srt.managers.schedule_batch import ModelWorkerBatch, global_server_args_dict
from sglang.srt.model_executor.forward_batch_info import ForwardBatch
from sglang.srt.model_executor.model_runner import ModelRunner
from sglang.srt.server_args import ServerArgs
from sglang.srt.utils import broadcast_pyobj, set_random_seed

logger = logging.getLogger(__name__)


class TpModelWorker:
    """A tensor parallel model worker."""

    def __init__(
        self,
        server_args: ServerArgs,
        gpu_id: int,
        tp_rank: int,
        dp_rank: Optional[int],
        nccl_port: int,
    ):
        # Parse args
        self.tp_rank = tp_rank

        # Init model and tokenizer
        self.model_config = ModelConfig(
            server_args.model_path,
            trust_remote_code=server_args.trust_remote_code,
            context_length=server_args.context_length,
            model_override_args=server_args.json_model_override_args,
            is_embedding=server_args.is_embedding,
        )
        self.model_runner = ModelRunner(
            model_config=self.model_config,
            mem_fraction_static=server_args.mem_fraction_static,
            gpu_id=gpu_id,
            tp_rank=tp_rank,
            tp_size=server_args.tp_size,
            nccl_port=nccl_port,
            server_args=server_args,
        )
        if server_args.skip_tokenizer_init:
            self.tokenizer = self.processor = None
        else:
            if self.model_config.is_multimodal:
                self.processor = get_processor(
                    server_args.tokenizer_path,
                    tokenizer_mode=server_args.tokenizer_mode,
                    trust_remote_code=server_args.trust_remote_code,
                )
                self.tokenizer = self.processor.tokenizer
            else:
                self.tokenizer = get_tokenizer(
                    server_args.tokenizer_path,
                    tokenizer_mode=server_args.tokenizer_mode,
                    trust_remote_code=server_args.trust_remote_code,
                )
        self.device = self.model_runner.device

        # Profile number of tokens
        self.max_total_num_tokens = self.model_runner.max_total_num_tokens
        self.max_prefill_tokens = server_args.max_prefill_tokens
        self.max_running_requests = min(
            (
                self.max_total_num_tokens // 2
                if server_args.max_running_requests is None
                else server_args.max_running_requests
            ),
            self.model_runner.req_to_token_pool.size,
        )
        self.max_req_len = min(
            self.model_config.context_len - 1,
            self.max_total_num_tokens - 1,
        )
        self.max_req_input_len = self.max_req_len - 5
        assert (
            self.max_req_len > 0 and self.max_req_input_len > 0
        ), "Memory pool size is too small"

        # Sync random seed across TP workers
        self.random_seed = broadcast_pyobj(
            [server_args.random_seed],
            self.tp_rank,
            self.model_runner.tp_group.cpu_group,
        )[0]
        set_random_seed(self.random_seed)

    def get_worker_info(self):
        return (
            self.max_total_num_tokens,
            self.max_prefill_tokens,
            self.max_running_requests,
            self.max_req_len,
            self.max_req_input_len,
            self.random_seed,
            self.device,
            global_server_args_dict,
            self.model_runner.req_to_token_pool.size,
            self.model_runner.req_to_token_pool.max_context_len,
            self.model_runner.token_to_kv_pool.size,
        )

    def get_pad_input_ids_func(self):
        return getattr(self.model_runner.model, "pad_input_ids", None)

    def get_tp_cpu_group(self):
        return self.model_runner.tp_group.cpu_group

    def get_memory_pool(self):
        return (
            self.model_runner.req_to_token_pool,
            self.model_runner.token_to_kv_pool,
        )

    def forward_batch_idle(self, model_worker_batch: ModelWorkerBatch):
        forward_batch = ForwardBatch.init_new(model_worker_batch, self.model_runner)
        self.model_runner.forward(forward_batch)

    def forward_batch_generation(
        self,
        model_worker_batch: ModelWorkerBatch,
        launch_done: Optional[threading.Event] = None,
    ):
        forward_batch = ForwardBatch.init_new(model_worker_batch, self.model_runner)
        logits_output = self.model_runner.forward(forward_batch)
        if launch_done:
            launch_done.set()
        next_token_ids = self.model_runner.sample(logits_output, model_worker_batch)
        return logits_output, next_token_ids

    def forward_batch_embedding(self, model_worker_batch: ModelWorkerBatch):
        forward_batch = ForwardBatch.init_new(model_worker_batch, self.model_runner)
        logits_output = self.model_runner.forward(forward_batch)
        embeddings = logits_output.embeddings
        return embeddings

    def update_weights_from_disk(self, recv_req: UpdateWeightFromDiskReqInput):
        success, message = self.model_runner.update_weights_from_disk(
            recv_req.model_path, recv_req.load_format
        )
        return success, message

    def get_weights_by_parameter_name(self, recv_req: GetParameterByNameReqInput):
        parameter = self.model_runner.get_weights_by_parameter_name(
            recv_req.name, recv_req.truncate_size
        )
        return parameter<|MERGE_RESOLUTION|>--- conflicted
+++ resolved
@@ -19,14 +19,10 @@
 
 from sglang.srt.configs.model_config import ModelConfig
 from sglang.srt.hf_transformers_utils import get_processor, get_tokenizer
-<<<<<<< HEAD
 from sglang.srt.managers.io_struct import (
-    GetParameterByNameReqInput,
+    GetWeightsByNameReqInput,
     UpdateWeightFromDiskReqInput,
 )
-=======
-from sglang.srt.managers.io_struct import UpdateWeightFromDiskReqInput
->>>>>>> 7d5d1d3d
 from sglang.srt.managers.schedule_batch import ModelWorkerBatch, global_server_args_dict
 from sglang.srt.model_executor.forward_batch_info import ForwardBatch
 from sglang.srt.model_executor.model_runner import ModelRunner
@@ -168,8 +164,8 @@
         )
         return success, message
 
-    def get_weights_by_parameter_name(self, recv_req: GetParameterByNameReqInput):
-        parameter = self.model_runner.get_weights_by_parameter_name(
+    def get_weights_by_name(self, recv_req: GetWeightsByNameReqInput):
+        parameter = self.model_runner.get_weights_by_name(
             recv_req.name, recv_req.truncate_size
         )
         return parameter