from __future__ import annotations

"""
Copyright 2023-2024 SGLang Team
Licensed under the Apache License, Version 2.0 (the "License");
you may not use this file except in compliance with the License.
You may obtain a copy of the License at

    http://www.apache.org/licenses/LICENSE-2.0

Unless required by applicable law or agreed to in writing, software
distributed under the License is distributed on an "AS IS" BASIS,
WITHOUT WARRANTIES OR CONDITIONS OF ANY KIND, either express or implied.
See the License for the specific language governing permissions and
limitations under the License.
"""

"""A tensor parallel worker."""


import logging
from typing import Optional

from sglang.srt.configs.model_config import ModelConfig
from sglang.srt.hf_transformers_utils import get_processor, get_tokenizer
from sglang.srt.managers.io_struct import UpdateWeightReqInput
from sglang.srt.managers.schedule_batch import ModelWorkerBatch, global_server_args_dict
from sglang.srt.model_executor.forward_batch_info import ForwardBatch
from sglang.srt.model_executor.model_runner import ModelRunner
from sglang.srt.server_args import ServerArgs
from sglang.srt.utils import broadcast_pyobj, set_random_seed

logger = logging.getLogger(__name__)


class TpModelWorker:
    """A tensor parallel model worker."""

    def __init__(
        self,
        server_args: ServerArgs,
        gpu_id: int,
        tp_rank: int,
        dp_rank: Optional[int],
        nccl_port: int,
    ):
        # Parse args
        self.tp_rank = tp_rank
        self.server_args = server_args
        is_draft_worker = getattr(self, "is_draft_worker", False)

        # Init model and tokenizer
        self.model_config = ModelConfig(
            (
                server_args.model_path
                if not is_draft_worker
                else server_args.draft_model_path
            ),
            trust_remote_code=server_args.trust_remote_code,
            context_length=server_args.context_length,
            model_override_args=server_args.json_model_override_args,
            is_embedding=server_args.is_embedding,
        )

        self.model_runner = ModelRunner(
            model_config=self.model_config,
            mem_fraction_static=server_args.mem_fraction_static,
            gpu_id=gpu_id,
            tp_rank=tp_rank,
            tp_size=server_args.tp_size,
            nccl_port=nccl_port,
            server_args=server_args,
            is_draft_runner=is_draft_worker,
        )
        if server_args.skip_tokenizer_init:
            self.tokenizer = self.processor = None
        else:
            if self.model_config.is_multimodal:
                self.processor = get_processor(
                    server_args.tokenizer_path,
                    tokenizer_mode=server_args.tokenizer_mode,
                    trust_remote_code=server_args.trust_remote_code,
                )
                self.tokenizer = self.processor.tokenizer
            else:
                self.tokenizer = get_tokenizer(
                    server_args.tokenizer_path,
                    tokenizer_mode=server_args.tokenizer_mode,
                    trust_remote_code=server_args.trust_remote_code,
                )
        self.device = self.model_runner.device

        # Profile number of tokens
        self.max_total_num_tokens = self.model_runner.max_total_num_tokens
        self.max_prefill_tokens = server_args.max_prefill_tokens
        self.max_running_requests = min(
            (
                self.max_total_num_tokens // 2
                if server_args.max_running_requests is None
                else server_args.max_running_requests
            ),
            self.model_runner.req_to_token_pool.size,
        )
        self.max_req_len = min(
            self.model_config.context_len - 1,
            self.max_total_num_tokens - 1,
        )
        self.max_req_input_len = self.max_req_len - 5
        assert (
            self.max_req_len > 0 and self.max_req_input_len > 0
        ), "Memory pool size is too small"

        # Sync random seed across TP workers
        self.random_seed = broadcast_pyobj(
            [server_args.random_seed],
            self.tp_rank,
            self.model_runner.tp_group.cpu_group,
        )[0]
        set_random_seed(self.random_seed)

    def get_worker_info(self):
        return (
            self.max_total_num_tokens,
            self.max_prefill_tokens,
            self.max_running_requests,
            self.max_req_len,
            self.max_req_input_len,
            self.random_seed,
            self.device,
            global_server_args_dict,
            self.model_runner.req_to_token_pool.size,
            self.model_runner.req_to_token_pool.max_context_len,
            self.model_runner.token_to_kv_pool.size,
        )

    def get_pad_input_ids_func(self):
        return getattr(self.model_runner.model, "pad_input_ids", None)

    def get_tp_cpu_group(self):
        return self.model_runner.tp_group.cpu_group

    def get_memory_pool(self):
        return (
            self.model_runner.req_to_token_pool,
            self.model_runner.token_to_kv_pool,
        )

<<<<<<< HEAD
    def forward_batch_generation(
        self, model_worker_batch: ModelWorkerBatch, need_token_id=True
    ):
=======
    def forward_batch_idle(self, model_worker_batch: ModelWorkerBatch):
        forward_batch = ForwardBatch.init_new(model_worker_batch, self.model_runner)
        self.model_runner.forward(forward_batch)

    def forward_batch_generation(self, model_worker_batch: ModelWorkerBatch):
>>>>>>> 9c745d07
        forward_batch = ForwardBatch.init_new(model_worker_batch, self.model_runner)
        logits_output = self.model_runner.forward(forward_batch)
        if need_token_id:
            next_token_ids = self.model_runner.sample(logits_output, model_worker_batch)
        else:
            next_token_ids = None
        model_worker_batch.spec_info = forward_batch.spec_info
        return logits_output, next_token_ids

    def forward_batch_embedding(self, model_worker_batch: ModelWorkerBatch):
        forward_batch = ForwardBatch.init_new(model_worker_batch, self.model_runner)
        logits_output = self.model_runner.forward(forward_batch)
        embeddings = logits_output.embeddings
        return embeddings

    def update_weights(self, recv_req: UpdateWeightReqInput):
        success, message = self.model_runner.update_weights(
            recv_req.model_path, recv_req.load_format
        )
        return success, message<|MERGE_RESOLUTION|>--- conflicted
+++ resolved
@@ -145,17 +145,13 @@
             self.model_runner.token_to_kv_pool,
         )
 
-<<<<<<< HEAD
-    def forward_batch_generation(
-        self, model_worker_batch: ModelWorkerBatch, need_token_id=True
-    ):
-=======
     def forward_batch_idle(self, model_worker_batch: ModelWorkerBatch):
         forward_batch = ForwardBatch.init_new(model_worker_batch, self.model_runner)
         self.model_runner.forward(forward_batch)
 
-    def forward_batch_generation(self, model_worker_batch: ModelWorkerBatch):
->>>>>>> 9c745d07
+    def forward_batch_generation(
+        self, model_worker_batch: ModelWorkerBatch, need_token_id=True
+    ):
         forward_batch = ForwardBatch.init_new(model_worker_batch, self.model_runner)
         logits_output = self.model_runner.forward(forward_batch)
         if need_token_id:
