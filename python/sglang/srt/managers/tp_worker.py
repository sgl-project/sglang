# Copyright 2023-2024 SGLang Team
# Licensed under the Apache License, Version 2.0 (the "License");
# you may not use this file except in compliance with the License.
# You may obtain a copy of the License at
#
#     http://www.apache.org/licenses/LICENSE-2.0
#
# Unless required by applicable law or agreed to in writing, software
# distributed under the License is distributed on an "AS IS" BASIS,
# WITHOUT WARRANTIES OR CONDITIONS OF ANY KIND, either express or implied.
# See the License for the specific language governing permissions and
# limitations under the License.
# ==============================================================================
"""A tensor parallel worker."""
from __future__ import annotations

import logging
from abc import ABC, abstractmethod
from typing import TYPE_CHECKING, Optional

import torch

from sglang.srt.configs.model_config import ModelConfig
from sglang.srt.distributed import get_pp_group, get_world_group
from sglang.srt.dllm.algorithm.base import DllmAlgorithm
from sglang.srt.managers.io_struct import (
    DestroyWeightsUpdateGroupReqInput,
    GetWeightsByNameReqInput,
    InitWeightsSendGroupForRemoteInstanceReqInput,
    InitWeightsUpdateGroupReqInput,
    LoadLoRAAdapterReqInput,
    SendWeightsToRemoteInstanceReqInput,
    UnloadLoRAAdapterReqInput,
    UpdateWeightFromDiskReqInput,
    UpdateWeightsFromDistributedReqInput,
    UpdateWeightsFromIPCReqInput,
    UpdateWeightsFromTensorReqInput,
)
from sglang.srt.managers.schedule_batch import ModelWorkerBatch, ScheduleBatch
from sglang.srt.managers.scheduler import GenerationBatchResult
from sglang.srt.mem_cache.allocator import BaseTokenToKVPoolAllocator
from sglang.srt.mem_cache.memory_pool import ReqToTokenPool
from sglang.srt.model_executor.forward_batch_info import ForwardBatch, PPProxyTensors
from sglang.srt.model_executor.model_runner import ModelRunner
from sglang.srt.server_args import ServerArgs
from sglang.srt.utils import MultiprocessingSerializer, broadcast_pyobj, set_random_seed
from sglang.srt.utils.common import log_info_on_rank0
from sglang.srt.utils.hf_transformers_utils import (
    get_processor,
    get_tokenizer,
    get_tokenizer_from_processor,
)
from sglang.srt.utils.patch_torch import monkey_patch_torch_reductions

if TYPE_CHECKING:
    from sglang.srt.managers.cache_controller import LayerDoneCounter

logger = logging.getLogger(__name__)


class BaseTpWorker(ABC):
    @abstractmethod
    def forward_batch_generation(self, forward_batch: ForwardBatch):
        pass

    @property
    @abstractmethod
    def model_runner(self) -> ModelRunner:
        pass

    @property
    def sliding_window_size(self) -> Optional[int]:
        return self.model_runner.sliding_window_size

    @property
    def is_hybrid_swa(self) -> bool:
        return self.model_runner.is_hybrid_swa is not None

    def get_tokens_per_layer_info(self):
        return (
            self.model_runner.full_max_total_num_tokens,
            self.model_runner.swa_max_total_num_tokens,
        )

    def get_pad_input_ids_func(self):
        return getattr(self.model_runner.model, "pad_input_ids", None)

    def get_tp_group(self):
        return self.model_runner.tp_group

    def get_attention_tp_group(self):
        return self.model_runner.attention_tp_group

    def get_attention_tp_cpu_group(self):
        return getattr(self.model_runner.attention_tp_group, "cpu_group", None)

    def get_memory_pool(self):
        return (
            self.model_runner.req_to_token_pool,
            self.model_runner.token_to_kv_pool_allocator,
        )

    def update_weights_from_disk(self, recv_req: UpdateWeightFromDiskReqInput):
        success, message = self.model_runner.update_weights_from_disk(
            recv_req.model_path,
            recv_req.load_format,
            recapture_cuda_graph=recv_req.recapture_cuda_graph,
        )
        return success, message

    def init_weights_update_group(self, recv_req: InitWeightsUpdateGroupReqInput):
        success, message = self.model_runner.init_weights_update_group(
            recv_req.master_address,
            recv_req.master_port,
            recv_req.rank_offset,
            recv_req.world_size,
            recv_req.group_name,
            recv_req.backend,
        )
        return success, message

    def destroy_weights_update_group(self, recv_req: DestroyWeightsUpdateGroupReqInput):
        success, message = self.model_runner.destroy_weights_update_group(
            recv_req.group_name,
        )
        return success, message

    def init_weights_send_group_for_remote_instance(
        self, recv_req: InitWeightsSendGroupForRemoteInstanceReqInput
    ):
        success, message = (
            self.model_runner.init_weights_send_group_for_remote_instance(
                recv_req.master_address,
                recv_req.ports,
                recv_req.group_rank,
                recv_req.world_size,
                recv_req.group_name,
                recv_req.backend,
            )
        )
        return success, message

    def send_weights_to_remote_instance(
        self, recv_req: SendWeightsToRemoteInstanceReqInput
    ):
        success, message = self.model_runner.send_weights_to_remote_instance(
            recv_req.master_address,
            recv_req.ports,
            recv_req.group_name,
        )
        return success, message

    def update_weights_from_distributed(
        self, recv_req: UpdateWeightsFromDistributedReqInput
    ):
        success, message = self.model_runner.update_weights_from_distributed(
            recv_req.names,
            recv_req.dtypes,
            recv_req.shapes,
            recv_req.group_name,
            recv_req.load_format,
        )
        return success, message

    def update_weights_from_tensor(self, recv_req: UpdateWeightsFromTensorReqInput):

        monkey_patch_torch_reductions()
        success, message = self.model_runner.update_weights_from_tensor(
            named_tensors=MultiprocessingSerializer.deserialize(
                recv_req.serialized_named_tensors[self.tp_rank]
            ),
            load_format=recv_req.load_format,
        )
        return success, message

    def update_weights_from_ipc(self, recv_req: UpdateWeightsFromIPCReqInput):
        """Update weights from IPC for checkpoint-engine integration."""
        success, message = self.model_runner.update_weights_from_ipc(recv_req)
        return success, message

    def get_weights_by_name(self, recv_req: GetWeightsByNameReqInput):
        parameter = self.model_runner.get_weights_by_name(
            recv_req.name, recv_req.truncate_size
        )
        return parameter

    def load_lora_adapter(self, recv_req: LoadLoRAAdapterReqInput):
        result = self.model_runner.load_lora_adapter(recv_req.to_ref())
        return result

    def unload_lora_adapter(self, recv_req: UnloadLoRAAdapterReqInput):
        result = self.model_runner.unload_lora_adapter(recv_req.to_ref())
        return result

    def can_run_lora_batch(self, lora_ids: list[str]) -> bool:
        lora_ids_set = set(lora_ids) if isinstance(lora_ids, list) else lora_ids
        return self.model_runner.lora_manager.validate_lora_batch(lora_ids_set)

    def forward_batch_embedding(self, model_worker_batch: ModelWorkerBatch):
        forward_batch = ForwardBatch.init_new(model_worker_batch, self.model_runner)
        logits_output = self.model_runner.forward(forward_batch).logits_output
        embeddings = logits_output.embeddings
        return embeddings


class TpModelWorker(BaseTpWorker):
    """A tensor parallel model worker."""

    def __init__(
        self,
        server_args: ServerArgs,
        gpu_id: int,
        tp_rank: int,
        moe_ep_rank: int,
        pp_rank: int,
        dp_rank: Optional[int],
        nccl_port: int,
        is_draft_worker: bool = False,
        req_to_token_pool: Optional[ReqToTokenPool] = None,
        token_to_kv_pool_allocator: Optional[BaseTokenToKVPoolAllocator] = None,
        is_mtp_worker: bool = False,
    ):
        # Parse args
        self.tp_size = server_args.tp_size
        self.tp_rank = tp_rank
        self.moe_ep_rank = moe_ep_rank
        self.pp_rank = pp_rank

        # MTP model runners
        self.model_runner_list = []

        # Init model and tokenizer
        self.model_config = ModelConfig.from_server_args(
            server_args,
            model_path=(
                server_args.model_path
                if not is_draft_worker
                else server_args.speculative_draft_model_path
            ),
            model_revision=(
                server_args.revision
                if not is_draft_worker
                else server_args.speculative_draft_model_revision
            ),
            is_draft_model=is_draft_worker,
        )

        # Init DLLM algorithm
        if server_args.dllm_algorithm is not None:
            self.dllm_algorithm = DllmAlgorithm.from_server_args(server_args)
        else:
            self.dllm_algorithm = None

        self._model_runner = ModelRunner(
            model_config=self.model_config,
            mem_fraction_static=server_args.mem_fraction_static,
            gpu_id=gpu_id,
            tp_rank=tp_rank,
            tp_size=server_args.tp_size,
            moe_ep_rank=moe_ep_rank,
            moe_ep_size=server_args.ep_size,
            pp_rank=pp_rank,
            pp_size=server_args.pp_size,
            nccl_port=nccl_port,
            dp_rank=dp_rank,
            server_args=server_args,
            is_draft_worker=is_draft_worker,
            req_to_token_pool=req_to_token_pool,
            token_to_kv_pool_allocator=token_to_kv_pool_allocator,
            draft_model_idx=0 if is_mtp_worker else None,
        )
        if is_mtp_worker:
            self.model_runner_list.append(self.model_runner)
            for i in range(1, server_args.speculative_num_steps):
                self.model_runner_list.append(
                    ModelRunner(
                        model_config=self.model_config,
                        mem_fraction_static=server_args.mem_fraction_static,
                        gpu_id=gpu_id,
                        tp_rank=tp_rank,
                        tp_size=server_args.tp_size,
                        moe_ep_rank=moe_ep_rank,
                        moe_ep_size=server_args.ep_size,
                        pp_rank=pp_rank,
                        pp_size=server_args.pp_size,
                        nccl_port=nccl_port,
                        dp_rank=dp_rank,
                        server_args=server_args,
                        is_draft_worker=is_draft_worker,
                        req_to_token_pool=req_to_token_pool,
                        token_to_kv_pool_allocator=token_to_kv_pool_allocator,
                        draft_model_idx=i,
                    )
                )
        if server_args.skip_tokenizer_init:
            self.tokenizer = self.processor = None
        else:
            if self.model_config.is_multimodal:
                self.processor = get_processor(
                    server_args.tokenizer_path,
                    tokenizer_mode=server_args.tokenizer_mode,
                    trust_remote_code=server_args.trust_remote_code,
                    revision=server_args.revision,
                )
                self.tokenizer = get_tokenizer_from_processor(self.processor)
            else:
                self.tokenizer = get_tokenizer(
                    server_args.tokenizer_path,
                    tokenizer_mode=server_args.tokenizer_mode,
                    trust_remote_code=server_args.trust_remote_code,
                    revision=server_args.revision,
                )
        self.device = self.model_runner.device

        # Init nccl groups
        self.pp_group = get_pp_group()
        self.world_group = get_world_group()

        # Profile number of tokens
        self.max_total_num_tokens = self.model_runner.max_total_num_tokens
        self.max_prefill_tokens = server_args.max_prefill_tokens
<<<<<<< HEAD

        # Compute max_running_requests
        token_pool_size = self.model_runner.req_to_token_pool.size
        if server_args.max_running_requests is None:
            running_limit = self.max_total_num_tokens // 2
            log_info_on_rank0(
                logger,
                f"max_running_requests: no arg, token_limit=total_tokens//2={self.max_total_num_tokens}//2={running_limit}",
            )
        else:
            dp_divisor = server_args.dp_size if server_args.enable_dp_attention else 1
            running_limit = server_args.max_running_requests // dp_divisor
            log_info_on_rank0(
                logger,
                f"max_running_requests: arg=({server_args.max_running_requests})//dp_divisor({dp_divisor})={running_limit}",
            )
        self.max_running_requests = min(running_limit, token_pool_size)
        log_info_on_rank0(
            logger,
            f"max_running_requests: effective=min(token_limit={running_limit}, req_to_token_pool.slots={token_pool_size})={self.max_running_requests}",
        )
        if self.max_running_requests < running_limit:
            log_info_on_rank0(
                logger,
                f"max_running_requests: clamped by req_to_token_pool.slots {running_limit} -> {self.max_running_requests}",
            )

=======
        self.max_running_requests = self.model_runner.max_running_requests
>>>>>>> 677930c2
        assert self.max_running_requests > 0, "max_running_request is zero"
        self.max_queued_requests = server_args.max_queued_requests
        assert (
            self.max_queued_requests is None or self.max_queued_requests >= 1
        ), "If configured, max_queued_requests must be at least 1 for any work to be scheduled."
<<<<<<< HEAD

        # Compute max_req_len
        context_limit = self.model_config.context_len - 1
        memory_limit = self.max_total_num_tokens - 1
        self.max_req_len = min(context_limit, memory_limit)
        if context_limit <= memory_limit:
            log_info_on_rank0(
                logger,
                f"max_req_len: limited by context_len ({self.model_config.context_len} - 1 = {self.max_req_len})",
            )
        else:
            log_info_on_rank0(
                logger,
                f"max_req_len: limited by memory ({self.max_total_num_tokens} - 1 = {self.max_req_len})",
            )

=======
        self.max_req_len = min(
            self.model_config.context_len - 1,
            self.model_runner.max_token_pool_size - 1,
        )
>>>>>>> 677930c2
        self.max_req_input_len = self.max_req_len - 5
        assert (
            self.max_req_len > 0 and self.max_req_input_len > 0
        ), "Memory pool size is too small"

        # Sync random seed across TP workers
        self.random_seed = broadcast_pyobj(
            [server_args.random_seed],
            self.tp_size * self.pp_rank + tp_rank,
            self.world_group.cpu_group,
            src=self.world_group.ranks[0],
        )[0]
        set_random_seed(self.random_seed)

        self.enable_overlap = not server_args.disable_overlap_schedule
        self.enable_spec = server_args.speculative_algorithm is not None
        self.hicache_layer_transfer_counter = None

    @property
    def model_runner(self) -> ModelRunner:
        return self._model_runner

    def register_hicache_layer_transfer_counter(self, counter: LayerDoneCounter):
        self.hicache_layer_transfer_counter = counter

    def set_hicache_consumer(self, consumer_index: int):
        if self.hicache_layer_transfer_counter is not None:
            self.hicache_layer_transfer_counter.set_consumer(consumer_index)

    def get_worker_info(self):
        return (
            self.max_total_num_tokens,
            self.max_prefill_tokens,
            self.max_running_requests,
            self.max_queued_requests,
            self.max_req_len,
            self.max_req_input_len,
            self.random_seed,
            self.device,
            self.model_runner.req_to_token_pool.size,
            self.model_runner.req_to_token_pool.max_context_len,
            self.model_runner.token_to_kv_pool.size,
        )

    def is_dllm(self):
        return self.dllm_algorithm is not None

    def _forward_batch_generation_dllm(
        self, forward_batch: ForwardBatch
    ) -> GenerationBatchResult:
        logits_output, next_token_ids, can_run_cuda_graph = self.dllm_algorithm.run(
            self.model_runner, forward_batch
        )
        return GenerationBatchResult(
            logits_output=logits_output,
            next_token_ids=next_token_ids,
            can_run_cuda_graph=can_run_cuda_graph,
        )

    def get_remote_instance_transfer_engine_info(self):
        return (
            self.model_runner.remote_instance_transfer_engine_session_id,
            self.model_runner.remote_instance_transfer_engine_weight_info,
        )

    def forward_batch_generation(
        self,
        model_worker_batch: ModelWorkerBatch,
        forward_batch: Optional[ForwardBatch] = None,
        pp_proxy_tensors: Optional[PPProxyTensors] = None,
        is_verify: bool = False,
        skip_attn_backend_init=False,
    ) -> GenerationBatchResult:
        # FIXME(lsyin): maybe remove skip_attn_backend_init in forward_batch_generation,
        #               which requires preparing replay to always be in this function

        # Get forward batch from model worker batch
        if model_worker_batch is not None:
            # update the consumer index of hicache to the running batch
            self.set_hicache_consumer(model_worker_batch.hicache_consumer_index)

            forward_batch = ForwardBatch.init_new(model_worker_batch, self.model_runner)
        else:
            # FIXME(lsyin): unify the interface of forward_batch
            assert forward_batch is not None

        if self.is_dllm():
            return self._forward_batch_generation_dllm(forward_batch)

        if self.pp_group.is_last_rank:
            out = self.model_runner.forward(
                forward_batch,
                pp_proxy_tensors=pp_proxy_tensors,
                skip_attn_backend_init=skip_attn_backend_init,
            )
            logits_output, can_run_cuda_graph = out.logits_output, out.can_run_graph
            batch_result = GenerationBatchResult(
                logits_output=logits_output,
                can_run_cuda_graph=can_run_cuda_graph,
                expert_distribution_metrics=out.expert_distribution_metrics,
            )

            if is_verify:
                # Skip sampling and return logits for target forward
                return batch_result

            if (
                self.enable_overlap
                and not self.enable_spec
                and model_worker_batch.sampling_info.grammars is not None
            ):

                def sample_batch_func():
                    batch_result.next_token_ids = self.model_runner.sample(
                        logits_output, forward_batch
                    )
                    return batch_result

                batch_result.delay_sample_func = sample_batch_func
                return batch_result

            if not model_worker_batch.is_prefill_only:
                # For normal requests, sample the next token ids.
                batch_result.next_token_ids = self.model_runner.sample(
                    logits_output, forward_batch
                )
            else:
                # For prefill-only requests, create dummy token IDs on CPU
                # The size should match the batch size (number of sequences), not total tokens
                batch_result.next_token_ids = torch.zeros(
                    len(model_worker_batch.seq_lens),
                    dtype=torch.long,
                    device=model_worker_batch.input_ids.device,
                )
                if (
                    model_worker_batch.return_logprob
                    and logits_output.next_token_logits is not None
                ):
                    # NOTE: Compute logprobs without full sampling
                    self.model_runner.compute_logprobs_only(
                        logits_output, model_worker_batch
                    )

            return batch_result
        else:
            out = self.model_runner.forward(
                forward_batch,
                pp_proxy_tensors=pp_proxy_tensors,
                skip_attn_backend_init=skip_attn_backend_init,
            )
            pp_proxy_tensors, can_run_cuda_graph = out.logits_output, out.can_run_graph
            return GenerationBatchResult(
                pp_hidden_states_proxy_tensors=pp_proxy_tensors,
                can_run_cuda_graph=can_run_cuda_graph,
                expert_distribution_metrics=out.expert_distribution_metrics,
            )

    def forward_batch_split_prefill(self, batch: ScheduleBatch):
        if batch.split_index == 0:
            model_worker_batch = batch.get_model_worker_batch()
            forward_batch = ForwardBatch.init_new(model_worker_batch, self.model_runner)
            batch.split_forward_batch = forward_batch
            batch.seq_lens_cpu_cache = model_worker_batch.seq_lens_cpu
        else:
            model_worker_batch = batch.get_model_worker_batch(batch.seq_lens_cpu_cache)

        out = self.model_runner.forward(
            batch.split_forward_batch, split_forward_count=batch.split_forward_count
        )
        logits_output, can_run_cuda_graph = out.logits_output, out.can_run_graph
        if logits_output:
            next_token_ids = self.model_runner.sample(logits_output, model_worker_batch)
        else:
            next_token_ids = None
        batch_result = GenerationBatchResult(
            logits_output=logits_output,
            can_run_cuda_graph=can_run_cuda_graph,
            expert_distribution_metrics=out.expert_distribution_metrics,
        )
        batch_result.next_token_ids = next_token_ids
        return batch_result<|MERGE_RESOLUTION|>--- conflicted
+++ resolved
@@ -44,7 +44,6 @@
 from sglang.srt.model_executor.model_runner import ModelRunner
 from sglang.srt.server_args import ServerArgs
 from sglang.srt.utils import MultiprocessingSerializer, broadcast_pyobj, set_random_seed
-from sglang.srt.utils.common import log_info_on_rank0
 from sglang.srt.utils.hf_transformers_utils import (
     get_processor,
     get_tokenizer,
@@ -319,65 +318,16 @@
         # Profile number of tokens
         self.max_total_num_tokens = self.model_runner.max_total_num_tokens
         self.max_prefill_tokens = server_args.max_prefill_tokens
-<<<<<<< HEAD
-
-        # Compute max_running_requests
-        token_pool_size = self.model_runner.req_to_token_pool.size
-        if server_args.max_running_requests is None:
-            running_limit = self.max_total_num_tokens // 2
-            log_info_on_rank0(
-                logger,
-                f"max_running_requests: no arg, token_limit=total_tokens//2={self.max_total_num_tokens}//2={running_limit}",
-            )
-        else:
-            dp_divisor = server_args.dp_size if server_args.enable_dp_attention else 1
-            running_limit = server_args.max_running_requests // dp_divisor
-            log_info_on_rank0(
-                logger,
-                f"max_running_requests: arg=({server_args.max_running_requests})//dp_divisor({dp_divisor})={running_limit}",
-            )
-        self.max_running_requests = min(running_limit, token_pool_size)
-        log_info_on_rank0(
-            logger,
-            f"max_running_requests: effective=min(token_limit={running_limit}, req_to_token_pool.slots={token_pool_size})={self.max_running_requests}",
-        )
-        if self.max_running_requests < running_limit:
-            log_info_on_rank0(
-                logger,
-                f"max_running_requests: clamped by req_to_token_pool.slots {running_limit} -> {self.max_running_requests}",
-            )
-
-=======
         self.max_running_requests = self.model_runner.max_running_requests
->>>>>>> 677930c2
         assert self.max_running_requests > 0, "max_running_request is zero"
         self.max_queued_requests = server_args.max_queued_requests
         assert (
             self.max_queued_requests is None or self.max_queued_requests >= 1
         ), "If configured, max_queued_requests must be at least 1 for any work to be scheduled."
-<<<<<<< HEAD
-
-        # Compute max_req_len
-        context_limit = self.model_config.context_len - 1
-        memory_limit = self.max_total_num_tokens - 1
-        self.max_req_len = min(context_limit, memory_limit)
-        if context_limit <= memory_limit:
-            log_info_on_rank0(
-                logger,
-                f"max_req_len: limited by context_len ({self.model_config.context_len} - 1 = {self.max_req_len})",
-            )
-        else:
-            log_info_on_rank0(
-                logger,
-                f"max_req_len: limited by memory ({self.max_total_num_tokens} - 1 = {self.max_req_len})",
-            )
-
-=======
         self.max_req_len = min(
             self.model_config.context_len - 1,
             self.model_runner.max_token_pool_size - 1,
         )
->>>>>>> 677930c2
         self.max_req_input_len = self.max_req_len - 5
         assert (
             self.max_req_len > 0 and self.max_req_input_len > 0
