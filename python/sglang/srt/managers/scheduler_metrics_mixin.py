from __future__ import annotations

import logging
import time
from collections import defaultdict
from typing import TYPE_CHECKING, Dict, List, Optional, Union

import torch

from sglang.srt.disaggregation.kv_events import EventPublisherFactory, KVEventBatch
from sglang.srt.disaggregation.utils import DisaggregationMode
from sglang.srt.managers.io_struct import TokenizedGenerateReqInput
from sglang.srt.managers.schedule_policy import PrefillAdder
from sglang.srt.managers.scheduler import Req, ScheduleBatch
from sglang.srt.managers.utils import DPBalanceMeta
from sglang.srt.metrics.collector import SchedulerMetricsCollector, SchedulerStats
from sglang.srt.utils import get_bool_env_var

if TYPE_CHECKING:
    from sglang.srt.managers.scheduler import Scheduler

logger = logging.getLogger(__name__)

RECORD_STEP_TIME = get_bool_env_var("SGLANG_RECORD_STEP_TIME")


class KvMetrics:
    def __init__(self):
        self.request_active_slots = None
        self.request_total_slots = None
        self.kv_active_blocks = None
        self.kv_total_blocks = None
        self.num_requests_waiting = None
        self.gpu_cache_usage_perc = None
        self.gpu_prefix_cache_hit_rate = None
        self.data_parallel_rank = None


class SchedulerMetricsMixin:
    def init_metrics(
        self: Scheduler, tp_rank: int, pp_rank: int, dp_rank: Optional[int]
    ):
        self.last_gen_throughput: float = 0.0
        self.last_input_throughput: float = 0.0
        self.step_time_dict = defaultdict(list)  # Dict[batch size -> step time]
        self.spec_num_total_accepted_tokens = 0
        self.spec_num_total_forward_ct = 0
        self.cum_spec_accept_length = 0
        self.cum_spec_accept_count = 0
        self.kv_transfer_speed_gb_s: float = 0.0
        self.kv_transfer_latency_ms: float = 0.0

        self.stats = SchedulerStats()

        if self.enable_metrics:
            engine_type = "unified"
            labels = {
                "model_name": self.server_args.served_model_name,
                "engine_type": engine_type,
                "tp_rank": tp_rank,
                "pp_rank": pp_rank,
            }
            if dp_rank is not None:
                labels["dp_rank"] = dp_rank
            self.metrics_collector = SchedulerMetricsCollector(labels=labels)

    def init_dp_balance(self: Scheduler, dp_balance_meta: Optional[DPBalanceMeta]):
        self.balance_meta = dp_balance_meta
        if (
            self.server_args.enable_dp_attention
            and self.server_args.load_balance_method == "minimum_tokens"
        ):
            assert dp_balance_meta is not None

        self.recv_dp_balance_id_this_term = []

    def init_kv_events(self: Scheduler, kv_events_config: Optional[str]):
        if self.enable_kv_cache_events:
            self.kv_event_publisher = EventPublisherFactory.create(
                kv_events_config, self.attn_dp_rank
            )

    def log_prefill_stats(
        self: Scheduler,
        adder: PrefillAdder,
        can_run_list: List[Req],
        running_bs: int,
        running_bs_offline_batch: int,
    ):
        gap_latency = time.perf_counter() - self.last_prefill_stats_tic
        self.last_prefill_stats_tic = time.perf_counter()
        self.last_input_throughput = self.last_prefill_tokens / gap_latency
        self.last_prefill_tokens = adder.log_input_tokens

        # TODO: generalize this for various memory pools
        if self.is_hybrid:
            (
                full_num_used,
                swa_num_used,
                full_token_usage,
                swa_token_usage,
                _,
                _,
                _,
                _,
            ) = self._get_swa_token_info()
            num_used = max(full_num_used, swa_num_used)
            token_usage = max(full_token_usage, swa_token_usage)
            token_usage_msg = (
                f"full token usage: {full_token_usage:.2f}, "
                f"swa token usage: {swa_token_usage:.2f}, "
            )
        else:
            num_used, token_usage, _, _ = self._get_token_info()
            token_usage_msg = f"token usage: {token_usage:.2f}, "

<<<<<<< HEAD
        self.stats.new_token_ratio = adder.new_token_ratio
        num_new_seq = len(can_run_list)
=======
>>>>>>> 25e7dbe8
        f = (
            f"Prefill batch. "
            f"#new-seq: {len(can_run_list)}, "
            f"#new-token: {adder.log_input_tokens}, "
            f"#cached-token: {adder.log_hit_tokens}, "
            f"{token_usage_msg}"
            f"#running-req: {running_bs}, "
            f"#queue-req: {len(self.waiting_queue)}, "
        )

        if self.disaggregation_mode == DisaggregationMode.PREFILL:
            f += f"#prealloc-req: {len(self.disagg_prefill_bootstrap_queue.queue)}, "
            f += f"#inflight-req: {len(self.disagg_prefill_inflight_queue)}, "

        logger.info(f)

        if self.enable_metrics:
            # Basics
            total_tokens = adder.log_input_tokens + adder.log_hit_tokens
            cache_hit_rate = (
                adder.log_hit_tokens / total_tokens if total_tokens > 0 else 0.0
            )

            self.stats.num_running_reqs = running_bs
            self.stats.num_running_reqs_offline_batch = running_bs_offline_batch
            self.stats.num_used_tokens = num_used
            self.stats.token_usage = token_usage
            if self.is_hybrid:
                self.stats.swa_token_usage = swa_token_usage
            self.stats.num_queue_reqs = len(self.waiting_queue)
            self.stats.num_grammar_queue_reqs = len(self.grammar_queue)
            self.stats.cache_hit_rate = cache_hit_rate

            # Retract
            self.stats.num_retracted_reqs = self.num_retracted_reqs
            self.stats.num_paused_reqs = self.num_paused_reqs
            self.num_retracted_reqs = self.num_paused_reqs = 0

            # PD disaggregation
            if self.disaggregation_mode == DisaggregationMode.PREFILL:
                self.stats.num_prefill_prealloc_queue_reqs = len(
                    self.disagg_prefill_bootstrap_queue.queue
                )
                self.stats.num_prefill_inflight_queue_reqs = len(
                    self.disagg_prefill_inflight_queue
                )
                self.stats.kv_transfer_speed_gb_s = self.kv_transfer_speed_gb_s
                self.stats.kv_transfer_latency_ms = self.kv_transfer_latency_ms
            elif self.disaggregation_mode == DisaggregationMode.DECODE:
                self.stats.num_decode_prealloc_queue_reqs = len(
                    self.disagg_decode_prealloc_queue.queue
                )
                self.stats.num_decode_transfer_queue_reqs = len(
                    self.disagg_decode_transfer_queue.queue
                )

            # Others
            self.calculate_utilization()
            self.metrics_collector.log_stats(self.stats)
            self._emit_kv_metrics()
        self._publish_kv_events()

    def log_decode_stats(
        self: Scheduler, can_run_cuda_graph: bool, running_batch: ScheduleBatch = None
    ):
        batch = running_batch or self.running_batch

        gap_latency = time.perf_counter() - self.last_decode_stats_tic
        self.last_decode_stats_tic = time.perf_counter()
        self.last_gen_throughput = self.num_generated_tokens / gap_latency

        self.num_generated_tokens = 0
        num_running_reqs = len(batch.reqs)
        num_running_reqs_offline_batch = 0

        # TODO: generalize this for various memory pools
        if self.is_hybrid:
            (
                full_num_used,
                swa_num_used,
                full_token_usage,
                swa_token_usage,
                _,
                _,
                _,
                _,
            ) = self._get_swa_token_info()
            num_used = max(full_num_used, swa_num_used)
            token_usage = max(full_token_usage, swa_token_usage)
            token_usage_msg = (
                f"#full token: {full_num_used}, "
                f"full token usage: {full_token_usage:.2f}, "
                f"#swa token: {swa_num_used}, "
                f"swa token usage: {swa_token_usage:.2f}, "
            )
        else:
            num_used, token_usage, _, _ = self._get_token_info()
            token_usage_msg = f"#token: {num_used}, token usage: {token_usage:.2f}, "

        if RECORD_STEP_TIME:
            self.step_time_dict[num_running_reqs].append(
                gap_latency / self.server_args.decode_log_interval
            )

        msg = f"Decode batch. #running-req: {num_running_reqs}, {token_usage_msg}"

        if self.spec_algorithm.is_none():
            spec_accept_length = 0
        else:
            spec_accept_length = (
                self.spec_num_total_accepted_tokens / self.spec_num_total_forward_ct
            )
            self.cum_spec_accept_length += self.spec_num_total_accepted_tokens
            self.cum_spec_accept_count += self.spec_num_total_forward_ct
            self.spec_num_total_accepted_tokens = self.spec_num_total_forward_ct = 0
            msg += f"accept len: {spec_accept_length:.2f}, "
        cache_hit_rate = 0.0

        if self.disaggregation_mode == DisaggregationMode.DECODE:
            msg += f"pre-allocated usage: {self.disagg_decode_prealloc_queue.num_tokens_pre_allocated / self.max_total_num_tokens:.2f}, "
            msg += f"#prealloc-req: {len(self.disagg_decode_prealloc_queue.queue)}, "
            msg += f"#transfer-req: {len(self.disagg_decode_transfer_queue.queue)}, "
            msg += f"#retracted-req: {len(self.disagg_decode_prealloc_queue.retracted_queue)}, "

        msg += (
            f"{'cuda graph' if self.device == 'cuda' else 'cpu graph'}: {can_run_cuda_graph}, "
            f"gen throughput (token/s): {self.last_gen_throughput:.2f}, "
            f"#queue-req: {len(self.waiting_queue)}, "
        )

        logger.info(msg)
        if self.enable_metrics:
            # Basics
            self.stats.num_running_reqs = num_running_reqs
            self.stats.num_running_reqs_offline_batch = num_running_reqs_offline_batch
            self.stats.num_used_tokens = num_used
            self.stats.token_usage = token_usage
            if self.is_hybrid:
                self.stats.swa_token_usage = swa_token_usage
            self.stats.gen_throughput = self.last_gen_throughput
            self.stats.num_queue_reqs = len(self.waiting_queue)
            self.stats.num_grammar_queue_reqs = len(self.grammar_queue)
            self.stats.cache_hit_rate = cache_hit_rate
            self.stats.spec_accept_length = spec_accept_length

            # Retract
            self.stats.num_retracted_reqs = self.num_retracted_reqs
            self.stats.num_paused_reqs = self.num_paused_reqs
            self.num_retracted_reqs = self.num_paused_reqs = 0

            # PD disaggregation
            if self.disaggregation_mode == DisaggregationMode.PREFILL:
                self.stats.num_prefill_prealloc_queue_reqs = len(
                    self.disagg_prefill_bootstrap_queue.queue
                )
                self.stats.num_prefill_inflight_queue_reqs = len(
                    self.disagg_prefill_inflight_queue
                )
            elif self.disaggregation_mode == DisaggregationMode.DECODE:
                self.stats.num_decode_prealloc_queue_reqs = len(
                    self.disagg_decode_prealloc_queue.queue
                )
                self.stats.num_decode_transfer_queue_reqs = len(
                    self.disagg_decode_transfer_queue.queue
                )

            # Others
            self.calculate_utilization()
            self.metrics_collector.log_stats(self.stats)
            self._emit_kv_metrics()
        self._publish_kv_events()

    def _emit_kv_metrics(self: Scheduler):
        if not self.enable_kv_cache_events:
            return

        kv_metrics = KvMetrics()
        kv_metrics.request_active_slots = self.stats.num_running_reqs
        kv_metrics.request_total_slots = self.max_running_requests
        kv_metrics.kv_active_blocks = int(
            self.stats.token_usage * self.max_total_num_tokens
        )
        kv_metrics.kv_total_blocks = self.max_total_num_tokens
        kv_metrics.num_requests_waiting = self.stats.num_queue_reqs
        kv_metrics.gpu_cache_usage_perc = self.stats.token_usage
        kv_metrics.gpu_prefix_cache_hit_rate = self.stats.cache_hit_rate
        kv_metrics.data_parallel_rank = self.dp_rank if self.dp_rank is not None else 0

        if not self.send_metrics_from_scheduler.closed:
            self.send_metrics_from_scheduler.send_pyobj(kv_metrics)

    def _publish_kv_events(self: Scheduler):
        if not self.enable_kv_cache_events:
            return

        events = self.tree_cache.take_events()
        if events:
            batch = KVEventBatch(ts=time.time(), events=events)
            self.kv_event_publisher.publish(batch)

    def maybe_update_dp_balance_data(
        self: Scheduler, recv_req: TokenizedGenerateReqInput
    ):
        if (
            self.server_args.enable_dp_attention
            and self.server_args.load_balance_method == "minimum_tokens"
        ):
            self.recv_dp_balance_id_this_term.append(recv_req.dp_balance_id)

    def maybe_handle_dp_balance_data(self: Scheduler):
        if (
            self.server_args.load_balance_method == "minimum_tokens"
            and self.forward_ct % 40 == 0
        ):
            holding_tokens = self.get_load().num_tokens

            new_recv_dp_balance_id_list, holding_token_list = (
                self.gather_dp_balance_info(holding_tokens)
            )

            self.recv_dp_balance_id_this_term.clear()
            if self.tp_rank == 0:  # only first worker write info
                self.write_shared_dp_balance_info(
                    new_recv_dp_balance_id_list, holding_token_list
                )

    def gather_dp_balance_info(
        self: Scheduler, holding_tokens_list
    ) -> Union[None, List[List[int]]]:
        """gather recv_dp_balance_id_this_term and holding tokens per worker for dp balance"""
        recv_list = self.recv_dp_balance_id_this_term
        assert len(recv_list) <= 511, (
            "The number of requests received this round is too large. "
            "Please increase gather_tensor_size and onfly_info_size."
        )
        # The maximum size of the tensor used for gathering data from all workers.
        gather_tensor_size = 512

        # recv_tensor: | holding_tokens | len(recv_dp_balance_id) | recv_dp_balance_ids
        recv_tensor = torch.zeros(gather_tensor_size, dtype=torch.int32)
        recv_tensor[0] = holding_tokens_list
        recv_tensor[1] = len(recv_list)  # The first element is the length of the list.
        recv_tensor[2 : len(recv_list) + 2] = torch.tensor(recv_list, dtype=torch.int32)

        if self.tp_rank == 0:
            gathered_list = [
                torch.zeros(gather_tensor_size, dtype=torch.int32)
                for _ in range(self.balance_meta.num_workers)
            ]
        else:
            gathered_list = None

        torch.distributed.gather(recv_tensor, gathered_list, group=self.tp_cpu_group)

        gathered_id_list_per_worker = None
        if self.tp_rank == 0:
            gathered_id_list_per_worker = []
            holding_tokens_list = []
            for tensor in gathered_list:
                holding_tokens_list.append(tensor[0].item())
                list_length = tensor[1].item()
                gathered_id_list_per_worker.append(tensor[2 : list_length + 2].tolist())

        return gathered_id_list_per_worker, holding_tokens_list

    def write_shared_dp_balance_info(self: Scheduler, new_recv_rid_lists, local_tokens):
        meta = self.balance_meta

        with meta.mutex:
            onfly_list: List[Dict[int, int]] = meta.get_shared_onfly()
            assert len(new_recv_rid_lists) == len(onfly_list), "num_worker not equal"
            # 1.Check if the rid received by each worker this round is present in onfly.
            #   If it is, remove the corresponding onfly item.
            worker_id = 0
            for new_recv_rids, on_fly_reqs in zip(new_recv_rid_lists, onfly_list):
                for new_recv_rid in new_recv_rids:
                    assert (
                        new_recv_rid in on_fly_reqs
                    ), f"{new_recv_rid=} not in {worker_id=} {on_fly_reqs=}, data consistency is wrong"
                    del on_fly_reqs[new_recv_rid]
                worker_id += 1
            # 2. Atomically write local_tokens and onfly into shm under the mutex
            meta.set_shared_onfly_info(onfly_list)
            meta.set_shared_local_tokens(local_tokens)

    def calculate_utilization(self):
        if self.disaggregation_mode == DisaggregationMode.PREFILL:
            self.stats.utilization = -1
        else:
            if (
                self.stats.max_running_requests_under_SLO is not None
                and self.stats.max_running_requests_under_SLO > 0
            ):
                self.stats.utilization = max(
                    self.stats.num_running_reqs
                    / self.stats.max_running_requests_under_SLO,
                    self.stats.token_usage / 0.9,
                )<|MERGE_RESOLUTION|>--- conflicted
+++ resolved
@@ -114,11 +114,7 @@
             num_used, token_usage, _, _ = self._get_token_info()
             token_usage_msg = f"token usage: {token_usage:.2f}, "
 
-<<<<<<< HEAD
         self.stats.new_token_ratio = adder.new_token_ratio
-        num_new_seq = len(can_run_list)
-=======
->>>>>>> 25e7dbe8
         f = (
             f"Prefill batch. "
             f"#new-seq: {len(can_run_list)}, "
