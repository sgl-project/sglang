from __future__ import annotations

import logging
import time
from collections import defaultdict
from typing import TYPE_CHECKING, List, Optional

from sglang.srt.disaggregation.kv_events import EventPublisherFactory, KVEventBatch
from sglang.srt.disaggregation.utils import DisaggregationMode
from sglang.srt.environ import envs
from sglang.srt.managers.schedule_policy import PrefillAdder
from sglang.srt.managers.scheduler import Req, ScheduleBatch
from sglang.srt.metrics.collector import SchedulerMetricsCollector, SchedulerStats
from sglang.srt.utils import get_bool_env_var

if TYPE_CHECKING:
    from sglang.srt.managers.scheduler import Scheduler

logger = logging.getLogger(__name__)

RECORD_STEP_TIME = get_bool_env_var("SGLANG_RECORD_STEP_TIME")
LOG_FORWARD_ITERS = envs.SGLANG_LOG_FORWARD_ITERS.get()


class KvMetrics:
    def __init__(self):
        self.request_active_slots = None
        self.request_total_slots = None
        self.kv_active_blocks = None
        self.kv_total_blocks = None
        self.num_requests_waiting = None
        self.gpu_cache_usage_perc = None
        self.gpu_prefix_cache_hit_rate = None
        self.data_parallel_rank = None


class SchedulerMetricsMixin:
    def init_metrics(
        self: Scheduler, tp_rank: int, pp_rank: int, dp_rank: Optional[int]
    ):
        self.last_decode_stats_tic = time.perf_counter()
        self.last_prefill_stats_tic = time.perf_counter()

        self.last_gen_throughput: float = 0.0
        self.last_input_throughput: float = 0.0
        self.step_time_dict = defaultdict(list)  # Dict[batch size -> step time]

        # The number of accepted tokens and forward ct for the recent `decode_log_interval` batches (for logging)
        self.spec_num_accepted_tokens = 0
        self.spec_num_forward_ct = 0
        # The total number of accepted tokens and forward ct for the whole server lifetime
        self.spec_total_num_accepted_tokens = 0
        self.spec_total_num_forward_ct = 0
        self.kv_transfer_speed_gb_s: float = 0.0
        self.kv_transfer_latency_ms: float = 0.0
        self.kv_transfer_bootstrap_ms: float = 0.0
        self.kv_transfer_alloc_ms: float = 0.0

        self.stats = SchedulerStats()

        if self.enable_metrics:
            engine_type = "unified"
            labels = {
                "model_name": self.server_args.served_model_name,
                "engine_type": engine_type,
                "tp_rank": tp_rank,
                "pp_rank": pp_rank,
            }
            if dp_rank is not None:
                labels["dp_rank"] = dp_rank
            self.metrics_collector = SchedulerMetricsCollector(labels=labels)

    def init_kv_events(self: Scheduler, kv_events_config: Optional[str]):
        if self.enable_kv_cache_events:
            self.kv_event_publisher = EventPublisherFactory.create(
                kv_events_config, self.attn_dp_rank
            )

    def update_spec_metrics(self: Scheduler, bs: int, num_accepted_tokens: int):
        self.spec_num_accepted_tokens += num_accepted_tokens + bs
        self.spec_num_forward_ct += bs
        self.num_generated_tokens += num_accepted_tokens

    def log_prefill_stats(
        self: Scheduler,
        adder: PrefillAdder,
        can_run_list: List[Req],
        running_bs: int,
        running_bs_offline_batch: int,
    ):
        gap_latency = time.perf_counter() - self.last_prefill_stats_tic
        self.last_prefill_stats_tic = time.perf_counter()
        self.last_input_throughput = self.last_prefill_tokens / gap_latency
        self.last_prefill_tokens = adder.log_input_tokens

        # TODO: generalize this for various memory pools
        if self.is_hybrid:
            (
                full_num_used,
                swa_num_used,
                full_token_usage,
                swa_token_usage,
                _,
                _,
                _,
                _,
            ) = self._get_swa_token_info()
            num_used = max(full_num_used, swa_num_used)
            token_usage = max(full_token_usage, swa_token_usage)
            token_usage_msg = (
                f"full token usage: {full_token_usage:.2f}, "
                f"swa token usage: {swa_token_usage:.2f}, "
            )
        elif self.is_hybrid_gdn:
            (
                full_num_used,
                _,
                full_token_usage,
                mamba_usage,
                _,
                _,
                _,
                _,
            ) = self._get_mamba_token_info()
            num_used = full_num_used
            token_usage = full_token_usage
            token_usage_msg = (
                f"full token usage: {full_token_usage:.2f}, "
                f"mamba usage: {mamba_usage:.2f}, "
            )
        else:
            num_used, token_usage, _, _ = self._get_token_info()
            token_usage_msg = f"token usage: {token_usage:.2f}, "

<<<<<<< HEAD
        num_new_seq = len(can_run_list)

        if self.disaggregation_mode == DisaggregationMode.ENCODE:
            f = f"Encode batch. "
        else:
            f = f"Prefill batch. "
        f += (
            f"#new-seq: {num_new_seq}, "
=======
        iter_msg = f" [{self.forward_ct + 1}]" if LOG_FORWARD_ITERS else ""

        f = (
            f"Prefill batch{iter_msg}, "
            f"#new-seq: {len(can_run_list)}, "
>>>>>>> 7bffc5dc
            f"#new-token: {adder.log_input_tokens}, "
            f"#cached-token: {adder.log_hit_tokens}, "
            f"{token_usage_msg}"
            f"#running-req: {running_bs}, "
            f"#queue-req: {len(self.waiting_queue)}, "
        )

        if self.disaggregation_mode == DisaggregationMode.PREFILL:
            f += f"#prealloc-req: {len(self.disagg_prefill_bootstrap_queue.queue)}, "
            f += f"#inflight-req: {len(self.disagg_prefill_inflight_queue)}, "
<<<<<<< HEAD
        elif self.disaggregation_mode == DisaggregationMode.LANGUAGE:
            f += f"#unbootstrapped-req: {len(self.disagg_language_prealloc_queue.queue)}, "
            f += f"#queue-req: {len(self.waiting_queue)}, "
            f += (
                f"#transferring-req: {len(self.disagg_language_transfer_queue.queue)}, "
            )
            f += f"#avaliable-slots: {self.req_to_metadata_buffer_idx_allocator.available_size()}, "
            f += f"input throughput (token/s): {self.last_input_throughput:.2f}, "
        elif self.disaggregation_mode == DisaggregationMode.ENCODE:
            f += f"#running-req: {running_bs}, "
            f += f"#queue-req: {len(self.waiting_queue)}, "
            f += f"#unbootstrapped-req: {len(self.disagg_embedding_bootstrap_queue.queue)}, "
            f += f"#transferring-req: {len(self.disagg_embedding_inflight_queue)}, "
            f += f"#avaliable-slots: {self.req_to_metadata_buffer_idx_allocator.available_size()}, "
            f += f"input throughput (token/s): {self.last_input_throughput:.2f}, "
        else:
            f += f"#running-req: {running_bs}, "
            f += f"#queue-req: {len(self.waiting_queue)}, "
=======
            f += f"input throughput (token/s): {self.last_input_throughput:.2f}, "
>>>>>>> 7bffc5dc

        logger.info(f)

        if self.enable_metrics:
            # Basics
            total_tokens = adder.log_input_tokens + adder.log_hit_tokens
            cache_hit_rate = (
                adder.log_hit_tokens / total_tokens if total_tokens > 0 else 0.0
            )

            self.stats.num_running_reqs = running_bs
            self.stats.num_running_reqs_offline_batch = running_bs_offline_batch
            self.stats.num_used_tokens = num_used
            self.stats.token_usage = token_usage
            if self.is_hybrid:
                self.stats.swa_token_usage = swa_token_usage
            if self.is_hybrid_gdn:
                self.stats.mamba_usage = mamba_usage
            self.stats.num_queue_reqs = len(self.waiting_queue)
            self.stats.num_grammar_queue_reqs = len(self.grammar_queue)
            self.stats.cache_hit_rate = cache_hit_rate

            # Retract
            self.stats.num_retracted_reqs = self.num_retracted_reqs
            self.stats.num_paused_reqs = self.num_paused_reqs
            self.num_retracted_reqs = self.num_paused_reqs = 0

            # PD disaggregation
            if self.disaggregation_mode == DisaggregationMode.PREFILL:
                self.stats.num_prefill_prealloc_queue_reqs = len(
                    self.disagg_prefill_bootstrap_queue.queue
                )
                self.stats.num_prefill_inflight_queue_reqs = len(
                    self.disagg_prefill_inflight_queue
                )
                self.stats.kv_transfer_speed_gb_s = self.kv_transfer_speed_gb_s
                self.stats.kv_transfer_latency_ms = self.kv_transfer_latency_ms
                self.stats.kv_transfer_bootstrap_ms = self.kv_transfer_bootstrap_ms
                self.stats.kv_transfer_alloc_ms = self.kv_transfer_alloc_ms
            elif self.disaggregation_mode == DisaggregationMode.DECODE:
                self.stats.num_decode_prealloc_queue_reqs = len(
                    self.disagg_decode_prealloc_queue.queue
                )
                self.stats.num_decode_transfer_queue_reqs = len(
                    self.disagg_decode_transfer_queue.queue
                )

            # Others
            self.calculate_utilization()
            self.metrics_collector.log_stats(self.stats)
            self._emit_kv_metrics()
        self._publish_kv_events()

    def log_decode_stats(
        self: Scheduler, can_run_cuda_graph: bool, running_batch: ScheduleBatch = None
    ):
        batch = running_batch or self.running_batch

        gap_latency = time.perf_counter() - self.last_decode_stats_tic
        self.last_decode_stats_tic = time.perf_counter()
        self.last_gen_throughput = self.num_generated_tokens / gap_latency

        self.num_generated_tokens = 0
        num_running_reqs = len(batch.reqs)
        num_running_reqs_offline_batch = 0

        # TODO: generalize this for various memory pools
        if self.is_hybrid:
            (
                full_num_used,
                swa_num_used,
                full_token_usage,
                swa_token_usage,
                _,
                _,
                _,
                _,
            ) = self._get_swa_token_info()
            num_used = max(full_num_used, swa_num_used)
            token_usage = max(full_token_usage, swa_token_usage)
            token_usage_msg = (
                f"#full token: {full_num_used}, "
                f"full token usage: {full_token_usage:.2f}, "
                f"#swa token: {swa_num_used}, "
                f"swa token usage: {swa_token_usage:.2f}, "
            )
        elif self.is_hybrid_gdn:
            (
                full_num_used,
                mamba_used,
                full_token_usage,
                mamba_usage,
                _,
                _,
                _,
                _,
            ) = self._get_mamba_token_info()
            num_used = full_num_used
            token_usage = full_token_usage
            token_usage_msg = (
                f"#full token: {full_num_used}, "
                f"full token usage: {full_token_usage:.2f}, "
                f"mamba num: {mamba_used}, "
                f"mamba usage: {mamba_usage:.2f}, "
            )
        else:
            num_used, token_usage, _, _ = self._get_token_info()
            token_usage_msg = f"#token: {num_used}, token usage: {token_usage:.2f}, "

        if RECORD_STEP_TIME:
            self.step_time_dict[num_running_reqs].append(
                gap_latency / self.server_args.decode_log_interval
            )

        iter_msg = f" [{self.forward_ct}]" if LOG_FORWARD_ITERS else ""
        msg = f"Decode batch{iter_msg}, #running-req: {num_running_reqs}, {token_usage_msg}"

        if self.spec_algorithm.is_none():
            spec_accept_length = 0
            spec_accept_rate = 0
        else:
            spec_accept_length = (
                self.spec_num_accepted_tokens / self.spec_num_forward_ct
            )
            # Calculate acceptance rate: accepted tokens / total draft tokens
            total_draft_tokens = self.spec_num_forward_ct * (
                (self.server_args.speculative_num_steps or 0) + 1
            )
            spec_accept_rate = (
                self.spec_num_accepted_tokens / total_draft_tokens
                if total_draft_tokens > 0
                else 0
            )
            self.spec_total_num_accepted_tokens += self.spec_num_accepted_tokens
            self.spec_total_num_forward_ct += self.spec_num_forward_ct
            self.spec_num_accepted_tokens = self.spec_num_forward_ct = 0
            msg += f"accept len: {spec_accept_length:.2f}, accept rate: {spec_accept_rate:.2f}, "
        cache_hit_rate = 0.0

        if self.disaggregation_mode == DisaggregationMode.DECODE:
            msg += f"pre-allocated usage: {self.disagg_decode_prealloc_queue.num_tokens_pre_allocated / self.max_total_num_tokens:.2f}, "
            msg += f"#prealloc-req: {len(self.disagg_decode_prealloc_queue.queue)}, "
            msg += f"#transfer-req: {len(self.disagg_decode_transfer_queue.queue)}, "
            msg += f"#retracted-req: {len(self.disagg_decode_prealloc_queue.retracted_queue)}, "

        msg += (
            f"{'cuda graph' if self.device == 'cuda' else 'cpu graph'}: {can_run_cuda_graph}, "
            f"gen throughput (token/s): {self.last_gen_throughput:.2f}, "
            f"#queue-req: {len(self.waiting_queue)}, "
        )

        logger.info(msg)
        if self.enable_metrics:
            # Basics
            self.stats.num_running_reqs = num_running_reqs
            self.stats.num_running_reqs_offline_batch = num_running_reqs_offline_batch
            self.stats.num_used_tokens = num_used
            self.stats.token_usage = token_usage
            if self.is_hybrid:
                self.stats.swa_token_usage = swa_token_usage
            if self.is_hybrid_gdn:
                self.stats.mamba_usage = mamba_usage
            self.stats.gen_throughput = self.last_gen_throughput
            self.stats.num_queue_reqs = len(self.waiting_queue)
            self.stats.num_grammar_queue_reqs = len(self.grammar_queue)
            self.stats.cache_hit_rate = cache_hit_rate

            # Speculative decoding
            self.stats.spec_accept_rate = spec_accept_rate
            self.stats.spec_accept_length = spec_accept_length

            # Retract
            self.stats.num_retracted_reqs = self.num_retracted_reqs
            self.stats.num_paused_reqs = self.num_paused_reqs
            self.num_retracted_reqs = self.num_paused_reqs = 0

            # PD disaggregation
            if self.disaggregation_mode == DisaggregationMode.PREFILL:
                self.stats.num_prefill_prealloc_queue_reqs = len(
                    self.disagg_prefill_bootstrap_queue.queue
                )
                self.stats.num_prefill_inflight_queue_reqs = len(
                    self.disagg_prefill_inflight_queue
                )
            elif self.disaggregation_mode == DisaggregationMode.DECODE:
                self.stats.num_decode_prealloc_queue_reqs = len(
                    self.disagg_decode_prealloc_queue.queue
                )
                self.stats.num_decode_transfer_queue_reqs = len(
                    self.disagg_decode_transfer_queue.queue
                )

            # Others
            self.calculate_utilization()
            self.metrics_collector.log_stats(self.stats)
            self._emit_kv_metrics()
        self._publish_kv_events()

    def _emit_kv_metrics(self: Scheduler):
        if not self.enable_kv_cache_events:
            return

        kv_metrics = KvMetrics()
        kv_metrics.request_active_slots = self.stats.num_running_reqs
        kv_metrics.request_total_slots = self.max_running_requests
        kv_metrics.kv_active_blocks = int(
            self.stats.token_usage * self.max_total_num_tokens
        )
        kv_metrics.kv_total_blocks = self.max_total_num_tokens
        kv_metrics.num_requests_waiting = self.stats.num_queue_reqs
        kv_metrics.gpu_cache_usage_perc = self.stats.token_usage
        kv_metrics.gpu_prefix_cache_hit_rate = self.stats.cache_hit_rate
        kv_metrics.data_parallel_rank = self.dp_rank if self.dp_rank is not None else 0

        if not self.send_metrics_from_scheduler.closed:
            self.send_metrics_from_scheduler.send_pyobj(kv_metrics)

    def _publish_kv_events(self: Scheduler):
        if not self.enable_kv_cache_events:
            return

        events = self.tree_cache.take_events()
        if events:
            batch = KVEventBatch(ts=time.time(), events=events)
            self.kv_event_publisher.publish(batch)

    def calculate_utilization(self):
        if self.disaggregation_mode == DisaggregationMode.PREFILL:
            self.stats.utilization = -1
        else:
            if (
                self.stats.max_running_requests_under_SLO is not None
                and self.stats.max_running_requests_under_SLO > 0
            ):
                self.stats.utilization = max(
                    self.stats.num_running_reqs
                    / self.stats.max_running_requests_under_SLO,
                    self.stats.token_usage / 0.9,
                )<|MERGE_RESOLUTION|>--- conflicted
+++ resolved
@@ -132,22 +132,14 @@
             num_used, token_usage, _, _ = self._get_token_info()
             token_usage_msg = f"token usage: {token_usage:.2f}, "
 
-<<<<<<< HEAD
-        num_new_seq = len(can_run_list)
+        iter_msg = f" [{self.forward_ct + 1}]" if LOG_FORWARD_ITERS else ""
 
         if self.disaggregation_mode == DisaggregationMode.ENCODE:
             f = f"Encode batch. "
         else:
-            f = f"Prefill batch. "
+            f = f"Prefill batch{iter_msg}, "
         f += (
-            f"#new-seq: {num_new_seq}, "
-=======
-        iter_msg = f" [{self.forward_ct + 1}]" if LOG_FORWARD_ITERS else ""
-
-        f = (
-            f"Prefill batch{iter_msg}, "
             f"#new-seq: {len(can_run_list)}, "
->>>>>>> 7bffc5dc
             f"#new-token: {adder.log_input_tokens}, "
             f"#cached-token: {adder.log_hit_tokens}, "
             f"{token_usage_msg}"
@@ -158,7 +150,7 @@
         if self.disaggregation_mode == DisaggregationMode.PREFILL:
             f += f"#prealloc-req: {len(self.disagg_prefill_bootstrap_queue.queue)}, "
             f += f"#inflight-req: {len(self.disagg_prefill_inflight_queue)}, "
-<<<<<<< HEAD
+            f += f"input throughput (token/s): {self.last_input_throughput:.2f}, "
         elif self.disaggregation_mode == DisaggregationMode.LANGUAGE:
             f += f"#unbootstrapped-req: {len(self.disagg_language_prealloc_queue.queue)}, "
             f += f"#queue-req: {len(self.waiting_queue)}, "
@@ -177,9 +169,6 @@
         else:
             f += f"#running-req: {running_bs}, "
             f += f"#queue-req: {len(self.waiting_queue)}, "
-=======
-            f += f"input throughput (token/s): {self.last_input_throughput:.2f}, "
->>>>>>> 7bffc5dc
 
         logger.info(f)
 
