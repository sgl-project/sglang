--- conflicted
+++ resolved
@@ -123,13 +123,8 @@
             token_usage_msg = f"token usage: {token_usage:.2f}, "
 
         f = (
-<<<<<<< HEAD
             f"Prefill batch [{self.forward_ct + 1}], "
-            f"#new-seq: {num_new_seq}, "
-=======
-            f"Prefill batch. "
             f"#new-seq: {len(can_run_list)}, "
->>>>>>> 6ade6a02
             f"#new-token: {adder.log_input_tokens}, "
             f"#cached-token: {adder.log_hit_tokens}, "
             f"{token_usage_msg}"
@@ -251,11 +246,8 @@
                 gap_latency / self.server_args.decode_log_interval
             )
 
-<<<<<<< HEAD
-        msg = f"Decode batch [{self.forward_ct}], #running-req: {num_running_reqs}, {token_msg}"
-=======
-        msg = f"Decode batch. #running-req: {num_running_reqs}, {token_usage_msg}"
->>>>>>> 6ade6a02
+        msg = f"Decode batch [{self.forward_ct}], #running-req: {num_running_reqs}, {token_usage_msg}"
+
 
         if self.spec_algorithm.is_none():
             spec_accept_length = 0
