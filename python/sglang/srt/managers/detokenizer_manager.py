# Copyright 2023-2024 SGLang Team
# Licensed under the Apache License, Version 2.0 (the "License");
# you may not use this file except in compliance with the License.
# You may obtain a copy of the License at
#
#     http://www.apache.org/licenses/LICENSE-2.0
#
# Unless required by applicable law or agreed to in writing, software
# distributed under the License is distributed on an "AS IS" BASIS,
# WITHOUT WARRANTIES OR CONDITIONS OF ANY KIND, either express or implied.
# See the License for the specific language governing permissions and
# limitations under the License.
# ==============================================================================
"""DetokenizerManager is a process that detokenizes the token ids."""

import dataclasses
import logging
import os
import signal
from collections import OrderedDict
from typing import Dict, List, Union

import psutil
import setproctitle
import zmq

from sglang.srt.managers.io_struct import (
    BatchEmbeddingOutput,
    BatchMultimodalDecodeReq,
    BatchMultimodalOutput,
    BatchStrOutput,
    BatchTokenIDOutput,
    FreezeGCReq,
    MultiTokenizerRegisterReq,
)
from sglang.srt.managers.multi_tokenizer_mixin import MultiHttpWorkerDetokenizerMixin
from sglang.srt.server_args import PortArgs, ServerArgs
from sglang.srt.utils import (
    configure_logger,
    freeze_gc,
    get_zmq_socket,
    kill_itself_when_parent_died,
)
from sglang.srt.utils.hf_transformers_utils import get_tokenizer
from sglang.utils import (
    TypeBasedDispatcher,
    find_printable_text,
    get_exception_traceback,
)

logger = logging.getLogger(__name__)

# Maximum number of request states that detokenizer can hold. When exceeded,
# oldest request states will be evicted. Default: 65536 (1<<16).
# For more details, see: https://github.com/sgl-project/sglang/issues/2812
# Use power of 2 values for better memory allocation.
DETOKENIZER_MAX_STATES = int(os.environ.get("SGLANG_DETOKENIZER_MAX_STATES", 1 << 16))


@dataclasses.dataclass
class DecodeStatus:
    """Store the status of incremental decoding."""

    decoded_text: str
    decode_ids: List[int]
    surr_offset: int
    read_offset: int
    # Offset that's sent to tokenizer for incremental update.
    sent_offset: int = 0


class DetokenizerManager(MultiHttpWorkerDetokenizerMixin):
    """DetokenizerManager is a process that detokenizes the token ids."""

    def __init__(
        self,
        server_args: ServerArgs,
        port_args: PortArgs,
    ):
        # Init inter-process communication
        context = zmq.Context(2)
        self.recv_from_scheduler = get_zmq_socket(
            context, zmq.PULL, port_args.detokenizer_ipc_name, True
        )
        self.send_to_tokenizer = get_zmq_socket(
            context, zmq.PUSH, port_args.tokenizer_ipc_name, False
        )

        if server_args.skip_tokenizer_init:
            self.tokenizer = None
        else:
            self.tokenizer = get_tokenizer(
                server_args.tokenizer_path,
                tokenizer_mode=server_args.tokenizer_mode,
                trust_remote_code=server_args.trust_remote_code,
                revision=server_args.revision,
            )

        self.decode_status = LimitedCapacityDict(capacity=DETOKENIZER_MAX_STATES)
        self.is_dummy = server_args.load_format == "dummy"

        self._request_dispatcher = TypeBasedDispatcher(
            [
                (BatchEmbeddingOutput, self.handle_batch_embedding_out),
                (BatchTokenIDOutput, self.handle_batch_token_id_out),
                (BatchMultimodalDecodeReq, self.handle_multimodal_decode_req),
                (MultiTokenizerRegisterReq, lambda x: x),
                (FreezeGCReq, self.handle_freeze_gc_req),
            ]
        )

        self.is_tool_call_parser_gpt_oss = server_args.tool_call_parser == "gpt-oss"

    def event_loop(self):
        """The event loop that handles requests"""
        while True:
            recv_obj = self.recv_from_scheduler.recv_pyobj()
            output = self._request_dispatcher(recv_obj)
            if output is not None:
                self.send_to_tokenizer.send_pyobj(output)

    def trim_matched_stop(
        self, output: Union[str, List[int]], finished_reason: Dict, no_stop_trim: bool
    ):
        if no_stop_trim or not finished_reason:
            return output

        matched = finished_reason.get("matched", None)
        if not matched:
            return output

        # TODO(lmzheng): handle the case where multiple stop strs are hit

        # Trim stop str.
        if isinstance(matched, str) and isinstance(output, str):
            pos = output.find(matched)
            return output[:pos] if pos != -1 else output

        # Trim stop token.
        if isinstance(matched, int) and isinstance(output, list):
            # 200012 <|call|> is the tool call token and one of eos tokens for gpt-oss model
            if output[-1] == 200012 and self.is_tool_call_parser_gpt_oss:
                return output
            assert len(output) > 0
            return output[:-1]
        return output

    def handle_batch_embedding_out(self, recv_obj: BatchEmbeddingOutput):
        # If it is embedding model, no detokenization is needed.
        return recv_obj

    def handle_batch_token_id_out(self, recv_obj: BatchTokenIDOutput):
        bs = len(recv_obj.rids)

        # Initialize decode status
        read_ids, surr_ids = [], []
        for i in range(bs):
            rid = recv_obj.rids[i]
            if rid not in self.decode_status:
                s = DecodeStatus(
                    decoded_text=recv_obj.decoded_texts[i],
                    decode_ids=recv_obj.decode_ids[i],
                    surr_offset=0,
                    read_offset=recv_obj.read_offsets[i],
                )
                self.decode_status[rid] = s
            else:
                s = self.decode_status[rid]
                s.decode_ids.extend(recv_obj.decode_ids[i])

            read_ids.append(
                self.trim_matched_stop(
                    s.decode_ids[s.surr_offset :],
                    recv_obj.finished_reasons[i],
                    recv_obj.no_stop_trim[i],
                )
            )
            surr_ids.append(s.decode_ids[s.surr_offset : s.read_offset])

        # TODO(lmzheng): handle skip_special_tokens/spaces_between_special_tokens per request
        surr_texts = self.tokenizer.batch_decode(
            surr_ids,
            skip_special_tokens=recv_obj.skip_special_tokens[0],
            spaces_between_special_tokens=recv_obj.spaces_between_special_tokens[0],
        )
        read_texts = self.tokenizer.batch_decode(
            read_ids,
            skip_special_tokens=recv_obj.skip_special_tokens[0],
            spaces_between_special_tokens=recv_obj.spaces_between_special_tokens[0],
        )

        # Incremental decoding
        output_strs = []
        for i in range(bs):
            try:
                s = self.decode_status[recv_obj.rids[i]]
            except KeyError:
                raise RuntimeError(
                    f"Decode status not found for request {recv_obj.rids[i]}. "
                    "It may be due to the request being evicted from the decode status due to memory pressure. "
                    "Please increase the maximum number of requests by setting "
                    "the SGLANG_DETOKENIZER_MAX_STATES environment variable to a bigger value than the default value. "
                    f"The current value is {DETOKENIZER_MAX_STATES}. "
                    "For more details, see: https://github.com/sgl-project/sglang/issues/2812"
                )
            new_text = read_texts[i][len(surr_texts[i]) :]
            if recv_obj.finished_reasons[i] is None:
                # Streaming chunk: update the decode status
                if len(new_text) > 0 and not new_text.endswith("�"):
                    s.decoded_text = s.decoded_text + new_text
                    s.surr_offset = s.read_offset
                    s.read_offset = len(s.decode_ids)
                    new_text = ""
                else:
                    new_text = find_printable_text(new_text)

            output_str = self.trim_matched_stop(
                s.decoded_text + new_text,
                recv_obj.finished_reasons[i],
                recv_obj.no_stop_trim[i],
            )
            # Incrementally send text.
            incremental_output = output_str[s.sent_offset :]
            s.sent_offset = len(output_str)
            output_strs.append(incremental_output)

        return BatchStrOutput(
            rids=recv_obj.rids,
            finished_reasons=recv_obj.finished_reasons,
            output_strs=output_strs,
            output_ids=recv_obj.decode_ids,
            prompt_tokens=recv_obj.prompt_tokens,
            completion_tokens=recv_obj.completion_tokens,
            cached_tokens=recv_obj.cached_tokens,
            spec_verify_ct=recv_obj.spec_verify_ct,
            spec_accepted_tokens=recv_obj.spec_accepted_tokens,
            input_token_logprobs_val=recv_obj.input_token_logprobs_val,
            input_token_logprobs_idx=recv_obj.input_token_logprobs_idx,
            output_token_logprobs_val=recv_obj.output_token_logprobs_val,
            output_token_logprobs_idx=recv_obj.output_token_logprobs_idx,
            input_top_logprobs_val=recv_obj.input_top_logprobs_val,
            input_top_logprobs_idx=recv_obj.input_top_logprobs_idx,
            output_top_logprobs_val=recv_obj.output_top_logprobs_val,
            output_top_logprobs_idx=recv_obj.output_top_logprobs_idx,
            input_token_ids_logprobs_val=recv_obj.input_token_ids_logprobs_val,
            input_token_ids_logprobs_idx=recv_obj.input_token_ids_logprobs_idx,
            output_token_ids_logprobs_val=recv_obj.output_token_ids_logprobs_val,
            output_token_ids_logprobs_idx=recv_obj.output_token_ids_logprobs_idx,
            output_token_entropy_val=recv_obj.output_token_entropy_val,
            output_hidden_states=recv_obj.output_hidden_states,
            placeholder_tokens_idx=None,
            placeholder_tokens_val=None,
<<<<<<< HEAD
            cache_hit_rate=recv_obj.cache_hit_rate,
=======
            token_steps=recv_obj.token_steps,
>>>>>>> 6d036468
        )

    def handle_multimodal_decode_req(self, recv_obj: BatchMultimodalDecodeReq):
        outputs = self.tokenizer.detokenize(recv_obj)
        return BatchMultimodalOutput(
            rids=recv_obj.rids,
            finished_reasons=recv_obj.finished_reasons,
            outputs=outputs,
            prompt_tokens=recv_obj.prompt_tokens,
            completion_tokens=recv_obj.completion_tokens,
            cached_tokens=recv_obj.cached_tokens,
            placeholder_tokens_idx=None,
            placeholder_tokens_val=None,
        )

    def handle_freeze_gc_req(self, recv_req: FreezeGCReq):
        freeze_gc("Detokenizer Manager")
        return None


class LimitedCapacityDict(OrderedDict):
    def __init__(self, capacity: int, *args, **kwargs):
        super().__init__(*args, **kwargs)
        self.capacity = capacity

    def __setitem__(self, key, value):
        if len(self) >= self.capacity:
            # Remove the oldest element (first item in the dict)
            self.popitem(last=False)
        # Set the new item
        super().__setitem__(key, value)


def run_detokenizer_process(
    server_args: ServerArgs,
    port_args: PortArgs,
):
    kill_itself_when_parent_died()
    setproctitle.setproctitle("sglang::detokenizer")
    configure_logger(server_args)
    parent_process = psutil.Process().parent()

    try:
        manager = DetokenizerManager(server_args, port_args)
        if server_args.tokenizer_worker_num > 1:
            manager.multi_http_worker_event_loop()
        else:
            manager.event_loop()
    except Exception:
        manager.maybe_clear_socket_mapping()
        traceback = get_exception_traceback()
        logger.error(f"DetokenizerManager hit an exception: {traceback}")
        parent_process.send_signal(signal.SIGQUIT)<|MERGE_RESOLUTION|>--- conflicted
+++ resolved
@@ -250,11 +250,8 @@
             output_hidden_states=recv_obj.output_hidden_states,
             placeholder_tokens_idx=None,
             placeholder_tokens_val=None,
-<<<<<<< HEAD
             cache_hit_rate=recv_obj.cache_hit_rate,
-=======
             token_steps=recv_obj.token_steps,
->>>>>>> 6d036468
         )
 
     def handle_multimodal_decode_req(self, recv_obj: BatchMultimodalDecodeReq):
