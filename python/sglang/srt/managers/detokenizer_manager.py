# Copyright 2023-2024 SGLang Team
# Licensed under the Apache License, Version 2.0 (the "License");
# you may not use this file except in compliance with the License.
# You may obtain a copy of the License at
#
#     http://www.apache.org/licenses/LICENSE-2.0
#
# Unless required by applicable law or agreed to in writing, software
# distributed under the License is distributed on an "AS IS" BASIS,
# WITHOUT WARRANTIES OR CONDITIONS OF ANY KIND, either express or implied.
# See the License for the specific language governing permissions and
# limitations under the License.
# ==============================================================================
"""DetokenizerManager is a process that detokenizes the token ids."""

import dataclasses
import logging
import os
import signal
from collections import OrderedDict
from typing import Dict, List, Union

import psutil
import setproctitle
import zmq

from sglang.srt.managers.io_struct import (
    BatchEmbeddingOutput,
    BatchMultimodalDecodeReq,
    BatchMultimodalOutput,
    BatchStrOutput,
    BatchTokenIDOutput,
    FreezeGCReq,
)
from sglang.srt.managers.multi_tokenizer_mixin import MultiHttpWorkerDetokenizerMixin
from sglang.srt.server_args import PortArgs, ServerArgs
from sglang.srt.utils import (
    configure_logger,
    freeze_gc,
    get_zmq_socket,
    kill_itself_when_parent_died,
)
from sglang.srt.utils.hf_transformers_utils import get_tokenizer
from sglang.utils import (
    TypeBasedDispatcher,
    find_printable_text,
    get_exception_traceback,
)

logger = logging.getLogger(__name__)

# Maximum number of request states that detokenizer can hold. When exceeded,
# oldest request states will be evicted. Default: 65536 (1<<16).
# For more details, see: https://github.com/sgl-project/sglang/issues/2812
# Use power of 2 values for better memory allocation.
DETOKENIZER_MAX_STATES = int(os.environ.get("SGLANG_DETOKENIZER_MAX_STATES", 1 << 16))


@dataclasses.dataclass
class DecodeStatus:
    """Store the status of incremental decoding."""

    decoded_text: str
    decode_ids: List[int]
    surr_offset: int
    read_offset: int
    # Offset that's sent to tokenizer for incremental update.
    sent_offset: int = 0


class DetokenizerManager(MultiHttpWorkerDetokenizerMixin):
    """DetokenizerManager is a process that detokenizes the token ids."""

    def __init__(
        self,
        server_args: ServerArgs,
        port_args: PortArgs,
    ):
        # Init inter-process communication
        context = zmq.Context(2)
        self.recv_from_scheduler = get_zmq_socket(
            context, zmq.PULL, port_args.detokenizer_ipc_name, True
        )
        self.send_to_tokenizer = get_zmq_socket(
            context, zmq.PUSH, port_args.tokenizer_ipc_name, False
        )

        if server_args.skip_tokenizer_init:
            self.tokenizer = None
        else:
            self.tokenizer = get_tokenizer(
                server_args.tokenizer_path,
                tokenizer_mode=server_args.tokenizer_mode,
                trust_remote_code=server_args.trust_remote_code,
                revision=server_args.revision,
            )

        self.decode_status = LimitedCapacityDict(capacity=DETOKENIZER_MAX_STATES)
        self.is_dummy = server_args.load_format == "dummy"

        self._request_dispatcher = TypeBasedDispatcher(
            [
                (BatchEmbeddingOutput, self.handle_batch_embedding_out),
                (BatchTokenIDOutput, self.handle_batch_token_id_out),
                (BatchMultimodalDecodeReq, self.handle_multimodal_decode_req),
                (FreezeGCReq, self.handle_freeze_gc_req),
            ]
        )

        self.is_tool_call_parser_gpt_oss = server_args.tool_call_parser == "gpt-oss"
        self.disable_tokenizer_batch_decode = server_args.disable_tokenizer_batch_decode

    def event_loop(self):
        """The event loop that handles requests"""
        while True:
            recv_obj = self.recv_from_scheduler.recv_pyobj()
            output = self._request_dispatcher(recv_obj)
            if output is not None:
                self.send_to_tokenizer.send_pyobj(output)

    def trim_matched_stop(
        self, output: Union[str, List[int]], finished_reason: Dict, no_stop_trim: bool
    ):
        if no_stop_trim or not finished_reason:
            return output

        matched = finished_reason.get("matched", None)
        if not matched:
            return output

        # TODO(lmzheng): handle the case where multiple stop strs are hit

        # Trim stop str.
        if isinstance(matched, str) and isinstance(output, str):
            pos = output.find(matched)
            return output[:pos] if pos != -1 else output

        # Trim stop token.
        if isinstance(matched, int) and isinstance(output, list):
            # 200012 <|call|> is the tool call token and one of eos tokens for gpt-oss model
            if output[-1] == 200012 and self.is_tool_call_parser_gpt_oss:
                return output
            assert len(output) > 0
            # NOTE: We can always assume the last token is the matched stop token
            return output[:-1]
        return output

    def handle_batch_embedding_out(self, recv_obj: BatchEmbeddingOutput):
        # If it is embedding model, no detokenization is needed.
        return recv_obj

    def handle_batch_token_id_out(self, recv_obj: BatchTokenIDOutput):
        bs = len(recv_obj.rids)

        # Initialize decode status
        read_ids, surr_ids = [], []
        for i in range(bs):
            rid = recv_obj.rids[i]
            if rid not in self.decode_status:
                s = DecodeStatus(
                    decoded_text=recv_obj.decoded_texts[i],
                    decode_ids=recv_obj.decode_ids[i],
                    surr_offset=0,
                    read_offset=recv_obj.read_offsets[i],
                )
                self.decode_status[rid] = s
            else:
                s = self.decode_status[rid]
                s.decode_ids.extend(recv_obj.decode_ids[i])

            read_ids.append(
                self.trim_matched_stop(
                    s.decode_ids[s.surr_offset :],
                    recv_obj.finished_reasons[i],
                    recv_obj.no_stop_trim[i],
                )
            )
            surr_ids.append(s.decode_ids[s.surr_offset : s.read_offset])

        # TODO(lmzheng): better handle skip_special_tokens/spaces_between_special_tokens per request
        if self.disable_tokenizer_batch_decode:
            surr_texts = [
                self.tokenizer.decode(
                    surr, skip_special_tokens=skip, spaces_between_special_tokens=space
                )
                for surr, skip, space in zip(
                    surr_ids,
                    recv_obj.skip_special_tokens,
                    recv_obj.spaces_between_special_tokens,
                )
            ]
            read_texts = [
                self.tokenizer.decode(
                    read, skip_special_tokens=skip, spaces_between_special_tokens=space
                )
                for read, skip, space in zip(
                    read_ids,
                    recv_obj.skip_special_tokens,
                    recv_obj.spaces_between_special_tokens,
                )
            ]
        else:
            surr_texts = self.tokenizer.batch_decode(
                surr_ids,
                skip_special_tokens=recv_obj.skip_special_tokens[0],
                spaces_between_special_tokens=recv_obj.spaces_between_special_tokens[0],
            )
            read_texts = self.tokenizer.batch_decode(
                read_ids,
                skip_special_tokens=recv_obj.skip_special_tokens[0],
                spaces_between_special_tokens=recv_obj.spaces_between_special_tokens[0],
            )

        # Incremental decoding
        output_strs = []
        for i in range(bs):
            try:
                s = self.decode_status[recv_obj.rids[i]]
            except KeyError:
                raise RuntimeError(
                    f"Decode status not found for request {recv_obj.rids[i]}. "
                    "It may be due to the request being evicted from the decode status due to memory pressure. "
                    "Please increase the maximum number of requests by setting "
                    "the SGLANG_DETOKENIZER_MAX_STATES environment variable to a bigger value than the default value. "
                    f"The current value is {DETOKENIZER_MAX_STATES}. "
                    "For more details, see: https://github.com/sgl-project/sglang/issues/2812"
                )
            new_text = read_texts[i][len(surr_texts[i]) :]
            if recv_obj.finished_reasons[i] is None:
                # Streaming chunk: update the decode status
                if len(new_text) > 0 and not new_text.endswith("�"):
                    s.decoded_text = s.decoded_text + new_text
                    s.surr_offset = s.read_offset
                    s.read_offset = len(s.decode_ids)
                    new_text = ""
                else:
                    new_text = find_printable_text(new_text)
            else:
                del self.decode_status[recv_obj.rids[i]]

            output_str = self.trim_matched_stop(
                s.decoded_text + new_text,
                recv_obj.finished_reasons[i],
                recv_obj.no_stop_trim[i],
            )
            # Incrementally send text.
            incremental_output = output_str[s.sent_offset :]
            s.sent_offset = len(output_str)
            output_strs.append(incremental_output)

        return BatchStrOutput(
<<<<<<< HEAD
            spec_verify_ct=recv_obj.spec_verify_ct,
            spec_accepted_tokens=recv_obj.spec_accepted_tokens,
            queue_time=recv_obj.queue_time,
            inference_start_time=recv_obj.inference_start_time,
            prefill_delay=recv_obj.prefill_delay,
            prefill_latency=recv_obj.prefill_latency,
=======
            rids=recv_obj.rids,
            http_worker_ipcs=recv_obj.http_worker_ipcs,
>>>>>>> 83a7c89c
            finished_reasons=recv_obj.finished_reasons,
            output_strs=output_strs,
            output_ids=recv_obj.decode_ids,
            prompt_tokens=recv_obj.prompt_tokens,
            completion_tokens=recv_obj.completion_tokens,
            cached_tokens=recv_obj.cached_tokens,
            input_token_logprobs_val=recv_obj.input_token_logprobs_val,
            input_token_logprobs_idx=recv_obj.input_token_logprobs_idx,
            output_token_logprobs_val=recv_obj.output_token_logprobs_val,
            output_token_logprobs_idx=recv_obj.output_token_logprobs_idx,
            input_top_logprobs_val=recv_obj.input_top_logprobs_val,
            input_top_logprobs_idx=recv_obj.input_top_logprobs_idx,
            output_top_logprobs_val=recv_obj.output_top_logprobs_val,
            output_top_logprobs_idx=recv_obj.output_top_logprobs_idx,
            input_token_ids_logprobs_val=recv_obj.input_token_ids_logprobs_val,
            input_token_ids_logprobs_idx=recv_obj.input_token_ids_logprobs_idx,
            output_token_ids_logprobs_val=recv_obj.output_token_ids_logprobs_val,
            output_token_ids_logprobs_idx=recv_obj.output_token_ids_logprobs_idx,
            output_token_entropy_val=recv_obj.output_token_entropy_val,
            output_hidden_states=recv_obj.output_hidden_states,
            placeholder_tokens_idx=None,
            placeholder_tokens_val=None,
            retraction_counts=recv_obj.retraction_counts,
            token_steps=recv_obj.token_steps,
            rids=recv_obj.rids,
        )

    def handle_multimodal_decode_req(self, recv_obj: BatchMultimodalDecodeReq):
        outputs = self.tokenizer.detokenize(recv_obj)
        return BatchMultimodalOutput(
            rids=recv_obj.rids,
            http_worker_ipcs=recv_obj.http_worker_ipcs,
            finished_reasons=recv_obj.finished_reasons,
            outputs=outputs,
            prompt_tokens=recv_obj.prompt_tokens,
            completion_tokens=recv_obj.completion_tokens,
            cached_tokens=recv_obj.cached_tokens,
            placeholder_tokens_idx=None,
            placeholder_tokens_val=None,
            queue_time=recv_obj.queue_time,
            inference_start_time=recv_obj.inference_start_time,
            prefill_delay=recv_obj.prefill_delay,
            prefill_latency=recv_obj.prefill_latency,
        )

    def handle_freeze_gc_req(self, recv_req: FreezeGCReq):
        freeze_gc("Detokenizer Manager")
        return None


class LimitedCapacityDict(OrderedDict):
    def __init__(self, capacity: int, *args, **kwargs):
        super().__init__(*args, **kwargs)
        self.capacity = capacity

    def __setitem__(self, key, value):
        if len(self) >= self.capacity:
            # Remove the oldest element (first item in the dict)
            self.popitem(last=False)
        # Set the new item
        super().__setitem__(key, value)


def run_detokenizer_process(
    server_args: ServerArgs,
    port_args: PortArgs,
):
    kill_itself_when_parent_died()
    setproctitle.setproctitle("sglang::detokenizer")
    configure_logger(server_args)
    parent_process = psutil.Process().parent()

    try:
        manager = DetokenizerManager(server_args, port_args)
        if server_args.tokenizer_worker_num > 1:
            manager.multi_http_worker_event_loop()
        else:
            manager.event_loop()
    except Exception:
        manager.maybe_clear_socket_mapping()
        traceback = get_exception_traceback()
        logger.error(f"DetokenizerManager hit an exception: {traceback}")
        parent_process.send_signal(signal.SIGQUIT)<|MERGE_RESOLUTION|>--- conflicted
+++ resolved
@@ -249,17 +249,14 @@
             output_strs.append(incremental_output)
 
         return BatchStrOutput(
-<<<<<<< HEAD
+            rids=recv_obj.rids,
             spec_verify_ct=recv_obj.spec_verify_ct,
             spec_accepted_tokens=recv_obj.spec_accepted_tokens,
             queue_time=recv_obj.queue_time,
             inference_start_time=recv_obj.inference_start_time,
             prefill_delay=recv_obj.prefill_delay,
             prefill_latency=recv_obj.prefill_latency,
-=======
-            rids=recv_obj.rids,
             http_worker_ipcs=recv_obj.http_worker_ipcs,
->>>>>>> 83a7c89c
             finished_reasons=recv_obj.finished_reasons,
             output_strs=output_strs,
             output_ids=recv_obj.decode_ids,
@@ -284,7 +281,6 @@
             placeholder_tokens_val=None,
             retraction_counts=recv_obj.retraction_counts,
             token_steps=recv_obj.token_steps,
-            rids=recv_obj.rids,
         )
 
     def handle_multimodal_decode_req(self, recv_obj: BatchMultimodalDecodeReq):
