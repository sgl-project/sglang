# Copyright 2023-2024 SGLang Team
# Licensed under the Apache License, Version 2.0 (the "License");
# you may not use this file except in compliance with the License.
# You may obtain a copy of the License at
#
#     http://www.apache.org/licenses/LICENSE-2.0
#
# Unless required by applicable law or agreed to in writing, software
# distributed under the License is distributed on an "AS IS" BASIS,
# WITHOUT WARRANTIES OR CONDITIONS OF ANY KIND, either express or implied.
# See the License for the specific language governing permissions and
# limitations under the License.
# ==============================================================================
"""DetokenizerManager is a process that detokenizes the token ids."""

import dataclasses
import logging
import os
import signal
from collections import OrderedDict
from typing import Dict, List, Union

import psutil
import setproctitle
import zmq

from sglang.srt.hf_transformers_utils import get_tokenizer
from sglang.srt.managers.io_struct import (
    BatchEmbeddingOut,
    BatchMultimodalDecodeReq,
    BatchMultimodalOut,
    BatchStrOut,
    BatchTokenIDOut,
    FreezeGCReq,
    MultiTokenizerRegisterReq,
)
from sglang.srt.managers.multi_tokenizer_mixin import MultiHttpWorkerDetokenizerMixin
from sglang.srt.server_args import PortArgs, ServerArgs
from sglang.srt.utils import (
    configure_logger,
    freeze_gc,
    get_zmq_socket,
    kill_itself_when_parent_died,
)
from sglang.utils import (
    TypeBasedDispatcher,
    find_printable_text,
    get_exception_traceback,
)

logger = logging.getLogger(__name__)

# Maximum number of request states that detokenizer can hold. When exceeded,
# oldest request states will be evicted. Default: 65536 (1<<16).
# For more details, see: https://github.com/sgl-project/sglang/issues/2812
# Use power of 2 values for better memory allocation.
DETOKENIZER_MAX_STATES = int(os.environ.get("SGLANG_DETOKENIZER_MAX_STATES", 1 << 16))


@dataclasses.dataclass
class DecodeStatus:
    """Store the status of incremental decoding."""

    decoded_text: str
    decode_ids: List[int]
    surr_offset: int
    read_offset: int
    # Offset that's sent to tokenizer for incremental update.
    sent_offset: int = 0


class DetokenizerManager(MultiHttpWorkerDetokenizerMixin):
    """DetokenizerManager is a process that detokenizes the token ids."""

    def __init__(
        self,
        server_args: ServerArgs,
        port_args: PortArgs,
    ):
        # Init inter-process communication
        context = zmq.Context(2)
        self.recv_from_scheduler = get_zmq_socket(
            context, zmq.PULL, port_args.detokenizer_ipc_name, True
        )
        if server_args.tokenizer_worker_num > 1:
            self.tokenizer_num = (
                server_args.tokenizer_worker_num // server_args.detokenizer_worker_num
            )
        else:
            self.send_to_tokenizer = get_zmq_socket(
                context, zmq.PUSH, port_args.tokenizer_ipc_name, False
            )

        if server_args.skip_tokenizer_init:
            self.tokenizer = None
        else:
            self.tokenizer = get_tokenizer(
                server_args.tokenizer_path,
                tokenizer_mode=server_args.tokenizer_mode,
                trust_remote_code=server_args.trust_remote_code,
                revision=server_args.revision,
            )

        self.decode_status = LimitedCapacityDict(capacity=DETOKENIZER_MAX_STATES)
        self.is_dummy = server_args.load_format == "dummy"

        self._request_dispatcher = TypeBasedDispatcher(
            [
                (BatchEmbeddingOut, self.handle_batch_embedding_out),
                (BatchTokenIDOut, self.handle_batch_token_id_out),
                (BatchMultimodalDecodeReq, self.handle_multimodal_decode_req),
                (MultiTokenizerRegisterReq, lambda x: x),
                (FreezeGCReq, self.handle_freeze_gc_req),
            ]
        )

        self.is_tool_call_parser_gpt_oss = server_args.tool_call_parser == "gpt-oss"

    def event_loop(self):
        """The event loop that handles requests"""
        while True:
            recv_obj = self.recv_from_scheduler.recv_pyobj()
            output = self._request_dispatcher(recv_obj)
            if output is not None:
                self.send_to_tokenizer.send_pyobj(output)

    def trim_matched_stop(
        self, output: Union[str, List[int]], finished_reason: Dict, no_stop_trim: bool
    ):
        if no_stop_trim or not finished_reason:
            return output

        matched = finished_reason.get("matched", None)
        if not matched:
            return output

        # TODO(lmzheng): handle the case where multiple stop strs are hit

        # Trim stop str.
        if isinstance(matched, str) and isinstance(output, str):
            pos = output.find(matched)
            return output[:pos] if pos != -1 else output

        # Trim stop token.
        if isinstance(matched, int) and isinstance(output, list):
            # 200012 <|call|> is the tool call token and one of eos tokens for gpt-oss model
            if output[-1] == 200012 and self.is_tool_call_parser_gpt_oss:
                return output
            assert len(output) > 0
            return output[:-1]
        return output

    def handle_batch_embedding_out(self, recv_obj: BatchEmbeddingOut):
        # If it is embedding model, no detokenization is needed.
        return recv_obj

    def handle_batch_token_id_out(self, recv_obj: BatchTokenIDOut):
        bs = len(recv_obj.rids)

        # Initialize decode status
        read_ids, surr_ids = [], []
        for i in range(bs):
            rid = recv_obj.rids[i]
            if rid not in self.decode_status:
                s = DecodeStatus(
                    decoded_text=recv_obj.decoded_texts[i],
                    decode_ids=recv_obj.decode_ids[i],
                    surr_offset=0,
                    read_offset=recv_obj.read_offsets[i],
                )
                self.decode_status[rid] = s
            else:
                s = self.decode_status[rid]
                s.decode_ids.extend(recv_obj.decode_ids[i])

            read_ids.append(
                self.trim_matched_stop(
                    s.decode_ids[s.surr_offset :],
                    recv_obj.finished_reasons[i],
                    recv_obj.no_stop_trim[i],
                )
            )
            surr_ids.append(s.decode_ids[s.surr_offset : s.read_offset])

        # TODO(lmzheng): handle skip_special_tokens/spaces_between_special_tokens per request
        surr_texts = self.tokenizer.batch_decode(
            surr_ids,
            skip_special_tokens=recv_obj.skip_special_tokens[0],
            spaces_between_special_tokens=recv_obj.spaces_between_special_tokens[0],
        )
        read_texts = self.tokenizer.batch_decode(
            read_ids,
            skip_special_tokens=recv_obj.skip_special_tokens[0],
            spaces_between_special_tokens=recv_obj.spaces_between_special_tokens[0],
        )

        # Incremental decoding
        output_strs = []
        for i in range(bs):
            try:
                s = self.decode_status[recv_obj.rids[i]]
            except KeyError:
                raise RuntimeError(
                    f"Decode status not found for request {recv_obj.rids[i]}. "
                    "It may be due to the request being evicted from the decode status due to memory pressure. "
                    "Please increase the maximum number of requests by setting "
                    "the SGLANG_DETOKENIZER_MAX_STATES environment variable to a bigger value than the default value. "
                    f"The current value is {DETOKENIZER_MAX_STATES}. "
                    "For more details, see: https://github.com/sgl-project/sglang/issues/2812"
                )
            new_text = read_texts[i][len(surr_texts[i]) :]
            if recv_obj.finished_reasons[i] is None:
                # Streaming chunk: update the decode status
                if len(new_text) > 0 and not new_text.endswith("�"):
                    s.decoded_text = s.decoded_text + new_text
                    s.surr_offset = s.read_offset
                    s.read_offset = len(s.decode_ids)
                    new_text = ""
                else:
                    new_text = find_printable_text(new_text)

            output_str = self.trim_matched_stop(
                s.decoded_text + new_text,
                recv_obj.finished_reasons[i],
                recv_obj.no_stop_trim[i],
            )
            # Incrementally send text.
            incremental_output = output_str[s.sent_offset :]
            s.sent_offset = len(output_str)
            output_strs.append(incremental_output)

        return BatchStrOut(
            rids=recv_obj.rids,
            finished_reasons=recv_obj.finished_reasons,
            output_strs=output_strs,
            output_ids=recv_obj.decode_ids,
            prompt_tokens=recv_obj.prompt_tokens,
            completion_tokens=recv_obj.completion_tokens,
            cached_tokens=recv_obj.cached_tokens,
            spec_verify_ct=recv_obj.spec_verify_ct,
            input_token_logprobs_val=recv_obj.input_token_logprobs_val,
            input_token_logprobs_idx=recv_obj.input_token_logprobs_idx,
            output_token_logprobs_val=recv_obj.output_token_logprobs_val,
            output_token_logprobs_idx=recv_obj.output_token_logprobs_idx,
            input_top_logprobs_val=recv_obj.input_top_logprobs_val,
            input_top_logprobs_idx=recv_obj.input_top_logprobs_idx,
            output_top_logprobs_val=recv_obj.output_top_logprobs_val,
            output_top_logprobs_idx=recv_obj.output_top_logprobs_idx,
            input_token_ids_logprobs_val=recv_obj.input_token_ids_logprobs_val,
            input_token_ids_logprobs_idx=recv_obj.input_token_ids_logprobs_idx,
            output_token_ids_logprobs_val=recv_obj.output_token_ids_logprobs_val,
            output_token_ids_logprobs_idx=recv_obj.output_token_ids_logprobs_idx,
            output_hidden_states=recv_obj.output_hidden_states,
        )

    def handle_multimodal_decode_req(self, recv_obj: BatchMultimodalDecodeReq):
        outputs = self.tokenizer.detokenize(recv_obj)
        return BatchMultimodalOut(
            rids=recv_obj.rids,
            finished_reasons=recv_obj.finished_reasons,
            outputs=outputs,
            prompt_tokens=recv_obj.prompt_tokens,
            completion_tokens=recv_obj.completion_tokens,
            cached_tokens=recv_obj.cached_tokens,
        )

    def handle_freeze_gc_req(self, recv_req: FreezeGCReq):
        freeze_gc("Detokenizer Manager")
        return None


class LimitedCapacityDict(OrderedDict):
    def __init__(self, capacity: int, *args, **kwargs):
        super().__init__(*args, **kwargs)
        self.capacity = capacity

    def __setitem__(self, key, value):
        if len(self) >= self.capacity:
            # Remove the oldest element (first item in the dict)
            self.popitem(last=False)
        # Set the new item
        super().__setitem__(key, value)


def run_detokenizer_process(
    server_args: ServerArgs,
    port_args: PortArgs,
):
    kill_itself_when_parent_died()
    setproctitle.setproctitle("sglang::detokenizer")
    configure_logger(server_args)
    parent_process = psutil.Process().parent()

    try:
        manager = DetokenizerManager(server_args, port_args)
        if server_args.tokenizer_worker_num > 1:
<<<<<<< HEAD
            manager.multi_tokenizer_manager_event_loop(
                server_args.detokenizer_worker_num
            )
=======
            manager.multi_http_worker_event_loop()
>>>>>>> ee21817c
        else:
            manager.event_loop()
    except Exception:
        manager.socket_mapping.clear_all_sockets()
        traceback = get_exception_traceback()
        logger.error(f"DetokenizerManager hit an exception: {traceback}")
        parent_process.send_signal(signal.SIGQUIT)<|MERGE_RESOLUTION|>--- conflicted
+++ resolved
@@ -294,13 +294,7 @@
     try:
         manager = DetokenizerManager(server_args, port_args)
         if server_args.tokenizer_worker_num > 1:
-<<<<<<< HEAD
-            manager.multi_tokenizer_manager_event_loop(
-                server_args.detokenizer_worker_num
-            )
-=======
-            manager.multi_http_worker_event_loop()
->>>>>>> ee21817c
+            manager.multi_http_worker_event_loop(detokenizer_worker_num)
         else:
             manager.event_loop()
     except Exception:
