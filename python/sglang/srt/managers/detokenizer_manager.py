# Copyright 2023-2024 SGLang Team
# Licensed under the Apache License, Version 2.0 (the "License");
# you may not use this file except in compliance with the License.
# You may obtain a copy of the License at
#
#     http://www.apache.org/licenses/LICENSE-2.0
#
# Unless required by applicable law or agreed to in writing, software
# distributed under the License is distributed on an "AS IS" BASIS,
# WITHOUT WARRANTIES OR CONDITIONS OF ANY KIND, either express or implied.
# See the License for the specific language governing permissions and
# limitations under the License.
# ==============================================================================
"""DetokenizerManager is a process that detokenizes the token ids."""

import dataclasses
import logging
import os
import signal
from collections import OrderedDict
from typing import Dict, List, Union

import psutil
import pybase64
import setproctitle
import zmq

from sglang.srt.environ import envs
from sglang.srt.managers.beam_search_detokenizer_mixin import BeamSearchDetokenizerMixin
from sglang.srt.managers.io_struct import (
    BatchEmbeddingOutput,
    BatchMultimodalDecodeReq,
    BatchStrOutput,
    BatchTokenIDOutput,
    FreezeGCReq,
)
from sglang.srt.managers.multi_tokenizer_mixin import MultiHttpWorkerDetokenizerMixin
from sglang.srt.server_args import PortArgs, ServerArgs
from sglang.srt.utils import (
    configure_logger,
    freeze_gc,
    get_zmq_socket,
    kill_itself_when_parent_died,
)
from sglang.srt.utils.hf_transformers_utils import get_tokenizer
from sglang.srt.utils.watchdog import Watchdog
from sglang.utils import (
    TypeBasedDispatcher,
    find_printable_text,
    get_exception_traceback,
)

logger = logging.getLogger(__name__)

# Maximum number of request states that detokenizer can hold. When exceeded,
# oldest request states will be evicted. Default: 65536 (1<<16).
# For more details, see: https://github.com/sgl-project/sglang/issues/2812
# Use power of 2 values for better memory allocation.
DETOKENIZER_MAX_STATES = int(os.environ.get("SGLANG_DETOKENIZER_MAX_STATES", 1 << 16))


@dataclasses.dataclass
class DecodeStatus:
    """Store the status of incremental decoding."""

    decoded_text: str
    decode_ids: List[int]
    surr_offset: int
    read_offset: int
    # Offset that's sent to tokenizer for incremental update.
    sent_offset: int = 0


class DetokenizerManager(BeamSearchDetokenizerMixin, MultiHttpWorkerDetokenizerMixin):
    """DetokenizerManager is a process that detokenizes the token ids."""

    def __init__(
        self,
        server_args: ServerArgs,
        port_args: PortArgs,
    ):
        # Init inter-process communication
        context = zmq.Context(2)
        self.recv_from_scheduler = get_zmq_socket(
            context, zmq.PULL, port_args.detokenizer_ipc_name, True
        )
        self.send_to_tokenizer = get_zmq_socket(
            context, zmq.PUSH, port_args.tokenizer_ipc_name, False
        )

        # Init tokenizer
        if server_args.skip_tokenizer_init:
            self.tokenizer = None
        else:
            self.tokenizer = get_tokenizer(
                server_args.tokenizer_path,
                tokenizer_mode=server_args.tokenizer_mode,
                trust_remote_code=server_args.trust_remote_code,
                revision=server_args.revision,
            )

        self.decode_status = LimitedCapacityDict(capacity=DETOKENIZER_MAX_STATES)
        self.is_dummy = False
        self.is_tool_call_parser_gpt_oss = server_args.tool_call_parser == "gpt-oss"
        self.disable_tokenizer_batch_decode = server_args.disable_tokenizer_batch_decode

        # Init dispatcher
        self._request_dispatcher = TypeBasedDispatcher(
            [
                (BatchEmbeddingOutput, self.handle_batch_embedding_out),
                (BatchTokenIDOutput, self.handle_batch_token_id_out),
                (BatchMultimodalDecodeReq, self.handle_multimodal_decode_req),
                (FreezeGCReq, self.handle_freeze_gc_req),
            ]
        )

        self.watchdog = Watchdog.create(
            debug_name="DetokenizerManager",
            watchdog_timeout=server_args.soft_watchdog_timeout,
            soft=True,
            test_stuck_time=envs.SGLANG_TEST_STUCK_DETOKENIZER.get(),
        )

    def event_loop(self):
        """The event loop that handles requests"""
        while True:
            with self.watchdog.disable():
                recv_obj = self.recv_from_scheduler.recv_pyobj()
            output = self._request_dispatcher(recv_obj)
            if output is not None:
                self.send_to_tokenizer.send_pyobj(output)
            self.watchdog.feed()

    def trim_matched_stop(
        self, output: Union[str, List[int]], finished_reason: Dict, no_stop_trim: bool
    ):
        if no_stop_trim or not finished_reason:
            return output

        matched = finished_reason.get("matched", None)
        if not matched:
            return output

        # TODO(lmzheng): handle the case where multiple stop strs are hit

        # Trim stop str.
        if isinstance(matched, str) and isinstance(output, str):
            pos = output.find(matched)
            return output[:pos] if pos != -1 else output

        # Trim stop token.
        if isinstance(matched, int) and isinstance(output, list):
            # 200012 <|call|> is the tool call token and one of eos tokens for gpt-oss model
            if output[-1] == 200012 and self.is_tool_call_parser_gpt_oss:
                return output
            assert len(output) > 0
            # NOTE: We can always assume the last token is the matched stop token
            return output[:-1]
        return output

    def handle_batch_embedding_out(self, recv_obj: BatchEmbeddingOutput):
        # If it is embedding model, no detokenization is needed.
        return recv_obj

    def _decode_batch_token_id_output(self, recv_obj: BatchTokenIDOutput):
        bs = len(recv_obj.rids)

        # Initialize decode status
        read_ids, surr_ids = [], []
        for i in range(bs):
            rid = recv_obj.rids[i]
            if rid not in self.decode_status:
                s = DecodeStatus(
                    decoded_text=recv_obj.decoded_texts[i],
                    decode_ids=recv_obj.decode_ids[i],
                    surr_offset=0,
                    read_offset=recv_obj.read_offsets[i],
                )
                self.decode_status[rid] = s
            else:
                s = self.decode_status[rid]
                s.decode_ids.extend(recv_obj.decode_ids[i])

            read_ids.append(
                self.trim_matched_stop(
                    s.decode_ids[s.surr_offset :],
                    recv_obj.finished_reasons[i],
                    recv_obj.no_stop_trim[i],
                )
            )
            surr_ids.append(s.decode_ids[s.surr_offset : s.read_offset])

        # Decode token ids to strings
        # TODO(lmzheng): handle skip_special_tokens/spaces_between_special_tokens per request
        skip_uniform = len(set(recv_obj.skip_special_tokens)) == 1
        space_uniform = len(set(recv_obj.spaces_between_special_tokens)) == 1
        if not self.disable_tokenizer_batch_decode or not (
            skip_uniform and space_uniform
        ):
            if not self.is_dummy:
                # Run normal batch decode
                surr_texts = self.tokenizer.batch_decode(
                    surr_ids,
                    skip_special_tokens=recv_obj.skip_special_tokens[0],
                    spaces_between_special_tokens=recv_obj.spaces_between_special_tokens[
                        0
                    ],
                )
                read_texts = self.tokenizer.batch_decode(
                    read_ids,
                    skip_special_tokens=recv_obj.skip_special_tokens[0],
                    spaces_between_special_tokens=recv_obj.spaces_between_special_tokens[
                        0
                    ],
                )
            else:
                # If it is dummy weights, just return dummy strings to prevent potential detokenization edge cases
                surr_texts = ["dog" for _ in surr_ids]
                read_texts = ["cat" for _ in read_ids]
        else:
            # Do not use batch decode to prevent some detokenization edge cases (e.g., gpt-oss).
            surr_texts = [
                self.tokenizer.decode(
                    surr, skip_special_tokens=skip, spaces_between_special_tokens=space
                )
                for surr, skip, space in zip(
                    surr_ids,
                    recv_obj.skip_special_tokens,
                    recv_obj.spaces_between_special_tokens,
                )
            ]
            read_texts = [
                self.tokenizer.decode(
                    read, skip_special_tokens=skip, spaces_between_special_tokens=space
                )
                for read, skip, space in zip(
                    read_ids,
                    recv_obj.skip_special_tokens,
                    recv_obj.spaces_between_special_tokens,
                )
            ]

        # Incremental decoding
        output_strs = []
        for i in range(bs):
            try:
                s = self.decode_status[recv_obj.rids[i]]
            except KeyError:
                raise RuntimeError(
                    f"Decode status not found for request {recv_obj.rids[i]}. "
                    "It may be due to the request being evicted from the decode status due to memory pressure. "
                    "Please increase the maximum number of requests by setting "
                    "the SGLANG_DETOKENIZER_MAX_STATES environment variable to a bigger value than the default value. "
                    f"The current value is {DETOKENIZER_MAX_STATES}. "
                    "For more details, see: https://github.com/sgl-project/sglang/issues/2812"
                )
            new_text = read_texts[i][len(surr_texts[i]) :]
            if recv_obj.finished_reasons[i] is None:
                # Streaming chunk: update the decode status
                if len(new_text) > 0 and not new_text.endswith("�"):
                    s.decoded_text = s.decoded_text + new_text
                    s.surr_offset = s.read_offset
                    s.read_offset = len(s.decode_ids)
                    new_text = ""
                else:
                    new_text = find_printable_text(new_text)
            else:
                del self.decode_status[recv_obj.rids[i]]

            output_str = self.trim_matched_stop(
                s.decoded_text + new_text,
                recv_obj.finished_reasons[i],
                recv_obj.no_stop_trim[i],
            )
            # Incrementally send text.
            incremental_output = output_str[s.sent_offset :]
            s.sent_offset = len(output_str)
            output_strs.append(incremental_output)

        return output_strs

    def _extract_routed_experts(self, recv_obj: BatchTokenIDOutput) -> List[List[int]]:
        output_routed_experts = None
        if recv_obj.output_routed_experts is not None:
            output_routed_experts = [
                (
                    pybase64.b64encode(output_routed_experts.numpy().tobytes()).decode(
                        "utf-8"
                    )
                    if output_routed_experts is not None
                    else []
                )
                for output_routed_experts in recv_obj.output_routed_experts
            ]
        return output_routed_experts

    def handle_batch_token_id_out(self, recv_obj: BatchTokenIDOutput):
<<<<<<< HEAD
        if self.is_beam_search_batch(recv_obj):
            self.decode_beam_search_output(recv_obj)
            output_strs = [""] * len(recv_obj.rids)
            output_routed_experts = None
        else:
            output_strs = self._decode_batch_token_id_output(recv_obj)
            output_routed_experts = self._extract_routed_experts(recv_obj)
=======
        # If handling idle batch, set output_strs to [].
        output_strs = (
            self._decode_batch_token_id_output(recv_obj)
            if len(recv_obj.rids) > 0
            else []
        )
        output_routed_experts = self._extract_routed_experts(recv_obj)
>>>>>>> 49ab72f8

        return BatchStrOutput(
            rids=recv_obj.rids,
            http_worker_ipcs=recv_obj.http_worker_ipcs,
            finished_reasons=recv_obj.finished_reasons,
            output_strs=output_strs,
            output_ids=recv_obj.output_ids,
            prompt_tokens=recv_obj.prompt_tokens,
            completion_tokens=recv_obj.completion_tokens,
            cached_tokens=recv_obj.cached_tokens,
            spec_verify_ct=recv_obj.spec_verify_ct,
            spec_accepted_tokens=recv_obj.spec_accepted_tokens,
            input_token_logprobs_val=recv_obj.input_token_logprobs_val,
            input_token_logprobs_idx=recv_obj.input_token_logprobs_idx,
            output_token_logprobs_val=recv_obj.output_token_logprobs_val,
            output_token_logprobs_idx=recv_obj.output_token_logprobs_idx,
            input_top_logprobs_val=recv_obj.input_top_logprobs_val,
            input_top_logprobs_idx=recv_obj.input_top_logprobs_idx,
            output_top_logprobs_val=recv_obj.output_top_logprobs_val,
            output_top_logprobs_idx=recv_obj.output_top_logprobs_idx,
            input_token_ids_logprobs_val=recv_obj.input_token_ids_logprobs_val,
            input_token_ids_logprobs_idx=recv_obj.input_token_ids_logprobs_idx,
            output_token_ids_logprobs_val=recv_obj.output_token_ids_logprobs_val,
            output_token_ids_logprobs_idx=recv_obj.output_token_ids_logprobs_idx,
            output_token_entropy_val=recv_obj.output_token_entropy_val,
            output_hidden_states=recv_obj.output_hidden_states,
            output_routed_experts=output_routed_experts,
            placeholder_tokens_idx=None,
            placeholder_tokens_val=None,
            retraction_counts=recv_obj.retraction_counts,
            token_steps=recv_obj.token_steps,
            queue_time=recv_obj.queue_time,
            forward_entry_time=recv_obj.forward_entry_time,
            prefill_launch_delay=recv_obj.prefill_launch_delay,
            prefill_launch_latency=recv_obj.prefill_launch_latency,
            load=recv_obj.load,
            prefill_finished_ts=recv_obj.prefill_finished_ts,
            beam_search_output=recv_obj.beam_search_output,
        )

    def handle_multimodal_decode_req(self, recv_obj: BatchMultimodalDecodeReq):
        raise NotImplementedError()

    def handle_freeze_gc_req(self, recv_req: FreezeGCReq):
        freeze_gc("Detokenizer Manager")
        return None


class LimitedCapacityDict(OrderedDict):
    def __init__(self, capacity: int, *args, **kwargs):
        super().__init__(*args, **kwargs)
        self.capacity = capacity

    def __setitem__(self, key, value):
        if len(self) >= self.capacity:
            # Remove the oldest element (first item in the dict)
            self.popitem(last=False)
        # Set the new item
        super().__setitem__(key, value)


def run_detokenizer_process(
    server_args: ServerArgs,
    port_args: PortArgs,
    detokenizer_manager_class=DetokenizerManager,
):
    kill_itself_when_parent_died()
    setproctitle.setproctitle("sglang::detokenizer")
    configure_logger(server_args)
    parent_process = psutil.Process().parent()

    try:
        manager = detokenizer_manager_class(server_args, port_args)
        if server_args.tokenizer_worker_num > 1:
            manager.multi_http_worker_event_loop()
        else:
            manager.event_loop()
    except Exception:
        manager.maybe_clear_socket_mapping()
        traceback = get_exception_traceback()
        logger.error(f"DetokenizerManager hit an exception: {traceback}")
        parent_process.send_signal(signal.SIGQUIT)<|MERGE_RESOLUTION|>--- conflicted
+++ resolved
@@ -295,23 +295,18 @@
         return output_routed_experts
 
     def handle_batch_token_id_out(self, recv_obj: BatchTokenIDOutput):
-<<<<<<< HEAD
         if self.is_beam_search_batch(recv_obj):
             self.decode_beam_search_output(recv_obj)
             output_strs = [""] * len(recv_obj.rids)
             output_routed_experts = None
         else:
-            output_strs = self._decode_batch_token_id_output(recv_obj)
+            # If handling idle batch, set output_strs to [].
+            output_strs = (
+                self._decode_batch_token_id_output(recv_obj)
+                if len(recv_obj.rids) > 0
+                else []
+            )
             output_routed_experts = self._extract_routed_experts(recv_obj)
-=======
-        # If handling idle batch, set output_strs to [].
-        output_strs = (
-            self._decode_batch_token_id_output(recv_obj)
-            if len(recv_obj.rids) > 0
-            else []
-        )
-        output_routed_experts = self._extract_routed_experts(recv_obj)
->>>>>>> 49ab72f8
 
         return BatchStrOutput(
             rids=recv_obj.rids,
