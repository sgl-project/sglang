# Copyright 2023-2024 SGLang Team
# Licensed under the Apache License, Version 2.0 (the "License");
# you may not use this file except in compliance with the License.
# You may obtain a copy of the License at
#
#     http://www.apache.org/licenses/LICENSE-2.0
#
# Unless required by applicable law or agreed to in writing, software
# distributed under the License is distributed on an "AS IS" BASIS,
# WITHOUT WARRANTIES OR CONDITIONS OF ANY KIND, either express or implied.
# See the License for the specific language governing permissions and
# limitations under the License.
# ==============================================================================
"""DetokenizerManager is a process that detokenizes the token ids."""

import dataclasses
import logging
import os
import signal
from collections import OrderedDict
from typing import Dict, List, Union

import psutil
import pybase64
import setproctitle
import zmq

<<<<<<< HEAD
from sglang.srt.managers.beam_search_detokenizer_mixin import BeamSearchDetokenizerMixin
=======
from sglang.srt.environ import envs
>>>>>>> 2142881b
from sglang.srt.managers.io_struct import (
    BatchEmbeddingOutput,
    BatchMultimodalDecodeReq,
    BatchStrOutput,
    BatchTokenIDOutput,
    FreezeGCReq,
)
from sglang.srt.managers.multi_tokenizer_mixin import MultiHttpWorkerDetokenizerMixin
from sglang.srt.server_args import PortArgs, ServerArgs
from sglang.srt.utils import (
    configure_logger,
    freeze_gc,
    get_zmq_socket,
    kill_itself_when_parent_died,
)
from sglang.srt.utils.hf_transformers_utils import get_tokenizer
from sglang.srt.utils.watchdog import Watchdog
from sglang.utils import (
    TypeBasedDispatcher,
    find_printable_text,
    get_exception_traceback,
)

logger = logging.getLogger(__name__)

# Maximum number of request states that detokenizer can hold. When exceeded,
# oldest request states will be evicted. Default: 65536 (1<<16).
# For more details, see: https://github.com/sgl-project/sglang/issues/2812
# Use power of 2 values for better memory allocation.
DETOKENIZER_MAX_STATES = int(os.environ.get("SGLANG_DETOKENIZER_MAX_STATES", 1 << 16))


@dataclasses.dataclass
class DecodeStatus:
    """Store the status of incremental decoding."""

    decoded_text: str
    decode_ids: List[int]
    surr_offset: int
    read_offset: int
    # Offset that's sent to tokenizer for incremental update.
    sent_offset: int = 0


class DetokenizerManager(BeamSearchDetokenizerMixin, MultiHttpWorkerDetokenizerMixin):
    """DetokenizerManager is a process that detokenizes the token ids."""

    def __init__(
        self,
        server_args: ServerArgs,
        port_args: PortArgs,
    ):
        # Init inter-process communication
        context = zmq.Context(2)
        self.recv_from_scheduler = get_zmq_socket(
            context, zmq.PULL, port_args.detokenizer_ipc_name, True
        )
        self.send_to_tokenizer = get_zmq_socket(
            context, zmq.PUSH, port_args.tokenizer_ipc_name, False
        )

        # Init tokenizer
        if server_args.skip_tokenizer_init:
            self.tokenizer = None
        else:
            self.tokenizer = get_tokenizer(
                server_args.tokenizer_path,
                tokenizer_mode=server_args.tokenizer_mode,
                trust_remote_code=server_args.trust_remote_code,
                revision=server_args.revision,
            )

        self.decode_status = LimitedCapacityDict(capacity=DETOKENIZER_MAX_STATES)
        self.is_dummy = False
        self.is_tool_call_parser_gpt_oss = server_args.tool_call_parser == "gpt-oss"
        self.disable_tokenizer_batch_decode = server_args.disable_tokenizer_batch_decode

        # Init dispatcher
        self._request_dispatcher = TypeBasedDispatcher(
            [
                (BatchEmbeddingOutput, self.handle_batch_embedding_out),
                (BatchTokenIDOutput, self.handle_batch_token_id_out),
                (BatchMultimodalDecodeReq, self.handle_multimodal_decode_req),
                (FreezeGCReq, self.handle_freeze_gc_req),
            ]
        )

        self.watchdog = Watchdog.create(
            debug_name="DetokenizerManager",
            watchdog_timeout=server_args.soft_watchdog_timeout,
            soft=True,
            test_stuck_time=envs.SGLANG_TEST_STUCK_DETOKENIZER.get(),
        )

    def event_loop(self):
        """The event loop that handles requests"""
        while True:
            with self.watchdog.disable():
                recv_obj = self.recv_from_scheduler.recv_pyobj()
            output = self._request_dispatcher(recv_obj)
            if output is not None:
                self.send_to_tokenizer.send_pyobj(output)
            self.watchdog.feed()

    def trim_matched_stop(
        self, output: Union[str, List[int]], finished_reason: Dict, no_stop_trim: bool
    ):
        if no_stop_trim or not finished_reason:
            return output

        matched = finished_reason.get("matched", None)
        if not matched:
            return output

        # TODO(lmzheng): handle the case where multiple stop strs are hit

        # Trim stop str.
        if isinstance(matched, str) and isinstance(output, str):
            pos = output.find(matched)
            return output[:pos] if pos != -1 else output

        # Trim stop token.
        if isinstance(matched, int) and isinstance(output, list):
            # 200012 <|call|> is the tool call token and one of eos tokens for gpt-oss model
            if output[-1] == 200012 and self.is_tool_call_parser_gpt_oss:
                return output
            assert len(output) > 0
            # NOTE: We can always assume the last token is the matched stop token
            return output[:-1]
        return output

    def handle_batch_embedding_out(self, recv_obj: BatchEmbeddingOutput):
        # If it is embedding model, no detokenization is needed.
        return recv_obj

    def _decode_batch_token_id_output(self, recv_obj: BatchTokenIDOutput):
        bs = len(recv_obj.rids)

        # Initialize decode status
        read_ids, surr_ids = [], []
        for i in range(bs):
            rid = recv_obj.rids[i]
            if rid not in self.decode_status:
                s = DecodeStatus(
                    decoded_text=recv_obj.decoded_texts[i],
                    decode_ids=recv_obj.decode_ids[i],
                    surr_offset=0,
                    read_offset=recv_obj.read_offsets[i],
                )
                self.decode_status[rid] = s
            else:
                s = self.decode_status[rid]
                s.decode_ids.extend(recv_obj.decode_ids[i])

            read_ids.append(
                self.trim_matched_stop(
                    s.decode_ids[s.surr_offset :],
                    recv_obj.finished_reasons[i],
                    recv_obj.no_stop_trim[i],
                )
            )
            surr_ids.append(s.decode_ids[s.surr_offset : s.read_offset])

        # Decode token ids to strings
        # TODO(lmzheng): handle skip_special_tokens/spaces_between_special_tokens per request
        skip_uniform = len(set(recv_obj.skip_special_tokens)) == 1
        space_uniform = len(set(recv_obj.spaces_between_special_tokens)) == 1
        if not self.disable_tokenizer_batch_decode or not (
            skip_uniform and space_uniform
        ):
            if not self.is_dummy:
                # Run normal batch decode
                surr_texts = self.tokenizer.batch_decode(
                    surr_ids,
                    skip_special_tokens=recv_obj.skip_special_tokens[0],
                    spaces_between_special_tokens=recv_obj.spaces_between_special_tokens[
                        0
                    ],
                )
                read_texts = self.tokenizer.batch_decode(
                    read_ids,
                    skip_special_tokens=recv_obj.skip_special_tokens[0],
                    spaces_between_special_tokens=recv_obj.spaces_between_special_tokens[
                        0
                    ],
                )
            else:
                # If it is dummy weights, just return dummy strings to prevent potential detokenization edge cases
                surr_texts = ["dog" for _ in surr_ids]
                read_texts = ["cat" for _ in read_ids]
        else:
            # Do not use batch decode to prevent some detokenization edge cases (e.g., gpt-oss).
            surr_texts = [
                self.tokenizer.decode(
                    surr, skip_special_tokens=skip, spaces_between_special_tokens=space
                )
                for surr, skip, space in zip(
                    surr_ids,
                    recv_obj.skip_special_tokens,
                    recv_obj.spaces_between_special_tokens,
                )
            ]
            read_texts = [
                self.tokenizer.decode(
                    read, skip_special_tokens=skip, spaces_between_special_tokens=space
                )
                for read, skip, space in zip(
                    read_ids,
                    recv_obj.skip_special_tokens,
                    recv_obj.spaces_between_special_tokens,
                )
            ]

        # Incremental decoding
        output_strs = []
        for i in range(bs):
            try:
                s = self.decode_status[recv_obj.rids[i]]
            except KeyError:
                raise RuntimeError(
                    f"Decode status not found for request {recv_obj.rids[i]}. "
                    "It may be due to the request being evicted from the decode status due to memory pressure. "
                    "Please increase the maximum number of requests by setting "
                    "the SGLANG_DETOKENIZER_MAX_STATES environment variable to a bigger value than the default value. "
                    f"The current value is {DETOKENIZER_MAX_STATES}. "
                    "For more details, see: https://github.com/sgl-project/sglang/issues/2812"
                )
            new_text = read_texts[i][len(surr_texts[i]) :]
            if recv_obj.finished_reasons[i] is None:
                # Streaming chunk: update the decode status
                if len(new_text) > 0 and not new_text.endswith("�"):
                    s.decoded_text = s.decoded_text + new_text
                    s.surr_offset = s.read_offset
                    s.read_offset = len(s.decode_ids)
                    new_text = ""
                else:
                    new_text = find_printable_text(new_text)
            else:
                del self.decode_status[recv_obj.rids[i]]

            output_str = self.trim_matched_stop(
                s.decoded_text + new_text,
                recv_obj.finished_reasons[i],
                recv_obj.no_stop_trim[i],
            )
            # Incrementally send text.
            incremental_output = output_str[s.sent_offset :]
            s.sent_offset = len(output_str)
            output_strs.append(incremental_output)

        return output_strs

    def _extract_routed_experts(self, recv_obj: BatchTokenIDOutput) -> List[List[int]]:
        output_routed_experts = None
        if recv_obj.output_routed_experts is not None:
            output_routed_experts = [
                (
                    pybase64.b64encode(output_routed_experts.numpy().tobytes()).decode(
                        "utf-8"
                    )
                    if output_routed_experts is not None
                    else []
                )
                for output_routed_experts in recv_obj.output_routed_experts
            ]
        return output_routed_experts

    def handle_batch_token_id_out(self, recv_obj: BatchTokenIDOutput):
        if self.is_beam_search_batch(recv_obj):
            self.decode_beam_search_output(recv_obj)
            output_strs = [""] * len(recv_obj.rids)
            output_routed_experts = None
        else:
            output_strs = self._decode_batch_token_id_output(recv_obj)
            output_routed_experts = self._extract_routed_experts(recv_obj)

        return BatchStrOutput(
            rids=recv_obj.rids,
            http_worker_ipcs=recv_obj.http_worker_ipcs,
            finished_reasons=recv_obj.finished_reasons,
            output_strs=output_strs,
            output_ids=recv_obj.output_ids,
            prompt_tokens=recv_obj.prompt_tokens,
            completion_tokens=recv_obj.completion_tokens,
            cached_tokens=recv_obj.cached_tokens,
            spec_verify_ct=recv_obj.spec_verify_ct,
            spec_accepted_tokens=recv_obj.spec_accepted_tokens,
            input_token_logprobs_val=recv_obj.input_token_logprobs_val,
            input_token_logprobs_idx=recv_obj.input_token_logprobs_idx,
            output_token_logprobs_val=recv_obj.output_token_logprobs_val,
            output_token_logprobs_idx=recv_obj.output_token_logprobs_idx,
            input_top_logprobs_val=recv_obj.input_top_logprobs_val,
            input_top_logprobs_idx=recv_obj.input_top_logprobs_idx,
            output_top_logprobs_val=recv_obj.output_top_logprobs_val,
            output_top_logprobs_idx=recv_obj.output_top_logprobs_idx,
            input_token_ids_logprobs_val=recv_obj.input_token_ids_logprobs_val,
            input_token_ids_logprobs_idx=recv_obj.input_token_ids_logprobs_idx,
            output_token_ids_logprobs_val=recv_obj.output_token_ids_logprobs_val,
            output_token_ids_logprobs_idx=recv_obj.output_token_ids_logprobs_idx,
            output_token_entropy_val=recv_obj.output_token_entropy_val,
            output_hidden_states=recv_obj.output_hidden_states,
            output_routed_experts=output_routed_experts,
            placeholder_tokens_idx=None,
            placeholder_tokens_val=None,
            retraction_counts=recv_obj.retraction_counts,
            token_steps=recv_obj.token_steps,
            queue_time=recv_obj.queue_time,
            forward_entry_time=recv_obj.forward_entry_time,
            prefill_launch_delay=recv_obj.prefill_launch_delay,
            prefill_launch_latency=recv_obj.prefill_launch_latency,
            prefill_finished_ts=recv_obj.prefill_finished_ts,
            beam_search_output=recv_obj.beam_search_output,
        )

    def handle_multimodal_decode_req(self, recv_obj: BatchMultimodalDecodeReq):
        raise NotImplementedError()

    def handle_freeze_gc_req(self, recv_req: FreezeGCReq):
        freeze_gc("Detokenizer Manager")
        return None


class LimitedCapacityDict(OrderedDict):
    def __init__(self, capacity: int, *args, **kwargs):
        super().__init__(*args, **kwargs)
        self.capacity = capacity

    def __setitem__(self, key, value):
        if len(self) >= self.capacity:
            # Remove the oldest element (first item in the dict)
            self.popitem(last=False)
        # Set the new item
        super().__setitem__(key, value)


def run_detokenizer_process(
    server_args: ServerArgs,
    port_args: PortArgs,
    detokenizer_manager_class=DetokenizerManager,
):
    kill_itself_when_parent_died()
    setproctitle.setproctitle("sglang::detokenizer")
    configure_logger(server_args)
    parent_process = psutil.Process().parent()

    try:
        manager = detokenizer_manager_class(server_args, port_args)
        if server_args.tokenizer_worker_num > 1:
            manager.multi_http_worker_event_loop()
        else:
            manager.event_loop()
    except Exception:
        manager.maybe_clear_socket_mapping()
        traceback = get_exception_traceback()
        logger.error(f"DetokenizerManager hit an exception: {traceback}")
        parent_process.send_signal(signal.SIGQUIT)<|MERGE_RESOLUTION|>--- conflicted
+++ resolved
@@ -25,11 +25,8 @@
 import setproctitle
 import zmq
 
-<<<<<<< HEAD
 from sglang.srt.managers.beam_search_detokenizer_mixin import BeamSearchDetokenizerMixin
-=======
 from sglang.srt.environ import envs
->>>>>>> 2142881b
 from sglang.srt.managers.io_struct import (
     BatchEmbeddingOutput,
     BatchMultimodalDecodeReq,
