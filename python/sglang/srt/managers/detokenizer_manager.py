# Copyright 2023-2024 SGLang Team
# Licensed under the Apache License, Version 2.0 (the "License");
# you may not use this file except in compliance with the License.
# You may obtain a copy of the License at
#
#     http://www.apache.org/licenses/LICENSE-2.0
#
# Unless required by applicable law or agreed to in writing, software
# distributed under the License is distributed on an "AS IS" BASIS,
# WITHOUT WARRANTIES OR CONDITIONS OF ANY KIND, either express or implied.
# See the License for the specific language governing permissions and
# limitations under the License.
# ==============================================================================
"""DetokenizerManager is a process that detokenizes the token ids."""

import dataclasses
import logging
import os
import signal
from collections import OrderedDict
from typing import Dict, List, Union

import psutil
import setproctitle
import zmq

from sglang.srt.managers.io_struct import (
    BatchEmbeddingOutput,
    BatchMultimodalDecodeReq,
    BatchMultimodalOutput,
    BatchStrOutput,
    BatchTokenIDOutput,
    FreezeGCReq,
    MultiTokenizerRegisterReq,
)
from sglang.srt.managers.multi_tokenizer_mixin import MultiHttpWorkerDetokenizerMixin
from sglang.srt.server_args import PortArgs, ServerArgs
from sglang.srt.utils import (
    configure_logger,
    freeze_gc,
    get_zmq_socket,
    kill_itself_when_parent_died,
)
from sglang.srt.utils.hf_transformers_utils import get_tokenizer
from sglang.utils import (
    TypeBasedDispatcher,
    find_printable_text,
    get_exception_traceback,
)

logger = logging.getLogger(__name__)

# Maximum number of request states that detokenizer can hold. When exceeded,
# oldest request states will be evicted. Default: 65536 (1<<16).
# For more details, see: https://github.com/sgl-project/sglang/issues/2812
# Use power of 2 values for better memory allocation.
DETOKENIZER_MAX_STATES = int(os.environ.get("SGLANG_DETOKENIZER_MAX_STATES", 1 << 16))


@dataclasses.dataclass
class DecodeStatus:
    """Store the status of incremental decoding."""

    decoded_text: str
    decode_ids: List[int]
    surr_offset: int
    read_offset: int
    # Offset that's sent to tokenizer for incremental update.
    sent_offset: int = 0


class DetokenizerManager(MultiHttpWorkerDetokenizerMixin):
    """DetokenizerManager is a process that detokenizes the token ids."""

    def __init__(
        self,
        server_args: ServerArgs,
        port_args: PortArgs,
    ):
        # Init inter-process communication
        context = zmq.Context(2)
        self.recv_from_scheduler = get_zmq_socket(
            context, zmq.PULL, port_args.detokenizer_ipc_name, True
        )
        self.send_to_tokenizer = get_zmq_socket(
            context, zmq.PUSH, port_args.tokenizer_ipc_name, False
        )

        if server_args.skip_tokenizer_init:
            self.tokenizer = None
        else:
            self.tokenizer = get_tokenizer(
                server_args.tokenizer_path,
                tokenizer_mode=server_args.tokenizer_mode,
                trust_remote_code=server_args.trust_remote_code,
                revision=server_args.revision,
            )

        self.decode_status = LimitedCapacityDict(capacity=DETOKENIZER_MAX_STATES)
        self.is_dummy = server_args.load_format == "dummy"

        self._request_dispatcher = TypeBasedDispatcher(
            [
                (BatchEmbeddingOutput, self.handle_batch_embedding_out),
                (BatchTokenIDOutput, self.handle_batch_token_id_out),
                (BatchMultimodalDecodeReq, self.handle_multimodal_decode_req),
                (MultiTokenizerRegisterReq, lambda x: x),
                (FreezeGCReq, self.handle_freeze_gc_req),
            ]
        )

        self.is_tool_call_parser_gpt_oss = server_args.tool_call_parser == "gpt-oss"

    def event_loop(self):
        """The event loop that handles requests"""
        while True:
            recv_obj = self.recv_from_scheduler.recv_pyobj()
            output = self._request_dispatcher(recv_obj)
            if output is not None:
                self.send_to_tokenizer.send_pyobj(output)

    def trim_matched_stop(
        self, output: Union[str, List[int]], finished_reason: Dict, no_stop_trim: bool
    ):
        if no_stop_trim or not finished_reason:
            return output

        matched = finished_reason.get("matched", None)
        if not matched:
            return output

        # TODO(lmzheng): handle the case where multiple stop strs are hit

        # Trim stop str.
        if isinstance(matched, str) and isinstance(output, str):
            pos = output.find(matched)
            return output[:pos] if pos != -1 else output

        # Trim stop token.
        if isinstance(matched, int) and isinstance(output, list):
            # 200012 <|call|> is the tool call token and one of eos tokens for gpt-oss model
            if output[-1] == 200012 and self.is_tool_call_parser_gpt_oss:
                return output
            assert len(output) > 0
            return output[:-1]
        return output

    def handle_batch_embedding_out(self, recv_obj: BatchEmbeddingOutput):
        # If it is embedding model, no detokenization is needed.
        return recv_obj

    def handle_batch_token_id_out(self, recv_obj: BatchTokenIDOutput):
        bs = len(recv_obj.rids)

        # Initialize decode status
        read_ids, surr_ids = [], []
        for i in range(bs):
            rid = recv_obj.rids[i]
            if rid not in self.decode_status:
                s = DecodeStatus(
                    decoded_text=recv_obj.decoded_texts[i],
                    decode_ids=recv_obj.decode_ids[i],
                    surr_offset=0,
                    read_offset=recv_obj.read_offsets[i],
                )
                self.decode_status[rid] = s
            else:
                s = self.decode_status[rid]
                s.decode_ids.extend(recv_obj.decode_ids[i])

            read_ids.append(
                self.trim_matched_stop(
                    s.decode_ids[s.surr_offset :],
                    recv_obj.finished_reasons[i],
                    recv_obj.no_stop_trim[i],
                )
            )
            surr_ids.append(s.decode_ids[s.surr_offset : s.read_offset])

        # TODO(lmzheng): handle skip_special_tokens/spaces_between_special_tokens per request
        surr_texts = self.tokenizer.batch_decode(
            surr_ids,
            skip_special_tokens=recv_obj.skip_special_tokens[0],
            spaces_between_special_tokens=recv_obj.spaces_between_special_tokens[0],
        )
        read_texts = self.tokenizer.batch_decode(
            read_ids,
            skip_special_tokens=recv_obj.skip_special_tokens[0],
            spaces_between_special_tokens=recv_obj.spaces_between_special_tokens[0],
        )

        # Incremental decoding
        output_strs = []
        for i in range(bs):
            try:
                s = self.decode_status[recv_obj.rids[i]]
            except KeyError:
                raise RuntimeError(
                    f"Decode status not found for request {recv_obj.rids[i]}. "
                    "It may be due to the request being evicted from the decode status due to memory pressure. "
                    "Please increase the maximum number of requests by setting "
                    "the SGLANG_DETOKENIZER_MAX_STATES environment variable to a bigger value than the default value. "
                    f"The current value is {DETOKENIZER_MAX_STATES}. "
                    "For more details, see: https://github.com/sgl-project/sglang/issues/2812"
                )
            new_text = read_texts[i][len(surr_texts[i]) :]
            if recv_obj.finished_reasons[i] is None:
                # Streaming chunk: update the decode status
                if len(new_text) > 0 and not new_text.endswith("�"):
                    s.decoded_text = s.decoded_text + new_text
                    s.surr_offset = s.read_offset
                    s.read_offset = len(s.decode_ids)
                    new_text = ""
                else:
                    new_text = find_printable_text(new_text)

            output_str = self.trim_matched_stop(
                s.decoded_text + new_text,
                recv_obj.finished_reasons[i],
                recv_obj.no_stop_trim[i],
            )
            # Incrementally send text.
            incremental_output = output_str[s.sent_offset :]
            s.sent_offset = len(output_str)
            output_strs.append(incremental_output)

        return BatchStrOutput(
            rids=recv_obj.rids,
            finished_reasons=recv_obj.finished_reasons,
            output_strs=output_strs,
            output_ids=recv_obj.decode_ids,
            prompt_tokens=recv_obj.prompt_tokens,
            completion_tokens=recv_obj.completion_tokens,
            cached_tokens=recv_obj.cached_tokens,
            spec_verify_ct=recv_obj.spec_verify_ct,
            spec_accepted_tokens=recv_obj.spec_accepted_tokens,
            input_token_logprobs_val=recv_obj.input_token_logprobs_val,
            input_token_logprobs_idx=recv_obj.input_token_logprobs_idx,
            output_token_logprobs_val=recv_obj.output_token_logprobs_val,
            output_token_logprobs_idx=recv_obj.output_token_logprobs_idx,
            input_top_logprobs_val=recv_obj.input_top_logprobs_val,
            input_top_logprobs_idx=recv_obj.input_top_logprobs_idx,
            output_top_logprobs_val=recv_obj.output_top_logprobs_val,
            output_top_logprobs_idx=recv_obj.output_top_logprobs_idx,
            input_token_ids_logprobs_val=recv_obj.input_token_ids_logprobs_val,
            input_token_ids_logprobs_idx=recv_obj.input_token_ids_logprobs_idx,
            output_token_ids_logprobs_val=recv_obj.output_token_ids_logprobs_val,
            output_token_ids_logprobs_idx=recv_obj.output_token_ids_logprobs_idx,
            output_token_entropy_val=recv_obj.output_token_entropy_val,
            output_hidden_states=recv_obj.output_hidden_states,
            placeholder_tokens_idx=None,
            placeholder_tokens_val=None,
<<<<<<< HEAD
            retraction_counts=recv_obj.retraction_counts,
=======
            token_steps=recv_obj.token_steps,
>>>>>>> c224a4c6
        )

    def handle_multimodal_decode_req(self, recv_obj: BatchMultimodalDecodeReq):
        outputs = self.tokenizer.detokenize(recv_obj)
        return BatchMultimodalOutput(
            rids=recv_obj.rids,
            finished_reasons=recv_obj.finished_reasons,
            outputs=outputs,
            prompt_tokens=recv_obj.prompt_tokens,
            completion_tokens=recv_obj.completion_tokens,
            cached_tokens=recv_obj.cached_tokens,
            placeholder_tokens_idx=None,
            placeholder_tokens_val=None,
        )

    def handle_freeze_gc_req(self, recv_req: FreezeGCReq):
        freeze_gc("Detokenizer Manager")
        return None


class LimitedCapacityDict(OrderedDict):
    def __init__(self, capacity: int, *args, **kwargs):
        super().__init__(*args, **kwargs)
        self.capacity = capacity

    def __setitem__(self, key, value):
        if len(self) >= self.capacity:
            # Remove the oldest element (first item in the dict)
            self.popitem(last=False)
        # Set the new item
        super().__setitem__(key, value)


def run_detokenizer_process(
    server_args: ServerArgs,
    port_args: PortArgs,
):
    kill_itself_when_parent_died()
    setproctitle.setproctitle("sglang::detokenizer")
    configure_logger(server_args)
    parent_process = psutil.Process().parent()

    try:
        manager = DetokenizerManager(server_args, port_args)
        if server_args.tokenizer_worker_num > 1:
            manager.multi_http_worker_event_loop()
        else:
            manager.event_loop()
    except Exception:
        manager.maybe_clear_socket_mapping()
        traceback = get_exception_traceback()
        logger.error(f"DetokenizerManager hit an exception: {traceback}")
        parent_process.send_signal(signal.SIGQUIT)<|MERGE_RESOLUTION|>--- conflicted
+++ resolved
@@ -250,11 +250,8 @@
             output_hidden_states=recv_obj.output_hidden_states,
             placeholder_tokens_idx=None,
             placeholder_tokens_val=None,
-<<<<<<< HEAD
             retraction_counts=recv_obj.retraction_counts,
-=======
             token_steps=recv_obj.token_steps,
->>>>>>> c224a4c6
         )
 
     def handle_multimodal_decode_req(self, recv_obj: BatchMultimodalDecodeReq):
