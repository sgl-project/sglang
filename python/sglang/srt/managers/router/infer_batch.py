from dataclasses import dataclass
from enum import IntEnum, auto
from typing import List

import numpy as np
import torch

from sglang.srt.managers.router.radix_cache import RadixCache
from sglang.srt.memory_pool import ReqToTokenPool, TokenToKVPool


class ForwardMode(IntEnum):
    PREFILL = auto()
    EXTEND = auto()
    DECODE = auto()


class FinishReason(IntEnum):
    EOS_TOKEN = auto()
    LENGTH = auto()
    STOP_STR = auto()


class Req:
    def __init__(self, rid, input_text, input_ids):
        self.rid = rid
        self.input_text = input_text
        self.input_ids = input_ids
        self.output_ids = []

        # Since jump forward may retokenize the prompt with partial outputs,
        # we maintain the original prompt length to report the correct usage.
        self.prompt_tokens = len(input_ids)

        # The number of decoded tokens for token usage report. Note that
        # this does not include the jump forward tokens.
        self.completion_tokens_wo_jump_forward = 0

        # For vision input
        self.pixel_values = None
        self.image_size = None
        self.image_offset = 0
        self.pad_value = None

        # Sampling parameters
        self.sampling_params = None
        self.stream = False

        # Check finish
        self.tokenizer = None
        self.finished = False
        self.finish_reason = None
        self.hit_stop_str = None

        self.extend_input_len = 0
        self.prefix_indices = []
        self.last_node = None

        # Logprobs
        self.return_logprob = False
        self.logprob_start_len = 0
        self.top_logprobs_num = 0
        self.normalized_prompt_logprob = None
        self.prefill_token_logprobs = None
        self.decode_token_logprobs = None
        self.prefill_top_logprobs = None
        self.decode_top_logprobs = None

        # Constrained decoding
        self.regex_fsm = None
        self.regex_fsm_state = 0
        self.jump_forward_map = None
        self.output_and_jump_forward_str = ""

    def max_new_tokens(self):
        return self.sampling_params.max_new_tokens

    def jump_forward_and_retokenize(self, jump_forward_str, next_state):
        old_output_str = self.tokenizer.decode(self.output_ids)
        # FIXME: This logic does not really solve the problem of determining whether
        # there should be a leading space.
        first_token = self.tokenizer.convert_ids_to_tokens(self.output_ids[0])
        first_token = (
            first_token.decode() if isinstance(first_token, bytes) else first_token
        )
        if first_token.startswith("▁"):
            old_output_str = " " + old_output_str
        new_input_string = (
            self.input_text
            + self.output_and_jump_forward_str
            + old_output_str
            + jump_forward_str
        )
        new_input_ids = self.tokenizer.encode(new_input_string)
        if self.pixel_values is not None:
            # NOTE: This is a hack because the old input_ids contains the image padding
            jump_forward_tokens_len = len(self.tokenizer.encode(jump_forward_str))
        else:
            jump_forward_tokens_len = (
                len(new_input_ids) - len(self.input_ids) - len(self.output_ids)
            )

        # print("=" * 100)
        # print(f"Catch jump forward:\n{jump_forward_str}")
        # print(self.tokenizer.convert_ids_to_tokens(self.input_ids))
        # print(self.tokenizer.convert_ids_to_tokens(new_input_ids))

        self.input_ids = new_input_ids
        self.output_ids = []
        self.sampling_params.max_new_tokens = max(
            self.sampling_params.max_new_tokens - jump_forward_tokens_len, 0
        )
        self.regex_fsm_state = next_state
        self.output_and_jump_forward_str = (
            self.output_and_jump_forward_str + old_output_str + jump_forward_str
        )

        # print(f"Output and jump forward str:\n{self.output_and_jump_forward_str}")
        # print("*" * 100)

    def check_finished(self):
        if self.finished:
            return

        if len(self.output_ids) >= self.sampling_params.max_new_tokens:
            self.finished = True
            self.finish_reason = FinishReason.LENGTH
            return

        if (
            self.output_ids[-1] == self.tokenizer.eos_token_id
            and self.sampling_params.ignore_eos == False
        ):
            self.finished = True
            self.finish_reason = FinishReason.EOS_TOKEN
            return

        if len(self.sampling_params.stop_strs) > 0:
            tail_str = self.tokenizer.decode(
                self.output_ids[-(self.sampling_params.stop_str_max_len + 1) :]
            )

            for stop_str in self.sampling_params.stop_strs:
                if stop_str in tail_str:
                    self.finished = True
                    self.finish_reason = FinishReason.STOP_STR
                    self.hit_stop_str = stop_str
                    return

    def __repr__(self):
        return f"rid(n={self.rid}, " f"input_ids={self.input_ids}, "


@dataclass
class Batch:
    reqs: List[Req]
    req_to_token_pool: ReqToTokenPool
    token_to_kv_pool: TokenToKVPool
    tree_cache: RadixCache

    # batched arguments to model runner
    input_ids: torch.Tensor = None
    req_pool_indices: torch.Tensor = None
    seq_lens: torch.Tensor = None
    prefix_lens: torch.Tensor = None
    position_ids_offsets: torch.Tensor = None
    out_cache_loc: torch.Tensor = None
    out_cache_cont_start: torch.Tensor = None
    out_cache_cont_end: torch.Tensor = None

    # for processing logprobs
    return_logprob: bool = False
    top_logprobs_nums: List[int] = None

    # for multimodal
    pixel_values: List[torch.Tensor] = None
    image_sizes: List[List[int]] = None
    image_offsets: List[int] = None

    # other arguments for control
    output_ids: torch.Tensor = None
    extend_num_tokens: int = None

    # batched sampling params
    temperatures: torch.Tensor = None
    top_ps: torch.Tensor = None
    top_ks: torch.Tensor = None
    frequency_penalties: torch.Tensor = None
    presence_penalties: torch.Tensor = None
    logit_bias: torch.Tensor = None

    @classmethod
    def init_new(cls, reqs, req_to_token_pool, token_to_kv_pool, tree_cache):
        return_logprob = any(req.return_logprob for req in reqs)

        return cls(
            reqs=reqs,
            req_to_token_pool=req_to_token_pool,
            token_to_kv_pool=token_to_kv_pool,
            tree_cache=tree_cache,
            return_logprob=return_logprob,
        )

    def is_empty(self):
        return len(self.reqs) == 0

    def prepare_for_extend(self, vocab_size: int, int_token_logit_bias: torch.Tensor):
        device = "cuda"
        bs = len(self.reqs)
        reqs = self.reqs
        input_ids = [r.input_ids[len(r.prefix_indices) :] for r in reqs]
        prefix_indices = [r.prefix_indices for r in reqs]

        # Handle prefix
        flatten_input_ids = []
        extend_lens = []
        prefix_lens = []
        seq_lens = []

        req_pool_indices = self.req_to_token_pool.alloc(bs)
        req_pool_indices_cpu = req_pool_indices.cpu().numpy()
        for i in range(bs):
            flatten_input_ids.extend(input_ids[i])
            extend_lens.append(len(input_ids[i]))

            if len(prefix_indices[i]) == 0:
                prefix_lens.append(0)
            else:
                prefix_lens.append(len(prefix_indices[i]))
                self.req_to_token_pool.req_to_token[req_pool_indices_cpu[i]][
                    : len(prefix_indices[i])
                ] = prefix_indices[i]

            seq_lens.append(prefix_lens[-1] + extend_lens[-1])

        position_ids_offsets = torch.zeros((bs,), dtype=torch.int32, device=device)

        # Alloc mem
        seq_lens, prefix_lens = np.array(seq_lens), np.array(prefix_lens)
        extend_num_tokens = seq_lens.sum() - prefix_lens.sum()
        out_cache_loc = self.token_to_kv_pool.alloc(extend_num_tokens)
        if out_cache_loc is None:
            self.tree_cache.evict(extend_num_tokens, self.token_to_kv_pool.dec_refs)
            out_cache_loc = self.token_to_kv_pool.alloc(extend_num_tokens)

            if out_cache_loc is None:
                print("Prefill out of memory. This should never happen.")
                self.tree_cache.pretty_print()
                exit()

        pt = 0
        for i in range(bs):
            self.req_to_token_pool.req_to_token[req_pool_indices_cpu[i]][
                prefix_lens[i] : prefix_lens[i] + extend_lens[i]
            ] = out_cache_loc[pt : pt + extend_lens[i]]
            pt += extend_lens[i]

        # Handle logit bias but only allocate when needed
        logit_bias = None
        for i in range(bs):
            if reqs[i].sampling_params.dtype == "int":
                if logit_bias is None:
                    logit_bias = torch.zeros(
                        (bs, vocab_size), dtype=torch.float32, device=device
                    )
                logit_bias[i] = int_token_logit_bias

        # Set fields
        self.input_ids = torch.tensor(
            flatten_input_ids, dtype=torch.int32, device=device
        )
        self.pixel_values = [r.pixel_values for r in reqs]
        self.image_sizes = [r.image_size for r in reqs]
        self.image_offsets = [
            r.image_offset - p_len for r, p_len in zip(reqs, prefix_lens)
        ]
        self.req_pool_indices = req_pool_indices
        self.seq_lens = torch.tensor(seq_lens, dtype=torch.int32, device=device)
        self.prefix_lens = torch.tensor(prefix_lens, dtype=torch.int32, device=device)
        self.position_ids_offsets = position_ids_offsets
        self.extend_num_tokens = extend_num_tokens
        self.out_cache_loc = out_cache_loc
        self.top_logprobs_nums = [r.top_logprobs_num for r in reqs]

        self.temperatures = torch.tensor(
            [r.sampling_params.temperature for r in reqs],
            dtype=torch.float,
            device=device,
        ).view(-1, 1)
        self.top_ps = torch.tensor(
            [r.sampling_params.top_p for r in reqs], dtype=torch.float, device=device
        ).view(-1, 1)
        self.top_ks = torch.tensor(
            [r.sampling_params.top_k for r in reqs], dtype=torch.int, device=device
        ).view(-1, 1)
        self.frequency_penalties = torch.tensor(
            [r.sampling_params.frequency_penalty for r in reqs],
            dtype=torch.float,
            device=device,
        )
        self.presence_penalties = torch.tensor(
            [r.sampling_params.presence_penalty for r in reqs],
            dtype=torch.float,
            device=device,
        )
        self.logit_bias = logit_bias

    def check_decode_mem(self):
        bs = len(self.reqs)
        if self.token_to_kv_pool.available_size() >= bs:
            return True

        self.tree_cache.evict(bs, self.token_to_kv_pool.dec_refs)

        if self.token_to_kv_pool.available_size() >= bs:
            return True

        return False

    def retract_decode(self):
        sorted_indices = [i for i in range(len(self.reqs))]
        sorted_indices.sort(
            key=lambda i: (len(self.reqs[i].output_ids), -len(self.reqs[i].input_ids)),
            reverse=True,
        )

        retracted_reqs = []
        seq_lens_cpu = self.seq_lens.cpu().numpy()
        req_pool_indices_cpu = self.req_pool_indices.cpu().numpy()
        while self.token_to_kv_pool.available_size() < len(self.reqs):
            idx = sorted_indices.pop()
            req = self.reqs[idx]
            retracted_reqs.append(req)

            # TODO: apply more fine-grained retraction
            last_uncached_pos = len(req.prefix_indices)
            token_indices = self.req_to_token_pool.req_to_token[
                req_pool_indices_np[idx]
            ][last_uncached_pos : seq_lens_np[idx]]
            self.token_to_kv_pool.dec_refs(token_indices)

            self.tree_cache.dec_lock_ref(req.last_node)
            req.prefix_indices = None
            req.last_node = None
            req.extend_input_len = 0
            req.output_ids = []
            req.regex_fsm_state = 0

<<<<<<< HEAD
=======
            # TODO: apply more fine-grained retraction

            token_indices = self.req_to_token_pool.req_to_token[
                req_pool_indices_cpu[idx]
            ][: seq_lens_cpu[idx]]
            self.token_to_kv_pool.dec_refs(token_indices)

>>>>>>> abc548c7
        self.filter_batch(sorted_indices)

        return retracted_reqs

    def check_for_jump_forward(self):
        jump_forward_reqs = []
        filter_indices = [i for i in range(len(self.reqs))]

        req_pool_indices_cpu = None

        for i, req in enumerate(self.reqs):
            if req.jump_forward_map is not None:
                res = req.jump_forward_map.jump_forward(req.regex_fsm_state)
                if res is not None:
                    jump_forward_str, next_state = res
                    if len(jump_forward_str) <= 1:
                        continue

                    if req_pool_indices_cpu is None:
<<<<<<< HEAD
                        req_pool_indices_cpu = self.req_pool_indices.cpu().tolist()

                    # insert the old request into tree_cache
                    self.tree_cache.cache_req(
                        token_ids=tuple(req.input_ids + req.output_ids)[:-1],
                        last_uncached_pos=len(req.prefix_indices),
                        req_pool_idx=req_pool_indices_cpu[i],
=======
                        req_pool_indices_cpu = self.req_pool_indices.tolist()
                    req_pool_idx = req_pool_indices_cpu[i]
                    indices = self.req_to_token_pool.req_to_token[
                        req_pool_idx, : len(token_ids_in_memory)
                    ]
                    prefix_len = self.tree_cache.insert(
                        token_ids_in_memory, indices.clone()
>>>>>>> abc548c7
                    )

                    # unlock the last node
                    self.tree_cache.dec_lock_ref(req.last_node)

                    # jump-forward
                    req.jump_forward_and_retokenize(jump_forward_str, next_state)

                    jump_forward_reqs.append(req)
                    filter_indices.remove(i)

        if len(filter_indices) < len(self.reqs):
            self.filter_batch(filter_indices)

        return jump_forward_reqs

    def prepare_for_decode(self, input_ids=None):
        if input_ids is None:
            input_ids = [
                r.output_ids[-1] if r.output_ids else r.input_ids[-1] for r in self.reqs
            ]
        self.input_ids = torch.tensor(input_ids, dtype=torch.int32, device="cuda")
        self.seq_lens.add_(1)
        self.prefix_lens = None

        # Alloc mem
        bs = len(self.reqs)
        alloc_res = self.token_to_kv_pool.alloc_contiguous(bs)
        if alloc_res is None:
            self.out_cache_loc = self.token_to_kv_pool.alloc(bs)

            if self.out_cache_loc is None:
                print("Decode out of memory. This should never happen.")
                self.tree_cache.pretty_print()
                exit()

            self.out_cache_cont_start = None
            self.out_cache_cont_end = None
        else:
            self.out_cache_loc = alloc_res[0]
            self.out_cache_cont_start = alloc_res[1]
            self.out_cache_cont_end = alloc_res[2]

        self.req_to_token_pool.req_to_token[
            self.req_pool_indices, self.seq_lens - 1
        ] = self.out_cache_loc

    def filter_batch(self, unfinished_indices: List[int]):
        self.reqs = [self.reqs[i] for i in unfinished_indices]
        new_indices = torch.tensor(unfinished_indices, dtype=torch.int32, device="cuda")
        self.seq_lens = self.seq_lens[new_indices]
        self.input_ids = None
        self.req_pool_indices = self.req_pool_indices[new_indices]
        self.prefix_lens = None
        self.position_ids_offsets = self.position_ids_offsets[new_indices]
        self.out_cache_loc = self.out_cache_cont_start = self.out_cache_cont_end = None
        self.top_logprobs_nums = [self.top_logprobs_nums[i] for i in unfinished_indices]
        self.return_logprob = any(req.return_logprob for req in self.reqs)

        for item in [
            "temperatures",
            "top_ps",
            "top_ks",
            "frequency_penalties",
            "presence_penalties",
            "logit_bias",
        ]:
            self_val = getattr(self, item, None)
            # logit_bias can be None
            if self_val is not None:
                setattr(self, item, self_val[new_indices])

    def merge(self, other: "Batch"):
        self.reqs.extend(other.reqs)

        self.req_pool_indices = torch.concat(
            [self.req_pool_indices, other.req_pool_indices]
        )
        self.seq_lens = torch.concat([self.seq_lens, other.seq_lens])
        self.prefix_lens = None
        self.position_ids_offsets = torch.concat(
            [self.position_ids_offsets, other.position_ids_offsets]
        )
        self.out_cache_loc = self.out_cache_cont_start = self.out_cache_cont_end = None
        self.top_logprobs_nums.extend(other.top_logprobs_nums)
        self.return_logprob = any(req.return_logprob for req in self.reqs)

        for item in [
            "temperatures",
            "top_ps",
            "top_ks",
            "frequency_penalties",
            "presence_penalties",
        ]:
            self_val = getattr(self, item, None)
            other_val = getattr(other, item, None)
            setattr(self, item, torch.concat([self_val, other_val]))

        # logit_bias can be None
        if self.logit_bias is not None or other.logit_bias is not None:
            vocab_size = (
                self.logit_bias.shape[1]
                if self.logit_bias is not None
                else other.logit_bias.shape[1]
            )
            if self.logit_bias is None:
                self.logit_bias = torch.zeros(
                    (len(self.reqs), vocab_size), dtype=torch.float32, device="cuda"
                )
            if other.logit_bias is None:
                other.logit_bias = torch.zeros(
                    (len(other.reqs), vocab_size), dtype=torch.float32, device="cuda"
                )
            self.logit_bias = torch.concat([self.logit_bias, other.logit_bias])

    def sample(self, logits: torch.Tensor):
        # Post process logits
        logits = logits.contiguous()
        logits.div_(self.temperatures)
        if self.logit_bias is not None:
            logits.add_(self.logit_bias)

        has_regex = any(req.regex_fsm is not None for req in self.reqs)
        if has_regex:
            allowed_mask = torch.empty_like(logits[0], dtype=torch.bool)
            for i, req in enumerate(self.reqs):
                if req.regex_fsm is not None:
                    allowed_mask.zero_()
                    allowed_mask[
                        req.regex_fsm.allowed_token_ids(req.regex_fsm_state)
                    ] = 1
                    logits[i].masked_fill_(~allowed_mask, float("-inf"))

        # TODO(lmzheng): apply penalty
        probs = torch.softmax(logits, dim=-1)
        probs_sort, probs_idx = _top_p_top_k(probs, self.top_ps, self.top_ks)
        sampled_index = torch.multinomial(probs_sort, num_samples=1)
        batch_next_token_ids = torch.gather(probs_idx, dim=1, index=sampled_index).view(
            -1
        )
        batch_next_token_probs = torch.gather(
            probs_sort, dim=1, index=sampled_index
        ).view(-1)

        if has_regex:
            batch_next_token_ids_cpu = batch_next_token_ids.cpu().numpy()
            for i, req in enumerate(self.reqs):
                if req.regex_fsm is not None:
                    req.regex_fsm_state = req.regex_fsm.next_state(
                        req.regex_fsm_state, batch_next_token_ids_cpu[i]
                    )

        return batch_next_token_ids, batch_next_token_probs


def _top_p_top_k(probs: torch.Tensor, top_ps: torch.Tensor, top_ks: torch.Tensor):
    probs_sort, probs_idx = probs.sort(dim=-1, descending=True)
    probs_sum = torch.cumsum(probs_sort, dim=-1)
    probs_sort[(probs_sum - probs_sort) > top_ps] = 0.0
    probs_sort[
        torch.arange(0, probs.shape[-1], device=probs.device).view(1, -1) >= top_ks
    ] = 0.0
    probs_sort.div_(probs_sort.max(dim=-1, keepdim=True)[0])
    return probs_sort, probs_idx<|MERGE_RESOLUTION|>--- conflicted
+++ resolved
@@ -335,8 +335,8 @@
             # TODO: apply more fine-grained retraction
             last_uncached_pos = len(req.prefix_indices)
             token_indices = self.req_to_token_pool.req_to_token[
-                req_pool_indices_np[idx]
-            ][last_uncached_pos : seq_lens_np[idx]]
+                req_pool_indices_cpu[idx]
+            ][last_uncached_pos : seq_lens_cpu[idx]]
             self.token_to_kv_pool.dec_refs(token_indices)
 
             self.tree_cache.dec_lock_ref(req.last_node)
@@ -346,16 +346,6 @@
             req.output_ids = []
             req.regex_fsm_state = 0
 
-<<<<<<< HEAD
-=======
-            # TODO: apply more fine-grained retraction
-
-            token_indices = self.req_to_token_pool.req_to_token[
-                req_pool_indices_cpu[idx]
-            ][: seq_lens_cpu[idx]]
-            self.token_to_kv_pool.dec_refs(token_indices)
-
->>>>>>> abc548c7
         self.filter_batch(sorted_indices)
 
         return retracted_reqs
@@ -375,23 +365,13 @@
                         continue
 
                     if req_pool_indices_cpu is None:
-<<<<<<< HEAD
-                        req_pool_indices_cpu = self.req_pool_indices.cpu().tolist()
+                        req_pool_indices_cpu = self.req_pool_indices.tolist()
 
                     # insert the old request into tree_cache
                     self.tree_cache.cache_req(
                         token_ids=tuple(req.input_ids + req.output_ids)[:-1],
                         last_uncached_pos=len(req.prefix_indices),
                         req_pool_idx=req_pool_indices_cpu[i],
-=======
-                        req_pool_indices_cpu = self.req_pool_indices.tolist()
-                    req_pool_idx = req_pool_indices_cpu[i]
-                    indices = self.req_to_token_pool.req_to_token[
-                        req_pool_idx, : len(token_ids_in_memory)
-                    ]
-                    prefix_len = self.tree_cache.insert(
-                        token_ids_in_memory, indices.clone()
->>>>>>> abc548c7
                     )
 
                     # unlock the last node
