--- conflicted
+++ resolved
@@ -741,12 +741,9 @@
                     output_token_ids_logprobs_val,
                     output_token_ids_logprobs_idx,
                     output_hidden_states,
-<<<<<<< HEAD
                     rids=rids,
-=======
                     placeholder_tokens_idx=None,
                     placeholder_tokens_val=None,
->>>>>>> afcd3e10
                 )
             )
 
@@ -766,19 +763,12 @@
                 cached_tokens.append(req.cached_tokens)
         self.send_to_detokenizer.send_pyobj(
             BatchEmbeddingOut(
-<<<<<<< HEAD
-=======
-                rids,
->>>>>>> afcd3e10
                 finished_reasons,
                 embeddings,
                 prompt_tokens,
                 cached_tokens,
-<<<<<<< HEAD
                 rids=rids,
-=======
                 placeholder_tokens_idx=None,
                 placeholder_tokens_val=None,
->>>>>>> afcd3e10
             )
         )