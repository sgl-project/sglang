from __future__ import annotations

import logging
import time
from typing import TYPE_CHECKING, List, Optional, Tuple, Union

import torch

from sglang.srt.disaggregation.utils import DisaggregationMode
from sglang.srt.environ import envs
from sglang.srt.layers.logits_processor import LogitsProcessorOutput
from sglang.srt.managers.io_struct import (
    AbortReq,
    BatchEmbeddingOutput,
    BatchTokenIDOutput,
)
from sglang.srt.managers.schedule_batch import (
    BaseFinishReason,
    Req,
    RequestStage,
    ScheduleBatch,
)
from sglang.srt.mem_cache.common import release_kv_cache
from sglang.srt.tracing.trace import trace_slice, trace_slice_batch, trace_slice_end

if TYPE_CHECKING:
    from sglang.srt.managers.scheduler import (
        EmbeddingBatchResult,
        GenerationBatchResult,
        ScheduleBatch,
        Scheduler,
    )

logger = logging.getLogger(__name__)

DEFAULT_FORCE_STREAM_INTERVAL = 50


class SchedulerOutputProcessorMixin:
    """
    This class implements the output processing logic for Scheduler.
    We put them into a separate file to make the `scheduler.py` shorter.
    """

    def process_batch_result_prebuilt(self: Scheduler, batch: ScheduleBatch):
        assert self.disaggregation_mode == DisaggregationMode.DECODE
        for req in batch.reqs:
            req.check_finished()
            if req.finished():
                req.time_stats.forward_entry_time = req.time_stats.completion_time = (
                    time.perf_counter()
                )
                trace_slice_end(
                    RequestStage.DECODE_QUICK_FINISH,
                    req.rid,
                    thread_finish_flag=True,
                )
                release_kv_cache(req, self.tree_cache)

        # Note: Logprobs should be handled on the prefill engine.
        trace_slice_batch(RequestStage.DECODE_FAKE_OUTPUT, batch.reqs)
        self.stream_output(batch.reqs, batch.return_logprob)

    def process_batch_result_prefill(
        self: Scheduler,
        batch: ScheduleBatch,
        result: Union[GenerationBatchResult, EmbeddingBatchResult],
    ):
        skip_stream_req = None

        if self.is_generation:
            if result.copy_done is not None:
                result.copy_done.synchronize()

            (
                logits_output,
                next_token_ids,
                extend_input_len_per_req,
                extend_logprob_start_len_per_req,
            ) = (
                result.logits_output,
                result.next_token_ids,
                result.extend_input_len_per_req,
                result.extend_logprob_start_len_per_req,
            )

            # Move next_token_ids and logprobs to cpu
            next_token_ids = next_token_ids.tolist()
            if batch.return_logprob:
                if logits_output.next_token_logprobs is not None:
                    logits_output.next_token_logprobs = (
                        logits_output.next_token_logprobs.tolist()
                    )
                if logits_output.input_token_logprobs is not None:
                    logits_output.input_token_logprobs = tuple(
                        logits_output.input_token_logprobs.tolist()
                    )

            hidden_state_offset = 0

            # Check finish conditions
            logprob_pt = 0

            for i, (req, next_token_id) in enumerate(zip(batch.reqs, next_token_ids)):
                if req.finished() or req.is_retracted:
                    # decode req in mixed batch or retracted req
                    continue

                if req.is_chunked <= 0:
                    # req output_ids are set here
                    req.output_ids.append(next_token_id)
                    req.check_finished()

                    if req.finished():
                        release_kv_cache(req, self.tree_cache)
                        req.time_stats.completion_time = time.perf_counter()
                    elif not batch.decoding_reqs or req not in batch.decoding_reqs:
                        # This updates radix so others can match
                        self.tree_cache.cache_unfinished_req(req)

                    if batch.return_logprob:
                        assert extend_logprob_start_len_per_req is not None
                        assert extend_input_len_per_req is not None
                        extend_logprob_start_len = extend_logprob_start_len_per_req[i]
                        extend_input_len = extend_input_len_per_req[i]

                        num_input_logprobs = self._calculate_num_input_logprobs(
                            req, extend_input_len, extend_logprob_start_len
                        )

                        if req.return_logprob:
                            self.add_logprob_return_values(
                                i,
                                req,
                                logprob_pt,
                                next_token_ids,
                                num_input_logprobs,
                                logits_output,
                            )
                        logprob_pt += num_input_logprobs

                    if (
                        req.return_hidden_states
                        and logits_output.hidden_states is not None
                    ):
                        req.hidden_states.append(
                            logits_output.hidden_states[
                                hidden_state_offset : (
                                    hidden_state_offset := hidden_state_offset
                                    + len(req.origin_input_ids)
                                )
                            ]
                            .cpu()
                            .clone()
                            .tolist()
                        )

                    if req.grammar is not None:
                        # FIXME: this try-except block is for handling unexpected xgrammar issue.
                        try:
                            req.grammar.accept_token(next_token_id)
                        except ValueError as e:
                            # Grammar accept_token can raise ValueError if the token is not in the grammar.
                            # This can happen if the grammar is not set correctly or the token is invalid.
                            logger.error(
                                f"Grammar accept_token failed for req {req.rid} with token {next_token_id}: {e}"
                            )
                            self.abort_request(AbortReq(rid=req.rid))
                        req.grammar.finished = req.finished()

                    trace_slice(
                        RequestStage.PREFILL_FORWARD,
                        req.rid,
                        auto_next_anon=not req.finished(),
                        thread_finish_flag=req.finished(),
                    )

                else:
                    # being chunked reqs' prefill is not finished
                    req.is_chunked -= 1
                    # There is only at most one request being currently chunked.
                    # Because this request does not finish prefill,
                    # we don't want to stream the request currently being chunked.
                    skip_stream_req = req

                    # Incrementally update input logprobs.
                    if batch.return_logprob:
                        extend_logprob_start_len = extend_logprob_start_len_per_req[i]
                        extend_input_len = extend_input_len_per_req[i]
                        if extend_logprob_start_len < extend_input_len:
                            # Update input logprobs.
                            num_input_logprobs = self._calculate_num_input_logprobs(
                                req, extend_input_len, extend_logprob_start_len
                            )
                            if req.return_logprob:
                                self.add_input_logprob_return_values(
                                    i,
                                    req,
                                    logits_output,
                                    logprob_pt,
                                    num_input_logprobs,
                                    last_prefill_chunk=False,
                                )
                            logprob_pt += num_input_logprobs

                    trace_slice(
                        RequestStage.PREFILL_CHUNKED_FORWARD,
                        req.rid,
                        auto_next_anon=True,
                    )

        else:  # embedding or reward model
            is_sparse = envs.SGLANG_EMBEDDINGS_SPARSE_HEAD.is_set()

            embeddings = result.embeddings

            if is_sparse:
                batch_ids, token_ids = embeddings.indices()
                values = embeddings.values()

                embeddings = [{} for _ in range(embeddings.size(0))]
                for i in range(batch_ids.shape[0]):
                    embeddings[batch_ids[i].item()][token_ids[i].item()] = values[
                        i
                    ].item()
            else:
                if isinstance(embeddings, torch.Tensor):
                    embeddings = embeddings.tolist()
                else:
                    embeddings = [tensor.tolist() for tensor in embeddings]

            # Check finish conditions
            for i, req in enumerate(batch.reqs):
                if req.is_retracted:
                    continue

                req.embedding = embeddings[i]
                if req.is_chunked <= 0:
                    # Dummy output token for embedding models
                    req.output_ids.append(0)
                    req.check_finished()

                    if req.finished():
                        release_kv_cache(req, self.tree_cache)
                    else:
                        self.tree_cache.cache_unfinished_req(req)
                else:
                    # being chunked reqs' prefill is not finished
                    req.is_chunked -= 1

                trace_slice(
                    RequestStage.PREFILL_FORWARD,
                    req.rid,
                    auto_next_anon=not req.finished(),
                    thread_finish_flag=req.finished(),
                )

        self.stream_output(batch.reqs, batch.return_logprob, skip_stream_req)

    def _resolve_spec_overlap_token_ids(
        self: Scheduler, result: GenerationBatchResult, batch: ScheduleBatch
    ) -> List[List[int]]:
        """Resolve the padding next token ids for speculative decoding with overlap."""
        assert result.next_token_ids.is_cpu
        assert result.accept_lens.is_cpu

        next_token_ids = result.next_token_ids.tolist()
        accept_lens = result.accept_lens.tolist()
        result.num_accepted_tokens = sum(accept_lens) - len(batch.reqs)

        predict_tokens = []
        stride = self.draft_worker.speculative_num_draft_tokens

        for i, req in enumerate(batch.reqs):
            req.kv_committed_len += accept_lens[i]
            predict_tokens.append(
                next_token_ids[i * stride : i * stride + accept_lens[i]]
            )
            req.spec_verify_ct += 1
            req.spec_accepted_tokens += accept_lens[i] - 1

        return predict_tokens

    def process_batch_result_decode(
        self: Scheduler,
        batch: ScheduleBatch,
        result: GenerationBatchResult,
    ):
        if result.copy_done is not None:
            result.copy_done.synchronize()

        logits_output, next_token_ids, can_run_cuda_graph = (
            result.logits_output,
            result.next_token_ids,
            result.can_run_cuda_graph,
        )

        if batch.spec_algorithm.is_none():
            next_token_ids = next_token_ids.tolist()
            if batch.return_logprob:
                next_token_logprobs = logits_output.next_token_logprobs.tolist()
        elif batch.is_v2_eagle:
            next_token_ids = self._resolve_spec_overlap_token_ids(result, batch)
<<<<<<< HEAD
            allocate_lens_list = result.allocate_lens.tolist()
            accept_lens_list = result.accept_lens.tolist()
        else:
            # NGRAM or other speculative decoding algorithms
            next_token_ids = next_token_ids.tolist()
            if result.accept_lens is not None:
                # Update per-request spec_accepted_tokens for NGRAM
                accept_lens_list = result.accept_lens.tolist()
                for i, req in enumerate(batch.reqs):
                    # spec_verify_ct is already incremented in ngram_info._fill_requests
                    req.spec_accepted_tokens += accept_lens_list[i]
=======
>>>>>>> 4683e244

        self.num_generated_tokens += len(batch.reqs)
        if not batch.spec_algorithm.is_none():
            self.update_spec_metrics(batch.batch_size(), result.num_accepted_tokens)

        self.token_to_kv_pool_allocator.free_group_begin()

        # NOTE: in any case, we should check finish here
        # if finished, also clean up committed kv cache and over-allocated kv cache here

        # Check finish condition
        for i, (req, next_token_id) in enumerate(zip(batch.reqs, next_token_ids)):
            req: Req

            if self.enable_overlap and (req.finished() or req.is_retracted):
                # NOTE: This (req.finished() or req.is_retracted) should only happen when overlap scheduling is enabled.
                # (currently not, e.g. Eagle V1 still check finish during forward)
                # And all the over-allocated tokens will be freed in `release_kv_cache`.
                continue

            new_accepted_len = 1
            if batch.spec_algorithm.is_none():
                req.output_ids.append(next_token_id)
            elif batch.is_v2_eagle:
                # Only v2 eagle's output_ids are updated here.
                req.output_ids.extend(next_token_id)
                new_accepted_len = len(next_token_id)

            req.check_finished(new_accepted_len)

            if req.finished():
                if self.server_args.disaggregation_decode_enable_offload_kvcache:
                    # Asynchronously offload KV cache; release_kv_cache will be called after Device->Host transfer completes
                    if not self.decode_offload_manager.offload_kv_cache(req):
                        release_kv_cache(req, self.tree_cache)
                else:
                    release_kv_cache(req, self.tree_cache)

                req.time_stats.completion_time = time.perf_counter()

            if req.return_logprob and batch.spec_algorithm.is_none():
                # speculative worker handles logprob in speculative decoding
                req.output_token_logprobs_val.append(next_token_logprobs[i])
                req.output_token_logprobs_idx.append(next_token_id)
                if req.top_logprobs_num > 0:
                    req.output_top_logprobs_val.append(
                        logits_output.next_token_top_logprobs_val[i]
                    )
                    req.output_top_logprobs_idx.append(
                        logits_output.next_token_top_logprobs_idx[i]
                    )
                if req.token_ids_logprob is not None:
                    req.output_token_ids_logprobs_val.append(
                        logits_output.next_token_token_ids_logprobs_val[i]
                    )
                    req.output_token_ids_logprobs_idx.append(
                        logits_output.next_token_token_ids_logprobs_idx[i]
                    )

            if req.return_hidden_states and logits_output.hidden_states is not None:
                req.hidden_states.append(
                    logits_output.hidden_states[i].cpu().clone().tolist()
                )

            if req.grammar is not None and batch.spec_algorithm.is_none():
                # FIXME: this try-except block is for handling unexpected xgrammar issue.
                try:
                    req.grammar.accept_token(next_token_id)
                except ValueError as e:
                    # Grammar accept_token can raise ValueError if the token is not in the grammar.
                    # This can happen if the grammar is not set correctly or the token is invalid.
                    logger.error(
                        f"Grammar accept_token failed for req {req.rid} with token {next_token_id}: {e}"
                    )
                    self.abort_request(AbortReq(rid=req.rid))
                req.grammar.finished = req.finished()

        self.stream_output(batch.reqs, batch.return_logprob)
        self.token_to_kv_pool_allocator.free_group_end()

        self.forward_ct_decode = (self.forward_ct_decode + 1) % (1 << 30)
        if (
            self.current_scheduler_metrics_enabled()
            and self.forward_ct_decode % self.server_args.decode_log_interval == 0
        ):
            self.log_decode_stats(can_run_cuda_graph, running_batch=batch)

    def _process_input_token_logprobs(
        self, req: Req, input_token_logprobs: List
    ) -> None:
        """Process input token logprobs values and indices."""
        is_multi_item_scoring = self._is_multi_item_scoring(req)

        # Process logprob values - handle multi-item scoring vs regular requests
        if is_multi_item_scoring:
            # Multi-item scoring: use all logprobs as-is
            req.input_token_logprobs_val = input_token_logprobs
        else:
            # Regular request: add None at start, remove last (sampling token)
            req.input_token_logprobs_val = [None] + input_token_logprobs[:-1]

        # Process logprob indices based on scoring type
        if is_multi_item_scoring:
            # Multi-item scoring: only include delimiter token positions
            relevant_tokens = req.origin_input_ids[req.logprob_start_len :]
            input_token_logprobs_idx = [
                token_id
                for token_id in relevant_tokens
                if token_id == self.server_args.multi_item_scoring_delimiter
            ]
        else:
            # Regular request: include all tokens from logprob_start_len onwards
            input_token_logprobs_idx = req.origin_input_ids[req.logprob_start_len :]

        # Clip padded hash values from image tokens to prevent detokenization errors
        req.input_token_logprobs_idx = [
            x if x < self.model_config.vocab_size - 1 else 0
            for x in input_token_logprobs_idx
        ]

    def _process_input_top_logprobs(self, req: Req) -> None:
        """Process input top logprobs."""
        if req.top_logprobs_num <= 0:
            return

        is_multi_item_scoring = self._is_multi_item_scoring(req)

        # Initialize arrays - multi-item scoring starts empty, others start with None
        req.input_top_logprobs_val = [] if is_multi_item_scoring else [None]
        req.input_top_logprobs_idx = [] if is_multi_item_scoring else [None]

        # Extend arrays with temp values
        for val, idx in zip(
            req.temp_input_top_logprobs_val,
            req.temp_input_top_logprobs_idx,
            strict=True,
        ):
            req.input_top_logprobs_val.extend(val)
            req.input_top_logprobs_idx.extend(idx)

        # Remove last token (sampling token) for non multi-item scoring requests
        if not is_multi_item_scoring:
            req.input_top_logprobs_val.pop()
            req.input_top_logprobs_idx.pop()

        # Clean up temp storage
        req.temp_input_top_logprobs_idx = None
        req.temp_input_top_logprobs_val = None

    def _process_input_token_ids_logprobs(self, req: Req) -> None:
        """Process input token IDs logprobs."""
        if req.token_ids_logprob is None:
            return

        is_multi_item_scoring = self._is_multi_item_scoring(req)

        # Initialize arrays - multi-item scoring starts empty, others start with None
        req.input_token_ids_logprobs_val = [] if is_multi_item_scoring else [None]
        req.input_token_ids_logprobs_idx = [] if is_multi_item_scoring else [None]

        # Process temp values - convert tensors to lists and extend arrays
        for val, idx in zip(
            req.temp_input_token_ids_logprobs_val,
            req.temp_input_token_ids_logprobs_idx,
            strict=True,
        ):
            val_list = val.tolist() if isinstance(val, torch.Tensor) else val
            req.input_token_ids_logprobs_val.extend(
                val_list if isinstance(val_list, list) else [val_list]
            )
            req.input_token_ids_logprobs_idx.extend(idx)

        # Remove last token (sampling token) for non multi-item scoring requests
        if not is_multi_item_scoring:
            req.input_token_ids_logprobs_val.pop()
            req.input_token_ids_logprobs_idx.pop()

        # Clean up temp storage
        req.temp_input_token_ids_logprobs_idx = None
        req.temp_input_token_ids_logprobs_val = None

    def _calculate_relevant_tokens_len(self, req: Req) -> int:
        """Calculate the expected length of logprob arrays based on whether multi-item scoring is enabled.

        For multi-item scoring, only delimiter positions have logprobs.
        For regular requests, all positions from logprob_start_len onwards have logprobs.
        """
        is_multi_item_scoring = self._is_multi_item_scoring(req)

        if is_multi_item_scoring:
            # Multi-item scoring: count delimiter tokens from logprob_start_len onwards
            relevant_tokens = req.origin_input_ids[req.logprob_start_len :]
            return sum(
                1
                for token_id in relevant_tokens
                if token_id == self.server_args.multi_item_scoring_delimiter
            )
        else:
            # Regular request: all tokens from logprob_start_len onwards
            return len(req.origin_input_ids) - req.logprob_start_len

    def _calculate_num_input_logprobs(
        self, req: Req, extend_input_len: int, extend_logprob_start_len: int
    ) -> int:
        """Calculate the number of input logprobs based on whether multi-item scoring is enabled.

        For multi-item scoring, only delimiter positions have logprobs.
        For regular requests, all positions in the range have logprobs.
        """
        is_multi_item_scoring = self._is_multi_item_scoring(req)

        if is_multi_item_scoring:
            # Multi-item scoring: count delimiter tokens in the relevant portion
            relevant_tokens = req.origin_input_ids[
                extend_logprob_start_len:extend_input_len
            ]
            return sum(
                1
                for token_id in relevant_tokens
                if token_id == self.server_args.multi_item_scoring_delimiter
            )
        else:
            # Regular request: all tokens in the range
            return extend_input_len - extend_logprob_start_len

    def _is_multi_item_scoring(self, req: Req) -> bool:
        """Check if request uses multi-item scoring.

        Multi-item scoring applies to prefill-only requests when a delimiter
        token is configured. In this mode, only positions containing the
        delimiter token receive logprobs.
        """
        return req.is_prefill_only and self.server_args.multi_item_scoring_delimiter

    def add_input_logprob_return_values(
        self: Scheduler,
        i: int,
        req: Req,
        output: LogitsProcessorOutput,
        logprob_pt: int,
        num_input_logprobs: int,
        last_prefill_chunk: bool,  # If True, it means prefill is finished.
    ):
        """Incrementally add input logprobs to `req`.

        Args:
            i: The request index in a batch.
            req: The request. Input logprobs inside req are modified as a
                consequence of the API
            fill_ids: The prefill ids processed.
            output: Logit processor output that's used to compute input logprobs
            last_prefill_chunk: True if it is the last prefill (when chunked).
                Some of input logprob operation should only happen at the last
                prefill (e.g., computing input token logprobs).
        """
        assert output.input_token_logprobs is not None
        if req.input_token_logprobs is None:
            req.input_token_logprobs = []
        if req.temp_input_top_logprobs_val is None:
            req.temp_input_top_logprobs_val = []
        if req.temp_input_top_logprobs_idx is None:
            req.temp_input_top_logprobs_idx = []
        if req.temp_input_token_ids_logprobs_val is None:
            req.temp_input_token_ids_logprobs_val = []
        if req.temp_input_token_ids_logprobs_idx is None:
            req.temp_input_token_ids_logprobs_idx = []

        if req.input_token_logprobs_val is not None:
            # The input logprob has been already computed. It only happens
            # upon retract.
            if req.top_logprobs_num > 0:
                assert req.input_token_logprobs_val is not None
            return

        # Important for the performance.
        assert isinstance(output.input_token_logprobs, tuple)
        input_token_logprobs: Tuple[int] = output.input_token_logprobs
        input_token_logprobs = input_token_logprobs[
            logprob_pt : logprob_pt + num_input_logprobs
        ]
        req.input_token_logprobs.extend(input_token_logprobs)

        if req.top_logprobs_num > 0:
            req.temp_input_top_logprobs_val.append(output.input_top_logprobs_val[i])
            req.temp_input_top_logprobs_idx.append(output.input_top_logprobs_idx[i])

        if req.token_ids_logprob is not None:
            req.temp_input_token_ids_logprobs_val.append(
                output.input_token_ids_logprobs_val[i]
            )
            req.temp_input_token_ids_logprobs_idx.append(
                output.input_token_ids_logprobs_idx[i]
            )

        if last_prefill_chunk:
            input_token_logprobs = req.input_token_logprobs
            req.input_token_logprobs = None
            assert req.input_token_logprobs_val is None
            assert req.input_token_logprobs_idx is None
            assert req.input_top_logprobs_val is None
            assert req.input_top_logprobs_idx is None

            # Process all input logprob types using helper functions
            self._process_input_token_logprobs(req, input_token_logprobs)
            self._process_input_top_logprobs(req)

            self._process_input_token_ids_logprobs(req)

            if req.return_logprob:
                relevant_tokens_len = self._calculate_relevant_tokens_len(req)
                assert len(req.input_token_logprobs_val) == relevant_tokens_len
                assert len(req.input_token_logprobs_idx) == relevant_tokens_len
                if req.top_logprobs_num > 0:
                    assert len(req.input_top_logprobs_val) == relevant_tokens_len
                    assert len(req.input_top_logprobs_idx) == relevant_tokens_len
                if req.token_ids_logprob is not None:
                    assert len(req.input_token_ids_logprobs_val) == relevant_tokens_len
                    assert len(req.input_token_ids_logprobs_idx) == relevant_tokens_len

    def add_logprob_return_values(
        self: Scheduler,
        i: int,
        req: Req,
        pt: int,
        next_token_ids: List[int],
        num_input_logprobs: int,
        output: LogitsProcessorOutput,
    ):
        """Attach logprobs to the return values."""
        if output.next_token_logprobs is not None:
            req.output_token_logprobs_val.append(output.next_token_logprobs[i])
            req.output_token_logprobs_idx.append(next_token_ids[i])

        # Only add input logprobs if there are input tokens to process
        # Note: For prefill-only requests with default logprob_start_len, this will be 0,
        # meaning we only compute output logprobs (which is the intended behavior)
        if num_input_logprobs > 0:
            self.add_input_logprob_return_values(
                i, req, output, pt, num_input_logprobs, last_prefill_chunk=True
            )
        else:
            self._initialize_empty_logprob_containers(req)

        if req.top_logprobs_num > 0:
            req.output_top_logprobs_val.append(output.next_token_top_logprobs_val[i])
            req.output_top_logprobs_idx.append(output.next_token_top_logprobs_idx[i])

        if (
            req.token_ids_logprob is not None
            and output.next_token_token_ids_logprobs_val is not None
        ):
            # Convert GPU tensor to list if needed
            logprobs_val = output.next_token_token_ids_logprobs_val[i]
            if isinstance(logprobs_val, torch.Tensor):
                logprobs_val = logprobs_val.tolist()
            req.output_token_ids_logprobs_val.append(logprobs_val)
            req.output_token_ids_logprobs_idx.append(
                output.next_token_token_ids_logprobs_idx[i]
            )

        return num_input_logprobs

    def _initialize_empty_logprob_containers(self, req: Req) -> None:
        """
        Initialize logprob fields to empty lists if unset.

        This is needed for prefill-only requests where the normal initialization
        flow might be bypassed, but downstream code expects these fields to be lists.
        """
        if req.input_token_logprobs_val is None:
            req.input_token_logprobs_val = []
        if req.input_token_logprobs_idx is None:
            req.input_token_logprobs_idx = []
        if req.input_top_logprobs_val is None:
            req.input_top_logprobs_val = []
        if req.input_top_logprobs_idx is None:
            req.input_top_logprobs_idx = []
        if req.input_token_ids_logprobs_val is None:
            req.input_token_ids_logprobs_val = []
        if req.input_token_ids_logprobs_idx is None:
            req.input_token_ids_logprobs_idx = []

    def stream_output(
        self: Scheduler,
        reqs: List[Req],
        return_logprob: bool,
        skip_req: Optional[Req] = None,
    ):
        """Stream the output to detokenizer."""
        if self.is_generation:
            self.stream_output_generation(reqs, return_logprob, skip_req)
        else:  # embedding or reward model
            self.stream_output_embedding(reqs)

    def stream_output_generation(
        self: Scheduler,
        reqs: List[Req],
        return_logprob: bool,
        skip_req: Optional[Req] = None,
    ):
        rids = []
        http_worker_ipcs = []
        finished_reasons: List[BaseFinishReason] = []

        decoded_texts = []
        decode_ids_list = []
        read_offsets = []
        output_ids = []

        skip_special_tokens = []
        spaces_between_special_tokens = []
        no_stop_trim = []
        prompt_tokens = []
        completion_tokens = []
        cached_tokens = []
        spec_verify_ct = []
        spec_accepted_tokens = []
        retraction_counts = []
        output_hidden_states = None

        queue_times = []
        forward_entry_times = []
        prefill_launch_delays = []
        prefill_launch_latencies = []

        if return_logprob:
            input_token_logprobs_val = []
            input_token_logprobs_idx = []
            output_token_logprobs_val = []
            output_token_logprobs_idx = []
            input_top_logprobs_val = []
            input_top_logprobs_idx = []
            output_top_logprobs_val = []
            output_top_logprobs_idx = []
            input_token_ids_logprobs_val = []
            input_token_ids_logprobs_idx = []
            output_token_ids_logprobs_val = []
            output_token_ids_logprobs_idx = []
        else:
            input_token_logprobs_val = input_token_logprobs_idx = (
                output_token_logprobs_val
            ) = output_token_logprobs_idx = input_top_logprobs_val = (
                input_top_logprobs_idx
            ) = output_top_logprobs_val = output_top_logprobs_idx = (
                input_token_ids_logprobs_val
            ) = input_token_ids_logprobs_idx = output_token_ids_logprobs_val = (
                output_token_ids_logprobs_idx
            ) = None

        for req in reqs:
            if req is skip_req:
                continue

            # Multimodal partial stream chunks break the detokenizer, so drop aborted requests here.
            if self.model_config.is_multimodal_gen and req.to_finish:
                continue

            if req.finished():
                if req.finished_output:
                    # With the overlap schedule, a request will try to output twice and hit this line twice
                    # because of the one additional delayed token. This "continue" prevented the dummy output.
                    continue
                req.finished_output = True
                if req.finished_len is None:
                    req.finished_len = len(req.output_ids)
                should_output = True
            else:
                if req.stream:
                    stream_interval = (
                        req.sampling_params.stream_interval or self.stream_interval
                    )

                    # origin stream_interval logic
                    should_output = (
                        len(req.output_ids) % stream_interval == 1
                        if not self.model_config.is_multimodal_gen
                        and stream_interval > 1
                        else len(req.output_ids) % stream_interval == 0
                    )

                    if should_output:
                        # check_match_stop_str_prefix if  tail_str's suffix match stop_str prefix
                        should_output &= not req.check_match_stop_str_prefix()
                else:
                    should_output = (
                        len(req.output_ids) % DEFAULT_FORCE_STREAM_INTERVAL == 0
                        if not self.model_config.is_multimodal_gen
                        else False
                    )

            if should_output:
                send_token_offset = req.send_token_offset
                send_output_token_logprobs_offset = (
                    req.send_output_token_logprobs_offset
                )
                rids.append(req.rid)
                http_worker_ipcs.append(req.http_worker_ipc)
                finished_reasons.append(
                    req.finished_reason.to_json() if req.finished_reason else None
                )
                decoded_texts.append(req.decoded_text)
                decode_ids, read_offset = req.init_incremental_detokenize()

                if self.model_config.is_multimodal_gen:
                    decode_ids_list.append(decode_ids)
                else:
                    decode_ids_list.append(decode_ids[req.send_decode_id_offset :])

                # Exclude the tokens after stop condition
                output_ids_ = req.output_ids_through_stop

                req.send_decode_id_offset = len(decode_ids)
                read_offsets.append(read_offset)
                output_ids.append(output_ids_[send_token_offset:])
                req.send_token_offset = len(output_ids_)
                skip_special_tokens.append(req.sampling_params.skip_special_tokens)
                spaces_between_special_tokens.append(
                    req.sampling_params.spaces_between_special_tokens
                )
                no_stop_trim.append(req.sampling_params.no_stop_trim)
                prompt_tokens.append(len(req.origin_input_ids))
                completion_tokens.append(len(output_ids_))
                cached_tokens.append(req.cached_tokens)
                retraction_counts.append(req.retraction_count)

                queue_times.append(req.time_stats.get_queueing_time())
                forward_entry_times.append(req.time_stats.forward_entry_time)

                prefill_launch_delays.append(req.time_stats.get_prefill_launch_delay())
                prefill_launch_latencies.append(
                    req.time_stats.get_prefill_launch_latency()
                )

                if not self.spec_algorithm.is_none():
                    spec_verify_ct.append(req.spec_verify_ct)
                    spec_accepted_tokens.append(req.spec_accepted_tokens)

                if return_logprob:
                    if (
                        req.return_logprob
                        and not req.input_logprob_sent
                        # Decode server does not send input logprobs
                        and self.disaggregation_mode != DisaggregationMode.DECODE
                    ):
                        input_token_logprobs_val.append(req.input_token_logprobs_val)
                        input_token_logprobs_idx.append(req.input_token_logprobs_idx)
                        input_top_logprobs_val.append(req.input_top_logprobs_val)
                        input_top_logprobs_idx.append(req.input_top_logprobs_idx)
                        input_token_ids_logprobs_val.append(
                            req.input_token_ids_logprobs_val
                        )
                        input_token_ids_logprobs_idx.append(
                            req.input_token_ids_logprobs_idx
                        )
                        req.input_logprob_sent = True
                    else:
                        input_token_logprobs_val.append([])
                        input_token_logprobs_idx.append([])
                        input_top_logprobs_val.append([])
                        input_top_logprobs_idx.append([])
                        input_token_ids_logprobs_val.append([])
                        input_token_ids_logprobs_idx.append([])

                    if req.return_logprob:
                        output_token_logprobs_val.append(
                            req.output_token_logprobs_val[
                                send_output_token_logprobs_offset:
                            ]
                        )
                        output_token_logprobs_idx.append(
                            req.output_token_logprobs_idx[
                                send_output_token_logprobs_offset:
                            ]
                        )
                        output_top_logprobs_val.append(
                            req.output_top_logprobs_val[
                                send_output_token_logprobs_offset:
                            ]
                        )
                        output_top_logprobs_idx.append(
                            req.output_top_logprobs_idx[
                                send_output_token_logprobs_offset:
                            ]
                        )
                        output_token_ids_logprobs_val.append(
                            req.output_token_ids_logprobs_val[
                                send_output_token_logprobs_offset:
                            ]
                        )
                        output_token_ids_logprobs_idx.append(
                            req.output_token_ids_logprobs_idx[
                                send_output_token_logprobs_offset:
                            ]
                        )
                        req.send_output_token_logprobs_offset = len(
                            req.output_token_logprobs_val
                        )
                    else:
                        output_token_logprobs_val.append([])
                        output_token_logprobs_idx.append([])
                        output_top_logprobs_val.append([])
                        output_top_logprobs_idx.append([])
                        output_token_ids_logprobs_val.append([])
                        output_token_ids_logprobs_idx.append([])

                if req.return_hidden_states:
                    if output_hidden_states is None:
                        output_hidden_states = []
                    output_hidden_states.append(req.hidden_states)

            if (
                req.finished()
                and self.attn_tp_rank == 0
                and self.server_args.enable_request_time_stats_logging
            ):
                req.log_time_stats()

        # Send to detokenizer
        if rids:
            if self.model_config.is_multimodal_gen:
                return

            self.send_to_detokenizer.send_output(
                BatchTokenIDOutput(
                    rids=rids,
                    http_worker_ipcs=http_worker_ipcs,
                    spec_verify_ct=spec_verify_ct,
                    spec_accepted_tokens=spec_accepted_tokens,
                    queue_time=queue_times,
                    forward_entry_time=forward_entry_times,
                    prefill_launch_delay=prefill_launch_delays,
                    prefill_launch_latency=prefill_launch_latencies,
                    finished_reasons=finished_reasons,
                    decoded_texts=decoded_texts,
                    decode_ids=decode_ids_list,
                    read_offsets=read_offsets,
                    output_ids=output_ids,
                    skip_special_tokens=skip_special_tokens,
                    spaces_between_special_tokens=spaces_between_special_tokens,
                    no_stop_trim=no_stop_trim,
                    prompt_tokens=prompt_tokens,
                    completion_tokens=completion_tokens,
                    cached_tokens=cached_tokens,
                    input_token_logprobs_val=input_token_logprobs_val,
                    input_token_logprobs_idx=input_token_logprobs_idx,
                    output_token_logprobs_val=output_token_logprobs_val,
                    output_token_logprobs_idx=output_token_logprobs_idx,
                    input_top_logprobs_val=input_top_logprobs_val,
                    input_top_logprobs_idx=input_top_logprobs_idx,
                    output_top_logprobs_val=output_top_logprobs_val,
                    output_top_logprobs_idx=output_top_logprobs_idx,
                    input_token_ids_logprobs_val=input_token_ids_logprobs_val,
                    input_token_ids_logprobs_idx=input_token_ids_logprobs_idx,
                    output_token_ids_logprobs_val=output_token_ids_logprobs_val,
                    output_token_ids_logprobs_idx=output_token_ids_logprobs_idx,
                    output_token_entropy_val=None,
                    output_hidden_states=output_hidden_states,
                    placeholder_tokens_idx=None,
                    placeholder_tokens_val=None,
                    retraction_counts=retraction_counts,
                )
            )

    def stream_output_embedding(self: Scheduler, reqs: List[Req]):
        rids = []
        http_worker_ipcs = []
        finished_reasons: List[BaseFinishReason] = []

        embeddings = []
        prompt_tokens = []
        cached_tokens = []
        queue_times = []
        forward_entry_times = []
        prefill_launch_delays = []
        prefill_launch_latencies = []
        retraction_counts = []
        for req in reqs:
            if req.finished():
                rids.append(req.rid)
                http_worker_ipcs.append(req.http_worker_ipc)
                finished_reasons.append(req.finished_reason.to_json())
                embeddings.append(req.embedding)
                prompt_tokens.append(len(req.origin_input_ids))
                cached_tokens.append(req.cached_tokens)

                queue_times.append(req.time_stats.get_queueing_time())
                forward_entry_times.append(req.time_stats.forward_entry_time)

                prefill_launch_delays.append(req.time_stats.get_prefill_launch_delay())
                prefill_launch_latencies.append(
                    req.time_stats.get_prefill_launch_latency()
                )
                retraction_counts.append(req.retraction_count)
        self.send_to_detokenizer.send_output(
            BatchEmbeddingOutput(
                rids=rids,
                http_worker_ipcs=http_worker_ipcs,
                queue_time=queue_times,
                forward_entry_time=forward_entry_times,
                prefill_launch_delay=prefill_launch_delays,
                prefill_launch_latency=prefill_launch_latencies,
                finished_reasons=finished_reasons,
                embeddings=embeddings,
                prompt_tokens=prompt_tokens,
                cached_tokens=cached_tokens,
                placeholder_tokens_idx=None,
                placeholder_tokens_val=None,
                retraction_counts=retraction_counts,
            )
        )<|MERGE_RESOLUTION|>--- conflicted
+++ resolved
@@ -301,9 +301,6 @@
                 next_token_logprobs = logits_output.next_token_logprobs.tolist()
         elif batch.is_v2_eagle:
             next_token_ids = self._resolve_spec_overlap_token_ids(result, batch)
-<<<<<<< HEAD
-            allocate_lens_list = result.allocate_lens.tolist()
-            accept_lens_list = result.accept_lens.tolist()
         else:
             # NGRAM or other speculative decoding algorithms
             next_token_ids = next_token_ids.tolist()
@@ -313,8 +310,7 @@
                 for i, req in enumerate(batch.reqs):
                     # spec_verify_ct is already incremented in ngram_info._fill_requests
                     req.spec_accepted_tokens += accept_lens_list[i]
-=======
->>>>>>> 4683e244
+
 
         self.num_generated_tokens += len(batch.reqs)
         if not batch.spec_algorithm.is_none():
