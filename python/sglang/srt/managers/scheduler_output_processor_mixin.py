--- conflicted
+++ resolved
@@ -945,12 +945,8 @@
                 embeddings.append(req.embedding)
                 prompt_tokens.append(len(req.origin_input_ids))
                 cached_tokens.append(req.cached_tokens)
-<<<<<<< HEAD
                 retraction_counts.append(req.retraction_count)
-        self.send_to_detokenizer.send_pyobj(
-=======
         self.send_to_detokenizer.send_output(
->>>>>>> 97710ccd
             BatchEmbeddingOutput(
                 finished_reasons,
                 embeddings,
