from __future__ import annotations

import logging
import threading
import time
from typing import TYPE_CHECKING, List, Optional, Tuple, Union

import torch

from sglang.srt.disaggregation.utils import DisaggregationMode
from sglang.srt.layers.logits_processor import LogitsProcessorOutput
from sglang.srt.managers.io_struct import (
    AbortReq,
    BatchEmbeddingOutput,
    BatchTokenIDOutput,
)
from sglang.srt.managers.schedule_batch import BaseFinishReason, Req, ScheduleBatch

if TYPE_CHECKING:
    from sglang.srt.managers.scheduler import (
        EmbeddingBatchResult,
        GenerationBatchResult,
        ScheduleBatch,
        Scheduler,
    )

logger = logging.getLogger(__name__)

DEFAULT_FORCE_STREAM_INTERVAL = 50


class SchedulerOutputProcessorMixin:
    """
    This class implements the output processing logic for Scheduler.
    We put them into a separate file to make the `scheduler.py` shorter.
    """

    def process_batch_result_prefill(
        self: Scheduler,
        batch: ScheduleBatch,
        result: Union[GenerationBatchResult, EmbeddingBatchResult],
        launch_done: Optional[threading.Event] = None,
    ):
        skip_stream_req = None

        if self.is_generation:
            (
                logits_output,
                next_token_ids,
                extend_input_len_per_req,
                extend_logprob_start_len_per_req,
            ) = (
                result.logits_output,
                result.next_token_ids,
                result.extend_input_len_per_req,
                result.extend_logprob_start_len_per_req,
            )

            if self.enable_overlap:
                logits_output, next_token_ids, _ = (
                    self.tp_worker.resolve_last_batch_result(launch_done)
                )
            else:
                # Move next_token_ids and logprobs to cpu
                next_token_ids = next_token_ids.tolist()
                if batch.return_logprob:
                    if logits_output.next_token_logprobs is not None:
                        logits_output.next_token_logprobs = (
                            logits_output.next_token_logprobs.tolist()
                        )
                    if logits_output.input_token_logprobs is not None:
                        logits_output.input_token_logprobs = tuple(
                            logits_output.input_token_logprobs.tolist()
                        )

            hidden_state_offset = 0

            # Check finish conditions
            logprob_pt = 0

            for i, (req, next_token_id) in enumerate(zip(batch.reqs, next_token_ids)):
                if req.is_retracted:
                    continue

                if self.is_mixed_chunk and self.enable_overlap and req.finished():
                    # Free the one delayed token for the mixed decode batch
                    j = len(batch.out_cache_loc) - len(batch.reqs) + i
                    self.token_to_kv_pool_allocator.free(batch.out_cache_loc[j : j + 1])
                    continue

                if req.is_chunked <= 0:
                    # req output_ids are set here
                    req.output_ids.append(next_token_id)
                    req.check_finished()

                    if req.finished():
                        self.tree_cache.cache_finished_req(req)
                        req.time_stats.completion_time = time.perf_counter()
                    elif not batch.decoding_reqs or req not in batch.decoding_reqs:
                        # This updates radix so others can match
                        self.tree_cache.cache_unfinished_req(req)

                    if batch.return_logprob:
                        assert extend_logprob_start_len_per_req is not None
                        assert extend_input_len_per_req is not None
                        extend_logprob_start_len = extend_logprob_start_len_per_req[i]
                        extend_input_len = extend_input_len_per_req[i]
                        num_input_logprobs = extend_input_len - extend_logprob_start_len

                        if req.return_logprob:
                            self.add_logprob_return_values(
                                i,
                                req,
                                logprob_pt,
                                next_token_ids,
                                num_input_logprobs,
                                logits_output,
                            )
                        logprob_pt += num_input_logprobs

                    if (
                        req.return_hidden_states
                        and logits_output.hidden_states is not None
                    ):
                        req.hidden_states.append(
                            logits_output.hidden_states[
                                hidden_state_offset : (
                                    hidden_state_offset := hidden_state_offset
                                    + len(req.origin_input_ids)
                                )
                            ]
                            .cpu()
                            .clone()
                            .tolist()
                        )

                    if req.grammar is not None:
                        # FIXME: this try-except block is for handling unexpected xgrammar issue.
                        try:
                            req.grammar.accept_token(next_token_id)
                        except ValueError as e:
                            # Grammar accept_token can raise ValueError if the token is not in the grammar.
                            # This can happen if the grammar is not set correctly or the token is invalid.
                            logger.error(
                                f"Grammar accept_token failed for req {req.rid} with token {next_token_id}: {e}"
                            )
                            self.abort_request(AbortReq(rid=req.rid))
                        req.grammar.finished = req.finished()
                else:
                    # being chunked reqs' prefill is not finished
                    req.is_chunked -= 1
                    # There is only at most one request being currently chunked.
                    # Because this request does not finish prefill,
                    # we don't want to stream the request currently being chunked.
                    skip_stream_req = req

                    # Incrementally update input logprobs.
                    if batch.return_logprob:
                        extend_logprob_start_len = extend_logprob_start_len_per_req[i]
                        extend_input_len = extend_input_len_per_req[i]
                        if extend_logprob_start_len < extend_input_len:
                            # Update input logprobs.
                            num_input_logprobs = (
                                extend_input_len - extend_logprob_start_len
                            )
                            if req.return_logprob:
                                self.add_input_logprob_return_values(
                                    i,
                                    req,
                                    logits_output,
                                    logprob_pt,
                                    num_input_logprobs,
                                    last_prefill_chunk=False,
                                )
                            logprob_pt += num_input_logprobs

            self.set_next_batch_sampling_info_done(batch)

        else:  # embedding or reward model
<<<<<<< HEAD
            is_sparse = getattr(self.server_args, "use_bge_m3_sparse", False)

            embeddings, bid = result.embeddings, result.bid

            if is_sparse:
                batches, token_ids = embeddings.indices()
                vals = embeddings.values()

                embeddings = [{} for _ in range(embeddings.size(0))]
                for batch_num, token_id, value in zip(
                    batches.tolist(), token_ids.tolist(), vals.tolist()
                ):
                    embeddings[batch_num][token_id] = value
            else:
                embeddings = embeddings.tolist()
=======
            embeddings = result.embeddings.tolist()
>>>>>>> a4a3d823

            # Check finish conditions
            for i, req in enumerate(batch.reqs):
                if req.is_retracted:
                    continue

                req.embedding = embeddings[i]
                if req.is_chunked <= 0:
                    # Dummy output token for embedding models
                    req.output_ids.append(0)
                    req.check_finished()

                    if req.finished():
                        self.tree_cache.cache_finished_req(req)
                    else:
                        self.tree_cache.cache_unfinished_req(req)
                else:
                    # being chunked reqs' prefill is not finished
                    req.is_chunked -= 1

        self.stream_output(batch.reqs, batch.return_logprob, skip_stream_req)

    def process_batch_result_decode(
        self: Scheduler,
        batch: ScheduleBatch,
        result: GenerationBatchResult,
        launch_done: Optional[threading.Event] = None,
    ):
        logits_output, next_token_ids, can_run_cuda_graph = (
            result.logits_output,
            result.next_token_ids,
            result.can_run_cuda_graph,
        )
        self.num_generated_tokens += len(batch.reqs)

        if self.enable_overlap:
            logits_output, next_token_ids, can_run_cuda_graph = (
                self.tp_worker.resolve_last_batch_result(launch_done)
            )
            next_token_logprobs = logits_output.next_token_logprobs
        elif batch.spec_algorithm.is_none():
            # spec decoding handles output logprobs inside verify process.
            next_token_ids = next_token_ids.tolist()
            if batch.return_logprob:
                next_token_logprobs = logits_output.next_token_logprobs.tolist()

        self.token_to_kv_pool_allocator.free_group_begin()

        # Check finish condition
        # NOTE: the length of reqs and next_token_ids don't match if it is spec decoding.
        # We should ignore using next_token_ids for spec decoding cases.
        for i, (req, next_token_id) in enumerate(zip(batch.reqs, next_token_ids)):
            if req.is_retracted:
                continue

            if self.enable_overlap and req.finished():
                # Free the one extra delayed token
                if self.page_size == 1:
                    self.token_to_kv_pool_allocator.free(batch.out_cache_loc[i : i + 1])
                else:
                    # Only free when the extra token is in a new page
                    if (
                        len(req.origin_input_ids) + len(req.output_ids) - 1
                    ) % self.page_size == 0:
                        self.token_to_kv_pool_allocator.free(
                            batch.out_cache_loc[i : i + 1]
                        )
                continue

            if batch.spec_algorithm.is_none():
                # speculative worker will solve the output_ids in speculative decoding
                req.output_ids.append(next_token_id)

            req.check_finished()
            if req.finished():
                if self.server_args.disaggregation_decode_enable_offload_kvcache:
                    # Asynchronously offload KV cache; cache_finished_req will be called after Device->Host transfer completes
                    if not self.decode_offload_manager.offload_kv_cache(req):
                        self.tree_cache.cache_finished_req(req)
                else:
                    self.tree_cache.cache_finished_req(req)

                req.time_stats.completion_time = time.perf_counter()

            if req.return_logprob and batch.spec_algorithm.is_none():
                # speculative worker handles logprob in speculative decoding
                req.output_token_logprobs_val.append(next_token_logprobs[i])
                req.output_token_logprobs_idx.append(next_token_id)
                if req.top_logprobs_num > 0:
                    req.output_top_logprobs_val.append(
                        logits_output.next_token_top_logprobs_val[i]
                    )
                    req.output_top_logprobs_idx.append(
                        logits_output.next_token_top_logprobs_idx[i]
                    )
                if req.token_ids_logprob is not None:
                    req.output_token_ids_logprobs_val.append(
                        logits_output.next_token_token_ids_logprobs_val[i]
                    )
                    req.output_token_ids_logprobs_idx.append(
                        logits_output.next_token_token_ids_logprobs_idx[i]
                    )

            if req.return_hidden_states and logits_output.hidden_states is not None:
                req.hidden_states.append(
                    logits_output.hidden_states[i].cpu().clone().tolist()
                )

            if req.grammar is not None and batch.spec_algorithm.is_none():
                # FIXME: this try-except block is for handling unexpected xgrammar issue.
                try:
                    req.grammar.accept_token(next_token_id)
                except ValueError as e:
                    # Grammar accept_token can raise ValueError if the token is not in the grammar.
                    # This can happen if the grammar is not set correctly or the token is invalid.
                    logger.error(
                        f"Grammar accept_token failed for req {req.rid} with token {next_token_id}: {e}"
                    )
                    self.abort_request(AbortReq(rid=req.rid))
                req.grammar.finished = req.finished()

        self.set_next_batch_sampling_info_done(batch)
        self.stream_output(batch.reqs, batch.return_logprob)
        self.token_to_kv_pool_allocator.free_group_end()

        self.forward_ct_decode = (self.forward_ct_decode + 1) % (1 << 30)
        if (
            self.current_scheduler_metrics_enabled()
            and self.forward_ct_decode % self.server_args.decode_log_interval == 0
        ):
            self.log_decode_stats(can_run_cuda_graph, running_batch=batch)

    def add_input_logprob_return_values(
        self: Scheduler,
        i: int,
        req: Req,
        output: LogitsProcessorOutput,
        logprob_pt: int,
        num_input_logprobs: int,
        last_prefill_chunk: bool,  # If True, it means prefill is finished.
    ):
        """Incrementally add input logprobs to `req`.

        Args:
            i: The request index in a batch.
            req: The request. Input logprobs inside req are modified as a
                consequence of the API
            fill_ids: The prefill ids processed.
            output: Logit processor output that's used to compute input logprobs
            last_prefill_chunk: True if it is the last prefill (when chunked).
                Some of input logprob operation should only happen at the last
                prefill (e.g., computing input token logprobs).
        """
        assert output.input_token_logprobs is not None
        if req.input_token_logprobs is None:
            req.input_token_logprobs = []
        if req.temp_input_top_logprobs_val is None:
            req.temp_input_top_logprobs_val = []
        if req.temp_input_top_logprobs_idx is None:
            req.temp_input_top_logprobs_idx = []
        if req.temp_input_token_ids_logprobs_val is None:
            req.temp_input_token_ids_logprobs_val = []
        if req.temp_input_token_ids_logprobs_idx is None:
            req.temp_input_token_ids_logprobs_idx = []

        if req.input_token_logprobs_val is not None:
            # The input logprob has been already computed. It only happens
            # upon retract.
            if req.top_logprobs_num > 0:
                assert req.input_token_logprobs_val is not None
            return

        # Important for the performance.
        assert isinstance(output.input_token_logprobs, tuple)
        input_token_logprobs: Tuple[int] = output.input_token_logprobs
        input_token_logprobs = input_token_logprobs[
            logprob_pt : logprob_pt + num_input_logprobs
        ]
        req.input_token_logprobs.extend(input_token_logprobs)

        if req.top_logprobs_num > 0:
            req.temp_input_top_logprobs_val.append(output.input_top_logprobs_val[i])
            req.temp_input_top_logprobs_idx.append(output.input_top_logprobs_idx[i])

        if req.token_ids_logprob is not None:
            req.temp_input_token_ids_logprobs_val.append(
                output.input_token_ids_logprobs_val[i]
            )
            req.temp_input_token_ids_logprobs_idx.append(
                output.input_token_ids_logprobs_idx[i]
            )

        if last_prefill_chunk:
            input_token_logprobs = req.input_token_logprobs
            req.input_token_logprobs = None
            assert req.input_token_logprobs_val is None
            assert req.input_token_logprobs_idx is None
            assert req.input_top_logprobs_val is None
            assert req.input_top_logprobs_idx is None

            # Compute input_token_logprobs_val
            # Always pad the first one with None.
            req.input_token_logprobs_val = [None]
            req.input_token_logprobs_val.extend(input_token_logprobs)
            # The last input logprob is for sampling, so just pop it out.
            req.input_token_logprobs_val.pop()

            # Compute input_token_logprobs_idx
            input_token_logprobs_idx = req.origin_input_ids[req.logprob_start_len :]
            # Clip the padded hash values from image tokens.
            # Otherwise, it will lead to detokenization errors.
            input_token_logprobs_idx = [
                x if x < self.model_config.vocab_size - 1 else 0
                for x in input_token_logprobs_idx
            ]
            req.input_token_logprobs_idx = input_token_logprobs_idx

            if req.top_logprobs_num > 0:
                req.input_top_logprobs_val = [None]
                req.input_top_logprobs_idx = [None]
                assert len(req.temp_input_token_ids_logprobs_val) == len(
                    req.temp_input_token_ids_logprobs_idx
                )
                for val, idx in zip(
                    req.temp_input_top_logprobs_val,
                    req.temp_input_top_logprobs_idx,
                    strict=True,
                ):
                    req.input_top_logprobs_val.extend(val)
                    req.input_top_logprobs_idx.extend(idx)

                # Last token is a sample token.
                req.input_top_logprobs_val.pop()
                req.input_top_logprobs_idx.pop()
                req.temp_input_top_logprobs_idx = None
                req.temp_input_top_logprobs_val = None

            if req.token_ids_logprob is not None:
                req.input_token_ids_logprobs_val = [None]
                req.input_token_ids_logprobs_idx = [None]

                for val, idx in zip(
                    req.temp_input_token_ids_logprobs_val,
                    req.temp_input_token_ids_logprobs_idx,
                    strict=True,
                ):
                    req.input_token_ids_logprobs_val.extend(val)
                    req.input_token_ids_logprobs_idx.extend(idx)

                # Last token is a sample token.
                req.input_token_ids_logprobs_val.pop()
                req.input_token_ids_logprobs_idx.pop()
                req.temp_input_token_ids_logprobs_idx = None
                req.temp_input_token_ids_logprobs_val = None

            if req.return_logprob:
                relevant_tokens_len = len(req.origin_input_ids) - req.logprob_start_len
                assert len(req.input_token_logprobs_val) == relevant_tokens_len
                assert len(req.input_token_logprobs_idx) == relevant_tokens_len
                if req.top_logprobs_num > 0:
                    assert len(req.input_top_logprobs_val) == relevant_tokens_len
                    assert len(req.input_top_logprobs_idx) == relevant_tokens_len
                if req.token_ids_logprob is not None:
                    assert len(req.input_token_ids_logprobs_val) == relevant_tokens_len
                    assert len(req.input_token_ids_logprobs_idx) == relevant_tokens_len

    def add_logprob_return_values(
        self: Scheduler,
        i: int,
        req: Req,
        pt: int,
        next_token_ids: List[int],
        num_input_logprobs: int,
        output: LogitsProcessorOutput,
    ):
        """Attach logprobs to the return values."""
        if output.next_token_logprobs is not None:
            req.output_token_logprobs_val.append(output.next_token_logprobs[i])
            req.output_token_logprobs_idx.append(next_token_ids[i])

        # Only add input logprobs if there are input tokens to process
        # Note: For prefill-only requests with default logprob_start_len, this will be 0,
        # meaning we only compute output logprobs (which is the intended behavior)
        if num_input_logprobs > 0:
            self.add_input_logprob_return_values(
                i, req, output, pt, num_input_logprobs, last_prefill_chunk=True
            )
        else:
            self._initialize_empty_logprob_containers(req)

        if req.top_logprobs_num > 0:
            req.output_top_logprobs_val.append(output.next_token_top_logprobs_val[i])
            req.output_top_logprobs_idx.append(output.next_token_top_logprobs_idx[i])

        if (
            req.token_ids_logprob is not None
            and output.next_token_token_ids_logprobs_val is not None
        ):
            # Convert GPU tensor to list if needed
            logprobs_val = output.next_token_token_ids_logprobs_val[i]
            if isinstance(logprobs_val, torch.Tensor):
                logprobs_val = logprobs_val.tolist()
            req.output_token_ids_logprobs_val.append(logprobs_val)
            req.output_token_ids_logprobs_idx.append(
                output.next_token_token_ids_logprobs_idx[i]
            )

        return num_input_logprobs

    def _initialize_empty_logprob_containers(self, req: Req) -> None:
        """
        Initialize logprob fields to empty lists if unset.

        This is needed for prefill-only requests where the normal initialization
        flow might be bypassed, but downstream code expects these fields to be lists.
        """
        if req.input_token_logprobs_val is None:
            req.input_token_logprobs_val = []
        if req.input_token_logprobs_idx is None:
            req.input_token_logprobs_idx = []
        if req.input_top_logprobs_val is None:
            req.input_top_logprobs_val = []
        if req.input_top_logprobs_idx is None:
            req.input_top_logprobs_idx = []
        if req.input_token_ids_logprobs_val is None:
            req.input_token_ids_logprobs_val = []
        if req.input_token_ids_logprobs_idx is None:
            req.input_token_ids_logprobs_idx = []

    def stream_output(
        self: Scheduler,
        reqs: List[Req],
        return_logprob: bool,
        skip_req: Optional[Req] = None,
    ):
        """Stream the output to detokenizer."""
        if self.is_generation:
            self.stream_output_generation(reqs, return_logprob, skip_req)
        else:  # embedding or reward model
            self.stream_output_embedding(reqs)

    def stream_output_generation(
        self: Scheduler,
        reqs: List[Req],
        return_logprob: bool,
        skip_req: Optional[Req] = None,
    ):
        rids = []
        finished_reasons: List[BaseFinishReason] = []

        decoded_texts = []
        decode_ids_list = []
        read_offsets = []
        output_ids = []

        skip_special_tokens = []
        spaces_between_special_tokens = []
        no_stop_trim = []
        prompt_tokens = []
        completion_tokens = []
        cached_tokens = []
        spec_verify_ct = []
        output_hidden_states = None

        if return_logprob:
            input_token_logprobs_val = []
            input_token_logprobs_idx = []
            output_token_logprobs_val = []
            output_token_logprobs_idx = []
            input_top_logprobs_val = []
            input_top_logprobs_idx = []
            output_top_logprobs_val = []
            output_top_logprobs_idx = []
            input_token_ids_logprobs_val = []
            input_token_ids_logprobs_idx = []
            output_token_ids_logprobs_val = []
            output_token_ids_logprobs_idx = []
        else:
            input_token_logprobs_val = input_token_logprobs_idx = (
                output_token_logprobs_val
            ) = output_token_logprobs_idx = input_top_logprobs_val = (
                input_top_logprobs_idx
            ) = output_top_logprobs_val = output_top_logprobs_idx = (
                input_token_ids_logprobs_val
            ) = input_token_ids_logprobs_idx = output_token_ids_logprobs_val = (
                output_token_ids_logprobs_idx
            ) = None

        for req in reqs:
            if req is skip_req:
                continue

            # Multimodal partial stream chunks break the detokenizer, so drop aborted requests here.
            if self.model_config.is_multimodal_gen and req.to_abort:
                continue

            if req.finished():
                if req.finished_output:
                    # With the overlap schedule, a request will try to output twice and hit this line twice
                    # because of the one additional delayed token. This "continue" prevented the dummy output.
                    continue
                req.finished_output = True
                should_output = True
            else:
                if req.stream:
                    stream_interval = (
                        req.sampling_params.stream_interval or self.stream_interval
                    )
                    should_output = (
                        len(req.output_ids) % stream_interval == 1
                        if not self.model_config.is_multimodal_gen
                        and stream_interval > 1
                        else len(req.output_ids) % stream_interval == 0
                    )
                else:
                    should_output = (
                        len(req.output_ids) % DEFAULT_FORCE_STREAM_INTERVAL == 0
                        if not self.model_config.is_multimodal_gen
                        else False
                    )

            if should_output:
                send_token_offset = req.send_token_offset
                send_output_token_logprobs_offset = (
                    req.send_output_token_logprobs_offset
                )
                rids.append(req.rid)
                finished_reasons.append(
                    req.finished_reason.to_json() if req.finished_reason else None
                )
                decoded_texts.append(req.decoded_text)
                decode_ids, read_offset = req.init_incremental_detokenize()

                if self.model_config.is_multimodal_gen:
                    decode_ids_list.append(decode_ids)
                else:
                    decode_ids_list.append(decode_ids[req.send_decode_id_offset :])

                req.send_decode_id_offset = len(decode_ids)
                read_offsets.append(read_offset)
                output_ids.append(req.output_ids[send_token_offset:])
                req.send_token_offset = len(req.output_ids)
                skip_special_tokens.append(req.sampling_params.skip_special_tokens)
                spaces_between_special_tokens.append(
                    req.sampling_params.spaces_between_special_tokens
                )
                no_stop_trim.append(req.sampling_params.no_stop_trim)
                prompt_tokens.append(len(req.origin_input_ids))
                completion_tokens.append(len(req.output_ids))
                cached_tokens.append(req.cached_tokens)

                if not self.spec_algorithm.is_none():
                    spec_verify_ct.append(req.spec_verify_ct)

                if return_logprob:
                    if (
                        req.return_logprob
                        and not req.input_logprob_sent
                        # Decode server does not send input logprobs
                        and self.disaggregation_mode != DisaggregationMode.DECODE
                    ):
                        input_token_logprobs_val.append(req.input_token_logprobs_val)
                        input_token_logprobs_idx.append(req.input_token_logprobs_idx)
                        input_top_logprobs_val.append(req.input_top_logprobs_val)
                        input_top_logprobs_idx.append(req.input_top_logprobs_idx)
                        input_token_ids_logprobs_val.append(
                            req.input_token_ids_logprobs_val
                        )
                        input_token_ids_logprobs_idx.append(
                            req.input_token_ids_logprobs_idx
                        )
                        req.input_logprob_sent = True
                    else:
                        input_token_logprobs_val.append([])
                        input_token_logprobs_idx.append([])
                        input_top_logprobs_val.append([])
                        input_top_logprobs_idx.append([])
                        input_token_ids_logprobs_val.append([])
                        input_token_ids_logprobs_idx.append([])

                    if req.return_logprob:
                        output_token_logprobs_val.append(
                            req.output_token_logprobs_val[
                                send_output_token_logprobs_offset:
                            ]
                        )
                        output_token_logprobs_idx.append(
                            req.output_token_logprobs_idx[
                                send_output_token_logprobs_offset:
                            ]
                        )
                        output_top_logprobs_val.append(
                            req.output_top_logprobs_val[
                                send_output_token_logprobs_offset:
                            ]
                        )
                        output_top_logprobs_idx.append(
                            req.output_top_logprobs_idx[
                                send_output_token_logprobs_offset:
                            ]
                        )
                        output_token_ids_logprobs_val.append(
                            req.output_token_ids_logprobs_val[
                                send_output_token_logprobs_offset:
                            ]
                        )
                        output_token_ids_logprobs_idx.append(
                            req.output_token_ids_logprobs_idx[
                                send_output_token_logprobs_offset:
                            ]
                        )
                        req.send_output_token_logprobs_offset = len(
                            req.output_token_logprobs_val
                        )
                    else:
                        output_token_logprobs_val.append([])
                        output_token_logprobs_idx.append([])
                        output_top_logprobs_val.append([])
                        output_top_logprobs_idx.append([])
                        output_token_ids_logprobs_val.append([])
                        output_token_ids_logprobs_idx.append([])

                if req.return_hidden_states:
                    if output_hidden_states is None:
                        output_hidden_states = []
                    output_hidden_states.append(req.hidden_states)

            if (
                req.finished()
                and self.tp_rank == 0
                and self.server_args.enable_request_time_stats_logging
            ):
                req.log_time_stats()

        # Send to detokenizer
        if rids:
            if self.model_config.is_multimodal_gen:
                return

            self.send_to_detokenizer.send_pyobj(
                BatchTokenIDOutput(
                    finished_reasons,
                    decoded_texts,
                    decode_ids_list,
                    read_offsets,
                    output_ids,
                    skip_special_tokens,
                    spaces_between_special_tokens,
                    no_stop_trim,
                    prompt_tokens,
                    completion_tokens,
                    cached_tokens,
                    spec_verify_ct,
                    input_token_logprobs_val,
                    input_token_logprobs_idx,
                    output_token_logprobs_val,
                    output_token_logprobs_idx,
                    input_top_logprobs_val,
                    input_top_logprobs_idx,
                    output_top_logprobs_val,
                    output_top_logprobs_idx,
                    input_token_ids_logprobs_val,
                    input_token_ids_logprobs_idx,
                    output_token_ids_logprobs_val,
                    output_token_ids_logprobs_idx,
                    output_hidden_states,
                    rids=rids,
                    placeholder_tokens_idx=None,
                    placeholder_tokens_val=None,
                )
            )

    def stream_output_embedding(self: Scheduler, reqs: List[Req]):
        rids = []
        finished_reasons: List[BaseFinishReason] = []

        embeddings = []
        prompt_tokens = []
        cached_tokens = []
        for req in reqs:
            if req.finished():
                rids.append(req.rid)
                finished_reasons.append(req.finished_reason.to_json())
                embeddings.append(req.embedding)
                prompt_tokens.append(len(req.origin_input_ids))
                cached_tokens.append(req.cached_tokens)
        self.send_to_detokenizer.send_pyobj(
            BatchEmbeddingOutput(
                finished_reasons,
                embeddings,
                prompt_tokens,
                cached_tokens,
                rids=rids,
                placeholder_tokens_idx=None,
                placeholder_tokens_val=None,
            )
        )<|MERGE_RESOLUTION|>--- conflicted
+++ resolved
@@ -177,10 +177,9 @@
             self.set_next_batch_sampling_info_done(batch)
 
         else:  # embedding or reward model
-<<<<<<< HEAD
             is_sparse = getattr(self.server_args, "use_bge_m3_sparse", False)
 
-            embeddings, bid = result.embeddings, result.bid
+            embedding = result.embeddings
 
             if is_sparse:
                 batches, token_ids = embeddings.indices()
@@ -193,9 +192,6 @@
                     embeddings[batch_num][token_id] = value
             else:
                 embeddings = embeddings.tolist()
-=======
-            embeddings = result.embeddings.tolist()
->>>>>>> a4a3d823
 
             # Check finish conditions
             for i, req in enumerate(batch.reqs):
