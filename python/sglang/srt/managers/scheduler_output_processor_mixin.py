from __future__ import annotations

import logging
import time
from typing import TYPE_CHECKING, List, Optional, Tuple, Union

import torch

from sglang.srt.disaggregation.utils import DisaggregationMode
from sglang.srt.environ import envs
from sglang.srt.layers.logits_processor import LogitsProcessorOutput
from sglang.srt.layers.moe.routed_experts_capturer import get_global_experts_capturer
from sglang.srt.managers.io_struct import (
    AbortReq,
    BatchEmbeddingOutput,
    BatchTokenIDOutput,
)
from sglang.srt.managers.schedule_batch import (
    BaseFinishReason,
    Req,
    RequestStage,
    ScheduleBatch,
)
from sglang.srt.mem_cache.common import release_kv_cache
from sglang.srt.server_args import get_global_server_args
from sglang.srt.tracing.trace import trace_slice, trace_slice_batch, trace_slice_end

if TYPE_CHECKING:
    from sglang.srt.managers.scheduler import (
        EmbeddingBatchResult,
        GenerationBatchResult,
        ScheduleBatch,
        Scheduler,
    )

logger = logging.getLogger(__name__)

DEFAULT_FORCE_STREAM_INTERVAL = 50


class SchedulerOutputProcessorMixin:
    """
    This class implements the output processing logic for Scheduler.
    We put them into a separate file to make the `scheduler.py` shorter.
    """

    def _update_reasoning_tokens_for_req(
        self: Scheduler, req: Req, token_id: int
    ) -> None:
        if self.server_args.reasoning_parser is None:
            return
        tokenizer = req.tokenizer
        think_start_id = tokenizer.think_start_id
        think_end_id = tokenizer.think_end_id

        if token_id == think_start_id:
            req.in_reasoning_phase = True
            return

        if token_id == think_end_id:
            req.in_reasoning_phase = False
            return

        if think_start_id is None and not req.in_reasoning_phase:
            req.in_reasoning_phase = True

        if req.in_reasoning_phase:
            req.num_reasoning_tokens += 1

    def process_batch_result_prebuilt(self: Scheduler, batch: ScheduleBatch):
        assert self.disaggregation_mode == DisaggregationMode.DECODE
        for req in batch.reqs:
            req.check_finished()
            if req.finished():
                req.time_stats.forward_entry_time = req.time_stats.completion_time = (
                    time.perf_counter()
                )
                trace_slice_end(
                    RequestStage.DECODE_QUICK_FINISH,
                    req.rid,
                    thread_finish_flag=True,
                )
                release_kv_cache(req, self.tree_cache)

        # Note: Logprobs should be handled on the prefill engine.
        trace_slice_batch(RequestStage.DECODE_FAKE_OUTPUT, batch.reqs)
        self.stream_output(batch.reqs, batch.return_logprob)

    def maybe_collect_routed_experts(self: Scheduler, req: Req):
        """Collect routed experts for a finished request."""
        req.routed_experts = get_global_experts_capturer().get_routed_experts(
            req_pool_idx=req.req_pool_idx,
            seqlen=req.seqlen,
            req_to_token_pool=self.req_to_token_pool,
        )

    def process_batch_result_prefill(
        self: Scheduler,
        batch: ScheduleBatch,
        result: Union[GenerationBatchResult, EmbeddingBatchResult],
    ):
        skip_stream_req = None

        if self.is_generation:
            if result.copy_done is not None:
                result.copy_done.synchronize()

            (
                logits_output,
                next_token_ids,
                extend_input_len_per_req,
                extend_logprob_start_len_per_req,
            ) = (
                result.logits_output,
                result.next_token_ids,
                result.extend_input_len_per_req,
                result.extend_logprob_start_len_per_req,
            )

            # Move next_token_ids and logprobs to cpu
            next_token_ids = next_token_ids.tolist()
            if batch.return_logprob:
                if logits_output.next_token_logprobs is not None:
                    logits_output.next_token_logprobs = (
                        logits_output.next_token_logprobs.tolist()
                    )
                if logits_output.input_token_logprobs is not None:
                    logits_output.input_token_logprobs = tuple(
                        logits_output.input_token_logprobs.tolist()
                    )

            hidden_state_offset = 0

            # Check finish conditions
            logprob_pt = 0

            for i, (req, next_token_id) in enumerate(zip(batch.reqs, next_token_ids)):
                if req.finished() or req.is_retracted:
                    # decode req in mixed batch or retracted req
                    continue

                if req.is_chunked <= 0:
                    if req.time_stats.prefill_finished_ts == 0.0:
                        req.time_stats.prefill_finished_ts = time.time()

                    # req output_ids are set here
                    req.output_ids.append(next_token_id)
                    self._update_reasoning_tokens_for_req(req, next_token_id)
                    req.check_finished()

                    if req.finished():
                        self.maybe_collect_routed_experts(req)
                        release_kv_cache(req, self.tree_cache)
                        req.time_stats.completion_time = time.perf_counter()
                    elif not batch.decoding_reqs or req not in batch.decoding_reqs:
                        # This updates radix so others can match
                        self.tree_cache.cache_unfinished_req(req)

                    if batch.return_logprob:
                        assert extend_logprob_start_len_per_req is not None
                        assert extend_input_len_per_req is not None
                        extend_logprob_start_len = extend_logprob_start_len_per_req[i]
                        extend_input_len = extend_input_len_per_req[i]

                        num_input_logprobs = self._calculate_num_input_logprobs(
                            req, extend_input_len, extend_logprob_start_len
                        )

                        if req.return_logprob:
                            self.add_logprob_return_values(
                                i,
                                req,
                                logprob_pt,
                                next_token_ids,
                                num_input_logprobs,
                                logits_output,
                            )
                        logprob_pt += num_input_logprobs

                    if (
                        req.return_hidden_states
                        and logits_output.hidden_states is not None
                    ):
                        req.hidden_states.append(
                            logits_output.hidden_states[
                                hidden_state_offset : (
                                    hidden_state_offset := hidden_state_offset
                                    + len(req.origin_input_ids)
                                )
                            ]
                            .cpu()
                            .clone()
                            .tolist()
                        )

                    if req.grammar is not None:
                        # FIXME: this try-except block is for handling unexpected xgrammar issue.
                        try:
                            req.grammar.accept_token(next_token_id)
                        except ValueError as e:
                            # Grammar accept_token can raise ValueError if the token is not in the grammar.
                            # This can happen if the grammar is not set correctly or the token is invalid.
                            logger.error(
                                f"Grammar accept_token failed for req {req.rid} with token {next_token_id}: {e}"
                            )
                            self.abort_request(AbortReq(rid=req.rid))
                        req.grammar.finished = req.finished()

                    trace_slice(
                        RequestStage.PREFILL_FORWARD,
                        req.rid,
                        auto_next_anon=not req.finished(),
                        thread_finish_flag=req.finished(),
                    )

                else:
                    # being chunked reqs' prefill is not finished
                    req.is_chunked -= 1
                    # There is only at most one request being currently chunked.
                    # Because this request does not finish prefill,
                    # we don't want to stream the request currently being chunked.
                    skip_stream_req = req

                    # Incrementally update input logprobs.
                    if batch.return_logprob:
                        extend_logprob_start_len = extend_logprob_start_len_per_req[i]
                        extend_input_len = extend_input_len_per_req[i]
                        if extend_logprob_start_len < extend_input_len:
                            # Update input logprobs.
                            num_input_logprobs = self._calculate_num_input_logprobs(
                                req, extend_input_len, extend_logprob_start_len
                            )
                            if req.return_logprob:
                                self.add_input_logprob_return_values(
                                    i,
                                    req,
                                    logits_output,
                                    logprob_pt,
                                    num_input_logprobs,
                                    last_prefill_chunk=False,
                                )
                            logprob_pt += num_input_logprobs

                    trace_slice(
                        RequestStage.PREFILL_CHUNKED_FORWARD,
                        req.rid,
                        auto_next_anon=True,
                    )

        else:  # embedding or reward model
            if result.copy_done is not None:
                result.copy_done.synchronize()

            is_sparse = envs.SGLANG_EMBEDDINGS_SPARSE_HEAD.is_set()

            embeddings = result.embeddings

            if is_sparse:
                batch_ids, token_ids = embeddings.indices()
                values = embeddings.values()

                embeddings = [{} for _ in range(embeddings.size(0))]
                for i in range(batch_ids.shape[0]):
                    embeddings[batch_ids[i].item()][token_ids[i].item()] = values[
                        i
                    ].item()
            else:
                if isinstance(embeddings, torch.Tensor):
                    embeddings = embeddings.tolist()
                else:
                    embeddings = [tensor.tolist() for tensor in embeddings]

            # Check finish conditions
            for i, req in enumerate(batch.reqs):
                if req.is_retracted:
                    continue

                req.embedding = embeddings[i]
                if req.is_chunked <= 0:
                    # Dummy output token for embedding models
                    req.output_ids.append(0)
                    req.check_finished()

                    if req.finished():
                        release_kv_cache(req, self.tree_cache)
                    else:
                        self.tree_cache.cache_unfinished_req(req)
                else:
                    # being chunked reqs' prefill is not finished
                    req.is_chunked -= 1

                trace_slice(
                    RequestStage.PREFILL_FORWARD,
                    req.rid,
                    auto_next_anon=not req.finished(),
                    thread_finish_flag=req.finished(),
                )

        self.stream_output(batch.reqs, batch.return_logprob, skip_stream_req)

    def _resolve_spec_overlap_token_ids(
        self: Scheduler, result: GenerationBatchResult, batch: ScheduleBatch
    ) -> List[List[int]]:
        """Resolve the padding next token ids for speculative decoding with overlap."""
        assert result.next_token_ids.is_cpu
        assert result.accept_lens.is_cpu

        next_token_ids = result.next_token_ids.tolist()
        accept_lens = result.accept_lens.tolist()
        result.num_accepted_tokens = sum(accept_lens) - len(batch.reqs)
        result.accept_length_per_req_cpu = [x - 1 for x in accept_lens]

        predict_tokens = []
        stride = self.draft_worker.speculative_num_draft_tokens

        for i, req in enumerate(batch.reqs):
            req.kv_committed_len += accept_lens[i]
            predict_tokens.append(
                next_token_ids[i * stride : i * stride + accept_lens[i]]
            )
            req.spec_verify_ct += 1
            req.spec_accepted_tokens += accept_lens[i] - 1

        return predict_tokens

    def process_batch_result_idle(
        self: Scheduler,
        batch: ScheduleBatch,
        result: GenerationBatchResult,
    ):
        if result.copy_done is not None:
            result.copy_done.synchronize()

        self.stream_output_generation(
            batch.reqs, batch.return_logprob, is_idle_batch=True
        )

    def process_batch_result_dllm(
        self: Scheduler,
        batch: ScheduleBatch,
        result: GenerationBatchResult,
    ):
        if result.copy_done is not None:
            result.copy_done.synchronize()

        next_token_ids = result.next_token_ids.tolist()
        self.num_generated_tokens += len(next_token_ids)

        self.token_to_kv_pool_allocator.free_group_begin()

        assert len(batch.reqs) == 1, "batch size is currently expected to be 1"
        req = batch.reqs[0]

        for next_token_id in next_token_ids:
            req.output_ids.append(next_token_id)
            self._update_reasoning_tokens_for_req(req, next_token_id)
            req.check_finished()

            if req.finished():
                release_kv_cache(req, self.tree_cache)
                req.time_stats.completion_time = time.perf_counter()
                break

            self.tree_cache.cache_unfinished_req(req)

        self.stream_output(batch.reqs, batch.return_logprob)
        self.token_to_kv_pool_allocator.free_group_end()

    def process_batch_result_decode(
        self: Scheduler,
        batch: ScheduleBatch,
        result: GenerationBatchResult,
    ):
        if result.copy_done is not None:
            result.copy_done.synchronize()

        logits_output, next_token_ids, can_run_cuda_graph = (
            result.logits_output,
            result.next_token_ids,
            result.can_run_cuda_graph,
        )

        if batch.spec_algorithm.is_none():
            next_token_ids = next_token_ids.tolist()
            if batch.return_logprob:
                next_token_logprobs = logits_output.next_token_logprobs.tolist()
        elif batch.is_spec_v2:
            next_token_ids = self._resolve_spec_overlap_token_ids(result, batch)

        self.num_generated_tokens += len(batch.reqs)
        if not batch.spec_algorithm.is_none():
            self.update_spec_metrics(batch.batch_size(), result.num_accepted_tokens)
        if self.enable_metrics:
            self.metrics_collector.increment_cuda_graph_pass(value=can_run_cuda_graph)

        self.token_to_kv_pool_allocator.free_group_begin()

        # NOTE: in any case, we should check finish here
        # if finished, also clean up committed kv cache and over-allocated kv cache here

        # Check finish condition
        for i, (req, next_token_id) in enumerate(zip(batch.reqs, next_token_ids)):
            req: Req

            if self.enable_overlap and (req.finished() or req.is_retracted):
                # NOTE: This (req.finished() or req.is_retracted) should only happen when overlap scheduling is enabled.
                # (currently not, e.g. Eagle V1 still check finish during forward)
                # And all the over-allocated tokens will be freed in `release_kv_cache`.
                continue

            new_accepted_len = 1
            if batch.spec_algorithm.is_none():
                req.output_ids.append(next_token_id)
<<<<<<< HEAD
                self._update_reasoning_tokens_for_req(req, next_token_id)
            elif batch.is_v2_eagle:
                # Only v2 eagle's output_ids are updated here.
=======
            elif batch.is_spec_v2:
                # Only spec v2's output_ids are updated here.
>>>>>>> c7e7bfa3
                req.output_ids.extend(next_token_id)
                for token_id in next_token_id:
                    self._update_reasoning_tokens_for_req(req, token_id)
                new_accepted_len = len(next_token_id)

            # Update Mamba last track seqlen
            self._mamba_prefix_cache_update(req, batch, result, i)

            req.check_finished(new_accepted_len)

            if req.finished():
                self.maybe_collect_routed_experts(req)

                if self.server_args.disaggregation_decode_enable_offload_kvcache:
                    # Asynchronously offload KV cache; release_kv_cache will be called after Device->Host transfer completes
                    if not self.decode_offload_manager.offload_kv_cache(req):
                        release_kv_cache(req, self.tree_cache)
                else:
                    release_kv_cache(req, self.tree_cache)

                req.time_stats.completion_time = time.perf_counter()

            if req.return_logprob and batch.spec_algorithm.is_none():
                # speculative worker handles logprob in speculative decoding
                req.output_token_logprobs_val.append(next_token_logprobs[i])
                req.output_token_logprobs_idx.append(next_token_id)
                if req.top_logprobs_num > 0:
                    req.output_top_logprobs_val.append(
                        logits_output.next_token_top_logprobs_val[i]
                    )
                    req.output_top_logprobs_idx.append(
                        logits_output.next_token_top_logprobs_idx[i]
                    )
                if req.token_ids_logprob is not None:
                    req.output_token_ids_logprobs_val.append(
                        logits_output.next_token_token_ids_logprobs_val[i]
                    )
                    req.output_token_ids_logprobs_idx.append(
                        logits_output.next_token_token_ids_logprobs_idx[i]
                    )

            if req.return_hidden_states and logits_output.hidden_states is not None:
                req.hidden_states.append(
                    logits_output.hidden_states[i].cpu().clone().tolist()
                )

            if req.grammar is not None:
                # FIXME: this try-except block is for handling unexpected xgrammar issue.
                try:
                    if batch.spec_algorithm.is_none():
                        # Normal decode: single token
                        req.grammar.accept_token(next_token_id)
                    elif batch.is_spec_v2:
                        # Speculative decode: next_token_id is a list of accepted tokens
                        for token_id in next_token_id:
                            req.grammar.accept_token(token_id)
                except ValueError as e:
                    # Grammar accept_token can raise ValueError if the token is not in the grammar.
                    # This can happen if the grammar is not set correctly or the token is invalid.
                    logger.error(
                        f"Grammar accept_token failed for req {req.rid} with token {next_token_id}: {e}"
                    )
                    self.abort_request(AbortReq(rid=req.rid))
                req.grammar.finished = req.finished()

        self.stream_output(batch.reqs, batch.return_logprob)
        self.token_to_kv_pool_allocator.free_group_end()

        self.forward_ct_decode = (self.forward_ct_decode + 1) % (1 << 30)
        if (
            self.current_scheduler_metrics_enabled
            and self.forward_ct_decode % self.server_args.decode_log_interval == 0
        ):
            self.log_decode_stats(can_run_cuda_graph, running_batch=batch)
        if self.enable_metrics:
            self.log_decode_stats_every_iteration(
                batch, num_accepted_tokens=result.num_accepted_tokens
            )

    def _mamba_prefix_cache_update(
        self, req: Req, batch: ScheduleBatch, result: GenerationBatchResult, i: int
    ) -> None:
        seq_len = len(req.origin_input_ids) + len(req.output_ids) - 1
        if req.mamba_ping_pong_track_buffer is not None:
            mamba_track_interval = get_global_server_args().mamba_track_interval
            if batch.spec_algorithm.is_none() and seq_len % mamba_track_interval == 0:
                # for non-spec decode, we update mamba_last_track_seqlen at the end of each track interval
                req.mamba_next_track_idx = 1 - req.mamba_next_track_idx
                req.mamba_last_track_seqlen = seq_len
            elif (
                not batch.spec_algorithm.is_none()
                and result.accept_length_per_req_cpu is not None
            ):
                # for spec decode, update mamba_last_track_seqlen if this iteration crosses a track interval
                actual_seq_len = req.seqlen - 1
                if (
                    actual_seq_len // mamba_track_interval
                    != (actual_seq_len - result.accept_length_per_req_cpu[i])
                    // mamba_track_interval
                ):
                    req.mamba_last_track_seqlen = (
                        actual_seq_len // mamba_track_interval * mamba_track_interval
                    )

    def _process_input_token_logprobs(
        self, req: Req, input_token_logprobs: List
    ) -> None:
        """Process input token logprobs values and indices."""
        is_multi_item_scoring = self._is_multi_item_scoring(req)

        # Process logprob values - handle multi-item scoring vs regular requests
        if is_multi_item_scoring:
            # Multi-item scoring: use all logprobs as-is
            req.input_token_logprobs_val = input_token_logprobs
        else:
            # Regular request: add None at start, remove last (sampling token)
            req.input_token_logprobs_val = [None] + input_token_logprobs[:-1]

        # Process logprob indices based on scoring type
        if is_multi_item_scoring:
            # Multi-item scoring: only include delimiter token positions
            relevant_tokens = req.origin_input_ids[req.logprob_start_len :]
            input_token_logprobs_idx = [
                token_id
                for token_id in relevant_tokens
                if token_id == self.server_args.multi_item_scoring_delimiter
            ]
        else:
            # Regular request: include all tokens from logprob_start_len onwards
            input_token_logprobs_idx = req.origin_input_ids[req.logprob_start_len :]

        # Clip padded hash values from image tokens to prevent detokenization errors
        req.input_token_logprobs_idx = [
            x if x < self.model_config.vocab_size - 1 else 0
            for x in input_token_logprobs_idx
        ]

    def _process_input_top_logprobs(self, req: Req) -> None:
        """Process input top logprobs."""
        if req.top_logprobs_num <= 0:
            return

        is_multi_item_scoring = self._is_multi_item_scoring(req)

        # Initialize arrays - multi-item scoring starts empty, others start with None
        req.input_top_logprobs_val = [] if is_multi_item_scoring else [None]
        req.input_top_logprobs_idx = [] if is_multi_item_scoring else [None]

        # Extend arrays with temp values
        for val, idx in zip(
            req.temp_input_top_logprobs_val,
            req.temp_input_top_logprobs_idx,
            strict=True,
        ):
            req.input_top_logprobs_val.extend(val)
            req.input_top_logprobs_idx.extend(idx)

        # Remove last token (sampling token) for non multi-item scoring requests
        if not is_multi_item_scoring:
            req.input_top_logprobs_val.pop()
            req.input_top_logprobs_idx.pop()

        # Clean up temp storage
        req.temp_input_top_logprobs_idx = None
        req.temp_input_top_logprobs_val = None

    def _process_input_token_ids_logprobs(self, req: Req) -> None:
        """Process input token IDs logprobs."""
        if req.token_ids_logprob is None:
            return

        is_multi_item_scoring = self._is_multi_item_scoring(req)

        # Initialize arrays - multi-item scoring starts empty, others start with None
        req.input_token_ids_logprobs_val = [] if is_multi_item_scoring else [None]
        req.input_token_ids_logprobs_idx = [] if is_multi_item_scoring else [None]

        # Process temp values - convert tensors to lists and extend arrays
        for val, idx in zip(
            req.temp_input_token_ids_logprobs_val,
            req.temp_input_token_ids_logprobs_idx,
            strict=True,
        ):
            val_list = val.tolist() if isinstance(val, torch.Tensor) else val
            req.input_token_ids_logprobs_val.extend(
                val_list if isinstance(val_list, list) else [val_list]
            )
            req.input_token_ids_logprobs_idx.extend(idx)

        # Remove last token (sampling token) for non multi-item scoring requests
        if not is_multi_item_scoring:
            req.input_token_ids_logprobs_val.pop()
            req.input_token_ids_logprobs_idx.pop()

        # Clean up temp storage
        req.temp_input_token_ids_logprobs_idx = None
        req.temp_input_token_ids_logprobs_val = None

    def _calculate_relevant_tokens_len(self, req: Req) -> int:
        """Calculate the expected length of logprob arrays based on whether multi-item scoring is enabled.

        For multi-item scoring, only delimiter positions have logprobs.
        For regular requests, all positions from logprob_start_len onwards have logprobs.
        """
        is_multi_item_scoring = self._is_multi_item_scoring(req)

        if is_multi_item_scoring:
            # Multi-item scoring: count delimiter tokens from logprob_start_len onwards
            relevant_tokens = req.origin_input_ids[req.logprob_start_len :]
            return sum(
                1
                for token_id in relevant_tokens
                if token_id == self.server_args.multi_item_scoring_delimiter
            )
        else:
            # Regular request: all tokens from logprob_start_len onwards
            return len(req.origin_input_ids) - req.logprob_start_len

    def _calculate_num_input_logprobs(
        self, req: Req, extend_input_len: int, extend_logprob_start_len: int
    ) -> int:
        """Calculate the number of input logprobs based on whether multi-item scoring is enabled.

        For multi-item scoring, only delimiter positions have logprobs.
        For regular requests, all positions in the range have logprobs.
        """
        is_multi_item_scoring = self._is_multi_item_scoring(req)

        if is_multi_item_scoring:
            # Multi-item scoring: count delimiter tokens in the relevant portion
            relevant_tokens = req.origin_input_ids[
                extend_logprob_start_len:extend_input_len
            ]
            return sum(
                1
                for token_id in relevant_tokens
                if token_id == self.server_args.multi_item_scoring_delimiter
            )
        else:
            # Regular request: all tokens in the range
            return extend_input_len - extend_logprob_start_len

    def _is_multi_item_scoring(self, req: Req) -> bool:
        """Check if request uses multi-item scoring.

        Multi-item scoring applies to prefill-only requests when a delimiter
        token is configured. In this mode, only positions containing the
        delimiter token receive logprobs.
        """
        return req.is_prefill_only and self.server_args.multi_item_scoring_delimiter

    def add_input_logprob_return_values(
        self: Scheduler,
        i: int,
        req: Req,
        output: LogitsProcessorOutput,
        logprob_pt: int,
        num_input_logprobs: int,
        last_prefill_chunk: bool,  # If True, it means prefill is finished.
    ):
        """Incrementally add input logprobs to `req`.

        Args:
            i: The request index in a batch.
            req: The request. Input logprobs inside req are modified as a
                consequence of the API
            fill_ids: The prefill ids processed.
            output: Logit processor output that's used to compute input logprobs
            last_prefill_chunk: True if it is the last prefill (when chunked).
                Some of input logprob operation should only happen at the last
                prefill (e.g., computing input token logprobs).
        """
        assert output.input_token_logprobs is not None
        if req.input_token_logprobs is None:
            req.input_token_logprobs = []
        if req.temp_input_top_logprobs_val is None:
            req.temp_input_top_logprobs_val = []
        if req.temp_input_top_logprobs_idx is None:
            req.temp_input_top_logprobs_idx = []
        if req.temp_input_token_ids_logprobs_val is None:
            req.temp_input_token_ids_logprobs_val = []
        if req.temp_input_token_ids_logprobs_idx is None:
            req.temp_input_token_ids_logprobs_idx = []

        if req.input_token_logprobs_val is not None:
            # The input logprob has been already computed. It only happens
            # upon retract.
            if req.top_logprobs_num > 0:
                assert req.input_token_logprobs_val is not None
            return

        # Important for the performance.
        assert isinstance(output.input_token_logprobs, tuple)
        input_token_logprobs: Tuple[int] = output.input_token_logprobs
        input_token_logprobs = input_token_logprobs[
            logprob_pt : logprob_pt + num_input_logprobs
        ]
        req.input_token_logprobs.extend(input_token_logprobs)

        if req.top_logprobs_num > 0:
            req.temp_input_top_logprobs_val.append(output.input_top_logprobs_val[i])
            req.temp_input_top_logprobs_idx.append(output.input_top_logprobs_idx[i])

        if req.token_ids_logprob is not None:
            req.temp_input_token_ids_logprobs_val.append(
                output.input_token_ids_logprobs_val[i]
            )
            req.temp_input_token_ids_logprobs_idx.append(
                output.input_token_ids_logprobs_idx[i]
            )

        if last_prefill_chunk:
            input_token_logprobs = req.input_token_logprobs
            req.input_token_logprobs = None
            assert req.input_token_logprobs_val is None
            assert req.input_token_logprobs_idx is None
            assert req.input_top_logprobs_val is None
            assert req.input_top_logprobs_idx is None

            # Process all input logprob types using helper functions
            self._process_input_token_logprobs(req, input_token_logprobs)
            self._process_input_top_logprobs(req)

            self._process_input_token_ids_logprobs(req)

            if req.return_logprob:
                relevant_tokens_len = self._calculate_relevant_tokens_len(req)
                assert len(req.input_token_logprobs_val) == relevant_tokens_len
                assert len(req.input_token_logprobs_idx) == relevant_tokens_len
                if req.top_logprobs_num > 0:
                    assert len(req.input_top_logprobs_val) == relevant_tokens_len
                    assert len(req.input_top_logprobs_idx) == relevant_tokens_len
                if req.token_ids_logprob is not None:
                    assert len(req.input_token_ids_logprobs_val) == relevant_tokens_len
                    assert len(req.input_token_ids_logprobs_idx) == relevant_tokens_len

    def add_logprob_return_values(
        self: Scheduler,
        i: int,
        req: Req,
        pt: int,
        next_token_ids: List[int],
        num_input_logprobs: int,
        output: LogitsProcessorOutput,
    ):
        """Attach logprobs to the return values."""
        if output.next_token_logprobs is not None:
            req.output_token_logprobs_val.append(output.next_token_logprobs[i])
            req.output_token_logprobs_idx.append(next_token_ids[i])

        # Only add input logprobs if there are input tokens to process
        # Note: For prefill-only requests with default logprob_start_len, this will be 0,
        # meaning we only compute output logprobs (which is the intended behavior)
        if num_input_logprobs > 0:
            self.add_input_logprob_return_values(
                i, req, output, pt, num_input_logprobs, last_prefill_chunk=True
            )
        else:
            self._initialize_empty_logprob_containers(req)

        if req.top_logprobs_num > 0:
            req.output_top_logprobs_val.append(output.next_token_top_logprobs_val[i])
            req.output_top_logprobs_idx.append(output.next_token_top_logprobs_idx[i])

        if (
            req.token_ids_logprob is not None
            and output.next_token_token_ids_logprobs_val is not None
        ):
            # Convert GPU tensor to list if needed
            logprobs_val = output.next_token_token_ids_logprobs_val[i]
            if isinstance(logprobs_val, torch.Tensor):
                logprobs_val = logprobs_val.tolist()
            req.output_token_ids_logprobs_val.append(logprobs_val)
            req.output_token_ids_logprobs_idx.append(
                output.next_token_token_ids_logprobs_idx[i]
            )

        return num_input_logprobs

    def _initialize_empty_logprob_containers(self, req: Req) -> None:
        """
        Initialize logprob fields to empty lists if unset.

        This is needed for prefill-only requests where the normal initialization
        flow might be bypassed, but downstream code expects these fields to be lists.
        """
        if req.input_token_logprobs_val is None:
            req.input_token_logprobs_val = []
        if req.input_token_logprobs_idx is None:
            req.input_token_logprobs_idx = []
        if req.input_top_logprobs_val is None:
            req.input_top_logprobs_val = []
        if req.input_top_logprobs_idx is None:
            req.input_top_logprobs_idx = []
        if req.input_token_ids_logprobs_val is None:
            req.input_token_ids_logprobs_val = []
        if req.input_token_ids_logprobs_idx is None:
            req.input_token_ids_logprobs_idx = []

    def stream_output(
        self: Scheduler,
        reqs: List[Req],
        return_logprob: bool,
        skip_req: Optional[Req] = None,
    ):
        """Stream the output to detokenizer."""
        if self.is_generation:
            self.stream_output_generation(reqs, return_logprob, skip_req)
        else:  # embedding or reward model
            self.stream_output_embedding(reqs)

        if envs.SGLANG_TEST_CRASH_AFTER_STREAM_OUTPUTS.get() > 0:
            self._trigger_crash_for_tests(
                envs.SGLANG_TEST_CRASH_AFTER_STREAM_OUTPUTS.get()
            )

    def _trigger_crash_for_tests(self, crash_threshold: int):
        # Crash trigger: crash after stream_output is called N times
        # This is used for testing purposes.
        if not hasattr(self, "_test_stream_output_count"):
            self._test_stream_output_count = 0
        self._test_stream_output_count += 1
        if self._test_stream_output_count >= crash_threshold:
            raise RuntimeError(
                f"Test crash after stream_output called {self._test_stream_output_count} times"
            )

    def stream_output_generation(
        self: Scheduler,
        reqs: List[Req],
        return_logprob: bool,
        skip_req: Optional[Req] = None,
        is_idle_batch: bool = False,
    ):
        rids = []
        http_worker_ipcs = []
        finished_reasons: List[BaseFinishReason] = []

        decoded_texts = []
        decode_ids_list = []
        read_offsets = []
        output_ids = []

        skip_special_tokens = []
        spaces_between_special_tokens = []
        no_stop_trim = []
        prompt_tokens = []
        completion_tokens = []
        cached_tokens = []
        reasoning_tokens = []
        spec_verify_ct = []
        spec_accepted_tokens = []
        retraction_counts = []
        output_hidden_states = None
        load = self.get_load()
        output_routed_experts = None

        queue_times = []
        forward_entry_times = []
        prefill_launch_delays = []
        prefill_launch_latencies = []
        prefill_finished_timestamps = []

        if return_logprob:
            input_token_logprobs_val = []
            input_token_logprobs_idx = []
            output_token_logprobs_val = []
            output_token_logprobs_idx = []
            input_top_logprobs_val = []
            input_top_logprobs_idx = []
            output_top_logprobs_val = []
            output_top_logprobs_idx = []
            input_token_ids_logprobs_val = []
            input_token_ids_logprobs_idx = []
            output_token_ids_logprobs_val = []
            output_token_ids_logprobs_idx = []
        else:
            input_token_logprobs_val = input_token_logprobs_idx = (
                output_token_logprobs_val
            ) = output_token_logprobs_idx = input_top_logprobs_val = (
                input_top_logprobs_idx
            ) = output_top_logprobs_val = output_top_logprobs_idx = (
                input_token_ids_logprobs_val
            ) = input_token_ids_logprobs_idx = output_token_ids_logprobs_val = (
                output_token_ids_logprobs_idx
            ) = None

        for req in reqs:
            if req is skip_req:
                continue

            # Multimodal partial stream chunks break the detokenizer, so drop aborted requests here.
            if self.model_config.is_multimodal_gen and req.to_finish:
                continue

            if req.finished():
                if req.finished_output:
                    # With the overlap schedule, a request will try to output twice and hit this line twice
                    # because of the one additional delayed token. This "continue" prevented the dummy output.
                    continue
                req.finished_output = True
                if req.finished_len is None:
                    req.finished_len = len(req.output_ids)
                should_output = True
            else:
                if req.stream:
                    stream_interval = (
                        req.sampling_params.stream_interval or self.stream_interval
                    )

                    # origin stream_interval logic
                    should_output = (
                        len(req.output_ids) % stream_interval == 1
                        if not self.model_config.is_multimodal_gen
                        and stream_interval > 1
                        else len(req.output_ids) % stream_interval == 0
                    )

                    if should_output:
                        # check_match_stop_str_prefix if  tail_str's suffix match stop_str prefix
                        should_output &= not req.check_match_stop_str_prefix()
                else:
                    should_output = (
                        len(req.output_ids) % DEFAULT_FORCE_STREAM_INTERVAL == 0
                        if not self.model_config.is_multimodal_gen
                        else False
                    )

            if should_output:
                send_token_offset = req.send_token_offset
                send_output_token_logprobs_offset = (
                    req.send_output_token_logprobs_offset
                )
                rids.append(req.rid)
                http_worker_ipcs.append(req.http_worker_ipc)
                finished_reasons.append(
                    req.finished_reason.to_json() if req.finished_reason else None
                )
                decoded_texts.append(req.decoded_text)
                decode_ids, read_offset = req.init_incremental_detokenize()

                if self.model_config.is_multimodal_gen:
                    decode_ids_list.append(decode_ids)
                else:
                    decode_ids_list.append(decode_ids[req.send_decode_id_offset :])

                # Exclude the tokens after stop condition
                output_ids_ = req.output_ids_through_stop

                req.send_decode_id_offset = len(decode_ids)
                read_offsets.append(read_offset)
                output_ids.append(output_ids_[send_token_offset:])
                req.send_token_offset = len(output_ids_)
                skip_special_tokens.append(req.sampling_params.skip_special_tokens)
                spaces_between_special_tokens.append(
                    req.sampling_params.spaces_between_special_tokens
                )
                no_stop_trim.append(req.sampling_params.no_stop_trim)
                prompt_tokens.append(len(req.origin_input_ids))
                completion_tokens.append(len(output_ids_))
                cached_tokens.append(req.cached_tokens)
                reasoning_tokens.append(req.num_reasoning_tokens)
                retraction_counts.append(req.retraction_count)

                queue_times.append(req.time_stats.get_queueing_time())
                forward_entry_times.append(req.time_stats.forward_entry_time)

                prefill_launch_delays.append(req.time_stats.get_prefill_launch_delay())
                prefill_launch_latencies.append(
                    req.time_stats.get_prefill_launch_latency()
                )
                prefill_finished_timestamps.append(
                    req.time_stats.get_prefill_finished_ts()
                )

                if not self.spec_algorithm.is_none():
                    spec_verify_ct.append(req.spec_verify_ct)
                    spec_accepted_tokens.append(req.spec_accepted_tokens)

                if return_logprob:
                    if (
                        req.return_logprob
                        and not req.input_logprob_sent
                        # Decode server does not send input logprobs
                        and self.disaggregation_mode != DisaggregationMode.DECODE
                    ):
                        input_token_logprobs_val.append(req.input_token_logprobs_val)
                        input_token_logprobs_idx.append(req.input_token_logprobs_idx)
                        input_top_logprobs_val.append(req.input_top_logprobs_val)
                        input_top_logprobs_idx.append(req.input_top_logprobs_idx)
                        input_token_ids_logprobs_val.append(
                            req.input_token_ids_logprobs_val
                        )
                        input_token_ids_logprobs_idx.append(
                            req.input_token_ids_logprobs_idx
                        )
                        req.input_logprob_sent = True
                    else:
                        input_token_logprobs_val.append([])
                        input_token_logprobs_idx.append([])
                        input_top_logprobs_val.append([])
                        input_top_logprobs_idx.append([])
                        input_token_ids_logprobs_val.append([])
                        input_token_ids_logprobs_idx.append([])

                    if req.return_logprob:
                        output_token_logprobs_val.append(
                            req.output_token_logprobs_val[
                                send_output_token_logprobs_offset:
                            ]
                        )
                        output_token_logprobs_idx.append(
                            req.output_token_logprobs_idx[
                                send_output_token_logprobs_offset:
                            ]
                        )
                        output_top_logprobs_val.append(
                            req.output_top_logprobs_val[
                                send_output_token_logprobs_offset:
                            ]
                        )
                        output_top_logprobs_idx.append(
                            req.output_top_logprobs_idx[
                                send_output_token_logprobs_offset:
                            ]
                        )
                        output_token_ids_logprobs_val.append(
                            req.output_token_ids_logprobs_val[
                                send_output_token_logprobs_offset:
                            ]
                        )
                        output_token_ids_logprobs_idx.append(
                            req.output_token_ids_logprobs_idx[
                                send_output_token_logprobs_offset:
                            ]
                        )
                        req.send_output_token_logprobs_offset = len(
                            req.output_token_logprobs_val
                        )
                    else:
                        output_token_logprobs_val.append([])
                        output_token_logprobs_idx.append([])
                        output_top_logprobs_val.append([])
                        output_top_logprobs_idx.append([])
                        output_token_ids_logprobs_val.append([])
                        output_token_ids_logprobs_idx.append([])

                if req.return_hidden_states:
                    if output_hidden_states is None:
                        output_hidden_states = []
                    output_hidden_states.append(req.hidden_states)
                if req.return_routed_experts:
                    if output_routed_experts is None:
                        output_routed_experts = []
                    output_routed_experts.append(req.routed_experts)

            if (
                req.finished()
                and self.attn_tp_rank == 0
                and self.server_args.enable_request_time_stats_logging
            ):
                req.log_time_stats()

        # Send to detokenizer
        if reqs or is_idle_batch:
            if self.model_config.is_multimodal_gen:
                return

            self.send_to_detokenizer.send_output(
                BatchTokenIDOutput(
                    rids=rids,
                    http_worker_ipcs=http_worker_ipcs,
                    spec_verify_ct=spec_verify_ct,
                    spec_accepted_tokens=spec_accepted_tokens,
                    queue_time=queue_times,
                    forward_entry_time=forward_entry_times,
                    prefill_launch_delay=prefill_launch_delays,
                    prefill_launch_latency=prefill_launch_latencies,
                    prefill_finished_ts=prefill_finished_timestamps,
                    finished_reasons=finished_reasons,
                    decoded_texts=decoded_texts,
                    decode_ids=decode_ids_list,
                    read_offsets=read_offsets,
                    output_ids=output_ids,
                    skip_special_tokens=skip_special_tokens,
                    spaces_between_special_tokens=spaces_between_special_tokens,
                    no_stop_trim=no_stop_trim,
                    prompt_tokens=prompt_tokens,
                    completion_tokens=completion_tokens,
                    cached_tokens=cached_tokens,
                    reasoning_tokens=reasoning_tokens,
                    input_token_logprobs_val=input_token_logprobs_val,
                    input_token_logprobs_idx=input_token_logprobs_idx,
                    output_token_logprobs_val=output_token_logprobs_val,
                    output_token_logprobs_idx=output_token_logprobs_idx,
                    input_top_logprobs_val=input_top_logprobs_val,
                    input_top_logprobs_idx=input_top_logprobs_idx,
                    output_top_logprobs_val=output_top_logprobs_val,
                    output_top_logprobs_idx=output_top_logprobs_idx,
                    input_token_ids_logprobs_val=input_token_ids_logprobs_val,
                    input_token_ids_logprobs_idx=input_token_ids_logprobs_idx,
                    output_token_ids_logprobs_val=output_token_ids_logprobs_val,
                    output_token_ids_logprobs_idx=output_token_ids_logprobs_idx,
                    output_token_entropy_val=None,
                    output_hidden_states=output_hidden_states,
                    output_routed_experts=output_routed_experts,
                    placeholder_tokens_idx=None,
                    placeholder_tokens_val=None,
                    retraction_counts=retraction_counts,
                    load=load,
                )
            )

    def stream_output_embedding(self: Scheduler, reqs: List[Req]):
        rids = []
        http_worker_ipcs = []
        finished_reasons: List[BaseFinishReason] = []

        embeddings = []
        prompt_tokens = []
        cached_tokens = []
        queue_times = []
        forward_entry_times = []
        prefill_launch_delays = []
        prefill_launch_latencies = []
        prefill_finished_timestamps = []
        retraction_counts = []
        for req in reqs:
            if req.finished():
                rids.append(req.rid)
                http_worker_ipcs.append(req.http_worker_ipc)
                finished_reasons.append(req.finished_reason.to_json())
                embeddings.append(req.embedding)
                prompt_tokens.append(len(req.origin_input_ids))
                cached_tokens.append(req.cached_tokens)

                queue_times.append(req.time_stats.get_queueing_time())
                forward_entry_times.append(req.time_stats.forward_entry_time)

                prefill_launch_delays.append(req.time_stats.get_prefill_launch_delay())
                prefill_launch_latencies.append(
                    req.time_stats.get_prefill_launch_latency()
                )
                prefill_finished_timestamps.append(
                    req.time_stats.get_prefill_finished_ts()
                )
                retraction_counts.append(req.retraction_count)
        self.send_to_detokenizer.send_output(
            BatchEmbeddingOutput(
                rids=rids,
                http_worker_ipcs=http_worker_ipcs,
                queue_time=queue_times,
                forward_entry_time=forward_entry_times,
                prefill_launch_delay=prefill_launch_delays,
                prefill_launch_latency=prefill_launch_latencies,
                prefill_finished_ts=prefill_finished_timestamps,
                finished_reasons=finished_reasons,
                embeddings=embeddings,
                prompt_tokens=prompt_tokens,
                cached_tokens=cached_tokens,
                placeholder_tokens_idx=None,
                placeholder_tokens_val=None,
                retraction_counts=retraction_counts,
            )
        )<|MERGE_RESOLUTION|>--- conflicted
+++ resolved
@@ -411,14 +411,9 @@
             new_accepted_len = 1
             if batch.spec_algorithm.is_none():
                 req.output_ids.append(next_token_id)
-<<<<<<< HEAD
                 self._update_reasoning_tokens_for_req(req, next_token_id)
-            elif batch.is_v2_eagle:
-                # Only v2 eagle's output_ids are updated here.
-=======
             elif batch.is_spec_v2:
                 # Only spec v2's output_ids are updated here.
->>>>>>> c7e7bfa3
                 req.output_ids.extend(next_token_id)
                 for token_id in next_token_id:
                     self._update_reasoning_tokens_for_req(req, token_id)
