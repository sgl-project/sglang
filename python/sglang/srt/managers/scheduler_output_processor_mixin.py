from __future__ import annotations

import logging
import time
from typing import TYPE_CHECKING, List, Optional, Tuple, Union

import torch

from sglang.srt.disaggregation.utils import DisaggregationMode
from sglang.srt.environ import envs
from sglang.srt.layers.logits_processor import LogitsProcessorOutput
from sglang.srt.managers.io_struct import (
    AbortReq,
    BatchEmbeddingOutput,
    BatchTokenIDOutput,
)
from sglang.srt.managers.schedule_batch import BaseFinishReason, Req, ScheduleBatch
from sglang.srt.utils.common import ceil_div

if TYPE_CHECKING:
    from sglang.srt.managers.scheduler import (
        EmbeddingBatchResult,
        GenerationBatchResult,
        ScheduleBatch,
        Scheduler,
    )

logger = logging.getLogger(__name__)

DEFAULT_FORCE_STREAM_INTERVAL = 50


class SchedulerOutputProcessorMixin:
    """
    This class implements the output processing logic for Scheduler.
    We put them into a separate file to make the `scheduler.py` shorter.
    """

    def process_batch_result_prefill(
        self: Scheduler,
        batch: ScheduleBatch,
        result: Union[GenerationBatchResult, EmbeddingBatchResult],
    ):
        skip_stream_req = None

        if self.is_generation:
            if result.copy_done is not None:
                result.copy_done.synchronize()

            (
                logits_output,
                next_token_ids,
                extend_input_len_per_req,
                extend_logprob_start_len_per_req,
            ) = (
                result.logits_output,
                result.next_token_ids,
                result.extend_input_len_per_req,
                result.extend_logprob_start_len_per_req,
            )

            # Move next_token_ids and logprobs to cpu
            next_token_ids = next_token_ids.tolist()
            if batch.return_logprob:
                if logits_output.next_token_logprobs is not None:
                    logits_output.next_token_logprobs = (
                        logits_output.next_token_logprobs.tolist()
                    )
                if logits_output.input_token_logprobs is not None:
                    logits_output.input_token_logprobs = tuple(
                        logits_output.input_token_logprobs.tolist()
                    )

            hidden_state_offset = 0

            # Check finish conditions
            logprob_pt = 0

            for i, (req, next_token_id) in enumerate(zip(batch.reqs, next_token_ids)):
                if self.enable_overlap and req.is_retracted and len(req.output_ids) > 0:
                    req_idx = batch.req_pool_indices[i]
                    seq_len = len(req.origin_input_ids) + len(req.output_ids)
                    pos = batch.req_to_token_pool.req_to_token[req_idx][
                        seq_len - 1 : seq_len
                    ]
                    self.token_to_kv_pool_allocator.free(pos)
                    continue

                if (
                    self.is_mixed_chunk
                    and self.enable_overlap
                    and (req.finished() or req.is_retracted)
                ):
                    # Free the one delayed token for the mixed decode batch
                    j = len(batch.out_cache_loc) - len(batch.reqs) + i
                    self.token_to_kv_pool_allocator.free(batch.out_cache_loc[j : j + 1])
                    continue

                if req.is_retracted:
                    continue

                if req.is_chunked <= 0:
                    # req output_ids are set here
                    req.output_ids.append(next_token_id)
                    req.check_finished()

                    if req.finished():
                        self.tree_cache.cache_finished_req(req)
                        req.time_stats.completion_time = time.perf_counter()
                    elif not batch.decoding_reqs or req not in batch.decoding_reqs:
                        # This updates radix so others can match
                        self.tree_cache.cache_unfinished_req(req)

                    if batch.return_logprob:
                        assert extend_logprob_start_len_per_req is not None
                        assert extend_input_len_per_req is not None
                        extend_logprob_start_len = extend_logprob_start_len_per_req[i]
                        extend_input_len = extend_input_len_per_req[i]

                        num_input_logprobs = self._calculate_num_input_logprobs(
                            req, extend_input_len, extend_logprob_start_len
                        )

                        if req.return_logprob:
                            self.add_logprob_return_values(
                                i,
                                req,
                                logprob_pt,
                                next_token_ids,
                                num_input_logprobs,
                                logits_output,
                            )
                        logprob_pt += num_input_logprobs

                    if (
                        req.return_hidden_states
                        and logits_output.hidden_states is not None
                    ):
                        req.hidden_states.append(
                            logits_output.hidden_states[
                                hidden_state_offset : (
                                    hidden_state_offset := hidden_state_offset
                                    + len(req.origin_input_ids)
                                )
                            ]
                            .cpu()
                            .clone()
                            .tolist()
                        )

                    if req.grammar is not None:
                        # FIXME: this try-except block is for handling unexpected xgrammar issue.
                        try:
                            req.grammar.accept_token(next_token_id)
                        except ValueError as e:
                            # Grammar accept_token can raise ValueError if the token is not in the grammar.
                            # This can happen if the grammar is not set correctly or the token is invalid.
                            logger.error(
                                f"Grammar accept_token failed for req {req.rid} with token {next_token_id}: {e}"
                            )
                            self.abort_request(AbortReq(rid=req.rid))
                        req.grammar.finished = req.finished()
                else:
                    # being chunked reqs' prefill is not finished
                    req.is_chunked -= 1
                    # There is only at most one request being currently chunked.
                    # Because this request does not finish prefill,
                    # we don't want to stream the request currently being chunked.
                    skip_stream_req = req

                    # Incrementally update input logprobs.
                    if batch.return_logprob:
                        extend_logprob_start_len = extend_logprob_start_len_per_req[i]
                        extend_input_len = extend_input_len_per_req[i]
                        if extend_logprob_start_len < extend_input_len:
                            # Update input logprobs.
                            num_input_logprobs = self._calculate_num_input_logprobs(
                                req, extend_input_len, extend_logprob_start_len
                            )
                            if req.return_logprob:
                                self.add_input_logprob_return_values(
                                    i,
                                    req,
                                    logits_output,
                                    logprob_pt,
                                    num_input_logprobs,
                                    last_prefill_chunk=False,
                                )
                            logprob_pt += num_input_logprobs

        else:  # embedding or reward model
<<<<<<< HEAD
            embeddings = result.embeddings

            if isinstance(embeddings, torch.Tensor):
                embeddings = embeddings.tolist()
            else:
                embeddings = [tensor.tolist() for tensor in embeddings]
=======
            is_sparse = envs.SGLANG_EMBEDDINGS_SPARSE_HEAD.is_set()

            embeddings = result.embeddings

            if is_sparse:
                batch_ids, token_ids = embeddings.indices()
                values = embeddings.values()

                embeddings = [{} for _ in range(embeddings.size(0))]
                for i in range(batch_ids.shape[0]):
                    embeddings[batch_ids[i].item()][token_ids[i].item()] = values[
                        i
                    ].item()
            else:
                embeddings = embeddings.tolist()
>>>>>>> 22cbc9c0

            # Check finish conditions
            for i, req in enumerate(batch.reqs):
                if req.is_retracted:
                    continue

                req.embedding = embeddings[i]
                if req.is_chunked <= 0:
                    # Dummy output token for embedding models
                    req.output_ids.append(0)
                    req.check_finished()

                    if req.finished():
                        self.tree_cache.cache_finished_req(req)
                    else:
                        self.tree_cache.cache_unfinished_req(req)
                else:
                    # being chunked reqs' prefill is not finished
                    req.is_chunked -= 1

        self.stream_output(batch.reqs, batch.return_logprob, skip_stream_req)

    def _resolve_spec_overlap_token_ids(
        self: Scheduler, result: GenerationBatchResult, batch: ScheduleBatch
    ) -> List[List[int]]:
        """Resolve the padding next token ids for speculative decoding with overlap."""
        assert result.next_token_ids.is_cpu
        assert result.accept_lens.is_cpu
        assert result.allocate_lens.is_cpu

        next_token_ids = result.next_token_ids.tolist()
        accept_lens = result.accept_lens.tolist()
        result.num_accepted_tokens = sum(accept_lens) - len(batch.reqs)

        predict_tokens = []
        stride = self.draft_worker.speculative_num_draft_tokens
        for i, req in enumerate(batch.reqs):
            predict_tokens.append(
                next_token_ids[i * stride : i * stride + accept_lens[i]]
            )
            req.spec_verify_ct += 1

        return predict_tokens

    def process_batch_result_decode(
        self: Scheduler,
        batch: ScheduleBatch,
        result: GenerationBatchResult,
    ):
        if result.copy_done is not None:
            result.copy_done.synchronize()

        logits_output, next_token_ids, can_run_cuda_graph = (
            result.logits_output,
            result.next_token_ids,
            result.can_run_cuda_graph,
        )

        if batch.spec_algorithm.is_none():
            next_token_ids = next_token_ids.tolist()
            if batch.return_logprob:
                next_token_logprobs = logits_output.next_token_logprobs.tolist()
        elif batch.is_v2_eagle:
            next_token_ids = self._resolve_spec_overlap_token_ids(result, batch)
            allocate_lens_list = result.allocate_lens.tolist()
            accept_lens_list = result.accept_lens.tolist()

        self.num_generated_tokens += len(batch.reqs)
        if not batch.spec_algorithm.is_none():
            self.update_spec_metrics(batch.batch_size(), result.num_accepted_tokens)

        self.token_to_kv_pool_allocator.free_group_begin()

        # Check finish condition
        # NOTE: the length of reqs and next_token_ids don't match if it is spec decoding.
        # We should ignore using next_token_ids for spec decoding cases.
        for i, (req, next_token_id) in enumerate(zip(batch.reqs, next_token_ids)):
            req: Req

            if self.enable_overlap and (req.finished() or req.is_retracted):
                indices_to_free = None
                if batch.spec_algorithm.is_eagle():
                    from sglang.srt.speculative.eagle_info import EagleDraftInput

                    end_p = allocate_lens_list[i]
                    start_p = end_p - EagleDraftInput.ALLOC_LEN_PER_DECODE
                    if self.page_size > 1:
                        start_p = ceil_div(start_p, self.page_size) * self.page_size

                    indices_to_free = self.req_to_token_pool.req_to_token[
                        req.req_pool_idx
                    ][start_p:end_p]

                else:
                    if self.page_size == 1:
                        # Free the one extra delayed token
                        indices_to_free = batch.out_cache_loc[i : i + 1]
                    else:
                        if (
                            len(req.origin_input_ids) + len(req.output_ids) - 1
                        ) % self.page_size == 0:
                            # Only free when the extra token is in a new page
                            indices_to_free = batch.out_cache_loc[i : i + 1]

                if indices_to_free is not None:
                    self.token_to_kv_pool_allocator.free(indices_to_free)
                continue

            if req.is_retracted:
                continue

            new_accepted_len = 1
            if batch.spec_algorithm.is_none():
                req.output_ids.append(next_token_id)
            elif batch.is_v2_eagle:
                # Only v2 eagle's output_ids are updated here.
                req.output_ids.extend(next_token_id)
                new_accepted_len = len(next_token_id)

            req.check_finished(new_accepted_len)

            if req.finished():
                if batch.is_v2_eagle and self.cur_batch.forward_mode.is_extend():
                    # FIXME(lsyin): fix the messy logic here
                    # 1) when not overlap (v2 impl), we free the extra tokens in the req
                    # 2) overlap eagle and the current batch is prefill. This seq will not run extra iteration.
                    start_p = batch.seq_lens_cpu[i] + accept_lens_list[i]
                    end_p = allocate_lens_list[i]

                    if self.page_size > 1:
                        start_p = ceil_div(start_p, self.page_size) * self.page_size

                    indices_to_free = self.req_to_token_pool.req_to_token[
                        req.req_pool_idx
                    ][start_p:end_p]
                    self.token_to_kv_pool_allocator.free(indices_to_free)

                if self.server_args.disaggregation_decode_enable_offload_kvcache:
                    # Asynchronously offload KV cache; cache_finished_req will be called after Device->Host transfer completes
                    if not self.decode_offload_manager.offload_kv_cache(req):
                        self.tree_cache.cache_finished_req(req)
                else:
                    self.tree_cache.cache_finished_req(req)

                req.time_stats.completion_time = time.perf_counter()

            if req.return_logprob and batch.spec_algorithm.is_none():
                # speculative worker handles logprob in speculative decoding
                req.output_token_logprobs_val.append(next_token_logprobs[i])
                req.output_token_logprobs_idx.append(next_token_id)
                if req.top_logprobs_num > 0:
                    req.output_top_logprobs_val.append(
                        logits_output.next_token_top_logprobs_val[i]
                    )
                    req.output_top_logprobs_idx.append(
                        logits_output.next_token_top_logprobs_idx[i]
                    )
                if req.token_ids_logprob is not None:
                    req.output_token_ids_logprobs_val.append(
                        logits_output.next_token_token_ids_logprobs_val[i]
                    )
                    req.output_token_ids_logprobs_idx.append(
                        logits_output.next_token_token_ids_logprobs_idx[i]
                    )

            if req.return_hidden_states and logits_output.hidden_states is not None:
                req.hidden_states.append(
                    logits_output.hidden_states[i].cpu().clone().tolist()
                )

            if req.grammar is not None and batch.spec_algorithm.is_none():
                # FIXME: this try-except block is for handling unexpected xgrammar issue.
                try:
                    req.grammar.accept_token(next_token_id)
                except ValueError as e:
                    # Grammar accept_token can raise ValueError if the token is not in the grammar.
                    # This can happen if the grammar is not set correctly or the token is invalid.
                    logger.error(
                        f"Grammar accept_token failed for req {req.rid} with token {next_token_id}: {e}"
                    )
                    self.abort_request(AbortReq(rid=req.rid))
                req.grammar.finished = req.finished()

        self.stream_output(batch.reqs, batch.return_logprob)
        self.token_to_kv_pool_allocator.free_group_end()

        self.forward_ct_decode = (self.forward_ct_decode + 1) % (1 << 30)
        if (
            self.current_scheduler_metrics_enabled()
            and self.forward_ct_decode % self.server_args.decode_log_interval == 0
        ):
            self.log_decode_stats(can_run_cuda_graph, running_batch=batch)

    def _process_input_token_logprobs(
        self, req: Req, input_token_logprobs: List
    ) -> None:
        """Process input token logprobs values and indices."""
        is_multi_item_scoring = self._is_multi_item_scoring(req)

        # Process logprob values - handle multi-item scoring vs regular requests
        if is_multi_item_scoring:
            # Multi-item scoring: use all logprobs as-is
            req.input_token_logprobs_val = input_token_logprobs
        else:
            # Regular request: add None at start, remove last (sampling token)
            req.input_token_logprobs_val = [None] + input_token_logprobs[:-1]

        # Process logprob indices based on scoring type
        if is_multi_item_scoring:
            # Multi-item scoring: only include delimiter token positions
            relevant_tokens = req.origin_input_ids[req.logprob_start_len :]
            input_token_logprobs_idx = [
                token_id
                for token_id in relevant_tokens
                if token_id == self.server_args.multi_item_scoring_delimiter
            ]
        else:
            # Regular request: include all tokens from logprob_start_len onwards
            input_token_logprobs_idx = req.origin_input_ids[req.logprob_start_len :]

        # Clip padded hash values from image tokens to prevent detokenization errors
        req.input_token_logprobs_idx = [
            x if x < self.model_config.vocab_size - 1 else 0
            for x in input_token_logprobs_idx
        ]

    def _process_input_top_logprobs(self, req: Req) -> None:
        """Process input top logprobs."""
        if req.top_logprobs_num <= 0:
            return

        is_multi_item_scoring = self._is_multi_item_scoring(req)

        # Initialize arrays - multi-item scoring starts empty, others start with None
        req.input_top_logprobs_val = [] if is_multi_item_scoring else [None]
        req.input_top_logprobs_idx = [] if is_multi_item_scoring else [None]

        # Extend arrays with temp values
        for val, idx in zip(
            req.temp_input_top_logprobs_val,
            req.temp_input_top_logprobs_idx,
            strict=True,
        ):
            req.input_top_logprobs_val.extend(val)
            req.input_top_logprobs_idx.extend(idx)

        # Remove last token (sampling token) for non multi-item scoring requests
        if not is_multi_item_scoring:
            req.input_top_logprobs_val.pop()
            req.input_top_logprobs_idx.pop()

        # Clean up temp storage
        req.temp_input_top_logprobs_idx = None
        req.temp_input_top_logprobs_val = None

    def _process_input_token_ids_logprobs(self, req: Req) -> None:
        """Process input token IDs logprobs."""
        if req.token_ids_logprob is None:
            return

        is_multi_item_scoring = self._is_multi_item_scoring(req)

        # Initialize arrays - multi-item scoring starts empty, others start with None
        req.input_token_ids_logprobs_val = [] if is_multi_item_scoring else [None]
        req.input_token_ids_logprobs_idx = [] if is_multi_item_scoring else [None]

        # Process temp values - convert tensors to lists and extend arrays
        for val, idx in zip(
            req.temp_input_token_ids_logprobs_val,
            req.temp_input_token_ids_logprobs_idx,
            strict=True,
        ):
            val_list = val.tolist() if isinstance(val, torch.Tensor) else val
            req.input_token_ids_logprobs_val.extend(
                val_list if isinstance(val_list, list) else [val_list]
            )
            req.input_token_ids_logprobs_idx.extend(idx)

        # Remove last token (sampling token) for non multi-item scoring requests
        if not is_multi_item_scoring:
            req.input_token_ids_logprobs_val.pop()
            req.input_token_ids_logprobs_idx.pop()

        # Clean up temp storage
        req.temp_input_token_ids_logprobs_idx = None
        req.temp_input_token_ids_logprobs_val = None

    def _calculate_relevant_tokens_len(self, req: Req) -> int:
        """Calculate the expected length of logprob arrays based on whether multi-item scoring is enabled.

        For multi-item scoring, only delimiter positions have logprobs.
        For regular requests, all positions from logprob_start_len onwards have logprobs.
        """
        is_multi_item_scoring = self._is_multi_item_scoring(req)

        if is_multi_item_scoring:
            # Multi-item scoring: count delimiter tokens from logprob_start_len onwards
            relevant_tokens = req.origin_input_ids[req.logprob_start_len :]
            return sum(
                1
                for token_id in relevant_tokens
                if token_id == self.server_args.multi_item_scoring_delimiter
            )
        else:
            # Regular request: all tokens from logprob_start_len onwards
            return len(req.origin_input_ids) - req.logprob_start_len

    def _calculate_num_input_logprobs(
        self, req: Req, extend_input_len: int, extend_logprob_start_len: int
    ) -> int:
        """Calculate the number of input logprobs based on whether multi-item scoring is enabled.

        For multi-item scoring, only delimiter positions have logprobs.
        For regular requests, all positions in the range have logprobs.
        """
        is_multi_item_scoring = self._is_multi_item_scoring(req)

        if is_multi_item_scoring:
            # Multi-item scoring: count delimiter tokens in the relevant portion
            relevant_tokens = req.origin_input_ids[
                extend_logprob_start_len:extend_input_len
            ]
            return sum(
                1
                for token_id in relevant_tokens
                if token_id == self.server_args.multi_item_scoring_delimiter
            )
        else:
            # Regular request: all tokens in the range
            return extend_input_len - extend_logprob_start_len

    def _is_multi_item_scoring(self, req: Req) -> bool:
        """Check if request uses multi-item scoring.

        Multi-item scoring applies to prefill-only requests when a delimiter
        token is configured. In this mode, only positions containing the
        delimiter token receive logprobs.
        """
        return req.is_prefill_only and self.server_args.multi_item_scoring_delimiter

    def add_input_logprob_return_values(
        self: Scheduler,
        i: int,
        req: Req,
        output: LogitsProcessorOutput,
        logprob_pt: int,
        num_input_logprobs: int,
        last_prefill_chunk: bool,  # If True, it means prefill is finished.
    ):
        """Incrementally add input logprobs to `req`.

        Args:
            i: The request index in a batch.
            req: The request. Input logprobs inside req are modified as a
                consequence of the API
            fill_ids: The prefill ids processed.
            output: Logit processor output that's used to compute input logprobs
            last_prefill_chunk: True if it is the last prefill (when chunked).
                Some of input logprob operation should only happen at the last
                prefill (e.g., computing input token logprobs).
        """
        assert output.input_token_logprobs is not None
        if req.input_token_logprobs is None:
            req.input_token_logprobs = []
        if req.temp_input_top_logprobs_val is None:
            req.temp_input_top_logprobs_val = []
        if req.temp_input_top_logprobs_idx is None:
            req.temp_input_top_logprobs_idx = []
        if req.temp_input_token_ids_logprobs_val is None:
            req.temp_input_token_ids_logprobs_val = []
        if req.temp_input_token_ids_logprobs_idx is None:
            req.temp_input_token_ids_logprobs_idx = []

        if req.input_token_logprobs_val is not None:
            # The input logprob has been already computed. It only happens
            # upon retract.
            if req.top_logprobs_num > 0:
                assert req.input_token_logprobs_val is not None
            return

        # Important for the performance.
        assert isinstance(output.input_token_logprobs, tuple)
        input_token_logprobs: Tuple[int] = output.input_token_logprobs
        input_token_logprobs = input_token_logprobs[
            logprob_pt : logprob_pt + num_input_logprobs
        ]
        req.input_token_logprobs.extend(input_token_logprobs)

        if req.top_logprobs_num > 0:
            req.temp_input_top_logprobs_val.append(output.input_top_logprobs_val[i])
            req.temp_input_top_logprobs_idx.append(output.input_top_logprobs_idx[i])

        if req.token_ids_logprob is not None:
            req.temp_input_token_ids_logprobs_val.append(
                output.input_token_ids_logprobs_val[i]
            )
            req.temp_input_token_ids_logprobs_idx.append(
                output.input_token_ids_logprobs_idx[i]
            )

        if last_prefill_chunk:
            input_token_logprobs = req.input_token_logprobs
            req.input_token_logprobs = None
            assert req.input_token_logprobs_val is None
            assert req.input_token_logprobs_idx is None
            assert req.input_top_logprobs_val is None
            assert req.input_top_logprobs_idx is None

            # Process all input logprob types using helper functions
            self._process_input_token_logprobs(req, input_token_logprobs)
            self._process_input_top_logprobs(req)

            self._process_input_token_ids_logprobs(req)

            if req.return_logprob:
                relevant_tokens_len = self._calculate_relevant_tokens_len(req)
                assert len(req.input_token_logprobs_val) == relevant_tokens_len
                assert len(req.input_token_logprobs_idx) == relevant_tokens_len
                if req.top_logprobs_num > 0:
                    assert len(req.input_top_logprobs_val) == relevant_tokens_len
                    assert len(req.input_top_logprobs_idx) == relevant_tokens_len
                if req.token_ids_logprob is not None:
                    assert len(req.input_token_ids_logprobs_val) == relevant_tokens_len
                    assert len(req.input_token_ids_logprobs_idx) == relevant_tokens_len

    def add_logprob_return_values(
        self: Scheduler,
        i: int,
        req: Req,
        pt: int,
        next_token_ids: List[int],
        num_input_logprobs: int,
        output: LogitsProcessorOutput,
    ):
        """Attach logprobs to the return values."""
        if output.next_token_logprobs is not None:
            req.output_token_logprobs_val.append(output.next_token_logprobs[i])
            req.output_token_logprobs_idx.append(next_token_ids[i])

        # Only add input logprobs if there are input tokens to process
        # Note: For prefill-only requests with default logprob_start_len, this will be 0,
        # meaning we only compute output logprobs (which is the intended behavior)
        if num_input_logprobs > 0:
            self.add_input_logprob_return_values(
                i, req, output, pt, num_input_logprobs, last_prefill_chunk=True
            )
        else:
            self._initialize_empty_logprob_containers(req)

        if req.top_logprobs_num > 0:
            req.output_top_logprobs_val.append(output.next_token_top_logprobs_val[i])
            req.output_top_logprobs_idx.append(output.next_token_top_logprobs_idx[i])

        if (
            req.token_ids_logprob is not None
            and output.next_token_token_ids_logprobs_val is not None
        ):
            # Convert GPU tensor to list if needed
            logprobs_val = output.next_token_token_ids_logprobs_val[i]
            if isinstance(logprobs_val, torch.Tensor):
                logprobs_val = logprobs_val.tolist()
            req.output_token_ids_logprobs_val.append(logprobs_val)
            req.output_token_ids_logprobs_idx.append(
                output.next_token_token_ids_logprobs_idx[i]
            )

        return num_input_logprobs

    def _initialize_empty_logprob_containers(self, req: Req) -> None:
        """
        Initialize logprob fields to empty lists if unset.

        This is needed for prefill-only requests where the normal initialization
        flow might be bypassed, but downstream code expects these fields to be lists.
        """
        if req.input_token_logprobs_val is None:
            req.input_token_logprobs_val = []
        if req.input_token_logprobs_idx is None:
            req.input_token_logprobs_idx = []
        if req.input_top_logprobs_val is None:
            req.input_top_logprobs_val = []
        if req.input_top_logprobs_idx is None:
            req.input_top_logprobs_idx = []
        if req.input_token_ids_logprobs_val is None:
            req.input_token_ids_logprobs_val = []
        if req.input_token_ids_logprobs_idx is None:
            req.input_token_ids_logprobs_idx = []

    def stream_output(
        self: Scheduler,
        reqs: List[Req],
        return_logprob: bool,
        skip_req: Optional[Req] = None,
    ):
        """Stream the output to detokenizer."""
        if self.is_generation:
            self.stream_output_generation(reqs, return_logprob, skip_req)
        else:  # embedding or reward model
            self.stream_output_embedding(reqs)

    def stream_output_generation(
        self: Scheduler,
        reqs: List[Req],
        return_logprob: bool,
        skip_req: Optional[Req] = None,
    ):
        rids = []
        http_worker_ipcs = []
        finished_reasons: List[BaseFinishReason] = []

        decoded_texts = []
        decode_ids_list = []
        read_offsets = []
        output_ids = []

        skip_special_tokens = []
        spaces_between_special_tokens = []
        no_stop_trim = []
        prompt_tokens = []
        completion_tokens = []
        cached_tokens = []
        spec_verify_ct = []
        spec_accepted_tokens = []
        output_hidden_states = None

        if return_logprob:
            input_token_logprobs_val = []
            input_token_logprobs_idx = []
            output_token_logprobs_val = []
            output_token_logprobs_idx = []
            input_top_logprobs_val = []
            input_top_logprobs_idx = []
            output_top_logprobs_val = []
            output_top_logprobs_idx = []
            input_token_ids_logprobs_val = []
            input_token_ids_logprobs_idx = []
            output_token_ids_logprobs_val = []
            output_token_ids_logprobs_idx = []
        else:
            input_token_logprobs_val = input_token_logprobs_idx = (
                output_token_logprobs_val
            ) = output_token_logprobs_idx = input_top_logprobs_val = (
                input_top_logprobs_idx
            ) = output_top_logprobs_val = output_top_logprobs_idx = (
                input_token_ids_logprobs_val
            ) = input_token_ids_logprobs_idx = output_token_ids_logprobs_val = (
                output_token_ids_logprobs_idx
            ) = None

        for req in reqs:
            if req is skip_req:
                continue

            # Multimodal partial stream chunks break the detokenizer, so drop aborted requests here.
            if self.model_config.is_multimodal_gen and req.to_abort:
                continue

            if req.finished():
                if req.finished_output:
                    # With the overlap schedule, a request will try to output twice and hit this line twice
                    # because of the one additional delayed token. This "continue" prevented the dummy output.
                    continue
                req.finished_output = True
                if req.finished_len is None:
                    req.finished_len = len(req.output_ids)
                should_output = True
            else:
                if req.stream:
                    stream_interval = (
                        req.sampling_params.stream_interval or self.stream_interval
                    )

                    # origin stream_interval logic
                    should_output = (
                        len(req.output_ids) % stream_interval == 1
                        if not self.model_config.is_multimodal_gen
                        and stream_interval > 1
                        else len(req.output_ids) % stream_interval == 0
                    )

                    if should_output:
                        # check_match_stop_str_prefix if  tail_str's suffix match stop_str prefix
                        should_output &= not req.check_match_stop_str_prefix()
                else:
                    should_output = (
                        len(req.output_ids) % DEFAULT_FORCE_STREAM_INTERVAL == 0
                        if not self.model_config.is_multimodal_gen
                        else False
                    )

            if should_output:
                send_token_offset = req.send_token_offset
                send_output_token_logprobs_offset = (
                    req.send_output_token_logprobs_offset
                )
                rids.append(req.rid)
                http_worker_ipcs.append(req.http_worker_ipc)
                finished_reasons.append(
                    req.finished_reason.to_json() if req.finished_reason else None
                )
                decoded_texts.append(req.decoded_text)
                decode_ids, read_offset = req.init_incremental_detokenize()

                if self.model_config.is_multimodal_gen:
                    decode_ids_list.append(decode_ids)
                else:
                    decode_ids_list.append(decode_ids[req.send_decode_id_offset :])

                # Exclude the tokens after stop condition
                output_ids_ = req.output_ids_through_stop

                req.send_decode_id_offset = len(decode_ids)
                read_offsets.append(read_offset)
                output_ids.append(output_ids_[send_token_offset:])
                req.send_token_offset = len(output_ids_)
                skip_special_tokens.append(req.sampling_params.skip_special_tokens)
                spaces_between_special_tokens.append(
                    req.sampling_params.spaces_between_special_tokens
                )
                no_stop_trim.append(req.sampling_params.no_stop_trim)
                prompt_tokens.append(len(req.origin_input_ids))
                completion_tokens.append(len(output_ids_))
                cached_tokens.append(req.cached_tokens)

                if not self.spec_algorithm.is_none():
                    spec_verify_ct.append(req.spec_verify_ct)
                    spec_accepted_tokens.append(req.spec_accepted_tokens)

                if return_logprob:
                    if (
                        req.return_logprob
                        and not req.input_logprob_sent
                        # Decode server does not send input logprobs
                        and self.disaggregation_mode != DisaggregationMode.DECODE
                    ):
                        input_token_logprobs_val.append(req.input_token_logprobs_val)
                        input_token_logprobs_idx.append(req.input_token_logprobs_idx)
                        input_top_logprobs_val.append(req.input_top_logprobs_val)
                        input_top_logprobs_idx.append(req.input_top_logprobs_idx)
                        input_token_ids_logprobs_val.append(
                            req.input_token_ids_logprobs_val
                        )
                        input_token_ids_logprobs_idx.append(
                            req.input_token_ids_logprobs_idx
                        )
                        req.input_logprob_sent = True
                    else:
                        input_token_logprobs_val.append([])
                        input_token_logprobs_idx.append([])
                        input_top_logprobs_val.append([])
                        input_top_logprobs_idx.append([])
                        input_token_ids_logprobs_val.append([])
                        input_token_ids_logprobs_idx.append([])

                    if req.return_logprob:
                        output_token_logprobs_val.append(
                            req.output_token_logprobs_val[
                                send_output_token_logprobs_offset:
                            ]
                        )
                        output_token_logprobs_idx.append(
                            req.output_token_logprobs_idx[
                                send_output_token_logprobs_offset:
                            ]
                        )
                        output_top_logprobs_val.append(
                            req.output_top_logprobs_val[
                                send_output_token_logprobs_offset:
                            ]
                        )
                        output_top_logprobs_idx.append(
                            req.output_top_logprobs_idx[
                                send_output_token_logprobs_offset:
                            ]
                        )
                        output_token_ids_logprobs_val.append(
                            req.output_token_ids_logprobs_val[
                                send_output_token_logprobs_offset:
                            ]
                        )
                        output_token_ids_logprobs_idx.append(
                            req.output_token_ids_logprobs_idx[
                                send_output_token_logprobs_offset:
                            ]
                        )
                        req.send_output_token_logprobs_offset = len(
                            req.output_token_logprobs_val
                        )
                    else:
                        output_token_logprobs_val.append([])
                        output_token_logprobs_idx.append([])
                        output_top_logprobs_val.append([])
                        output_top_logprobs_idx.append([])
                        output_token_ids_logprobs_val.append([])
                        output_token_ids_logprobs_idx.append([])

                if req.return_hidden_states:
                    if output_hidden_states is None:
                        output_hidden_states = []
                    output_hidden_states.append(req.hidden_states)

            if (
                req.finished()
                and self.tp_rank == 0
                and self.server_args.enable_request_time_stats_logging
            ):
                req.log_time_stats()

        # Send to detokenizer
        if rids:
            if self.model_config.is_multimodal_gen:
                return

            self.send_to_detokenizer.send_output(
                BatchTokenIDOutput(
                    finished_reasons,
                    decoded_texts,
                    decode_ids_list,
                    read_offsets,
                    output_ids,
                    skip_special_tokens,
                    spaces_between_special_tokens,
                    no_stop_trim,
                    prompt_tokens,
                    completion_tokens,
                    cached_tokens,
                    spec_verify_ct,
                    spec_accepted_tokens,
                    input_token_logprobs_val,
                    input_token_logprobs_idx,
                    output_token_logprobs_val,
                    output_token_logprobs_idx,
                    input_top_logprobs_val,
                    input_top_logprobs_idx,
                    output_top_logprobs_val,
                    output_top_logprobs_idx,
                    input_token_ids_logprobs_val,
                    input_token_ids_logprobs_idx,
                    output_token_ids_logprobs_val,
                    output_token_ids_logprobs_idx,
                    output_token_entropy_val=None,
                    output_hidden_states=output_hidden_states,
                    rids=rids,
                    http_worker_ipcs=http_worker_ipcs,
                    placeholder_tokens_idx=None,
                    placeholder_tokens_val=None,
                )
            )

    def stream_output_embedding(self: Scheduler, reqs: List[Req]):
        rids = []
        http_worker_ipcs = []
        finished_reasons: List[BaseFinishReason] = []

        embeddings = []
        prompt_tokens = []
        cached_tokens = []
        for req in reqs:
            if req.finished():
                rids.append(req.rid)
                http_worker_ipcs.append(req.http_worker_ipc)
                finished_reasons.append(req.finished_reason.to_json())
                embeddings.append(req.embedding)
                prompt_tokens.append(len(req.origin_input_ids))
                cached_tokens.append(req.cached_tokens)
        self.send_to_detokenizer.send_output(
            BatchEmbeddingOutput(
                finished_reasons,
                embeddings,
                prompt_tokens,
                cached_tokens,
                rids=rids,
                http_worker_ipcs=http_worker_ipcs,
                placeholder_tokens_idx=None,
                placeholder_tokens_val=None,
            )
        )<|MERGE_RESOLUTION|>--- conflicted
+++ resolved
@@ -189,14 +189,6 @@
                             logprob_pt += num_input_logprobs
 
         else:  # embedding or reward model
-<<<<<<< HEAD
-            embeddings = result.embeddings
-
-            if isinstance(embeddings, torch.Tensor):
-                embeddings = embeddings.tolist()
-            else:
-                embeddings = [tensor.tolist() for tensor in embeddings]
-=======
             is_sparse = envs.SGLANG_EMBEDDINGS_SPARSE_HEAD.is_set()
 
             embeddings = result.embeddings
@@ -211,8 +203,10 @@
                         i
                     ].item()
             else:
-                embeddings = embeddings.tolist()
->>>>>>> 22cbc9c0
+                if isinstance(embeddings, torch.Tensor):
+                    embeddings = embeddings.tolist()
+                else:
+                    embeddings = [tensor.tolist() for tensor in embeddings]
 
             # Check finish conditions
             for i, req in enumerate(batch.reqs):
