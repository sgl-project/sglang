from __future__ import annotations

import asyncio
import copy
import logging
import time
import uuid
from collections import deque
from typing import (
    TYPE_CHECKING,
    Any,
    Deque,
    Dict,
    Generic,
    List,
    Optional,
    Tuple,
    TypeVar,
)

import fastapi
import zmq

from sglang.srt.managers.io_struct import (
    ClearHiCacheReqInput,
    ClearHiCacheReqOutput,
    CloseSessionReqInput,
    DestroyWeightsUpdateGroupReqInput,
    DestroyWeightsUpdateGroupReqOutput,
    ExpertDistributionReq,
    ExpertDistributionReqOutput,
    ExpertDistributionReqType,
    FlushCacheReqInput,
    FlushCacheReqOutput,
    GetInternalStateReq,
    GetInternalStateReqOutput,
    GetLoadReqInput,
    GetLoadReqOutput,
    GetWeightsByNameReqInput,
    GetWeightsByNameReqOutput,
    InitWeightsSendGroupForRemoteInstanceReqInput,
    InitWeightsSendGroupForRemoteInstanceReqOutput,
    InitWeightsUpdateGroupReqInput,
    InitWeightsUpdateGroupReqOutput,
    LoadLoRAAdapterReqInput,
    LoadLoRAAdapterReqOutput,
    LoRAUpdateOutput,
    OpenSessionReqInput,
    ProfileReq,
    ProfileReqOutput,
    ProfileReqType,
    ReleaseMemoryOccupationReqInput,
    ReleaseMemoryOccupationReqOutput,
    ResumeMemoryOccupationReqInput,
    ResumeMemoryOccupationReqOutput,
    SendWeightsToRemoteInstanceReqInput,
    SendWeightsToRemoteInstanceReqOutput,
    SetInternalStateReq,
    SetInternalStateReqOutput,
    SlowDownReqInput,
    SlowDownReqOutput,
    UnloadLoRAAdapterReqInput,
    UnloadLoRAAdapterReqOutput,
    UpdateWeightsFromDistributedReqInput,
    UpdateWeightsFromDistributedReqOutput,
    UpdateWeightsFromIPCReqInput,
    UpdateWeightsFromIPCReqOutput,
    UpdateWeightsFromTensorReqInput,
    UpdateWeightsFromTensorReqOutput,
)
from sglang.srt.server_args import LoRARef, ServerArgs
from sglang.srt.utils import get_bool_env_var
from sglang.utils import TypeBasedDispatcher

if TYPE_CHECKING:
    from sglang.srt.managers.tokenizer_manager import TokenizerManager

T = TypeVar("T")

logger = logging.getLogger(__name__)


class _Communicator(Generic[T]):
    """Note: The communicator now only run up to 1 in-flight request at any time."""

    def __init__(self, sender: zmq.Socket, fan_out: int, mode="queueing"):
        self._sender = sender
        self._fan_out = fan_out
        self._mode = mode
        self._result_event: Optional[asyncio.Event] = None
        self._result_values: Optional[List[T]] = None
        self._ready_queue: Deque[asyncio.Future] = deque()

        assert mode in ["queueing", "watching"]

    async def queueing_call(self, obj: T):
        ready_event = asyncio.Event()
        if self._result_event is not None or len(self._ready_queue) > 0:
            self._ready_queue.append(ready_event)
            await ready_event.wait()
            assert self._result_event is None
            assert self._result_values is None

        if obj:
            self._sender.send_pyobj(obj)

        self._result_event = asyncio.Event()
        self._result_values = []
        await self._result_event.wait()
        result_values = self._result_values
        self._result_event = self._result_values = None

        if len(self._ready_queue) > 0:
            self._ready_queue.popleft().set()

        return result_values

    async def watching_call(self, obj):
        if self._result_event is None:
            assert self._result_values is None
            self._result_values = []
            self._result_event = asyncio.Event()

            if obj:
                self._sender.send_pyobj(obj)

        await self._result_event.wait()
        result_values = copy.deepcopy(self._result_values)
        self._result_event = self._result_values = None
        return result_values

    async def __call__(self, obj):
        if self._mode == "queueing":
            return await self.queueing_call(obj)
        else:
            return await self.watching_call(obj)

    def handle_recv(self, recv_obj: T):
        self._result_values.append(recv_obj)
        if len(self._result_values) == self._fan_out:
            self._result_event.set()

    @staticmethod
    def merge_results(results):
        all_success = all([r.success for r in results])
        all_message = [r.message for r in results]
        all_message = " | ".join(all_message)
        return all_success, all_message


class TokenizerCommunicatorMixin:
    """Mixin class for TokenizerManager to handle communication with the scheduler."""

    def init_communicators(self: TokenizerManager, server_args: ServerArgs):
        # Communicators
        self.init_weights_update_group_communicator = _Communicator(
            self.send_to_scheduler, server_args.dp_size
        )
        self.destroy_weights_update_group_communicator = _Communicator(
            self.send_to_scheduler, server_args.dp_size
        )
        self.update_weights_from_distributed_communicator = _Communicator(
            self.send_to_scheduler, server_args.dp_size
        )
        self.init_weights_send_group_for_remote_instance_communicator = _Communicator(
            self.send_to_scheduler, server_args.dp_size
        )
        self.send_weights_to_remote_instance_communicator = _Communicator(
            self.send_to_scheduler, server_args.dp_size
        )
        self.update_weights_from_tensor_communicator = _Communicator(
            self.send_to_scheduler, server_args.dp_size
        )
        self.update_weights_from_ipc_communicator = _Communicator(
            self.send_to_scheduler, server_args.dp_size
        )
        self.get_weights_by_name_communicator = _Communicator(
            self.send_to_scheduler, server_args.dp_size
        )
        self.release_memory_occupation_communicator = _Communicator(
            self.send_to_scheduler, server_args.dp_size
        )
        self.resume_memory_occupation_communicator = _Communicator(
            self.send_to_scheduler, server_args.dp_size
        )
        self.slow_down_communicator = _Communicator(
            self.send_to_scheduler, server_args.dp_size
        )
        self.flush_cache_communicator = _Communicator(
            self.send_to_scheduler, server_args.dp_size
        )
        self.clear_hicache_storage_communicator = _Communicator(
            self.send_to_scheduler, server_args.dp_size
        )
        self.profile_communicator = _Communicator(
            self.send_to_scheduler, server_args.dp_size
        )
        self.get_internal_state_communicator = _Communicator(
            self.send_to_scheduler, server_args.dp_size
        )
        self.set_internal_state_communicator = _Communicator(
            self.send_to_scheduler, server_args.dp_size
        )
        self.expert_distribution_communicator = _Communicator(
            self.send_to_scheduler, server_args.dp_size
        )
        self.update_lora_adapter_communicator = _Communicator(
            self.send_to_scheduler, server_args.dp_size
        )
        self.get_load_communicator = _Communicator(
            self.send_to_scheduler, server_args.dp_size, mode="watching"
        )

        self._result_dispatcher += self._get_communicator_dispatcher()

    def _get_communicator_dispatcher(self: TokenizerManager):
        return TypeBasedDispatcher(
            [
                (
                    InitWeightsUpdateGroupReqOutput,
                    self.init_weights_update_group_communicator.handle_recv,
                ),
                (
                    DestroyWeightsUpdateGroupReqOutput,
                    self.destroy_weights_update_group_communicator.handle_recv,
                ),
                (
                    UpdateWeightsFromDistributedReqOutput,
                    self.update_weights_from_distributed_communicator.handle_recv,
                ),
                (
                    InitWeightsSendGroupForRemoteInstanceReqOutput,
                    self.init_weights_send_group_for_remote_instance_communicator.handle_recv,
                ),
                (
                    SendWeightsToRemoteInstanceReqOutput,
                    self.send_weights_to_remote_instance_communicator.handle_recv,
                ),
                (
                    UpdateWeightsFromTensorReqOutput,
                    self.update_weights_from_tensor_communicator.handle_recv,
                ),
                (
                    UpdateWeightsFromIPCReqOutput,
                    self.update_weights_from_ipc_communicator.handle_recv,
                ),
                (
                    GetWeightsByNameReqOutput,
                    self.get_weights_by_name_communicator.handle_recv,
                ),
                (
                    ReleaseMemoryOccupationReqOutput,
                    self.release_memory_occupation_communicator.handle_recv,
                ),
                (
                    ResumeMemoryOccupationReqOutput,
                    self.resume_memory_occupation_communicator.handle_recv,
                ),
                (
                    SlowDownReqOutput,
                    self.slow_down_communicator.handle_recv,
                ),
                (
                    ClearHiCacheReqOutput,
                    self.clear_hicache_storage_communicator.handle_recv,
                ),
                (
                    FlushCacheReqOutput,
                    self.flush_cache_communicator.handle_recv,
                ),
                (
                    ProfileReqOutput,
                    self.profile_communicator.handle_recv,
                ),
                (
                    GetInternalStateReqOutput,
                    self.get_internal_state_communicator.handle_recv,
                ),
                (
                    SetInternalStateReqOutput,
                    self.set_internal_state_communicator.handle_recv,
                ),
                (
                    ExpertDistributionReqOutput,
                    self.expert_distribution_communicator.handle_recv,
                ),
                (
                    LoRAUpdateOutput,
                    self.update_lora_adapter_communicator.handle_recv,
                ),
                (
                    GetLoadReqOutput,
                    self.get_load_communicator.handle_recv,
                ),
            ]
        )

    async def flush_cache(self: TokenizerManager) -> FlushCacheReqOutput:
        return (await self.flush_cache_communicator(FlushCacheReqInput()))[0]

    async def clear_hicache_storage(self: TokenizerManager) -> ClearHiCacheReqOutput:
        """Clear the hierarchical cache storage."""
        # Delegate to the scheduler to handle HiCacheStorage clearing
        return (await self.clear_hicache_storage_communicator(ClearHiCacheReqInput()))[
            0
        ]

    async def start_profile(
        self: TokenizerManager,
        output_dir: Optional[str] = None,
        start_step: Optional[int] = None,
        num_steps: Optional[int] = None,
        activities: Optional[List[str]] = None,
        with_stack: Optional[bool] = None,
        record_shapes: Optional[bool] = None,
        profile_by_stage: bool = False,
        merge_profiles: bool = False,
    ):
        self.auto_create_handle_loop()
        env_with_stack: bool = get_bool_env_var("SGLANG_PROFILE_WITH_STACK", "true")
        with_stack = False if with_stack is False or env_with_stack is False else True
        req = ProfileReq(
            type=ProfileReqType.START_PROFILE,
            output_dir=output_dir,
            start_step=start_step,
            num_steps=num_steps,
            activities=activities,
            with_stack=with_stack,
            record_shapes=record_shapes,
            profile_by_stage=profile_by_stage,
            profile_id=str(time.time()),
            merge_profiles=merge_profiles,
        )
        return await self._execute_profile(req)

    async def stop_profile(self: TokenizerManager):
        self.auto_create_handle_loop()
        req = ProfileReq(type=ProfileReqType.STOP_PROFILE)
        return await self._execute_profile(req)

    async def _execute_profile(self: TokenizerManager, req: ProfileReq):
        result = (await self.profile_communicator(req))[0]
        if not result.success:
            raise RuntimeError(result.message)
        return result

    async def start_expert_distribution_record(self: TokenizerManager):
        self.auto_create_handle_loop()
        req = ExpertDistributionReq(action=ExpertDistributionReqType.START_RECORD)
        await self.expert_distribution_communicator(req)

    async def stop_expert_distribution_record(self: TokenizerManager):
        self.auto_create_handle_loop()
        req = ExpertDistributionReq(action=ExpertDistributionReqType.STOP_RECORD)
        await self.expert_distribution_communicator(req)

    async def dump_expert_distribution_record(self: TokenizerManager):
        self.auto_create_handle_loop()
        req = ExpertDistributionReq(action=ExpertDistributionReqType.DUMP_RECORD)
        await self.expert_distribution_communicator(req)

    async def init_weights_update_group(
        self: TokenizerManager,
        obj: InitWeightsUpdateGroupReqInput,
        request: Optional[fastapi.Request] = None,
    ) -> Tuple[bool, str]:
        self.auto_create_handle_loop()
        assert (
            self.server_args.dp_size == 1 or self.server_args.enable_dp_attention
        ), "dp_size must be 1 or dp attention must be enabled for update weights from distributed"

        results = await self.init_weights_update_group_communicator(obj)
        return _Communicator.merge_results(results)

    async def destroy_weights_update_group(
        self,
        obj: DestroyWeightsUpdateGroupReqInput,
        request: Optional[fastapi.Request] = None,
    ) -> Tuple[bool, str]:
        self.auto_create_handle_loop()
        assert (
            self.server_args.dp_size == 1 or self.server_args.enable_dp_attention
        ), "dp_size must be 1 or dp attention must be enabled for destroy parameter update group"

        results = await self.destroy_weights_update_group_communicator(obj)
        return _Communicator.merge_results(results)

    async def update_weights_from_distributed(
        self: TokenizerManager,
        obj: UpdateWeightsFromDistributedReqInput,
        request: Optional[fastapi.Request] = None,
    ) -> Tuple[bool, str]:
        self.auto_create_handle_loop()
        assert (
            self.server_args.dp_size == 1 or self.server_args.enable_dp_attention
        ), "dp_size must be 1 or dp attention must be enabled for update weights from distributed"

        if obj.abort_all_requests:
            self.abort_request(abort_all=True)

        # This means that weight sync
        # cannot run while requests are in progress.
        async with self.model_update_lock.writer_lock:
            results = await self.update_weights_from_distributed_communicator(obj)
            return _Communicator.merge_results(results)

    async def init_weights_send_group_for_remote_instance(
        self,
        obj: InitWeightsSendGroupForRemoteInstanceReqInput,
        request: Optional[fastapi.Request] = None,
    ) -> Tuple[bool, str]:
        self.auto_create_handle_loop()
        # TODO: support DP
        assert (
            self.server_args.dp_size == 1
        ), "dp_size must be 1 for init_weights_send_group_for_remote_instance"
        result = (
            await self.init_weights_send_group_for_remote_instance_communicator(obj)
        )[0]
        return result.success, result.message

    async def send_weights_to_remote_instance(
        self,
        obj: SendWeightsToRemoteInstanceReqInput,
        request: Optional[fastapi.Request] = None,
    ) -> Tuple[bool, str]:
        self.auto_create_handle_loop()
        # TODO: support DP
        assert (
            self.server_args.dp_size == 1
        ), "dp_size must be 1 for send_weights_to_remote_instance"
        result = (await self.send_weights_to_remote_instance_communicator(obj))[0]
        return result.success, result.message

    async def update_weights_from_tensor(
        self: TokenizerManager,
        obj: UpdateWeightsFromTensorReqInput,
        request: Optional[fastapi.Request] = None,
    ) -> Tuple[bool, str]:
        self.auto_create_handle_loop()
        assert (
            self.server_args.dp_size == 1 or self.server_args.enable_dp_attention
        ), "dp_size must be 1 or dp attention must be enabled for update weights from tensor"

        if obj.abort_all_requests:
            self.abort_request(abort_all=True)

        # This means that weight sync
        # cannot run while requests are in progress.
        async with self.model_update_lock.writer_lock:
            result = (await self.update_weights_from_tensor_communicator(obj))[0]
            return result.success, result.message

<<<<<<< HEAD
    async def _unload_lora_adapter_locked(
        self: TokenizerManager,
        obj: UnloadLoRAAdapterReqInput,
    ) -> UnloadLoRAAdapterReqOutput:
        assert (
            self.lora_update_lock.locked()
        ), "self.lora_update_lock must be locked in order for self._unload_lora_adapter_locked() to be called"

        # Unregister the LoRA adapter from the registry to stop new requests for this adapter
        # from being started.
        lora_id = await self.lora_registry.unregister(obj.lora_name)
        obj.lora_id = lora_id

        # Initiate the actual unloading operation at the backend processes only after all
        # ongoing requests using this LoRA adapter are finished.
        await self.lora_registry.wait_for_unload(lora_id)
        result = (await self.update_lora_adapter_communicator(obj))[0]

        return result
=======
    async def update_weights_from_ipc(
        self,
        obj: UpdateWeightsFromIPCReqInput,
        request: Optional[fastapi.Request] = None,
    ) -> Tuple[bool, str]:
        """Update weights via IPC for checkpoint-engine integration."""
        self.auto_create_handle_loop()
        try:
            # For now, we only support single data parallel instance
            assert (
                self.server_args.dp_size == 1 or self.server_args.enable_dp_attention
            ), "dp_size must be 1 or dp attention must be enabled for update weights from IPC"
            logger.info("Starting IPC weight update")
            # This means that weight sync cannot run while requests are in progress.
            async with self.model_update_lock.writer_lock:
                result = (await self.update_weights_from_ipc_communicator(obj))[0]
                return result.success, result.message
        except Exception as e:
            error_msg = f"IPC weight update failed: {str(e)}"
            logger.error(error_msg)
            return False, error_msg
>>>>>>> 8e987fa2

    async def load_lora_adapter(
        self: TokenizerManager,
        obj: LoadLoRAAdapterReqInput,
        _: Optional[fastapi.Request] = None,
    ) -> LoadLoRAAdapterReqOutput:
        self.auto_create_handle_loop()

        try:
            if not self.server_args.enable_lora:
                raise ValueError(
                    "LoRA is not enabled. Please set `--enable-lora` to enable LoRA."
                )

            # TODO (lifuhuang): Remove this after we verify that dynamic lora loading works
            # with dp_size > 1.
            assert (
                self.server_args.dp_size == 1
            ), "dp_size must be 1 for dynamic lora loading"
            logger.info(
                "Start load Lora adapter. Lora name=%s, path=%s",
                obj.lora_name,
                obj.lora_path,
            )

            async with self.lora_update_lock:
                # Generate new uniquely identifiable LoRARef object.
                new_adapter = LoRARef(
                    lora_name=obj.lora_name,
                    lora_path=obj.lora_path,
                    pinned=obj.pinned,
                )

                # Trigger the actual loading operation at the backend processes.
                obj.lora_id = new_adapter.lora_id
                result = (await self.update_lora_adapter_communicator(obj))[0]

                # Register the LoRA adapter only after loading is successful.
                if result.success:
                    await self.lora_registry.register(new_adapter)
                    self.lora_ref_cache[obj.lora_name] = new_adapter

                if self.server_args.max_loaded_loras is not None:
                    while (
                        self.lora_registry.num_registered_loras
                        > self.server_args.max_loaded_loras
                    ):
                        lru_lora_name = await self.lora_registry.lru_lora_name(
                            exclude_pinned=True
                        )
                        if lru_lora_name is None:
                            raise ValueError(
                                "Didn't find any LoRA adapters when trying to evict LRU LoRA adapter. "
                                f"LoRA registry is: {self.lora_registry._registry}"
                            )

                        logger.info(
                            f"Unloading least recently used LoRA adapter '{lru_lora_name}' "
                            f"(current number of adapters: {self.lora_registry.num_registered_loras}, "
                            f"max allowed: {self.server_args.max_loaded_loras})"
                        )

                        unload_result = await self._unload_lora_adapter_locked(
                            UnloadLoRAAdapterReqInput(lora_name=lru_lora_name)
                        )
                        if not unload_result.success:
                            raise ValueError(
                                f"Error while unloading LRU LoRA adapter '{lru_lora_name}': "
                                f"{unload_result.error_message}"
                            )
                        del result.loaded_adapters[lru_lora_name]

                return result
        except ValueError as e:
            return LoadLoRAAdapterReqOutput(
                success=False,
                error_message=str(e),
            )

    async def unload_lora_adapter(
        self: TokenizerManager,
        obj: UnloadLoRAAdapterReqInput,
        _: Optional[fastapi.Request] = None,
    ) -> UnloadLoRAAdapterReqOutput:
        self.auto_create_handle_loop()

        try:
            if not self.server_args.enable_lora:
                raise ValueError(
                    "LoRA is not enabled. Please set `--enable-lora` to enable LoRA."
                )

            assert (
                obj.lora_name is not None
            ), "lora_name must be provided to unload LoRA adapter"

            # TODO (lifuhuang): Remove this after we verify that dynamic lora loading works
            # with dp_size > 1.
            assert (
                self.server_args.dp_size == 1
            ), "dp_size must be 1 for dynamic lora loading"
            logger.info(
                "Start unload Lora adapter. Lora name=%s",
                obj.lora_name,
            )

            async with self.lora_update_lock:
                return await self._unload_lora_adapter_locked(obj)
        except ValueError as e:
            return UnloadLoRAAdapterReqOutput(success=False, error_message=str(e))

    async def get_weights_by_name(
        self: TokenizerManager,
        obj: GetWeightsByNameReqInput,
        request: Optional[fastapi.Request] = None,
    ):
        self.auto_create_handle_loop()
        results = await self.get_weights_by_name_communicator(obj)
        all_parameters = [r.parameter for r in results]
        if self.server_args.dp_size == 1:
            return all_parameters[0]
        else:
            return all_parameters

    async def release_memory_occupation(
        self: TokenizerManager,
        obj: ReleaseMemoryOccupationReqInput,
        request: Optional[fastapi.Request] = None,
    ):
        self.auto_create_handle_loop()
        await self.release_memory_occupation_communicator(obj)

    async def resume_memory_occupation(
        self: TokenizerManager,
        obj: ResumeMemoryOccupationReqInput,
        request: Optional[fastapi.Request] = None,
    ):
        self.auto_create_handle_loop()
        await self.resume_memory_occupation_communicator(obj)

    async def slow_down(
        self: TokenizerManager,
        obj: SlowDownReqInput,
        request: Optional[fastapi.Request] = None,
    ):
        self.auto_create_handle_loop()
        await self.slow_down_communicator(obj)

    async def get_internal_state(self: TokenizerManager) -> List[Dict[Any, Any]]:
        req = GetInternalStateReq()
        responses: List[GetInternalStateReqOutput] = (
            await self.get_internal_state_communicator(req)
        )
        # Many DP ranks
        return [res.internal_state for res in responses]

    async def set_internal_state(
        self: TokenizerManager, obj: SetInternalStateReq
    ) -> List[bool]:
        responses: List[SetInternalStateReqOutput] = (
            await self.set_internal_state_communicator(obj)
        )
        return [res.updated for res in responses]

    async def get_load(self: TokenizerManager) -> List[GetLoadReqOutput]:
        req = GetLoadReqInput()
        return await self.get_load_communicator(req)

    async def open_session(
        self, obj: OpenSessionReqInput, request: Optional[fastapi.Request] = None
    ):
        self.auto_create_handle_loop()

        if obj.session_id is None:
            obj.session_id = uuid.uuid4().hex
        elif obj.session_id in self.session_futures:
            return None

        self.send_to_scheduler.send_pyobj(obj)

        self.session_futures[obj.session_id] = asyncio.Future()
        session_id = await self.session_futures[obj.session_id]
        del self.session_futures[obj.session_id]
        return session_id

    async def close_session(
        self, obj: CloseSessionReqInput, request: Optional[fastapi.Request] = None
    ):
        await self.send_to_scheduler.send_pyobj(obj)

    def get_log_request_metadata(self):
        max_length = None
        skip_names = None
        out_skip_names = None
        if self.log_requests:
            if self.log_requests_level == 0:
                max_length = 1 << 30
                skip_names = {
                    "text",
                    "input_ids",
                    "input_embeds",
                    "image_data",
                    "audio_data",
                    "lora_path",
                    "sampling_params",
                }
                out_skip_names = {"text", "output_ids", "embedding"}
            elif self.log_requests_level == 1:
                max_length = 1 << 30
                skip_names = {
                    "text",
                    "input_ids",
                    "input_embeds",
                    "image_data",
                    "audio_data",
                    "lora_path",
                }
                out_skip_names = {"text", "output_ids", "embedding"}
            elif self.log_requests_level == 2:
                max_length = 2048
            elif self.log_requests_level == 3:
                max_length = 1 << 30
            else:
                raise ValueError(
                    f"Invalid --log-requests-level: {self.log_requests_level=}"
                )
        return max_length, skip_names, out_skip_names<|MERGE_RESOLUTION|>--- conflicted
+++ resolved
@@ -451,27 +451,6 @@
             result = (await self.update_weights_from_tensor_communicator(obj))[0]
             return result.success, result.message
 
-<<<<<<< HEAD
-    async def _unload_lora_adapter_locked(
-        self: TokenizerManager,
-        obj: UnloadLoRAAdapterReqInput,
-    ) -> UnloadLoRAAdapterReqOutput:
-        assert (
-            self.lora_update_lock.locked()
-        ), "self.lora_update_lock must be locked in order for self._unload_lora_adapter_locked() to be called"
-
-        # Unregister the LoRA adapter from the registry to stop new requests for this adapter
-        # from being started.
-        lora_id = await self.lora_registry.unregister(obj.lora_name)
-        obj.lora_id = lora_id
-
-        # Initiate the actual unloading operation at the backend processes only after all
-        # ongoing requests using this LoRA adapter are finished.
-        await self.lora_registry.wait_for_unload(lora_id)
-        result = (await self.update_lora_adapter_communicator(obj))[0]
-
-        return result
-=======
     async def update_weights_from_ipc(
         self,
         obj: UpdateWeightsFromIPCReqInput,
@@ -493,7 +472,26 @@
             error_msg = f"IPC weight update failed: {str(e)}"
             logger.error(error_msg)
             return False, error_msg
->>>>>>> 8e987fa2
+
+    async def _unload_lora_adapter_locked(
+        self: TokenizerManager,
+        obj: UnloadLoRAAdapterReqInput,
+    ) -> UnloadLoRAAdapterReqOutput:
+        assert (
+            self.lora_update_lock.locked()
+        ), "self.lora_update_lock must be locked in order for self._unload_lora_adapter_locked() to be called"
+
+        # Unregister the LoRA adapter from the registry to stop new requests for this adapter
+        # from being started.
+        lora_id = await self.lora_registry.unregister(obj.lora_name)
+        obj.lora_id = lora_id
+
+        # Initiate the actual unloading operation at the backend processes only after all
+        # ongoing requests using this LoRA adapter are finished.
+        await self.lora_registry.wait_for_unload(lora_id)
+        result = (await self.update_lora_adapter_communicator(obj))[0]
+
+        return result
 
     async def load_lora_adapter(
         self: TokenizerManager,
