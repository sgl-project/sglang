# Copyright 2023-2024 SGLang Team
# Licensed under the Apache License, Version 2.0 (the "License");
# you may not use this file except in compliance with the License.
# You may obtain a copy of the License at
#
#     http://www.apache.org/licenses/LICENSE-2.0
#
# Unless required by applicable law or agreed to in writing, software
# distributed under the License is distributed on an "AS IS" BASIS,
# WITHOUT WARRANTIES OR CONDITIONS OF ANY KIND, either express or implied.
# See the License for the specific language governing permissions and
# limitations under the License.
# ==============================================================================
"""MultiTokenizerMixin is a class that provides nesscary methods for MultiTokenizerManager and DetokenizerManager."""
import asyncio
import logging
import multiprocessing as multiprocessing
import os
<<<<<<< HEAD
import signal
import sys
import threading
from multiprocessing import shared_memory
from typing import Dict, List
=======
import pickle
import sys
import threading
from multiprocessing import shared_memory
from typing import Any, Dict
>>>>>>> ee21817c

import psutil
import setproctitle
import zmq
import zmq.asyncio

from sglang.srt.disaggregation.utils import DisaggregationMode, TransferBackend
from sglang.srt.managers.disagg_service import start_disagg_service
from sglang.srt.managers.io_struct import (
    BatchEmbeddingOut,
    BatchMultimodalOut,
    BatchStrOut,
    BatchTokenIDOut,
    MultiTokenizerRegisterReq,
    MultiTokenizerWrapper,
)
from sglang.srt.managers.tokenizer_manager import TokenizerManager, _Communicator
from sglang.srt.server_args import PortArgs, ServerArgs
from sglang.srt.utils import (
    configure_logger,
    get_zmq_socket,
    kill_itself_when_parent_died,
    kill_process_tree,
)
from sglang.utils import get_exception_traceback

logger = logging.getLogger(__name__)


class SocketMapping:
    def __init__(self):
        self._zmq_context = zmq.Context()
        self._mapping: Dict[str, zmq.Socket] = {}

    def clear_all_sockets(self):
        for socket in self._mapping.values():
            socket.close()
        self._mapping.clear()

    def register_ipc_mapping(
        self, recv_obj: MultiTokenizerRegisterReq, worker_id: str, is_tokenizer: bool
    ):
        type_str = "tokenizer" if is_tokenizer else "detokenizer"
        if worker_id in self._mapping:
            logger.warning(
                f"{type_str} already registered with worker {worker_id}, skipping..."
            )
            return
        logger.info(
            f"{type_str} not registered with worker {worker_id}, registering..."
        )
        socket = get_zmq_socket(self._zmq_context, zmq.PUSH, recv_obj.ipc_name, False)
        self._mapping[worker_id] = socket
        self._mapping[worker_id].send_pyobj(recv_obj)

    def send_output(self, worker_id: str, output: Any):
        if worker_id not in self._mapping:
            logger.error(
                f"worker ID {worker_id} not registered. Check if the server Process is alive"
            )
            return
        self._mapping[worker_id].send_pyobj(output)


def _handle_output_by_index(output, i):
    """NOTE: A maintainable method is better here."""
    if isinstance(output, BatchTokenIDOut):
        new_output = BatchTokenIDOut(
            rids=[output.rids[i]],
            finished_reasons=(
                [output.finished_reasons[i]]
                if len(output.finished_reasons) > i
                else None
            ),
            decoded_texts=(
                [output.decoded_texts[i]] if len(output.decoded_texts) > i else None
            ),
            decode_ids=([output.decode_ids[i]] if len(output.decode_ids) > i else None),
            read_offsets=(
                [output.read_offsets[i]] if len(output.read_offsets) > i else None
            ),
            output_ids=(
                [output.output_ids[i]]
                if output.output_ids and len(output.output_ids) > i
                else None
            ),
            skip_special_tokens=(
                [output.skip_special_tokens[i]]
                if len(output.skip_special_tokens) > i
                else None
            ),
            spaces_between_special_tokens=(
                [output.spaces_between_special_tokens[i]]
                if len(output.spaces_between_special_tokens) > i
                else None
            ),
            no_stop_trim=(
                [output.no_stop_trim[i]] if len(output.no_stop_trim) > i else None
            ),
            prompt_tokens=(
                [output.prompt_tokens[i]] if len(output.prompt_tokens) > i else None
            ),
            completion_tokens=(
                [output.completion_tokens[i]]
                if len(output.completion_tokens) > i
                else None
            ),
            cached_tokens=(
                [output.cached_tokens[i]] if len(output.cached_tokens) > i else None
            ),
            spec_verify_ct=(
                [output.spec_verify_ct[i]] if len(output.spec_verify_ct) > i else None
            ),
            input_token_logprobs_val=(
                [output.input_token_logprobs_val[i]]
                if output.input_token_logprobs_val
                else None
            ),
            input_token_logprobs_idx=(
                [output.input_token_logprobs_idx[i]]
                if output.input_token_logprobs_idx
                else None
            ),
            output_token_logprobs_val=(
                [output.output_token_logprobs_val[i]]
                if output.output_token_logprobs_val
                else None
            ),
            output_token_logprobs_idx=(
                [output.output_token_logprobs_idx[i]]
                if output.output_token_logprobs_idx
                else None
            ),
            input_top_logprobs_val=(
                [output.input_top_logprobs_val[i]]
                if output.input_top_logprobs_val
                else None
            ),
            input_top_logprobs_idx=(
                [output.input_top_logprobs_idx[i]]
                if output.input_top_logprobs_idx
                else None
            ),
            output_top_logprobs_val=(
                [output.output_top_logprobs_val[i]]
                if output.output_top_logprobs_val
                else None
            ),
            output_top_logprobs_idx=(
                [output.output_top_logprobs_idx[i]]
                if output.output_top_logprobs_idx
                else None
            ),
            input_token_ids_logprobs_val=(
                [output.input_token_ids_logprobs_val[i]]
                if output.input_token_ids_logprobs_val
                else None
            ),
            input_token_ids_logprobs_idx=(
                [output.input_token_ids_logprobs_idx[i]]
                if output.input_token_ids_logprobs_idx
                else None
            ),
            output_token_ids_logprobs_val=(
                [output.output_token_ids_logprobs_val[i]]
                if output.output_token_ids_logprobs_val
                else None
            ),
            output_token_ids_logprobs_idx=(
                [output.output_token_ids_logprobs_idx[i]]
                if output.output_token_ids_logprobs_idx
                else None
            ),
            output_hidden_states=(
                [output.output_hidden_states[i]]
                if output.output_hidden_states
                else None
            ),
        )
    elif isinstance(output, BatchEmbeddingOut):
        new_output = BatchEmbeddingOut(
            rids=[output.rids[i]],
            finished_reasons=(
                [output.finished_reasons[i]]
                if len(output.finished_reasons) > i
                else None
            ),
            embeddings=([output.embeddings[i]] if len(output.embeddings) > i else None),
            prompt_tokens=(
                [output.prompt_tokens[i]] if len(output.prompt_tokens) > i else None
            ),
            cached_tokens=(
                [output.cached_tokens[i]] if len(output.cached_tokens) > i else None
            ),
        )
    elif isinstance(output, BatchStrOut):
        new_output = BatchStrOut(
            rids=[output.rids[i]],
            finished_reasons=(
                [output.finished_reasons[i]]
                if len(output.finished_reasons) > i
                else None
            ),
            output_strs=(
                [output.output_strs[i]] if len(output.output_strs) > i else None
            ),
            output_ids=(
                [output.output_ids[i]]
                if output.output_ids and len(output.output_ids) > i
                else None
            ),
            prompt_tokens=(
                [output.prompt_tokens[i]] if len(output.prompt_tokens) > i else None
            ),
            completion_tokens=(
                [output.completion_tokens[i]]
                if len(output.completion_tokens) > i
                else None
            ),
            cached_tokens=(
                [output.cached_tokens[i]] if len(output.cached_tokens) > i else None
            ),
            spec_verify_ct=(
                [output.spec_verify_ct[i]] if len(output.spec_verify_ct) > i else None
            ),
            input_token_logprobs_val=(
                [output.input_token_logprobs_val[i]]
                if output.input_token_logprobs_val
                else None
            ),
            input_token_logprobs_idx=(
                [output.input_token_logprobs_idx[i]]
                if output.input_token_logprobs_idx
                else None
            ),
            output_token_logprobs_val=(
                [output.output_token_logprobs_val[i]]
                if output.output_token_logprobs_val
                else None
            ),
            output_token_logprobs_idx=(
                [output.output_token_logprobs_idx[i]]
                if output.output_token_logprobs_idx
                else None
            ),
            input_top_logprobs_val=(
                [output.input_top_logprobs_val[i]]
                if output.input_top_logprobs_val
                else None
            ),
            input_top_logprobs_idx=(
                [output.input_top_logprobs_idx[i]]
                if output.input_top_logprobs_idx
                else None
            ),
            output_top_logprobs_val=(
                [output.output_top_logprobs_val[i]]
                if output.output_top_logprobs_val
                else None
            ),
            output_top_logprobs_idx=(
                [output.output_top_logprobs_idx[i]]
                if output.output_top_logprobs_idx
                else None
            ),
            input_token_ids_logprobs_val=(
                [output.input_token_ids_logprobs_val[i]]
                if output.input_token_ids_logprobs_val
                else None
            ),
            input_token_ids_logprobs_idx=(
                [output.input_token_ids_logprobs_idx[i]]
                if output.input_token_ids_logprobs_idx
                else None
            ),
            output_token_ids_logprobs_val=(
                [output.output_token_ids_logprobs_val[i]]
                if output.output_token_ids_logprobs_val
                else None
            ),
            output_token_ids_logprobs_idx=(
                [output.output_token_ids_logprobs_idx[i]]
                if output.output_token_ids_logprobs_idx
                else None
            ),
            output_hidden_states=(
                [output.output_hidden_states[i]]
                if output.output_hidden_states
                else None
            ),
        )
    elif isinstance(output, BatchMultimodalOut):
        new_output = BatchMultimodalOut(
            rids=[output.rids[i]],
            finished_reasons=(
                [output.finished_reasons[i]]
                if len(output.finished_reasons) > i
                else None
            ),
            outputs=([output.outputs[i]] if len(output.outputs) > i else None),
            prompt_tokens=(
                [output.prompt_tokens[i]] if len(output.prompt_tokens) > i else None
            ),
            completion_tokens=(
                [output.completion_tokens[i]]
                if len(output.completion_tokens) > i
                else None
            ),
            cached_tokens=(
                [output.cached_tokens[i]] if len(output.cached_tokens) > i else None
            ),
        )
    else:
        new_output = output
    return new_output


class MultiHttpWorkerDetokenizerMixin:
    """Mixin class for MultiTokenizerManager and DetokenizerManager"""

    def get_worker_ids_from_req_rids(self, rids):
        if isinstance(rids, list):
            worker_ids = [int(rid.split("_")[0]) for rid in rids]
        elif isinstance(rids, str):
            worker_ids = [int(rids.split("_")[0])]
        else:
            worker_ids = []
        return worker_ids

<<<<<<< HEAD
    def multi_tokenizer_manager_event_loop(self, detokenizer_worker_num):
        """The event loop that handles requests, for multi tokenizer manager mode only"""
        self.create_sockets_mapping()
=======
    def multi_http_worker_event_loop(self):
        """The event loop that handles requests, for multi multi-http-worker mode"""
        self.socket_mapping = SocketMapping()
>>>>>>> ee21817c
        while True:
            recv_obj = self.recv_from_scheduler.recv_pyobj()
            output = self._request_dispatcher(recv_obj)
            if output is None:
                continue
            # Extract worker_id from rid
            if isinstance(recv_obj.rids, list):
                worker_ids = self.get_worker_ids_from_req_rids(recv_obj.rids)
            else:
                raise RuntimeError(
                    f"for tokenizer_worker_num > 1, recv_obj.rids must be a list"
                )

            # Send data using the corresponding socket
            for i, worker_id in enumerate(worker_ids):
                if isinstance(recv_obj, MultiTokenizerRegisterReq):
<<<<<<< HEAD
                    if self.register_tokenizer_ipc(recv_obj, worker_id):
                        logger.info(
                            f"TokenizerManager registered in DetokenizerManager {os.getpid()} : {len(self.tokenizer_mapping)}/{self.tokenizer_num}"
                        )
                    continue
                else:
                    if worker_id not in self.tokenizer_mapping:
                        logger.error(
                            f"Tokenizer Worker ID {worker_id} not registered. Check if the server Process {worker_id} is alive"
                        )
                        continue
                    if detokenizer_worker_num > 1:
                        self.tokenizer_mapping[worker_id].send_pyobj(output)
                        # only one request will receive when detokenizer_worker_num > 1
                        break
                    new_output = self._handle_output_by_index(output, i)
                    self.tokenizer_mapping[worker_id].send_pyobj(new_output)

    def clear_tokenizer_mapping(self):
        if hasattr(self, "tokenizer_mapping"):
            for socket in self.tokenizer_mapping.values():
                try:
                    socket.close()
                except Exception as e:
                    logger.warning(f"Failed to close socket: {e}")
            self.tokenizer_mapping.clear()


class MultiTokenizerRouter(TokenizerManager, MultiTokenizerMixin):
=======
                    self.socket_mapping.register_ipc_mapping(
                        recv_obj, worker_id, is_tokenizer=False
                    )
                else:
                    new_output = _handle_output_by_index(output, i)
                    self.socket_mapping.send_output(worker_id, new_output)


class MultiTokenizerRouter:
>>>>>>> ee21817c
    """A router to receive requests from MultiTokenizerManager"""

    def __init__(
        self,
        server_args: ServerArgs,
        port_args: PortArgs,
    ):
        self.server_args = server_args
        context = zmq.asyncio.Context(3)
        self.recv_from_detokenizer = get_zmq_socket(
            context, zmq.PULL, port_args.tokenizer_ipc_name, True
        )
        self.send_to_scheduler = get_zmq_socket(
            context, zmq.PUSH, port_args.scheduler_input_ipc_name, True
        )
        self.receive_from_worker = get_zmq_socket(
            context, zmq.PULL, port_args.tokenizer_worker_ipc_name, True
        )
        self._loop = asyncio.new_event_loop()
        self._thread = threading.Thread(target=self._run_loop, daemon=True)
        self._thread.start()
        self._task = asyncio.run_coroutine_threadsafe(
            self.router_worker_obj(), self._loop
        )
        # Start handle_loop simultaneously
        self._handle_task = asyncio.run_coroutine_threadsafe(
            print_exception_wrapper(self.handle_loop), self._loop
        )
        self.disaggregation_bootstrap_server = start_disagg_service(self.server_args)

    def _run_loop(self):
        self._loop.run_forever()

    async def router_worker_obj(self):
        while True:
            recv_obj = await self.receive_from_worker.recv_pyobj()
            await self.send_to_scheduler.send_pyobj(recv_obj)

    async def handle_loop(self):
        # special reqs will recv from scheduler, need to route to right worker
        self.socket_mapping = SocketMapping()
        while True:
            recv_obj = await self.recv_from_detokenizer.recv_pyobj()
            await self._distribute_result_to_workers(recv_obj)

    async def _distribute_result_to_workers(self, recv_obj):
        """Distribute result to corresponding workers based on rid"""
        if isinstance(recv_obj, MultiTokenizerWrapper):
            worker_ids = [recv_obj.worker_id]
            recv_obj = recv_obj.obj
        else:
            worker_ids = self.get_worker_ids_from_req_rids(recv_obj.rids)

        if len(worker_ids) == 0:
            logger.error(f"Cannot find worker_id from rids {recv_obj.rids}")
            return

        # Distribute result to each worker
        for i, worker_id in enumerate(worker_ids):
            if isinstance(recv_obj, MultiTokenizerRegisterReq):
<<<<<<< HEAD
                if self.register_tokenizer_ipc(recv_obj, worker_id):
                    logger.info(
                        f"TokenizerManager registered in MultiTokenizerRouter : {len(self.tokenizer_mapping)}/{self.server_args.tokenizer_worker_num}"
                    )
                continue
=======
                self.socket_mapping.register_ipc_mapping(
                    recv_obj, worker_id, is_tokenizer=True
                )
>>>>>>> ee21817c
            else:
                new_recv_obj = _handle_output_by_index(recv_obj, i)
                self.socket_mapping.send_output(worker_id, new_recv_obj)


class MultiTokenizerManager(TokenizerManager):
    """Multi Process Tokenizer Manager that tokenizes the text."""

    def __init__(
        self,
        server_args: ServerArgs,
        port_args: PortArgs,
    ):
        setproctitle.setproctitle(
            f"sglang::http_server/multi_tokenizer_manager:{os.getpid()}"
        )
        # prevent init prefill bootstrapserver again
        disaggregation_mode = server_args.disaggregation_mode
        server_args.disaggregation_mode = "null"
        super().__init__(server_args, port_args)

        self.worker_id = os.getpid()
        self.tokenizer_ipc_name = port_args.tokenizer_ipc_name

        # For PD disaggregtion
        self.server_args.disaggregation_mode = disaggregation_mode
        self.disaggregation_mode = DisaggregationMode(
            self.server_args.disaggregation_mode
        )
        self.disaggregation_transfer_backend = TransferBackend(
            self.server_args.disaggregation_transfer_backend
        )
        # Communicator
        self.register_multi_tokenizer_communicator = _Communicator(
            self.send_to_scheduler, 2
        )
        self._result_dispatcher._mapping.append(
            (
                MultiTokenizerRegisterReq,
                self.register_multi_tokenizer_communicator.handle_recv,
            )
        )

    async def register_to_main_tokenizer_manager(self):
        """Register this worker to the main TokenizerManager"""
        # create a handle loop to receive messages from the main TokenizerManager
        self.auto_create_handle_loop()
        req = MultiTokenizerRegisterReq(rids=[f"{self.worker_id}_register"])
        req.ipc_name = self.tokenizer_ipc_name
        _Communicator.enable_multi_tokenizer = True
        await self.register_multi_tokenizer_communicator(req)


class MultiDetokenizerRouter(MultiTokenizerMixin):
    """A router to receive requests from Scheduler and route to DetokenizerManager"""

    def __init__(self, ipc_name_list: List[str], port_args: PortArgs):
        self.ipc_name_list = ipc_name_list
        self.send_to_detokenizer_mapping = {}
        self.worker_id_to_ipc_mapping = {}
        self._zmq_context = zmq.Context()
        self.recv_from_scheduler = get_zmq_socket(
            self._zmq_context, zmq.PULL, port_args.detokenizer_ipc_name, True
        )
        self.ipc_name_index = 0
        self.detokenizer_worker_num = len(ipc_name_list)

    def event_loop(self):
        while True:
            recv_obj = self.recv_from_scheduler.recv_pyobj()
            if isinstance(recv_obj, MultiTokenizerRegisterReq):
                worker_id = self.get_worker_ids_from_req_rids(recv_obj.rids)[0]
                if worker_id not in self.worker_id_to_ipc_mapping:
                    ipc_name = self.ipc_name_list[self.ipc_name_index]
                    if ipc_name not in self.send_to_detokenizer_mapping:
                        socket = get_zmq_socket(
                            self._zmq_context, zmq.PUSH, ipc_name, False
                        )
                        self.send_to_detokenizer_mapping[ipc_name] = socket
                        logger.info(
                            f"DetokenizerManager registered in MultiDetokenizerRouter : {self.ipc_name_index+1}/{self.detokenizer_worker_num}"
                        )
                    self.send_to_detokenizer_mapping[ipc_name].send_pyobj(recv_obj)
                    self.worker_id_to_ipc_mapping[worker_id] = ipc_name
                    self.ipc_name_index = (
                        self.ipc_name_index + 1
                    ) % self.detokenizer_worker_num
            else:
                worker_ids = self.get_worker_ids_from_req_rids(recv_obj.rids)
                for i, worker_id in enumerate(worker_ids):
                    if worker_id not in self.worker_id_to_ipc_mapping:
                        logger.error(
                            f"Detokenizer Worker ID {worker_id} not registered in MultiDetokenizerRouter."
                        )
                        continue
                    new_recv_obj = self._handle_output_by_index(recv_obj, i)
                    self.send_to_detokenizer_mapping[
                        self.worker_id_to_ipc_mapping[worker_id]
                    ].send_pyobj(new_recv_obj)

    def clear_tokenizer_mapping(self):
        if hasattr(self, "send_to_detokenizer_mapping"):
            for socket in self.send_to_detokenizer_mapping.values():
                try:
                    socket.close()
                except Exception as e:
                    logger.warning(f"Failed to close socket: {e}")
            self.send_to_detokenizer_mapping.clear()


def run_multi_detokenizer_router_process(
    ipc_name_list: List[str],
    server_args: ServerArgs,
    port_args: PortArgs,
):
    kill_itself_when_parent_died()
    setproctitle.setproctitle("sglang::detokenizer/router")
    configure_logger(server_args)
    parent_process = psutil.Process().parent()

    try:
        router = MultiDetokenizerRouter(ipc_name_list, port_args)
        router.event_loop()
    except Exception:
        router.clear_tokenizer_mapping()
        traceback = get_exception_traceback()
        logger.error(f"DetokenizerRouter hit an exception: {traceback}")
        parent_process.send_signal(signal.SIGQUIT)


async def print_exception_wrapper(func):
    """
    Sometimes an asyncio function does not print exception.
    We do another wrapper to handle the exception.
    """
    try:
        await func()
    except Exception:
        traceback = get_exception_traceback()
        logger.error(f"MultiTokenizerRouter hit an exception: {traceback}")
        if hasattr(func, "__self__") and isinstance(
            func.__self__, MultiTokenizerRouter
        ):
            func.__self__.dump_requests_before_crash()
        kill_process_tree(os.getpid(), include_parent=True)
        sys.exit(1)


def get_main_process_id() -> int:
    """Get the main process ID"""
    return multiprocessing.current_process()._parent_pid


def write_to_shared_memory(obj, name: str) -> shared_memory.SharedMemory:
    """Write data to shared memory"""
    serialized = pickle.dumps(obj)
    size = len(serialized)
    try:
        # Try to open existing shared memory
        shm = shared_memory.SharedMemory(name=name)
        # If size is insufficient, close and recreate
        if shm.size < size:
            shm.close()
            shm.unlink()
            shm = shared_memory.SharedMemory(create=True, size=size, name=name)
    except FileNotFoundError:
        # If not present, create new shared memory
        shm = shared_memory.SharedMemory(create=True, size=size, name=name)

    shm.buf[:size] = serialized
    return shm


def read_from_shared_memory(name: str) -> Any:
    """Read data from shared memory"""
    try:
        shm = shared_memory.SharedMemory(name=name)
        data = pickle.loads(bytes(shm.buf))
        shm.close()
        return data
    except FileNotFoundError:
        raise FileNotFoundError(f"Shared memory {name} not found")


def write_data_for_multi_tokenizer(
    port_args: PortArgs, server_args: ServerArgs, scheduler_info: Dict
):
    """Write args information to share memory for multi-tokenizer"""
    # get main process ID
    main_pid = get_main_process_id()
    current_pid = os.getpid()
    logger.info(f"main process ID: {main_pid}, current process ID: {current_pid}")
    args = (port_args, server_args, scheduler_info)
    args_shm = write_to_shared_memory(args, f"multi_tokenizer_args_{current_pid}")
    args_shm.close()

    return args_shm<|MERGE_RESOLUTION|>--- conflicted
+++ resolved
@@ -16,19 +16,11 @@
 import logging
 import multiprocessing as multiprocessing
 import os
-<<<<<<< HEAD
-import signal
-import sys
-import threading
-from multiprocessing import shared_memory
-from typing import Dict, List
-=======
 import pickle
 import sys
 import threading
 from multiprocessing import shared_memory
 from typing import Any, Dict
->>>>>>> ee21817c
 
 import psutil
 import setproctitle
@@ -358,15 +350,9 @@
             worker_ids = []
         return worker_ids
 
-<<<<<<< HEAD
-    def multi_tokenizer_manager_event_loop(self, detokenizer_worker_num):
-        """The event loop that handles requests, for multi tokenizer manager mode only"""
-        self.create_sockets_mapping()
-=======
-    def multi_http_worker_event_loop(self):
+    def multi_http_worker_event_loop(self, detokenizer_worker_num):
         """The event loop that handles requests, for multi multi-http-worker mode"""
         self.socket_mapping = SocketMapping()
->>>>>>> ee21817c
         while True:
             recv_obj = self.recv_from_scheduler.recv_pyobj()
             output = self._request_dispatcher(recv_obj)
@@ -383,37 +369,6 @@
             # Send data using the corresponding socket
             for i, worker_id in enumerate(worker_ids):
                 if isinstance(recv_obj, MultiTokenizerRegisterReq):
-<<<<<<< HEAD
-                    if self.register_tokenizer_ipc(recv_obj, worker_id):
-                        logger.info(
-                            f"TokenizerManager registered in DetokenizerManager {os.getpid()} : {len(self.tokenizer_mapping)}/{self.tokenizer_num}"
-                        )
-                    continue
-                else:
-                    if worker_id not in self.tokenizer_mapping:
-                        logger.error(
-                            f"Tokenizer Worker ID {worker_id} not registered. Check if the server Process {worker_id} is alive"
-                        )
-                        continue
-                    if detokenizer_worker_num > 1:
-                        self.tokenizer_mapping[worker_id].send_pyobj(output)
-                        # only one request will receive when detokenizer_worker_num > 1
-                        break
-                    new_output = self._handle_output_by_index(output, i)
-                    self.tokenizer_mapping[worker_id].send_pyobj(new_output)
-
-    def clear_tokenizer_mapping(self):
-        if hasattr(self, "tokenizer_mapping"):
-            for socket in self.tokenizer_mapping.values():
-                try:
-                    socket.close()
-                except Exception as e:
-                    logger.warning(f"Failed to close socket: {e}")
-            self.tokenizer_mapping.clear()
-
-
-class MultiTokenizerRouter(TokenizerManager, MultiTokenizerMixin):
-=======
                     self.socket_mapping.register_ipc_mapping(
                         recv_obj, worker_id, is_tokenizer=False
                     )
@@ -423,7 +378,6 @@
 
 
 class MultiTokenizerRouter:
->>>>>>> ee21817c
     """A router to receive requests from MultiTokenizerManager"""
 
     def __init__(
@@ -484,17 +438,9 @@
         # Distribute result to each worker
         for i, worker_id in enumerate(worker_ids):
             if isinstance(recv_obj, MultiTokenizerRegisterReq):
-<<<<<<< HEAD
-                if self.register_tokenizer_ipc(recv_obj, worker_id):
-                    logger.info(
-                        f"TokenizerManager registered in MultiTokenizerRouter : {len(self.tokenizer_mapping)}/{self.server_args.tokenizer_worker_num}"
-                    )
-                continue
-=======
                 self.socket_mapping.register_ipc_mapping(
                     recv_obj, worker_id, is_tokenizer=True
                 )
->>>>>>> ee21817c
             else:
                 new_recv_obj = _handle_output_by_index(recv_obj, i)
                 self.socket_mapping.send_output(worker_id, new_recv_obj)
