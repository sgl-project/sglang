--- conflicted
+++ resolved
@@ -253,15 +253,8 @@
     # Whether to return entropy
     return_entropy: bool = False
 
-<<<<<<< HEAD
     need_wait_for_mm_inputs: Optional[bool] = None
     num_items_assigned: Optional[Dict[Union[str, int], List[int]]] = None
-    embedding_ports: Optional[List] = None
-=======
-    # For EPD-disaggregated inference
-    need_wait_for_image: Optional[bool] = None
-    num_items_assigned: Optional[List] = None
->>>>>>> eee3700d
 
     def contains_mm_input(self) -> bool:
         return (
@@ -746,14 +739,8 @@
     # Whether to return entropy
     return_entropy: bool = False
 
-<<<<<<< HEAD
     need_wait_for_mm_inputs: bool = False
     num_items_assigned: Optional[Dict[Union[str, int], List[int]]] = None
-    embedding_ports: Optional[List] = None
-=======
-    need_wait_for_image: bool = False
-    num_items_assigned: Optional[List] = None
->>>>>>> eee3700d
 
 
 @dataclass
