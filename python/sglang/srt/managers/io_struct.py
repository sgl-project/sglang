--- conflicted
+++ resolved
@@ -22,16 +22,15 @@
 from enum import Enum
 from typing import TYPE_CHECKING, Any, Dict, List, Optional, Union
 
-from sglang.srt.mm_utils import has_valid_data
-
-# handle serialization of Image for pydantic
+from sglang.srt.managers.schedule_batch import BaseFinishReason
+from sglang.srt.multimodal.mm_utils import has_valid_data
+from sglang.srt.sampling.sampling_params import SamplingParams
+
+# Handle serialization of Image for pydantic
 if TYPE_CHECKING:
     from PIL.Image import Image
 else:
     Image = Any
-
-from sglang.srt.managers.schedule_batch import BaseFinishReason
-from sglang.srt.sampling.sampling_params import SamplingParams
 
 
 @dataclass
@@ -40,6 +39,7 @@
     rid: Optional[str] = None
     offset: Optional[int] = None
     replace: Optional[bool] = None
+    drop_previous_output: Optional[bool] = None
 
 
 # Type definitions for multimodal input data
@@ -73,19 +73,11 @@
     # - List of images (one per request in a batch)
     # - List of lists of images (multiple images per request)
     # See also python/sglang/srt/utils.py:load_image for more details.
-<<<<<<< HEAD
-    image_data: Optional[
-        Union[List[List[ImageDataItem]], List[ImageDataItem], ImageDataItem]
-    ] = None
-    # The audio input. Like image data, it can be a file name, a url, or base64 encoded string.
-    audio_data: Optional[Union[List[AudioDataItem], AudioDataItem]] = None
-=======
     image_data: Optional[MultimodalDataInputFormat] = None
     # The video input. Like image data, it can be a file name, a url, or base64 encoded string.
     video_data: Optional[MultimodalDataInputFormat] = None
     # The audio input. Like image data, it can be a file name, a url, or base64 encoded string.
     audio_data: Optional[MultimodalDataInputFormat] = None
->>>>>>> f62d75b6
     # The sampling_params. See descriptions below.
     sampling_params: Optional[Union[List[Dict], Dict]] = None
     # The request id.
@@ -108,7 +100,7 @@
 
     # The modalities of the image data [image, multi-images, video]
     modalities: Optional[List[str]] = None
-    # LoRA related
+    # The path to the LoRA
     lora_path: Optional[Union[List[Optional[str]], Optional[str]]] = None
 
     # Session info for continual prompting
@@ -120,7 +112,7 @@
     custom_logit_processor: Optional[Union[List[Optional[str]], str]] = None
 
     # Whether to return hidden states
-    return_hidden_states: bool = False
+    return_hidden_states: Union[List[bool], bool] = False
 
     # For disaggregated inference
     bootstrap_host: Optional[Union[List[str], str]] = None
@@ -131,7 +123,11 @@
     data_parallel_rank: Optional[int] = None
 
     def contains_mm_input(self) -> bool:
-        return has_valid_data(self.image_data) or has_valid_data(self.audio_data)
+        return (
+            has_valid_data(self.image_data)
+            or has_valid_data(self.video_data)
+            or has_valid_data(self.audio_data)
+        )
 
     def normalize_batch_and_arguments(self):
         """
@@ -203,6 +199,7 @@
         # Determine parallel sample count
         if self.sampling_params is None:
             self.parallel_sample_num = 1
+            return
         elif isinstance(self.sampling_params, dict):
             self.parallel_sample_num = self.sampling_params.get("n", 1)
         else:  # isinstance(self.sampling_params, list):
@@ -220,6 +217,8 @@
                 self.text = [self.text]
             if self.input_ids is not None:
                 self.input_ids = [self.input_ids]
+            if self.input_embeds is not None:
+                self.input_embeds = [self.input_embeds]
 
     def _normalize_single_inputs(self):
         """Normalize inputs for a single example."""
@@ -247,11 +246,12 @@
 
         # Expand input based on type
         self._expand_inputs(num)
+        self._normalize_rid(num)
         self._normalize_lora_paths(num)
         self._normalize_image_data(num)
+        self._normalize_video_data(num)
         self._normalize_audio_data(num)
         self._normalize_sampling_params(num)
-        self._normalize_rid(num)
         self._normalize_logprob_params(num)
         self._normalize_custom_logit_processor(num)
 
@@ -321,6 +321,15 @@
                 self.image_data = wrapped_images * self.parallel_sample_num
                 self.modalities = ["image"] * num
 
+    def _normalize_video_data(self, num):
+        """Normalize video data for batch processing."""
+        if self.video_data is None:
+            self.video_data = [None] * num
+        elif not isinstance(self.video_data, list):
+            self.video_data = [self.video_data] * num
+        elif isinstance(self.video_data, list):
+            self.video_data = self.video_data * self.parallel_sample_num
+
     def _normalize_audio_data(self, num):
         """Normalize audio data for batch processing."""
         if self.audio_data is None:
@@ -343,8 +352,18 @@
         """Normalize request IDs for batch processing."""
         if self.rid is None:
             self.rid = [uuid.uuid4().hex for _ in range(num)]
-        elif not isinstance(self.rid, list):
-            raise ValueError("The rid should be a list for batch processing.")
+        elif isinstance(self.rid, str):
+            new_rids = [f"{self.rid}_{i}" for i in range(num)]
+            self.rid = new_rids
+        elif isinstance(self.rid, list):
+            # Note: the length of rid shall be the same as the batch_size,
+            # as the rid would be expanded for parallel sampling in tokenizer_manager
+            if len(self.rid) != self.batch_size:
+                raise ValueError(
+                    "The specified rids length mismatch with the batch_size for batch processing."
+                )
+        else:
+            raise ValueError("The rid should be a string or a list of strings.")
 
     def _normalize_logprob_params(self, num):
         """Normalize logprob-related parameters for batch processing."""
@@ -415,7 +434,11 @@
         return GenerateReqInput(
             text=self.text[i] if self.text is not None else None,
             input_ids=self.input_ids[i] if self.input_ids is not None else None,
+            input_embeds=(
+                self.input_embeds[i] if self.input_embeds is not None else None
+            ),
             image_data=self.image_data[i],
+            video_data=self.video_data[i],
             audio_data=self.audio_data[i],
             sampling_params=self.sampling_params[i],
             rid=self.rid[i],
@@ -433,7 +456,11 @@
                 if self.custom_logit_processor is not None
                 else None
             ),
-            return_hidden_states=self.return_hidden_states,
+            return_hidden_states=(
+                self.return_hidden_states[i]
+                if isinstance(self.return_hidden_states, list)
+                else self.return_hidden_states
+            ),
             # if `__getitem__` is called, the bootstrap_host, bootstrap_port, bootstrap_room must be a list
             bootstrap_host=(
                 self.bootstrap_host[i] if self.bootstrap_host is not None else None
@@ -501,22 +528,16 @@
 @dataclass
 class EmbeddingReqInput:
     # The input prompt. It can be a single prompt or a batch of prompts.
-    text: Optional[Union[List[str], str]] = None
+    text: Optional[Union[List[List[str]], List[str], str]] = None
     # The image input. It can be an image instance, file name, URL, or base64 encoded string.
     # Can be formatted as:
     # - Single image for a single request
     # - List of images (one per request in a batch)
     # - List of lists of images (multiple images per request)
     # See also python/sglang/srt/utils.py:load_image for more details.
-<<<<<<< HEAD
-    image_data: Optional[
-        Union[List[List[Union[Image, str]]], List[Union[Image, str]], Union[Image, str]]
-    ] = None
-=======
     image_data: Optional[MultimodalDataInputFormat] = None
     # The video input. Like image data, it can be a file name, a url, or base64 encoded string.
     video_data: Optional[MultimodalDataInputFormat] = None
->>>>>>> f62d75b6
     # The audio input. Like image data, it can be a file name, a url, or base64 encoded string.
     audio_data: Optional[MultimodalDataInputFormat] = None
     # The token ids for text; one can either specify text or input_ids.
@@ -531,9 +552,8 @@
     log_metrics: bool = True
     # The modalities of the image data [image, multi-images, video]
     modalities: Optional[List[str]] = None
-
-    def contains_mm_input(self) -> bool:
-        return has_valid_data(self.image_data) or has_valid_data(self.audio_data)
+    # For cross-encoder requests
+    is_cross_encoder_request: bool = False
 
     def normalize_batch_and_arguments(self):
         # at least one of text, input_ids, or image should be provided
@@ -554,6 +574,7 @@
         if self.text is not None:
             if isinstance(self.text, list):
                 self.batch_size += len(self.text)
+                self.is_single = False
             else:
                 self.batch_size += 1
 
@@ -561,11 +582,9 @@
         if self.input_ids is not None:
             if isinstance(self.input_ids[0], list):
                 self.batch_size += len(self.input_ids)
+                self.is_single = False
             else:
                 self.batch_size += 1
-
-        if self.batch_size > 1:
-            self.is_single = False
 
         # Fill in default arguments
         if self.is_single:
@@ -589,9 +608,14 @@
         self.rid = uuid.uuid4().hex
         return self.rid
 
+    def contains_mm_input(self) -> bool:
+        return (
+            has_valid_data(self.image_data)
+            or has_valid_data(self.video_data)
+            or has_valid_data(self.audio_data)
+        )
+
     def __getitem__(self, i):
-<<<<<<< HEAD
-=======
         if self.is_cross_encoder_request:
             return EmbeddingReqInput(
                 text=[self.text[i]] if self.text is not None else None,
@@ -600,7 +624,6 @@
                 is_cross_encoder_request=True,
             )
 
->>>>>>> f62d75b6
         return EmbeddingReqInput(
             text=self.text[i] if self.text is not None else None,
             input_ids=self.input_ids[i] if self.input_ids is not None else None,
@@ -622,6 +645,8 @@
     input_ids: List[int]
     # The image inputs
     image_inputs: dict
+    # The token type ids
+    token_type_ids: List[int]
     # Dummy sampling params for compatibility
     sampling_params: SamplingParams
 
@@ -758,6 +783,8 @@
     model_path: str
     # The format to load the weights
     load_format: Optional[str] = None
+    # Whether to abort all requests before updating weights
+    abort_all_requests: bool = False
 
 
 @dataclass
@@ -775,6 +802,10 @@
     shapes: List[List[int]]
     # The group name
     group_name: str = "weight_update_group"
+    # Whether to flush the cache after updating weights
+    flush_cache: bool = True
+    # Whether to abort all requests before updating weights
+    abort_all_requests: bool = False
 
 
 @dataclass
@@ -796,6 +827,8 @@
     load_format: Optional[str] = None
     # Whether to flush the cache after updating weights
     flush_cache: bool = True
+    # Whether to abort all requests before updating weights
+    abort_all_requests: bool = False
 
 
 @dataclass
@@ -839,7 +872,9 @@
 
 @dataclass
 class ReleaseMemoryOccupationReqInput:
-    pass
+    # Optional tags to identify the memory region, which is primarily used for RL
+    # Currently we only support `weights` and `kv_cache`
+    tags: Optional[List[str]] = None
 
 
 @dataclass
@@ -849,7 +884,9 @@
 
 @dataclass
 class ResumeMemoryOccupationReqInput:
-    pass
+    # Optional tags to identify the memory region, which is primarily used for RL
+    # Currently we only support `weights` and `kv_cache`
+    tags: Optional[List[str]] = None
 
 
 @dataclass
@@ -870,7 +907,9 @@
 @dataclass
 class AbortReq:
     # The request id
-    rid: str
+    rid: str = ""
+    # Whether to abort all requests
+    abort_all: bool = False
 
 
 @dataclass
@@ -901,6 +940,7 @@
     # If set, it profile as many as this number of steps.
     # If it is set, profiling is automatically stopped after this step, and
     # the caller doesn't need to run stop_profile.
+    start_step: Optional[int] = None
     num_steps: Optional[int] = None
     activities: Optional[List[str]] = None
     profile_by_stage: bool = False
@@ -917,6 +957,7 @@
 class ProfileReq:
     type: ProfileReqType
     output_dir: Optional[str] = None
+    start_step: Optional[int] = None
     num_steps: Optional[int] = None
     activities: Optional[List[str]] = None
     profile_by_stage: bool = False
@@ -1017,9 +1058,6 @@
 @dataclass
 class RpcReqOutput:
     success: bool
-<<<<<<< HEAD
-    message: str
-=======
     message: str
 
 
@@ -1050,5 +1088,4 @@
 @dataclass
 class ReportHealthInput:
     status: str
-    msg: Optional[str] = ""
->>>>>>> f62d75b6
+    msg: Optional[str] = ""