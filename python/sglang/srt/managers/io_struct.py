--- conflicted
+++ resolved
@@ -818,12 +818,9 @@
             video_data=self.video_data[i] if self.video_data is not None else None,
             sampling_params=self.sampling_params[i],
             rid=self.rid[i],
-<<<<<<< HEAD
             validation_time=self.validation_time,
-=======
             dimensions=self.dimensions,
             http_worker_ipc=self.http_worker_ipc,
->>>>>>> 83a7c89c
         )
 
 
