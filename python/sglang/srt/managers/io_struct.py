--- conflicted
+++ resolved
@@ -849,13 +849,11 @@
     placeholder_tokens_idx: List[Optional[List[int]]]
     placeholder_tokens_val: List[Optional[List[int]]]
 
-<<<<<<< HEAD
     # Number of times each request was retracted.
     retraction_counts: List[int]
-=======
+
     # The trainer step id. Used to know which step's weights are used for sampling.
     token_steps: List[List[int]] = None
->>>>>>> c224a4c6
 
 
 @dataclass
@@ -928,13 +926,11 @@
     placeholder_tokens_idx: List[Optional[List[int]]]
     placeholder_tokens_val: List[Optional[List[int]]]
 
-<<<<<<< HEAD
     # Number of times each request was retracted.
     retraction_counts: List[int]
-=======
+
     # The trainer step id. Used to know which step's weights are used for sampling.
     token_steps: List[List[int]] = None
->>>>>>> c224a4c6
 
 
 @dataclass
