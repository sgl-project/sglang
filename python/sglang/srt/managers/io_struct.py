"""
Copyright 2023-2024 SGLang Team
Licensed under the Apache License, Version 2.0 (the "License");
you may not use this file except in compliance with the License.
You may obtain a copy of the License at

    http://www.apache.org/licenses/LICENSE-2.0

Unless required by applicable law or agreed to in writing, software
distributed under the License is distributed on an "AS IS" BASIS,
WITHOUT WARRANTIES OR CONDITIONS OF ANY KIND, either express or implied.
See the License for the specific language governing permissions and
limitations under the License.
"""

"""
The definition of objects transfered between different
processes (TokenizerManager, DetokenizerManager, Controller).
"""

import multiprocessing
import uuid
from dataclasses import dataclass
from enum import Enum
from multiprocessing import Value
from typing import Dict, List, Optional, Union

from sglang.srt.managers.schedule_batch import BaseFinishReason
from sglang.srt.sampling.sampling_params import SamplingParams


@dataclass
class GenerateReqInput:
    # The input prompt. It can be a single prompt or a batch of prompts.
    text: Optional[Union[List[str], str]] = None
    # The token ids for text; one can either specify text or input_ids.
    input_ids: Optional[Union[List[List[int]], List[int]]] = None
    # The image input. It can be a file name, a url, or base64 encoded string.
    # See also python/sglang/srt/utils.py:load_image.
    image_data: Optional[Union[List[str], str]] = None
    # The sampling_params. See descriptions below.
    sampling_params: Optional[Union[List[Dict], Dict]] = None
    # The request id.
    rid: Optional[Union[List[str], str]] = None
    # Whether to return logprobs.
    return_logprob: Optional[Union[List[bool], bool]] = None
    # If return logprobs, the start location in the prompt for returning logprobs.
    # By default, this value is "-1", which means it will only return logprobs for output tokens.
    logprob_start_len: Optional[Union[List[int], int]] = None
    # If return logprobs, the number of top logprobs to return at each position.
    top_logprobs_num: Optional[Union[List[int], int]] = None
    # Whether to detokenize tokens in text in the returned logprobs.
    return_text_in_logprobs: bool = False
    # Whether to stream output.
    stream: bool = False
    # The modalities of the image data [image, multi-images, video]
    modalities: Optional[List[str]] = None
    # LoRA related
    lora_path: Optional[Union[List[Optional[str]], Optional[str]]] = None

    # Whether it is a single request or a batch request
    is_single: bool = True

    def post_init(self):
        if (self.text is None and self.input_ids is None) or (
            self.text is not None and self.input_ids is not None
        ):
            raise ValueError("Either text or input_ids should be provided.")

        self.is_single = False
        if self.text is not None:
            if isinstance(self.text, str):
                self.is_single = True
                self.batch_size = 1
            else:
                self.batch_size = len(self.text)
        else:
            if isinstance(self.input_ids[0], int):
                self.is_single = True
                self.batch_size = 1
            else:
                self.batch_size = len(self.input_ids)

        if self.sampling_params is None:
            self.parallel_sample_num = 1
        elif isinstance(self.sampling_params, dict):
            self.parallel_sample_num = self.sampling_params.get("n", 1)
        else:  # isinstance(self.sampling_params, list):
            self.parallel_sample_num = self.sampling_params[0].get("n", 1)
            for sp in self.sampling_params:
                # TODO cope with the case that the parallel_sample_num is different for different samples
                assert self.parallel_sample_num == sp.get(
                    "n", 1
                ), "The parallel_sample_num should be the same for all samples in sample params."

        if self.parallel_sample_num > 1:
            if self.is_single:
                self.is_single = False
                if self.text is not None:
                    self.text = [self.text]
                if self.input_ids is not None:
                    self.input_ids = [self.input_ids]

        if self.is_single:
            if self.sampling_params is None:
                self.sampling_params = {}
            if self.rid is None:
                self.rid = uuid.uuid4().hex
            if self.return_logprob is None:
                self.return_logprob = False
            if self.logprob_start_len is None:
                self.logprob_start_len = -1
            if self.top_logprobs_num is None:
                self.top_logprobs_num = 0
        else:
            if self.parallel_sample_num == 1:
                num = self.batch_size
            else:
                # FIXME support cascade inference
                # first bs samples are used for caching the prefix for parallel sampling
                num = self.batch_size + self.parallel_sample_num * self.batch_size

            if self.image_data is None:
                self.image_data = [None] * num
            elif not isinstance(self.image_data, list):
                self.image_data = [self.image_data] * num
            elif isinstance(self.image_data, list):
                pass

            if self.sampling_params is None:
                self.sampling_params = [{}] * num
            elif not isinstance(self.sampling_params, list):
                self.sampling_params = [self.sampling_params] * num
            else:
                assert self.parallel_sample_num == 1

            if self.rid is None:
                self.rid = [uuid.uuid4().hex for _ in range(num)]
            else:
                assert isinstance(self.rid, list), "The rid should be a list."
                assert self.parallel_sample_num == 1

            if self.return_logprob is None:
                self.return_logprob = [False] * num
            elif not isinstance(self.return_logprob, list):
                self.return_logprob = [self.return_logprob] * num
            else:
                assert self.parallel_sample_num == 1

            if self.logprob_start_len is None:
                self.logprob_start_len = [-1] * num
            elif not isinstance(self.logprob_start_len, list):
                self.logprob_start_len = [self.logprob_start_len] * num
            else:
                assert self.parallel_sample_num == 1

            if self.top_logprobs_num is None:
                self.top_logprobs_num = [0] * num
            elif not isinstance(self.top_logprobs_num, list):
                self.top_logprobs_num = [self.top_logprobs_num] * num
            else:
                assert self.parallel_sample_num == 1


@dataclass
class TokenizedGenerateReqInput:
    # The request id
    rid: str
    # The input text
    input_text: str
    # The input token ids
    input_ids: List[int]
    # The image input
    image_inputs: dict
    # The sampling parameters
    sampling_params: SamplingParams
    # Whether to return the logprobs
    return_logprob: bool
    # If return logprobs, the start location in the prompt for returning logprobs.
    logprob_start_len: int
    # If return logprobs, the number of top logprobs to return at each position.
    top_logprobs_num: int
    # Whether to stream output
    stream: bool

    # LoRA related
    lora_path: Optional[str] = None  # None means just use the base model


@dataclass
class EmbeddingReqInput:
    # The input prompt. It can be a single prompt or a batch of prompts.
    text: Optional[Union[List[str], str]] = None
    # The token ids for text; one can either specify text or input_ids.
    input_ids: Optional[Union[List[List[int]], List[int]]] = None
    # The request id.
    rid: Optional[Union[List[str], str]] = None
    # Dummy sampling params for compatibility
    sampling_params: Union[List[Dict], Dict] = None

    def post_init(self):
        if (self.text is None and self.input_ids is None) or (
            self.text is not None and self.input_ids is not None
        ):
            raise ValueError("Either text or input_ids should be provided.")

        if self.text is not None:
            self.is_single = isinstance(self.text, str)
        else:
            self.is_single = isinstance(self.input_ids[0], int)

        if self.is_single:
            if self.rid is None:
                self.rid = uuid.uuid4().hex
            if self.sampling_params is None:
                self.sampling_params = {}
            self.sampling_params["max_new_tokens"] = 1
        else:
            # support select operation
            self.batch_size = (
                len(self.text) if self.text is not None else len(self.input_ids)
            )
            if self.rid is None:
                self.rid = [uuid.uuid4().hex for _ in range(self.batch_size)]
            else:
                if not isinstance(self.rid, list):
                    raise ValueError("The rid should be a list.")
            if self.sampling_params is None:
                self.sampling_params = [{}] * self.batch_size
            for i in range(self.batch_size):
                self.sampling_params[i]["max_new_tokens"] = 1


@dataclass
class TokenizedEmbeddingReqInput:
    # The request id
    rid: str
    # The input text
    input_text: str
    # The input token ids
    input_ids: List[int]
    # Dummy sampling params for compatibility
    sampling_params: SamplingParams


@dataclass
class RewardReqInput:
    # The input prompt in the chat format. It can be a single prompt or a batch of prompts.
    conv: Union[List[List[Dict]], List[Dict]]
    # The request id.
    rid: Optional[Union[List[str], str]] = None
    # Dummy sampling params for compatibility
    sampling_params: Union[List[Dict], Dict] = None

    def post_init(self):
        self.is_single = isinstance(self.conv[0], dict)

        if self.is_single:
            if self.rid is None:
                self.rid = uuid.uuid4().hex
            if self.sampling_params is None:
                self.sampling_params = {}
            self.sampling_params["max_new_tokens"] = 1
        else:
            # support select operation
            self.batch_size = len(self.conv)
            if self.rid is None:
                self.rid = [uuid.uuid4().hex for _ in range(self.batch_size)]
            else:
                if not isinstance(self.rid, list):
                    raise ValueError("The rid should be a list.")
            if self.sampling_params is None:
                self.sampling_params = [{}] * self.batch_size
            for i in range(self.batch_size):
                self.sampling_params[i]["max_new_tokens"] = 1


@dataclass
class TokenizedRewardReqInput:
    # The request id
    rid: str
    # The input text
    input_text: str
    # The input token ids
    input_ids: List[int]
    # Dummy sampling params for compatibility
    sampling_params: SamplingParams


@dataclass
class BatchTokenIDOut:
    # The request id
    rids: List[str]
    # The version id to sync decode status with in detokenizer_manager
    vids: List[int]
    decoded_texts: List[str]
    decode_ids: List[int]
    read_offsets: List[int]
    skip_special_tokens: List[bool]
    spaces_between_special_tokens: List[bool]
    meta_info: List[Dict]
    finished_reason: List[BaseFinishReason]
    no_stop_trim: List[bool]


@dataclass
class BatchStrOut:
    # The request id
    rids: List[str]
    # The output decoded strings
    output_strs: List[str]
    # The meta info
    meta_info: List[Dict]
    # The finish reason
    finished_reason: List[BaseFinishReason]


@dataclass
class BatchEmbeddingOut:
    # The request id
    rids: List[str]
    # The output embedding
    embeddings: List[List[float]]
    # The meta info
    meta_info: List[Dict]
    # The finish reason
    finished_reason: List[BaseFinishReason]


@dataclass
class FlushCacheReq:
    pass


@dataclass
class UpdateWeightReqInput:
    # The model path with the new weights
    model_path: str
    # The format to load the weights
    load_format: Optional[str] = None


@dataclass
class UpdateWeightReqOutput:
    success: bool
    message: str


@dataclass
class AbortReq:
    # The request id
    rid: str


class ProfileReq(Enum):
    START_PROFILE = 1
    STOP_PROFILE = 2


<<<<<<< HEAD
class ControllerInfo:
    def __init__(self, dp_size):
        self.available_kv_cache = []
        self.running_reqs = []
        self.waiting_reqs = []
        self.lock = multiprocessing.Lock()

        # For pre radix
        self.radix_queue = multiprocessing.Queue()

        for i in range(dp_size):
            self.available_kv_cache.append(Value("i", 0))
            self.running_reqs.append(Value("i", 0))
            self.waiting_reqs.append(Value("i", 0))
=======
@dataclass
class GetMemPoolSizeReq:
    pass


@dataclass
class GetMemPoolSizeReqOutput:
    size: int
>>>>>>> 2fce449b
<|MERGE_RESOLUTION|>--- conflicted
+++ resolved
@@ -357,7 +357,16 @@
     STOP_PROFILE = 2
 
 
-<<<<<<< HEAD
+@dataclass
+class GetMemPoolSizeReq:
+    pass
+
+
+@dataclass
+class GetMemPoolSizeReqOutput:
+    size: int
+
+
 class ControllerInfo:
     def __init__(self, dp_size):
         self.available_kv_cache = []
@@ -371,14 +380,4 @@
         for i in range(dp_size):
             self.available_kv_cache.append(Value("i", 0))
             self.running_reqs.append(Value("i", 0))
-            self.waiting_reqs.append(Value("i", 0))
-=======
-@dataclass
-class GetMemPoolSizeReq:
-    pass
-
-
-@dataclass
-class GetMemPoolSizeReqOutput:
-    size: int
->>>>>>> 2fce449b
+            self.waiting_reqs.append(Value("i", 0))