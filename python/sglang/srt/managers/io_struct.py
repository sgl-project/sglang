--- conflicted
+++ resolved
@@ -99,13 +99,11 @@
     stream: bool = False
     # Whether to log metrics for this request (e.g. health_generate calls do not log metrics)
     log_metrics: bool = True
-<<<<<<< HEAD
+
+    # Whether to return hidden states
+    return_hidden_states: Union[List[bool], bool] = False
     # The request priority.
     priority: int = 0
-=======
-    # Whether to return hidden states
-    return_hidden_states: Union[List[bool], bool] = False
->>>>>>> aa3eba8e
 
     # The modalities of the image data [image, multi-images, video]
     modalities: Optional[List[str]] = None
