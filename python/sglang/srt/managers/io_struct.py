# Copyright 2023-2024 SGLang Team
# Licensed under the Apache License, Version 2.0 (the "License");
# you may not use this file except in compliance with the License.
# You may obtain a copy of the License at
#
#     http://www.apache.org/licenses/LICENSE-2.0
#
# Unless required by applicable law or agreed to in writing, software
# distributed under the License is distributed on an "AS IS" BASIS,
# WITHOUT WARRANTIES OR CONDITIONS OF ANY KIND, either express or implied.
# See the License for the specific language governing permissions and
# limitations under the License.
# ==============================================================================
"""
The definition of objects transferred between different
processes (TokenizerManager, DetokenizerManager, Scheduler).
"""

import copy
import uuid
from dataclasses import dataclass, field
from enum import Enum
from typing import TYPE_CHECKING, Any, Dict, List, Optional, Union

from sglang.srt.lora.lora_registry import LoRARef
from sglang.srt.managers.schedule_batch import BaseFinishReason
from sglang.srt.multimodal.mm_utils import has_valid_data
from sglang.srt.sampling.sampling_params import SamplingParams
from sglang.srt.utils import ImageData

# Handle serialization of Image for pydantic
if TYPE_CHECKING:
    from PIL.Image import Image
else:
    Image = Any


@dataclass
class SessionParams:
    id: Optional[str] = None
    rid: Optional[str] = None
    offset: Optional[int] = None
    replace: Optional[bool] = None
    drop_previous_output: Optional[bool] = None


# Type definitions for multimodal input data
# Individual data item types for each modality
ImageDataInputItem = Union[Image, str, ImageData, Dict]
AudioDataInputItem = Union[str, Dict]
VideoDataInputItem = Union[str, Dict]
# Union type for any multimodal data item
MultimodalDataInputItem = Union[
    ImageDataInputItem, VideoDataInputItem, AudioDataInputItem
]
# Format types supporting single items, lists, or nested lists for batch processing
MultimodalDataInputFormat = Union[
    List[List[MultimodalDataInputItem]],
    List[MultimodalDataInputItem],
    MultimodalDataInputItem,
]


@dataclass
class GenerateReqInput:
    # The input prompt. It can be a single prompt or a batch of prompts.
    text: Optional[Union[List[str], str]] = None
    # The token ids for text; one can specify either text or input_ids
    input_ids: Optional[Union[List[List[int]], List[int]]] = None
    # The embeddings for input_ids; one can specify either text or input_ids or input_embeds.
    input_embeds: Optional[Union[List[List[List[float]]], List[List[float]]]] = None
    # The image input. It can be an image instance, file name, URL, or base64 encoded string.
    # Can be formatted as:
    # - Single image for a single request
    # - List of images (one per request in a batch)
    # - List of lists of images (multiple images per request)
    # See also python/sglang/srt/utils.py:load_image for more details.
    image_data: Optional[MultimodalDataInputFormat] = None
    # The video input. Like image data, it can be a file name, a url, or base64 encoded string.
    video_data: Optional[MultimodalDataInputFormat] = None
    # The audio input. Like image data, it can be a file name, a url, or base64 encoded string.
    audio_data: Optional[MultimodalDataInputFormat] = None
    # The sampling_params. See descriptions below.
    sampling_params: Optional[Union[List[Dict], Dict]] = None
    # The request id.
    rid: Optional[Union[List[str], str]] = None
    # Whether to return logprobs.
    return_logprob: Optional[Union[List[bool], bool]] = None
    # If return logprobs, the start location in the prompt for returning logprobs.
    # By default, this value is "-1", which means it will only return logprobs for output tokens.
    logprob_start_len: Optional[Union[List[int], int]] = None
    # If return logprobs, the number of top logprobs to return at each position.
    top_logprobs_num: Optional[Union[List[int], int]] = None
    # If return logprobs, the token ids to return logprob for.
    token_ids_logprob: Optional[Union[List[List[int]], List[int]]] = None
    # Whether to detokenize tokens in text in the returned logprobs.
    return_text_in_logprobs: bool = False
    # Whether to stream output.
    stream: bool = False
    # Whether to log metrics for this request (e.g. health_generate calls do not log metrics)
    log_metrics: bool = True
    # Whether to return hidden states
    return_hidden_states: Union[List[bool], bool] = False
    # The request priority.
    priority: int = 0

    # The modalities of the image data [image, multi-images, video]
    modalities: Optional[List[str]] = None
    # Session info for continual prompting
    session_params: Optional[Union[List[Dict], Dict]] = None

    # The path to the LoRA adaptors
    lora_path: Optional[Union[List[Optional[str]], Optional[str]]] = None
    # The uid of LoRA adaptors, should be initialized by tokenizer manager
    lora_id: Optional[Union[List[Optional[str]], Optional[str]]] = None

    # Custom logit processor for advanced sampling control. Must be a serialized instance
    # of `CustomLogitProcessor` in python/sglang/srt/sampling/custom_logit_processor.py
    # Use the processor's `to_str()` method to generate the serialized string.
    custom_logit_processor: Optional[Union[List[Optional[str]], str]] = None

    # For disaggregated inference
    bootstrap_host: Optional[Union[List[str], str]] = None
    bootstrap_port: Optional[Union[List[Optional[int]], int]] = None
    bootstrap_room: Optional[Union[List[int], int]] = None
    bootstrap_pair_key: Optional[Union[List[str], str]] = None

    # For data parallel rank routing
    data_parallel_rank: Optional[int] = None

    # For background responses (OpenAI responses API)
    background: bool = False

    # Conversation id used for tracking requests
    conversation_id: Optional[str] = None

    # Label for the request
    label: Optional[str] = None

    # Priority for the request
    priority: Optional[int] = None

    # Image gen grpc migration
    return_bytes: bool = False

    def contains_mm_input(self) -> bool:
        return (
            has_valid_data(self.image_data)
            or has_valid_data(self.video_data)
            or has_valid_data(self.audio_data)
        )

    def normalize_batch_and_arguments(self):
        """
        Normalize the batch size and arguments for the request.

        This method resolves various input formats and ensures all parameters
        are properly formatted as either single values or batches depending on the input.
        It also handles parallel sampling expansion and sets default values for
        unspecified parameters.

        Raises:
            ValueError: If inputs are not properly specified (e.g., none or all of
                       text, input_ids, input_embeds are provided)
        """
        self._validate_inputs()
        self._determine_batch_size()
        self._handle_parallel_sampling()

        if self.is_single:
            self._normalize_single_inputs()
        else:
            self._normalize_batch_inputs()

    def _validate_inputs(self):
        """Validate that the input configuration is valid."""
        if (
            self.text is None and self.input_ids is None and self.input_embeds is None
        ) or (
            self.text is not None
            and self.input_ids is not None
            and self.input_embeds is not None
        ):
            raise ValueError(
                "Either text, input_ids or input_embeds should be provided."
            )

    def _determine_batch_size(self):
        """Determine if this is a single example or a batch and the batch size."""
        if self.text is not None:
            if isinstance(self.text, str):
                self.is_single = True
                self.batch_size = 1
            else:
                self.is_single = False
                self.batch_size = len(self.text)
            self.input_embeds = None
        elif self.input_ids is not None:
            if len(self.input_ids) == 0:
                raise ValueError("input_ids cannot be empty.")
            if isinstance(self.input_ids[0], int):
                self.is_single = True
                self.batch_size = 1
            else:
                self.is_single = False
                self.batch_size = len(self.input_ids)
            self.input_embeds = None
        else:
            if isinstance(self.input_embeds[0][0], float):
                self.is_single = True
                self.batch_size = 1
            else:
                self.is_single = False
                self.batch_size = len(self.input_embeds)

    def _handle_parallel_sampling(self):
        """Handle parallel sampling parameters and adjust batch size if needed."""
        # Determine parallel sample count
        if self.sampling_params is None:
            self.parallel_sample_num = 1
            return
        elif isinstance(self.sampling_params, dict):
            self.parallel_sample_num = self.sampling_params.get("n", 1)
        else:  # isinstance(self.sampling_params, list):
            self.parallel_sample_num = self.sampling_params[0].get("n", 1)
            for sampling_params in self.sampling_params:
                if self.parallel_sample_num != sampling_params.get("n", 1):
                    raise ValueError(
                        "The parallel_sample_num should be the same for all samples in sample params."
                    )

        # If using parallel sampling with a single example, convert to batch
        if self.parallel_sample_num > 1 and self.is_single:
            self.is_single = False
            if self.text is not None:
                self.text = [self.text]
            if self.input_ids is not None:
                self.input_ids = [self.input_ids]
            if self.input_embeds is not None:
                self.input_embeds = [self.input_embeds]

    def _normalize_single_inputs(self):
        """Normalize inputs for a single example."""
        if self.sampling_params is None:
            self.sampling_params = {}
        if self.rid is None:
            self.rid = uuid.uuid4().hex
        if self.return_logprob is None:
            self.return_logprob = False
        if self.logprob_start_len is None:
            self.logprob_start_len = -1
        if self.top_logprobs_num is None:
            self.top_logprobs_num = 0
        if not self.token_ids_logprob:  # covers both None and []
            self.token_ids_logprob = None

    def _normalize_batch_inputs(self):
        """Normalize inputs for a batch of examples, including parallel sampling expansion."""
        # Calculate expanded batch size
        if self.parallel_sample_num == 1:
            num = self.batch_size
        else:
            # Expand parallel_sample_num
            num = self.batch_size * self.parallel_sample_num

        # Expand input based on type
        self._expand_inputs(num)
        self._normalize_rid(num)
        self._normalize_lora_paths(num)
        self._normalize_image_data(num)
        self._normalize_video_data(num)
        self._normalize_audio_data(num)
        self._normalize_sampling_params(num)
        self._normalize_logprob_params(num)
        self._normalize_custom_logit_processor(num)
        self._normalize_bootstrap_params(num)

    def _expand_inputs(self, num):
        """Expand the main inputs (text, input_ids, input_embeds) for parallel sampling."""
        if self.text is not None:
            if not isinstance(self.text, list):
                raise ValueError("Text should be a list for batch processing.")
            self.text = self.text * self.parallel_sample_num
        elif self.input_ids is not None:
            if not isinstance(self.input_ids, list) or not isinstance(
                self.input_ids[0], list
            ):
                raise ValueError(
                    "input_ids should be a list of lists for batch processing."
                )
            self.input_ids = self.input_ids * self.parallel_sample_num
        elif self.input_embeds is not None:
            if not isinstance(self.input_embeds, list):
                raise ValueError("input_embeds should be a list for batch processing.")
            self.input_embeds = self.input_embeds * self.parallel_sample_num

    def _normalize_lora_paths(self, num):
        """Normalize LoRA paths for batch processing."""
        if self.lora_path is not None:
            if isinstance(self.lora_path, str):
                self.lora_path = [self.lora_path] * num
            elif isinstance(self.lora_path, list):
                self.lora_path = self.lora_path * self.parallel_sample_num
            else:
                raise ValueError("lora_path should be a list or a string.")

    def _normalize_image_data(self, num):
        """Normalize image data for batch processing."""
        if self.image_data is None:
            self.image_data = [None] * num
        elif not isinstance(self.image_data, list):
            # Single image, convert to list of single-image lists
            self.image_data = [[self.image_data]] * num
            self.modalities = ["image"] * num
        elif isinstance(self.image_data, list):
            # Handle empty list case - treat as no images
            if len(self.image_data) == 0:
                self.image_data = [None] * num
                return

            if len(self.image_data) != self.batch_size:
                raise ValueError(
                    "The length of image_data should be equal to the batch size."
                )

            self.modalities = []
            if len(self.image_data) > 0 and isinstance(self.image_data[0], list):
                # Already a list of lists, keep as is
                for i in range(len(self.image_data)):
                    if self.image_data[i] is None or self.image_data[i] == [None]:
                        self.modalities.append(None)
                    elif len(self.image_data[i]) == 1:
                        self.modalities.append("image")
                    elif len(self.image_data[i]) > 1:
                        self.modalities.append("multi-images")
                    else:
                        # Ensure len(self.modalities) == len(self.image_data)
                        self.modalities.append(None)
                # Expand parallel_sample_num
                self.image_data = self.image_data * self.parallel_sample_num
                self.modalities = self.modalities * self.parallel_sample_num
            else:
                # List of images for a batch, wrap each in a list
                wrapped_images = [[img] for img in self.image_data]
                # Expand for parallel sampling
                self.image_data = wrapped_images * self.parallel_sample_num
                self.modalities = ["image"] * num

    def _normalize_video_data(self, num):
        """Normalize video data for batch processing."""
        if self.video_data is None:
            self.video_data = [None] * num
        elif not isinstance(self.video_data, list):
            self.video_data = [self.video_data] * num
        elif isinstance(self.video_data, list):
            self.video_data = self.video_data * self.parallel_sample_num

    def _normalize_audio_data(self, num):
        """Normalize audio data for batch processing."""
        if self.audio_data is None:
            self.audio_data = [None] * num
        elif not isinstance(self.audio_data, list):
            self.audio_data = [self.audio_data] * num
        elif isinstance(self.audio_data, list):
            self.audio_data = self.audio_data * self.parallel_sample_num

    def _normalize_sampling_params(self, num):
        """Normalize sampling parameters for batch processing."""
        if self.sampling_params is None:
            self.sampling_params = [{}] * num
        elif isinstance(self.sampling_params, dict):
            self.sampling_params = [self.sampling_params] * num
        else:  # Already a list
            self.sampling_params = self.sampling_params * self.parallel_sample_num

    def _normalize_rid(self, num):
        """Normalize request IDs for batch processing."""
        if self.rid is None:
            self.rid = [uuid.uuid4().hex for _ in range(num)]
        elif isinstance(self.rid, str):
            new_rids = [f"{self.rid}_{i}" for i in range(num)]
            self.rid = new_rids
        elif isinstance(self.rid, list):
            # Note: the length of rid shall be the same as the batch_size,
            # as the rid would be expanded for parallel sampling in tokenizer_manager
            if len(self.rid) != self.batch_size:
                raise ValueError(
                    "The specified rids length mismatch with the batch_size for batch processing."
                )
        else:
            raise ValueError("The rid should be a string or a list of strings.")

    def _normalize_logprob_params(self, num):
        """Normalize logprob-related parameters for batch processing."""

        # Helper function to normalize a parameter
        def normalize_param(param, default_value, param_name):
            if param is None:
                return [default_value] * num
            elif not isinstance(param, list):
                return [param] * num
            else:
                if self.parallel_sample_num > 1:
                    raise ValueError(
                        f"Cannot use list {param_name} with parallel_sample_num > 1"
                    )
                return param

        # Normalize each logprob parameter
        self.return_logprob = normalize_param(
            self.return_logprob, False, "return_logprob"
        )
        self.logprob_start_len = normalize_param(
            self.logprob_start_len, -1, "logprob_start_len"
        )
        self.top_logprobs_num = normalize_param(
            self.top_logprobs_num, 0, "top_logprobs_num"
        )

        # Handle token_ids_logprob specially due to its nested structure
        if not self.token_ids_logprob:  # covers both None and []
            self.token_ids_logprob = [None] * num
        elif not isinstance(self.token_ids_logprob, list):
            self.token_ids_logprob = [[self.token_ids_logprob] for _ in range(num)]
        elif not isinstance(self.token_ids_logprob[0], list):
            self.token_ids_logprob = [
                copy.deepcopy(self.token_ids_logprob) for _ in range(num)
            ]
        elif self.parallel_sample_num > 1:
            raise ValueError(
                "Cannot use list token_ids_logprob with parallel_sample_num > 1"
            )

    def _normalize_custom_logit_processor(self, num):
        """Normalize custom logit processor for batch processing."""
        if self.custom_logit_processor is None:
            self.custom_logit_processor = [None] * num
        elif not isinstance(self.custom_logit_processor, list):
            self.custom_logit_processor = [self.custom_logit_processor] * num
        elif self.parallel_sample_num > 1:
            raise ValueError(
                "Cannot use list custom_logit_processor with parallel_sample_num > 1"
            )

    def _normalize_bootstrap_params(self, num):
        """Normalize bootstrap parameters for batch processing."""
        # Normalize bootstrap_host
        if self.bootstrap_host is None:
            self.bootstrap_host = [None] * num
        elif not isinstance(self.bootstrap_host, list):
            self.bootstrap_host = [self.bootstrap_host] * num
        elif isinstance(self.bootstrap_host, list):
            self.bootstrap_host = self.bootstrap_host * self.parallel_sample_num

        # Normalize bootstrap_port
        if self.bootstrap_port is None:
            self.bootstrap_port = [None] * num
        elif not isinstance(self.bootstrap_port, list):
            self.bootstrap_port = [self.bootstrap_port] * num
        elif isinstance(self.bootstrap_port, list):
            self.bootstrap_port = self.bootstrap_port * self.parallel_sample_num

        # Normalize bootstrap_room
        if self.bootstrap_room is None:
            self.bootstrap_room = [None] * num
        elif not isinstance(self.bootstrap_room, list):
            self.bootstrap_room = [self.bootstrap_room + i for i in range(num)]
        elif isinstance(self.bootstrap_room, list):
            self.bootstrap_room = self.bootstrap_room * self.parallel_sample_num

        # Normalize bootstrap_pair_key
        if self.bootstrap_pair_key is None:
            self.bootstrap_pair_key = [None] * num
        elif not isinstance(self.bootstrap_pair_key, list):
            self.bootstrap_pair_key = [self.bootstrap_pair_key] * num
        elif isinstance(self.bootstrap_pair_key, list):
            self.bootstrap_pair_key = self.bootstrap_pair_key * self.parallel_sample_num

    def _validate_session_params(self):
        """Validate that session parameters are properly formatted."""
        if self.session_params is not None:
            if not isinstance(self.session_params, dict) and not isinstance(
                self.session_params[0], dict
            ):
                raise ValueError("Session params must be a dict or a list of dicts.")

    def regenerate_rid(self):
        """Generate a new request ID and return it."""
        self.rid = uuid.uuid4().hex
        return self.rid

    def __getitem__(self, i):
        return GenerateReqInput(
            text=self.text[i] if self.text is not None else None,
            input_ids=self.input_ids[i] if self.input_ids is not None else None,
            input_embeds=(
                self.input_embeds[i] if self.input_embeds is not None else None
            ),
            image_data=self.image_data[i],
            video_data=self.video_data[i],
            audio_data=self.audio_data[i],
            sampling_params=self.sampling_params[i],
            rid=self.rid[i],
            return_logprob=self.return_logprob[i],
            logprob_start_len=self.logprob_start_len[i],
            top_logprobs_num=self.top_logprobs_num[i],
            token_ids_logprob=self.token_ids_logprob[i],
            return_text_in_logprobs=self.return_text_in_logprobs,
            stream=self.stream,
            log_metrics=self.log_metrics,
            return_hidden_states=(
                self.return_hidden_states[i]
                if isinstance(self.return_hidden_states, list)
                else self.return_hidden_states
            ),
            modalities=self.modalities[i] if self.modalities else None,
            session_params=self.session_params,
            lora_path=self.lora_path[i] if self.lora_path is not None else None,
            lora_id=self.lora_id[i] if self.lora_id is not None else None,
            custom_logit_processor=(
                self.custom_logit_processor[i]
                if self.custom_logit_processor is not None
                else None
            ),
            # if `__getitem__` is called, the bootstrap_host, bootstrap_port, bootstrap_room must be a list
            bootstrap_host=(
                self.bootstrap_host[i] if self.bootstrap_host is not None else None
            ),
            bootstrap_port=(
                self.bootstrap_port[i] if self.bootstrap_port is not None else None
            ),
            bootstrap_room=(
                self.bootstrap_room[i] if self.bootstrap_room is not None else None
            ),
            bootstrap_pair_key=(
                self.bootstrap_pair_key[i]
                if self.bootstrap_pair_key is not None
                else None
            ),
            data_parallel_rank=(
                self.data_parallel_rank if self.data_parallel_rank is not None else None
            ),
            conversation_id=self.conversation_id,
            label=self.label,
            priority=self.priority,
            return_bytes=self.return_bytes,
        )


@dataclass
class TokenizedGenerateReqInput:
    # The request id
    rid: str
    # The input text
    input_text: str
    # The input token ids
    input_ids: List[int]
    # The multimodal inputs
    mm_inputs: dict
    # The sampling parameters
    sampling_params: SamplingParams
    # Whether to return the logprobs
    return_logprob: bool
    # If return logprobs, the start location in the prompt for returning logprobs.
    logprob_start_len: int
    # If return logprobs, the number of top logprobs to return at each position.
    top_logprobs_num: int
    # If return logprobs, the token id to return logprob for
    token_ids_logprob: List[int]
    # Whether to stream output
    stream: bool
<<<<<<< HEAD
    # The request priority.
    priority: int = 0
=======
    # Whether to return hidden states
    return_hidden_states: bool = False
>>>>>>> f3b5db6e

    # The input embeds
    input_embeds: Optional[Union[List[List[List[float]]], List[List[float]]]] = None

    # Session info for continual prompting
    session_params: Optional[SessionParams] = None

    # LoRA related
    lora_id: Optional[str] = None  # None means just use the base model

    # Custom logit processor for advanced sampling control. Must be a serialized instance
    # of `CustomLogitProcessor` in python/sglang/srt/sampling/custom_logit_processor.py
    # Use the processor's `to_str()` method to generate the serialized string.
    custom_logit_processor: Optional[str] = None

    # For disaggregated inference
    bootstrap_host: Optional[str] = None
    bootstrap_port: Optional[int] = None
    bootstrap_room: Optional[int] = None
    bootstrap_pair_key: Optional[str] = None

    # For data parallel rank routing
    data_parallel_rank: Optional[int] = None

    # For dp balance
    dp_balance_id: int = -1

    # Label for the request
    label: Optional[str] = None

    # Priority for the request
    priority: Optional[int] = None

    # Image gen grpc migration
    return_bytes: bool = False


@dataclass
class BatchTokenizedGenerateReqInput:
    # The batch of tokenized requests
    batch: List[TokenizedGenerateReqInput]

    def __len__(self):
        return len(self.batch)

    def __getitem__(self, i):
        return self.batch[i]

    def __iter__(self):
        return iter(self.batch)


@dataclass
class EmbeddingReqInput:
    # The input prompt. It can be a single prompt or a batch of prompts.
    text: Optional[Union[List[List[str]], List[str], str]] = None
    # The image input. It can be an image instance, file name, URL, or base64 encoded string.
    # Can be formatted as:
    # - Single image for a single request
    # - List of images (one per request in a batch)
    # - List of lists of images (multiple images per request)
    # See also python/sglang/srt/utils.py:load_image for more details.
    image_data: Optional[MultimodalDataInputFormat] = None
    # The video input. Like image data, it can be a file name, a url, or base64 encoded string.
    video_data: Optional[MultimodalDataInputFormat] = None
    # The audio input. Like image data, it can be a file name, a url, or base64 encoded string.
    audio_data: Optional[MultimodalDataInputFormat] = None
    # The token ids for text; one can either specify text or input_ids.
    input_ids: Optional[Union[List[List[int]], List[int]]] = None
    # The request id.
    rid: Optional[Union[List[str], str]] = None
    # Dummy sampling params for compatibility
    sampling_params: Optional[Union[List[Dict], Dict]] = None
    # Dummy input embeds for compatibility
    input_embeds: Optional[Union[List[List[List[float]]], List[List[float]]]] = None
    # Whether to log metrics for this request (e.g. health_generate calls do not log metrics)
    log_metrics: bool = True
    # The modalities of the image data [image, multi-images, video]
    modalities: Optional[List[str]] = None
    # For cross-encoder requests
    is_cross_encoder_request: bool = False
    # The request priority.
    priority: int = 0

    # For background responses (OpenAI responses API)
    background: bool = False

    def normalize_batch_and_arguments(self):
        # at least one of text, input_ids, or image should be provided
        if self.text is None and self.input_ids is None and self.image_data is None:
            raise ValueError(
                "At least one of text, input_ids, or image should be provided"
            )

        # text and input_ids cannot be provided at the same time
        if self.text is not None and self.input_ids is not None:
            raise ValueError("text and input_ids cannot be provided at the same time")

        # Derive the batch size
        self.batch_size = 0
        self.is_single = True

        # check the batch size of text
        if self.text is not None:
            if isinstance(self.text, list):
                self.batch_size += len(self.text)
                self.is_single = False
            else:
                self.batch_size += 1

        # check the batch size of input_ids
        if self.input_ids is not None:
            if isinstance(self.input_ids[0], list):
                self.batch_size += len(self.input_ids)
                self.is_single = False
            else:
                self.batch_size += 1

        # Fill in default arguments
        if self.is_single:
            if self.rid is None:
                self.rid = uuid.uuid4().hex
            if self.sampling_params is None:
                self.sampling_params = {}
            self.sampling_params["max_new_tokens"] = 0
        else:
            if self.rid is None:
                self.rid = [uuid.uuid4().hex for _ in range(self.batch_size)]
            else:
                assert isinstance(self.rid, list), "The rid should be a list."

            if self.sampling_params is None:
                self.sampling_params = [{}] * self.batch_size
            elif isinstance(self.sampling_params, dict):
                self.sampling_params = [self.sampling_params] * self.batch_size
            for i in range(self.batch_size):
                self.sampling_params[i]["max_new_tokens"] = 0

    def regenerate_rid(self):
        self.rid = uuid.uuid4().hex
        return self.rid

    def contains_mm_input(self) -> bool:
        return (
            has_valid_data(self.image_data)
            or has_valid_data(self.video_data)
            or has_valid_data(self.audio_data)
        )

    def __getitem__(self, i):
        if self.is_cross_encoder_request:
            return EmbeddingReqInput(
                text=[self.text[i]] if self.text is not None else None,
                sampling_params=self.sampling_params[i],
                rid=self.rid[i],
                is_cross_encoder_request=True,
            )

        return EmbeddingReqInput(
            text=self.text[i] if self.text is not None else None,
            input_ids=self.input_ids[i] if self.input_ids is not None else None,
            image_data=self.image_data[i] if self.image_data is not None else None,
            audio_data=self.audio_data[i] if self.audio_data is not None else None,
            video_data=self.video_data[i] if self.video_data is not None else None,
            sampling_params=self.sampling_params[i],
            rid=self.rid[i],
        )


@dataclass
class TokenizedEmbeddingReqInput:
    # The request id
    rid: str
    # The input text
    input_text: str
    # The input token ids
    input_ids: List[int]
    # The image inputs
    image_inputs: dict
    # The token type ids
    token_type_ids: List[int]
    # Dummy sampling params for compatibility
    sampling_params: SamplingParams
    # For data parallel rank routing
    data_parallel_rank: Optional[int] = None
    # For dp balance
    dp_balance_id: int = -1
    # The request priority
    priority: int = 0


@dataclass
class BatchTokenizedEmbeddingReqInput:
    # The batch of tokenized embedding requests
    batch: List[TokenizedEmbeddingReqInput]

    def __len__(self):
        return len(self.batch)

    def __getitem__(self, i):
        return self.batch[i]

    def __iter__(self):
        return iter(self.batch)


@dataclass
class BatchTokenIDOut:
    # The request id
    rids: List[str]
    # The finish reason
    finished_reasons: List[BaseFinishReason]
    # For incremental decoding
    decoded_texts: List[str]
    decode_ids: List[int]
    read_offsets: List[int]
    # Only used when `--skip-tokenizer-init` is on
    output_ids: Optional[List[int]]
    # Detokenization configs
    skip_special_tokens: List[bool]
    spaces_between_special_tokens: List[bool]
    no_stop_trim: List[bool]

    # Token counts
    prompt_tokens: List[int]
    completion_tokens: List[int]
    cached_tokens: List[int]
    spec_verify_ct: List[int]

    # Logprobs
    input_token_logprobs_val: List[float]
    input_token_logprobs_idx: List[int]
    output_token_logprobs_val: List[float]
    output_token_logprobs_idx: List[int]
    input_top_logprobs_val: List[List]
    input_top_logprobs_idx: List[List]
    output_top_logprobs_val: List[List]
    output_top_logprobs_idx: List[List]
    input_token_ids_logprobs_val: List[List]
    input_token_ids_logprobs_idx: List[List]
    output_token_ids_logprobs_val: List[List]
    output_token_ids_logprobs_idx: List[List]

    # Hidden states
    output_hidden_states: List[List[float]]

    # The information of placeholder tokens (e.g., image token)
    # idx is the index of the token in the prompt after expansion.
    # val is the length of padded tokens after expansion.
    placeholder_tokens_idx: List[Optional[List[int]]]
    placeholder_tokens_val: List[Optional[List[int]]]


@dataclass
class BatchMultimodalDecodeReq:
    decoded_ids: List[int]
    input_token_logprobs_val: List[float]
    input_token_logprobs_idx: List[int]
    output_token_logprobs_val: List[float]
    output_token_logprobs_idx: List[int]
    read_offsets: List[int]
    skip_special_tokens: List[bool]
    spaces_between_special_tokens: List[bool]
    image_resolutions: List[List[int]]
    resize_image_resolutions: List[List[int]]

    # The request id
    rids: List[str]
    finished_reasons: List[BaseFinishReason]

    # Token counts
    prompt_tokens: List[int]
    completion_tokens: List[int]
    cached_tokens: List[int]

    # Placeholder token info
    placeholder_tokens_idx: List[Optional[List[int]]]
    placeholder_tokens_val: List[Optional[List[int]]]

    return_bytes: bool = False


@dataclass
class BatchStrOut:
    # The request id
    rids: List[str]
    # The finish reason
    finished_reasons: List[dict]
    # The output decoded strings
    output_strs: List[str]
    # The token ids
    output_ids: Optional[List[int]]

    # Token counts
    prompt_tokens: List[int]
    completion_tokens: List[int]
    cached_tokens: List[int]
    spec_verify_ct: List[int]

    # Logprobs
    input_token_logprobs_val: List[float]
    input_token_logprobs_idx: List[int]
    output_token_logprobs_val: List[float]
    output_token_logprobs_idx: List[int]
    input_top_logprobs_val: List[List]
    input_top_logprobs_idx: List[List]
    output_top_logprobs_val: List[List]
    output_top_logprobs_idx: List[List]
    input_token_ids_logprobs_val: List[List]
    input_token_ids_logprobs_idx: List[List]
    output_token_ids_logprobs_val: List[List]
    output_token_ids_logprobs_idx: List[List]

    # Hidden states
    output_hidden_states: List[List[float]]

    placeholder_tokens_idx: List[Optional[List[int]]]
    placeholder_tokens_val: List[Optional[List[int]]]


@dataclass
class BatchMultimodalOut:
    # The request id
    rids: List[str]
    # The finish reason
    finished_reasons: List[dict]
    decoded_ids: List[List[int]]
    # The outputs
    outputs: Union[List[str | bytes], List[List[Dict]]]

    # probability values for input tokens and output tokens
    input_token_logprobs_val: List[List[float]]
    input_token_logprobs_idx: List[List[int]]
    output_token_logprobs_val: List[List[float]]
    output_token_logprobs_idx: List[List[int]]

    # Token counts
    prompt_tokens: List[int]
    completion_tokens: List[int]
    cached_tokens: List[int]

    placeholder_tokens_idx: List[Optional[List[int]]]
    placeholder_tokens_val: List[Optional[List[int]]]

    return_bytes: List[bool]


@dataclass
class BatchEmbeddingOut:
    # The request id
    rids: List[str]
    # The finish reason
    finished_reasons: List[BaseFinishReason]
    # The output embedding
    embeddings: List[List[float]]
    # Token counts
    prompt_tokens: List[int]
    cached_tokens: List[int]
    # Placeholder token info
    placeholder_tokens_idx: List[Optional[List[int]]]
    placeholder_tokens_val: List[Optional[List[int]]]


@dataclass
class ClearHiCacheReqInput:
    pass


@dataclass
class ClearHiCacheReqOutput:
    success: bool


@dataclass
class FlushCacheReqInput:
    pass


@dataclass
class FlushCacheReqOutput:
    success: bool


@dataclass
class UpdateWeightFromDiskReqInput:
    # The model path with the new weights
    model_path: str
    # The format to load the weights
    load_format: Optional[str] = None
    # Whether to abort all requests before updating weights
    abort_all_requests: bool = False
    # Optional: Update weight version along with weights
    weight_version: Optional[str] = None
    # Whether to update weights asynchronously
    is_async: bool = False
    # Whether to empty torch cache
    torch_empty_cache: bool = False
    # Whether to keep the scheduler paused after weight update
    keep_pause: bool = False


@dataclass
class UpdateWeightFromDiskReqOutput:
    success: bool
    message: str
    # Number of paused requests during weight sync.
    num_paused_requests: Optional[int] = 0


@dataclass
class UpdateWeightsFromDistributedReqInput:
    names: List[str]
    dtypes: List[str]
    shapes: List[List[int]]
    # The group name
    group_name: str = "weight_update_group"
    # Whether to flush the cache after updating weights
    flush_cache: bool = True
    # Whether to abort all requests before updating weights
    abort_all_requests: bool = False
    # Optional: Update weight version along with weights
    weight_version: Optional[str] = None


@dataclass
class UpdateWeightsFromDistributedReqOutput:
    success: bool
    message: str


@dataclass
class UpdateWeightsFromTensorReqInput:
    """Update model weights from tensor input.

    - Tensors are serialized for transmission
    - Data is structured in JSON for easy transmission over HTTP
    """

    serialized_named_tensors: List[Union[str, bytes]]
    # Optional format specification for loading
    load_format: Optional[str] = None
    # Whether to flush the cache after updating weights
    flush_cache: bool = True
    # Whether to abort all requests before updating weights
    abort_all_requests: bool = False
    # Optional: Update weight version along with weights
    weight_version: Optional[str] = None


@dataclass
class UpdateWeightsFromTensorReqOutput:
    success: bool
    message: str


@dataclass
class InitWeightsUpdateGroupReqInput:
    # The master address
    master_address: str
    # The master port
    master_port: int
    # The rank offset
    rank_offset: int
    # The world size
    world_size: int
    # The group name
    group_name: str = "weight_update_group"
    # The backend
    backend: str = "nccl"


@dataclass
class InitWeightsUpdateGroupReqOutput:
    success: bool
    message: str


@dataclass
class UpdateWeightVersionReqInput:
    # The new weight version
    new_version: str
    # Whether to abort all running requests before updating
    abort_all_requests: bool = True


@dataclass
class GetWeightsByNameReqInput:
    name: str
    truncate_size: int = 100


@dataclass
class GetWeightsByNameReqOutput:
    parameter: list


@dataclass
class ReleaseMemoryOccupationReqInput:
    # Optional tags to identify the memory region, which is primarily used for RL
    # Currently we only support `weights` and `kv_cache`
    tags: Optional[List[str]] = None


@dataclass
class ReleaseMemoryOccupationReqOutput:
    pass


@dataclass
class ResumeMemoryOccupationReqInput:
    # Optional tags to identify the memory region, which is primarily used for RL
    # Currently we only support `weights` and `kv_cache`
    tags: Optional[List[str]] = None


@dataclass
class ResumeMemoryOccupationReqOutput:
    pass


@dataclass
class SlowDownReqInput:
    forward_sleep_time: Optional[float]


@dataclass
class SlowDownReqOutput:
    pass


@dataclass
class AbortReq:
    # The request id
    rid: str = ""
    # Whether to abort all requests
    abort_all: bool = False
    # The finished reason data
    finished_reason: Optional[Dict[str, Any]] = None
    abort_reason: Optional[str] = None
    # used in MultiTokenzierManager mode
    rids: Optional[Union[List[str], str]] = None

    def __post_init__(self):
        self.rids = self.rid


@dataclass
class GetInternalStateReq:
    pass


@dataclass
class GetInternalStateReqOutput:
    internal_state: Dict[Any, Any]


@dataclass
class SetInternalStateReq:
    server_args: Dict[str, Any]


@dataclass
class SetInternalStateReqOutput:
    updated: bool
    server_args: Dict[str, Any]


@dataclass
class ProfileReqInput:
    # The output directory
    output_dir: Optional[str] = None
    # If set, it profile as many as this number of steps.
    # If it is set, profiling is automatically stopped after this step, and
    # the caller doesn't need to run stop_profile.
    start_step: Optional[int] = None
    num_steps: Optional[int] = None
    activities: Optional[List[str]] = None
    profile_by_stage: bool = False
    with_stack: Optional[bool] = None
    record_shapes: Optional[bool] = None


class ProfileReqType(Enum):
    START_PROFILE = 1
    STOP_PROFILE = 2


@dataclass
class ProfileReq:
    type: ProfileReqType
    output_dir: Optional[str] = None
    start_step: Optional[int] = None
    num_steps: Optional[int] = None
    activities: Optional[List[str]] = None
    profile_by_stage: bool = False
    with_stack: Optional[bool] = None
    record_shapes: Optional[bool] = None
    profile_id: Optional[str] = None


@dataclass
class ProfileReqOutput:
    success: bool
    message: str


@dataclass
class FreezeGCReq:
    pass


@dataclass
class ConfigureLoggingReq:
    log_requests: Optional[bool] = None
    log_requests_level: Optional[int] = None
    dump_requests_folder: Optional[str] = None
    dump_requests_threshold: Optional[int] = None
    crash_dump_folder: Optional[str] = None


@dataclass
class OpenSessionReqInput:
    capacity_of_str_len: int
    session_id: Optional[str] = None


@dataclass
class CloseSessionReqInput:
    session_id: str


@dataclass
class OpenSessionReqOutput:
    session_id: Optional[str]
    success: bool


@dataclass
class HealthCheckOutput:
    pass


class ExpertDistributionReq(Enum):
    START_RECORD = 1
    STOP_RECORD = 2
    DUMP_RECORD = 3


@dataclass
class ExpertDistributionReqOutput:
    pass


@dataclass
class Function:
    description: Optional[str] = None
    name: Optional[str] = None
    parameters: Optional[object] = None


@dataclass
class Tool:
    function: Function
    type: Optional[str] = "function"


@dataclass
class ParseFunctionCallReq:
    text: str  # The text to parse.
    tools: List[Tool] = field(
        default_factory=list
    )  # A list of available function tools (name, parameters, etc.).
    tool_call_parser: Optional[str] = (
        None  # Specify the parser type, e.g. 'llama3', 'qwen25', or 'mistral'. If not specified, tries all.
    )


@dataclass
class SeparateReasoningReqInput:
    text: str  # The text to parse.
    reasoning_parser: str  # Specify the parser type, e.g., "deepseek-r1".


@dataclass
class VertexGenerateReqInput:
    instances: List[dict]
    parameters: Optional[dict] = None


@dataclass
class RpcReqInput:
    method: str
    parameters: Optional[Dict] = None


@dataclass
class RpcReqOutput:
    success: bool
    message: str


@dataclass
class LoadLoRAAdapterReqInput:
    # The name of the lora module to newly loaded.
    lora_name: str
    # The path of loading.
    lora_path: str
    # Whether to pin the LoRA adapter in memory.
    pinned: bool = False
    # The unique identifier for the LoRA adapter, which automatically generated in the `TokenizerManager`.
    lora_id: Optional[str] = None

    def to_ref(self) -> LoRARef:
        return LoRARef(
            lora_id=self.lora_id,
            lora_name=self.lora_name,
            lora_path=self.lora_path,
            pinned=self.pinned,
        )


@dataclass
class UnloadLoRAAdapterReqInput:
    # The name of lora module to unload.
    lora_name: str
    # The unique identifier for the LoRA adapter, which automatically generated in the `TokenizerManager`.
    lora_id: Optional[str] = None

    def to_ref(self) -> LoRARef:
        return LoRARef(
            lora_id=self.lora_id,
            lora_name=self.lora_name,
        )


@dataclass
class LoRAUpdateResult:
    success: bool
    error_message: Optional[str] = None
    loaded_adapters: Optional[Dict[str, LoRARef]] = None


LoadLoRAAdapterReqOutput = UnloadLoRAAdapterReqOutput = LoRAUpdateResult


@dataclass
class MultiTokenizerRegisterReq:
    rids: Optional[Union[List[str], str]] = None
    ipc_name: Optional[str] = None


@dataclass
class MultiTokenizerWrapper:
    worker_id: int
    obj: Optional[Any] = None


class BlockReqType(Enum):
    BLOCK = 1
    UNBLOCK = 2


@dataclass
class BlockReqInput:
    type: BlockReqType<|MERGE_RESOLUTION|>--- conflicted
+++ resolved
@@ -101,8 +101,6 @@
     log_metrics: bool = True
     # Whether to return hidden states
     return_hidden_states: Union[List[bool], bool] = False
-    # The request priority.
-    priority: int = 0
 
     # The modalities of the image data [image, multi-images, video]
     modalities: Optional[List[str]] = None
@@ -569,13 +567,9 @@
     token_ids_logprob: List[int]
     # Whether to stream output
     stream: bool
-<<<<<<< HEAD
-    # The request priority.
-    priority: int = 0
-=======
+
     # Whether to return hidden states
     return_hidden_states: bool = False
->>>>>>> f3b5db6e
 
     # The input embeds
     input_embeds: Optional[Union[List[List[List[float]]], List[List[float]]]] = None
