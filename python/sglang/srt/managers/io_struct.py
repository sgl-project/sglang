--- conflicted
+++ resolved
@@ -255,17 +255,12 @@
     # Whether to return entropy
     return_entropy: bool = False
 
-<<<<<<< HEAD
-    need_wait_for_mm_inputs: Optional[bool] = None
-    num_items_assigned: Optional[Dict[Union[str, int], List[int]]] = None
-=======
     # Propagates trace context via Engine.generate/async_generate
     external_trace_header: Optional[Dict] = None
 
     # For EPD-disaggregated inference
     need_wait_for_image: Optional[bool] = None
-    num_items_assigned: Optional[List] = None
->>>>>>> dd93e445
+    num_items_assigned: Optional[Dict[Union[str, int], List[int]]] = None
 
     def contains_mm_input(self) -> bool:
         return (
