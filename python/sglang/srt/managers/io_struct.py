--- conflicted
+++ resolved
@@ -851,10 +851,7 @@
 
 
 @dataclass
-<<<<<<< HEAD
 class BatchMultimodalDecodeReq(BaseBatchReq):
-=======
-class BatchMultimodalDecodeReq:
     decoded_ids: List[int]
     input_token_logprobs_val: List[float]
     input_token_logprobs_idx: List[int]
@@ -866,9 +863,6 @@
     image_resolutions: List[List[int]]
     resize_image_resolutions: List[List[int]]
 
-    # The request id
-    rids: List[str]
->>>>>>> afcd3e10
     finished_reasons: List[BaseFinishReason]
 
     # Token counts
@@ -1051,9 +1045,6 @@
 
 
 @dataclass
-<<<<<<< HEAD
-class InitWeightsUpdateGroupReqInput(BaseReq):
-=======
 class InitWeightsSendGroupForRemoteInstanceReqInput:
     # The master address
     master_address: str
@@ -1092,8 +1083,7 @@
 
 
 @dataclass
-class InitWeightsUpdateGroupReqInput:
->>>>>>> afcd3e10
+class InitWeightsUpdateGroupReqInput(BaseReq):
     # The master address
     master_address: str
     # The master port
@@ -1115,9 +1105,6 @@
 
 
 @dataclass
-<<<<<<< HEAD
-class UpdateWeightVersionReqInput(BaseReq):
-=======
 class DestroyWeightsUpdateGroupReqInput:
     group_name: str = "weight_update_group"
 
@@ -1129,8 +1116,7 @@
 
 
 @dataclass
-class UpdateWeightVersionReqInput:
->>>>>>> afcd3e10
+class UpdateWeightVersionReqInput(BaseReq):
     # The new weight version
     new_version: str
     # Whether to abort all running requests before updating
@@ -1188,12 +1174,7 @@
     abort_all: bool = False
     # The finished reason data
     finished_reason: Optional[Dict[str, Any]] = None
-<<<<<<< HEAD
-=======
     abort_reason: Optional[str] = None
-    # used in MultiTokenzierManager mode
-    rids: Optional[Union[List[str], str]] = None
->>>>>>> afcd3e10
 
     def __post_init__(self):
         # FIXME: This is a hack to keep the same with the old code
@@ -1417,11 +1398,7 @@
 
 
 @dataclass
-<<<<<<< HEAD
 class BlockReqInput(BaseReq):
-    type: BlockReqType
-=======
-class BlockReqInput:
     type: BlockReqType
 
 
@@ -1440,5 +1417,4 @@
 
 @dataclass
 class WatchLoadUpdateReq:
-    loads: List[GetLoadReqOutput]
->>>>>>> afcd3e10
+    loads: List[GetLoadReqOutput]