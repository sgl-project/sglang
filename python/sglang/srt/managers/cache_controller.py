from __future__ import annotations

"""
Copyright 2023-2025 SGLang Team
Licensed under the Apache License, Version 2.0 (the "License");
you may not use this file except in compliance with the License.
You may obtain a copy of the License at
    http://www.apache.org/licenses/LICENSE-2.0
Unless required by applicable law or agreed to in writing, software
distributed under the License is distributed on an "AS IS" BASIS,
WITHOUT WARRANTIES OR CONDITIONS OF ANY KIND, either express or implied.
See the License for the specific language governing permissions and
limitations under the License.
"""

import logging
import math
import threading
import time
from queue import Empty, Full, PriorityQueue, Queue
from typing import TYPE_CHECKING, List, Optional

import torch

if TYPE_CHECKING:
    from sglang.srt.mem_cache.allocator import BaseTokenToKVPoolAllocator
    from sglang.srt.mem_cache.memory_pool_host import HostKVCache


logger = logging.getLogger(__name__)


class LayerDoneCounter:
    def __init__(self, num_layers):
        self.num_layers = num_layers
        # extra producer and consumer counters for overlap mode
        self.num_counters = 3
        self.counters = [num_layers] * self.num_counters
        self.conditions = [threading.Condition() for _ in range(self.num_counters)]
        self.producer_index = 0
        self.consumer_index = 0

    def next_producer(self):
        return (self.producer_index + 1) % self.num_counters

    def update_producer(self):
        self.producer_index = self.next_producer()
        return self.producer_index

    def set_consumer(self, index):
        self.consumer_index = index

    def increment(self):
        with self.conditions[self.producer_index]:
            self.counters[self.producer_index] += 1
            self.conditions[self.producer_index].notify_all()

    def wait_until(self, threshold):
        with self.conditions[self.consumer_index]:
            while self.counters[self.consumer_index] <= threshold:
                self.conditions[self.consumer_index].wait()

    def reset(self):
        with self.conditions[self.producer_index]:
            self.counters[self.producer_index] = 0


class CacheOperation:

    counter = 0

    def __init__(
        self,
        host_indices: torch.Tensor,
        device_indices: torch.Tensor,
        node_id: int,
        priority: Optional[int] = None,
    ):
        self.host_indices = host_indices
        self.device_indices = device_indices
        self.node_ids = [node_id]
        self.data = None

        self.id = CacheOperation.counter
        CacheOperation.counter += 1
        # default priority is the order of creation
        self.priority = priority if priority is not None else self.id

    def merge(self, other: "CacheOperation") -> None:
        # multiple operations can be merged into a single operation for batch processing
        self.host_indices = torch.cat([self.host_indices, other.host_indices])
        self.device_indices = torch.cat([self.device_indices, other.device_indices])
        self.priority = min(self.priority, other.priority)
        self.node_ids.extend(other.node_ids)

    def split(self, factor) -> List["CacheOperation"]:
        # split an operation into smaller operations to reduce the size of intermediate buffers
        if factor <= 1:
            return [self]

        chunk_size = math.ceil(len(self.host_indices) / factor)
        split_ops = []
        for i in range(0, len(self.host_indices), chunk_size):
            split_ops.append(
                CacheOperation(
                    host_indices=self.host_indices[i : i + chunk_size],
                    device_indices=self.device_indices[i : i + chunk_size],
                    node_id=0,
                )
            )
        # Inherit the node_ids on the final chunk
        if split_ops:
            split_ops[-1].node_ids = self.node_ids

        return split_ops

    def __lt__(self, other: "CacheOperation"):
        return self.priority < other.priority


class TransferBuffer:
    """
    Overlapping buffer preparation and transfer operations to improve throughput.
    """

    def __init__(
        self, stop_event, buffer_count: int = 3, max_buffer_size: int = 1024
    ) -> None:
        self.stop_event = stop_event
        self.buffers = Queue(maxsize=buffer_count)
        # todo: adjust the buffer size based on throughput profile of the system
        self.max_buffer_size = max_buffer_size

    def full(self) -> bool:
        return self.buffers.full()

    def empty(self) -> bool:
        return self.buffers.empty()

    def put(self, item, block=True, timeout=1) -> None:
        while not self.stop_event.is_set():
            try:
                self.buffers.put(item, block=block, timeout=timeout)
                break
            except Full:
                if not block:
                    break
                continue
            except Exception as e:
                logger.error(e)

    def get(self, block=True, timeout=1) -> Optional[CacheOperation]:
        try:
            return self.buffers.get(block=block, timeout=timeout)
        except Empty:
            return None
        except Exception as e:
            logger.error(e)

    def clear(self):
        self.buffers.queue.clear()


class StorageOperation:
    counter = 0

    def __init__(
        self,
        host_indices: torch.Tensor,
        token_ids: List[int],
        last_hash: Optional[str] = None,
        hash_value: Optional[List[str]] = None,
    ):
        self.host_indices = host_indices
        self.token_ids = token_ids
        self.last_hash = last_hash
        self.completed_tokens = 0
        self.hash_value = hash_value if hash_value is not None else []

        self.id = StorageOperation.counter
        StorageOperation.counter += 1

    def __lt__(self, other: "StorageOperation"):
        return self.id < other.id


class PrefetchOperation(StorageOperation):
    def __init__(
        self,
        request_id: str,
        host_indices: torch.Tensor,
        token_ids: List[int],
        last_hash: Optional[str] = None,
    ):
        self.request_id = request_id

        self._done_flag = False
        self._lock = threading.Lock()

        self.start_time = time.monotonic()

        super().__init__(host_indices, token_ids, last_hash)

    def increment(self, num_tokens: int):
        with self._lock:
            if self._done_flag:
                return False
            self.completed_tokens += num_tokens
            return True

    def mark_done(self):
        with self._lock:
            self._done_flag = True

    def is_done(self) -> bool:
        return self._done_flag


class HiCacheController:

    def __init__(
        self,
        token_to_kv_pool_allocator: BaseTokenToKVPoolAllocator,
        mem_pool_host: HostKVCache,
        page_size: int,
        tp_group: torch.distributed.ProcessGroup,
        load_cache_event: threading.Event = None,
        write_policy: str = "write_through_selective",
        io_backend: str = "",
        storage_backend: Optional[str] = None,
        prefetch_threshold: int = 256,
    ):
        self.mem_pool_device_allocator = token_to_kv_pool_allocator
        self.mem_pool_device = token_to_kv_pool_allocator.get_kvcache()
        self.mem_pool_host = mem_pool_host
        self.write_policy = write_policy
        self.page_size = page_size
        self.io_backend = io_backend

        self.enable_storage = False
        # todo: move backend initialization to storage backend module
        if storage_backend is not None:
            self.storage_backend_type = storage_backend
            from sglang.srt.mem_cache.hicache_storage import HiCacheFile, get_hash_str

            if storage_backend == "file":
                self.storage_backend = HiCacheFile()
                self.get_hash_str = get_hash_str
            elif storage_backend == "nixl":
                from sglang.srt.mem_cache.storage.nixl.hicache_nixl import HiCacheNixl

                self.storage_backend = HiCacheNixl()
                self.get_hash_str = get_hash_str
            elif storage_backend == "mooncake":
                from sglang.srt.mem_cache.storage.mooncake_store.mooncake_store import (
                    MooncakeStore,
                    get_hash_str_mooncake,
                )

                self.storage_backend = MooncakeStore()
                self.get_hash_str = get_hash_str_mooncake
                self.storage_backend.register_buffer(self.mem_pool_host.kv_buffer)
            elif storage_backend == "hf3fs":
                from sglang.srt.distributed import get_tensor_model_parallel_rank
                from sglang.srt.mem_cache.storage.hf3fs.storage_hf3fs import (
                    HiCacheHF3FS,
                )

                rank = get_tensor_model_parallel_rank()
                bytes_per_page = (
                    mem_pool_host.get_size_per_token() * mem_pool_host.page_size
                )
                dtype = mem_pool_host.dtype
                self.storage_backend = HiCacheHF3FS.from_env_config(
                    rank, bytes_per_page, dtype
                )
                self.get_hash_str = get_hash_str
            else:
                raise NotImplementedError(
                    f"Unsupported storage backend: {storage_backend}"
                )
            self.enable_storage = True
            # todo: threshold policy for prefetching
            self.prefetch_threshold = max(prefetch_threshold, self.page_size)
            self.prefetch_capacity_limit = int(
                0.8 * (self.mem_pool_host.size - self.mem_pool_device.size)
            )
            # tracking the number of tokens locked in prefetching, updated by the main scheduler thread
            self.prefetch_tokens_occupied = 0

            # create a new communication group for synchronizing storage operations across TP workers
            self.tp_world_size = torch.distributed.get_world_size(group=tp_group)
            if self.tp_world_size > 1:
                group_ranks = torch.distributed.get_process_group_ranks(tp_group)
                self.prefetch_tp_group = torch.distributed.new_group(
                    group_ranks, backend="gloo"
                )
                self.backup_tp_group = torch.distributed.new_group(
                    group_ranks, backend="gloo"
                )

        self.load_cache_event = load_cache_event
        self.layer_done_counter = LayerDoneCounter(self.mem_pool_device.layer_num)
        self.mem_pool_device.register_layer_transfer_counter(self.layer_done_counter)

        if write_policy not in [
            "write_through",
            "write_through_selective",
            "write_back",
        ]:
            raise ValueError(f"Invalid write policy: {write_policy}")

        self.write_queue = PriorityQueue()
        self.load_queue = PriorityQueue()

        self.ack_write_queue = Queue()
        self.ack_load_queue = Queue()

        self.stop_event = threading.Event()
        self.write_buffer = TransferBuffer(self.stop_event)
        self.load_buffer = TransferBuffer(
            self.stop_event, buffer_count=10, max_buffer_size=100
        )

        self.write_stream = torch.cuda.Stream()
        self.load_stream = torch.cuda.Stream()

        self.write_thread = threading.Thread(
            target=self.write_thread_func_direct, daemon=True
        )
        self.load_thread = threading.Thread(
            target=self.load_thread_func_layer_by_layer, daemon=True
        )

        self.write_thread.start()
        self.load_thread.start()

        if self.enable_storage:
            self.prefetch_thread = threading.Thread(
                target=self.prefetch_thread_func, daemon=True
            )
            self.backup_thread = threading.Thread(
                target=self.backup_thread_func, daemon=True
            )
            self.prefetch_queue = Queue()
            self.backup_queue = Queue()

            self.prefetch_revoke_queue = Queue()
            self.ack_backup_queue = Queue()

            self.prefetch_thread.start()
            self.backup_thread.start()

    def reset(self):
        self.stop_event.set()
        self.write_thread.join()
        self.load_thread.join()

        self.write_queue.queue.clear()
        self.load_queue.queue.clear()
        self.write_buffer.clear()
        self.load_buffer.clear()
        self.ack_write_queue.queue.clear()
        self.ack_load_queue.queue.clear()
        if self.enable_storage:
            self.prefetch_thread.join()
            self.backup_thread.join()
            self.prefetch_queue.queue.clear()
            self.backup_queue.queue.clear()
            self.prefetch_revoke_queue.queue.clear()
            self.ack_backup_queue.queue.clear()

        self.write_thread = threading.Thread(
            target=self.write_thread_func_direct, daemon=True
        )
        self.load_thread = threading.Thread(
            target=self.load_thread_func_layer_by_layer, daemon=True
        )
        self.stop_event.clear()
        self.write_thread.start()
        self.load_thread.start()

        if self.enable_storage:
            self.prefetch_thread = threading.Thread(
                target=self.prefetch_thread_func, daemon=True
            )
            self.backup_thread = threading.Thread(
                target=self.backup_thread_func, daemon=True
            )
            self.prefetch_thread.start()
            self.backup_thread.start()

    def write(
        self,
        device_indices: torch.Tensor,
        priority: Optional[int] = None,
        node_id: int = 0,
    ) -> Optional[torch.Tensor]:
        """
        Back up KV caches from device memory to host memory.
        """
        host_indices = self.mem_pool_host.alloc(len(device_indices))
        if host_indices is None:
            return None
        self.mem_pool_host.protect_write(host_indices)
        torch.cuda.current_stream().synchronize()
        self.write_queue.put(
            CacheOperation(host_indices, device_indices, node_id, priority)
        )
        return host_indices

    def load(
        self,
        host_indices: torch.Tensor,
        priority: Optional[int] = None,
        node_id: int = 0,
    ) -> Optional[torch.Tensor]:
        """
        Load KV caches from host memory to device memory.
        """
        device_indices = self.mem_pool_device_allocator.alloc(len(host_indices))
        if device_indices is None:
            return None
        self.mem_pool_host.protect_load(host_indices)
        # to ensure the device indices are ready before accessed by another CUDA stream
        torch.cuda.current_stream().synchronize()
        self.load_queue.put(
            CacheOperation(host_indices, device_indices, node_id, priority)
        )
        return device_indices

    def move_indices(self, host_indices, device_indices):
        # move indices to GPU if using kernels, to host if using direct indexing
        if self.io_backend == "kernel":
            return host_indices.to(self.mem_pool_device.device), device_indices
        elif self.io_backend == "direct":
            device_indices = device_indices.cpu()
            host_indices, idx = host_indices.sort()
            return host_indices, device_indices.index_select(0, idx)
        else:
            raise ValueError(f"Unsupported io backend")

    def write_thread_func_direct(self):
        """
        Directly write through KV caches to host memory without buffering.
        """
        torch.cuda.set_stream(self.write_stream)
        while not self.stop_event.is_set():
            try:
                operation = self.write_queue.get(block=True, timeout=1)
                host_indices, device_indices = self.move_indices(
                    operation.host_indices, operation.device_indices
                )
                self.mem_pool_host.backup_from_device_all_layer(
                    self.mem_pool_device, host_indices, device_indices, self.io_backend
                )
                self.write_stream.synchronize()
                self.mem_pool_host.complete_io(operation.host_indices)
                for node_id in operation.node_ids:
                    if node_id != 0:
                        self.ack_write_queue.put(node_id)
            except Empty:
                continue
            except Exception as e:
                logger.error(e)

    def load_thread_func_layer_by_layer(self):
        """
        Load KV caches from host memory to device memory layer by layer.
        """
        torch.cuda.set_stream(self.load_stream)
        while not self.stop_event.is_set():
            self.load_cache_event.wait(timeout=1)
            if not self.load_cache_event.is_set():
                continue
            self.load_cache_event.clear()
            self.layer_done_counter.update_producer()

            batch_operation = None
            while self.load_queue.qsize() > 0:
                op = self.load_queue.get(block=True)
                if batch_operation is None:
                    batch_operation = op
                else:
                    batch_operation.merge(op)
            if batch_operation is None:
                continue

            # start layer-wise KV cache transfer from CPU to GPU
            self.layer_done_counter.reset()
            host_indices, device_indices = self.move_indices(
                batch_operation.host_indices, batch_operation.device_indices
            )
            for i in range(self.mem_pool_host.layer_num):
                self.mem_pool_host.load_to_device_per_layer(
                    self.mem_pool_device,
                    host_indices,
                    device_indices,
                    i,
                    self.io_backend,
                )
                self.load_stream.synchronize()
                self.layer_done_counter.increment()

            self.mem_pool_host.complete_io(batch_operation.host_indices)
            for node_id in batch_operation.node_ids:
                if node_id != 0:
                    self.ack_load_queue.put(node_id)

    def evict_device(
        self, device_indices: torch.Tensor, host_indices: torch.Tensor
    ) -> int:
        if self.mem_pool_host.is_synced(host_indices):
            self.mem_pool_device_allocator.free(device_indices)
            self.mem_pool_host.update_backup(host_indices)
            return len(device_indices)
        else:
            raise ValueError(
                f"Inconsistent states: {self.mem_pool_host.get_state(host_indices)}"
            )

    def evict_host(self, host_indices: torch.Tensor, backup_only: bool = True) -> int:
        if not backup_only:
            raise ValueError("Other eviction policies are not supported yet.")

        if self.mem_pool_host.is_backup(host_indices):
            self.mem_pool_host.free(host_indices)
            return len(host_indices)
        else:
            raise ValueError(
                f"Inconsistent states: {self.mem_pool_host.get_state(host_indices)}"
            )

    def prefetch(
        self,
        request_id: str,
        host_indices: torch.Tensor,
        new_input_tokens: List[int],
        last_hash: Optional[str] = None,
    ) -> PrefetchOperation:
        """
        Prefetch KV caches from storage backend to host memory.
        """
        operation = PrefetchOperation(
            request_id, host_indices, new_input_tokens, last_hash
        )
        self.prefetch_queue.put(operation)
        return operation

    def terminate_prefetch(self, operation):
        operation.mark_done()
        return operation.completed_tokens, operation.hash_value

    # Get batch by batch
    def generic_page_transfer(self, operation, batch_size=8):
        for i in range(0, len(operation.hash_value), batch_size):
            page_hashes = operation.hash_value[i : i + batch_size]
            # todo: zero copy
            dummy_page_dst = [self.mem_pool_host.get_dummy_flat_data_page()] * len(
                page_hashes
            )
            page_data = self.storage_backend.batch_get(page_hashes, dummy_page_dst)
            if page_data is None:
                logger.warning(
                    f"Prefetch operation {operation.request_id} failed to retrieve page {page_hashes}."
                )
                break
            completed_tokens = operation.completed_tokens
            for i in range(len(page_hashes)):
                if page_data[i] is None:
                    logger.warning(
                        f"Prefetch operation {operation.request_id} failed to retrieve page {page_hashes[i]}."
                    )
<<<<<<< HEAD
                    break
                self.mem_pool_host.set_from_flat_data_page(
                    operation.host_indices[completed_tokens],
                    page_data[i],
                )
                completed_tokens += self.page_size
            if not operation.increment(completed_tokens - operation.completed_tokens):
                # operation terminated by controller
                break
            if any(p is None for p in page_data):
=======
                    completed_tokens += self.page_size
            else:
>>>>>>> 3a9afe2a
                break
        # release pre-allocated memory
        self.mem_pool_host.free(operation.host_indices[operation.completed_tokens :])

    # Get in one batch
    def mooncake_page_transfer(self, operation):
        completed_tokens = 0
        # If operation is done, early return
        if not operation.is_done():
            key_strs, buffer_ptrs, buffer_sizes = self.mem_pool_host.get_buffer_meta(
                operation.hash_value, operation.host_indices
            )
            get_result = self.storage_backend.batch_get(
                key_strs, buffer_ptrs, buffer_sizes
            )
            if get_result is None:
                logger.warning(
                    f"Prefetch operation {operation.request_id} failed to call "
                    f"MooncakeStore.batch_get: invalid parameters."
                )
            elif len(get_result) == sum(1 for v in get_result if v > 0):
                # If all keys are retrieved successfully, mark them as success,
                # otherwise mark all of them as failed.
                # TODO: After the Page First PR, we can just mark successful pages to success.
                completed_tokens = len(operation.hash_value) * self.page_size
            if completed_tokens > 0:
                operation.increment(completed_tokens)
        if operation.completed_tokens < len(operation.hash_value) * self.page_size:
            # Operation terminated by controller, or retrieve data failed or
            # partially failed. Release pre-allocated memory.
            self.mem_pool_host.free(
                operation.host_indices[operation.completed_tokens :]
            )

    def is_mooncake_backend(self):
        return self.storage_backend_type == "mooncake"

    def prefetch_io_aux_func(self):
        """
        Auxiliary function conducting IO operations for prefetching.
        """
        while not self.stop_event.is_set():
            try:
                operation = self.prefetch_buffer.get(block=True, timeout=1)
                if self.is_mooncake_backend():
                    self.mooncake_page_transfer(operation)
                elif self.storage_backend_type == "hf3fs":
                    self.generic_page_transfer(operation, batch_size=128)
                else:
                    self.generic_page_transfer(operation)

                if self.tp_world_size > 1:
                    # to ensure all TP workers release the host memory at the same time
                    torch.distributed.barrier(group=self.prefetch_tp_group)
                # operation terminated by controller, release pre-allocated memory
                self.mem_pool_host.free(
                    operation.host_indices[operation.completed_tokens :]
                )
            except Empty:
                continue

<<<<<<< HEAD
    def _generic_storage_hit_query(self, operation) -> tuple[list[str], int]:
        last_hash = operation.last_hash
        tokens_to_fetch = operation.token_ids

        storage_hit_count = 0
        remaining_tokens = len(tokens_to_fetch)
        hash_value = []
        while remaining_tokens >= self.page_size:
            last_hash = self.get_hash_str(
                tokens_to_fetch[storage_hit_count : storage_hit_count + self.page_size],
                last_hash,
            )
            if not self.storage_backend.exists(last_hash):
                break
            hash_value.append(last_hash)
            storage_hit_count += self.page_size
            remaining_tokens -= self.page_size
        return hash_value, storage_hit_count

    def _mooncake_storage_hit_query(self, operation) -> tuple[list[str], int]:
        last_hash = operation.last_hash
        tokens_to_fetch = operation.token_ids

        storage_query_count = 0
        remaining_tokens = len(tokens_to_fetch)
        hash_value = []
        while remaining_tokens >= self.page_size:
            last_hash = self.get_hash_str(
                tokens_to_fetch[
                    storage_query_count : storage_query_count + self.page_size
                ],
                last_hash,
            )
            hash_value.append(last_hash)
            storage_query_count += self.page_size
            remaining_tokens -= self.page_size
        # deferring to batch exists
        exist_result = self.storage_backend.exists(hash_value)
        if exist_result is None:
            storage_hit_count = 0
        else:
            # Count consecutive prefix of 1s (existing pages)
            consecutive_hits = 0
            for v in exist_result:
                if v == 1:
                    consecutive_hits += 1
                else:
                    break
            storage_hit_count = consecutive_hits * self.page_size
        return hash_value[: storage_hit_count // self.page_size], storage_hit_count
=======
    def prefetch_rate_limit_check(self) -> bool:
        """
        Rate limit the prefetching operations to avoid overwhelming the storage backend.
        """
        # cancel prefetch if too much memory is occupied
        if self.prefetch_tokens_occupied >= self.prefetch_capacity_limit:
            return False
        # todo: more sophisticated rate limiting based on storage backend performance
        return True
>>>>>>> 3a9afe2a

    def prefetch_thread_func(self):
        """
        Manage prefetching operations from storage backend to host memory.
        """
        self.prefetch_buffer = Queue()
        aux_thread = threading.Thread(target=self.prefetch_io_aux_func, daemon=True)
        aux_thread.start()
        while (not self.stop_event.is_set()) or not self.prefetch_queue.empty():
            try:
                operation = self.prefetch_queue.get(block=True, timeout=1)
                if operation is None:
                    continue

<<<<<<< HEAD
                if self.is_mooncake_backend():
                    hash_value, storage_hit_count = self._mooncake_storage_hit_query(
                        operation
                    )
                else:
                    hash_value, storage_hit_count = self._generic_storage_hit_query(
                        operation
                    )
=======
                storage_hit_count = 0
                if (
                    operation.host_indices is not None
                ) and self.prefetch_rate_limit_check():
                    last_hash = operation.last_hash
                    tokens_to_fetch = operation.token_ids

                    remaining_tokens = len(tokens_to_fetch)
                    hash_value = []
                    while remaining_tokens >= self.page_size:
                        last_hash = self.get_hash_str(
                            tokens_to_fetch[
                                storage_hit_count : storage_hit_count + self.page_size
                            ],
                            last_hash,
                        )

                        # todo, more unified interface
                        if not self.is_mooncake_backend():
                            if not self.storage_backend.exists(last_hash):
                                break
                        hash_value.append(last_hash)
                        storage_hit_count += self.page_size
                        remaining_tokens -= self.page_size

                    if self.is_mooncake_backend():
                        # deferring to batch exists for mooncake store
                        exist_result = self.storage_backend.exists(hash_value)
                        storage_hit_count = (
                            sum(1 for v in exist_result.values() if v != 0)
                            * self.page_size
                        )
>>>>>>> 3a9afe2a

                if self.tp_world_size > 1:
                    storage_hit_count_tensor = torch.tensor(
                        storage_hit_count, dtype=torch.int
                    )
                    torch.distributed.all_reduce(
                        storage_hit_count_tensor,
                        op=torch.distributed.ReduceOp.MIN,
                        group=self.prefetch_tp_group,
                    )
                    storage_hit_count = storage_hit_count_tensor.item()

                if storage_hit_count < self.prefetch_threshold:
                    # not to prefetch if not enough benefits
                    self.prefetch_revoke_queue.put(operation.request_id)
                    if operation.host_indices is not None:
                        self.mem_pool_host.free(operation.host_indices)
                    logger.debug(
                        f"Revoking prefetch for request {operation.request_id} due to insufficient hits ({storage_hit_count})."
                    )
                else:
                    operation.hash_value = hash_value[
                        : (storage_hit_count // self.page_size)
                    ]
                    # free the pre-allocated memory for pages that are not hit
                    self.mem_pool_host.free(operation.host_indices[storage_hit_count:])
                    operation.host_indices = operation.host_indices[:storage_hit_count]
                    logger.debug(
                        f"Prefetching {len(operation.hash_value)} pages for request {operation.request_id}."
                    )
                    self.prefetch_buffer.put(operation)

            except Empty:
                continue

    def write_storage(
        self,
        host_indices: torch.Tensor,
        token_ids: List[int],
        hash_value: Optional[List[str]] = None,
    ) -> int:
        """
        Write KV caches from host memory to storage backend.
        """
        operation = StorageOperation(host_indices, token_ids, hash_value=hash_value)
        self.backup_queue.put(operation)
        return operation.id

    # Backup batch by batch
    def generic_page_backup(self, operation, batch_size=8):
        for i in range(0, len(operation.hash_value), batch_size):
            page_hashes = operation.hash_value[i : i + batch_size]
            page_data = [
                self.mem_pool_host.get_flat_data_page(
                    operation.host_indices[j * self.page_size]
                )
                for j in range(i, i + len(page_hashes))
            ]
            success = self.storage_backend.batch_set(page_hashes, page_data)
            if not success:
                logger.warning(f"Failed to write page {page_hashes} to storage.")
                break
            operation.completed_tokens += self.page_size * len(page_hashes)

    # Backup non-existing pages in one batch
    def mooncake_page_backup(self, operation):
        completed_count = 0
        if len(operation.hash_value):
            success = self.storage_backend.exists(operation.hash_value)
            if success is None:
                # The input hash_value is invalid, skip backup
                logger.warning(
                    f"Failed to call MooncakeStore.exists: invalid parameters."
                )
                pass
            else:
                set_op_indices = []
                set_keys = []
                set_data_indices = []
                indices = operation.host_indices.tolist()
                for i in range(len(operation.hash_value)):
                    # Only set non-existing pages to storage
                    if not success[i]:
                        set_op_indices.append(i)
                        set_keys.append(operation.hash_value[i])
                        set_data_indices.extend(
                            indices[i * self.page_size : (i + 1) * self.page_size]
                        )
                set_result = None
                if len(set_keys) > 0:
                    key_strs, buffer_ptrs, buffer_sizes = (
                        self.mem_pool_host.get_buffer_meta(set_keys, set_data_indices)
                    )
                    set_result = self.storage_backend.batch_set(
                        key_strs,
                        target_location=buffer_ptrs,
                        target_sizes=buffer_sizes,
                    )
                # If all keys are set successfully, mark them as success,
                # otherwise mark all of them as failed.
                # TODO: After the Page First PR, we can just mark successful
                # pages to success.
                if set_result is not None and len(set_result) == sum(
                    1 for v in set_result if v == 0
                ):
                    for i in range(len(set_op_indices)):
                        success[set_op_indices[i]] = 1
                # Count consecutive prefix of 1s (successful set)
                for i in range(len(success)):
                    if success[i]:
                        completed_count += 1
                    else:
                        break

        operation.completed_tokens += completed_count * self.page_size

    def backup_thread_func(self):
        """
        Manage backup operations from host memory to storage backend.
        """
        while not self.stop_event.is_set():
            try:
                operation = self.backup_queue.get(block=True, timeout=1)
                if operation is None:
                    continue

                if self.is_mooncake_backend():
                    self.mooncake_page_backup(operation)
                elif self.storage_backend_type == "hf3fs":
                    self.generic_page_backup(operation, batch_size=128)
                else:
                    self.generic_page_backup(operation)

                min_completed_tokens = operation.completed_tokens
                if self.tp_world_size > 1:
                    completed_tokens_tensor = torch.tensor(
                        min_completed_tokens, dtype=torch.int
                    )
                    torch.distributed.all_reduce(
                        completed_tokens_tensor,
                        op=torch.distributed.ReduceOp.MIN,
                        group=self.backup_tp_group,
                    )
                    min_completed_tokens = completed_tokens_tensor.item()

                self.ack_backup_queue.put(
                    (
                        operation.id,
                        min_completed_tokens,
                    )
                )

            except Empty:
                continue<|MERGE_RESOLUTION|>--- conflicted
+++ resolved
@@ -571,7 +571,6 @@
                     logger.warning(
                         f"Prefetch operation {operation.request_id} failed to retrieve page {page_hashes[i]}."
                     )
-<<<<<<< HEAD
                     break
                 self.mem_pool_host.set_from_flat_data_page(
                     operation.host_indices[completed_tokens],
@@ -582,10 +581,6 @@
                 # operation terminated by controller
                 break
             if any(p is None for p in page_data):
-=======
-                    completed_tokens += self.page_size
-            else:
->>>>>>> 3a9afe2a
                 break
         # release pre-allocated memory
         self.mem_pool_host.free(operation.host_indices[operation.completed_tokens :])
@@ -647,7 +642,16 @@
             except Empty:
                 continue
 
-<<<<<<< HEAD
+    def prefetch_rate_limit_check(self) -> bool:
+        """
+        Rate limit the prefetching operations to avoid overwhelming the storage backend.
+        """
+        # cancel prefetch if too much memory is occupied
+        if self.prefetch_tokens_occupied >= self.prefetch_capacity_limit:
+            return False
+        # todo: more sophisticated rate limiting based on storage backend performance
+        return True
+
     def _generic_storage_hit_query(self, operation) -> tuple[list[str], int]:
         last_hash = operation.last_hash
         tokens_to_fetch = operation.token_ids
@@ -698,17 +702,6 @@
                     break
             storage_hit_count = consecutive_hits * self.page_size
         return hash_value[: storage_hit_count // self.page_size], storage_hit_count
-=======
-    def prefetch_rate_limit_check(self) -> bool:
-        """
-        Rate limit the prefetching operations to avoid overwhelming the storage backend.
-        """
-        # cancel prefetch if too much memory is occupied
-        if self.prefetch_tokens_occupied >= self.prefetch_capacity_limit:
-            return False
-        # todo: more sophisticated rate limiting based on storage backend performance
-        return True
->>>>>>> 3a9afe2a
 
     def prefetch_thread_func(self):
         """
@@ -723,49 +716,17 @@
                 if operation is None:
                     continue
 
-<<<<<<< HEAD
-                if self.is_mooncake_backend():
-                    hash_value, storage_hit_count = self._mooncake_storage_hit_query(
-                        operation
-                    )
-                else:
-                    hash_value, storage_hit_count = self._generic_storage_hit_query(
-                        operation
-                    )
-=======
-                storage_hit_count = 0
                 if (
                     operation.host_indices is not None
                 ) and self.prefetch_rate_limit_check():
-                    last_hash = operation.last_hash
-                    tokens_to_fetch = operation.token_ids
-
-                    remaining_tokens = len(tokens_to_fetch)
-                    hash_value = []
-                    while remaining_tokens >= self.page_size:
-                        last_hash = self.get_hash_str(
-                            tokens_to_fetch[
-                                storage_hit_count : storage_hit_count + self.page_size
-                            ],
-                            last_hash,
+                    if self.is_mooncake_backend():
+                        hash_value, storage_hit_count = (
+                            self._mooncake_storage_hit_query(operation)
                         )
-
-                        # todo, more unified interface
-                        if not self.is_mooncake_backend():
-                            if not self.storage_backend.exists(last_hash):
-                                break
-                        hash_value.append(last_hash)
-                        storage_hit_count += self.page_size
-                        remaining_tokens -= self.page_size
-
-                    if self.is_mooncake_backend():
-                        # deferring to batch exists for mooncake store
-                        exist_result = self.storage_backend.exists(hash_value)
-                        storage_hit_count = (
-                            sum(1 for v in exist_result.values() if v != 0)
-                            * self.page_size
+                    else:
+                        hash_value, storage_hit_count = self._generic_storage_hit_query(
+                            operation
                         )
->>>>>>> 3a9afe2a
 
                 if self.tp_world_size > 1:
                     storage_hit_count_tensor = torch.tensor(
