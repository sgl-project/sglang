--- conflicted
+++ resolved
@@ -270,13 +270,10 @@
         self.page_size = page_size
         self.io_backend = io_backend
         self.enable_storage = False
-<<<<<<< HEAD
         self.storage_backend = None
         self.storage_backend_type = None
-=======
         self.pp_rank = pp_rank
         self.pp_size = pp_size
->>>>>>> 27a08305
 
         # Default storage page IO functions (may be overridden by attach).
         self.page_get_func = self._generic_page_get
