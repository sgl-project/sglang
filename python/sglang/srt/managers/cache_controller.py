--- conflicted
+++ resolved
@@ -231,14 +231,12 @@
         io_backend: str = "",
         storage_backend: Optional[str] = None,
         prefetch_threshold: int = 256,
-        file_storage_path: str = "/tmp/hicache_storage",
     ):
         self.mem_pool_device_allocator = token_to_kv_pool_allocator
         self.mem_pool_device = token_to_kv_pool_allocator.get_kvcache()
         self.mem_pool_host = mem_pool_host
         self.write_policy = write_policy
         self.page_size = page_size
-        self.file_storage_path = file_storage_path
         # using kernel for small page KV cache transfer and DMA for large pages
         if not io_backend:
             IO_BACKEND_PAGE_SIZE_THRESHOLD = 64
@@ -265,14 +263,12 @@
                 )
 
             if storage_backend == "file":
-<<<<<<< HEAD
-                self.storage_backend = HiCacheFile(file_path=self.file_storage_path)
+                self.storage_backend = HiCacheFile()
+                self.get_hash_str = get_hash_str
             elif storage_backend == "nixl":
                 from sglang.srt.mem_cache.nixl.hicache_nixl import HiCacheNixl
 
-                self.storage_backend = HiCacheNixl(file_path=self.file_storage_path)
-=======
-                self.storage_backend = HiCacheFile()
+                self.storage_backend = HiCacheNixl()
                 self.get_hash_str = get_hash_str
             elif storage_backend == "mooncake":
                 self.storage_backend = MooncakeStore()
@@ -290,7 +286,6 @@
                     rank, bytes_per_page, dtype
                 )
                 self.get_hash_str = get_hash_str
->>>>>>> d9049592
             else:
                 raise NotImplementedError(
                     f"Unsupported storage backend: {storage_backend}"
@@ -559,7 +554,11 @@
     def generic_page_transfer(self, operation, batch_size=8):
         for i in range(0, len(operation.hash_value), batch_size):
             page_hashes = operation.hash_value[i : i + batch_size]
-            page_data = self.storage_backend.batch_get(page_hashes)
+            # todo: zero copy
+            dummy_page_dst = [self.mem_pool_host.get_dummy_flat_data_page()] * len(
+                page_hashes
+            )
+            page_data = self.storage_backend.batch_get(page_hashes, dummy_page_dst)
             if page_data is None:
                 logger.warning(
                     f"Prefetch operation {operation.request_id} failed to retrieve page {page_hashes}."
@@ -594,37 +593,10 @@
         while not self.stop_event.is_set():
             try:
                 operation = self.prefetch_buffer.get(block=True, timeout=1)
-<<<<<<< HEAD
-                for h in operation.hash_value:
-                    # Create a destination tensor with the same shape as a page
-                    # Returns a tensor with pre-allocated memory in a specific layout
-                    dst_tensor = self.mem_pool_host.get_flat_data_page(
-                        operation.host_indices[operation.completed_tokens]
-                    )
-                    # dst_tensor.zero_() - Optionally can zero out the destination tensor to avoid uninitialized memory.
-                    page_data = self.storage_backend.get(h, dst_tensor)
-                    if page_data is None:
-                        logger.warning(
-                            f"Prefetch operation {operation.request_id} failed to retrieve page {h}."
-                        )
-                        break
-                    if operation.increment(self.page_size):
-                        self.mem_pool_host.set_from_flat_data_page(
-                            operation.host_indices[operation.completed_tokens],
-                            page_data,
-                        )
-                    else:
-                        # operation terminated by controller, release pre-allocated memory
-                        self.mem_pool_host.free(
-                            operation.host_indices[operation.completed_tokens :]
-                        )
-                        break
-=======
                 if isinstance(self.storage_backend, MooncakeStore):
                     self.mooncake_page_transfer(operation)
                 else:
                     self.generic_page_transfer(operation)
->>>>>>> d9049592
             except Empty:
                 continue
 
@@ -720,7 +692,7 @@
         for i in range(0, len(operation.hash_value), batch_size):
             page_hashes = operation.hash_value[i : i + batch_size]
             page_data = [
-                self.mem_pool_host.get_flat_data_pages(
+                self.mem_pool_host.get_flat_data_page(
                     operation.host_indices[j * self.page_size]
                 )
                 for j in range(i, i + len(page_hashes))
