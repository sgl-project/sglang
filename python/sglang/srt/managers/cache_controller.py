--- conflicted
+++ resolved
@@ -628,15 +628,6 @@
         operation.mark_done()
         return operation.completed_tokens, operation.hash_value
 
-<<<<<<< HEAD
-    def generic_page_transfer(self, operation, batch_size=8):
-        operation_host_indices = operation.host_indices[: operation.storage_hit_count]
-        for i in range(0, len(operation.hash_value), batch_size):
-            page_hashes = operation.hash_value[i : i + batch_size]
-            # todo: zero copy
-            dummy_page_dst = [self.mem_pool_host.get_dummy_flat_data_page()] * len(
-                page_hashes
-=======
     # zero copy
     def _3fs_zero_copy_page_get(self, operation, hash_values, host_indices):
         hashes, dsts = self.mem_pool_host.get_buffer_with_hash(
@@ -665,7 +656,6 @@
         if get_result != len(hash_values):
             logger.warning(
                 f"Prefetch operation {operation.request_id} failed or partially failed."
->>>>>>> 55349e36
             )
         if get_result != 0:
             operation.increment(get_result * self.page_size)
@@ -685,26 +675,6 @@
                     f"Prefetch operation {operation.request_id} failed to retrieve page {hash_values[i]}."
                 )
                 break
-<<<<<<< HEAD
-            completed_tokens = operation.completed_tokens
-            if operation.increment(self.page_size * len(page_hashes)):
-                for i in range(len(page_hashes)):
-                    self.mem_pool_host.set_from_flat_data_page(
-                        operation_host_indices[completed_tokens],
-                        page_data[i],
-                    )
-                    completed_tokens += self.page_size
-            else:
-                break
-
-    def mooncake_page_transfer(self, operation):
-        operation_host_indices = operation.host_indices[: operation.storage_hit_count]
-        key_strs, buffer_ptrs, buffer_sizes = self.mem_pool_host.get_buffer_meta(
-            operation.hash_value, operation_host_indices
-        )
-        self.storage_backend.batch_get(key_strs, buffer_ptrs, buffer_sizes)
-        operation.increment(len(operation.hash_value) * self.page_size)
-=======
             if operation.increment(self.page_size):
                 self.mem_pool_host.set_from_flat_data_page(
                     host_indices[i * self.page_size],
@@ -745,7 +715,6 @@
                 break  # Some operations fail or operation terminated by controller
         # release pre-allocated memory
         self.mem_pool_host.free(operation.host_indices[operation.completed_tokens :])
->>>>>>> 55349e36
 
     def is_mooncake_backend(self):
         return self.storage_backend_type == "mooncake"
