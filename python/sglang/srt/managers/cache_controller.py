--- conflicted
+++ resolved
@@ -289,10 +289,6 @@
                 )
 
                 self.storage_backend = MooncakeStore(self.storage_config)
-<<<<<<< HEAD
-                self.storage_backend.register_buffer(self.mem_pool_host.kv_buffer)
-=======
->>>>>>> 113f8f65
             elif storage_backend == "hf3fs":
                 from sglang.srt.mem_cache.storage.hf3fs.storage_hf3fs import (
                     HiCacheHF3FS,
