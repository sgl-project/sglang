from __future__ import annotations

"""
Copyright 2023-2025 SGLang Team
Licensed under the Apache License, Version 2.0 (the "License");
you may not use this file except in compliance with the License.
You may obtain a copy of the License at
    http://www.apache.org/licenses/LICENSE-2.0
Unless required by applicable law or agreed to in writing, software
distributed under the License is distributed on an "AS IS" BASIS,
WITHOUT WARRANTIES OR CONDITIONS OF ANY KIND, either express or implied.
See the License for the specific language governing permissions and
limitations under the License.
"""

import logging
import math
import threading
import time
from queue import Empty, Full, PriorityQueue, Queue
from typing import TYPE_CHECKING, List, Optional

import torch

if TYPE_CHECKING:
    from sglang.srt.mem_cache.allocator import BaseTokenToKVPoolAllocator
    from sglang.srt.mem_cache.memory_pool_host import HostKVCache


logger = logging.getLogger(__name__)


class LayerDoneCounter:
    def __init__(self, num_layers):
        self.num_layers = num_layers
        # extra producer and consumer counters for overlap mode
        self.num_counters = 3
        self.counters = [num_layers] * self.num_counters
        self.conditions = [threading.Condition() for _ in range(self.num_counters)]
        self.producer_index = 0
        self.consumer_index = 0

    def next_producer(self):
        return (self.producer_index + 1) % self.num_counters

    def update_producer(self):
        self.producer_index = self.next_producer()
        return self.producer_index

    def set_consumer(self, index):
        self.consumer_index = index

    def increment(self):
        with self.conditions[self.producer_index]:
            self.counters[self.producer_index] += 1
            self.conditions[self.producer_index].notify_all()

    def wait_until(self, threshold):
        with self.conditions[self.consumer_index]:
            while self.counters[self.consumer_index] <= threshold:
                self.conditions[self.consumer_index].wait()

    def reset(self):
        with self.conditions[self.producer_index]:
            self.counters[self.producer_index] = 0


class CacheOperation:

    counter = 0

    def __init__(
        self,
        host_indices: torch.Tensor,
        device_indices: torch.Tensor,
        node_id: int,
        priority: Optional[int] = None,
    ):
        self.host_indices = host_indices
        self.device_indices = device_indices
        self.node_ids = [node_id]
        self.data = None

        self.id = CacheOperation.counter
        CacheOperation.counter += 1
        # default priority is the order of creation
        self.priority = priority if priority is not None else self.id

    def merge(self, other: "CacheOperation") -> None:
        # multiple operations can be merged into a single operation for batch processing
        self.host_indices = torch.cat([self.host_indices, other.host_indices])
        self.device_indices = torch.cat([self.device_indices, other.device_indices])
        self.priority = min(self.priority, other.priority)
        self.node_ids.extend(other.node_ids)

    def split(self, factor) -> List["CacheOperation"]:
        # split an operation into smaller operations to reduce the size of intermediate buffers
        if factor <= 1:
            return [self]

        chunk_size = math.ceil(len(self.host_indices) / factor)
        split_ops = []
        for i in range(0, len(self.host_indices), chunk_size):
            split_ops.append(
                CacheOperation(
                    host_indices=self.host_indices[i : i + chunk_size],
                    device_indices=self.device_indices[i : i + chunk_size],
                    node_id=0,
                )
            )
        # Inherit the node_ids on the final chunk
        if split_ops:
            split_ops[-1].node_ids = self.node_ids

        return split_ops

    def __lt__(self, other: "CacheOperation"):
        return self.priority < other.priority


class TransferBuffer:
    """
    Overlapping buffer preparation and transfer operations to improve throughput.
    """

    def __init__(
        self, stop_event, buffer_count: int = 3, max_buffer_size: int = 1024
    ) -> None:
        self.stop_event = stop_event
        self.buffers = Queue(maxsize=buffer_count)
        # todo: adjust the buffer size based on throughput profile of the system
        self.max_buffer_size = max_buffer_size

    def full(self) -> bool:
        return self.buffers.full()

    def empty(self) -> bool:
        return self.buffers.empty()

    def put(self, item, block=True, timeout=1) -> None:
        while not self.stop_event.is_set():
            try:
                self.buffers.put(item, block=block, timeout=timeout)
                break
            except Full:
                if not block:
                    break
                continue
            except Exception as e:
                logger.error(e)

    def get(self, block=True, timeout=1) -> Optional[CacheOperation]:
        try:
            return self.buffers.get(block=block, timeout=timeout)
        except Empty:
            return None
        except Exception as e:
            logger.error(e)

    def clear(self):
        self.buffers.queue.clear()


class StorageOperation:
    counter = 0

    def __init__(
        self,
        host_indices: torch.Tensor,
        token_ids: List[int],
        last_hash: Optional[str] = None,
        hash_value: Optional[List[str]] = None,
    ):
        self.host_indices = host_indices
        self.token_ids = token_ids
        self.last_hash = last_hash
        self.completed_tokens = 0
        self.hash_value = hash_value if hash_value is not None else []

        self.id = StorageOperation.counter
        StorageOperation.counter += 1

    def __lt__(self, other: "StorageOperation"):
        return self.id < other.id


class PrefetchOperation(StorageOperation):
    def __init__(
        self,
        request_id: str,
        host_indices: torch.Tensor,
        token_ids: List[int],
        last_hash: Optional[str] = None,
    ):
        self.request_id = request_id

        self._done_flag = False
        self._lock = threading.Lock()

        self.start_time = time.monotonic()

        super().__init__(host_indices, token_ids, last_hash)

    def increment(self, num_tokens: int):
        with self._lock:
            if self._done_flag:
                return False
            self.completed_tokens += num_tokens
            return True

    def mark_done(self):
        with self._lock:
            self._done_flag = True

    def is_done(self) -> bool:
        return self._done_flag


class HiCacheController:

    def __init__(
        self,
        token_to_kv_pool_allocator: BaseTokenToKVPoolAllocator,
        mem_pool_host: HostKVCache,
        page_size: int,
        tp_group: torch.distributed.ProcessGroup,
        load_cache_event: threading.Event = None,
        write_policy: str = "write_through_selective",
        io_backend: str = "",
        storage_backend: Optional[str] = None,
        prefetch_threshold: int = 256,
    ):
        self.mem_pool_device_allocator = token_to_kv_pool_allocator
        self.mem_pool_device = token_to_kv_pool_allocator.get_kvcache()
        self.mem_pool_host = mem_pool_host
        self.write_policy = write_policy
        self.page_size = page_size
        self.io_backend = io_backend

        self.enable_storage = False
        # todo: move backend initialization to storage backend module
        if storage_backend is not None:
            self.storage_backend_type = storage_backend
            from sglang.srt.mem_cache.hicache_storage import HiCacheFile, get_hash_str

            if storage_backend == "file":
                self.storage_backend = HiCacheFile()
                self.get_hash_str = get_hash_str
            elif storage_backend == "nixl":
                from sglang.srt.mem_cache.storage.nixl.hicache_nixl import HiCacheNixl

                self.storage_backend = HiCacheNixl()
                self.get_hash_str = get_hash_str
            elif storage_backend == "mooncake":
                from sglang.srt.mem_cache.storage.mooncake_store.mooncake_store import (
                    MooncakeStore,
                    get_hash_str_mooncake,
                )

                self.storage_backend = MooncakeStore()
                self.get_hash_str = get_hash_str_mooncake
<<<<<<< HEAD
                self.storage_backend.register_buffer(self.mem_pool_host)
=======
                self.storage_backend.register_buffer(self.mem_pool_host.kv_buffer)
                assert self.mem_pool_host.layout == "page_first"
>>>>>>> 35e6bc92
            elif storage_backend == "hf3fs":
                from sglang.srt.distributed import get_tensor_model_parallel_rank
                from sglang.srt.mem_cache.storage.hf3fs.storage_hf3fs import (
                    HiCacheHF3FS,
                )

                rank = get_tensor_model_parallel_rank()
                bytes_per_page = (
                    mem_pool_host.get_size_per_token() * mem_pool_host.page_size
                )
                dtype = mem_pool_host.dtype
                self.storage_backend = HiCacheHF3FS.from_env_config(
                    rank, bytes_per_page, dtype
                )
                self.get_hash_str = get_hash_str
            else:
                raise NotImplementedError(
                    f"Unsupported storage backend: {storage_backend}"
                )
            self.enable_storage = True
            # todo: threshold policy for prefetching
            self.prefetch_threshold = max(prefetch_threshold, self.page_size)
            self.prefetch_capacity_limit = int(
                0.8 * (self.mem_pool_host.size - self.mem_pool_device.size)
            )
            # tracking the number of tokens locked in prefetching, updated by the main scheduler thread
            self.prefetch_tokens_occupied = 0

            # create a new communication group for synchronizing storage operations across TP workers
            self.tp_world_size = torch.distributed.get_world_size(group=tp_group)
            if self.tp_world_size > 1:
                group_ranks = torch.distributed.get_process_group_ranks(tp_group)
                self.prefetch_tp_group = torch.distributed.new_group(
                    group_ranks, backend="gloo"
                )
                self.backup_tp_group = torch.distributed.new_group(
                    group_ranks, backend="gloo"
                )

        self.load_cache_event = load_cache_event
        self.layer_done_counter = LayerDoneCounter(self.mem_pool_device.layer_num)
        self.mem_pool_device.register_layer_transfer_counter(self.layer_done_counter)

        if write_policy not in [
            "write_through",
            "write_through_selective",
            "write_back",
        ]:
            raise ValueError(f"Invalid write policy: {write_policy}")

        self.write_queue = PriorityQueue()
        self.load_queue = PriorityQueue()

        self.ack_write_queue = Queue()
        self.ack_load_queue = Queue()

        self.stop_event = threading.Event()
        self.write_buffer = TransferBuffer(self.stop_event)
        self.load_buffer = TransferBuffer(
            self.stop_event, buffer_count=10, max_buffer_size=100
        )

        self.write_stream = torch.cuda.Stream()
        self.load_stream = torch.cuda.Stream()

        self.write_thread = threading.Thread(
            target=self.write_thread_func_direct, daemon=True
        )
        self.load_thread = threading.Thread(
            target=self.load_thread_func_layer_by_layer, daemon=True
        )

        self.write_thread.start()
        self.load_thread.start()

        if self.enable_storage:
            self.prefetch_thread = threading.Thread(
                target=self.prefetch_thread_func, daemon=True
            )
            self.backup_thread = threading.Thread(
                target=self.backup_thread_func, daemon=True
            )
            self.prefetch_queue = Queue()
            self.backup_queue = Queue()

            self.prefetch_revoke_queue = Queue()
            self.ack_backup_queue = Queue()

            self.prefetch_thread.start()
            self.backup_thread.start()

    def reset(self):
        self.stop_event.set()
        self.write_thread.join()
        self.load_thread.join()

        self.write_queue.queue.clear()
        self.load_queue.queue.clear()
        self.write_buffer.clear()
        self.load_buffer.clear()
        self.ack_write_queue.queue.clear()
        self.ack_load_queue.queue.clear()
        if self.enable_storage:
            self.prefetch_thread.join()
            self.backup_thread.join()
            self.prefetch_queue.queue.clear()
            self.backup_queue.queue.clear()
            self.prefetch_revoke_queue.queue.clear()
            self.ack_backup_queue.queue.clear()

        self.write_thread = threading.Thread(
            target=self.write_thread_func_direct, daemon=True
        )
        self.load_thread = threading.Thread(
            target=self.load_thread_func_layer_by_layer, daemon=True
        )
        self.stop_event.clear()
        self.write_thread.start()
        self.load_thread.start()

        if self.enable_storage:
            self.prefetch_thread = threading.Thread(
                target=self.prefetch_thread_func, daemon=True
            )
            self.backup_thread = threading.Thread(
                target=self.backup_thread_func, daemon=True
            )
            self.prefetch_thread.start()
            self.backup_thread.start()

    def write(
        self,
        device_indices: torch.Tensor,
        priority: Optional[int] = None,
        node_id: int = 0,
    ) -> Optional[torch.Tensor]:
        """
        Back up KV caches from device memory to host memory.
        """
        host_indices = self.mem_pool_host.alloc(len(device_indices))
        if host_indices is None:
            return None
        self.mem_pool_host.protect_write(host_indices)
        torch.cuda.current_stream().synchronize()
        self.write_queue.put(
            CacheOperation(host_indices, device_indices, node_id, priority)
        )
        return host_indices

    def load(
        self,
        host_indices: torch.Tensor,
        priority: Optional[int] = None,
        node_id: int = 0,
    ) -> Optional[torch.Tensor]:
        """
        Load KV caches from host memory to device memory.
        """
        device_indices = self.mem_pool_device_allocator.alloc(len(host_indices))
        if device_indices is None:
            return None
        self.mem_pool_host.protect_load(host_indices)
        # to ensure the device indices are ready before accessed by another CUDA stream
        torch.cuda.current_stream().synchronize()
        self.load_queue.put(
            CacheOperation(host_indices, device_indices, node_id, priority)
        )
        return device_indices

    def move_indices(self, host_indices, device_indices):
        # move indices to GPU if using kernels, to host if using direct indexing
        if self.io_backend == "kernel":
            return host_indices.to(self.mem_pool_device.device), device_indices
        elif self.io_backend == "direct":
            device_indices = device_indices.cpu()
            host_indices, idx = host_indices.sort()
            return host_indices, device_indices.index_select(0, idx)
        else:
            raise ValueError(f"Unsupported io backend")

    def write_thread_func_direct(self):
        """
        Directly write through KV caches to host memory without buffering.
        """
        torch.cuda.set_stream(self.write_stream)
        while not self.stop_event.is_set():
            try:
                operation = self.write_queue.get(block=True, timeout=1)
                host_indices, device_indices = self.move_indices(
                    operation.host_indices, operation.device_indices
                )
                self.mem_pool_host.backup_from_device_all_layer(
                    self.mem_pool_device, host_indices, device_indices, self.io_backend
                )
                self.write_stream.synchronize()
                self.mem_pool_host.complete_io(operation.host_indices)
                for node_id in operation.node_ids:
                    if node_id != 0:
                        self.ack_write_queue.put(node_id)
            except Empty:
                continue
            except Exception as e:
                logger.error(e)

    def load_thread_func_layer_by_layer(self):
        """
        Load KV caches from host memory to device memory layer by layer.
        """
        torch.cuda.set_stream(self.load_stream)
        while not self.stop_event.is_set():
            self.load_cache_event.wait(timeout=1)
            if not self.load_cache_event.is_set():
                continue
            self.load_cache_event.clear()
            self.layer_done_counter.update_producer()

            batch_operation = None
            while self.load_queue.qsize() > 0:
                op = self.load_queue.get(block=True)
                if batch_operation is None:
                    batch_operation = op
                else:
                    batch_operation.merge(op)
            if batch_operation is None:
                continue

            # start layer-wise KV cache transfer from CPU to GPU
            self.layer_done_counter.reset()
            host_indices, device_indices = self.move_indices(
                batch_operation.host_indices, batch_operation.device_indices
            )
            for i in range(self.mem_pool_host.layer_num):
                self.mem_pool_host.load_to_device_per_layer(
                    self.mem_pool_device,
                    host_indices,
                    device_indices,
                    i,
                    self.io_backend,
                )
                self.load_stream.synchronize()
                self.layer_done_counter.increment()

            self.mem_pool_host.complete_io(batch_operation.host_indices)
            for node_id in batch_operation.node_ids:
                if node_id != 0:
                    self.ack_load_queue.put(node_id)

    def evict_device(
        self, device_indices: torch.Tensor, host_indices: torch.Tensor
    ) -> int:
        if self.mem_pool_host.is_synced(host_indices):
            self.mem_pool_device_allocator.free(device_indices)
            self.mem_pool_host.update_backup(host_indices)
            return len(device_indices)
        else:
            raise ValueError(
                f"Inconsistent states: {self.mem_pool_host.get_state(host_indices)}"
            )

    def evict_host(self, host_indices: torch.Tensor, backup_only: bool = True) -> int:
        if not backup_only:
            raise ValueError("Other eviction policies are not supported yet.")

        if self.mem_pool_host.is_backup(host_indices):
            self.mem_pool_host.free(host_indices)
            return len(host_indices)
        else:
            raise ValueError(
                f"Inconsistent states: {self.mem_pool_host.get_state(host_indices)}"
            )

    def prefetch(
        self,
        request_id: str,
        host_indices: torch.Tensor,
        new_input_tokens: List[int],
        last_hash: Optional[str] = None,
    ) -> PrefetchOperation:
        """
        Prefetch KV caches from storage backend to host memory.
        """
        operation = PrefetchOperation(
            request_id, host_indices, new_input_tokens, last_hash
        )
        self.prefetch_queue.put(operation)
        return operation

    def terminate_prefetch(self, operation):
        operation.mark_done()
        return operation.completed_tokens, operation.hash_value

    def generic_page_transfer(self, operation, batch_size=8):
        for i in range(0, len(operation.hash_value), batch_size):
            page_hashes = operation.hash_value[i : i + batch_size]
            # todo: zero copy
            dummy_page_dst = [self.mem_pool_host.get_dummy_flat_data_page()] * len(
                page_hashes
            )
            page_data = self.storage_backend.batch_get(page_hashes, dummy_page_dst)
            if page_data is None:
                logger.warning(
                    f"Prefetch operation {operation.request_id} failed to retrieve page {page_hashes}."
                )
                break
            completed_tokens = operation.completed_tokens
            if operation.increment(self.page_size * len(page_hashes)):
                for i in range(len(page_hashes)):
                    self.mem_pool_host.set_from_flat_data_page(
                        operation.host_indices[completed_tokens],
                        page_data[i],
                    )
                    completed_tokens += self.page_size
            else:
                break

    def mooncake_page_transfer(self, operation):
        key_strs, buffer_ptrs, buffer_sizes = self.mem_pool_host.get_buffer_meta(
            operation.hash_value, operation.host_indices
        )
        self.storage_backend.batch_get(key_strs, buffer_ptrs, buffer_sizes)
        operation.increment(len(operation.hash_value) * self.page_size)

    def is_mooncake_backend(self):
        return self.storage_backend_type == "mooncake"

    def prefetch_io_aux_func(self):
        """
        Auxiliary function conducting IO operations for prefetching.
        """
        while not self.stop_event.is_set():
            try:
                operation = self.prefetch_buffer.get(block=True, timeout=1)
                if self.is_mooncake_backend():
                    self.mooncake_page_transfer(operation)
                elif self.storage_backend_type == "hf3fs":
                    self.generic_page_transfer(operation, batch_size=128)
                else:
                    self.generic_page_transfer(operation)

                if self.tp_world_size > 1:
                    # to ensure all TP workers release the host memory at the same time
                    torch.distributed.barrier(group=self.prefetch_tp_group)
                # operation terminated by controller, release pre-allocated memory
                self.mem_pool_host.free(
                    operation.host_indices[operation.completed_tokens :]
                )
            except Empty:
                continue

    def prefetch_rate_limit_check(self) -> bool:
        """
        Rate limit the prefetching operations to avoid overwhelming the storage backend.
        """
        # cancel prefetch if too much memory is occupied
        if self.prefetch_tokens_occupied >= self.prefetch_capacity_limit:
            return False
        # todo: more sophisticated rate limiting based on storage backend performance
        return True

    def prefetch_thread_func(self):
        """
        Manage prefetching operations from storage backend to host memory.
        """
        self.prefetch_buffer = Queue()
        aux_thread = threading.Thread(target=self.prefetch_io_aux_func, daemon=True)
        aux_thread.start()
        while (not self.stop_event.is_set()) or not self.prefetch_queue.empty():
            try:
                operation = self.prefetch_queue.get(block=True, timeout=1)
                if operation is None:
                    continue

                storage_hit_count = 0
                if (
                    operation.host_indices is not None
                ) and self.prefetch_rate_limit_check():
                    last_hash = operation.last_hash
                    tokens_to_fetch = operation.token_ids

                    remaining_tokens = len(tokens_to_fetch)
                    hash_value = []
                    while remaining_tokens >= self.page_size:
                        last_hash = self.get_hash_str(
                            tokens_to_fetch[
                                storage_hit_count : storage_hit_count + self.page_size
                            ],
                            last_hash,
                        )

                        # todo, more unified interface
                        if not self.is_mooncake_backend():
                            if not self.storage_backend.exists(last_hash):
                                break
                        hash_value.append(last_hash)
                        storage_hit_count += self.page_size
                        remaining_tokens -= self.page_size

                    if self.is_mooncake_backend():
                        # deferring to batch exists for mooncake store
                        exist_result = self.storage_backend.exists(hash_value)
                        storage_hit_count = (
                            sum(1 for v in exist_result.values() if v != 0)
                            * self.page_size
                        )

                if self.tp_world_size > 1:
                    storage_hit_count_tensor = torch.tensor(
                        storage_hit_count, dtype=torch.int
                    )
                    torch.distributed.all_reduce(
                        storage_hit_count_tensor,
                        op=torch.distributed.ReduceOp.MIN,
                        group=self.prefetch_tp_group,
                    )
                    storage_hit_count = storage_hit_count_tensor.item()

                if storage_hit_count < self.prefetch_threshold:
                    # not to prefetch if not enough benefits
                    self.prefetch_revoke_queue.put(operation.request_id)
                    if operation.host_indices is not None:
                        self.mem_pool_host.free(operation.host_indices)
                    logger.debug(
                        f"Revoking prefetch for request {operation.request_id} due to insufficient hits ({storage_hit_count})."
                    )
                else:
                    operation.hash_value = hash_value[
                        : (storage_hit_count // self.page_size)
                    ]
                    # free the pre-allocated memory for pages that are not hit
                    self.mem_pool_host.free(operation.host_indices[storage_hit_count:])
                    operation.host_indices = operation.host_indices[:storage_hit_count]
                    logger.debug(
                        f"Prefetching {len(operation.hash_value)} pages for request {operation.request_id}."
                    )
                    self.prefetch_buffer.put(operation)

            except Empty:
                continue

    def write_storage(
        self,
        host_indices: torch.Tensor,
        token_ids: List[int],
        hash_value: Optional[List[str]] = None,
    ) -> int:
        """
        Write KV caches from host memory to storage backend.
        """
        operation = StorageOperation(host_indices, token_ids, hash_value=hash_value)
        self.backup_queue.put(operation)
        return operation.id

    def generic_page_backup(self, operation, batch_size=8):
        for i in range(0, len(operation.hash_value), batch_size):
            page_hashes = operation.hash_value[i : i + batch_size]
            page_data = [
                self.mem_pool_host.get_flat_data_page(
                    operation.host_indices[j * self.page_size]
                )
                for j in range(i, i + len(page_hashes))
            ]
            success = self.storage_backend.batch_set(page_hashes, page_data)
            if not success:
                logger.warning(f"Failed to write page {page_hashes} to storage.")
                break
            operation.completed_tokens += self.page_size * len(page_hashes)

    def mooncake_page_backup(self, operation):
        if len(operation.hash_value):
            exist_hashvalues = self.storage_backend.exists(operation.hash_value)
            indices = operation.host_indices.tolist()
            non_exist_keys = []
            non_exist_indices = []
            for i in range(len(operation.hash_value)):
                if not exist_hashvalues[operation.hash_value[i]]:
                    non_exist_keys.append(operation.hash_value[i])
                    non_exist_indices.extend(
                        indices[i * self.page_size : (i + 1) * self.page_size]
                    )
            if len(non_exist_keys) > 0:
                key_strs, buffer_ptrs, buffer_sizes = (
                    self.mem_pool_host.get_buffer_meta(
                        non_exist_keys, non_exist_indices
                    )
                )
                # TODO: check the return value of batch set to see how many tokens are set successfully
                self.storage_backend.batch_set(
                    key_strs,
                    target_location=buffer_ptrs,
                    target_sizes=buffer_sizes,
                )
        operation.completed_tokens += len(operation.hash_value) * self.page_size

    def backup_thread_func(self):
        """
        Manage backup operations from host memory to storage backend.
        """
        while not self.stop_event.is_set():
            try:
                operation = self.backup_queue.get(block=True, timeout=1)
                if operation is None:
                    continue

                if self.is_mooncake_backend():
                    self.mooncake_page_backup(operation)
                elif self.storage_backend_type == "hf3fs":
                    self.generic_page_backup(operation, batch_size=128)
                else:
                    self.generic_page_backup(operation)

                min_completed_tokens = operation.completed_tokens
                if self.tp_world_size > 1:
                    completed_tokens_tensor = torch.tensor(
                        min_completed_tokens, dtype=torch.int
                    )
                    torch.distributed.all_reduce(
                        completed_tokens_tensor,
                        op=torch.distributed.ReduceOp.MIN,
                        group=self.backup_tp_group,
                    )
                    min_completed_tokens = completed_tokens_tensor.item()

                self.ack_backup_queue.put(
                    (
                        operation.id,
                        min_completed_tokens,
                    )
                )

            except Empty:
                continue<|MERGE_RESOLUTION|>--- conflicted
+++ resolved
@@ -259,12 +259,8 @@
 
                 self.storage_backend = MooncakeStore()
                 self.get_hash_str = get_hash_str_mooncake
-<<<<<<< HEAD
                 self.storage_backend.register_buffer(self.mem_pool_host)
-=======
-                self.storage_backend.register_buffer(self.mem_pool_host.kv_buffer)
                 assert self.mem_pool_host.layout == "page_first"
->>>>>>> 35e6bc92
             elif storage_backend == "hf3fs":
                 from sglang.srt.distributed import get_tensor_model_parallel_rank
                 from sglang.srt.mem_cache.storage.hf3fs.storage_hf3fs import (
