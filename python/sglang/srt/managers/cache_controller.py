--- conflicted
+++ resolved
@@ -278,51 +278,9 @@
             # Use storage backend factory for dynamic backend creation
             from sglang.srt.mem_cache.storage import StorageBackendFactory
 
-<<<<<<< HEAD
             try:
                 self.storage_backend = StorageBackendFactory.create_backend(
                     storage_backend, self.storage_config, self.mem_pool_host
-=======
-                self.storage_backend = HiCacheFile(self.storage_config)
-            elif storage_backend == "nixl":
-                from sglang.srt.mem_cache.storage.nixl.hicache_nixl import HiCacheNixl
-
-                self.storage_backend = HiCacheNixl()
-            elif storage_backend == "mooncake":
-                from sglang.srt.mem_cache.storage.mooncake_store.mooncake_store import (
-                    MooncakeStore,
-                )
-
-                self.storage_backend = MooncakeStore(self.storage_config)
-            elif storage_backend == "aibrix":
-                from sglang.srt.mem_cache.storage.aibrix_kvcache.aibrix_kvcache_storage import (
-                    AibrixKVCacheStorage,
-                )
-
-                self.storage_backend = AibrixKVCacheStorage(
-                    self.storage_config, self.mem_pool_host
-                )
-            elif storage_backend == "hf3fs":
-                from sglang.srt.mem_cache.storage.hf3fs.storage_hf3fs import (
-                    HiCacheHF3FS,
-                )
-
-                if self.mem_pool_host.layout == "page_first":
-                    bytes_per_page = (
-                        mem_pool_host.get_ksize_per_token() * mem_pool_host.page_size
-                    )
-                elif self.mem_pool_host.layout == "layer_first":
-                    bytes_per_page = (
-                        mem_pool_host.get_size_per_token() * mem_pool_host.page_size
-                    )
-                dtype = mem_pool_host.dtype
-                self.storage_backend = HiCacheHF3FS.from_env_config(
-                    bytes_per_page, dtype, self.storage_config
-                )
-            else:
-                raise NotImplementedError(
-                    f"Unsupported storage backend: {storage_backend}"
->>>>>>> fce17048
                 )
             except ValueError as e:
                 raise ValueError(f"Failed to create storage backend: {e}") from e
