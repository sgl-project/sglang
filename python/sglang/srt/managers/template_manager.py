--- conflicted
+++ resolved
@@ -54,12 +54,8 @@
     def __init__(self):
         self._chat_template_name: Optional[str] = None
         self._completion_template_name: Optional[str] = None
-<<<<<<< HEAD
-        self._jinja_template_content_format: Optional[str] = None
+        self._jinja_template_content_format: Optional[str] = "openai"
         self._force_reasoning: bool = False
-=======
-        self._jinja_template_content_format: Optional[str] = "openai"
->>>>>>> b89d37cb
 
     @property
     def chat_template_name(self) -> Optional[str]:
