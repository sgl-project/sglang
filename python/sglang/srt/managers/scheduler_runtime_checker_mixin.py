--- conflicted
+++ resolved
@@ -355,19 +355,12 @@
         if not disable_request_logging():
             # TODO extract this duplicated logic w/ another place
             # Print batch size and memory pool info to check whether there are de-sync issues.
-<<<<<<< HEAD
-            if self.is_hybrid_swa:
-                _, info_msg = self._check_hybrid_memory()
-            elif self.is_hybrid_gdn and isinstance(self.tree_cache, MambaRadixCache):
-                _, info_msg = self._check_mamba_memory()
-=======
             if self.scheduler.is_hybrid_swa:
                 _, info_msg = self.scheduler._check_hybrid_memory()
-            elif self.scheduler.is_ssm_model and isinstance(
+            elif self.scheduler.is_hybrid_gdn and isinstance(
                 self.scheduler.tree_cache, MambaRadixCache
             ):
                 _, info_msg = self.scheduler._check_mamba_memory()
->>>>>>> 267170bf
             else:
                 _, info_msg = self.scheduler._check_radix_cache_memory()
             logger.error(
