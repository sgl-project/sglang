--- conflicted
+++ resolved
@@ -176,10 +176,6 @@
             extra_key = r.extra_key
             cached_key = RadixKey(token_ids=prefix_ids, extra_key=extra_key)
             # NOTE: the prefix_indices must always be aligned with last_node
-<<<<<<< HEAD
-            r.prefix_indices, r.last_node, r.last_host_node, r.host_hit_length = (
-                self.tree_cache.match_prefix(rid=r.rid, key=cached_key)
-=======
             match_result = self.tree_cache.match_prefix(
                 rid=r.rid, key=RadixKey(token_ids=prefix_ids, extra_key=extra_key)
             )
@@ -193,7 +189,6 @@
                 match_result.last_device_node,
                 match_result.last_host_node,
                 match_result.host_hit_length,
->>>>>>> 93452a82
             )
 
             # NOTE(sang): This logic is for in-batch prefix caching;
@@ -204,17 +199,9 @@
             # threshold means we cannot use in-batch prefix caching for short prefixes.
             # It is kind of common when the engine is long running (e.g., imagine the prefix "the").
             if len(r.prefix_indices) <= IN_BATCH_PREFIX_CACHING_CHECK_THRESHOLD:
-<<<<<<< HEAD
-                in_batch_matching_prefixes, _, _, _ = (
-                    self.waiting_queue_radix_tree.match_prefix(
-                        rid=r.rid,
-                        key=cached_key,
-                    )
-=======
                 match_result = self.waiting_queue_radix_tree.match_prefix(
                     rid=r.rid,
                     key=RadixKey(token_ids=prefix_ids, extra_key=extra_key),
->>>>>>> 93452a82
                 )
                 in_batch_matching_prefixes = match_result.device_indices
                 if (
@@ -387,41 +374,8 @@
             * self.new_token_ratio
         )
 
-<<<<<<< HEAD
-    def _calc_available_and_evictable_tokens(self):
-        if self.is_hybrid:
-=======
     @property
     def rem_total_tokens(self):
-        if self.is_hybrid_swa:
->>>>>>> 93452a82
-            available_and_evictable = min(
-                self.token_to_kv_pool_allocator.full_available_size()
-                + self.tree_cache.full_evictable_size(),
-                self.token_to_kv_pool_allocator.swa_available_size()
-                + self.tree_cache.swa_evictable_size(),
-            )
-        elif self.is_hybrid_gdn_cache:
-            available_and_evictable = (
-                self.token_to_kv_pool_allocator.available_size()
-                + self.tree_cache.full_evictable_size()
-            )
-        else:
-            available_and_evictable = (
-                self.token_to_kv_pool_allocator.available_size()
-                + self.tree_cache.evictable_size()
-            )
-        return available_and_evictable
-
-    @property
-    def rem_total_tokens(self):
-        return self._calc_available_and_evictable_tokens() - self.rem_total_token_offset
-
-    @property
-    def cur_rem_tokens(self):
-<<<<<<< HEAD
-        return self._calc_available_and_evictable_tokens() - self.cur_rem_token_offset
-=======
         if self.is_hybrid_swa:
             available_and_evictable = min(
                 self.token_to_kv_pool_allocator.full_available_size()
@@ -439,9 +393,33 @@
                 self.token_to_kv_pool_allocator.available_size()
                 + self.tree_cache.evictable_size()
             )
+        return available_and_evictable
+
+    @property
+    def rem_total_tokens(self):
+        return self._calc_available_and_evictable_tokens() - self.rem_total_token_offset
+
+    @property
+    def cur_rem_tokens(self):
+        if self.is_hybrid_swa:
+            available_and_evictable = min(
+                self.token_to_kv_pool_allocator.full_available_size()
+                + self.tree_cache.full_evictable_size(),
+                self.token_to_kv_pool_allocator.swa_available_size()
+                + self.tree_cache.swa_evictable_size(),
+            )
+        elif self.is_hybrid_gdn_cache:
+            available_and_evictable = (
+                self.token_to_kv_pool_allocator.available_size()
+                + self.tree_cache.full_evictable_size()
+            )
+        else:
+            available_and_evictable = (
+                self.token_to_kv_pool_allocator.available_size()
+                + self.tree_cache.evictable_size()
+            )
 
         return available_and_evictable - self.cur_rem_token_offset
->>>>>>> 93452a82
 
     def ceil_paged_tokens(self, tokens: int) -> int:
         return -(-tokens // self.page_size) * self.page_size
@@ -688,16 +666,6 @@
         Returns True if preemption was committed, and the new request can be scheduled.
         """
         # Iterate running requests to find preemptible requests
-<<<<<<< HEAD
-        priority_sign = 1 if server_args.schedule_low_priority_values_first else -1
-        sorted_running_reqs = sorted(
-            self.running_batch.reqs,
-            key=lambda x: (
-                x.priority * (-priority_sign),
-                -x.time_stats.wait_queue_entry_time,
-            ),
-        )
-=======
         valid_running_reqs = (
             r for r in self.running_batch.reqs if r not in self.preempt_list
         )
@@ -711,7 +679,6 @@
                 valid_running_reqs,
                 key=lambda x: (x.priority, -x.time_stats.wait_queue_entry_time),
             )
->>>>>>> 93452a82
         preemptible_reqs = []
         min_tokens_to_remove = (
             req.extend_input_len
