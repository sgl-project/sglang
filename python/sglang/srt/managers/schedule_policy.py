from __future__ import annotations

# Copyright 2023-2024 SGLang Team
# Licensed under the Apache License, Version 2.0 (the "License");
# you may not use this file except in compliance with the License.
# You may obtain a copy of the License at
#
#     http://www.apache.org/licenses/LICENSE-2.0
#
# Unless required by applicable law or agreed to in writing, software
# distributed under the License is distributed on an "AS IS" BASIS,
# WITHOUT WARRANTIES OR CONDITIONS OF ANY KIND, either express or implied.
# See the License for the specific language governing permissions and
# limitations under the License.
# ==============================================================================
"""Request scheduler policy"""

import os
import random
from collections import defaultdict
from contextlib import contextmanager
from enum import Enum, auto
from typing import TYPE_CHECKING, Dict, List, Optional, Set, Union

import torch

from sglang.srt.managers.schedule_batch import Req, ScheduleBatch
from sglang.srt.mem_cache.allocator import SWATokenToKVPoolAllocator
from sglang.srt.mem_cache.base_prefix_cache import BasePrefixCache
from sglang.srt.mem_cache.radix_cache import RadixCache, RadixKey, TreeNode
from sglang.srt.server_args import ServerArgs

if TYPE_CHECKING:
    from sglang.srt.mem_cache.allocator import BaseTokenToKVPoolAllocator

# Clip the estimation of max_new_tokens for the request whose max_new_tokens is very large.
# This can prevent the server from being too conservative.
# Note that this only clips the estimation in the scheduler but does not change the stop
# condition. The request can still generate tokens until it hits the unclipped max_new_tokens.
CLIP_MAX_NEW_TOKENS = int(
    os.environ.get("SGLANG_CLIP_MAX_NEW_TOKENS_ESTIMATION", "4096")
)

# Threshold for in-batch prefix cache.
# If a request has a matched prefix length (against existing cache) less than this value,
# the scheduler runs the in-batch prefix caching check for this request.
# If we set it to -1, it means we disable in-batch prefix caching.
IN_BATCH_PREFIX_CACHING_CHECK_THRESHOLD = int(
    os.environ.get("IN_BATCH_PREFIX_CACHING_CHECK_THRESHOLD", "32")
)

# Threshold for in-batch prefix cache.
# If a request has a matched prefix length (within the waiting queue) larger than this value,
# the scheduler deprioritizes this request
IN_BATCH_PREFIX_CACHING_DEPRIORITIZE_THRESHOLD = int(
    os.environ.get("IN_BATCH_PREFIX_CACHING_DEPRIORITIZE_THRESHOLD", "32")
)


IGNORE_EOS_RESERVE_TOKENS = 1


class CacheAwarePolicy(Enum):
    """Scheduling policies that are aware of the tree cache."""

    LPM = "lpm"  # longest prefix match
    DFS_WEIGHT = "dfs-weight"  # depth-first search weighting


class CacheAgnosticPolicy(Enum):
    """Scheduling policies that are not aware of the tree cache."""

    FCFS = "fcfs"  # first come first serve
    LOF = "lof"  # longest output first
    RANDOM = "random"


class SchedulePolicy:
    Policy = Union[CacheAwarePolicy, CacheAgnosticPolicy]

    def __init__(
        self,
        policy: str,
        tree_cache: BasePrefixCache,
        enable_hierarchical_cache: bool,
        enable_priority_scheduling: bool,
        schedule_low_priority_values_first: bool,
    ):
        self.policy = self._validate_and_adjust_policy(policy, tree_cache)
        self.tree_cache = tree_cache
        self.enable_hierarchical_cache = enable_hierarchical_cache
        self.enable_priority_scheduling = enable_priority_scheduling
        self.schedule_low_priority_values_first = schedule_low_priority_values_first

        # It is used to find the matching prefix for in-batch prefix caching.
        self.waiting_queue_radix_tree = RadixCache(
            req_to_token_pool=None,
            token_to_kv_pool_allocator=None,
            page_size=1,
            disable=False,
        )

    def calc_priority(self, waiting_queue: List[Req]) -> bool:
        if self.policy == CacheAgnosticPolicy.FCFS:
            if self.enable_priority_scheduling:
                SchedulePolicy._sort_by_priority_and_fcfs(
                    waiting_queue, self.schedule_low_priority_values_first
                )
            return False

        policy = self._determine_active_policy(waiting_queue)

        prefix_computed = False
        if isinstance(policy, CacheAwarePolicy):
            prefix_computed = True
            temporary_deprioritized = self._compute_prefix_matches(
                waiting_queue, policy
            )
            if policy == CacheAwarePolicy.LPM:
                SchedulePolicy._sort_by_longest_prefix(
                    waiting_queue, temporary_deprioritized
                )
            elif policy == CacheAwarePolicy.DFS_WEIGHT:
                SchedulePolicy._sort_by_dfs_weight(waiting_queue, self.tree_cache)
            else:
                raise ValueError(f"Unknown CacheAware Policy: {policy=}")
        else:
            if policy == CacheAgnosticPolicy.FCFS:
                pass
            elif policy == CacheAgnosticPolicy.LOF:
                SchedulePolicy._sort_by_longest_output(
                    waiting_queue,
                    self.enable_priority_scheduling,
                    self.schedule_low_priority_values_first,
                )
            elif policy == CacheAgnosticPolicy.RANDOM:
                SchedulePolicy._sort_randomly(waiting_queue)
            else:
                raise ValueError(f"Unknown CacheAgnostic Policy: {policy=}")
        return prefix_computed

    def _determine_active_policy(self, waiting_queue: List[Req]) -> Policy:
        if self.policy == CacheAwarePolicy.LPM and len(waiting_queue) > 128:
            # Turn off the expensive prefix matching and sorting when the #queue is large.
            return CacheAgnosticPolicy.FCFS
        return self.policy

    def _validate_and_adjust_policy(
        self, policy: str, tree_cache: BasePrefixCache
    ) -> Policy:
        """
        Validates the policy and adjusts it if necessary based on tree cache settings.
        """
        try:
            policy_enum = CacheAwarePolicy(policy)
            if getattr(tree_cache, "disable", True):
                # If tree_cache is disabled, using CacheAgnosticPolicy policy
                return CacheAgnosticPolicy.FCFS
            return policy_enum
        except ValueError:
            try:
                return CacheAgnosticPolicy(policy)
            except ValueError:
                raise ValueError(f"Unknown schedule_policy: {policy=}")

    def _compute_prefix_matches(
        self, waiting_queue: List[Req], policy: CacheAwarePolicy
    ) -> Set[int]:
        """
        Computes and caches the matching prefixes for requests in the waiting queue,
            and handles in-batch prefix caching logic.
        """
        temporary_deprioritized: Set[int] = set()
        self.waiting_queue_radix_tree.reset()

        for r in waiting_queue:
            prefix_ids = r.adjust_max_prefix_ids()
            extra_key = r.extra_key

            # NOTE: the prefix_indices must always be aligned with last_node
            r.prefix_indices, r.last_node, r.last_host_node, r.host_hit_length = (
                self.tree_cache.match_prefix(
                    rid=r.rid, key=RadixKey(token_ids=prefix_ids, extra_key=extra_key)
                )
            )

            # NOTE(sang): This logic is for in-batch prefix caching;
            # If there are more than 1 request that have small matching prefix from
            # existing cache, but all those requests share the same prefix, we prefer
            # to schedule only one of them so that we can increase the cache hit rate.
            # We prefer to set IN_BATCH_PREFIX_CACHING_CHECK_THRESHOLD > 0 because too small
            # threshold means we cannot use in-batch prefix caching for short prefixes.
            # It is kind of common when the engine is long running (e.g., imagine the prefix "the").
            if len(r.prefix_indices) <= IN_BATCH_PREFIX_CACHING_CHECK_THRESHOLD:
                in_batch_matching_prefixes, _, _, _ = (
                    self.waiting_queue_radix_tree.match_prefix(
                        rid=r.rid,
                        key=RadixKey(token_ids=prefix_ids, extra_key=extra_key),
                    )
                )
                if (
                    len(in_batch_matching_prefixes)
                    >= IN_BATCH_PREFIX_CACHING_DEPRIORITIZE_THRESHOLD
                ):
                    temporary_deprioritized.add(r.rid)
                else:
                    # Insert with a dummy key
                    self.waiting_queue_radix_tree.insert(
                        RadixKey(token_ids=prefix_ids, extra_key=extra_key),
                        torch.empty(len(prefix_ids), dtype=torch.bool),
                    )
        return temporary_deprioritized

    @staticmethod
    def _sort_by_longest_prefix(
        waiting_queue: List[Req], temporary_deprioritized: Set[int]
    ) -> None:
        """Sorts the waiting queue based on the longest prefix match."""
        waiting_queue.sort(
            key=lambda r: (
                -len(r.prefix_indices)
                if r.rid not in temporary_deprioritized
                else float("inf")
            )
        )

    @staticmethod
    def _sort_by_dfs_weight(
        waiting_queue: List[Req], tree_cache: BasePrefixCache
    ) -> None:
        """Sorts the waiting queue based on a depth-first search weighting."""
        last_node_to_reqs = defaultdict(list)
        for req in waiting_queue:
            last_node_to_reqs[req.last_node].append(req)

        node_to_weight = defaultdict(int)
        for node in last_node_to_reqs:
            node_to_weight[node] = len(last_node_to_reqs[node])
        SchedulePolicy._calc_weight(tree_cache.root_node, node_to_weight)

        waiting_queue.clear()
        SchedulePolicy._get_dfs_priority(
            tree_cache.root_node,
            node_to_weight,
            last_node_to_reqs,
            waiting_queue,
        )

    @staticmethod
    def _sort_by_longest_output(
        waiting_queue: List[Req],
        enable_priority_scheduling: bool,
        schedule_low_priority_values_first: bool,
    ) -> None:
        """Sorts the waiting queue based on the longest output (max_new_tokens). If using priority scheduling, sort by priority first."""
        if enable_priority_scheduling:
            if schedule_low_priority_values_first:
                waiting_queue.sort(
                    key=lambda x: (x.priority, -x.sampling_params.max_new_tokens)
                )
            else:
                waiting_queue.sort(
                    key=lambda x: (-x.priority, -x.sampling_params.max_new_tokens)
                )
        else:
            waiting_queue.sort(key=lambda x: -x.sampling_params.max_new_tokens)

    @staticmethod
    def _sort_randomly(waiting_queue: List[Req]) -> None:
        """Shuffles the waiting queue randomly."""
        random.shuffle(waiting_queue)

    @staticmethod
    def _sort_by_priority_and_fcfs(
        waiting_queue: List[Req], schedule_low_priority_values_first: bool
    ) -> None:
        """Sorts the waiting queue based on the request priority then received titmestamp."""
        if schedule_low_priority_values_first:
            waiting_queue.sort(key=lambda x: (x.priority, x.queue_time_start))
        else:
            waiting_queue.sort(key=lambda x: (-x.priority, x.queue_time_start))

    @staticmethod
    def _calc_weight(cur_node: TreeNode, node_to_weight: Dict[TreeNode, int]) -> None:
        for child in cur_node.children.values():
            SchedulePolicy._calc_weight(child, node_to_weight)
            node_to_weight[cur_node] += node_to_weight[child]

    @staticmethod
    def _get_dfs_priority(
        cur_node: TreeNode,
        node_to_priority: Dict[TreeNode, int],
        last_node_to_reqs: Dict[TreeNode, List[Req]],
        q: List,
    ) -> None:
        childs = [child for child in cur_node.children.values()]
        childs.sort(key=lambda x: -node_to_priority[x])
        for child in childs:
            SchedulePolicy._get_dfs_priority(
                child, node_to_priority, last_node_to_reqs, q
            )
        q.extend(last_node_to_reqs[cur_node])


class AddReqResult(Enum):
    CONTINUE = auto()  # Continue to add requests
    NO_TOKEN = auto()  # No token left
    OTHER = auto()  # Other reasons to stop adding requests


class PrefillAdder:
    def __init__(
        self,
        page_size: int,
        tree_cache: BasePrefixCache,
        token_to_kv_pool_allocator: BaseTokenToKVPoolAllocator,
        running_batch: ScheduleBatch,
        new_token_ratio: float,
        rem_input_tokens: int,
        rem_chunk_tokens: Optional[int],
        mixed_with_decode_tokens: int = 0,
        priority_scheduling_preemption_threshold: int = 0,
    ):
        self.page_size = page_size
        self.tree_cache = tree_cache
        self.token_to_kv_pool_allocator = token_to_kv_pool_allocator
        self.running_batch = running_batch
        self.new_token_ratio = new_token_ratio
        self.rem_input_tokens = rem_input_tokens - mixed_with_decode_tokens
        self.rem_chunk_tokens = rem_chunk_tokens
        if self.rem_chunk_tokens is not None:
            self.rem_chunk_tokens -= mixed_with_decode_tokens

        self.rem_total_token_offset = mixed_with_decode_tokens
        self.cur_rem_token_offset = mixed_with_decode_tokens

        self.req_states = None
        self.can_run_list = []
        self.preempt_list = []
        self.new_chunked_req = None
        self.log_hit_tokens = 0
        # TODO(lsyin): report the real input tokens excluding page alignment
        self.log_input_tokens = 0

        if running_batch is not None:
            self.rem_total_token_offset += sum(
                [
                    self._get_running_request_total_token_offset(r)
                    for r in running_batch.reqs
                ]
            )

        self.is_hybrid = isinstance(
            self.token_to_kv_pool_allocator, SWATokenToKVPoolAllocator
        )

        self.priority_scheduling_preemption_threshold = (
            priority_scheduling_preemption_threshold
        )

    def _get_running_request_total_token_offset(self, req: Req) -> int:
        return (
            min(
                (req.sampling_params.max_new_tokens - len(req.output_ids)),
                CLIP_MAX_NEW_TOKENS,
            )
            * self.new_token_ratio
        )

    @property
    def rem_total_tokens(self):
        if self.is_hybrid:
            available_and_evictable = min(
                self.token_to_kv_pool_allocator.full_available_size()
                + self.tree_cache.full_evictable_size(),
                self.token_to_kv_pool_allocator.swa_available_size()
                + self.tree_cache.swa_evictable_size(),
            )
        else:
            available_and_evictable = (
                self.token_to_kv_pool_allocator.available_size()
                + self.tree_cache.evictable_size()
            )

        return available_and_evictable - self.rem_total_token_offset

    @property
    def cur_rem_tokens(self):
        if self.is_hybrid:
            available_and_evictable = min(
                self.token_to_kv_pool_allocator.full_available_size()
                + self.tree_cache.full_evictable_size(),
                self.token_to_kv_pool_allocator.swa_available_size()
                + self.tree_cache.swa_evictable_size(),
            )
        else:
            available_and_evictable = (
                self.token_to_kv_pool_allocator.available_size()
                + self.tree_cache.evictable_size()
            )

        return available_and_evictable - self.cur_rem_token_offset

    def ceil_paged_tokens(self, tokens: int) -> int:
        return -(-tokens // self.page_size) * self.page_size

    def budget_state(self):
        if self.rem_total_tokens <= 0 or self.cur_rem_tokens <= 0:
            return AddReqResult.NO_TOKEN

        if self.rem_input_tokens <= 0 or (
            self.rem_chunk_tokens is not None and self.rem_chunk_tokens <= 0
        ):
            return AddReqResult.OTHER

        return AddReqResult.CONTINUE

    def _update_prefill_budget(
        self, prefix_len: int, extend_input_len: int, max_new_tokens: int
    ):
        # TODO(lsyin): check this workaround logic, which only ensures the prefill will not out of memory, and may be too conservative
        extend_input_len = self.ceil_paged_tokens(extend_input_len)

        self.rem_total_token_offset += extend_input_len + max_new_tokens
        self.cur_rem_token_offset += extend_input_len
        self.rem_input_tokens -= extend_input_len
        if self.rem_chunk_tokens is not None:
            self.rem_chunk_tokens -= extend_input_len

        self.log_hit_tokens += prefix_len
        self.log_input_tokens += extend_input_len

    def add_chunked_req(self, req: Req):
        _rem_tokens = min(self.rem_chunk_tokens, int(self.rem_total_tokens))
        truncated = req.extend_input_len > _rem_tokens
        req.extend_input_len = min(req.extend_input_len, _rem_tokens)
        req.fill_ids = req.fill_ids[: len(req.prefix_indices) + req.extend_input_len]
        self.can_run_list.append(req)
        self._update_prefill_budget(
            0,
            req.extend_input_len,
            (
                min(req.sampling_params.max_new_tokens, CLIP_MAX_NEW_TOKENS)
                if not truncated
                else 0
            ),
        )

        # Return if chunked prefill not finished
        return req if truncated else None

    @contextmanager
    def _lock_node(self, last_node: TreeNode):
        if self.is_hybrid:
            try:
                swa_uuid_for_lock = self.tree_cache.inc_lock_ref(last_node)
                yield None
            finally:
                self.tree_cache.dec_lock_ref(last_node, swa_uuid_for_lock)
        else:
            try:
                self.tree_cache.inc_lock_ref(last_node)
                yield None
            finally:
                self.tree_cache.dec_lock_ref(last_node)

    def add_one_req_ignore_eos(self, req: Req, has_chunked_req: bool):
        # Early exit if no enough tokens for the input tokens
        if self.ceil_paged_tokens(req.extend_input_len) > min(
            self.cur_rem_tokens, self.rem_total_tokens
        ):
            return AddReqResult.NO_TOKEN

        def add_req_state(r, insert_sort=False):
            new_token_ratio = (
                1.0 if r.sampling_params.ignore_eos else self.new_token_ratio
            )
            tokens_left = r.sampling_params.max_new_tokens * new_token_ratio - len(
                r.output_ids
            )
            tokens_occupied = len(r.origin_input_ids) + len(r.output_ids)

            if tokens_left <= 0:
                return

            if not insert_sort:
                self.req_states.append((tokens_left, tokens_occupied))
            else:
                i = 0
                for i in range(len(self.req_states)):
                    if tokens_left <= self.req_states[i][0]:
                        break
                self.req_states.insert(i, (tokens_left, tokens_occupied))

        if self.req_states is None:
            self.req_states = []
            add_req_state(req)
            if self.running_batch is not None:
                for r in self.running_batch.reqs:
                    add_req_state(r)
            for r in self.can_run_list:
                add_req_state(r)
            self.req_states.sort(key=lambda x: x[0])
        else:
            add_req_state(req, insert_sort=True)

        if not self.is_hybrid:
            # Skip this logic for swa. The SWA has different memory management, and
            # this mechanism is underestimating the memory usage.
            cur_rem_tokens = self.cur_rem_tokens - self.ceil_paged_tokens(
                req.extend_input_len
            )
            tokens_freed = 0
            for i, (tokens_left, tokens_occupied) in enumerate(self.req_states):
                # tokens_left gives a reservative calculation as the last token is not stored
                bs = len(self.req_states) - i
                min_free_tokens = cur_rem_tokens + tokens_freed - tokens_left * bs
                # reserve tokens for corner cases
                if min_free_tokens <= IGNORE_EOS_RESERVE_TOKENS * bs:
                    return AddReqResult.NO_TOKEN
                tokens_freed += tokens_occupied

        if (
            self.rem_chunk_tokens is None  # chunked prefill is disabled
            or req.extend_input_len <= self.rem_chunk_tokens  # it is the last chunk
        ):
            # Non-chunked prefill
            self.can_run_list.append(req)
            self._update_prefill_budget(
                0,
                req.extend_input_len,
                min(req.sampling_params.max_new_tokens, CLIP_MAX_NEW_TOKENS),
            )
        else:
            if self.rem_chunk_tokens == 0:
                return AddReqResult.OTHER

            # Chunked prefill
            trunc_len = self.rem_chunk_tokens

            req.extend_input_len = trunc_len
            req.fill_ids = req.fill_ids[:trunc_len]
            self.can_run_list.append(req)
            self.new_chunked_req = req
            self._update_prefill_budget(0, trunc_len, 0)

        return self.budget_state()

    def add_one_req(
        self, req: Req, has_chunked_req: bool, truncation_align_size: Optional[int]
    ):
        if req.sampling_params.ignore_eos and getattr(self.tree_cache, "disable", True):
            return self.add_one_req_ignore_eos(req, has_chunked_req)

        total_tokens = req.extend_input_len + min(
            req.sampling_params.max_new_tokens, CLIP_MAX_NEW_TOKENS
        )

        # adjusting the input_tokens based on host_hit_length and page_size
        real_input_tokens = req.extend_input_len - req.host_hit_length
        real_input_tokens = self.ceil_paged_tokens(real_input_tokens)
        prefix_len = len(req.prefix_indices)

        if total_tokens >= self.rem_total_tokens:
            return AddReqResult.NO_TOKEN

        if real_input_tokens >= self.rem_input_tokens and len(self.can_run_list) != 0:
            return AddReqResult.OTHER

        with self._lock_node(req.last_node):
            # self.rem_total_tokens may decrease after the lock acquisition
            if total_tokens >= self.rem_total_tokens:
                return AddReqResult.NO_TOKEN

            if req.host_hit_length > 0:
                new_indices, req.last_node = self.tree_cache.init_load_back(
                    req.last_host_node, req.host_hit_length
                )
                req.prefix_indices = torch.cat([req.prefix_indices, new_indices])
                req.extend_input_len = len(req.fill_ids) - len(req.prefix_indices)
                prefix_len = len(req.prefix_indices)

            input_tokens = self.ceil_paged_tokens(req.extend_input_len)

            if input_tokens >= self.rem_input_tokens and len(self.can_run_list) != 0:
                return AddReqResult.OTHER

            if self.rem_chunk_tokens is None or input_tokens <= self.rem_chunk_tokens:
                # Non-chunked prefill
                self.can_run_list.append(req)
                if self.is_hybrid:
                    swa_uuid_for_lock = self.tree_cache.inc_lock_ref(req.last_node)
                    req.swa_uuid_for_lock = swa_uuid_for_lock
                else:
                    self.tree_cache.inc_lock_ref(req.last_node)
                self._update_prefill_budget(
                    prefix_len,
                    input_tokens,
                    min(
                        req.sampling_params.max_new_tokens,
                        CLIP_MAX_NEW_TOKENS,
                    ),
                )
            else:
                # Make sure at least one page is available
                trunc_len = self.rem_chunk_tokens // self.page_size * self.page_size
                if trunc_len <= 0:
                    return AddReqResult.OTHER

                # When truncation align size is set, we want to assert that the prefill prefix length is multiple of truncation align size
                # A typical use case is when deterministic inference is enabled with flashinfer attention backend,
                # we need the prefill prefix length to be multiple of attention split size
                if truncation_align_size is not None:
                    if trunc_len < truncation_align_size:
                        return AddReqResult.OTHER
                    else:
                        trunc_len = truncation_align_size * (
                            trunc_len // truncation_align_size
                        )

                # Chunked prefill
                req.extend_input_len = trunc_len
                req.fill_ids = req.fill_ids[: len(req.prefix_indices) + trunc_len]

                self.can_run_list.append(req)
                self.new_chunked_req = req
                if self.is_hybrid:
                    swa_uuid_for_lock = self.tree_cache.inc_lock_ref(req.last_node)
                    req.swa_uuid_for_lock = swa_uuid_for_lock
                else:
                    self.tree_cache.inc_lock_ref(req.last_node)
                self._update_prefill_budget(prefix_len, trunc_len, 0)

        return self.budget_state()

<<<<<<< HEAD
    # Use rough heuristics to get safe lowerbound on the capacity of our adder to
    # handle these two requests
    def dry_run_cfg(self, req: Req, cfg_req: Req):
        snapshot = {
            "rem_total_tokens": self.rem_total_tokens,
            "rem_input_tokens": self.rem_input_tokens,
            "cur_rem_tokens": self.cur_rem_tokens,
            "rem_chunk_tokens": self.rem_chunk_tokens,
        }

        for cur_req in [req, cfg_req]:
            # Use upperbound heuristic if `ignore_eos` is on
            max_new_tokens = (
                cur_req.sampling_params.max_new_tokens
                if cur_req.sampling_params.ignore_eos
                else min(cur_req.sampling_params.max_new_tokens, CLIP_MAX_NEW_TOKENS)
            )

            total_tokens = cur_req.extend_input_len + max_new_tokens
            input_tokens = cur_req.extend_input_len

            # Update snapshot
            snapshot["rem_total_tokens"] -= total_tokens
            snapshot["rem_input_tokens"] -= input_tokens
            snapshot["cur_rem_tokens"] -= input_tokens
            if snapshot["rem_chunk_tokens"] is not None:
                snapshot["rem_chunk_tokens"] -= input_tokens

                if snapshot["rem_chunk_tokens"] < 0 and len(self.can_run_list) == 0:
                    raise RuntimeError("CFG requests cannot be chunk prefilled.")

            # Check budgets
            if (
                snapshot["rem_total_tokens"] < 0
                or snapshot["rem_input_tokens"] < 0
                or snapshot["cur_rem_tokens"] < 0
                or (
                    snapshot["rem_chunk_tokens"] is not None
                    and snapshot["rem_chunk_tokens"] < 0
                )
            ):
                return False

=======
    def preempt_to_schedule(self, req: Req, server_args: ServerArgs) -> bool:
        """
        Preempt running requests to serve the new request if the priority threshold is met and token count sum is verified.
        Returns True if preemption was committed, and the new request can be scheduled.
        """
        # Iterate running requests to find preemptible requests
        if server_args.schedule_low_priority_values_first:
            sorted_running_reqs = sorted(
                self.running_batch.reqs,
                key=lambda x: (-x.priority, -x.queue_time_start),
            )
        else:
            sorted_running_reqs = sorted(
                self.running_batch.reqs,
                key=lambda x: (x.priority, -x.queue_time_start),
            )
        preemptible_reqs = []
        min_tokens_to_remove = (
            req.extend_input_len
            + min(req.sampling_params.max_new_tokens, CLIP_MAX_NEW_TOKENS)
            - self.rem_total_tokens
        )
        for running_req in sorted_running_reqs:
            if running_req in self.preempt_list:
                continue
            # Priority difference needs to meet the threshold to be preemptible.
            priority_diff = req.priority - running_req.priority
            if server_args.schedule_low_priority_values_first:
                priority_diff *= -1
            if priority_diff > self.priority_scheduling_preemption_threshold:
                preemptible_reqs.append(running_req)
                min_tokens_to_remove -= self._get_running_request_total_token_offset(
                    running_req
                )

        # Check max token count limit can be met
        if len(preemptible_reqs) == 0 or min_tokens_to_remove > 0:
            return False

        # Preempt running requests. Release allocated resources for immediate usage.
        preemptible_reqs = set(preemptible_reqs)
        keep_indices = []
        release_counter = 0
        for i, running_req in enumerate(self.running_batch.reqs):
            if running_req in preemptible_reqs:
                self.rem_total_token_offset -= (
                    self._get_running_request_total_token_offset(req)
                )
                release_counter += 1
                self.running_batch.release_req(
                    i, len(self.running_batch.reqs) - release_counter, server_args
                )
            else:
                keep_indices.append(i)
        self.running_batch.filter_batch(keep_indices=keep_indices)
        self.preempt_list.extend(preemptible_reqs)
>>>>>>> 7dcd689b
        return True<|MERGE_RESOLUTION|>--- conflicted
+++ resolved
@@ -633,51 +633,6 @@
 
         return self.budget_state()
 
-<<<<<<< HEAD
-    # Use rough heuristics to get safe lowerbound on the capacity of our adder to
-    # handle these two requests
-    def dry_run_cfg(self, req: Req, cfg_req: Req):
-        snapshot = {
-            "rem_total_tokens": self.rem_total_tokens,
-            "rem_input_tokens": self.rem_input_tokens,
-            "cur_rem_tokens": self.cur_rem_tokens,
-            "rem_chunk_tokens": self.rem_chunk_tokens,
-        }
-
-        for cur_req in [req, cfg_req]:
-            # Use upperbound heuristic if `ignore_eos` is on
-            max_new_tokens = (
-                cur_req.sampling_params.max_new_tokens
-                if cur_req.sampling_params.ignore_eos
-                else min(cur_req.sampling_params.max_new_tokens, CLIP_MAX_NEW_TOKENS)
-            )
-
-            total_tokens = cur_req.extend_input_len + max_new_tokens
-            input_tokens = cur_req.extend_input_len
-
-            # Update snapshot
-            snapshot["rem_total_tokens"] -= total_tokens
-            snapshot["rem_input_tokens"] -= input_tokens
-            snapshot["cur_rem_tokens"] -= input_tokens
-            if snapshot["rem_chunk_tokens"] is not None:
-                snapshot["rem_chunk_tokens"] -= input_tokens
-
-                if snapshot["rem_chunk_tokens"] < 0 and len(self.can_run_list) == 0:
-                    raise RuntimeError("CFG requests cannot be chunk prefilled.")
-
-            # Check budgets
-            if (
-                snapshot["rem_total_tokens"] < 0
-                or snapshot["rem_input_tokens"] < 0
-                or snapshot["cur_rem_tokens"] < 0
-                or (
-                    snapshot["rem_chunk_tokens"] is not None
-                    and snapshot["rem_chunk_tokens"] < 0
-                )
-            ):
-                return False
-
-=======
     def preempt_to_schedule(self, req: Req, server_args: ServerArgs) -> bool:
         """
         Preempt running requests to serve the new request if the priority threshold is met and token count sum is verified.
@@ -734,5 +689,49 @@
                 keep_indices.append(i)
         self.running_batch.filter_batch(keep_indices=keep_indices)
         self.preempt_list.extend(preemptible_reqs)
->>>>>>> 7dcd689b
+        return True
+
+    # Use rough heuristics to get safe lowerbound on the capacity of our adder to
+    # handle these two requests
+    def dry_run_cfg(self, req: Req, cfg_req: Req):
+        snapshot = {
+            "rem_total_tokens": self.rem_total_tokens,
+            "rem_input_tokens": self.rem_input_tokens,
+            "cur_rem_tokens": self.cur_rem_tokens,
+            "rem_chunk_tokens": self.rem_chunk_tokens,
+        }
+
+        for cur_req in [req, cfg_req]:
+            # Use upperbound heuristic if `ignore_eos` is on
+            max_new_tokens = (
+                cur_req.sampling_params.max_new_tokens
+                if cur_req.sampling_params.ignore_eos
+                else min(cur_req.sampling_params.max_new_tokens, CLIP_MAX_NEW_TOKENS)
+            )
+
+            total_tokens = cur_req.extend_input_len + max_new_tokens
+            input_tokens = cur_req.extend_input_len
+
+            # Update snapshot
+            snapshot["rem_total_tokens"] -= total_tokens
+            snapshot["rem_input_tokens"] -= input_tokens
+            snapshot["cur_rem_tokens"] -= input_tokens
+            if snapshot["rem_chunk_tokens"] is not None:
+                snapshot["rem_chunk_tokens"] -= input_tokens
+
+                if snapshot["rem_chunk_tokens"] < 0 and len(self.can_run_list) == 0:
+                    raise RuntimeError("CFG requests cannot be chunk prefilled.")
+
+            # Check budgets
+            if (
+                snapshot["rem_total_tokens"] < 0
+                or snapshot["rem_input_tokens"] < 0
+                or snapshot["cur_rem_tokens"] < 0
+                or (
+                    snapshot["rem_chunk_tokens"] is not None
+                    and snapshot["rem_chunk_tokens"] < 0
+                )
+            ):
+                return False
+
         return True