--- conflicted
+++ resolved
@@ -318,12 +318,8 @@
         new_token_ratio: float,
         rem_input_tokens: int,
         rem_chunk_tokens: Optional[int],
-<<<<<<< HEAD
         num_mixed_decode_tokens: int = 0,
-=======
-        mixed_with_decode_tokens: int = 0,
         priority_scheduling_preemption_threshold: int = 0,
->>>>>>> ac1f2928
     ):
         self.page_size = page_size
         self.tree_cache = tree_cache
