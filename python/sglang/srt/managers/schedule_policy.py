from __future__ import annotations

# Copyright 2023-2024 SGLang Team
# Licensed under the Apache License, Version 2.0 (the "License");
# you may not use this file except in compliance with the License.
# You may obtain a copy of the License at
#
#     http://www.apache.org/licenses/LICENSE-2.0
#
# Unless required by applicable law or agreed to in writing, software
# distributed under the License is distributed on an "AS IS" BASIS,
# WITHOUT WARRANTIES OR CONDITIONS OF ANY KIND, either express or implied.
# See the License for the specific language governing permissions and
# limitations under the License.
# ==============================================================================
"""Request scheduler policy"""

import os
import random
from bisect import bisect_right
from collections import defaultdict
from contextlib import contextmanager
from enum import Enum, auto
from typing import TYPE_CHECKING, Dict, List, Optional, Set, Union

import torch

from sglang.srt.layers.attention.nsa.utils import is_nsa_enable_prefill_cp
from sglang.srt.managers.schedule_batch import Req, ScheduleBatch
from sglang.srt.mem_cache.allocator import SWATokenToKVPoolAllocator
from sglang.srt.mem_cache.base_prefix_cache import BasePrefixCache
from sglang.srt.mem_cache.mamba_radix_cache import MambaRadixCache
from sglang.srt.mem_cache.radix_cache import RadixCache, RadixKey, TreeNode
from sglang.srt.server_args import ServerArgs

if TYPE_CHECKING:
    from sglang.srt.mem_cache.allocator import BaseTokenToKVPoolAllocator

# Clip the estimation of max_new_tokens for the request whose max_new_tokens is very large.
# This can prevent the server from being too conservative.
# Note that this only clips the estimation in the scheduler but does not change the stop
# condition. The request can still generate tokens until it hits the unclipped max_new_tokens.
CLIP_MAX_NEW_TOKENS = int(
    os.environ.get("SGLANG_CLIP_MAX_NEW_TOKENS_ESTIMATION", "4096")
)

# Threshold for in-batch prefix cache.
# If a request has a matched prefix length (against existing cache) less than this value,
# the scheduler runs the in-batch prefix caching check for this request.
# If we set it to -1, it means we disable in-batch prefix caching.
IN_BATCH_PREFIX_CACHING_CHECK_THRESHOLD = int(
    os.environ.get("IN_BATCH_PREFIX_CACHING_CHECK_THRESHOLD", "32")
)

# Threshold for in-batch prefix cache.
# If a request has a matched prefix length (within the waiting queue) larger than this value,
# the scheduler deprioritizes this request
IN_BATCH_PREFIX_CACHING_DEPRIORITIZE_THRESHOLD = int(
    os.environ.get("IN_BATCH_PREFIX_CACHING_DEPRIORITIZE_THRESHOLD", "32")
)


IGNORE_EOS_RESERVE_TOKENS = 1


class CacheAwarePolicy(Enum):
    """Scheduling policies that are aware of the tree cache."""

    LPM = "lpm"  # longest prefix match
    DFS_WEIGHT = "dfs-weight"  # depth-first search weighting


class CacheAgnosticPolicy(Enum):
    """Scheduling policies that are not aware of the tree cache."""

    FCFS = "fcfs"  # first come first serve
    LOF = "lof"  # longest output first
    RANDOM = "random"


class SchedulePolicy:
    Policy = Union[CacheAwarePolicy, CacheAgnosticPolicy]

    def __init__(
        self,
        policy: str,
        tree_cache: BasePrefixCache,
        enable_hierarchical_cache: bool,
        enable_priority_scheduling: bool,
        schedule_low_priority_values_first: bool,
    ):
        self.policy = self._validate_and_adjust_policy(policy, tree_cache)
        self.tree_cache = tree_cache
        self.enable_hierarchical_cache = enable_hierarchical_cache
        self.enable_priority_scheduling = enable_priority_scheduling
        self.schedule_low_priority_values_first = schedule_low_priority_values_first

        # It is used to find the matching prefix for in-batch prefix caching.
        self.waiting_queue_radix_tree = RadixCache.create_simulated()

    def calc_priority(self, waiting_queue: List[Req]) -> bool:
        if self.policy == CacheAgnosticPolicy.FCFS:
            if self.enable_priority_scheduling:
                SchedulePolicy._sort_by_priority_and_fcfs(
                    waiting_queue, self.schedule_low_priority_values_first
                )
            return False

        policy = self._determine_active_policy(waiting_queue)

        prefix_computed = False
        if isinstance(policy, CacheAwarePolicy):
            prefix_computed = True
            temporary_deprioritized = self._compute_prefix_matches(
                waiting_queue, policy
            )
            if policy == CacheAwarePolicy.LPM:
                SchedulePolicy._sort_by_longest_prefix(
                    waiting_queue, temporary_deprioritized
                )
            elif policy == CacheAwarePolicy.DFS_WEIGHT:
                SchedulePolicy._sort_by_dfs_weight(waiting_queue, self.tree_cache)
            else:
                raise ValueError(f"Unknown CacheAware Policy: {policy=}")
        else:
            if policy == CacheAgnosticPolicy.FCFS:
                pass
            elif policy == CacheAgnosticPolicy.LOF:
                SchedulePolicy._sort_by_longest_output(
                    waiting_queue,
                    self.enable_priority_scheduling,
                    self.schedule_low_priority_values_first,
                )
            elif policy == CacheAgnosticPolicy.RANDOM:
                SchedulePolicy._sort_randomly(waiting_queue)
            else:
                raise ValueError(f"Unknown CacheAgnostic Policy: {policy=}")
        return prefix_computed

    def _determine_active_policy(self, waiting_queue: List[Req]) -> Policy:
        if self.policy == CacheAwarePolicy.LPM and len(waiting_queue) > 128:
            # Turn off the expensive prefix matching and sorting when the #queue is large.
            return CacheAgnosticPolicy.FCFS
        return self.policy

    def _validate_and_adjust_policy(
        self, policy: str, tree_cache: BasePrefixCache
    ) -> Policy:
        """
        Validates the policy and adjusts it if necessary based on tree cache settings.
        """
        try:
            policy_enum = CacheAwarePolicy(policy)
            if getattr(tree_cache, "disable", True):
                # If tree_cache is disabled, using CacheAgnosticPolicy policy
                return CacheAgnosticPolicy.FCFS
            return policy_enum
        except ValueError:
            try:
                return CacheAgnosticPolicy(policy)
            except ValueError:
                raise ValueError(f"Unknown schedule_policy: {policy=}")

    def _compute_prefix_matches(
        self, waiting_queue: List[Req], policy: CacheAwarePolicy
    ) -> Set[int]:
        """
        Computes and caches the matching prefixes for requests in the waiting queue,
            and handles in-batch prefix caching logic.
        """
        temporary_deprioritized: Set[int] = set()
        self.waiting_queue_radix_tree.reset()

        for r in waiting_queue:
            prefix_ids = r.origin_input_ids + r.output_ids
            extra_key = r.extra_key

            # NOTE: the prefix_indices must always be aligned with last_node
            match_result = self.tree_cache.match_prefix(
                rid=r.rid, key=RadixKey(token_ids=prefix_ids, extra_key=extra_key)
            )
            (
                r.prefix_indices,
                r.last_node,
                r.last_host_node,
                r.host_hit_length,
            ) = (
                match_result.device_indices,
                match_result.last_device_node,
                match_result.last_host_node,
                match_result.host_hit_length,
            )

            # NOTE(sang): This logic is for in-batch prefix caching;
            # If there are more than 1 request that have small matching prefix from
            # existing cache, but all those requests share the same prefix, we prefer
            # to schedule only one of them so that we can increase the cache hit rate.
            # We prefer to set IN_BATCH_PREFIX_CACHING_CHECK_THRESHOLD > 0 because too small
            # threshold means we cannot use in-batch prefix caching for short prefixes.
            # It is kind of common when the engine is long running (e.g., imagine the prefix "the").
            if len(r.prefix_indices) <= IN_BATCH_PREFIX_CACHING_CHECK_THRESHOLD:
                match_result = self.waiting_queue_radix_tree.match_prefix(
                    rid=r.rid,
                    key=RadixKey(token_ids=prefix_ids, extra_key=extra_key),
                )
                in_batch_matching_prefixes = match_result.device_indices
                if (
                    len(in_batch_matching_prefixes)
                    >= IN_BATCH_PREFIX_CACHING_DEPRIORITIZE_THRESHOLD
                ):
                    temporary_deprioritized.add(r.rid)
                else:
                    # Insert with a dummy key
                    self.waiting_queue_radix_tree.insert(
                        RadixKey(token_ids=prefix_ids, extra_key=extra_key),
                        torch.empty(len(prefix_ids), dtype=torch.bool),
                    )
        return temporary_deprioritized

    @staticmethod
    def _sort_by_longest_prefix(
        waiting_queue: List[Req], temporary_deprioritized: Set[int]
    ) -> None:
        """Sorts the waiting queue based on the longest prefix match."""
        waiting_queue.sort(
            key=lambda r: (
                -len(r.prefix_indices)
                if r.rid not in temporary_deprioritized
                else float("inf")
            )
        )

    @staticmethod
    def _sort_by_dfs_weight(
        waiting_queue: List[Req], tree_cache: BasePrefixCache
    ) -> None:
        """Sorts the waiting queue based on a depth-first search weighting."""
        last_node_to_reqs = defaultdict(list)
        for req in waiting_queue:
            last_node_to_reqs[req.last_node].append(req)

        node_to_weight = defaultdict(int)
        for node in last_node_to_reqs:
            node_to_weight[node] = len(last_node_to_reqs[node])
        SchedulePolicy._calc_weight(tree_cache.root_node, node_to_weight)

        waiting_queue.clear()
        SchedulePolicy._get_dfs_priority(
            tree_cache.root_node,
            node_to_weight,
            last_node_to_reqs,
            waiting_queue,
        )

    @staticmethod
    def _sort_by_longest_output(
        waiting_queue: List[Req],
        enable_priority_scheduling: bool,
        schedule_low_priority_values_first: bool,
    ) -> None:
        """Sorts the waiting queue based on the longest output (max_new_tokens). If using priority scheduling, sort by priority first."""
        if enable_priority_scheduling:
            if schedule_low_priority_values_first:
                waiting_queue.sort(
                    key=lambda x: (x.priority, -x.sampling_params.max_new_tokens)
                )
            else:
                waiting_queue.sort(
                    key=lambda x: (-x.priority, -x.sampling_params.max_new_tokens)
                )
        else:
            waiting_queue.sort(key=lambda x: -x.sampling_params.max_new_tokens)

    @staticmethod
    def _sort_randomly(waiting_queue: List[Req]) -> None:
        """Shuffles the waiting queue randomly."""
        random.shuffle(waiting_queue)

    @staticmethod
    def _sort_by_priority_and_fcfs(
        waiting_queue: List[Req], schedule_low_priority_values_first: bool
    ) -> None:
        """Sorts the waiting queue based on the request priority then received titmestamp."""
        if schedule_low_priority_values_first:
            waiting_queue.sort(
                key=lambda x: (x.priority, x.time_stats.wait_queue_entry_time)
            )
        else:
            waiting_queue.sort(
                key=lambda x: (-x.priority, x.time_stats.wait_queue_entry_time)
            )

    @staticmethod
    def _calc_weight(cur_node: TreeNode, node_to_weight: Dict[TreeNode, int]) -> None:
        for child in cur_node.children.values():
            SchedulePolicy._calc_weight(child, node_to_weight)
            node_to_weight[cur_node] += node_to_weight[child]

    @staticmethod
    def _get_dfs_priority(
        cur_node: TreeNode,
        node_to_priority: Dict[TreeNode, int],
        last_node_to_reqs: Dict[TreeNode, List[Req]],
        q: List,
    ) -> None:
        childs = [child for child in cur_node.children.values()]
        childs.sort(key=lambda x: -node_to_priority[x])
        for child in childs:
            SchedulePolicy._get_dfs_priority(
                child, node_to_priority, last_node_to_reqs, q
            )
        q.extend(last_node_to_reqs[cur_node])


class AddReqResult(Enum):
    CONTINUE = auto()  # Continue to add requests
    NO_TOKEN = auto()  # No token left
    OTHER = auto()  # Other reasons to stop adding requests


class PrefillAdder:
    def __init__(
        self,
        page_size: int,
        tree_cache: BasePrefixCache,
        token_to_kv_pool_allocator: BaseTokenToKVPoolAllocator,
        running_batch: ScheduleBatch,
        new_token_ratio: float,
        rem_input_tokens: int,
        rem_chunk_tokens: Optional[int],
        mixed_with_decode_tokens: int = 0,
        priority_scheduling_preemption_threshold: int = 0,
    ):
        self.page_size = page_size
        self.tree_cache = tree_cache
        self.token_to_kv_pool_allocator = token_to_kv_pool_allocator
        self.running_batch = running_batch
        self.new_token_ratio = new_token_ratio
        self.rem_input_tokens = rem_input_tokens - mixed_with_decode_tokens
        self.rem_chunk_tokens = rem_chunk_tokens
        if self.rem_chunk_tokens is not None:
            self.rem_chunk_tokens -= mixed_with_decode_tokens

        self.reserved_tokens = mixed_with_decode_tokens

        self.req_token_tracking = None
        self.can_run_list = []
        self.preempt_list = []
        self.new_chunked_req = None
        self.log_hit_tokens = 0
        # TODO(lsyin): report the real input tokens excluding page alignment
        self.log_input_tokens = 0

        if running_batch is not None:
            self.reserved_tokens += sum(
                [self._decode_token_usage_estimation(r) for r in running_batch.reqs]
            )

        self.is_hybrid = isinstance(
            self.token_to_kv_pool_allocator, SWATokenToKVPoolAllocator
        )
        self.is_hybrid_gdn_cache = isinstance(self.tree_cache, MambaRadixCache)

        self.priority_scheduling_preemption_threshold = (
            priority_scheduling_preemption_threshold
        )
        self.nsa_enable_prefill_cp = is_nsa_enable_prefill_cp()

    def _decode_token_usage_estimation(self, req: Req) -> int:
        new_token_ratio = (
            1.0 if req.sampling_params.ignore_eos else self.new_token_ratio
        )
        return (
            min(
                max(req.sampling_params.max_new_tokens - len(req.output_ids), 0),
                CLIP_MAX_NEW_TOKENS,
            )
            * new_token_ratio
        )

    @property
    def rem_total_tokens(self):
        if self.is_hybrid:
            available_and_evictable = min(
                self.token_to_kv_pool_allocator.full_available_size()
                + self.tree_cache.full_evictable_size(),
                self.token_to_kv_pool_allocator.swa_available_size()
                + self.tree_cache.swa_evictable_size(),
            )
        elif self.is_hybrid_gdn_cache:
            available_and_evictable = (
                self.token_to_kv_pool_allocator.available_size()
                + self.tree_cache.full_evictable_size()
            )
        else:
            available_and_evictable = (
                self.token_to_kv_pool_allocator.available_size()
                + self.tree_cache.evictable_size()
            )

        return available_and_evictable - self.reserved_tokens

    def ceil_paged_tokens(self, tokens: int) -> int:
        return -(-tokens // self.page_size) * self.page_size

    def budget_state(self):
        if self.rem_total_tokens <= 0:
            return AddReqResult.NO_TOKEN

        if self.rem_input_tokens <= 0 or (
            self.rem_chunk_tokens is not None and self.rem_chunk_tokens <= 0
        ):
            return AddReqResult.OTHER

        return AddReqResult.CONTINUE

    def _update_prefill_budget(
        self, prefix_len: int, extend_input_len: int, max_new_tokens: int
    ):
        # TODO(lsyin): check this workaround logic, which only ensures the prefill will not out of memory, and may be too conservative
        extend_input_len = self.ceil_paged_tokens(extend_input_len)

        self.reserved_tokens += extend_input_len + max_new_tokens
        self.rem_input_tokens -= extend_input_len
        if self.rem_chunk_tokens is not None:
            self.rem_chunk_tokens -= extend_input_len

        self.log_hit_tokens += prefix_len
        self.log_input_tokens += extend_input_len

    def add_chunked_req(self, req: Req):
        _rem_tokens = min(self.rem_chunk_tokens, int(self.rem_total_tokens))
        truncated = req.extend_input_len > _rem_tokens
        req.extend_input_len = min(req.extend_input_len, _rem_tokens)
        req.fill_ids = req.fill_ids[: len(req.prefix_indices) + req.extend_input_len]
        self.can_run_list.append(req)
        self._update_prefill_budget(
            0,
            req.extend_input_len,
            self._decode_token_usage_estimation(req) if not truncated else 0,
        )

        # Return if chunked prefill not finished
        return req if truncated else None

    @contextmanager
    def _lock_node(self, last_node: TreeNode):
        if self.is_hybrid:
            # todo: unified interface for swa and non-swa
            try:
                swa_uuid_for_lock = self.tree_cache.inc_lock_ref(last_node)
                yield None
            finally:
                self.tree_cache.dec_lock_ref(last_node, swa_uuid_for_lock)
        else:
            try:
                self.tree_cache.inc_lock_ref(last_node)
                yield None
            finally:
                self.tree_cache.dec_lock_ref(last_node)

    def add_one_req_ignore_eos(self, req: Req):
        # Early exit if not enough tokens for the input
        if self.ceil_paged_tokens(req.extend_input_len) > self.rem_total_tokens:
            return AddReqResult.NO_TOKEN

        def add_req_state(r):
            tokens_remaining = r.sampling_params.max_new_tokens - len(r.output_ids)
            if tokens_remaining <= 0:
                return

            tokens_occupied = len(r.origin_input_ids) + len(r.output_ids)
            idx = bisect_right(
                self.req_token_tracking[0],
                (tokens_remaining, tokens_occupied),
            )
            self.req_token_tracking[0].insert(idx, (tokens_remaining, tokens_occupied))
            self.req_token_tracking[1] += tokens_remaining

        if self.req_token_tracking is None:
            self.req_token_tracking = [[], 0]
            add_req_state(req)
            if self.running_batch is not None:
                for r in self.running_batch.reqs:
                    add_req_state(r)
            for r in self.can_run_list:
                add_req_state(r)
        else:
            add_req_state(req)

        # A simplified Banker's algorithm to check if we have enough tokens to serve all requests
        # Skip for swa. The SWA has different memory management as this mechanism underestimates the memory usage.
        if not self.is_hybrid:
            available_tokens = (
                self.rem_total_tokens
                - self.req_token_tracking[1]
                - self.ceil_paged_tokens(req.extend_input_len)
            )
            tokens_freed = 0
            for i, (tokens_remaining, tokens_occupied) in enumerate(self.req_states):
                # emulate request completion based on given generation length for EOS ignoring requests
                active_bs = len(self.req_states) - i
                min_available_tokens = (
                    available_tokens + tokens_freed - tokens_remaining * active_bs
                )
                # reserve tokens for corner cases
                if min_available_tokens <= IGNORE_EOS_RESERVE_TOKENS * active_bs:
                    return AddReqResult.NO_TOKEN
                tokens_freed += tokens_occupied

        if (
            self.rem_chunk_tokens is None  # chunked prefill is disabled
            or req.extend_input_len <= self.rem_chunk_tokens  # it is the last chunk
        ):
            # Non-chunked prefill
            self.can_run_list.append(req)
            self._update_prefill_budget(
                0,
                req.extend_input_len,
                min(req.sampling_params.max_new_tokens, CLIP_MAX_NEW_TOKENS),
            )
        else:
            if self.rem_chunk_tokens <= 0:
                return AddReqResult.OTHER

            # Chunked prefill
            trunc_len = self.rem_chunk_tokens

            req.extend_input_len = trunc_len
            req.fill_ids = req.fill_ids[:trunc_len]
            self.can_run_list.append(req)
            self.new_chunked_req = req
            self._update_prefill_budget(0, trunc_len, 0)

        return self.budget_state()

    def add_one_req(
        self, req: Req, has_chunked_req: bool, truncation_align_size: Optional[int]
    ):
        # TODO support cp with multiple requests
        # Enabling context parallelism currently presents precision issues;
        # therefore, the prefill-batch setting is temporarily set to 1.
        if self.nsa_enable_prefill_cp and len(self.can_run_list) >= 1:
            return AddReqResult.OTHER
        if req.sampling_params.ignore_eos and getattr(self.tree_cache, "disable", True):
            return self.add_one_req_ignore_eos(req)

        total_token_usage = req.extend_input_len + self._decode_token_usage_estimation(
            req
        )

        if total_token_usage >= self.rem_total_tokens:
            return AddReqResult.NO_TOKEN

        # adjusting the input_tokens based on host_hit_length and page_size
        real_input_tokens = self.ceil_paged_tokens(
            req.extend_input_len - req.host_hit_length
        )

        if real_input_tokens >= self.rem_input_tokens and len(self.can_run_list) != 0:
            return AddReqResult.OTHER

        prefix_len = len(req.prefix_indices)
        with self._lock_node(req.last_node):
            # self.rem_total_tokens may decrease after the lock acquisition
            if total_token_usage >= self.rem_total_tokens:
                return AddReqResult.NO_TOKEN

            if req.host_hit_length > 0:
                new_indices, req.last_node = self.tree_cache.init_load_back(
                    req.last_host_node, req.host_hit_length
                )
                req.prefix_indices = torch.cat([req.prefix_indices, new_indices])
                req.extend_input_len = len(req.fill_ids) - len(req.prefix_indices)
                prefix_len = len(req.prefix_indices)
                req.cache_protected_len = prefix_len

            input_tokens = self.ceil_paged_tokens(req.extend_input_len)

            if input_tokens >= self.rem_input_tokens and len(self.can_run_list) != 0:
                return AddReqResult.OTHER

            if self.rem_chunk_tokens is None or input_tokens <= self.rem_chunk_tokens:
                # Non-chunked prefill
                self.can_run_list.append(req)
                if self.is_hybrid:
                    swa_uuid_for_lock = self.tree_cache.inc_lock_ref(req.last_node)
                    req.swa_uuid_for_lock = swa_uuid_for_lock
                else:
                    self.tree_cache.inc_lock_ref(req.last_node)
                self._update_prefill_budget(
                    prefix_len,
                    input_tokens,
                    self._decode_token_usage_estimation(req),
                )
            else:
                # Make sure at least one page is available
                trunc_len = self.rem_chunk_tokens // self.page_size * self.page_size
                if trunc_len <= 0:
                    return AddReqResult.OTHER

                # When truncation align size is set, we want to assert that the prefill prefix length is multiple of truncation align size
                # A typical use case is when deterministic inference is enabled with flashinfer attention backend,
                # we need the prefill prefix length to be multiple of attention split size
                if truncation_align_size is not None:
                    if trunc_len < truncation_align_size:
                        return AddReqResult.OTHER
                    else:
                        trunc_len = truncation_align_size * (
                            trunc_len // truncation_align_size
                        )

                # Chunked prefill
                req.extend_input_len = trunc_len
                req.fill_ids = req.fill_ids[: len(req.prefix_indices) + trunc_len]

                self.can_run_list.append(req)
                self.new_chunked_req = req
                if self.is_hybrid:
                    swa_uuid_for_lock = self.tree_cache.inc_lock_ref(req.last_node)
                    req.swa_uuid_for_lock = swa_uuid_for_lock
                else:
                    self.tree_cache.inc_lock_ref(req.last_node)
                self._update_prefill_budget(prefix_len, trunc_len, 0)

        return self.budget_state()

    def preempt_to_schedule(self, req: Req, server_args: ServerArgs) -> bool:
        """
        Preempt running requests to serve the new request if the priority threshold is met and token count sum is verified.
        Returns True if preemption was committed, and the new request can be scheduled.
        """
        # Iterate running requests to find preemptible requests
        valid_running_reqs = (
            r for r in self.running_batch.reqs if r not in self.preempt_list
        )
        if server_args.schedule_low_priority_values_first:
            sorted_valid_running_reqs = sorted(
                valid_running_reqs,
                key=lambda x: (-x.priority, -x.time_stats.wait_queue_entry_time),
            )
        else:
            sorted_valid_running_reqs = sorted(
                valid_running_reqs,
                key=lambda x: (x.priority, -x.time_stats.wait_queue_entry_time),
            )
        preemptible_reqs = []
        min_tokens_to_remove = (
            req.extend_input_len
            + min(req.sampling_params.max_new_tokens, CLIP_MAX_NEW_TOKENS)
            - self.rem_total_tokens
        )
        for running_req in sorted_valid_running_reqs:
            # Priority difference needs to meet the threshold to be preemptible.
            priority_diff = req.priority - running_req.priority
            if server_args.schedule_low_priority_values_first:
                priority_diff *= -1
            if priority_diff > self.priority_scheduling_preemption_threshold:
                preemptible_reqs.append(running_req)
<<<<<<< HEAD
                min_tokens_to_remove -= self._decode_token_usage_estimation(running_req)
=======
                min_tokens_to_remove -= self._get_running_request_total_token_offset(
                    running_req
                )
                if min_tokens_to_remove <= 0:
                    break
            else:
                break
>>>>>>> c72f0756

        # Check max token count limit can be met
        if len(preemptible_reqs) == 0 or min_tokens_to_remove > 0:
            return False

        # Preempt running requests. Release allocated resources for immediate usage.
        preemptible_reqs = set(preemptible_reqs)
        keep_indices = []
        release_counter = 0
        for i, running_req in enumerate(self.running_batch.reqs):
            if running_req in preemptible_reqs:
                self.reserved_tokens -= self._decode_token_usage_estimation(running_req)
                release_counter += 1
                self.running_batch.release_req(
                    i, len(self.running_batch.reqs) - release_counter, server_args
                )
            else:
                keep_indices.append(i)
        self.running_batch.filter_batch(keep_indices=keep_indices)
        self.preempt_list.extend(preemptible_reqs)
        return True<|MERGE_RESOLUTION|>--- conflicted
+++ resolved
@@ -657,9 +657,6 @@
                 priority_diff *= -1
             if priority_diff > self.priority_scheduling_preemption_threshold:
                 preemptible_reqs.append(running_req)
-<<<<<<< HEAD
-                min_tokens_to_remove -= self._decode_token_usage_estimation(running_req)
-=======
                 min_tokens_to_remove -= self._get_running_request_total_token_offset(
                     running_req
                 )
@@ -667,7 +664,6 @@
                     break
             else:
                 break
->>>>>>> c72f0756
 
         # Check max token count limit can be met
         if len(preemptible_reqs) == 0 or min_tokens_to_remove > 0:
