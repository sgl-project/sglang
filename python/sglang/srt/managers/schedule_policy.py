--- conflicted
+++ resolved
@@ -320,7 +320,7 @@
         )
 
     def ceil_paged_tokens(self, tokens: int) -> int:
-        return -(-tokens // self.tree_cache.page_size) * self.tree_cache.page_size
+        return -(-tokens // self.page_size) * self.page_size
 
     def budget_state(self):
         if self.rem_total_tokens <= 0 or self.cur_rem_tokens <= 0:
@@ -449,14 +449,10 @@
         total_tokens = req.extend_input_len + min(
             req.sampling_params.max_new_tokens, CLIP_MAX_NEW_TOKENS_ESTIMATION
         )
-<<<<<<< HEAD
-        input_tokens = self.ceil_paged_tokens(req.extend_input_len)
-=======
 
         # adjusting the input_tokens based on host_hit_length and page_size
         real_input_tokens = req.extend_input_len - req.host_hit_length
-        real_input_tokens = -(-real_input_tokens // self.page_size) * self.page_size
->>>>>>> ceba0ce4
+        real_input_tokens = self.ceil_paged_tokens(real_input_tokens)
         prefix_len = len(req.prefix_indices)
 
         if total_tokens >= self.rem_total_tokens:
@@ -476,13 +472,9 @@
                 )
                 req.prefix_indices = torch.cat([req.prefix_indices, new_indices])
                 req.extend_input_len = len(req.fill_ids) - len(req.prefix_indices)
-<<<<<<< HEAD
-                input_tokens = self.ceil_paged_tokens(req.extend_input_len)
-=======
->>>>>>> ceba0ce4
                 prefix_len = len(req.prefix_indices)
 
-            input_tokens = -(-req.extend_input_len // self.page_size) * self.page_size
+            input_tokens = self.ceil_paged_tokens(req.extend_input_len)
 
             if input_tokens >= self.rem_input_tokens and len(self.can_run_list) != 0:
                 return AddReqResult.OTHER
