--- conflicted
+++ resolved
@@ -5,11 +5,7 @@
 import os
 import re
 from abc import ABC, abstractmethod
-<<<<<<< HEAD
-from typing import List, Optional, Tuple
-=======
-from typing import List, Optional, Union
->>>>>>> 6fc93575
+from typing import List, Optional, Tuple, Union
 
 import numpy as np
 import torch
@@ -342,7 +338,7 @@
         out.normalize()
         return out
 
-<<<<<<< HEAD
+
     @staticmethod
     def get_mm_items_offset(
         input_ids: torch.Tensor, mm_token_id: int
@@ -369,7 +365,7 @@
         indices_end = (input_ids == mm_end_id).nonzero(as_tuple=True)[0] - 1
 
         return list(zip(indices_start.tolist(), indices_end.tolist()))
-=======
+
     def mm_inputs_are_preprocessed(self, mm_inputs: Optional[list]):
         """Returns true if all images are preprocessed, false if all are not, and error otherwise."""
         if not mm_inputs:
@@ -381,5 +377,4 @@
             raise ValueError(
                 "Unsupported: mixture of multimodal inputs where some but not all are preprocessed."
             )
-        return ret
->>>>>>> 6fc93575
+        return ret