import concurrent
import concurrent.futures
import dataclasses
import multiprocessing as mp
import os
import re
from abc import ABC, abstractmethod
<<<<<<< HEAD
=======
from enum import Enum
>>>>>>> 132dad87
from typing import Any, Dict, List, Optional, Tuple, Union

import numpy as np
import torch
from PIL import Image
from transformers import BaseImageProcessorFast

from sglang.srt.managers.schedule_batch import Modality, MultimodalDataItem
from sglang.srt.utils import encode_video, load_audio, load_image


class MultimodalInputFormat(Enum):
    """Enum for different multimodal input formats."""

    RAW_IMAGES = "raw_images"
    PRECOMPUTED_FEATURES = "precomputed_features"
    PIXEL_VALUES = "pixel_values"


@dataclasses.dataclass
class BaseMultiModalProcessorOutput:
    # input_text, with each frame of video/image represented with a image_token
    input_text: str

    # frames loaded from image and video, in given order
    images: Optional[list[Union[Image.Image, dict]]] = None

    # audios
    audios: Optional[list[Union[np.ndarray, dict]]] = None

    def normalize(self):
        for field_name in ["images", "audios"]:
            field = getattr(self, field_name, None)
            if field is not None and isinstance(field, list) and len(field) == 0:
                setattr(self, field_name, None)


@dataclasses.dataclass
class MultimodalSpecialTokens:
    image_token: Optional[Union[int, str, List[str]]] = None
    video_token: Optional[Union[int, str, List[str]]] = None
    audio_token: Optional[Union[int, str, List[str]]] = None

    def convert_to_str(self, token: Union[str, int], processor) -> str:
        if token is None:
            return token
        if isinstance(token, str):
            return token
        return processor.tokenizer.convert_ids_to_tokens([token])[0]

    def convert_to_strs(self, processor):
        self.image_token = self.convert_to_str(self.image_token, processor)
        self.video_token = self.convert_to_str(self.video_token, processor)
        self.audio_token = self.convert_to_str(self.audio_token, processor)

    image_token_regex: Optional[re.Pattern] = None
    video_token_regex: Optional[re.Pattern] = None
    audio_token_regex: Optional[re.Pattern] = None

    def __post_init__(self):
        if self.image_token_regex is None and self.image_token is not None:
            self.image_token_regex = re.compile(re.escape(self.image_token))
        if self.video_token_regex is None and self.video_token is not None:
            self.video_token_regex = re.compile(re.escape(self.video_token))
        if self.audio_token_regex is None and self.audio_token is not None:
            self.audio_token_regex = re.compile(re.escape(self.audio_token))

    def collect(self) -> re.Pattern:
        tokens = [
            self.image_token_regex,
            self.video_token_regex,
            self.audio_token_regex,
        ]
        patterns = []
        flags = 0
        for t in tokens:
            if t is not None:
                patterns.append(t.pattern)
                flags |= t.flags
        combined = "(" + "|".join(f"(?:{p})" for p in patterns) + ")"
        return re.compile(combined, flags)


class BaseMultimodalProcessor(ABC):
    models = []

    def __init__(self, hf_config, server_args, _processor):
        self.hf_config = hf_config
        self._processor = _processor
        self.arch = hf_config.architectures[0]
        self.server_args = server_args
        # FIXME: not accurate, model and image specific
        self.NUM_TOKEN_PER_FRAME = 330

        self.io_executor = concurrent.futures.ThreadPoolExecutor(
            max_workers=int(os.environ.get("SGLANG_IO_WORKERS", 4))
        )
        self.cpu_executor = concurrent.futures.ProcessPoolExecutor(
            mp_context=mp.get_context("fork"),
            max_workers=int(os.environ.get("SGLANG_CPU_WORKERS", os.cpu_count())),
        )

    def process_mm_data(
        self, input_text, images=None, videos=None, audios=None, **kwargs
    ):
        """
        process multimodal data with transformers AutoProcessor
        """
        if images is not None:
            kwargs["images"] = images
        if videos is not None:
            kwargs["videos"] = videos
        if audios is not None:
            kwargs["audios"] = audios

        processor = self._processor
        if hasattr(processor, "image_processor") and isinstance(
            processor.image_processor, BaseImageProcessorFast
        ):
            kwargs["device"] = "cuda"
        result = processor.__call__(
            text=[input_text],
            padding=True,
            return_tensors="pt",
            **kwargs,
        )
        if "pixel_values" in result and isinstance(
            result["pixel_values"], torch.Tensor
        ):
            result["pixel_values"] = result["pixel_values"].to("cpu")
        return result

    @abstractmethod
    async def process_mm_data_async(
        self,
        image_data,
        input_text,
        request_obj,
        max_req_input_len,
        **kwargs,
    ) -> Optional[Dict[str, Any]]:
        pass

    def get_estimated_frames_list(self, image_data):
        """
        estimate the total frame count from all visual input
        """
        # Lazy import because decord is not available on some arm platforms.
        from decord import VideoReader, cpu

        # Before processing inputs
        if not image_data or len(image_data) == 0:
            return []
        estimated_frames_list = []
        for image in image_data:
            if isinstance(image, str) and image.startswith("video:"):
                path = image[len("video:") :]
                # Estimate frames for the video
                vr = VideoReader(path, ctx=cpu(0))
                num_frames = len(vr)
            else:
                # For images, each contributes one frame
                num_frames = 1
            estimated_frames_list.append(num_frames)

        return estimated_frames_list

    @staticmethod
    def _load_single_item(
        data, is_video, is_audio, frame_count_limit=None, discard_alpha_channel=True
    ):
        """Static method that can be pickled for multiprocessing"""
        if isinstance(data, dict):
            return data
        try:
            if is_audio:
                return load_audio(data)
            elif is_video:
                path = data[len("video:") :]
                return encode_video(path, frame_count_limit)
            else:
                img, _ = load_image(data)
                return img.convert("RGB") if discard_alpha_channel else img
        except Exception as e:
            raise RuntimeError(f"Error while loading data {data}: {e}")

    def submit_data_loading_tasks(
        self,
        text_parts: List[str],
        multimodal_tokens: MultimodalSpecialTokens,
        image_data: Optional[list] = None,
        audio_data: Optional[list] = None,
        discard_alpha_channel: bool = True,
    ):
        """
        load multimodal data parallelly
        """

        # TODO(mick): load from server_args, env, or sampling_params
        MAX_NUM_FRAMES = 30
        estimated_frames_list = self.get_estimated_frames_list(image_data=image_data)
        total_frame_count = sum(estimated_frames_list)
        # a heuristic value, suggesting the maximum fraction of frames to embed from all visual inputs.
        # e.g., 0.1 suggests that 1 frame out of 10 input frames should be used
        scaling_factor = min(1.0, MAX_NUM_FRAMES / max(1, total_frame_count))

        assert len(image_data) == len(estimated_frames_list)
        # Submit all tasks
        futures = []
        task_info = []
        image_index, audio_index = 0, 0

        for text_part in text_parts:
            if (
                multimodal_tokens.image_token_regex
                and multimodal_tokens.image_token_regex.match(text_part)
            ):
                data = image_data[image_index]
                is_video = isinstance(data, str) and data.startswith("video:")
                estimated_frames = estimated_frames_list[image_index]
                frame_count_limit = max(1, int(estimated_frames * scaling_factor))
                futures.append(
                    self.io_executor.submit(
                        BaseMultimodalProcessor._load_single_item,
                        data,
                        is_video,
                        False,
                        frame_count_limit,
                        discard_alpha_channel,
                    )
                )
                task_info.append((Modality.IMAGE, data, frame_count_limit))
                image_index += 1
            elif (
                multimodal_tokens.audio_token_regex
                and multimodal_tokens.audio_token_regex.match(text_part)
            ):
                data = audio_data[audio_index]
                futures.append(
                    self.io_executor.submit(
                        BaseMultimodalProcessor._load_single_item,
                        data,
                        False,
                        True,
                        None,
                        discard_alpha_channel,
                    )
                )
                task_info.append((Modality.AUDIO, data, None))
                audio_index += 1

        return futures, task_info

    def load_mm_data(
        self,
        prompt: str | List[int],
        multimodal_tokens: MultimodalSpecialTokens,
        max_req_input_len: int,
        image_data: Optional[list] = None,
        audio_data: Optional[list] = None,
        return_text: Optional[bool] = True,
        discard_alpha_channel: bool = True,
    ) -> BaseMultiModalProcessorOutput:
        """
        Each frame of video/image will be replaced by a single image token

        Args:
            multimodal_tokens (list[str]): list of special token which denoting a single multimodal data
                e.g. image token or audio token
            discard_alpha_channel: if True, discards the alpha channel in the returned images

        """
        if not return_text:
            raise NotImplementedError()
        if image_data is None:
            image_data = []

        multimodal_tokens.convert_to_strs(self._processor)
        multimodal_tokens_pattern = multimodal_tokens.collect()

        if isinstance(prompt, list) and return_text:
            assert len(prompt) and isinstance(prompt[0], int)
            prompt = self._processor.tokenizer.decode(prompt)
        else:
            prompt = prompt

        assert isinstance(prompt, str)
        # split text into list of normal text and special tokens
        text_parts = re.split(multimodal_tokens_pattern, prompt)

        futures, task_info = self.submit_data_loading_tasks(
            text_parts=text_parts,
            multimodal_tokens=multimodal_tokens,
            image_data=image_data,
            audio_data=audio_data,
            discard_alpha_channel=discard_alpha_channel,
        )
        # Process results
        images, audios = [], []
        new_text = ""
        task_ptr = 0

        for text_part in text_parts:
            if multimodal_tokens_pattern.match(text_part):
                task_type, data, frame_limit = task_info[task_ptr]
                result = futures[task_ptr].result()
                task_ptr += 1

                if task_type == Modality.IMAGE:
                    # If data is already processed it will be a
                    # dictionary. In this case we want to keep the
                    # expanded tokens in text_part. Otherwise, we will
                    # call the processor code, so keep only a single image
                    # token.
                    mm_tokens = (
                        text_part
                        if isinstance(data, dict)
                        else multimodal_tokens.image_token
                    )
                    frames = [result] if not isinstance(result, list) else result
                    if frames:
                        images += frames
                        new_text += mm_tokens * len(frames)
                elif task_type == Modality.AUDIO:
                    # audio
                    mm_tokens = (
                        text_part
                        if isinstance(data, dict)
                        else multimodal_tokens.audio_token
                    )
                    audios.append(result)
                    new_text += mm_tokens
                # TODO: handle video
            else:
                new_text += text_part

        out = BaseMultiModalProcessorOutput(
            input_text=new_text,
            images=images,
            audios=audios,
        )
        out.normalize()
        return out

    @staticmethod
    def get_mm_items_offset(
        input_ids: torch.Tensor, mm_token_id: int
    ) -> List[Tuple[int, int]]:
        """
        Get a set of range for mm_items from input_ids
        Example:
            input_ids = [1, 2, 3, 3, 3, 4, 3, 3]
            mm_token_id = 3
            return result = [(2,4),(6,7)]
        """
        mask = input_ids == mm_token_id

        start_positions = (mask & ~torch.roll(mask, 1)).nonzero(as_tuple=True)[0]
        end_positions = (mask & ~torch.roll(mask, -1)).nonzero(as_tuple=True)[0]

        return list(zip(start_positions.tolist(), end_positions.tolist()))

    @staticmethod
    def get_mm_items_offset_by_pair(
        input_ids: torch.Tensor, mm_start_id: int, mm_end_id: int
    ) -> List[Tuple[int, int]]:
        indices_start = (input_ids == mm_start_id).nonzero(as_tuple=True)[0] + 1
        indices_end = (input_ids == mm_end_id).nonzero(as_tuple=True)[0] - 1

        return list(zip(indices_start.tolist(), indices_end.tolist()))

    @staticmethod
    def _extract_processor_features(
        items: List[dict], attr_name: str
    ) -> Optional[torch.Tensor]:
        """
        Helper function to concat extracted attributes from processor output.
        """
        values = [value for item in items if (value := item.get(attr_name)) is not None]
        return torch.cat(values) if values else None

    # When we assume that all the items have the same attributes
    def _extract_processor_features_from_all_attributes(
        self, items: List[dict]
    ) -> dict:
        values = {}
        # Verify all items have the same keys
        first_keys = set(items[0].keys())
        for item in items[1:]:
            if set(item.keys()) != first_keys:
                raise ValueError(
                    f"All items must have the same attributes. "
                    f"First item has {first_keys}, but found {set(item.keys())}"
                )

        # Process each attribute
        for k, v in items[0].items():
            if isinstance(v, list):
                values[k] = self._extract_processor_features(items, k)
            else:
                # Verify all items have the same value for non-list attributes
                for item in items[1:]:
                    if item[k] != v:
                        raise ValueError(
                            f"All items must have the same value for attribute {k}. "
                            f"First item has {v}, but found {item[k]}"
                        )
                values[k] = v
        return values

    def process_and_combine_mm_data(
        self, base_output: BaseMultiModalProcessorOutput
    ) -> Tuple[Optional[MultimodalDataItem], torch.Tensor]:
        """
        Process multimodal data and return the combined multimodal item and input_ids.
        Handles all three input formats at the same abstraction level.

        Returns:
            Tuple of (combined_mm_item, input_ids)
        """

        def tokenize_text(input_text: str) -> torch.Tensor:
            """Tokenize input text."""
            return self._processor.tokenizer(
                input_text,
                return_tensors="pt",
                add_special_tokens=True,
            ).input_ids.flatten()

        def categorize_mm_inputs(mm_inputs: List) -> MultimodalInputFormat:
            """Categorize multimodal inputs and validate consistency."""
            try:
                has_image = False
                has_pixel_values = False
                has_precomputed_features = False

                for mm_input in mm_inputs:
                    if isinstance(mm_input, Image.Image):
                        has_image = True
                    elif isinstance(mm_input, dict):
                        if mm_input.get("precomputed_features", None) is not None:
                            has_precomputed_features = True
                        elif mm_input.get("pixel_values", None) is not None:
                            has_pixel_values = True
                        else:
                            raise ValueError(
                                f"Invalid multimodal input: {mm_input}, expected dict with pixel_values or precomputed_features"
                            )
                    else:
                        raise ValueError(
                            f"Invalid multimodal input: {mm_input}, expected Image.Image or dict"
                        )

                # Validate format consistency
                format_count = sum(
                    [has_image, has_pixel_values, has_precomputed_features]
                )
                if format_count > 1:
                    raise ValueError(
                        "Unsupported: mixture of multimodal input formats. "
                        f"Found formats: image={has_image}, pixel_values={has_pixel_values}, "
                        f"precomputed_features={has_precomputed_features}"
                    )

                if has_image:
                    return MultimodalInputFormat.RAW_IMAGES
                elif has_precomputed_features:
                    return MultimodalInputFormat.PRECOMPUTED_FEATURES
                elif has_pixel_values:
                    return MultimodalInputFormat.PIXEL_VALUES
                else:
                    raise ValueError("No valid multimodal input format found")
            except Exception as e:
                raise ValueError(f"Failed to categorize inputs: {e}")

        def process_raw_images(
            base_output: BaseMultiModalProcessorOutput,
        ) -> Tuple[MultimodalDataItem, torch.Tensor]:
            """Process raw Image.Image objects using transformers processor."""
            ret = self.process_mm_data(
                input_text=base_output.input_text,
                images=base_output.images,
            )
            combined_mm_item = MultimodalDataItem(modality=Modality.IMAGE)

            # Copy all fields from processor output except input_ids
            for key, value in ret.items():
                if key != "input_ids" and hasattr(combined_mm_item, key):
                    setattr(combined_mm_item, key, value)

            input_ids = ret["input_ids"].flatten()
            return combined_mm_item, input_ids

        def process_precomputed_features(
            base_output: BaseMultiModalProcessorOutput,
        ) -> Tuple[MultimodalDataItem, torch.Tensor]:
            """Process inputs with precomputed features."""
            combined_mm_item = MultimodalDataItem(modality=Modality.IMAGE)
            combined_mm_item.precomputed_features = self._extract_processor_features(
                base_output.images, "precomputed_features"
            )
            input_ids = tokenize_text(base_output.input_text)
            return combined_mm_item, input_ids

        def process_pixel_values(
            base_output: BaseMultiModalProcessorOutput,
        ) -> Tuple[MultimodalDataItem, torch.Tensor]:
            """Process inputs with pixel values."""
            values = self._extract_processor_features_from_all_attributes(
                base_output.images
            )
            combined_mm_item = MultimodalDataItem.from_dict(values)
            input_ids = tokenize_text(base_output.input_text)
            return combined_mm_item, input_ids

        def finalize_mm_item(
            combined_mm_item: MultimodalDataItem, input_ids: torch.Tensor
        ) -> MultimodalDataItem:
            """Apply common post-processing to the multimodal item."""
            combined_mm_item.image_offsets = self.get_mm_items_offset(
                input_ids=input_ids,
                mm_token_id=self.IM_TOKEN_ID,
            )
            return combined_mm_item

        # Main logic
        mm_inputs = base_output.images
        if not mm_inputs:
            # Return text-only case
            input_ids = tokenize_text(base_output.input_text)
            return None, input_ids

        # Categorize input formats
        input_format = categorize_mm_inputs(mm_inputs)

        # Process based on format
        if input_format == MultimodalInputFormat.RAW_IMAGES:
            combined_mm_item, input_ids = process_raw_images(base_output)
        elif input_format == MultimodalInputFormat.PRECOMPUTED_FEATURES:
            combined_mm_item, input_ids = process_precomputed_features(base_output)
        elif input_format == MultimodalInputFormat.PIXEL_VALUES:
            combined_mm_item, input_ids = process_pixel_values(base_output)
        else:
            raise ValueError(f"Unknown input format: {input_format}")

        # Finalize with common processing
        combined_mm_item = finalize_mm_item(combined_mm_item, input_ids)
        return combined_mm_item, input_ids<|MERGE_RESOLUTION|>--- conflicted
+++ resolved
@@ -5,10 +5,7 @@
 import os
 import re
 from abc import ABC, abstractmethod
-<<<<<<< HEAD
-=======
 from enum import Enum
->>>>>>> 132dad87
 from typing import Any, Dict, List, Optional, Tuple, Union
 
 import numpy as np
