# Copyright 2023-2024 SGLang Team
# Licensed under the Apache License, Version 2.0 (the "License");
# you may not use this file except in compliance with the License.
# You may obtain a copy of the License at
#
#     http://www.apache.org/licenses/LICENSE-2.0
#
# Unless required by applicable law or agreed to in writing, software
# distributed under the License is distributed on an "AS IS" BASIS,
# WITHOUT WARRANTIES OR CONDITIONS OF ANY KIND, either express or implied.
# See the License for the specific language governing permissions and
# limitations under the License.
# ==============================================================================
"""A controller that dispatches requests to multiple data parallel workers."""

import faulthandler
import logging
import multiprocessing as mp
import signal
import threading
import time
from collections import deque
from enum import Enum, auto
from typing import Callable, List, Optional

import psutil
import setproctitle
import zmq

from sglang.srt.environ import envs
from sglang.srt.layers.dp_attention import compute_dp_attention_world_info
from sglang.srt.managers.io_struct import (
    BlockReqInput,
    TokenizedEmbeddingReqInput,
    TokenizedGenerateReqInput,
    WatchLoadUpdateReq,
)
from sglang.srt.managers.schedule_batch import Req, RequestStage
from sglang.srt.managers.scheduler import run_scheduler_process
from sglang.srt.server_args import (
    DP_ATTENTION_HANDSHAKE_PORT_DELTA,
    PortArgs,
    ServerArgs,
)
from sglang.srt.tracing.trace import (
    process_tracing_init,
    trace_get_proc_propagate_context,
    trace_set_proc_propagate_context,
    trace_set_thread_info,
    trace_slice_end,
    trace_slice_start,
)
from sglang.srt.utils import numa_utils
from sglang.srt.utils.common import (
    bind_port,
    configure_ipv6,
    configure_logger,
    get_zmq_socket,
    kill_itself_when_parent_died,
    maybe_reindex_device_id,
)
from sglang.srt.utils.torch_memory_saver_adapter import TorchMemorySaverAdapter
from sglang.srt.utils.watchdog import Watchdog
from sglang.utils import TypeBasedDispatcher, get_exception_traceback

logger = logging.getLogger(__name__)


class LoadBalanceMethod(Enum):
    """Load balance method."""

    ROUND_ROBIN = auto()
    DECODE_ROUND_ROBIN = auto()
    SHORTEST_QUEUE = auto()
    MINIMUM_TOKENS = auto()

    @classmethod
    def from_str(cls, method: str):
        method = method.upper()
        try:
            return cls[method]
        except KeyError as exc:
            raise ValueError(f"Invalid load balance method: {method}") from exc


class DPBudget:
    def __init__(self):
        # TODO: support minimum tokens method
        self.budget_queue = deque()

    def update_budget(self, load_update: WatchLoadUpdateReq):
        """Update the budget queue.
        Use num_reqs instead of num_waiting_reqs to balance decode running batch.
        """
        loads = load_update.loads
        self.budget_queue.clear()

        num_reqs = [load.num_reqs for load in loads]
        if not num_reqs:
            return

        max_num_reqs = max(num_reqs)
        if all(x == max_num_reqs for x in num_reqs):
            return

        while any(x != num_reqs[0] for x in num_reqs):
            min_load = min(num_reqs)
            min_indices = [i for i, x in enumerate(num_reqs) if x == min_load]
            second_min_load = min(x for x in num_reqs if x > min_load)
            self.budget_queue.extend(
                [loads[i].dp_rank for i in min_indices] * (second_min_load - min_load)
            )
            for idx in min_indices:
                num_reqs[idx] = second_min_load

    def dispatch(self):
        if self.budget_queue:
            return self.budget_queue.popleft()
        return None


class DataParallelController:
    """A controller that dispatches requests to multiple data parallel workers."""

    def __init__(
        self,
        server_args: ServerArgs,
        port_args: PortArgs,
        run_scheduler_process_func: Callable,
    ) -> None:
        # Parse args
        self.server_args = server_args
        self.port_args = port_args
        self.load_balance_method = LoadBalanceMethod.from_str(
            server_args.load_balance_method
        )
        self.run_scheduler_process_func = run_scheduler_process_func

        # For DP balance
        self.global_balance_id = 0

        # Init inter-process communication
        self.context = zmq.Context(1 + server_args.dp_size)
        if server_args.node_rank == 0:
            self.recv_from_tokenizer = get_zmq_socket(
                self.context, zmq.PULL, port_args.scheduler_input_ipc_name, False
            )

        # Dispatch method
        self.round_robin_counter = 0
        dispatch_lookup = {
            LoadBalanceMethod.ROUND_ROBIN: self.round_robin_scheduler,
            LoadBalanceMethod.DECODE_ROUND_ROBIN: self.decode_round_robin_scheduler,
            LoadBalanceMethod.SHORTEST_QUEUE: self.shortest_queue_scheduler,
            LoadBalanceMethod.MINIMUM_TOKENS: self.minimum_tokens_scheduler,
        }
        self.dispatching = dispatch_lookup[self.load_balance_method]

        # Load balance budget
        self.dp_budget = DPBudget()

        # To protect changing env vars to set CUDA_VISIBLE_DEVICES.
        self.env_lock = threading.Lock()

        # Launch data parallel workers
        self.scheduler_procs = []
        self.workers: List[zmq.Socket] = [None] * server_args.dp_size

        if server_args.enable_dp_attention:
            self.launch_dp_attention_schedulers(server_args, port_args)
            self.control_message_step = server_args.tp_size
        else:
            self.launch_dp_schedulers(server_args, port_args)
            self.control_message_step = 1

        self.init_dispatcher()

        self.watchdog = Watchdog.create(
            debug_name="DataParallelController",
            watchdog_timeout=server_args.soft_watchdog_timeout,
            soft=True,
<<<<<<< HEAD
            test_stuck_time=envs.SGLANG_TEST_STUCK_DP_CONTROLLER.get(),
=======
>>>>>>> 454a2544
        )

    def send_to_all_workers(self, obj):
        for worker in self.workers:
            worker.send_pyobj(obj)

    def send_control_message(self, obj):
        # Send control messages to first worker of tp group
        for worker in self.workers[:: self.control_message_step]:
            worker.send_pyobj(obj)

    def handle_load_update_req(self, obj):
        self.dp_budget.update_budget(obj)

    def dispatching_with_trace(self, req: Req):
        if self.server_args.enable_trace:
            trace_set_proc_propagate_context(req.rid, req.trace_context)
            trace_slice_start(RequestStage.DC_DISPATCH, req.rid)
            req.trace_context = trace_get_proc_propagate_context(req.rid)

        self.dispatching(req)

        if self.server_args.enable_trace:
            trace_slice_end(RequestStage.DC_DISPATCH, req.rid, thread_finish_flag=True)

    def init_dispatcher(self):
        self._request_dispatcher = TypeBasedDispatcher(
            [
                (TokenizedGenerateReqInput, self.dispatching_with_trace),
                (TokenizedEmbeddingReqInput, self.dispatching_with_trace),
                (BlockReqInput, self.send_to_all_workers),
                (WatchLoadUpdateReq, self.handle_load_update_req),
            ]
        )
        self._request_dispatcher.add_fallback_fn(self.send_control_message)

    def launch_dp_schedulers(self, server_args, port_args):
        base_gpu_id = 0

        threads = []
        sockets = []
        ready_events = []
        for dp_rank in range(server_args.dp_size):
            tmp_port_args = PortArgs.init_new(server_args)
            tmp_port_args.tokenizer_ipc_name = port_args.tokenizer_ipc_name
            tmp_port_args.detokenizer_ipc_name = port_args.detokenizer_ipc_name

            # This port is checked free in PortArgs.init_new.
            # We hold it first so that the next dp worker gets a different port
            sockets.append(bind_port(tmp_port_args.nccl_port))

            ready_event = threading.Event()
            ready_events.append(ready_event)

            # Create a thread for each worker
            thread = threading.Thread(
                target=self.launch_tensor_parallel_group_thread,
                args=(server_args, tmp_port_args, base_gpu_id, dp_rank, ready_event),
            )
            threads.append(thread)
            base_gpu_id += (
                server_args.tp_size * server_args.pp_size * server_args.gpu_id_step
            )

            if server_args.node_rank == 0:
                self.workers[dp_rank] = get_zmq_socket(
                    self.context,
                    zmq.PUSH,
                    tmp_port_args.scheduler_input_ipc_name,
                    True,
                )

        # Free all sockets before starting the threads to launch TP workers
        for sock in sockets:
            sock.close()

        # Start all threads
        for thread in threads:
            thread.start()
        for event in ready_events:
            event.wait()

    def launch_tensor_parallel_group_thread(
        self,
        server_args: ServerArgs,
        port_args: PortArgs,
        base_gpu_id: int,
        dp_rank: int,
        ready_event: threading.Event,
    ):
        self.launch_tensor_parallel_group(server_args, port_args, base_gpu_id, dp_rank)
        ready_event.set()

        # This thread cannot be closed because otherwise the `kill_itself_when_parent_died`
        # function in scheduler.py will kill the scheduler.
        while True:
            time.sleep(30 * 24 * 3600)

    def _broadcast_worker_ports(
        self, server_args: ServerArgs, worker_ports: Optional[List[int]] = None
    ) -> List[int]:
        """Broadcast worker ports from node 0 to all other nodes.

        Node 0 acts as the server, waiting for all other nodes to connect and
        sending them the pre-allocated worker ports. Other nodes act as clients,
        connecting to node 0 to receive their copy of the worker ports.

        Args:
            server_args: Server arguments containing node configuration.
            worker_ports: Pre-allocated worker ports to broadcast.

        Returns:
            List of worker ports (same on all nodes after broadcast).
        """
        # Determine the endpoint for inter-node communication
        if server_args.dist_init_addr is None:
            endpoint = f"tcp://127.0.0.1:{server_args.port + DP_ATTENTION_HANDSHAKE_PORT_DELTA}"
        elif server_args.dist_init_addr.startswith("["):  # ipv6 address
            port, host = configure_ipv6(server_args.dist_init_addr)
            endpoint = f"tcp://{host}:{int(port) + DP_ATTENTION_HANDSHAKE_PORT_DELTA}"
        else:
            host, port = server_args.dist_init_addr.split(":")
            endpoint = f"tcp://{host}:{int(port) + DP_ATTENTION_HANDSHAKE_PORT_DELTA}"

        if server_args.node_rank == 0:
            # Node 0: Broadcast worker ports to all other nodes
            return self._broadcast_ports_as_server(
                endpoint, server_args.nnodes - 1, worker_ports
            )
        else:
            # Other nodes: Receive worker ports from node 0
            return self._receive_ports_as_client(endpoint, server_args.node_rank)

    def _broadcast_ports_as_server(
        self, endpoint: str, expected_clients: int, worker_ports: List[int]
    ) -> List[int]:
        """Broadcast worker ports to all client nodes."""
        logger.debug(f"Broadcasting worker ports to {expected_clients} client nodes")
        logger.debug(f"Worker ports: {worker_ports}")

        rep_socket = get_zmq_socket(self.context, zmq.REP, endpoint, True)

        try:
            connected_clients = 0
            while connected_clients < expected_clients:
                # Wait for client handshake
                client_rank = rep_socket.recv().decode()
                logger.debug(f"Received handshake from node {client_rank}")

                # Send worker ports to client
                rep_socket.send_pyobj(worker_ports)
                connected_clients += 1
                logger.debug(
                    f"Sent worker ports to {connected_clients}/{expected_clients} nodes"
                )

            logger.debug("Worker port broadcast completed")
            return worker_ports
        finally:
            rep_socket.close()

    def _receive_ports_as_client(self, endpoint: str, node_rank: int) -> List[int]:
        """Receive worker ports from the server node."""
        logger.debug(f"Connecting to node 0 to receive worker ports")

        req_socket = get_zmq_socket(self.context, zmq.REQ, endpoint, False)
        req_socket.setsockopt(zmq.RCVTIMEO, 600 * 1000)  # 10 minute timeout
        req_socket.setsockopt(zmq.SNDTIMEO, 600 * 1000)

        try:
            # Send handshake with our node rank
            req_socket.send(str(node_rank).encode())

            # Receive worker ports
            worker_ports = req_socket.recv_pyobj()
            logger.debug(f"Received {len(worker_ports)} worker ports from node 0")
            return worker_ports
        except zmq.Again:
            logger.error("Timeout waiting for worker ports from node 0")
            raise RuntimeError(
                "Failed to receive worker ports from node 0 within timeout"
            )
        finally:
            req_socket.close()

    def launch_dp_attention_schedulers(
        self, server_args: ServerArgs, port_args: PortArgs
    ):
        # Pre-allocate worker ports on node 0 to avoid conflicts
        worker_ports = []
        if server_args.node_rank == 0:
            for dp_rank in range(server_args.dp_size):
                port_and_socket = get_zmq_socket(self.context, zmq.PUSH)
                worker_ports.append(port_and_socket[0])
                self.workers[dp_rank] = port_and_socket[1]
                logger.debug(f"Assigned port {port_and_socket[0]} to worker {dp_rank}")

        broadcasted_ports = self._broadcast_worker_ports(
            server_args, worker_ports if worker_ports else None
        )
        self.launch_tensor_parallel_group(
            server_args, port_args, 0, None, broadcasted_ports
        )

    def launch_tensor_parallel_group(
        self,
        server_args: ServerArgs,
        port_args: PortArgs,
        base_gpu_id: int,
        dp_rank: Optional[int],
        worker_ports: Optional[List[int]] = None,
    ):
        if not server_args.enable_dp_attention:
            logger.info(f"Launch DP{dp_rank} starting at GPU #{base_gpu_id}.")

        memory_saver_adapter = TorchMemorySaverAdapter.create(
            enable=server_args.enable_memory_saver
        )

        scheduler_pipe_readers = []

        pp_size_per_node = max(server_args.pp_size // server_args.nnodes, 1)
        nnodes_per_pp_rank = max(server_args.nnodes // server_args.pp_size, 1)
        pp_rank_range = range(
            pp_size_per_node * (server_args.node_rank // nnodes_per_pp_rank),
            pp_size_per_node * (server_args.node_rank // nnodes_per_pp_rank + 1),
        )

        nnodes_per_tp_group = nnodes_per_pp_rank
        tp_size_per_node = server_args.tp_size // nnodes_per_tp_group
        tp_rank_range = range(
            tp_size_per_node * (server_args.node_rank % nnodes_per_tp_group),
            tp_size_per_node * (server_args.node_rank % nnodes_per_tp_group + 1),
        )

        for pp_rank in pp_rank_range:
            for tp_rank in tp_rank_range:
                rank_port_args = port_args

                if server_args.enable_dp_attention:
                    # dp attention has different sharding logic
                    _, _, dp_rank = compute_dp_attention_world_info(
                        server_args.enable_dp_attention,
                        tp_rank,
                        server_args.tp_size,
                        server_args.dp_size,
                    )
                    # compute zmq ports for this dp rank
                    rank_port_args = PortArgs.init_new(
                        server_args, dp_rank, worker_ports
                    )
                    # Data parallelism reuses the tensor parallelism group,
                    # so all dp ranks should use the same nccl port.
                    rank_port_args.nccl_port = port_args.nccl_port

                reader, writer = mp.Pipe(duplex=False)
                gpu_id = (
                    server_args.base_gpu_id
                    + base_gpu_id
                    + ((pp_rank % pp_size_per_node) * tp_size_per_node)
                    + (tp_rank % tp_size_per_node) * server_args.gpu_id_step
                )
                moe_ep_rank = tp_rank // (server_args.tp_size // server_args.ep_size)
                with self.env_lock, maybe_reindex_device_id(gpu_id) as gpu_id:
                    proc = mp.Process(
                        target=self.run_scheduler_process_func,
                        args=(
                            server_args,
                            rank_port_args,
                            gpu_id,
                            tp_rank,
                            moe_ep_rank,
                            pp_rank,
                            dp_rank,
                            writer,
                        ),
                    )
                    with memory_saver_adapter.configure_subprocess(), numa_utils.configure_subprocess(
                        server_args, gpu_id
                    ):
                        proc.start()
                self.scheduler_procs.append(proc)
                scheduler_pipe_readers.append(reader)

        # Wait for model to finish loading
        scheduler_info = []
        for i in range(len(scheduler_pipe_readers)):
            scheduler_info.append(scheduler_pipe_readers[i].recv())

        self.max_total_num_tokens = scheduler_info[0]["max_total_num_tokens"]
        self.max_req_input_len = scheduler_info[0]["max_req_input_len"]

    def maybe_external_dp_rank_routing(self, req: Req):
        if req.data_parallel_rank is not None:
            logger.debug(f"Direct routing to DP rank {req.data_parallel_rank}")
            self.workers[req.data_parallel_rank].send_pyobj(req)
            return True
        return False

    def round_robin_scheduler(self, req: Req):
        if self.maybe_external_dp_rank_routing(req):
            return

        if self.server_args.disaggregation_mode == "null":
            self.workers[self.round_robin_counter].send_pyobj(req)
            self.round_robin_counter = (self.round_robin_counter + 1) % len(
                self.workers
            )
        else:
            assert (
                req.bootstrap_room is not None
            ), "req.bootstrap_room should not be None. Do not send requests directly to prefill or decode instances, but send to the router instead."
            self.workers[req.bootstrap_room % len(self.workers)].send_pyobj(req)

    def decode_round_robin_scheduler(self, req: Req):
        if self.maybe_external_dp_rank_routing(req):
            return

        if self.server_args.disaggregation_mode == "decode":
            self.workers[self.round_robin_counter].send_pyobj(req)
            self.round_robin_counter = (self.round_robin_counter + 1) % len(
                self.workers
            )
            return
        self.round_robin_scheduler(req)

    def shortest_queue_scheduler(self, req):
        if self.maybe_external_dp_rank_routing(req):
            return
        target_worker = self.dp_budget.dispatch()
        if target_worker is None:
            self.round_robin_scheduler(req)
        else:
            self.workers[target_worker].send_pyobj(req)

    def minimum_tokens_scheduler(self, req):
        if self.maybe_external_dp_rank_routing(req):
            return

        logger.warning(
            "The 'minimum_tokens' load balancing method is deprecated for now and will introduced later."
            "Fall back to 'round_robin_scheduler'"
        )
        self.round_robin_scheduler(req)

    def event_loop(self):
        while True:
            while True:
                self.watchdog.feed()
                try:
                    recv_req = self.recv_from_tokenizer.recv_pyobj(zmq.NOBLOCK)
                except zmq.ZMQError:
                    break
                self._request_dispatcher(recv_req)


def run_data_parallel_controller_process(
    server_args: ServerArgs,
    port_args: PortArgs,
    pipe_writer,
    run_scheduler_process_func: Callable = run_scheduler_process,
):
    setproctitle.setproctitle("sglang::data_parallel_controller")
    faulthandler.enable()
    kill_itself_when_parent_died()
    parent_process = psutil.Process().parent()

    configure_logger(server_args)
    if server_args.enable_trace:
        process_tracing_init(server_args.otlp_traces_endpoint, "sglang")
        thread_label = "DP Controller"
        if server_args.disaggregation_mode == "prefill":
            thread_label = "Prefill DP Controller"
        elif server_args.disaggregation_mode == "decode":
            thread_label = "Decode DP Controller"
        trace_set_thread_info(thread_label)

    try:
        controller = DataParallelController(
            server_args, port_args, run_scheduler_process_func
        )
        pipe_writer.send(
            {
                "status": "ready",
                "max_total_num_tokens": controller.max_total_num_tokens,
                "max_req_input_len": controller.max_req_input_len,
            }
        )
        if server_args.node_rank == 0:
            controller.event_loop()
        for proc in controller.scheduler_procs:
            proc.join()
            logger.error(
                f"Scheduler or DataParallelController {proc.pid} terminated with {proc.exitcode}"
            )
    except Exception:
        traceback = get_exception_traceback()
        logger.error(f"DataParallelController hit an exception: {traceback}")
        parent_process.send_signal(signal.SIGQUIT)<|MERGE_RESOLUTION|>--- conflicted
+++ resolved
@@ -179,10 +179,7 @@
             debug_name="DataParallelController",
             watchdog_timeout=server_args.soft_watchdog_timeout,
             soft=True,
-<<<<<<< HEAD
             test_stuck_time=envs.SGLANG_TEST_STUCK_DP_CONTROLLER.get(),
-=======
->>>>>>> 454a2544
         )
 
     def send_to_all_workers(self, obj):
