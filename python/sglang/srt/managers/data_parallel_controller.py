--- conflicted
+++ resolved
@@ -512,34 +512,9 @@
     def round_robin_scheduler(self, req: Req):
         if self.maybe_external_dp_rank_routing(req):
             return
-<<<<<<< HEAD
-        msg = [b"NORM", pickle.dumps(req)]
-        if self.server_args.disaggregation_mode == "null":
-            self.workers[self.round_robin_counter].send_multipart(msg, copy=False)
-            self.round_robin_counter = (self.round_robin_counter + 1) % len(
-                self.workers
-            )
-        else:
-            # Set default bootstrap_room if in FAKE auto mode and room is None
-            if (
-                req.bootstrap_room is None
-                and self.server_args.disaggregation_decode_enable_fake_auto
-            ):
-                req.bootstrap_room = self.round_robin_counter
-                self.round_robin_counter = (self.round_robin_counter + 1) % len(
-                    self.workers
-                )
-
-            assert (
-                req.bootstrap_room is not None
-            ), "req.bootstrap_room should not be None. Do not send requests directly to prefill or decode instances, but send to the router instead."
-            target_rank = req.bootstrap_room % len(self.workers)
-            self.workers[target_rank].send_multipart(msg, copy=False)
-=======
 
         self.workers[self.round_robin_counter].send_pyobj(req)
         self.round_robin_counter = (self.round_robin_counter + 1) % len(self.workers)
->>>>>>> 5bf0d862
 
     def follow_bootstrap_room_scheduler(self, req: Req):
         if self.maybe_external_dp_rank_routing(req):
@@ -583,10 +558,45 @@
             "The 'minimum_tokens' load balancing method is deprecated for now and will introduced later."
             "Fall back to 'round_robin_scheduler'"
         )
-        if self.server_args.disaggregation_mode == "null":
+        if self.server_args.disaggregation_mode ==  "null":
             self.round_robin_scheduler(req)
         else:
             self.follow_bootstrap_room_scheduler(req)
+
+    def _parse_multipart_message(self, parts):
+        # Check message type
+        msg_type = bytes(parts[0])
+
+        if msg_type == b"NORM":
+            # Normal message
+            recv_req = pickle.loads(parts[1])
+
+        elif msg_type == b"FEAT":
+            # Message with optimized feature tensors
+            recv_req = pickle.loads(parts[1])
+            feature_infos = pickle.loads(parts[2])
+
+            # Reconstruct tensors
+            for i, feature_info in enumerate(feature_infos):
+                buffer_idx = 3 + i
+                buffer = (
+                    parts[buffer_idx].buffer
+                    if hasattr(parts[buffer_idx], "buffer")
+                    else parts[buffer_idx]
+                )
+
+                dtype = feature_info["dtype"]
+                shape = feature_info["shape"]
+                tensor = torch.frombuffer(buffer, dtype=dtype).reshape(shape)
+
+                idx = feature_info["idx"]
+                if hasattr(recv_req, "mm_inputs") and recv_req.mm_inputs:
+                    mm_items = recv_req.mm_inputs.get("mm_items", [])
+                    if idx < len(mm_items):
+                        mm_items[idx].feature = tensor
+        else:
+            logger.warning(f"Unknown message type: {msg_type}")
+        return recv_req
 
     def _parse_multipart_message(self, parts):
         # Check message type
