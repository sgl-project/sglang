--- conflicted
+++ resolved
@@ -271,29 +271,6 @@
                     + ((pp_rank % pp_size_per_node) * tp_size_per_node)
                     + (tp_rank % tp_size_per_node) * server_args.gpu_id_step
                 )
-<<<<<<< HEAD
-                logger.info(f"DP controller: dp_rank {dp_rank} tp_rank {tp_rank}")
-                # compute zmq ports for this dp rank
-                rank_port_args = PortArgs.init_new(server_args, dp_rank)
-                # Data parallelism resues the tensor parallelism group,
-                # so all dp ranks should use the same nccl port.
-                rank_port_args.nccl_port = port_args.nccl_port
-
-            reader, writer = mp.Pipe(duplex=False)
-            gpu_id = (
-                server_args.base_gpu_id
-                + base_gpu_id
-                + (tp_rank % tp_size_per_node) * server_args.gpu_id_step
-            )
-            proc = mp.Process(
-                target=run_scheduler_process,
-                args=(server_args, rank_port_args, gpu_id, tp_rank, dp_rank, writer),
-            )
-            with memory_saver_adapter.configure_subprocess():
-                proc.start()
-            self.scheduler_procs.append(proc)
-            scheduler_pipe_readers.append(reader)
-=======
                 proc = mp.Process(
                     target=run_scheduler_process,
                     args=(
@@ -310,7 +287,6 @@
                     proc.start()
                 self.scheduler_procs.append(proc)
                 scheduler_pipe_readers.append(reader)
->>>>>>> 5380cd7e
 
         # Wait for model to finish loading
         scheduler_info = []
