# Copyright 2023-2024 SGLang Team
# Licensed under the Apache License, Version 2.0 (the "License");
# you may not use this file except in compliance with the License.
# You may obtain a copy of the License at
#
#     http://www.apache.org/licenses/LICENSE-2.0
#
# Unless required by applicable law or agreed to in writing, software
# distributed under the License is distributed on an "AS IS" BASIS,
# WITHOUT WARRANTIES OR CONDITIONS OF ANY KIND, either express or implied.
# See the License for the specific language governing permissions and
# limitations under the License.
# ==============================================================================
"""A controller that dispatches requests to multiple data parallel workers."""

import logging
import multiprocessing as mp
import signal
import threading
import time
from enum import Enum, auto

import psutil
import setproctitle
import zmq

from sglang.srt.layers.dp_attention import compute_dp_attention_world_info
from sglang.srt.managers.io_struct import (
    TokenizedEmbeddingReqInput,
    TokenizedGenerateReqInput,
)
from sglang.srt.managers.schedule_batch import Req
from sglang.srt.managers.scheduler import run_scheduler_process
from sglang.srt.server_args import PortArgs, ServerArgs
from sglang.srt.torch_memory_saver_adapter import TorchMemorySaverAdapter
from sglang.srt.utils import (
    bind_port,
    configure_logger,
    get_free_port,
    get_tcp_zmq_socket_binded_to_local_free_port,
    get_zmq_socket,
)
from sglang.utils import get_exception_traceback

logger = logging.getLogger(__name__)


class LoadBalanceMethod(Enum):
    """Load balance method."""

    ROUND_ROBIN = auto()
    SHORTEST_QUEUE = auto()

    @classmethod
    def from_str(cls, method: str):
        method = method.upper()
        try:
            return cls[method]
        except KeyError as exc:
            raise ValueError(f"Invalid load balance method: {method}") from exc


class DataParallelController:
    """A controller that dispatches requests to multiple data parallel workers."""

    def __init__(self, server_args: ServerArgs, port_args: PortArgs) -> None:
        # Parse args
        self.max_total_num_tokens = None
        self.server_args = server_args
        self.port_args = port_args
        self.load_balance_method = LoadBalanceMethod.from_str(
            server_args.load_balance_method
        )

        # Init inter-process communication
        self.context = zmq.Context(1 + server_args.dp_size)
        if server_args.node_rank == 0:
            self.recv_from_tokenizer = get_zmq_socket(
                self.context, zmq.PULL, port_args.scheduler_input_ipc_name, False
            )

        # Dispatch method
        self.round_robin_counter = 0
        dispatch_lookup = {
            LoadBalanceMethod.ROUND_ROBIN: self.round_robin_scheduler,
            LoadBalanceMethod.SHORTEST_QUEUE: self.shortest_queue_scheduler,
        }
        self.dispatching = dispatch_lookup[self.load_balance_method]

        # Launch data parallel workers
        self.scheduler_procs = []
        self.workers = [None] * server_args.dp_size

        if server_args.node_rank == 0 and server_args.pick_free_dp_port:
            self.workers_port = {}
            for dp_rank in range(server_args.dp_size):
                port_and_socket = get_tcp_zmq_socket_binded_to_local_free_port(
                    self.context, zmq.PUSH
                )
                self.workers[dp_rank] = port_and_socket[1]
                self.workers_port[dp_rank] = port_and_socket[0]
                logger.debug(f"Port assign to worker {dp_rank}: {port_and_socket[0]}")

        if server_args.enable_dp_attention:
            dp_port_args = self.launch_dp_attention_schedulers(server_args, port_args)
            self.control_message_step = server_args.tp_size
        else:
            dp_port_args = self.launch_dp_schedulers(server_args, port_args)
            self.control_message_step = 1

        if server_args.node_rank == 0 and not server_args.pick_free_dp_port:
            for dp_rank in range(server_args.dp_size):
                self.workers[dp_rank] = get_zmq_socket(
                    self.context,
                    zmq.PUSH,
                    dp_port_args[dp_rank].scheduler_input_ipc_name,
                    True,
                )

        self.max_req_input_len = None

    def launch_dp_schedulers(self, server_args, port_args):
        base_gpu_id = 0

        threads = []
        sockets = []
        dp_port_args = []
        ready_events = []
        for dp_rank in range(server_args.dp_size):
            tmp_port_args = PortArgs.init_new(server_args)
            tmp_port_args.tokenizer_ipc_name = port_args.tokenizer_ipc_name
            tmp_port_args.detokenizer_ipc_name = port_args.detokenizer_ipc_name
            dp_port_args.append(tmp_port_args)

            # This port is checked free in PortArgs.init_new.
            # We hold it first so that the next dp worker gets a different port
            sockets.append(bind_port(tmp_port_args.nccl_port))

            ready_event = threading.Event()
            ready_events.append(ready_event)

            # Create a thread for each worker
            thread = threading.Thread(
                target=self.launch_tensor_parallel_group_thread,
                args=(server_args, tmp_port_args, base_gpu_id, dp_rank, ready_event),
            )
            threads.append(thread)
            base_gpu_id += server_args.tp_size * server_args.gpu_id_step

        # Free all sockets before starting the threads to launch TP workers
        for sock in sockets:
            sock.close()

        # Start all threads
        for thread in threads:
            thread.start()
        for event in ready_events:
            event.wait()

        return dp_port_args

    def launch_tensor_parallel_group_thread(
        self,
        server_args: ServerArgs,
        port_args: PortArgs,
        base_gpu_id: int,
        dp_rank: int,
        ready_event: threading.Event,
    ):
        self.launch_tensor_parallel_group(server_args, port_args, base_gpu_id, dp_rank)
        ready_event.set()

        # This thread cannot be closed because otherwise the `kill_itself_when_parent_died`
        # function in scheduler.py will kill the scheduler.
        while True:
            time.sleep(30 * 24 * 3600)

    def _dispatch_dp_attn_ctrl_zmq_port(self, server_args: ServerArgs):
        ex_endpoint = None
        if server_args.dist_init_addr is None:
            ex_endpoint = f"tcp://127.0.0.1:{server_args.port + 5}"
        else:
            ex_endpoint = f"tcp://{server_args.dist_init_addr}"

        if server_args.node_rank == 0:
            free_ports = {i: port for i, port in self.workers_port.items()}
            logger.debug(f"Free ports: {free_ports}")

            # broadcast dp_port_args to all dp ranks
            rep_socket = get_zmq_socket(self.context, zmq.REP, ex_endpoint, True)

            connected_nodes = 0
            expected_nodes = server_args.nnodes - 1

            logger.debug(
                f"DP Controller: Node Rank 0 started, waiting for {expected_nodes} nodes to connect."
            )
            while connected_nodes < expected_nodes:
                msg = rep_socket.recv()
                logger.debug(f"Node 0 received handshake from node {msg.decode()}")
                # send dp_port_args to the node
                rep_socket.send_pyobj(free_ports)
                connected_nodes += 1
                logger.debug(
                    f"DP Controller: {connected_nodes}/{expected_nodes} nodes connected."
                )
            logger.debug("DP Controller: All nodes connected")

            rep_socket.close()
        else:
            req_socket = get_zmq_socket(self.context, zmq.REQ, ex_endpoint, False)

            req_socket.setsockopt(zmq.RCVTIMEO, 60 * 1000)  # 1 min timeout
            req_socket.setsockopt(zmq.SNDTIMEO, 60 * 1000)

            try:
                req_socket.send(str(server_args.node_rank).encode())
                free_ports = req_socket.recv_pyobj()
                logger.debug(
                    f"Node {server_args.node_rank} received handshake from node 0, len {len(free_ports)}"
                )
            except zmq.Again:
                logger.error("Handshake timeout with node 0")
                raise
        PortArgs.register_dp_controller_to_attn_tp_rk0_port(free_ports)

    def launch_dp_attention_schedulers(self, server_args, port_args):
        if server_args.pick_free_dp_port:
            self._dispatch_dp_attn_ctrl_zmq_port(server_args)
        dp_port_args = []
        for dp_rank in range(server_args.dp_size):
            dp_port_args.append(PortArgs.init_new(server_args, dp_rank))
        self.launch_tensor_parallel_group(server_args, port_args, 0, None)
        return dp_port_args

    def launch_tensor_parallel_group(
        self,
        server_args: ServerArgs,
        port_args: PortArgs,
        base_gpu_id: int,
        dp_rank: int,
    ):
        if not server_args.enable_dp_attention:
            logger.info(f"Launch DP{dp_rank} starting at GPU #{base_gpu_id}.")

        memory_saver_adapter = TorchMemorySaverAdapter.create(
            enable=server_args.enable_memory_saver
        )

        scheduler_pipe_readers = []

        nnodes_per_tp_group = max(server_args.nnodes // server_args.pp_size, 1)
        tp_size_per_node = server_args.tp_size // nnodes_per_tp_group
        tp_rank_range = range(
            tp_size_per_node * (server_args.node_rank % nnodes_per_tp_group),
            tp_size_per_node * (server_args.node_rank % nnodes_per_tp_group + 1),
        )

        pp_size_per_node = max(server_args.pp_size // server_args.nnodes, 1)
        pp_rank_range = range(
            pp_size_per_node * (server_args.node_rank // nnodes_per_tp_group),
            pp_size_per_node * (server_args.node_rank // nnodes_per_tp_group + 1),
        )

        for pp_rank in pp_rank_range:
            for tp_rank in tp_rank_range:
                rank_port_args = port_args

                if server_args.enable_dp_attention:
                    # dp attention has different sharding logic
                    _, _, dp_rank = compute_dp_attention_world_info(
                        server_args.enable_dp_attention,
                        tp_rank,
                        server_args.tp_size,
                        server_args.dp_size,
                    )
                    # compute zmq ports for this dp rank
                    rank_port_args = PortArgs.init_new(server_args, dp_rank)
                    # Data parallelism reuses the tensor parallelism group,
                    # so all dp ranks should use the same nccl port.
                    rank_port_args.nccl_port = port_args.nccl_port

                reader, writer = mp.Pipe(duplex=False)
                gpu_id = (
                    server_args.base_gpu_id
                    + base_gpu_id
                    + ((pp_rank % pp_size_per_node) * tp_size_per_node)
                    + (tp_rank % tp_size_per_node) * server_args.gpu_id_step
                )
                proc = mp.Process(
                    target=run_scheduler_process,
                    args=(
                        server_args,
                        rank_port_args,
                        gpu_id,
                        tp_rank,
                        pp_rank,
                        dp_rank,
                        writer,
                    ),
                )
                with memory_saver_adapter.configure_subprocess():
                    proc.start()
                self.scheduler_procs.append(proc)
                scheduler_pipe_readers.append(reader)

        # Wait for model to finish loading
        scheduler_info = []
        for i in range(len(scheduler_pipe_readers)):
            scheduler_info.append(scheduler_pipe_readers[i].recv())

        self.max_total_num_tokens = scheduler_info[0]["max_total_num_tokens"]
        self.max_req_input_len = scheduler_info[0]["max_req_input_len"]

    def round_robin_scheduler(self, req: Req):
        if self.server_args.disaggregation_mode == "null":
            if req.data_parallel_rank is not None:
                logger.debug(f"Direct routing to DP rank {req.data_parallel_rank}")
                self.workers[req.data_parallel_rank].send_pyobj(req)
            else:
                self.workers[self.round_robin_counter].send_pyobj(req)
                self.round_robin_counter = (self.round_robin_counter + 1) % len(
                    self.workers
                )
        else:
<<<<<<< HEAD
            logger.debug(
                f"DP round_robin scheduler Room {req.bootstrap_room} -> Worker {req.bootstrap_room % len(self.workers)}"
            )
            self.workers[req.bootstrap_room % len(self.workers)].send_pyobj(req)
=======
            if req.data_parallel_rank is not None:
                logger.debug(f"Direct routing to DP rank {req.data_parallel_rank}")
                self.workers[req.data_parallel_rank].send_pyobj(req)
            else:
                self.workers[req.bootstrap_room % len(self.workers)].send_pyobj(req)
>>>>>>> 74f59ae5

    def shortest_queue_scheduler(self, input_requests):
        raise NotImplementedError()

    def event_loop(self):
        while True:
            while True:
                try:
                    recv_req = self.recv_from_tokenizer.recv_pyobj(zmq.NOBLOCK)
                except zmq.ZMQError:
                    break

                if isinstance(
                    recv_req,
                    (
                        TokenizedGenerateReqInput,
                        TokenizedEmbeddingReqInput,
                    ),
                ):
                    self.dispatching(recv_req)
                else:
                    # Send other control messages to first worker of tp group
                    for worker in self.workers[:: self.control_message_step]:
                        worker.send_pyobj(recv_req)


def run_data_parallel_controller_process(
    server_args: ServerArgs,
    port_args: PortArgs,
    pipe_writer,
):
    setproctitle.setproctitle("sglang::data_parallel_controller")
    configure_logger(server_args)
    parent_process = psutil.Process().parent()

    try:
        controller = DataParallelController(server_args, port_args)
        pipe_writer.send(
            {
                "status": "ready",
                "max_total_num_tokens": controller.max_total_num_tokens,
                "max_req_input_len": controller.max_req_input_len,
            }
        )
        if server_args.node_rank == 0:
            controller.event_loop()
        for proc in controller.scheduler_procs:
            proc.join()
            logger.error(
                f"Scheduler or DataParallelController {proc.pid} terminated with {proc.exitcode}"
            )
    except Exception:
        traceback = get_exception_traceback()
        logger.error(f"DataParallelController hit an exception: {traceback}")
        parent_process.send_signal(signal.SIGQUIT)<|MERGE_RESOLUTION|>--- conflicted
+++ resolved
@@ -323,18 +323,11 @@
                     self.workers
                 )
         else:
-<<<<<<< HEAD
-            logger.debug(
-                f"DP round_robin scheduler Room {req.bootstrap_room} -> Worker {req.bootstrap_room % len(self.workers)}"
-            )
-            self.workers[req.bootstrap_room % len(self.workers)].send_pyobj(req)
-=======
             if req.data_parallel_rank is not None:
                 logger.debug(f"Direct routing to DP rank {req.data_parallel_rank}")
                 self.workers[req.data_parallel_rank].send_pyobj(req)
             else:
                 self.workers[req.bootstrap_room % len(self.workers)].send_pyobj(req)
->>>>>>> 74f59ae5
 
     def shortest_queue_scheduler(self, input_requests):
         raise NotImplementedError()
