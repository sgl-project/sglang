# Copyright 2023-2024 SGLang Team
# Licensed under the Apache License, Version 2.0 (the "License");
# you may not use this file except in compliance with the License.
# You may obtain a copy of the License at
#
#     http://www.apache.org/licenses/LICENSE-2.0
#
# Unless required by applicable law or agreed to in writing, software
# distributed under the License is distributed on an "AS IS" BASIS,
# WITHOUT WARRANTIES OR CONDITIONS OF ANY KIND, either express or implied.
# See the License for the specific language governing permissions and
# limitations under the License.
# ==============================================================================
"""A controller that dispatches requests to multiple data parallel workers."""

import faulthandler
import logging
import multiprocessing as mp
import signal
import threading
import time
from collections import deque
from enum import Enum, auto
from typing import Callable, List, Optional

import psutil
import setproctitle
import zmq

from sglang.srt.environ import envs
from sglang.srt.layers.dp_attention import compute_dp_attention_world_info
from sglang.srt.managers.io_struct import (
    ActiveRanksOutput,
    BlockReqInput,
    TokenizedEmbeddingReqInput,
    TokenizedGenerateReqInput,
    WatchLoadUpdateReq,
)
from sglang.srt.managers.schedule_batch import Req, RequestStage
from sglang.srt.managers.scheduler import run_scheduler_process
from sglang.srt.server_args import (
    DP_ATTENTION_HANDSHAKE_PORT_DELTA,
    PortArgs,
    ServerArgs,
)
from sglang.srt.tracing.trace import (
    process_tracing_init,
    trace_get_proc_propagate_context,
    trace_set_proc_propagate_context,
    trace_set_thread_info,
    trace_slice_end,
    trace_slice_start,
)
from sglang.srt.utils import numa_utils
from sglang.srt.utils.common import (
    bind_port,
    configure_ipv6,
    configure_logger,
    get_zmq_socket,
    kill_itself_when_parent_died,
    maybe_reindex_device_id,
)
from sglang.srt.utils.torch_memory_saver_adapter import TorchMemorySaverAdapter
from sglang.srt.utils.watchdog import Watchdog
from sglang.utils import TypeBasedDispatcher, get_exception_traceback

logger = logging.getLogger(__name__)


class LoadBalanceMethod(Enum):
    """Load balance method."""

    ROUND_ROBIN = auto()
    FOLLOW_BOOTSTRAP_ROOM = auto()
    SHORTEST_QUEUE = auto()
    MINIMUM_TOKENS = auto()

    @classmethod
    def from_str(cls, method: str):
        method = method.upper()
        try:
            return cls[method]
        except KeyError as exc:
            raise ValueError(f"Invalid load balance method: {method}") from exc


class DPBudget:
    def __init__(self, dp_size: int):
        # TODO: support minimum tokens method
        self.budget_queue = deque()
        self.dp_size = dp_size
        self.ts_tic = 0.0
        self.pending_loads = {}
        # Set time window to 2ms
        self.tic_window = 0.002
        self.update_budget_count = 0
        self.update_interval = envs.SGLANG_DATA_PARALLEL_BUDGET_INTERVAL.get()

    def update_budget(self, load_update: WatchLoadUpdateReq):
        """Update the budget queue."""
        # Update budget queue together for load updating from the same round.
        for load in load_update.loads:
            if abs(load.ts_tic - self.ts_tic) > self.tic_window:
                logger.debug(f"Proceed to next round: {self.ts_tic=} {load.ts_tic=}")
                self.pending_loads.clear()
                self.ts_tic = load.ts_tic
            self.pending_loads[load.dp_rank] = load

        if len(self.pending_loads) < self.dp_size:
            logger.debug(f"Waiting for all DP ranks: {len(self.pending_loads)=}")
            return

        self.update_budget_count = (self.update_budget_count + 1) % self.update_interval
        if self.update_budget_count:
            return

        # Ready to update budget_queue.
        self.budget_queue.clear()
        num_reqs = [0] * self.dp_size
        for dp_rank, load in self.pending_loads.items():
            num_reqs[dp_rank] = load.num_reqs
        if not num_reqs:
            return

        max_num_reqs = max(num_reqs)
        if all(x == max_num_reqs for x in num_reqs):
            return

        while any(x != num_reqs[0] for x in num_reqs):
            min_load = min(num_reqs)
            min_indices = [
                dp_rank for dp_rank, x in enumerate(num_reqs) if x == min_load
            ]
            second_min_load = min(x for x in num_reqs if x > min_load)
            self.budget_queue.extend(
                [dp_rank for dp_rank in min_indices] * (second_min_load - min_load)
            )
            for idx in min_indices:
                num_reqs[idx] = second_min_load

    def dispatch(self):
        if not self.budget_queue:
            self.budget_queue.extend(range(self.dp_size))

        return self.budget_queue.popleft()


class DataParallelController:
    """A controller that dispatches requests to multiple data parallel workers."""

    def __init__(
        self,
        server_args: ServerArgs,
        port_args: PortArgs,
        run_scheduler_process_func: Callable,
    ) -> None:
        # Parse args
        self.server_args = server_args
        self.port_args = port_args
        self.load_balance_method = LoadBalanceMethod.from_str(
            server_args.load_balance_method
        )
        self.run_scheduler_process_func = run_scheduler_process_func

        # For DP balance
        self.global_balance_id = 0

        # Init inter-process communication
        self.context = zmq.Context(1 + server_args.dp_size)
        if server_args.node_rank == 0:
            self.recv_from_tokenizer = get_zmq_socket(
                self.context, zmq.PULL, port_args.scheduler_input_ipc_name, False
            )

        # Dispatch method
        self.round_robin_counter = 0
        dispatch_lookup = {
            LoadBalanceMethod.ROUND_ROBIN: self.round_robin_scheduler,
            LoadBalanceMethod.FOLLOW_BOOTSTRAP_ROOM: self.follow_bootstrap_room_scheduler,
            LoadBalanceMethod.SHORTEST_QUEUE: self.shortest_queue_scheduler,
            LoadBalanceMethod.MINIMUM_TOKENS: self.minimum_tokens_scheduler,
        }
        self.dispatching = dispatch_lookup[self.load_balance_method]

        # Load balance budget
        self.dp_budget = DPBudget(server_args.dp_size)

        # To protect changing env vars to set CUDA_VISIBLE_DEVICES.
        self.env_lock = threading.Lock()

        # Launch data parallel workers
        self.scheduler_procs = []
        self.workers: List[zmq.Socket] = [None] * server_args.dp_size
        self.status: List[int] = [1] * server_args.dp_size

        if server_args.enable_dp_attention:
            self.launch_dp_attention_schedulers(server_args, port_args)
            self.control_message_step = server_args.tp_size
        else:
            self.launch_dp_schedulers(server_args, port_args)
            self.control_message_step = 1

        self.init_dispatcher()

        self.soft_watchdog = Watchdog.create(
            debug_name="DataParallelController",
            watchdog_timeout=server_args.soft_watchdog_timeout,
            soft=True,
            test_stuck_time=envs.SGLANG_TEST_STUCK_DP_CONTROLLER.get(),
        )

    def send_to_all_workers(self, obj):
        for i, worker in enumerate(self.workers):
            if self.status[i] == 1:
                worker.send_pyobj(obj)

    def send_control_message(self, obj):
        # Send control messages to first worker of tp group
        for worker in self.workers[:: self.control_message_step]:
            worker.send_pyobj(obj)

    def handle_load_update_req(self, obj):
        self.dp_budget.update_budget(obj)

    def update_active_ranks(self, ranks: ActiveRanksOutput):
        self.status = ranks.status

    def dispatching_with_trace(self, req: Req):
        if self.server_args.enable_trace:
            trace_set_proc_propagate_context(req.rid, req.trace_context)
            trace_slice_start(RequestStage.DC_DISPATCH, req.rid)
            req.trace_context = trace_get_proc_propagate_context(req.rid)

        self.dispatching(req)

        if self.server_args.enable_trace:
            trace_slice_end(RequestStage.DC_DISPATCH, req.rid, thread_finish_flag=True)

    def init_dispatcher(self):
        self._request_dispatcher = TypeBasedDispatcher(
            [
                (TokenizedGenerateReqInput, self.dispatching_with_trace),
                (TokenizedEmbeddingReqInput, self.dispatching_with_trace),
                (BlockReqInput, self.send_to_all_workers),
                (WatchLoadUpdateReq, self.handle_load_update_req),
                (ActiveRanksOutput, self.update_active_ranks),
            ]
        )
        self._request_dispatcher.add_fallback_fn(self.send_control_message)

    def launch_dp_schedulers(self, server_args, port_args):
        base_gpu_id = 0

        threads = []
        sockets = []
        ready_events = []
        for dp_rank in range(server_args.dp_size):
            tmp_port_args = PortArgs.init_new(server_args)
            tmp_port_args.tokenizer_ipc_name = port_args.tokenizer_ipc_name
            tmp_port_args.detokenizer_ipc_name = port_args.detokenizer_ipc_name

            # This port is checked free in PortArgs.init_new.
            # We hold it first so that the next dp worker gets a different port
            sockets.append(bind_port(tmp_port_args.nccl_port))

            ready_event = threading.Event()
            ready_events.append(ready_event)

            # Create a thread for each worker
            thread = threading.Thread(
                target=self.launch_tensor_parallel_group_thread,
                args=(server_args, tmp_port_args, base_gpu_id, dp_rank, ready_event),
            )
            threads.append(thread)
            base_gpu_id += (
                server_args.tp_size * server_args.pp_size * server_args.gpu_id_step
            )

            if server_args.node_rank == 0:
                self.workers[dp_rank] = get_zmq_socket(
                    self.context,
                    zmq.PUSH,
                    tmp_port_args.scheduler_input_ipc_name,
                    True,
                )

        # Free all sockets before starting the threads to launch TP workers
        for sock in sockets:
            sock.close()

        # Start all threads
        for thread in threads:
            thread.start()
        for event in ready_events:
            event.wait()

    def launch_tensor_parallel_group_thread(
        self,
        server_args: ServerArgs,
        port_args: PortArgs,
        base_gpu_id: int,
        dp_rank: int,
        ready_event: threading.Event,
    ):
        self.launch_tensor_parallel_group(server_args, port_args, base_gpu_id, dp_rank)
        ready_event.set()

        # This thread cannot be closed because otherwise the `kill_itself_when_parent_died`
        # function in scheduler.py will kill the scheduler.
        while True:
            time.sleep(30 * 24 * 3600)

    def _broadcast_worker_ports(
        self, server_args: ServerArgs, worker_ports: Optional[List[int]] = None
    ) -> List[int]:
        """Broadcast worker ports from node 0 to all other nodes.

        Node 0 acts as the server, waiting for all other nodes to connect and
        sending them the pre-allocated worker ports. Other nodes act as clients,
        connecting to node 0 to receive their copy of the worker ports.

        Args:
            server_args: Server arguments containing node configuration.
            worker_ports: Pre-allocated worker ports to broadcast.

        Returns:
            List of worker ports (same on all nodes after broadcast).
        """
        # Determine the endpoint for inter-node communication
        if server_args.dist_init_addr is None:
            endpoint = f"tcp://127.0.0.1:{server_args.port + DP_ATTENTION_HANDSHAKE_PORT_DELTA}"
        elif server_args.dist_init_addr.startswith("["):  # ipv6 address
            port, host = configure_ipv6(server_args.dist_init_addr)
            endpoint = f"tcp://{host}:{int(port) + DP_ATTENTION_HANDSHAKE_PORT_DELTA}"
        else:
            host, port = server_args.dist_init_addr.split(":")
            endpoint = f"tcp://{host}:{int(port) + DP_ATTENTION_HANDSHAKE_PORT_DELTA}"

        if server_args.node_rank == 0:
            # Node 0: Broadcast worker ports to all other nodes
            return self._broadcast_ports_as_server(
                endpoint, server_args.nnodes - 1, worker_ports
            )
        else:
            # Other nodes: Receive worker ports from node 0
            return self._receive_ports_as_client(endpoint, server_args.node_rank)

    def _broadcast_ports_as_server(
        self, endpoint: str, expected_clients: int, worker_ports: List[int]
    ) -> List[int]:
        """Broadcast worker ports to all client nodes."""
        logger.debug(f"Broadcasting worker ports to {expected_clients} client nodes")
        logger.debug(f"Worker ports: {worker_ports}")

        rep_socket = get_zmq_socket(self.context, zmq.REP, endpoint, True)

        try:
            connected_clients = 0
            while connected_clients < expected_clients:
                # Wait for client handshake
                client_rank = rep_socket.recv().decode()
                logger.debug(f"Received handshake from node {client_rank}")

                # Send worker ports to client
                rep_socket.send_pyobj(worker_ports)
                connected_clients += 1
                logger.debug(
                    f"Sent worker ports to {connected_clients}/{expected_clients} nodes"
                )

            logger.debug("Worker port broadcast completed")
            return worker_ports
        finally:
            rep_socket.close()

    def _receive_ports_as_client(self, endpoint: str, node_rank: int) -> List[int]:
        """Receive worker ports from the server node."""
        logger.debug(f"Connecting to node 0 to receive worker ports")

        req_socket = get_zmq_socket(self.context, zmq.REQ, endpoint, False)
        req_socket.setsockopt(zmq.RCVTIMEO, 600 * 1000)  # 10 minute timeout
        req_socket.setsockopt(zmq.SNDTIMEO, 600 * 1000)

        try:
            # Send handshake with our node rank
            req_socket.send(str(node_rank).encode())

            # Receive worker ports
            worker_ports = req_socket.recv_pyobj()
            logger.debug(f"Received {len(worker_ports)} worker ports from node 0")
            return worker_ports
        except zmq.Again:
            logger.error("Timeout waiting for worker ports from node 0")
            raise RuntimeError(
                "Failed to receive worker ports from node 0 within timeout"
            )
        finally:
            req_socket.close()

    def launch_dp_attention_schedulers(
        self, server_args: ServerArgs, port_args: PortArgs
    ):
        # Pre-allocate worker ports on node 0 to avoid conflicts
        worker_ports = []
        if server_args.node_rank == 0:
            for dp_rank in range(server_args.dp_size):
                port_and_socket = get_zmq_socket(self.context, zmq.PUSH)
                worker_ports.append(port_and_socket[0])
                self.workers[dp_rank] = port_and_socket[1]
                logger.debug(f"Assigned port {port_and_socket[0]} to worker {dp_rank}")

        broadcasted_ports = self._broadcast_worker_ports(
            server_args, worker_ports if worker_ports else None
        )
        self.launch_tensor_parallel_group(
            server_args, port_args, 0, None, broadcasted_ports
        )

    def launch_tensor_parallel_group(
        self,
        server_args: ServerArgs,
        port_args: PortArgs,
        base_gpu_id: int,
        dp_rank: Optional[int],
        worker_ports: Optional[List[int]] = None,
    ):
        if not server_args.enable_dp_attention:
            logger.info(f"Launch DP{dp_rank} starting at GPU #{base_gpu_id}.")

        memory_saver_adapter = TorchMemorySaverAdapter.create(
            enable=server_args.enable_memory_saver
        )

        scheduler_pipe_readers = []

        pp_size_per_node = max(server_args.pp_size // server_args.nnodes, 1)
        nnodes_per_pp_rank = max(server_args.nnodes // server_args.pp_size, 1)
        pp_rank_range = range(
            pp_size_per_node * (server_args.node_rank // nnodes_per_pp_rank),
            pp_size_per_node * (server_args.node_rank // nnodes_per_pp_rank + 1),
        )

        nnodes_per_tp_group = nnodes_per_pp_rank
        tp_size_per_node = server_args.tp_size // nnodes_per_tp_group
        tp_rank_range = range(
            tp_size_per_node * (server_args.node_rank % nnodes_per_tp_group),
            tp_size_per_node * (server_args.node_rank % nnodes_per_tp_group + 1),
        )

        for pp_rank in pp_rank_range:
            for tp_rank in tp_rank_range:
                rank_port_args = port_args

                if server_args.enable_dp_attention:
                    # dp attention has different sharding logic
                    _, _, dp_rank = compute_dp_attention_world_info(
                        server_args.enable_dp_attention,
                        tp_rank,
                        server_args.tp_size,
                        server_args.dp_size,
                    )
                    # compute zmq ports for this dp rank
                    rank_port_args = PortArgs.init_new(
                        server_args, dp_rank, worker_ports
                    )
                    # Data parallelism reuses the tensor parallelism group,
                    # so all dp ranks should use the same nccl port.
                    rank_port_args.nccl_port = port_args.nccl_port

                reader, writer = mp.Pipe(duplex=False)
                gpu_id = (
                    server_args.base_gpu_id
                    + base_gpu_id
                    + ((pp_rank % pp_size_per_node) * tp_size_per_node)
                    + (tp_rank % tp_size_per_node) * server_args.gpu_id_step
                )
                moe_ep_rank = tp_rank // (server_args.tp_size // server_args.ep_size)
                with self.env_lock, maybe_reindex_device_id(gpu_id) as gpu_id:
                    proc = mp.Process(
                        target=self.run_scheduler_process_func,
                        args=(
                            server_args,
                            rank_port_args,
                            gpu_id,
                            tp_rank,
                            moe_ep_rank,
                            pp_rank,
                            dp_rank,
                            writer,
                        ),
                    )
                    with memory_saver_adapter.configure_subprocess(), numa_utils.configure_subprocess(
                        server_args, gpu_id
                    ):
                        proc.start()
                self.scheduler_procs.append(proc)
                scheduler_pipe_readers.append(reader)

        # Wait for model to finish loading
        scheduler_info = []
        for i in range(len(scheduler_pipe_readers)):
            scheduler_info.append(scheduler_pipe_readers[i].recv())

        self.max_total_num_tokens = scheduler_info[0]["max_total_num_tokens"]
        self.max_req_input_len = scheduler_info[0]["max_req_input_len"]

    def maybe_external_dp_rank_routing(self, req: Req):
        if req.data_parallel_rank is not None:
            logger.debug(f"Direct routing to DP rank {req.data_parallel_rank}")
            self.workers[req.data_parallel_rank].send_pyobj(req)
            return True
        return False

    def round_robin_scheduler(self, req: Req):
        if self.maybe_external_dp_rank_routing(req):
            return

<<<<<<< HEAD
        if self.server_args.disaggregation_mode == "null":
            while True:
                if self.status[self.round_robin_counter] == 1:
                    logger.info(f"Choose worker {self.round_robin_counter}")
                    self.workers[self.round_robin_counter].send_pyobj(req)
                    self.round_robin_counter = (self.round_robin_counter + 1) % len(
                        self.workers
                    )
                    break
                self.round_robin_counter = (self.round_robin_counter + 1) % len(
                    self.workers
                )
        else:
            # Set default bootstrap_room if in FAKE auto mode and room is None
            if (
                req.bootstrap_room is None
                and self.server_args.disaggregation_decode_enable_fake_auto
            ):
                req.bootstrap_room = self.round_robin_counter
                self.round_robin_counter = (self.round_robin_counter + 1) % len(
                    self.workers
                )

            assert (
                req.bootstrap_room is not None
            ), "req.bootstrap_room should not be None. Do not send requests directly to prefill or decode instances, but send to the router instead."
            id = req.bootstrap_room % len(self.workers)
            while True:
                if self.status[id] == 1:
                    self.workers[id].send_pyobj(req)
                    break
                id = (id + 1) % len(self.workers)
=======
        self.workers[self.round_robin_counter].send_pyobj(req)
        self.round_robin_counter = (self.round_robin_counter + 1) % len(self.workers)
>>>>>>> dd93e445

    def follow_bootstrap_room_scheduler(self, req: Req):
        if self.maybe_external_dp_rank_routing(req):
            return

        # Set default bootstrap_room if in FAKE auto mode and room is None
        if (
            req.bootstrap_room is None
            and self.server_args.disaggregation_decode_enable_fake_auto
        ):
            req.bootstrap_room = self.round_robin_counter
            self.round_robin_counter = (self.round_robin_counter + 1) % len(
                self.workers
            )

        assert req.bootstrap_room is not None, (
            "req.bootstrap_room should not be None. Do not send requests directly to "
            "prefill or decode instances; send to the router instead."
        )
        target_rank = req.bootstrap_room % len(self.workers)
        self.workers[target_rank].send_pyobj(req)

    def shortest_queue_scheduler(self, req):
        if self.maybe_external_dp_rank_routing(req):
            return
        target_worker = self.dp_budget.dispatch()
        if target_worker is None:
            if self.server_args.disaggregation_mode == "null":
                self.round_robin_scheduler(req)
            else:
                self.follow_bootstrap_room_scheduler(req)
        else:
            self.workers[target_worker].send_pyobj(req)

    def minimum_tokens_scheduler(self, req):
        if self.maybe_external_dp_rank_routing(req):
            return

        logger.warning(
            "The 'minimum_tokens' load balancing method is deprecated for now and will introduced later."
            "Fall back to 'round_robin_scheduler'"
        )
        if self.server_args.disaggregation_mode == "null":
            self.round_robin_scheduler(req)
        else:
            self.follow_bootstrap_room_scheduler(req)

    def event_loop(self):
        while True:
            while True:
                self.soft_watchdog.feed()
                try:
                    recv_req = self.recv_from_tokenizer.recv_pyobj(zmq.NOBLOCK)
                except zmq.ZMQError:
                    break
                self._request_dispatcher(recv_req)


def run_data_parallel_controller_process(
    server_args: ServerArgs,
    port_args: PortArgs,
    pipe_writer,
    run_scheduler_process_func: Callable = run_scheduler_process,
):
    setproctitle.setproctitle("sglang::data_parallel_controller")
    faulthandler.enable()
    kill_itself_when_parent_died()
    parent_process = psutil.Process().parent()

    configure_logger(server_args)
    if server_args.enable_trace:
        process_tracing_init(server_args.otlp_traces_endpoint, "sglang")
        thread_label = "DP Controller"
        if server_args.disaggregation_mode == "prefill":
            thread_label = "Prefill DP Controller"
        elif server_args.disaggregation_mode == "decode":
            thread_label = "Decode DP Controller"
        trace_set_thread_info(thread_label)

    try:
        controller = DataParallelController(
            server_args, port_args, run_scheduler_process_func
        )
        pipe_writer.send(
            {
                "status": "ready",
                "max_total_num_tokens": controller.max_total_num_tokens,
                "max_req_input_len": controller.max_req_input_len,
            }
        )
        if server_args.node_rank == 0:
            controller.event_loop()
        for proc in controller.scheduler_procs:
            proc.join()
            logger.error(
                f"Scheduler or DataParallelController {proc.pid} terminated with {proc.exitcode}"
            )
    except Exception:
        traceback = get_exception_traceback()
        logger.error(f"DataParallelController hit an exception: {traceback}")
        parent_process.send_signal(signal.SIGQUIT)<|MERGE_RESOLUTION|>--- conflicted
+++ resolved
@@ -515,43 +515,19 @@
         if self.maybe_external_dp_rank_routing(req):
             return
 
-<<<<<<< HEAD
-        if self.server_args.disaggregation_mode == "null":
-            while True:
-                if self.status[self.round_robin_counter] == 1:
-                    logger.info(f"Choose worker {self.round_robin_counter}")
-                    self.workers[self.round_robin_counter].send_pyobj(req)
-                    self.round_robin_counter = (self.round_robin_counter + 1) % len(
-                        self.workers
-                    )
-                    break
+        while True:
+            if self.status[self.round_robin_counter] == 1:
+                logger.info(f"Choose worker {self.round_robin_counter}")
+                self.workers[self.round_robin_counter].send_pyobj(req)
                 self.round_robin_counter = (self.round_robin_counter + 1) % len(
                     self.workers
                 )
-        else:
-            # Set default bootstrap_room if in FAKE auto mode and room is None
-            if (
-                req.bootstrap_room is None
-                and self.server_args.disaggregation_decode_enable_fake_auto
-            ):
-                req.bootstrap_room = self.round_robin_counter
-                self.round_robin_counter = (self.round_robin_counter + 1) % len(
-                    self.workers
-                )
-
-            assert (
-                req.bootstrap_room is not None
-            ), "req.bootstrap_room should not be None. Do not send requests directly to prefill or decode instances, but send to the router instead."
-            id = req.bootstrap_room % len(self.workers)
-            while True:
-                if self.status[id] == 1:
-                    self.workers[id].send_pyobj(req)
-                    break
-                id = (id + 1) % len(self.workers)
-=======
+                break
+            self.round_robin_counter = (self.round_robin_counter + 1) % len(
+                self.workers
+            )
         self.workers[self.round_robin_counter].send_pyobj(req)
         self.round_robin_counter = (self.round_robin_counter + 1) % len(self.workers)
->>>>>>> dd93e445
 
     def follow_bootstrap_room_scheduler(self, req: Req):
         if self.maybe_external_dp_rank_routing(req):
