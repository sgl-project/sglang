# Copyright 2023-2024 SGLang Team
# Licensed under the Apache License, Version 2.0 (the "License");
# you may not use this file except in compliance with the License.
# You may obtain a copy of the License at
#
#     http://www.apache.org/licenses/LICENSE-2.0
#
# Unless required by applicable law or agreed to in writing, software
# distributed under the License is distributed on an "AS IS" BASIS,
# WITHOUT WARRANTIES OR CONDITIONS OF ANY KIND, either express or implied.
# See the License for the specific language governing permissions and
# limitations under the License.
# ==============================================================================
"""A scheduler that manages a tensor parallel GPU worker."""

import faulthandler
import logging
import os
import signal
import sys
import threading
import time
from collections import deque
from concurrent import futures
from dataclasses import dataclass
from http import HTTPStatus
from types import SimpleNamespace
from typing import Dict, List, Optional, Tuple, Union

import psutil
import setproctitle
import torch
import zmq
from torch.distributed import barrier

from sglang.global_config import global_config
from sglang.srt.configs.model_config import ModelConfig
from sglang.srt.constrained.base_grammar_backend import (
    INVALID_GRAMMAR_OBJ,
    create_grammar_backend,
)
from sglang.srt.disaggregation.decode import (
    DecodePreallocQueue,
    DecodeTransferQueue,
    SchedulerDisaggregationDecodeMixin,
)
from sglang.srt.disaggregation.prefill import (
    PrefillBootstrapQueue,
    SchedulerDisaggregationPrefillMixin,
)
from sglang.srt.disaggregation.utils import (
    DisaggregationMode,
    MetadataBuffers,
    ReqToMetadataIdxAllocator,
    TransferBackend,
    prepare_abort,
)
from sglang.srt.distributed import get_pp_group, get_world_group
from sglang.srt.eplb.expert_distribution import get_global_expert_distribution_recorder
from sglang.srt.hf_transformers_utils import (
    get_processor,
    get_tokenizer,
    get_tokenizer_from_processor,
)
from sglang.srt.layers.dp_attention import compute_dp_attention_world_info
from sglang.srt.layers.logits_processor import LogitsProcessorOutput
from sglang.srt.layers.moe import initialize_moe_config
from sglang.srt.managers.io_struct import (
    AbortReq,
    BatchTokenizedEmbeddingReqInput,
    BatchTokenizedGenerateReqInput,
    ClearHiCacheReqInput,
    ClearHiCacheReqOutput,
    CloseSessionReqInput,
    ExpertDistributionReq,
    ExpertDistributionReqOutput,
    FlushCacheReqInput,
    FlushCacheReqOutput,
    FreezeGCReq,
    GetInternalStateReq,
    GetInternalStateReqOutput,
    GetLoadReqInput,
    GetLoadReqOutput,
    GetWeightsByNameReqInput,
    HealthCheckOutput,
    InitWeightsSendGroupForRemoteInstanceReqInput,
    InitWeightsSendGroupForRemoteInstanceReqOutput,
    InitWeightsUpdateGroupReqInput,
    LoadLoRAAdapterReqInput,
    LoadLoRAAdapterReqOutput,
    MultiTokenizerRegisterReq,
    MultiTokenizerWrapper,
    OpenSessionReqInput,
    OpenSessionReqOutput,
    ProfileReq,
    ReleaseMemoryOccupationReqInput,
    ResumeMemoryOccupationReqInput,
    RpcReqInput,
    RpcReqOutput,
    SendWeightsToRemoteInstanceReqInput,
    SendWeightsToRemoteInstanceReqOutput,
    SetInternalStateReq,
    SetInternalStateReqOutput,
    SlowDownReqInput,
    SlowDownReqOutput,
    TokenizedEmbeddingReqInput,
    TokenizedGenerateReqInput,
    UnloadLoRAAdapterReqInput,
    UnloadLoRAAdapterReqOutput,
    UpdateWeightFromDiskReqInput,
    UpdateWeightsFromDistributedReqInput,
    UpdateWeightsFromTensorReqInput,
)
from sglang.srt.managers.mm_utils import init_embedding_cache
from sglang.srt.managers.schedule_batch import (
    FINISH_ABORT,
    MultimodalInputs,
    Req,
    RequestStage,
    ScheduleBatch,
    global_server_args_dict,
)
from sglang.srt.managers.schedule_policy import (
    AddReqResult,
    PrefillAdder,
    SchedulePolicy,
)
from sglang.srt.managers.scheduler_input_blocker import SchedulerInputBlocker
from sglang.srt.managers.scheduler_metrics_mixin import (
    RECORD_STEP_TIME,
    SchedulerMetricsMixin,
)
from sglang.srt.managers.scheduler_output_processor_mixin import (
    SchedulerOutputProcessorMixin,
)
from sglang.srt.managers.scheduler_profiler_mixin import SchedulerProfilerMixin
from sglang.srt.managers.scheduler_recv_skipper import SchedulerRecvSkipper
from sglang.srt.managers.scheduler_update_weights_mixin import (
    SchedulerUpdateWeightsMixin,
)
from sglang.srt.managers.session_controller import Session
from sglang.srt.managers.tp_worker import TpModelWorker
from sglang.srt.managers.tp_worker_overlap_thread import TpModelWorkerClient
from sglang.srt.managers.utils import DPBalanceMeta, validate_input_length
from sglang.srt.mem_cache.chunk_cache import ChunkCache, SWAChunkCache
from sglang.srt.mem_cache.hiradix_cache import HiRadixCache
from sglang.srt.mem_cache.lora_radix_cache import LoRARadixCache
from sglang.srt.mem_cache.radix_cache import RadixCache
from sglang.srt.mem_cache.swa_radix_cache import SWARadixCache
from sglang.srt.model_executor.forward_batch_info import ForwardMode, PPProxyTensors
from sglang.srt.parser.reasoning_parser import ReasoningParser
from sglang.srt.server_args import PortArgs, ServerArgs
from sglang.srt.speculative.spec_info import SpeculativeAlgorithm
from sglang.srt.torch_memory_saver_adapter import TorchMemorySaverAdapter
from sglang.srt.tracing.trace import (
    process_tracing_init,
    trace_event,
    trace_set_proc_propagate_context,
    trace_set_thread_info,
    trace_slice,
    trace_slice_end,
    trace_slice_start,
)
from sglang.srt.two_batch_overlap import TboDPAttentionPreparer
from sglang.srt.utils import (
    DynamicGradMode,
    broadcast_pyobj,
    configure_gc_logger,
    configure_logger,
    disable_request_logging,
    freeze_gc,
    get_available_gpu_memory,
    get_bool_env_var,
    get_zmq_socket,
    is_cpu,
    kill_itself_when_parent_died,
    numa_bind_to_node,
    point_to_point_pyobj,
    pyspy_dump_schedulers,
    require_mlp_sync,
    require_mlp_tp_gather,
    set_gpu_proc_affinity,
    set_random_seed,
    suppress_other_loggers,
)
from sglang.utils import TypeBasedDispatcher, get_exception_traceback

logger = logging.getLogger(__name__)

# Test retract decode for debugging purposes
TEST_RETRACT = get_bool_env_var("SGLANG_TEST_RETRACT")
GRAMMAR_TIMEOUT = float(os.environ.get("SGLANG_GRAMMAR_TIMEOUT", 300))

_is_cpu = is_cpu()


@dataclass
class GenerationBatchResult:
    logits_output: Optional[LogitsProcessorOutput]
    pp_hidden_states_proxy_tensors: Optional[torch.Tensor]
    next_token_ids: Optional[List[int]]
    extend_input_len_per_req: List[int]
    extend_logprob_start_len_per_req: List[int]
    bid: int
    can_run_cuda_graph: bool


@dataclass
class EmbeddingBatchResult:
    embeddings: torch.Tensor
    bid: int


class Scheduler(
    SchedulerOutputProcessorMixin,
    SchedulerUpdateWeightsMixin,
    SchedulerProfilerMixin,
    SchedulerMetricsMixin,
    SchedulerDisaggregationDecodeMixin,
    SchedulerDisaggregationPrefillMixin,
):
    """A scheduler that manages a tensor parallel GPU worker."""

    def __init__(
        self,
        server_args: ServerArgs,
        port_args: PortArgs,
        gpu_id: int,
        tp_rank: int,
        moe_ep_rank: int,
        pp_rank: int,
        dp_rank: Optional[int],
        dp_balance_meta: Optional[DPBalanceMeta] = None,
    ):
        # Parse args
        self.server_args = server_args
        self.tp_rank = tp_rank
        self.moe_ep_rank = moe_ep_rank
        self.pp_rank = pp_rank
        self.dp_rank = dp_rank
        self.tp_size = server_args.tp_size
        self.moe_ep_size = server_args.ep_size
        self.pp_size = server_args.pp_size
        self.dp_size = server_args.dp_size
        self.schedule_policy = server_args.schedule_policy
        self.enable_priority_scheduling = server_args.enable_priority_scheduling
        self.schedule_low_priority_values_first = (
            server_args.schedule_low_priority_values_first
        )
        self.priority_scheduling_preemption_threshold = (
            server_args.priority_scheduling_preemption_threshold
        )
        self.enable_lora = server_args.enable_lora
        self.max_loras_per_batch = server_args.max_loras_per_batch
        self.enable_overlap = not server_args.disable_overlap_schedule
        self.skip_tokenizer_init = server_args.skip_tokenizer_init
        self.enable_metrics = server_args.enable_metrics
        self.enable_metrics_for_all_schedulers = (
            server_args.enable_metrics_for_all_schedulers
        )
        self.enable_kv_cache_events = server_args.kv_events_config is not None
        self.stream_interval = server_args.stream_interval
        self.spec_algorithm = SpeculativeAlgorithm.from_string(
            server_args.speculative_algorithm
        )
        self.gpu_id = gpu_id
        self.enable_hierarchical_cache = server_args.enable_hierarchical_cache
        self.enable_hicache_storage = server_args.hicache_storage_backend is not None
        self.page_size = server_args.page_size

        self.attn_tp_rank, self.attn_tp_size, self.attn_dp_rank = (
            compute_dp_attention_world_info(
                server_args.enable_dp_attention,
                self.tp_rank,
                self.tp_size,
                self.dp_size,
            )
        )

        # Init model config
        self.model_config = ModelConfig.from_server_args(server_args)

        # Init inter-process communication
        context = zmq.Context(2)
        self.idle_sleeper = None
        if self.pp_rank == 0 and self.attn_tp_rank == 0:
            self.recv_from_tokenizer = get_zmq_socket(
                context, zmq.PULL, port_args.scheduler_input_ipc_name, False
            )
            self.recv_from_rpc = get_zmq_socket(
                context, zmq.DEALER, port_args.rpc_ipc_name, False
            )

            self.send_to_tokenizer = get_zmq_socket(
                context, zmq.PUSH, port_args.tokenizer_ipc_name, False
            )
            if server_args.skip_tokenizer_init:
                # Directly send to the TokenizerManager
                self.send_to_detokenizer = get_zmq_socket(
                    context, zmq.PUSH, port_args.tokenizer_ipc_name, False
                )
            else:
                # Send to the DetokenizerManager
                self.send_to_detokenizer = get_zmq_socket(
                    context, zmq.PUSH, port_args.detokenizer_ipc_name, False
                )

            if self.server_args.sleep_on_idle:
                self.idle_sleeper = IdleSleeper(
                    [
                        self.recv_from_tokenizer,
                        self.recv_from_rpc,
                    ]
                )
        else:
            self.recv_from_tokenizer = None
            self.recv_from_rpc = None
            self.send_to_tokenizer = SimpleNamespace(send_pyobj=lambda x: None)
            self.send_to_detokenizer = SimpleNamespace(send_pyobj=lambda x: None)

        if self.current_scheduler_metrics_enabled():
            self.send_metrics_from_scheduler = get_zmq_socket(
                context, zmq.PUSH, port_args.metrics_ipc_name, False
            )

        # Init tokenizer
        self.init_tokenizer()

        # Init moe config
        self.init_moe_config()

        # Set reasoning_parser and think_end_id if --reasoning_parser is enabled
        if self.server_args.reasoning_parser and self.tokenizer:
            reasoning_parser = ReasoningParser(
                model_type=self.server_args.reasoning_parser, stream_reasoning=False
            )
            self.tokenizer.think_end_id = self.tokenizer.encode(
                reasoning_parser.detector.think_end_token, add_special_tokens=False
            )[0]

        # Check whether overlap can be enabled
        if not self.is_generation:
            self.enable_overlap = False
            logger.info("Overlap scheduler is disabled for embedding models.")

        # Launch a tensor parallel worker
        if self.enable_overlap:
            TpWorkerClass = TpModelWorkerClient
        else:
            TpWorkerClass = TpModelWorker

        self.tp_worker = TpWorkerClass(
            server_args=server_args,
            gpu_id=gpu_id,
            tp_rank=tp_rank,
            moe_ep_rank=moe_ep_rank,
            pp_rank=pp_rank,
            dp_rank=dp_rank,
            nccl_port=port_args.nccl_port,
        )

        # Launch a draft worker for speculative decoding
        if self.spec_algorithm.is_eagle():
            from sglang.srt.speculative.eagle_worker import EAGLEWorker

            self.draft_worker = EAGLEWorker(
                gpu_id=gpu_id,
                tp_rank=tp_rank,
                moe_ep_rank=moe_ep_rank,
                server_args=server_args,
                nccl_port=port_args.nccl_port,
                target_worker=self.tp_worker,
                dp_rank=dp_rank,
            )
        elif self.spec_algorithm.is_standalone():
            from sglang.srt.speculative.standalone_worker import StandaloneWorker

            self.draft_worker = StandaloneWorker(
                gpu_id=gpu_id,
                tp_rank=tp_rank,
                moe_ep_rank=moe_ep_rank,
                server_args=server_args,
                nccl_port=port_args.nccl_port,
                target_worker=self.tp_worker,
                dp_rank=dp_rank,
            )
        else:
            self.draft_worker = None

        # Get token and memory info from the model worker
        (
            self.max_total_num_tokens,
            self.max_prefill_tokens,
            self.max_running_requests,
            self.max_queued_requests,
            self.max_req_len,
            self.max_req_input_len,
            self.random_seed,
            self.device,
            worker_global_server_args_dict,
            _,
            _,
            _,
        ) = self.tp_worker.get_worker_info()
        if global_server_args_dict["max_micro_batch_size"] is None:
            global_server_args_dict["max_micro_batch_size"] = max(
                self.max_running_requests // server_args.pp_size, 1
            )

        self.tp_group = self.tp_worker.get_tp_group()
        self.tp_cpu_group = self.tp_group.cpu_group
        self.attn_tp_group = self.tp_worker.get_attention_tp_group()
        self.attn_tp_cpu_group = self.tp_worker.get_attention_tp_cpu_group()
        self.pp_group = get_pp_group()
        self.world_group = get_world_group()

        self.pad_input_ids_func = self.tp_worker.get_pad_input_ids_func()
        global_server_args_dict.update(worker_global_server_args_dict)
        set_random_seed(self.random_seed)

        # Hybrid memory pool
        self.is_hybrid = self.tp_worker.is_hybrid
        if self.is_hybrid:
            self.sliding_window_size = self.tp_worker.sliding_window_size
            self.full_tokens_per_layer, self.swa_tokens_per_layer = (
                self.tp_worker.get_tokens_per_layer_info()
            )

        # Print debug info
        if tp_rank == 0:
            avail_mem = get_available_gpu_memory(
                self.device, self.gpu_id, empty_cache=False
            )
            logger.info(
                f"max_total_num_tokens={self.max_total_num_tokens}, "
                f"chunked_prefill_size={server_args.chunked_prefill_size}, "
                f"max_prefill_tokens={self.max_prefill_tokens}, "
                f"max_running_requests={self.max_running_requests}, "
                f"context_len={self.model_config.context_len}, "
                f"{'available_cpu_mem' if self.device == 'cpu' else 'available_gpu_mem'}={avail_mem:.2f} GB"
            )

        # Init memory pool and cache
        self.init_memory_pool_and_cache()

        # Init running status
        self.waiting_queue: List[Req] = []
        # The running decoding batch for continuous batching
        self.running_batch: ScheduleBatch = ScheduleBatch(reqs=[], batch_is_full=False)
        # The current forward batch
        self.cur_batch: Optional[ScheduleBatch] = None
        # The last forward batch
        self.last_batch: Optional[ScheduleBatch] = None
        self.forward_ct = 0
        self.forward_ct_decode = 0
        self.num_generated_tokens = 0
        self.last_prefill_tokens = 0
        self.last_decode_stats_tic = time.perf_counter()
        self.last_prefill_stats_tic = time.perf_counter()
        self.return_health_check_ct = 0
        self.num_retracted_reqs: int = 0
        self.num_paused_reqs: int = 0
        self.kv_transfer_speed_gb_s: float = 0.0
        self.kv_transfer_latency_ms: float = 0.0
        self.sessions: Dict[str, Session] = {}
        self.current_stream = torch.get_device_module(self.device).current_stream()
        if self.device == "cpu":
            self.current_stream.synchronize = lambda: None  # No-op for CPU
        self.forward_sleep_time = None

        # Init chunked prefill
        self.chunked_prefill_size = server_args.chunked_prefill_size
        if self.chunked_prefill_size <= 0:  # -1 means disable
            self.chunked_prefill_size = None
        self.chunked_req = None
        self.is_mixed_chunk = (
            self.chunked_prefill_size is not None and server_args.enable_mixed_chunk
        )

        # Init the grammar backend for constrained generation
        self.grammar_queue: List[Req] = []
        if not server_args.skip_tokenizer_init:
            self.grammar_backend = create_grammar_backend(
                server_args,
                self.tokenizer,
                self.model_config.vocab_size,
                self.model_config.hf_eos_token_id,
            )
        else:
            self.grammar_backend = None

        # Init schedule policy and new token estimation
        self.policy = SchedulePolicy(
            self.schedule_policy,
            self.tree_cache,
            self.enable_hierarchical_cache,
            self.enable_priority_scheduling,
            self.schedule_low_priority_values_first,
        )
        # Enable preemption for priority scheduling.
        self.try_preemption = self.enable_priority_scheduling

        assert (
            server_args.schedule_conservativeness >= 0
        ), "Invalid schedule_conservativeness"
        self.init_new_token_ratio = min(
            global_config.default_init_new_token_ratio
            * server_args.schedule_conservativeness,
            1.0,
        )
        self.min_new_token_ratio = min(
            self.init_new_token_ratio
            * global_config.default_min_new_token_ratio_factor,
            1.0,
        )
        self.new_token_ratio_decay = (
            self.init_new_token_ratio - self.min_new_token_ratio
        ) / global_config.default_new_token_ratio_decay_steps
        self.new_token_ratio = self.init_new_token_ratio

        # Init watchdog thread
        self.watchdog_timeout = server_args.watchdog_timeout
        t = threading.Thread(target=self.watchdog_thread, daemon=True)
        t.start()
        self.parent_process = psutil.Process().parent()

        # Init memory saver, profiler and metric stats
        self.memory_saver_adapter = TorchMemorySaverAdapter.create(
            enable=server_args.enable_memory_saver
        )
        self.offload_tags = set()
        self.init_profiler()

        self.recv_skipper = SchedulerRecvSkipper.maybe_create(server_args)
        self.input_blocker = (
            SchedulerInputBlocker(noop=self.attn_tp_rank != 0)
            if get_bool_env_var("SGLANG_ENABLE_COLOCATED_BATCH_GEN")
            else None
        )

        # Init metrics stats
        self.init_metrics(tp_rank, pp_rank, dp_rank)
        self.init_kv_events(server_args.kv_events_config)
        self.init_dp_balance(dp_balance_meta)

        # Init disaggregation
        self.disaggregation_mode = DisaggregationMode(
            self.server_args.disaggregation_mode
        )
        self.init_disaggregation()

        if get_bool_env_var("SGLANG_GC_LOG"):
            configure_gc_logger()

        # Init request dispatcher
        self._request_dispatcher = TypeBasedDispatcher(
            [
                (TokenizedGenerateReqInput, self.handle_generate_request),
                (TokenizedEmbeddingReqInput, self.handle_embedding_request),
                (BatchTokenizedGenerateReqInput, self.handle_batch_generate_request),
                (BatchTokenizedEmbeddingReqInput, self.handle_batch_embedding_request),
                (FlushCacheReqInput, self.flush_cache_wrapped),
                (ClearHiCacheReqInput, self.clear_hicache_storage_wrapped),
                (AbortReq, self.abort_request),
                (OpenSessionReqInput, self.open_session),
                (CloseSessionReqInput, self.close_session),
                (UpdateWeightFromDiskReqInput, self.update_weights_from_disk),
                (InitWeightsUpdateGroupReqInput, self.init_weights_update_group),
                (
                    InitWeightsSendGroupForRemoteInstanceReqInput,
                    self.init_weights_send_group_for_remote_instance,
                ),
                (
                    SendWeightsToRemoteInstanceReqInput,
                    self.send_weights_to_remote_instance,
                ),
                (
                    UpdateWeightsFromDistributedReqInput,
                    self.update_weights_from_distributed,
                ),
                (UpdateWeightsFromTensorReqInput, self.update_weights_from_tensor),
                (GetWeightsByNameReqInput, self.get_weights_by_name),
                (ReleaseMemoryOccupationReqInput, self.release_memory_occupation),
                (ResumeMemoryOccupationReqInput, self.resume_memory_occupation),
                (SlowDownReqInput, self.slow_down),
                (ProfileReq, self.profile),
                (FreezeGCReq, self.handle_freeze_gc),
                (GetInternalStateReq, self.get_internal_state),
                (SetInternalStateReq, self.set_internal_state),
                (RpcReqInput, self.handle_rpc_request),
                (ExpertDistributionReq, self.expert_distribution_handle),
                (LoadLoRAAdapterReqInput, self.load_lora_adapter),
                (UnloadLoRAAdapterReqInput, self.unload_lora_adapter),
                (MultiTokenizerRegisterReq, self.register_multi_tokenizer),
                (GetLoadReqInput, self.get_load),
            ]
        )

    def init_tokenizer(self):
        server_args = self.server_args
        self.is_generation = self.model_config.is_generation

        if server_args.skip_tokenizer_init:
            self.tokenizer = self.processor = None
        else:
            if self.model_config.is_multimodal:
                self.processor = get_processor(
                    server_args.tokenizer_path,
                    tokenizer_mode=server_args.tokenizer_mode,
                    trust_remote_code=server_args.trust_remote_code,
                    revision=server_args.revision,
                    use_fast=not server_args.disable_fast_image_processor,
                )
                self.tokenizer = get_tokenizer_from_processor(self.processor)
            else:
                self.tokenizer = get_tokenizer(
                    server_args.tokenizer_path,
                    tokenizer_mode=server_args.tokenizer_mode,
                    trust_remote_code=server_args.trust_remote_code,
                    revision=server_args.revision,
                )

    def init_memory_pool_and_cache(self):
        server_args = self.server_args

        self.req_to_token_pool, self.token_to_kv_pool_allocator = (
            self.tp_worker.get_memory_pool()
        )

        if (
            server_args.chunked_prefill_size is not None
            and server_args.disable_radix_cache
        ):
            if self.is_hybrid:
                ChunkCacheClass = SWAChunkCache
            else:
                ChunkCacheClass = ChunkCache
            self.tree_cache = ChunkCacheClass(
                req_to_token_pool=self.req_to_token_pool,
                token_to_kv_pool_allocator=self.token_to_kv_pool_allocator,
                page_size=self.page_size,
            )
        else:
            if os.environ.get("SGLANG_EXPERIMENTAL_CPP_RADIX_TREE") == "1":
                # lazy import to avoid JIT overhead
                from sglang.srt.mem_cache.radix_cache_cpp import RadixCacheCpp

                self.tree_cache = RadixCacheCpp(
                    disable=False,
                    use_hicache=self.enable_hierarchical_cache,
                    req_to_token_pool=self.req_to_token_pool,
                    token_to_kv_pool=self.token_to_kv_pool_allocator,
                    tp_cache_group=self.tp_cpu_group,
                    page_size=self.page_size,
                    hicache_ratio=server_args.hicache_ratio,
                    hicache_size=server_args.hicache_size,
                    hicache_write_policy=server_args.hicache_write_policy,
                    enable_kv_cache_events=self.enable_kv_cache_events,
                )
            elif self.enable_hierarchical_cache:
                self.tree_cache = HiRadixCache(
                    req_to_token_pool=self.req_to_token_pool,
                    token_to_kv_pool_allocator=self.token_to_kv_pool_allocator,
                    tp_cache_group=(
                        self.attn_tp_cpu_group
                        if self.server_args.enable_dp_attention
                        else self.tp_cpu_group
                    ),
                    page_size=self.page_size,
                    hicache_ratio=server_args.hicache_ratio,
                    hicache_size=server_args.hicache_size,
                    hicache_write_policy=server_args.hicache_write_policy,
                    hicache_io_backend=server_args.hicache_io_backend,
                    hicache_mem_layout=server_args.hicache_mem_layout,
                    enable_metrics=self.enable_metrics,
                    hicache_storage_backend=server_args.hicache_storage_backend,
                    hicache_storage_prefetch_policy=server_args.hicache_storage_prefetch_policy,
                    model_name=server_args.served_model_name,
                    storage_backend_extra_config=server_args.hicache_storage_backend_extra_config,
                )
                self.tp_worker.register_hicache_layer_transfer_counter(
                    self.tree_cache.cache_controller.layer_done_counter
                )
            elif self.is_hybrid:
                assert (
                    self.server_args.disaggregation_mode == "null"
                ), "Hybrid mode does not support disaggregation yet"
                self.tree_cache = SWARadixCache(
                    req_to_token_pool=self.req_to_token_pool,
                    token_to_kv_pool_allocator=self.token_to_kv_pool_allocator,
                    sliding_window_size=self.sliding_window_size,
                    page_size=self.page_size,
                    disable=server_args.disable_radix_cache,
                )
            elif self.enable_lora:
                assert (
                    not self.enable_hierarchical_cache
                ), "LoRA radix cache doesn't support hierarchical cache"
                assert (
                    self.schedule_policy == "fcfs"
                ), "LoRA radix cache only supports FCFS policy"
                self.tree_cache = LoRARadixCache(
                    req_to_token_pool=self.req_to_token_pool,
                    token_to_kv_pool_allocator=self.token_to_kv_pool_allocator,
                    page_size=self.page_size,
                    disable=server_args.disable_radix_cache,
                )
            elif server_args.enable_lmcache:
                from sglang.srt.mem_cache.storage.lmcache.lmc_radix_cache import (
                    LMCRadixCache,
                )

                self.tree_cache = LMCRadixCache(
                    req_to_token_pool=self.req_to_token_pool,
                    token_to_kv_pool_allocator=self.token_to_kv_pool_allocator,
                    page_size=self.page_size,
                    disable=server_args.disable_radix_cache,
                    model_config=self.model_config,
                    tp_size=self.tp_size,
                    rank=self.tp_rank,
                    tp_group=self.tp_group,
                )
            else:
                self.tree_cache = RadixCache(
                    req_to_token_pool=self.req_to_token_pool,
                    token_to_kv_pool_allocator=self.token_to_kv_pool_allocator,
                    page_size=self.page_size,
                    disable=server_args.disable_radix_cache,
                    enable_kv_cache_events=self.enable_kv_cache_events,
                )

        self.decode_mem_cache_buf_multiplier = (
            1
            if self.spec_algorithm.is_none()
            else (
                server_args.speculative_num_draft_tokens
                + (
                    server_args.speculative_eagle_topk
                    * server_args.speculative_num_steps
                )
            )
        )

        embedding_cache_size = int(os.environ.get("SGLANG_VLM_CACHE_SIZE_MB", "100"))
        init_embedding_cache(embedding_cache_size * 1024 * 1024)

    def init_disaggregation(self):
        self.transfer_backend = TransferBackend(
            self.server_args.disaggregation_transfer_backend
        )

        if (
            self.disaggregation_mode == DisaggregationMode.DECODE
        ):  # *2 for the headroom.
            buffer_size = (self.req_to_token_pool.size) * 2
            self.req_to_metadata_buffer_idx_allocator = ReqToMetadataIdxAllocator(
                buffer_size
            )
            self.disagg_metadata_buffers = MetadataBuffers(
                buffer_size,
                hidden_size=self.model_config.hf_text_config.hidden_size,
                dtype=self.model_config.dtype,
                custom_mem_pool=self.token_to_kv_pool_allocator.get_kvcache().maybe_get_custom_mem_pool(),
            )

            # The decode requests polling kv cache
            self.disagg_decode_transfer_queue = DecodeTransferQueue(
                gloo_group=self.attn_tp_cpu_group,
                req_to_metadata_buffer_idx_allocator=self.req_to_metadata_buffer_idx_allocator,
                tp_rank=self.tp_rank,
                metadata_buffers=self.disagg_metadata_buffers,
                scheduler=self,
                tree_cache=self.tree_cache,
            )

            # The decode requests pending for pre-allocation
            self.disagg_decode_prealloc_queue = DecodePreallocQueue(
                req_to_token_pool=self.req_to_token_pool,
                token_to_kv_pool_allocator=self.token_to_kv_pool_allocator,
                draft_token_to_kv_pool=(
                    None
                    if self.draft_worker is None
                    else self.draft_worker.model_runner.token_to_kv_pool
                ),
                req_to_metadata_buffer_idx_allocator=self.req_to_metadata_buffer_idx_allocator,
                metadata_buffers=self.disagg_metadata_buffers,
                scheduler=self,
                transfer_queue=self.disagg_decode_transfer_queue,
                tree_cache=self.tree_cache,
                gloo_group=self.attn_tp_cpu_group,
                tp_rank=self.tp_rank,
                tp_size=self.tp_size,
                dp_size=self.server_args.dp_size,
                gpu_id=self.gpu_id,
                bootstrap_port=self.server_args.disaggregation_bootstrap_port,
                max_total_num_tokens=self.max_total_num_tokens,
                prefill_pp_size=self.server_args.disaggregation_prefill_pp,
                num_reserved_decode_tokens=self.server_args.num_reserved_decode_tokens,
                transfer_backend=self.transfer_backend,
            )

        elif self.disaggregation_mode == DisaggregationMode.PREFILL:
            # *2 for the headroom.
            buffer_size = self.max_running_requests * 2
            self.req_to_metadata_buffer_idx_allocator = ReqToMetadataIdxAllocator(
                buffer_size
            )
            self.disagg_metadata_buffers = MetadataBuffers(
                buffer_size,
                hidden_size=self.model_config.hf_text_config.hidden_size,
                dtype=self.model_config.dtype,
                custom_mem_pool=self.token_to_kv_pool_allocator.get_kvcache().maybe_get_custom_mem_pool(),
            )

            self.disagg_prefill_bootstrap_queue = PrefillBootstrapQueue(
                token_to_kv_pool=self.token_to_kv_pool_allocator.get_kvcache(),
                draft_token_to_kv_pool=(
                    None
                    if self.draft_worker is None
                    else self.draft_worker.model_runner.token_to_kv_pool
                ),
                req_to_metadata_buffer_idx_allocator=self.req_to_metadata_buffer_idx_allocator,
                metadata_buffers=self.disagg_metadata_buffers,
                tp_rank=self.tp_rank,
                tp_size=self.tp_size,
                gpu_id=self.gpu_id,
                bootstrap_port=self.server_args.disaggregation_bootstrap_port,
                gloo_group=self.attn_tp_cpu_group,
                max_total_num_tokens=self.max_total_num_tokens,
                decode_tp_size=self.server_args.disaggregation_decode_tp,
                decode_dp_size=self.server_args.disaggregation_decode_dp,
                scheduler=self,
                pp_rank=self.pp_rank,
                pp_size=self.pp_size,
                transfer_backend=self.transfer_backend,
            )
            # The prefill requests that are in the middle of kv sending
            self.disagg_prefill_inflight_queue: List[Req] = []

    def init_moe_config(self):
        if hasattr(self.model_config.hf_config, "num_experts_per_tok"):
            initialize_moe_config(self.server_args)

    @DynamicGradMode()
    def event_loop_normal(self):
        """A normal scheduler loop."""
        while True:
            recv_reqs = self.recv_requests()
            self.process_input_requests(recv_reqs)

            batch = self.get_next_batch_to_run()
            self.cur_batch = batch

            if batch:
                for req in batch.reqs:
                    trace_event("schedule", req.rid)

            if batch:
                result = self.run_batch(batch)
                self.process_batch_result(batch, result)
            else:
                # When the server is idle, do self-check and re-init some states
                self.self_check_during_idle()

            self.last_batch = batch

    @DynamicGradMode()
    def event_loop_overlap(self):
        """A scheduler loop that overlaps the CPU processing and GPU computation."""
        self.result_queue = deque()

        while True:
            recv_reqs = self.recv_requests()
            self.process_input_requests(recv_reqs)

            batch = self.get_next_batch_to_run()
            self.cur_batch = batch

            if batch:
                for req in batch.reqs:
                    trace_event("schedule", req.rid)

            if batch:
                batch.launch_done = threading.Event()
                result = self.run_batch(batch)
                self.result_queue.append((batch.copy(), result))

                if self.last_batch is None:
                    # Create a dummy first batch to start the pipeline for overlap schedule.
                    # It is now used for triggering the sampling_info_done event.
                    tmp_batch = ScheduleBatch(
                        reqs=None,
                        forward_mode=ForwardMode.DUMMY_FIRST,
                        next_batch_sampling_info=self.tp_worker.cur_sampling_info,
                    )
                    self.process_batch_result(tmp_batch, None, batch.launch_done)

            if self.last_batch:
                # Process the results of the last batch
                tmp_batch, tmp_result = self.result_queue.popleft()
                tmp_batch.next_batch_sampling_info = (
                    self.tp_worker.cur_sampling_info if batch else None
                )
                # NOTE: we should use current launched batch's launch_done event Instead of the last batch's
                self.process_batch_result(
                    tmp_batch, tmp_result, batch.launch_done if batch else None
                )
            elif batch is None:
                # When the server is idle, do self-check and re-init some states
                self.self_check_during_idle()

            self.last_batch = batch

    @DynamicGradMode()
    def event_loop_pp(self):
        """A non-overlap scheduler loop for pipeline parallelism."""
        mbs = [None] * self.pp_size
        last_mbs = [None] * self.pp_size
        self.running_mbs = [
            ScheduleBatch(reqs=[], batch_is_full=False) for _ in range(self.pp_size)
        ]
        bids = [None] * self.pp_size
        pp_outputs: Optional[PPProxyTensors] = None
        while True:
            server_is_idle = True
            for mb_id in range(self.pp_size):
                self.running_batch = self.running_mbs[mb_id]
                self.last_batch = last_mbs[mb_id]

                recv_reqs = self.recv_requests()
                self.process_input_requests(recv_reqs)
                mbs[mb_id] = self.get_next_batch_to_run()
                self.running_mbs[mb_id] = self.running_batch

                self.cur_batch = mbs[mb_id]
                if self.cur_batch:
                    server_is_idle = False
                    result = self.run_batch(self.cur_batch)

                # (last rank) send the outputs to the next step
                if self.pp_group.is_last_rank:
                    if self.cur_batch:
                        next_token_ids, bids[mb_id] = (
                            result.next_token_ids,
                            result.bid,
                        )
                        if self.cur_batch.return_logprob:
                            pp_outputs = PPProxyTensors(
                                {
                                    "next_token_ids": next_token_ids,
                                    "extend_input_len_per_req": result.extend_input_len_per_req,
                                    "extend_logprob_start_len_per_req": result.extend_logprob_start_len_per_req,
                                }
                                | (
                                    {
                                        f"logits_output.{k}": v
                                        for k, v in result.logits_output.__dict__.items()
                                    }
                                    if result.logits_output is not None
                                    else {}
                                )
                            )
                        else:
                            pp_outputs = PPProxyTensors(
                                {
                                    "next_token_ids": next_token_ids,
                                }
                            )
                        # send the output from the last round to let the next stage worker run post processing
                        self.pp_group.send_tensor_dict(
                            pp_outputs.tensors,
                            all_gather_group=self.attn_tp_group,
                        )

                # receive outputs and post-process (filter finished reqs) the coming microbatch
                next_mb_id = (mb_id + 1) % self.pp_size
                next_pp_outputs = None
                if mbs[next_mb_id] is not None:
                    next_pp_outputs: Optional[PPProxyTensors] = PPProxyTensors(
                        self.pp_group.recv_tensor_dict(
                            all_gather_group=self.attn_tp_group
                        )
                    )
                    mbs[next_mb_id].output_ids = next_pp_outputs["next_token_ids"]
                    logits_output_args = {
                        k[len("logits_output.") :]: v
                        for k, v in next_pp_outputs.tensors.items()
                        if k.startswith("logits_output.")
                    }
                    if len(logits_output_args) > 0:
                        logits_output = LogitsProcessorOutput(**logits_output_args)
                    else:
                        logits_output = None
                    output_result = GenerationBatchResult(
                        logits_output=logits_output,
                        pp_hidden_states_proxy_tensors=None,
                        next_token_ids=next_pp_outputs["next_token_ids"],
                        extend_input_len_per_req=next_pp_outputs.tensors.get(
                            "extend_input_len_per_req", None
                        ),
                        extend_logprob_start_len_per_req=next_pp_outputs.tensors.get(
                            "extend_logprob_start_len_per_req", None
                        ),
                        bid=bids[next_mb_id],
                        can_run_cuda_graph=result.can_run_cuda_graph,
                    )
                    self.process_batch_result(mbs[next_mb_id], output_result)
                    last_mbs[next_mb_id] = mbs[next_mb_id]

                # (not last rank)
                if not self.pp_group.is_last_rank:
                    if self.cur_batch:
                        bids[mb_id] = result.bid
                    # carry the outputs to the next stage
                    # send the outputs from the last round to let the next stage worker run post processing
                    if pp_outputs:
                        self.pp_group.send_tensor_dict(
                            pp_outputs.tensors,
                            all_gather_group=self.attn_tp_group,
                        )

                    # send out reqs to the next stage
                    dp_offset = self.attn_dp_rank * self.attn_tp_size
                    if self.attn_tp_rank == 0:
                        point_to_point_pyobj(
                            recv_reqs,
                            self.pp_rank * self.tp_size + dp_offset,
                            self.world_group.device_group,
                            self.pp_rank * self.tp_size + dp_offset,
                            (self.pp_rank + 1) * self.tp_size + dp_offset,
                        )

                    # send out proxy tensors to the next stage
                    if self.cur_batch:
                        self.pp_group.send_tensor_dict(
                            result.pp_hidden_states_proxy_tensors,
                            all_gather_group=self.attn_tp_group,
                        )

                pp_outputs = next_pp_outputs

            # When the server is idle, self-check and re-init some states
            if server_is_idle:
                # When the server is idle, do self-check and re-init some states
                self.self_check_during_idle()

    def recv_requests(self) -> List[Req]:
        """Receive results at tp_rank = 0 and broadcast it to all other TP ranks."""

        if self.recv_skipper is not None:
            last_forward_mode = (
                self.last_batch.forward_mode if self.last_batch is not None else None
            )
            if not self.recv_skipper.handle(last_forward_mode):
                return []

        if self.pp_rank == 0:
            if self.attn_tp_rank == 0:
                recv_reqs = []

                while True:
                    try:
                        recv_req = self.recv_from_tokenizer.recv_pyobj(zmq.NOBLOCK)
                    except zmq.ZMQError:
                        break
                    recv_reqs.append(recv_req)

                while True:
                    try:
                        recv_rpc = self.recv_from_rpc.recv_pyobj(zmq.NOBLOCK)
                    except zmq.ZMQError:
                        break
                    recv_reqs.append(recv_rpc)
            else:
                recv_reqs = None
        else:
            if self.attn_tp_rank == 0:
                dp_offset = self.attn_dp_rank * self.attn_tp_size
                recv_reqs = point_to_point_pyobj(
                    [],
                    self.pp_rank * self.tp_size + dp_offset,
                    self.world_group.device_group,
                    (self.pp_rank - 1) * self.tp_size + dp_offset,
                    self.pp_rank * self.tp_size + dp_offset,
                )
            else:
                recv_reqs = None

        if self.input_blocker is not None:
            recv_reqs = self.input_blocker.handle(recv_reqs)

        if self.server_args.enable_dp_attention:
            if self.attn_tp_rank == 0:
                work_reqs = [
                    req
                    for req in recv_reqs
                    if isinstance(
                        req,
                        (
                            TokenizedGenerateReqInput,
                            TokenizedEmbeddingReqInput,
                            BatchTokenizedGenerateReqInput,
                            BatchTokenizedEmbeddingReqInput,
                        ),
                    )
                ]
                control_reqs = [
                    req
                    for req in recv_reqs
                    if not isinstance(
                        req,
                        (
                            TokenizedGenerateReqInput,
                            TokenizedEmbeddingReqInput,
                            BatchTokenizedGenerateReqInput,
                            BatchTokenizedEmbeddingReqInput,
                        ),
                    )
                ]
            else:
                work_reqs = None
                control_reqs = None

            if self.attn_tp_size != 1:
                work_reqs = broadcast_pyobj(
                    work_reqs,
                    self.attn_tp_group.rank,
                    self.attn_tp_cpu_group,
                    src=self.attn_tp_group.ranks[0],
                )
            if self.tp_size != 1:
                control_reqs = broadcast_pyobj(
                    control_reqs,
                    self.tp_group.rank,
                    self.tp_cpu_group,
                    src=self.tp_group.ranks[0],
                )
            recv_reqs = work_reqs + control_reqs
        elif self.tp_size != 1:
            recv_reqs = broadcast_pyobj(
                recv_reqs,
                self.tp_group.rank,
                self.tp_cpu_group,
                src=self.tp_group.ranks[0],
            )

        for req in recv_reqs:
            if isinstance(req, (TokenizedGenerateReqInput, TokenizedEmbeddingReqInput)):
                trace_set_proc_propagate_context(req.rid, req.trace_context)
                trace_slice_start("", req.rid, anonymous=True)

        return recv_reqs

    def process_input_requests(self, recv_reqs: List):
        for recv_req in recv_reqs:
            # If it is a health check generation request and there are running requests, ignore it.
            if is_health_check_generate_req(recv_req) and (
                self.chunked_req is not None
                or not self.running_batch.is_empty()
                or len(self.offload_tags) > 0
            ):
                self.return_health_check_ct += 1
                continue

            # If it is a MultiTokenizerWrapper, unwrap it and handle the inner request.
            if isinstance(recv_req, MultiTokenizerWrapper):
                worker_id = recv_req.worker_id
                recv_req = recv_req.obj
                output = self._request_dispatcher(recv_req)
                if output is not None:
                    output = MultiTokenizerWrapper(worker_id, output)
                    self.send_to_tokenizer.send_pyobj(output)
                continue

            output = self._request_dispatcher(recv_req)
            if output is not None:
                if isinstance(output, RpcReqOutput):
                    if self.recv_from_rpc is not None:
                        self.recv_from_rpc.send_pyobj(output)
                else:
                    self.send_to_tokenizer.send_pyobj(output)

    def init_req_max_new_tokens(self, req):
        req.sampling_params.max_new_tokens = min(
            (
                req.sampling_params.max_new_tokens
                if req.sampling_params.max_new_tokens is not None
                else 1 << 30
            ),
            self.max_req_len - len(req.origin_input_ids) - 1,
        )

    def handle_generate_request(
        self,
        recv_req: TokenizedGenerateReqInput,
    ):
        self.maybe_update_dp_balance_data(recv_req)

        # Create a new request
        if (
            recv_req.session_params is None
            or recv_req.session_params.id is None
            or recv_req.session_params.id not in self.sessions
        ):
            if recv_req.input_embeds is not None:
                # Generate fake input_ids based on the length of input_embeds
                seq_length = len(recv_req.input_embeds)
                fake_input_ids = [1] * seq_length
                recv_req.input_ids = fake_input_ids

            if recv_req.bootstrap_port is None:
                # Use default bootstrap port
                recv_req.bootstrap_port = self.server_args.disaggregation_bootstrap_port

            req = Req(
                recv_req.rid,
                recv_req.input_text,
                recv_req.input_ids,
                recv_req.sampling_params,
                return_logprob=recv_req.return_logprob,
                top_logprobs_num=recv_req.top_logprobs_num,
                token_ids_logprob=recv_req.token_ids_logprob,
                stream=recv_req.stream,
                lora_id=recv_req.lora_id,
                input_embeds=recv_req.input_embeds,
                custom_logit_processor=recv_req.custom_logit_processor,
                return_hidden_states=recv_req.return_hidden_states,
                eos_token_ids=self.model_config.hf_eos_token_id,
                bootstrap_host=recv_req.bootstrap_host,
                bootstrap_port=recv_req.bootstrap_port,
                bootstrap_room=recv_req.bootstrap_room,
                data_parallel_rank=recv_req.data_parallel_rank,
                vocab_size=self.model_config.vocab_size,
<<<<<<< HEAD
                priority=recv_req.priority,
=======
                metrics_collector=(
                    self.metrics_collector if self.enable_metrics else None
                ),
>>>>>>> 1fcccda4
            )
            req.tokenizer = self.tokenizer

            if self.disaggregation_mode != DisaggregationMode.NULL:
                # Invalid request for disaggregated mode
                if recv_req.bootstrap_room is None:
                    error_msg = (
                        f"Invalid request: Disaggregated request received without "
                        f"boostrap room id. {req.rid=}"
                    )
                    logger.error(error_msg)
                    prepare_abort(req, error_msg, status_code=HTTPStatus.BAD_REQUEST)
                    self.stream_output([req], req.return_logprob)
                    return

            if (
                recv_req.session_params is not None
                and recv_req.session_params.id is not None
            ):
                req.set_finish_with_abort(
                    f"Invalid request: session id {recv_req.session_params.id} does not exist"
                )
                self.init_req_max_new_tokens(req)
                self._add_request_to_queue(req)
                return
        else:
            # Create a new request from a previous session
            session = self.sessions[recv_req.session_params.id]
            req = session.create_req(recv_req, self.tokenizer)
            if isinstance(req.finished_reason, FINISH_ABORT):
                self.init_req_max_new_tokens(req)
                self._add_request_to_queue(req)
                return

        # Handle multimodal inputs
        if recv_req.mm_inputs is not None:
            image_inputs = MultimodalInputs.from_dict(recv_req.mm_inputs)
            # Expand a single image token into multiple dummy tokens for receiving image embeddings
            req.origin_input_ids = self.pad_input_ids_func(
                req.origin_input_ids, image_inputs
            )
            req.extend_image_inputs(image_inputs)

            if len(req.origin_input_ids) >= self.max_req_input_len:
                req.set_finish_with_abort(
                    error_msg=(
                        "Multimodal prompt is too long after expanding multimodal tokens. "
                        f"After expanding {len(req.origin_input_ids_unpadded)=} => {len(req.origin_input_ids)} >= {self.max_req_input_len}."
                    )
                )
                self.init_req_max_new_tokens(req)
                self._add_request_to_queue(req)
                return

        # initialize before returning
        self.init_req_max_new_tokens(req)

        # Validate prompt length
        error_msg = validate_input_length(
            req,
            self.max_req_input_len,
            self.server_args.allow_auto_truncate,
        )
        if error_msg:
            req.set_finish_with_abort(error_msg)
            self._add_request_to_queue(req)
            return

        # Copy more attributes
        if recv_req.logprob_start_len == -1 or not recv_req.return_logprob:
            # By default, only return the logprobs for output tokens
            # For prefill-only requests with logprob_start_len == -1, set logprob_start_len beyond input sequence
            # to skip input logprob computation entirely
            if req.is_prefill_only:
                req.logprob_start_len = len(req.origin_input_ids)
            else:
                # TODO: For text generation, evaluate setting logprob_start_len to len(req.origin_input_ids) as well
                req.logprob_start_len = len(req.origin_input_ids) - 1
        else:
            req.logprob_start_len = recv_req.logprob_start_len

        if not req.is_prefill_only and req.logprob_start_len >= len(
            req.origin_input_ids
        ):
            error_msg = f"{req.logprob_start_len=} is higher than the number of input tokens {len(req.origin_input_ids)=}. Please use a smaller logprob_start_len."
            req.logprob_start_len = len(req.origin_input_ids) - 1
            req.set_finish_with_abort(error_msg)
            self._add_request_to_queue(req)
            return

        # Init grammar cache for this request
        add_to_grammar_queue = False
        if (
            req.sampling_params.json_schema is not None
            or req.sampling_params.regex is not None
            or req.sampling_params.ebnf is not None
            or req.sampling_params.structural_tag is not None
        ):
            assert self.grammar_backend is not None
            if req.sampling_params.json_schema is not None:
                key = ("json", req.sampling_params.json_schema)
            elif req.sampling_params.regex is not None:
                key = ("regex", req.sampling_params.regex)
            elif req.sampling_params.ebnf is not None:
                key = ("ebnf", req.sampling_params.ebnf)
            elif req.sampling_params.structural_tag:
                key = ("structural_tag", req.sampling_params.structural_tag)

            value, cache_hit = self.grammar_backend.get_cached_or_future_value(key)
            req.grammar = value

            if not cache_hit:
                req.grammar_key = key
                add_to_grammar_queue = True
            else:
                if value is INVALID_GRAMMAR_OBJ:  # We hit a cached invalid grammar.
                    error_msg = f"Invalid grammar request with cache hit: {key=}"
                    req.set_finish_with_abort(error_msg)

        if add_to_grammar_queue:
            req.queue_time_start = time.perf_counter()
            self.grammar_queue.append(req)
        else:
            self._add_request_to_queue(req)

    def handle_batch_generate_request(
        self,
        recv_req: BatchTokenizedGenerateReqInput,
    ):
        """Handle optimized batch generate request."""
        logger.debug(f"Processing batch generate request with {len(recv_req)} requests")

        # Process each request in the batch
        for tokenized_req in recv_req:
            self.handle_generate_request(tokenized_req)

    def _add_request_to_queue(self, req: Req):
        req.queue_time_start = time.perf_counter()
        if self.disaggregation_mode == DisaggregationMode.PREFILL:
            self._prefetch_kvcache(req)
            self.disagg_prefill_bootstrap_queue.add(
                req, self.model_config.num_key_value_heads
            )
        elif self.disaggregation_mode == DisaggregationMode.DECODE:
            self.disagg_decode_prealloc_queue.add(req)
        else:
            self._set_or_validate_priority(req)
            if self._abort_on_queued_limit(req):
                return
            self._prefetch_kvcache(req)
            self.waiting_queue.append(req)
            trace_slice_end("process req", req.rid, auto_next_anon=True)

    def _prefetch_kvcache(self, req: Req):
        if self.enable_hicache_storage:
            req.init_next_round_input(self.tree_cache)
            if req.last_node.backuped:
                # only to initiate the prefetch if the last node is backuped
                # otherwise, the allocated GPU memory must be locked for integrity
                last_hash = req.last_host_node.get_last_hash_value()
                matched_len = len(req.prefix_indices) + req.host_hit_length
                new_input_tokens = req.fill_ids[matched_len:]
                self.tree_cache.prefetch_from_storage(
                    req.rid, req.last_host_node, new_input_tokens, last_hash
                )

    def _extend_requests_to_queue(self, reqs: List[Req], is_retracted: bool = False):
        if self.disaggregation_mode == DisaggregationMode.PREFILL:
            self.disagg_prefill_bootstrap_queue.extend(
                reqs, self.model_config.num_key_value_heads
            )
        elif self.disaggregation_mode == DisaggregationMode.DECODE:
            # If this is a decode server, we put the request to the decode pending prealloc queue
            self.disagg_decode_prealloc_queue.extend(reqs, is_retracted)
        else:
            for req in reqs:
                self._set_or_validate_priority(req)
                if not self._abort_on_queued_limit(req):
                    self.waiting_queue.append(req)

    def _set_or_validate_priority(self, req: Req):
        """Set the default priority value, or abort the request based on the priority scheduling mode."""
        if self.enable_priority_scheduling and req.priority is None:
            if self.schedule_low_priority_values_first:
                req.priority = sys.maxsize
            else:
                req.priority = -sys.maxsize - 1
        elif not self.enable_priority_scheduling and req.priority is not None:
            abort_req = AbortReq(
                req.rid,
                finished_reason={
                    "type": "abort",
                    "status_code": HTTPStatus.SERVICE_UNAVAILABLE,
                    "message": "Using priority is disabled for this server. Please send a new request without a priority.",
                },
            )
            self.send_to_tokenizer.send_pyobj(abort_req)

    def _abort_on_queued_limit(self, recv_req: Req) -> bool:
        """Abort an incoming or existing request if the waiting queue is full. Returns True if the incoming request is aborted."""
        if (
            self.max_queued_requests is None
            or len(self.waiting_queue) + 1 <= self.max_queued_requests
        ):
            return False

        # Reject the incoming request by default.
        req_to_abort = recv_req
        message = "The request queue is full."
        if self.enable_priority_scheduling:
            # With priority scheduling, consider aboritng an existing request based on the priority.
            # direction = 1  => smaller number = higher priority; -1 => larger number = higher priority.
            # max(...) + (direction * priority, queue_time_start) picks the least-preferred request.
            # Tie: later queue_time_start (newer) is evicted first. Preempt only if strictly better.
            direction = 1 if self.schedule_low_priority_values_first else -1
            key_fn = lambda item: (
                direction * item[1].priority,
                item[1].queue_time_start,
            )
            idx, candidate_req = max(enumerate(self.waiting_queue), key=key_fn)
            abort_existing_req = (
                direction * recv_req.priority < direction * candidate_req.priority
            )
            if abort_existing_req:
                self.waiting_queue.pop(idx)
                req_to_abort = candidate_req
                message = "The request is aborted by a higher priority request."

        self.send_to_tokenizer.send_pyobj(
            AbortReq(
                req_to_abort.rid,
                finished_reason={
                    "type": "abort",
                    "status_code": HTTPStatus.SERVICE_UNAVAILABLE,
                    "message": message,
                },
            )
        )
        return req_to_abort.rid == recv_req.rid

    def handle_embedding_request(
        self,
        recv_req: TokenizedEmbeddingReqInput,
    ):
        req = Req(
            recv_req.rid,
            recv_req.input_text,
            recv_req.input_ids,
            recv_req.sampling_params,
            token_type_ids=recv_req.token_type_ids,
            priority=recv_req.priority,
        )
        req.tokenizer = self.tokenizer

        # Handle multimodal inputs
        if recv_req.image_inputs is not None:
            image_inputs = MultimodalInputs.from_dict(recv_req.image_inputs)
            # Expand a single image token into multiple dummy tokens for receiving image embeddings
            req.origin_input_ids = self.pad_input_ids_func(
                req.origin_input_ids, image_inputs
            )
            req.extend_image_inputs(image_inputs)

            if len(req.origin_input_ids) >= self.max_req_input_len:
                req.set_finish_with_abort(
                    error_msg=(
                        "Multimodal prompt is too long after expanding multimodal tokens. "
                        f"After expanding {len(req.origin_input_ids_unpadded)=} => {len(req.origin_input_ids)} >= {self.max_req_input_len}."
                    )
                )
                self._add_request_to_queue(req)
                return

        # Validate prompts length
        error_msg = validate_input_length(
            req,
            self.max_req_input_len,
            self.server_args.allow_auto_truncate,
        )
        if error_msg:
            self._add_request_to_queue(req)
            return

        # Copy more attributes
        req.logprob_start_len = len(req.origin_input_ids) - 1
        self._add_request_to_queue(req)

    def handle_batch_embedding_request(
        self,
        recv_req: BatchTokenizedEmbeddingReqInput,
    ):
        """Handle optimized batch embedding request."""
        logger.debug(
            f"Processing batch embedding request with {len(recv_req)} requests"
        )

        # Process each request in the batch
        for tokenized_req in recv_req:
            self.handle_embedding_request(tokenized_req)

    def self_check_during_idle(self):
        self.check_memory()
        self.check_tree_cache()
        self.new_token_ratio = self.init_new_token_ratio
        self.maybe_sleep_on_idle()

    def check_memory(self):
        if self.is_hybrid:
            (
                full_num_used,
                swa_num_used,
                _,
                _,
                full_available_size,
                full_evictable_size,
                swa_available_size,
                swa_evictable_size,
            ) = self._get_swa_token_info()
            memory_leak = full_num_used != 0 or swa_num_used != 0
            token_msg = (
                f"{self.full_tokens_per_layer=}, {full_available_size=}, {full_evictable_size=}, {self.tree_cache.full_protected_size()=}\n"
                f"{self.swa_tokens_per_layer=}, {swa_available_size=}, {swa_evictable_size=}, {self.tree_cache.swa_protected_size()=}\n"
            )
        else:
            _, _, available_size, evictable_size = self._get_token_info()
            protected_size = self.tree_cache.protected_size()
            memory_leak = (available_size + evictable_size) != (
                # self.max_total_num_tokens
                # if not self.enable_hierarchical_cache
                # else self.max_total_num_tokens - protected_size
                self.max_total_num_tokens
                - protected_size
            )
            token_msg = f"{self.max_total_num_tokens=}, {available_size=}, {evictable_size=}, {protected_size=}\n"

        if memory_leak:
            msg = "token_to_kv_pool_allocator memory leak detected! " f"{token_msg}"
            raise ValueError(msg)

        if self.disaggregation_mode == DisaggregationMode.DECODE:
            req_total_size = (
                self.req_to_token_pool.size + self.req_to_token_pool.pre_alloc_size
            )
        else:
            req_total_size = self.req_to_token_pool.size

        if len(self.req_to_token_pool.free_slots) != req_total_size:
            msg = (
                "req_to_token_pool memory leak detected!"
                f"available_size={len(self.req_to_token_pool.free_slots)}, "
                f"total_size={self.req_to_token_pool.size}\n"
            )
            raise ValueError(msg)

        if (
            self.enable_metrics
            and self.current_scheduler_metrics_enabled()
            and time.perf_counter() > self.metrics_collector.last_log_time + 30
        ):
            # During idle time, also collect metrics every 30 seconds.
            if self.is_hybrid:
                (
                    full_num_used,
                    swa_num_used,
                    full_token_usage,
                    swa_token_usage,
                    _,
                    _,
                    _,
                    _,
                ) = self._get_swa_token_info()
                num_used = max(full_num_used, swa_num_used)
                token_usage = max(full_token_usage, swa_token_usage)
            else:
                num_used, token_usage, _, _ = self._get_token_info()
            num_running_reqs = len(self.running_batch.reqs)
            self.stats.num_running_reqs = num_running_reqs
            self.stats.num_used_tokens = num_used
            self.stats.token_usage = round(token_usage, 2)
            self.stats.gen_throughput = 0
            self.stats.num_queue_reqs = len(self.waiting_queue)
            self.stats.num_grammar_queue_reqs = len(self.grammar_queue)
            if self.disaggregation_mode == DisaggregationMode.PREFILL:
                self.stats.num_prefill_prealloc_queue_reqs = len(
                    self.disagg_prefill_bootstrap_queue.queue
                )
                self.stats.num_prefill_inflight_queue_reqs = len(
                    self.disagg_prefill_inflight_queue
                )
            if self.disaggregation_mode == DisaggregationMode.DECODE:
                self.stats.num_decode_prealloc_queue_reqs = len(
                    self.disagg_decode_prealloc_queue.queue
                )
                self.stats.num_decode_transfer_queue_reqs = len(
                    self.disagg_decode_transfer_queue.queue
                )
            self.metrics_collector.log_stats(self.stats)
        self._publish_kv_events()

    def check_tree_cache(self):
        if self.is_hybrid and isinstance(self.tree_cache, SWARadixCache):
            self.tree_cache.sanity_check()

    def _get_token_info(self):
        available_size = self.token_to_kv_pool_allocator.available_size()
        evictable_size = self.tree_cache.evictable_size()
        num_used = self.max_total_num_tokens - (available_size + evictable_size)
        token_usage = num_used / self.max_total_num_tokens
        return num_used, token_usage, available_size, evictable_size

    def _get_swa_token_info(self):
        full_available_size = self.token_to_kv_pool_allocator.full_available_size()
        full_evictable_size = self.tree_cache.full_evictable_size()
        swa_available_size = self.token_to_kv_pool_allocator.swa_available_size()
        swa_evictable_size = self.tree_cache.swa_evictable_size()
        full_num_used = self.full_tokens_per_layer - (
            full_available_size + full_evictable_size
        )
        swa_num_used = self.swa_tokens_per_layer - (
            swa_available_size + swa_evictable_size
        )
        full_token_usage = full_num_used / self.full_tokens_per_layer
        swa_token_usage = swa_num_used / self.swa_tokens_per_layer
        return (
            full_num_used,
            swa_num_used,
            full_token_usage,
            swa_token_usage,
            full_available_size,
            full_evictable_size,
            swa_available_size,
            swa_evictable_size,
        )

    def get_next_batch_to_run(self) -> Optional[ScheduleBatch]:
        # Merge the prefill batch into the running batch
        chunked_req_to_exclude = set()
        if self.chunked_req:
            # Move the chunked request out of the batch so that we can merge
            # only finished requests to running_batch.
            chunked_req_to_exclude.add(self.chunked_req)
            self.tree_cache.cache_unfinished_req(self.chunked_req, chunked=True)
            # chunked request keeps its rid but will get a new req_pool_idx
            if self.tp_worker.worker.model_runner.is_hybrid_gdn:
                self.req_to_token_pool.free(
                    self.chunked_req.req_pool_idx, free_mamba_cache=False
                )
            else:
                self.req_to_token_pool.free(self.chunked_req.req_pool_idx)
        if self.last_batch and self.last_batch.forward_mode.is_extend():
            if self.last_batch.chunked_req is not None:
                # In the context pipeline parallelism, after the last chunk, the current microbatch still track outdated chunked_req.
                # We need to discard it.
                chunked_req_to_exclude.add(self.last_batch.chunked_req)

            # Filter batch
            last_bs = self.last_batch.batch_size()
            self.last_batch.filter_batch(
                chunked_req_to_exclude=list(chunked_req_to_exclude)
            )
            if self.last_batch.batch_size() < last_bs:
                self.running_batch.batch_is_full = False

            # Merge the new batch into the running batch.
            # For prefill-only batch, we can avoid going through decoding step.
            if not self.last_batch.is_empty() and not self.last_batch.is_prefill_only:
                if self.running_batch.is_empty():
                    self.running_batch = self.last_batch
                else:
                    # Merge running_batch with prefill batch
                    self.running_batch.merge_batch(self.last_batch)

        new_batch = self.get_new_batch_prefill()

        need_dp_attn_preparation = require_mlp_sync(self.server_args)

        if need_dp_attn_preparation and not self.spec_algorithm.is_none():
            # In speculative decoding, prefill batches and decode batches cannot be processed in the same DP attention group.
            # We prepare idle batches in advance to skip preparing decode batches when there are prefill batches in the group.
            new_batch = self.prepare_mlp_sync_batch(new_batch)
            need_dp_attn_preparation = new_batch is None

        if new_batch is not None:
            # Run prefill first if possible
            ret = new_batch
        else:
            # Run decode
            if not self.running_batch.is_empty():
                self.running_batch = self.update_running_batch(self.running_batch)
                ret = self.running_batch if not self.running_batch.is_empty() else None
            else:
                ret = None

        # Handle DP attention
        if need_dp_attn_preparation:
            self.maybe_handle_dp_balance_data()
            ret = self.prepare_mlp_sync_batch(ret)

        return ret

    def get_num_allocatable_reqs(self, running_bs):
        res = global_server_args_dict["max_micro_batch_size"] - running_bs
        if self.pp_size > 1:
            res = min(res, self.req_to_token_pool.available_size())
        return res

    def get_new_batch_prefill(self) -> Optional[ScheduleBatch]:
        # Check if the grammar is ready in the grammar queue
        if self.grammar_queue:
            self.move_ready_grammar_requests()

        if self.try_preemption:
            # Reset batch_is_full to try preemption with a prefill adder.
            self.running_batch.batch_is_full = False

        # Handle the cases where prefill is not allowed
        if (
            self.running_batch.batch_is_full or len(self.waiting_queue) == 0
        ) and self.chunked_req is None:
            return None

        running_bs = len(self.running_batch.reqs)
        # Ignore the check if self.chunked_req is not None.
        # In the non-PP case, when self.chunked_req is not None, num_allocatable_reqs should always be greater than 0,
        # as the space for the chunked request has just been released.
        # In PP case, a chunked req can start in one microbatch and end in another microbatch, so the max_running_requests per microbatch should not be strict.
        # Instead, we should always allow chunked request to be added, otherwise, there will be a memory leak.
        if (
            self.get_num_allocatable_reqs(running_bs) <= 0
            and not self.chunked_req
            and not self.try_preemption
        ):
            self.running_batch.batch_is_full = True
            return None

        if self.enable_hierarchical_cache:
            self.tree_cache.check_hicache_events()

        # Get priority queue
        self.policy.calc_priority(self.waiting_queue)

        # Prefill policy
        adder = PrefillAdder(
            self.page_size,
            self.tree_cache,
            self.token_to_kv_pool_allocator,
            self.running_batch,
            self.new_token_ratio,
            self.max_prefill_tokens,
            self.chunked_prefill_size,
            running_bs if self.is_mixed_chunk else 0,
            self.priority_scheduling_preemption_threshold,
        )

        if self.chunked_req is not None:
            self.chunked_req.init_next_round_input()
            self.chunked_req = adder.add_chunked_req(self.chunked_req)

        if self.enable_lora:
            lora_set = set([req.lora_id for req in self.running_batch.reqs])

        # Get requests from the waiting queue to a new prefill batch
        for req in self.waiting_queue:

            if self.enable_lora and not self.tp_worker.can_run_lora_batch(
                lora_set
                | set([req.lora_id for req in adder.can_run_list])
                | set([req.lora_id])
            ):
                self.running_batch.batch_is_full = True
                break

            running_bs = len(self.running_batch.reqs) - len(adder.preempt_list)
            if len(adder.can_run_list) >= self.get_num_allocatable_reqs(running_bs):
                self.running_batch.batch_is_full = True
            if self.disaggregation_mode == DisaggregationMode.PREFILL:
                # In prefill mode, prealloc queue and transfer queue can also take memory,
                # so we need to check if the available size for the actual available size.
                if len(adder.can_run_list) >= self.req_to_token_pool.available_size():
                    self.running_batch.batch_is_full = True

            if self.running_batch.batch_is_full:
                if not self.try_preemption:
                    break
                if not adder.preempt_to_schedule(req, self.server_args):
                    break

            if self.enable_hicache_storage:
                prefetch_done = self.tree_cache.check_prefetch_progress(req.rid)
                if not prefetch_done:
                    # skip staging requests that are ongoing prefetch
                    continue

            req.init_next_round_input(self.tree_cache)
            res = adder.add_one_req(req, has_chunked_req=(self.chunked_req is not None))

            if res != AddReqResult.CONTINUE:
                if res == AddReqResult.NO_TOKEN:
                    if self.enable_hierarchical_cache:
                        # Set batch_is_full after making sure there are requests that can be served
                        self.running_batch.batch_is_full = len(
                            adder.can_run_list
                        ) > 0 or (not self.running_batch.is_empty())
                    else:
                        self.running_batch.batch_is_full = True
                break

        # Update waiting queue
        can_run_list: List[Req] = adder.can_run_list
        if len(can_run_list) == 0:
            return None

        if self.enable_metrics:
            # only record queue time when enable_metrics is True to avoid overhead
            for req in can_run_list:
                req.queue_time_end = time.perf_counter()
                req.add_latency(RequestStage.PREFILL_WAITING)

        self.waiting_queue = [
            x for x in self.waiting_queue if x not in set(can_run_list)
        ]
        if adder.preempt_list:
            self._extend_requests_to_queue(adder.preempt_list)

        if adder.new_chunked_req is not None:
            assert self.chunked_req is None
            self.chunked_req = adder.new_chunked_req

        if self.chunked_req:
            self.chunked_req.is_chunked += 1

        # Print stats
        if self.current_scheduler_metrics_enabled():
            self.log_prefill_stats(adder, can_run_list, running_bs)

        # Create a new batch
        new_batch = ScheduleBatch.init_new(
            can_run_list,
            self.req_to_token_pool,
            self.token_to_kv_pool_allocator,
            self.tree_cache,
            self.model_config,
            self.enable_overlap,
            self.spec_algorithm,
            chunked_req=self.chunked_req,
        )
        if self.enable_hierarchical_cache:
            # todo (zhiqiang): disable cuda graph execution if hicache loading triggered
            new_batch.hicache_consumer_index = (
                self.tree_cache.ready_to_load_host_cache()
            )

        new_batch.prepare_for_extend()

        # Mixed-style chunked prefill
        if (
            self.is_mixed_chunk
            and not self.running_batch.is_empty()
            and not (new_batch.return_logprob or self.running_batch.return_logprob)
        ):
            # TODO (lianmin): support return_logprob + mixed chunked prefill
            self.running_batch.filter_batch()
            if not self.running_batch.is_empty():
                self.running_batch.prepare_for_decode()
                new_batch.mix_with_running(self.running_batch)
                new_batch.decoding_reqs = self.running_batch.reqs
            self.running_batch = ScheduleBatch(
                reqs=[], batch_is_full=self.running_batch.batch_is_full
            )
        else:
            new_batch.decoding_reqs = None

        return new_batch

    def update_running_batch(self, batch: ScheduleBatch) -> Optional[ScheduleBatch]:
        """Update the current running decoding batch."""
        initial_bs = batch.batch_size()

        batch.filter_batch()
        if batch.is_empty():
            batch.batch_is_full = False
            return batch

        # Check if decode out of memory
        if not batch.check_decode_mem(self.decode_mem_cache_buf_multiplier) or (
            TEST_RETRACT and batch.batch_size() > 10
        ):
            old_ratio = self.new_token_ratio

            retracted_reqs, new_token_ratio = batch.retract_decode(self.server_args)
            num_retracted_reqs = len(retracted_reqs)
            self.new_token_ratio = new_token_ratio

            logger.info(
                "KV cache pool is full. Retract requests. "
                f"#retracted_reqs: {num_retracted_reqs}, "
                f"#new_token_ratio: {old_ratio:.4f} -> {self.new_token_ratio:.4f}"
            )

            self._extend_requests_to_queue(retracted_reqs, is_retracted=True)
            self.total_retracted_reqs += num_retracted_reqs
        else:
            self.new_token_ratio = max(
                self.new_token_ratio - self.new_token_ratio_decay,
                self.min_new_token_ratio,
            )

        if batch.batch_size() < initial_bs:
            batch.batch_is_full = False

        # Update batch tensors
        batch.prepare_for_decode()
        return batch

    def run_batch(
        self, batch: ScheduleBatch
    ) -> Union[GenerationBatchResult, EmbeddingBatchResult]:
        """Run a batch."""
        self.forward_ct += 1

        # Whether to run the profiler
        self._profile_batch_predicate(batch)
        if self.forward_sleep_time is not None:
            logger.info(f"Scheduler.run_batch sleep {self.forward_sleep_time}s")
            time.sleep(self.forward_sleep_time)

        # Run forward
        if self.is_generation:
            if self.spec_algorithm.is_none():
                model_worker_batch = batch.get_model_worker_batch()

                if self.pp_group.is_last_rank:
                    logits_output, next_token_ids, can_run_cuda_graph = (
                        self.tp_worker.forward_batch_generation(model_worker_batch)
                    )
                else:
                    pp_hidden_states_proxy_tensors, _, can_run_cuda_graph = (
                        self.tp_worker.forward_batch_generation(model_worker_batch)
                    )
                bid = model_worker_batch.bid
            else:
                (
                    logits_output,
                    next_token_ids,
                    bid,
                    num_accepted_tokens,
                    can_run_cuda_graph,
                ) = self.draft_worker.forward_batch_speculative_generation(batch)
                bs = batch.batch_size()
                self.spec_num_total_accepted_tokens += num_accepted_tokens + bs
                self.spec_num_total_forward_ct += bs
                self.num_generated_tokens += num_accepted_tokens

            if self.pp_group.is_last_rank:
                batch.output_ids = next_token_ids

            # These 2 values are needed for processing the output, but the values can be
            # modified by overlap schedule. So we have to copy them here so that
            # we can use the correct values in output processing.
            if batch.return_logprob or self.spec_algorithm.is_eagle():
                extend_input_len_per_req = [req.extend_input_len for req in batch.reqs]
            else:
                extend_input_len_per_req = None
            if batch.return_logprob:
                extend_logprob_start_len_per_req = [
                    req.extend_logprob_start_len for req in batch.reqs
                ]
            else:
                extend_logprob_start_len_per_req = None

            ret = GenerationBatchResult(
                logits_output=logits_output if self.pp_group.is_last_rank else None,
                pp_hidden_states_proxy_tensors=(
                    pp_hidden_states_proxy_tensors
                    if not self.pp_group.is_last_rank
                    else None
                ),
                next_token_ids=next_token_ids if self.pp_group.is_last_rank else None,
                extend_input_len_per_req=extend_input_len_per_req,
                extend_logprob_start_len_per_req=extend_logprob_start_len_per_req,
                bid=bid,
                can_run_cuda_graph=can_run_cuda_graph,
            )
        else:  # embedding or reward model
            model_worker_batch = batch.get_model_worker_batch()
            embeddings = self.tp_worker.forward_batch_embedding(model_worker_batch)
            ret = EmbeddingBatchResult(
                embeddings=embeddings, bid=model_worker_batch.bid
            )
        return ret

    def process_batch_result(
        self,
        batch: ScheduleBatch,
        result: Union[GenerationBatchResult, EmbeddingBatchResult],
        launch_done: Optional[threading.Event] = None,
    ):
        if batch.forward_mode.is_decode():
            self.process_batch_result_decode(batch, result, launch_done)
            for req in batch.reqs:
                trace_slice(
                    "decode loop",
                    req.rid,
                    auto_next_anon=not req.finished(),
                    thread_finish_flag=req.finished(),
                )

        elif batch.forward_mode.is_extend():
            self.process_batch_result_prefill(batch, result, launch_done)
            for req in batch.reqs:
                trace_slice(
                    "prefill",
                    req.rid,
                    auto_next_anon=not req.finished(),
                    thread_finish_flag=req.finished(),
                )
        elif batch.forward_mode.is_idle():
            if self.enable_overlap:
                self.tp_worker.resolve_last_batch_result(launch_done)
                self.set_next_batch_sampling_info_done(batch)
        elif batch.forward_mode.is_dummy_first():
            self.set_next_batch_sampling_info_done(batch)

        self.maybe_send_health_check_signal()

    def maybe_send_health_check_signal(self):
        if self.return_health_check_ct:
            # Return some signal for the health check.
            # This is used to prevent the health check signal being blocked by long context prefill.
            # However, one minor issue is that this code path does not check the status of detokenizer manager.
            self.return_health_check_ct -= 1
            self.send_to_tokenizer.send_pyobj(HealthCheckOutput())

    def prepare_mlp_sync_batch(self, local_batch: ScheduleBatch):
        return self.prepare_mlp_sync_batch_raw(
            local_batch,
            dp_size=self.server_args.dp_size,
            attn_tp_size=self.attn_tp_size,
            tp_group=self.tp_group,
            get_idle_batch=self.get_idle_batch,
            disable_cuda_graph=self.server_args.disable_cuda_graph,
            spec_algorithm=self.spec_algorithm,
            speculative_num_draft_tokens=self.server_args.speculative_num_draft_tokens,
            require_mlp_tp_gather=require_mlp_tp_gather(self.server_args),
            disable_overlap_schedule=self.server_args.disable_overlap_schedule,
        )

    @staticmethod
    def prepare_mlp_sync_batch_raw(
        local_batch: ScheduleBatch,
        dp_size,
        attn_tp_size: int,
        tp_group,
        get_idle_batch,
        disable_cuda_graph: bool,
        spec_algorithm,
        speculative_num_draft_tokens,
        require_mlp_tp_gather: bool,
        disable_overlap_schedule: bool,
    ):
        # Check if other DP workers have running batches
        if local_batch is None:
            num_tokens = 0
            num_tokens_for_logprob = 0
        elif local_batch.forward_mode.is_decode():
            num_tokens = local_batch.batch_size()
            num_tokens_for_logprob = num_tokens
        else:
            num_tokens = local_batch.extend_num_tokens
            num_tokens_for_logprob = sum(
                [
                    # We should have at least 1 token for sample in every case.
                    max(extend_len - logprob_start_len, 1)
                    for logprob_start_len, extend_len in zip(
                        local_batch.extend_logprob_start_lens, local_batch.extend_lens
                    )
                ]
            )

        if local_batch is None or local_batch.forward_mode.is_decode_or_idle():
            can_cuda_graph = 1
        else:
            can_cuda_graph = 0

        is_extend_in_batch = (
            local_batch.forward_mode.is_extend() if local_batch else False
        )

        tbo_preparer = TboDPAttentionPreparer()
        if disable_overlap_schedule:
            group = tp_group.device_group
            device = tp_group.device
        else:
            group = tp_group.cpu_group
            device = "cpu"

        local_info = torch.tensor(
            [
                num_tokens,
                can_cuda_graph,
                num_tokens_for_logprob,
                is_extend_in_batch,
                *tbo_preparer.prepare_all_gather(
                    local_batch,
                ),
            ],
            dtype=torch.int64,
            device=device,
        )
        global_info = torch.empty(
            (dp_size, attn_tp_size, 6),
            dtype=torch.int64,
            device=device,
        )
        torch.distributed.all_gather_into_tensor(
            global_info.flatten(),
            local_info,
            group=group,
        )
        global_num_tokens = global_info[:, 0, 0].tolist()
        can_cuda_graph = min(global_info[:, 0, 1].tolist())
        global_num_tokens_for_logprob = global_info[:, 0, 2].tolist()
        is_extend_in_batch = global_info[:, 0, 3].tolist()

        tbo_split_seq_index, global_forward_mode = tbo_preparer.compute_output(
            global_info[:, :, 4:6]
        )

        if local_batch is None and max(global_num_tokens) > 0:
            local_batch = get_idle_batch()

        if local_batch is not None:
            # TODO: handle the case when moe_dense_tp_size != 1
            if not require_mlp_tp_gather:
                local_batch.global_num_tokens = [num_tokens]
                local_batch.global_num_tokens_for_logprob = [num_tokens_for_logprob]
            else:
                local_batch.global_num_tokens = global_num_tokens
                local_batch.global_num_tokens_for_logprob = (
                    global_num_tokens_for_logprob
                )
            local_batch.is_extend_in_batch = any(is_extend_in_batch)
            local_batch.tbo_split_seq_index = tbo_split_seq_index
            local_batch.global_forward_mode = global_forward_mode

            # Check forward mode for cuda graph
            if not disable_cuda_graph:
                local_batch.can_run_dp_cuda_graph = can_cuda_graph

        return local_batch

    def get_idle_batch(self):
        idle_batch = ScheduleBatch.init_new(
            [],
            self.req_to_token_pool,
            self.token_to_kv_pool_allocator,
            self.tree_cache,
            self.model_config,
            self.enable_overlap,
            self.spec_algorithm,
        )
        idle_batch.prepare_for_idle()
        return idle_batch

    def move_ready_grammar_requests(self):
        """Move requests whose grammar objects are ready from grammar_queue to waiting_queue."""

        num_ready_reqs = 0
        num_timeout_reqs = 0
        for req in self.grammar_queue:
            try:
                if req.finished():  # It is aborted by AbortReq
                    num_ready_reqs += 1
                    continue
                req.grammar = req.grammar.result(timeout=0.03)
                self.grammar_backend.set_cache(req.grammar_key, req.grammar.copy())
                if req.grammar is INVALID_GRAMMAR_OBJ:
                    req.set_finish_with_abort(
                        f"Invalid grammar request: {req.grammar_key=}"
                    )
                num_ready_reqs += 1
            except futures._base.TimeoutError:
                req.grammar_wait_ct += 1
                # NOTE(lianmin): this timeout is the waiting time of the above line. It is
                # not the waiting time from it enters the grammar queue.
                if req.grammar_wait_ct > GRAMMAR_TIMEOUT / 0.03:
                    num_timeout_reqs = 1
                break

        if self.server_args.enable_dp_attention:
            tp_size = self.attn_tp_size
            tp_group = self.attn_tp_cpu_group
        else:
            tp_size = self.tp_size
            tp_group = self.tp_cpu_group

        if tp_size > 1:
            # Sync across TP ranks to make sure they have the same number of ready requests
            tensor = torch.tensor([num_ready_reqs, num_timeout_reqs], dtype=torch.int32)
            torch.distributed.all_reduce(
                tensor, op=torch.distributed.ReduceOp.MAX, group=tp_group
            )
            num_ready_reqs_max, num_timeout_reqs_max = tensor.tolist()

            for i in range(num_ready_reqs, num_ready_reqs_max):
                req = self.grammar_queue[i]
                if req.finished():  # It is aborted by AbortReq
                    continue
                req.grammar = req.grammar.result()
                self.grammar_backend.set_cache(req.grammar_key, req.grammar.copy())
                if req.grammar is INVALID_GRAMMAR_OBJ:
                    req.set_finish_with_abort(
                        f"Invalid grammar request: {req.grammar_key=}"
                    )
        else:
            num_ready_reqs_max = num_ready_reqs
            num_timeout_reqs_max = num_timeout_reqs

        for i in range(num_ready_reqs, num_ready_reqs + num_timeout_reqs_max):
            req = self.grammar_queue[i]
            req.grammar.cancel()
            error_msg = f"Grammar preprocessing timed out for {req.grammar_key=}"
            req.set_finish_with_abort(error_msg)
            self.grammar_backend.set_cache(req.grammar_key, INVALID_GRAMMAR_OBJ)
        num_ready_reqs = num_ready_reqs_max + num_timeout_reqs_max

        self._extend_requests_to_queue(self.grammar_queue[:num_ready_reqs])
        self.grammar_queue = self.grammar_queue[num_ready_reqs:]

    def set_next_batch_sampling_info_done(self, batch: ScheduleBatch):
        if batch.next_batch_sampling_info:
            if batch.next_batch_sampling_info.grammars is not None:
                batch.next_batch_sampling_info.update_regex_vocab_mask()
                self.current_stream.synchronize()
            batch.next_batch_sampling_info.sampling_info_done.set()

    def watchdog_thread(self):
        """A watch dog thread that will try to kill the server itself if one forward batch takes too long."""
        self.watchdog_last_forward_ct = 0
        self.watchdog_last_time = time.perf_counter()

        while True:
            current = time.perf_counter()
            if self.cur_batch is not None:
                if self.watchdog_last_forward_ct == self.forward_ct:
                    if current > self.watchdog_last_time + self.watchdog_timeout:
                        break
                else:
                    self.watchdog_last_forward_ct = self.forward_ct
                    self.watchdog_last_time = current
            time.sleep(self.watchdog_timeout // 2)

        if not disable_request_logging():
            # Print batch size and memory pool info to check whether there are de-sync issues.
            if self.is_hybrid:
                (
                    _,
                    _,
                    _,
                    _,
                    full_available_size,
                    full_evictable_size,
                    swa_available_size,
                    swa_evictable_size,
                ) = self._get_swa_token_info()
                info_msg = (
                    f"{full_available_size=}, "
                    f"{full_evictable_size=}, "
                    f"{swa_available_size=}, "
                    f"{swa_evictable_size=}, "
                )
            else:
                _, _, available_size, evictable_size = self._get_token_info()
                info_msg = f"{available_size=}, " f"{evictable_size=}, "
            logger.error(
                f"{self.cur_batch.batch_size()=}, "
                f"{self.cur_batch.reqs=}, "
                f"{info_msg}"
            )

        pyspy_dump_schedulers()
        logger.error(f"Watchdog timeout ({self.watchdog_timeout=})")
        print(file=sys.stderr, flush=True)
        print(file=sys.stdout, flush=True)

        # Wait for some time so that the parent process can print the error.
        time.sleep(5)
        self.parent_process.send_signal(signal.SIGQUIT)

    def flush_cache_wrapped(self, recv_req: FlushCacheReqInput):
        success = self.flush_cache()
        return FlushCacheReqOutput(success=success)

    def clear_hicache_storage_wrapped(self, recv_req: ClearHiCacheReqInput):
        if self.enable_hierarchical_cache:
            self.tree_cache.clear_storage_backend()
            logger.info("Hierarchical cache cleared successfully!")
            if_success = True
        else:
            logging.warning("Hierarchical cache is not enabled.")
            if_success = False
        return ClearHiCacheReqOutput(success=if_success)

    def flush_cache(self):
        """Flush the memory pool and cache."""
        if (
            len(self.waiting_queue) == 0
            and self.running_batch.is_empty()
            and (self.pp_size == 1 or all(x.is_empty() for x in self.running_mbs))
        ):
            self.cur_batch = None
            self.last_batch = None
            self.tree_cache.reset()
            if self.grammar_backend:
                self.grammar_backend.reset()
            self.req_to_token_pool.clear()
            self.token_to_kv_pool_allocator.clear()

            if not self.spec_algorithm.is_none():
                self.draft_worker.model_runner.req_to_token_pool.clear()
                self.draft_worker.model_runner.token_to_kv_pool_allocator.clear()

            self.num_generated_tokens = 0
            self.forward_ct_decode = 0
            self.spec_num_total_accepted_tokens = 0
            self.spec_num_total_forward_ct = 0
            self.cum_spec_accept_length = 0
            self.cum_spec_accept_count = 0
            torch.cuda.empty_cache()
            logger.info("Cache flushed successfully!")
            if_success = True
        else:
            logging.warning(
                f"Cache not flushed because there are pending requests. "
                f"#queue-req: {len(self.waiting_queue)}, "
                f"#running-req: {len(self.running_batch.reqs)}"
            )
            if_success = False
        return if_success

    def get_load(self, recv_req: GetLoadReqInput = None) -> GetLoadReqOutput:
        # TODO(lsyin): use dynamically maintained num_waiting_tokens

        if self.is_hybrid:
            num_tokens_full = (
                self.full_tokens_per_layer
                - self.token_to_kv_pool_allocator.full_available_size()
                - self.tree_cache.full_evictable_size()
            )
            num_tokens_swa = (
                self.swa_tokens_per_layer
                - self.token_to_kv_pool_allocator.swa_available_size()
                - self.tree_cache.swa_evictable_size()
            )
            num_tokens = max(num_tokens_full, num_tokens_swa)
        else:
            num_tokens = (
                self.max_total_num_tokens
                - self.token_to_kv_pool_allocator.available_size()
                - self.tree_cache.evictable_size()
            )

        # Tokens in waiting queue, bootstrap queue, prealloc queue
        num_tokens += sum(len(req.origin_input_ids) for req in self.waiting_queue)
        num_waiting_reqs = len(self.waiting_queue)
        if self.disaggregation_mode == DisaggregationMode.PREFILL:
            num_tokens += sum(
                len(req.origin_input_ids)
                for req in self.disagg_prefill_bootstrap_queue.queue
            )
            num_waiting_reqs += len(self.disagg_prefill_bootstrap_queue.queue)
        elif self.disaggregation_mode == DisaggregationMode.DECODE:
            num_tokens += sum(
                len(req.req.origin_input_ids)
                for req in self.disagg_decode_prealloc_queue.queue
            )
            num_waiting_reqs += len(self.disagg_decode_prealloc_queue.queue)

        return GetLoadReqOutput(
            dp_rank=self.dp_rank,
            num_reqs=len(self.running_batch.reqs) + num_waiting_reqs,
            num_waiting_reqs=num_waiting_reqs,
            num_tokens=num_tokens,
        )

    def get_internal_state(self, recv_req: GetInternalStateReq):
        ret = dict(global_server_args_dict)
        ret["last_gen_throughput"] = self.last_gen_throughput
        ret["memory_usage"] = {
            "weight": round(
                self.tp_worker.worker.model_runner.weight_load_mem_usage, 2
            ),
            "kvcache": round(
                self.token_to_kv_pool_allocator.get_kvcache().mem_usage, 2
            ),
            "token_capacity": int(self.max_total_num_tokens),
        }

        ret["memory_usage"]["graph"] = round(
            self.tp_worker.worker.model_runner.graph_mem_usage, 2
        )

        if not self.spec_algorithm.is_none() and self.cum_spec_accept_count > 0:
            ret["avg_spec_accept_length"] = (
                self.cum_spec_accept_length / self.cum_spec_accept_count
            )
        if RECORD_STEP_TIME:
            ret["step_time_dict"] = self.step_time_dict

        return GetInternalStateReqOutput(internal_state=ret)

    def set_internal_state(self, recv_req: SetInternalStateReq):
        server_args_dict = recv_req.server_args
        args_allow_update = set(
            [
                "max_micro_batch_size",
                "speculative_accept_threshold_single",
                "speculative_accept_threshold_acc",
            ]
        )
        if_success = True
        for k, v in server_args_dict.items():
            if k not in args_allow_update:
                logging.warning(f"Updating {k} is not supported.")
                if_success = False
                break
            elif k == "max_micro_batch_size" and (
                v > self.max_running_requests // self.pp_size or v < 1
            ):
                logging.warning(
                    f"Updating {k} to {v} is rejected because it is out of the valid range [1, {self.max_running_requests // self.pp_size}]."
                )
                if_success = False
                break
        if if_success:
            if not self.spec_algorithm.is_none() and self.cum_spec_accept_count > 0:
                avg_spec_accept_length = (
                    self.cum_spec_accept_length / self.cum_spec_accept_count
                )
                logger.info(f"{avg_spec_accept_length=}")
            self.cum_spec_accept_length = self.cum_spec_accept_count = 0
            for k, v in server_args_dict.items():
                global_server_args_dict[k] = v
            logger.info(f"Global server args updated! {global_server_args_dict=}")
        return SetInternalStateReqOutput(
            updated=True,
            server_args=global_server_args_dict,
        )

    def handle_rpc_request(self, recv_req: RpcReqInput):
        # Handle RPC requests
        logger.info(
            f"handle_rpc_request: {recv_req.method}, param: {recv_req.parameters}"
        )

        success = True
        exec = None
        try:
            func = getattr(self, recv_req.method)
            func(recv_req.parameters)
        except Exception as e:
            success = False
            exec = e
            logger.error(f"Failed to call rpc {recv_req.method}: {str(e)}")

        barrier()
        return RpcReqOutput(success, "" if not exec else str(exec))

    def abort_request(self, recv_req: AbortReq):
        # Delete requests in the waiting queue
        to_del = []
        for i, req in enumerate(self.waiting_queue):
            if recv_req.abort_all or req.rid.startswith(recv_req.rid):
                to_del.append(i)

        # Sort in reverse order to avoid index issues when deleting
        for i in reversed(to_del):
            # Abort method 1: directly pop from the queue
            # This only works for requests that have not started anything.
            # We still need to send something back to TokenizerManager to clean up the state.
            req = self.waiting_queue.pop(i)
            if self.enable_hicache_storage:
                # to release prefetch events associated with the request
                self.tree_cache.release_aborted_request(req.rid)
            self.send_to_tokenizer.send_pyobj(AbortReq(req.rid))
            # For disaggregation decode mode, the request in the waiting queue has KV cache allocated.
            if self.disaggregation_mode == DisaggregationMode.DECODE:
                self.tree_cache.cache_finished_req(req)

            logger.debug(f"Abort queued request. {req.rid=}")

        # Delete the requests in the grammar queue
        for req in self.grammar_queue:
            # Abort method 2: call `set_finish_with_abort`
            # The request will still run one prefill forward pass.
            # In this case, we change the input_ids to be only one token to make this prefill cheap.
            if recv_req.abort_all or req.rid.startswith(recv_req.rid):
                logger.debug(f"Abort grammar queue request. {req.rid=}")
                if req.grammar:
                    req.grammar.cancel()
                req.set_finish_with_abort("Aborted by AbortReq.")

        # Delete requests not in the waiting queue when PD disaggregation is enabled
        if self.disaggregation_mode == DisaggregationMode.PREFILL:
            # Abort requests that have not yet been bootstrapped
            for i, req in enumerate(self.disagg_prefill_bootstrap_queue.queue):
                logger.debug(f"Abort bootstrap queue request. {req.rid=}")
                if recv_req.abort_all or req.rid.startswith(recv_req.rid):
                    if hasattr(req.disagg_kv_sender, "abort"):
                        req.disagg_kv_sender.abort()

            # Abort in-flight requests
            for i, req in enumerate(self.disagg_prefill_inflight_queue):
                logger.debug(f"Abort inflight queue request. {req.rid=}")
                if recv_req.abort_all or req.rid.startswith(recv_req.rid):
                    if hasattr(req.disagg_kv_sender, "abort"):
                        req.disagg_kv_sender.abort()

        elif self.disaggregation_mode == DisaggregationMode.DECODE:
            # Abort requests that have not yet finished preallocation
            for i, decode_req in enumerate(self.disagg_decode_prealloc_queue.queue):
                logger.debug(f"Abort prealloc queue request. {decode_req.req.rid=}")
                if recv_req.abort_all or decode_req.req.rid.startswith(recv_req.rid):
                    if hasattr(decode_req.kv_receiver, "abort"):
                        decode_req.kv_receiver.abort()

            # Abort requests waiting for kvcache to release tree cache
            for i, decode_req in enumerate(self.disagg_decode_transfer_queue.queue):
                logger.debug(f"Abort transfer queue request. {decode_req.req.rid=}")
                if recv_req.abort_all or decode_req.req.rid.startswith(recv_req.rid):
                    if hasattr(decode_req.kv_receiver, "abort"):
                        decode_req.kv_receiver.abort()

        # Delete requests in the running batch
        if self.cur_batch is self.running_batch or self.cur_batch is None:
            reqs = self.running_batch.reqs
        else:
            reqs = self.running_batch.reqs + self.cur_batch.reqs

        for req in reqs:
            if not req.finished() and (
                recv_req.abort_all or req.rid.startswith(recv_req.rid)
            ):
                # Abort method 3: set `to_abort=True`
                # The request will still run one decode forward pass.
                # Then we reuse all existing code to clean up the KV cache allocation.
                logger.debug(f"Abort running request. {req.rid=}")
                req.to_abort = True

    def _pause_engine(self) -> Tuple[List[Req], int]:
        raise NotImplementedError()

    def load_lora_adapter(
        self, recv_req: LoadLoRAAdapterReqInput
    ) -> LoadLoRAAdapterReqOutput:
        """In-place loading a new lora adapter from disk or huggingface."""

        result = self.tp_worker.load_lora_adapter(recv_req)
        return result

    def unload_lora_adapter(
        self, recv_req: UnloadLoRAAdapterReqInput
    ) -> UnloadLoRAAdapterReqOutput:
        """Unload the lora adapter."""

        result = self.tp_worker.unload_lora_adapter(recv_req)
        return result

    def register_multi_tokenizer(self, recv_req: MultiTokenizerRegisterReq):
        self.send_to_detokenizer.send_pyobj(recv_req)
        return recv_req

    def init_weights_send_group_for_remote_instance(
        self, recv_req: InitWeightsSendGroupForRemoteInstanceReqInput
    ):
        """Init the seed and client instance communication group."""
        success, message = self.tp_worker.init_weights_send_group_for_remote_instance(
            recv_req
        )
        return InitWeightsSendGroupForRemoteInstanceReqOutput(success, message)

    def send_weights_to_remote_instance(
        self, recv_req: SendWeightsToRemoteInstanceReqInput
    ):
        """Send the seed instance weights to the destination instance."""
        success, message = self.tp_worker.send_weights_to_remote_instance(recv_req)
        return SendWeightsToRemoteInstanceReqOutput(success, message)

    def slow_down(self, recv_req: SlowDownReqInput):
        t = recv_req.forward_sleep_time
        if t is not None and t <= 0:
            t = None
        self.forward_sleep_time = t
        return SlowDownReqOutput()

    def expert_distribution_handle(self, recv_req: ExpertDistributionReq):
        if recv_req == ExpertDistributionReq.START_RECORD:
            get_global_expert_distribution_recorder().start_record()
        elif recv_req == ExpertDistributionReq.STOP_RECORD:
            get_global_expert_distribution_recorder().stop_record()
        elif recv_req == ExpertDistributionReq.DUMP_RECORD:
            get_global_expert_distribution_recorder().dump_record()
        else:
            raise ValueError(f"Unrecognized ExpertDistributionReq value: {recv_req=}")
        return ExpertDistributionReqOutput()

    def open_session(self, recv_req: OpenSessionReqInput):
        # handle error
        session_id = recv_req.session_id
        if session_id in self.sessions:
            logger.warning(f"session id {session_id} already exist, cannot open.")
            return OpenSessionReqOutput(session_id, False)
        elif session_id is None:
            logger.warning("session id is None, cannot open.")
            return OpenSessionReqOutput(session_id, False)
        else:
            self.sessions[session_id] = Session(
                recv_req.capacity_of_str_len, session_id
            )
            return OpenSessionReqOutput(session_id, True)

    def close_session(self, recv_req: CloseSessionReqInput):
        # handle error
        session_id = recv_req.session_id
        if session_id not in self.sessions:
            logger.warning(f"session id {session_id} does not exist, cannot delete.")
        else:
            del self.sessions[session_id]

    def get_print_prefix(self):
        prefix = ""
        if self.attn_dp_rank is not None:
            prefix += f" DP{self.attn_dp_rank}"
        if self.server_args.tp_size > 1:
            prefix += f" TP{self.tp_rank}"
        if self.pp_size > 1:
            prefix += f" PP{self.pp_rank}"
        return prefix

    def current_scheduler_metrics_enabled(self):
        return self.attn_tp_rank == 0 or self.enable_metrics_for_all_schedulers

    def maybe_sleep_on_idle(self):
        if self.idle_sleeper is not None:
            self.idle_sleeper.maybe_sleep()

    def handle_freeze_gc(self, recv_req: FreezeGCReq):
        """Handle freeze_gc request: freeze scheduler's GC and forward to detokenizer."""
        freeze_gc("Scheduler")
        self.send_to_detokenizer.send_pyobj(recv_req)
        return None


class IdleSleeper:
    """
    In setups which have long inactivity periods it is desirable to reduce
    system power consumption when sglang does nothing. This would lead not only
    to power savings, but also to more CPU thermal headroom when a request
    eventually comes. This is important in cases when multiple GPUs are connected
    as each GPU would otherwise pin one thread at 100% CPU usage.

    The simplest solution is to use zmq.Poller on all sockets that may receive
    data that needs handling immediately.
    """

    def __init__(self, sockets):
        self.poller = zmq.Poller()
        self.last_empty_time = time.time()
        for s in sockets:
            self.poller.register(s, zmq.POLLIN)

    def maybe_sleep(self):
        self.poller.poll(1000)
        if (
            global_config.torch_empty_cache_interval > 0
            and time.time() - self.last_empty_time
            > global_config.torch_empty_cache_interval
        ):
            self.last_empty_time = time.time()
            torch.cuda.empty_cache()


def is_health_check_generate_req(recv_req):
    return getattr(recv_req, "rid", "").startswith("HEALTH_CHECK")


def is_work_request(recv_req):
    return isinstance(
        recv_req,
        (
            TokenizedGenerateReqInput,
            TokenizedEmbeddingReqInput,
            BatchTokenizedGenerateReqInput,
            BatchTokenizedEmbeddingReqInput,
        ),
    )


def run_scheduler_process(
    server_args: ServerArgs,
    port_args: PortArgs,
    gpu_id: int,
    tp_rank: int,
    moe_ep_rank: int,
    pp_rank: int,
    dp_rank: Optional[int],
    pipe_writer,
    balance_meta: Optional[DPBalanceMeta] = None,
):
    if server_args.enable_trace:
        process_tracing_init(server_args.oltp_traces_endpoint, "sglang")
        if server_args.disaggregation_mode == "null":
            thread_label = "Scheduler"
            trace_set_thread_info(thread_label, tp_rank, dp_rank)

    if (numa_node := server_args.numa_node) is not None:
        numa_bind_to_node(numa_node[gpu_id])

    # Generate the prefix
    prefix = ""
    if dp_rank is not None:
        prefix += f" DP{dp_rank}"
    if server_args.tp_size > 1:
        prefix += f" TP{tp_rank}"
    if server_args.ep_size > 1:
        prefix += f" EP{moe_ep_rank}"
    if server_args.pp_size > 1:
        prefix += f" PP{pp_rank}"

    # Config the process
    setproctitle.setproctitle(f"sglang::scheduler{prefix.replace(' ', '_')}")
    faulthandler.enable()
    kill_itself_when_parent_died()
    parent_process = psutil.Process().parent()

    # [For Router] if env var "SGLANG_DP_RANK" exist, set dp_rank to the value of the env var
    if dp_rank is None and "SGLANG_DP_RANK" in os.environ:
        dp_rank = int(os.environ["SGLANG_DP_RANK"])

    # Configure the logger
    configure_logger(server_args, prefix=prefix)
    suppress_other_loggers()

    # Set cpu affinity to this gpu process
    if get_bool_env_var("SGLANG_SET_CPU_AFFINITY"):
        set_gpu_proc_affinity(server_args.tp_size, server_args.nnodes, gpu_id)

    # Create a scheduler and run the event loop
    try:
        scheduler = Scheduler(
            server_args,
            port_args,
            gpu_id,
            tp_rank,
            moe_ep_rank,
            pp_rank,
            dp_rank,
            dp_balance_meta=balance_meta,
        )
        pipe_writer.send(
            {
                "status": "ready",
                "max_total_num_tokens": scheduler.max_total_num_tokens,
                "max_req_input_len": scheduler.max_req_input_len,
            }
        )

        disaggregation_mode: DisaggregationMode = scheduler.disaggregation_mode
        if disaggregation_mode == DisaggregationMode.NULL:
            if server_args.pp_size > 1:
                scheduler.event_loop_pp()
            elif scheduler.enable_overlap:
                scheduler.event_loop_overlap()
            else:
                scheduler.event_loop_normal()
        elif disaggregation_mode == DisaggregationMode.PREFILL:
            if scheduler.enable_overlap:
                scheduler.event_loop_overlap_disagg_prefill()
            else:
                if server_args.pp_size > 1:
                    scheduler.event_loop_pp_disagg_prefill()
                else:
                    scheduler.event_loop_normal_disagg_prefill()

        elif disaggregation_mode == DisaggregationMode.DECODE:
            if scheduler.enable_overlap:
                scheduler.event_loop_overlap_disagg_decode()
            else:
                scheduler.event_loop_normal_disagg_decode()

    except Exception:
        traceback = get_exception_traceback()
        logger.error(f"Scheduler hit an exception: {traceback}")
        parent_process.send_signal(signal.SIGQUIT)<|MERGE_RESOLUTION|>--- conflicted
+++ resolved
@@ -1231,13 +1231,10 @@
                 bootstrap_room=recv_req.bootstrap_room,
                 data_parallel_rank=recv_req.data_parallel_rank,
                 vocab_size=self.model_config.vocab_size,
-<<<<<<< HEAD
                 priority=recv_req.priority,
-=======
                 metrics_collector=(
                     self.metrics_collector if self.enable_metrics else None
                 ),
->>>>>>> 1fcccda4
             )
             req.tokenizer = self.tokenizer
 
