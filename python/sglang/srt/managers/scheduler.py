# Copyright 2023-2024 SGLang Team
# Licensed under the Apache License, Version 2.0 (the "License");
# you may not use this file except in compliance with the License.
# You may obtain a copy of the License at
#
#     http://www.apache.org/licenses/LICENSE-2.0
#
# Unless required by applicable law or agreed to in writing, software
# distributed under the License is distributed on an "AS IS" BASIS,
# WITHOUT WARRANTIES OR CONDITIONS OF ANY KIND, either express or implied.
# See the License for the specific language governing permissions and
# limitations under the License.
# ==============================================================================
"""A scheduler that manages a tensor parallel GPU worker."""

import faulthandler
import logging
import os
import signal
import sys
import threading
import time
from collections import deque
from concurrent import futures
from dataclasses import dataclass
from http import HTTPStatus
from typing import Deque, Dict, List, Optional, Tuple, Union

import psutil
import setproctitle
import torch
import zmq
from torch.cuda import Stream as CudaStream
from torch.cuda import StreamContext as CudaStreamContext
from torch.distributed import barrier

from sglang.srt.configs.model_config import ModelConfig
from sglang.srt.constrained.base_grammar_backend import (
    INVALID_GRAMMAR_OBJ,
    create_grammar_backend,
)
from sglang.srt.disaggregation.decode import (
    DecodePreallocQueue,
    DecodeTransferQueue,
    SchedulerDisaggregationDecodeMixin,
)
from sglang.srt.disaggregation.decode_kvcache_offload_manager import (
    DecodeKVCacheOffloadManager,
)
from sglang.srt.disaggregation.prefill import (
    PrefillBootstrapQueue,
    SchedulerDisaggregationPrefillMixin,
)
from sglang.srt.disaggregation.utils import (
    DisaggregationMode,
    MetadataBuffers,
    ReqToMetadataIdxAllocator,
    TransferBackend,
    prepare_abort,
)
from sglang.srt.distributed import get_pp_group, get_world_group
from sglang.srt.environ import envs
from sglang.srt.eplb.expert_distribution import get_global_expert_distribution_recorder
from sglang.srt.layers.dp_attention import compute_dp_attention_world_info
from sglang.srt.layers.moe import initialize_moe_config
from sglang.srt.managers.io_struct import (
    AbortReq,
    BaseBatchReq,
    BaseReq,
    BatchTokenizedEmbeddingReqInput,
    BatchTokenizedGenerateReqInput,
    ClearHiCacheReqInput,
    ClearHiCacheReqOutput,
    CloseSessionReqInput,
    DestroyWeightsUpdateGroupReqInput,
    ExpertDistributionReq,
    ExpertDistributionReqOutput,
    ExpertDistributionReqType,
    FlushCacheReqInput,
    FlushCacheReqOutput,
    FreezeGCReq,
    GetInternalStateReq,
    GetInternalStateReqOutput,
    GetLoadReqInput,
    GetLoadReqOutput,
    GetWeightsByNameReqInput,
    HealthCheckOutput,
    InitWeightsSendGroupForRemoteInstanceReqInput,
    InitWeightsSendGroupForRemoteInstanceReqOutput,
    InitWeightsUpdateGroupReqInput,
    LoadLoRAAdapterReqInput,
    LoadLoRAAdapterReqOutput,
    OpenSessionReqInput,
    OpenSessionReqOutput,
    ProfileReq,
    ReleaseMemoryOccupationReqInput,
    ResumeMemoryOccupationReqInput,
    RpcReqInput,
    RpcReqOutput,
    SendWeightsToRemoteInstanceReqInput,
    SendWeightsToRemoteInstanceReqOutput,
    SetInternalStateReq,
    SetInternalStateReqOutput,
    SlowDownReqInput,
    SlowDownReqOutput,
    TokenizedEmbeddingReqInput,
    TokenizedGenerateReqInput,
    UnloadLoRAAdapterReqInput,
    UnloadLoRAAdapterReqOutput,
    UpdateWeightFromDiskReqInput,
    UpdateWeightsFromDistributedReqInput,
    UpdateWeightsFromIPCReqInput,
    UpdateWeightsFromTensorReqInput,
)
from sglang.srt.managers.mm_utils import init_embedding_cache
from sglang.srt.managers.overlap_utils import FutureMap
from sglang.srt.managers.schedule_batch import (
    FINISH_ABORT,
    ModelWorkerBatch,
    MultimodalInputs,
    Req,
    RequestStage,
    ScheduleBatch,
)
from sglang.srt.managers.schedule_policy import (
    AddReqResult,
    PrefillAdder,
    SchedulePolicy,
)
from sglang.srt.managers.scheduler_input_blocker import SchedulerInputBlocker
from sglang.srt.managers.scheduler_metrics_mixin import (
    RECORD_STEP_TIME,
    SchedulerMetricsMixin,
)
from sglang.srt.managers.scheduler_output_processor_mixin import (
    SchedulerOutputProcessorMixin,
)
from sglang.srt.managers.scheduler_pp_mixin import SchedulerPPMixin
from sglang.srt.managers.scheduler_profiler_mixin import SchedulerProfilerMixin
from sglang.srt.managers.scheduler_recv_skipper import SchedulerRecvSkipper
from sglang.srt.managers.scheduler_runtime_checker_mixin import (
    SchedulerRuntimeCheckerMixin,
)
from sglang.srt.managers.scheduler_update_weights_mixin import (
    SchedulerUpdateWeightsMixin,
)
from sglang.srt.managers.session_controller import Session
from sglang.srt.managers.utils import GenerationBatchResult, validate_input_length
from sglang.srt.mem_cache.chunk_cache import ChunkCache, SWAChunkCache
from sglang.srt.mem_cache.hiradix_cache import HiRadixCache
from sglang.srt.mem_cache.mamba_radix_cache import MambaRadixCache
from sglang.srt.mem_cache.radix_cache import RadixCache
from sglang.srt.mem_cache.swa_radix_cache import SWARadixCache
from sglang.srt.multiplex.multiplexing_mixin import SchedulerMultiplexMixin
from sglang.srt.parser.reasoning_parser import ReasoningParser
from sglang.srt.server_args import PortArgs, ServerArgs, get_global_server_args
from sglang.srt.speculative.spec_info import SpeculativeAlgorithm
from sglang.srt.tracing.trace import (
    process_tracing_init,
    trace_set_proc_propagate_context,
    trace_set_thread_info,
    trace_slice_batch,
    trace_slice_end,
    trace_slice_start,
)
from sglang.srt.two_batch_overlap import TboDPAttentionPreparer
from sglang.srt.utils import (
    DynamicGradMode,
    broadcast_pyobj,
    configure_gc_logger,
    configure_logger,
    disable_request_logging,
    freeze_gc,
    get_available_gpu_memory,
    get_bool_env_var,
    get_int_env_var,
    get_zmq_socket,
    kill_itself_when_parent_died,
    numa_bind_to_node,
    point_to_point_pyobj,
    pyspy_dump_schedulers,
    require_mlp_sync,
    require_mlp_tp_gather,
    set_gpu_proc_affinity,
    set_random_seed,
    suppress_other_loggers,
)
from sglang.srt.utils.hf_transformers_utils import (
    get_processor,
    get_tokenizer,
    get_tokenizer_from_processor,
)
from sglang.srt.utils.torch_memory_saver_adapter import TorchMemorySaverAdapter
from sglang.utils import TypeBasedDispatcher, get_exception_traceback

logger = logging.getLogger(__name__)

# Test retract decode for debugging purposes
TEST_RETRACT = envs.SGLANG_TEST_RETRACT.get()
TEST_RETRACT_INTERVAL = envs.SGLANG_TEST_RETRACT_INTERVAL.get()
GRAMMAR_TIMEOUT = float(os.environ.get("SGLANG_GRAMMAR_TIMEOUT", 300))


@dataclass
class EmbeddingBatchResult:
    embeddings: torch.Tensor


class Scheduler(
    SchedulerOutputProcessorMixin,
    SchedulerUpdateWeightsMixin,
    SchedulerProfilerMixin,
    SchedulerMetricsMixin,
    SchedulerDisaggregationDecodeMixin,
    SchedulerDisaggregationPrefillMixin,
<<<<<<< HEAD
    SchedulerMultiplexMixin,
=======
    SchedulerRuntimeCheckerMixin,
>>>>>>> 96a5a949
    SchedulerPPMixin,
):
    """A scheduler that manages a tensor parallel GPU worker."""

    def __init__(
        self,
        server_args: ServerArgs,
        port_args: PortArgs,
        gpu_id: int,
        tp_rank: int,
        moe_ep_rank: int,
        pp_rank: int,
        dp_rank: Optional[int],
    ):
        # Parse args
        self.server_args = server_args
        self.tp_rank = tp_rank
        self.moe_ep_rank = moe_ep_rank
        self.pp_rank = pp_rank
        self.dp_rank = dp_rank
        self.tp_size = server_args.tp_size
        self.moe_ep_size = server_args.ep_size
        self.pp_size = server_args.pp_size
        self.dp_size = server_args.dp_size
        self.schedule_policy = server_args.schedule_policy
        self.enable_priority_scheduling = server_args.enable_priority_scheduling
        self.abort_on_priority_when_disabled = (
            server_args.abort_on_priority_when_disabled
        )
        self.schedule_low_priority_values_first = (
            server_args.schedule_low_priority_values_first
        )
        self.priority_scheduling_preemption_threshold = (
            server_args.priority_scheduling_preemption_threshold
        )
        self.enable_lora = server_args.enable_lora
        self.max_loras_per_batch = server_args.max_loras_per_batch
        self.enable_overlap = not server_args.disable_overlap_schedule
        self.enable_pdmux = server_args.enable_pdmux
        self.skip_tokenizer_init = server_args.skip_tokenizer_init
        self.enable_metrics = server_args.enable_metrics
        self.enable_metrics_for_all_schedulers = (
            server_args.enable_metrics_for_all_schedulers
        )
        self.enable_kv_cache_events = bool(
            server_args.kv_events_config and tp_rank == 0
        )
        self.enable_trace = server_args.enable_trace
        self.stream_interval = server_args.stream_interval
        self.spec_algorithm = SpeculativeAlgorithm.from_string(
            server_args.speculative_algorithm
        )
        self.gpu_id = gpu_id
        self.enable_hierarchical_cache = server_args.enable_hierarchical_cache
        self.enable_hicache_storage = server_args.hicache_storage_backend is not None
        self.page_size = server_args.page_size

        self.attn_tp_rank, self.attn_tp_size, self.attn_dp_rank = (
            compute_dp_attention_world_info(
                server_args.enable_dp_attention,
                self.tp_rank,
                self.tp_size,
                self.dp_size,
            )
        )

        # Init model config
        self.model_config = ModelConfig.from_server_args(server_args)

        # Init inter-process communication
        self.init_sockets(server_args, port_args)

        # Init pdmux context
        if self.enable_pdmux:
            self.init_pdmux()

        # Init tokenizer
        self.init_tokenizer()

        # Init moe config
        self.init_moe_config()

        # Set reasoning_parser and think_end_id if --reasoning_parser is enabled
        if self.server_args.reasoning_parser and self.tokenizer:
            reasoning_parser = ReasoningParser(
                model_type=self.server_args.reasoning_parser, stream_reasoning=False
            )
            self.tokenizer.think_end_id = self.tokenizer.encode(
                reasoning_parser.detector.think_end_token, add_special_tokens=False
            )[0]

        # Check whether overlap can be enabled
        if not self.is_generation:
            self.enable_overlap = False
            logger.info("Overlap scheduler is disabled for embedding models.")

        # Launch a tensor parallel worker

        from sglang.srt.managers.tp_worker import TpModelWorker

        self.tp_worker = TpModelWorker(
            server_args=server_args,
            gpu_id=gpu_id,
            tp_rank=tp_rank,
            moe_ep_rank=moe_ep_rank,
            pp_rank=pp_rank,
            dp_rank=dp_rank,
            nccl_port=port_args.nccl_port,
        )

        # Launch a draft worker for speculative decoding

        self.launch_draft_worker(
            gpu_id, tp_rank, moe_ep_rank, server_args, port_args, dp_rank
        )

        # Dispatch the model worker
        if self.spec_algorithm.is_none():
            self.model_worker = self.tp_worker
        else:
            self.model_worker = self.draft_worker

        # Get token and memory info from the model worker
        (
            self.max_total_num_tokens,
            self.max_prefill_tokens,
            self.max_running_requests,
            self.max_queued_requests,
            self.max_req_len,
            self.max_req_input_len,
            self.random_seed,
            self.device,
            _,
            _,
            _,
        ) = self.tp_worker.get_worker_info()
        if get_global_server_args().pp_max_micro_batch_size is None:
            get_global_server_args().pp_max_micro_batch_size = max(
                self.max_running_requests // server_args.pp_size, 1
            )

        self.tp_group = self.tp_worker.get_tp_group()
        self.tp_cpu_group = self.tp_group.cpu_group
        self.attn_tp_group = self.tp_worker.get_attention_tp_group()
        self.attn_tp_cpu_group = self.tp_worker.get_attention_tp_cpu_group()
        self.pp_group = get_pp_group()
        self.world_group = get_world_group()

        self.pad_input_ids_func = self.tp_worker.get_pad_input_ids_func()
        set_random_seed(self.random_seed)

        # Hybrid memory pool
        self.is_hybrid = self.tp_worker.is_hybrid
        self.is_hybrid_gdn = self.tp_worker.model_runner.hybrid_gdn_config is not None

        if self.is_hybrid:
            self.sliding_window_size = self.tp_worker.sliding_window_size
            self.full_tokens_per_layer, self.swa_tokens_per_layer = (
                self.tp_worker.get_tokens_per_layer_info()
            )

        # Print debug info
        if tp_rank == 0:
            avail_mem = get_available_gpu_memory(
                self.device, self.gpu_id, empty_cache=False
            )
            logger.info(
                f"max_total_num_tokens={self.max_total_num_tokens}, "
                f"chunked_prefill_size={server_args.chunked_prefill_size}, "
                f"max_prefill_tokens={self.max_prefill_tokens}, "
                f"max_running_requests={self.max_running_requests}, "
                f"context_len={self.model_config.context_len}, "
                f"{'available_cpu_mem' if self.device == 'cpu' else 'available_gpu_mem'}={avail_mem:.2f} GB"
            )

        # Init memory pool and cache
        self.init_memory_pool_and_cache()

        # Init running status
        self.waiting_queue: List[Req] = []
        # The running decoding batch for continuous batching
        self.running_batch: ScheduleBatch = ScheduleBatch(reqs=[], batch_is_full=False)
        # The current forward batch
        self.cur_batch: Optional[ScheduleBatch] = None
        # The current split prefill batch
        self.split_prefill_batch: Optional[ScheduleBatch] = None
        # The last forward batch
        self.last_batch: Optional[ScheduleBatch] = None
        self.forward_ct = 0
        self.forward_ct_decode = 0
        self.num_generated_tokens = 0
        self.last_prefill_tokens = 0
        self.last_decode_stats_tic = time.perf_counter()
        self.last_prefill_stats_tic = time.perf_counter()
        self.return_health_check_ct = 0
        self.num_retracted_reqs: int = 0
        self.num_paused_reqs: int = 0
        self.kv_transfer_speed_gb_s: float = 0.0
        self.kv_transfer_latency_ms: float = 0.0
        self.sessions: Dict[str, Session] = {}
        self.default_stream: CudaStream = torch.get_device_module(
            self.device
        ).current_stream()
        if self.device == "cpu":
            self.default_stream.synchronize = lambda: None  # No-op for CPU
        self.forward_sleep_time = None

        # Init chunked prefill
        self.chunked_prefill_size = server_args.chunked_prefill_size
        if self.chunked_prefill_size <= 0:  # -1 means disable
            self.chunked_prefill_size = None
        self.chunked_req = None
        self.is_mixed_chunk = (
            self.chunked_prefill_size is not None and server_args.enable_mixed_chunk
        )

        # Init the grammar backend for constrained generation
        self.grammar_queue: List[Req] = []
        if not server_args.skip_tokenizer_init:
            self.grammar_backend = create_grammar_backend(
                server_args,
                self.tokenizer,
                self.model_config.vocab_size,
                self.model_config.hf_eos_token_id,
            )
        else:
            self.grammar_backend = None

        # Init schedule policy and new token estimation
        self.policy = SchedulePolicy(
            self.schedule_policy,
            self.tree_cache,
            self.enable_hierarchical_cache,
            self.enable_priority_scheduling,
            self.schedule_low_priority_values_first,
        )
        # Enable preemption for priority scheduling.
        self.try_preemption = self.enable_priority_scheduling

        assert (
            server_args.schedule_conservativeness >= 0
        ), "Invalid schedule_conservativeness"
        self.init_new_token_ratio = min(
            envs.SGLANG_INIT_NEW_TOKEN_RATIO.get()
            * server_args.schedule_conservativeness,
            1.0,
        )
        self.min_new_token_ratio = min(
            self.init_new_token_ratio * envs.SGLANG_MIN_NEW_TOKEN_RATIO_FACTOR.get(),
            1.0,
        )
        self.new_token_ratio_decay = (
            self.init_new_token_ratio - self.min_new_token_ratio
        ) / envs.SGLANG_NEW_TOKEN_RATIO_DECAY_STEPS.get()
        self.new_token_ratio = self.init_new_token_ratio

        # Init watchdog thread
        self.watchdog_timeout = server_args.watchdog_timeout
        t = threading.Thread(target=self.watchdog_thread, daemon=True)
        t.start()
        self.parent_process = psutil.Process().parent()

        # Init memory saver, profiler and metric stats
        self.memory_saver_adapter = TorchMemorySaverAdapter.create(
            enable=server_args.enable_memory_saver
        )
        self.offload_tags = set()
        self.init_profiler()

        self.recv_skipper = SchedulerRecvSkipper.maybe_create(server_args)
        self.input_blocker = (
            SchedulerInputBlocker(noop=self.attn_tp_rank != 0)
            if get_bool_env_var("SGLANG_ENABLE_COLOCATED_BATCH_GEN")
            else None
        )

        # Init metrics stats
        self.init_metrics(tp_rank, pp_rank, dp_rank)

        if self.enable_kv_cache_events:
            self.init_kv_events(server_args.kv_events_config)

        # Init disaggregation
        self.disaggregation_mode = DisaggregationMode(
            self.server_args.disaggregation_mode
        )
        self.init_disaggregation()

        if envs.SGLANG_LOG_GC.get():
            configure_gc_logger()

        # Init prefill kv split size when deterministic inference is enabled with various attention backends
        self.init_deterministic_inference_config()

        # Init overlap
        self.init_overlap()

        # Init request dispatcher
        self._request_dispatcher = TypeBasedDispatcher(
            [
                (TokenizedGenerateReqInput, self.handle_generate_request),
                (TokenizedEmbeddingReqInput, self.handle_embedding_request),
                (BatchTokenizedGenerateReqInput, self.handle_batch_generate_request),
                (BatchTokenizedEmbeddingReqInput, self.handle_batch_embedding_request),
                (FlushCacheReqInput, self.flush_cache_wrapped),
                (ClearHiCacheReqInput, self.clear_hicache_storage_wrapped),
                (AbortReq, self.abort_request),
                (OpenSessionReqInput, self.open_session),
                (CloseSessionReqInput, self.close_session),
                (UpdateWeightFromDiskReqInput, self.update_weights_from_disk),
                (InitWeightsUpdateGroupReqInput, self.init_weights_update_group),
                (DestroyWeightsUpdateGroupReqInput, self.destroy_weights_update_group),
                (
                    InitWeightsSendGroupForRemoteInstanceReqInput,
                    self.init_weights_send_group_for_remote_instance,
                ),
                (
                    SendWeightsToRemoteInstanceReqInput,
                    self.send_weights_to_remote_instance,
                ),
                (
                    UpdateWeightsFromDistributedReqInput,
                    self.update_weights_from_distributed,
                ),
                (UpdateWeightsFromTensorReqInput, self.update_weights_from_tensor),
                (UpdateWeightsFromIPCReqInput, self.update_weights_from_ipc),
                (GetWeightsByNameReqInput, self.get_weights_by_name),
                (ReleaseMemoryOccupationReqInput, self.release_memory_occupation),
                (ResumeMemoryOccupationReqInput, self.resume_memory_occupation),
                (SlowDownReqInput, self.slow_down),
                (ProfileReq, self.profile),
                (FreezeGCReq, self.handle_freeze_gc),
                (GetInternalStateReq, self.get_internal_state),
                (SetInternalStateReq, self.set_internal_state),
                (RpcReqInput, self.handle_rpc_request),
                (ExpertDistributionReq, self.expert_distribution_handle),
                (LoadLoRAAdapterReqInput, self.load_lora_adapter),
                (UnloadLoRAAdapterReqInput, self.unload_lora_adapter),
                (GetLoadReqInput, self.get_load),
            ]
        )

    def launch_draft_worker(
        self, gpu_id, tp_rank, moe_ep_rank, server_args, port_args, dp_rank
    ):
        if server_args.speculative_draft_load_format is not None:
            server_args.load_format = server_args.speculative_draft_load_format
            logger.info(
                f"Using draft model load_format: '{server_args.speculative_draft_load_format}'"
            )

        if self.spec_algorithm.is_eagle():
            from sglang.srt.speculative.eagle_worker import EAGLEWorker
            from sglang.srt.speculative.eagle_worker_v2 import EAGLEWorkerV2

            WorkerClass = EAGLEWorkerV2 if self.enable_overlap else EAGLEWorker

            self.draft_worker = WorkerClass(
                gpu_id=gpu_id,
                tp_rank=tp_rank,
                moe_ep_rank=moe_ep_rank,
                server_args=server_args,
                nccl_port=port_args.nccl_port,
                target_worker=self.tp_worker,
                dp_rank=dp_rank,
            )
        elif self.spec_algorithm.is_standalone():
            from sglang.srt.speculative.standalone_worker import StandaloneWorker

            self.draft_worker = StandaloneWorker(
                gpu_id=gpu_id,
                tp_rank=tp_rank,
                moe_ep_rank=moe_ep_rank,
                server_args=server_args,
                nccl_port=port_args.nccl_port,
                target_worker=self.tp_worker,
                dp_rank=dp_rank,
            )
        elif self.spec_algorithm.is_ngram():
            from sglang.srt.speculative.ngram_worker import NGRAMWorker

            self.draft_worker = NGRAMWorker(
                gpu_id=gpu_id,
                tp_rank=tp_rank,
                moe_ep_rank=moe_ep_rank,
                server_args=server_args,
                nccl_port=port_args.nccl_port,
                target_worker=self.tp_worker,
                dp_rank=dp_rank,
            )
        else:
            self.draft_worker = None

    def init_sockets(self, server_args: ServerArgs, port_args: PortArgs):
        context = zmq.Context(2)
        self.idle_sleeper = None

        class SenderWrapper:
            def __init__(self, socket: zmq.Socket):
                self.socket = socket

            def send_output(
                self,
                output: Union[BaseReq, BaseBatchReq],
                recv_obj: Optional[Union[BaseReq, BaseBatchReq]] = None,
            ):
                if self.socket is None:
                    return

                if (
                    isinstance(recv_obj, BaseReq)
                    and recv_obj.http_worker_ipc is not None
                    and output.http_worker_ipc is None
                ):
                    # handle communicator reqs for multi-http worker case
                    output.http_worker_ipc = recv_obj.http_worker_ipc

                self.socket.send_pyobj(output)

        if self.pp_rank == 0 and self.attn_tp_rank == 0:
            self.recv_from_tokenizer = get_zmq_socket(
                context, zmq.PULL, port_args.scheduler_input_ipc_name, False
            )
            self.recv_from_rpc = get_zmq_socket(
                context, zmq.DEALER, port_args.rpc_ipc_name, False
            )

            send_to_tokenizer = get_zmq_socket(
                context, zmq.PUSH, port_args.tokenizer_ipc_name, False
            )
            if server_args.skip_tokenizer_init:
                # Directly send to the TokenizerManager
                send_to_detokenizer = get_zmq_socket(
                    context, zmq.PUSH, port_args.tokenizer_ipc_name, False
                )
            else:
                # Send to the DetokenizerManager
                send_to_detokenizer = get_zmq_socket(
                    context, zmq.PUSH, port_args.detokenizer_ipc_name, False
                )

            self.send_to_tokenizer = SenderWrapper(send_to_tokenizer)
            self.send_to_detokenizer = SenderWrapper(send_to_detokenizer)

            if self.server_args.sleep_on_idle:
                self.idle_sleeper = IdleSleeper(
                    [
                        self.recv_from_tokenizer,
                        self.recv_from_rpc,
                    ]
                )
        else:
            self.recv_from_tokenizer = None
            self.recv_from_rpc = None
            self.send_to_tokenizer = SenderWrapper(None)
            self.send_to_detokenizer = SenderWrapper(None)

        if self.current_scheduler_metrics_enabled():
            self.send_metrics_from_scheduler = get_zmq_socket(
                context, zmq.PUSH, port_args.metrics_ipc_name, False
            )

    def init_deterministic_inference_config(self):
        """Initialize deterministic inference configuration for different attention backends."""
        if not self.server_args.enable_deterministic_inference:
            self.truncation_align_size = None
            return

        backend_sizes = {
            "flashinfer": ("SGLANG_FLASHINFER_PREFILL_SPLIT_TILE_SIZE", 4096),
            "triton": ("SGLANG_TRITON_PREFILL_TRUNCATION_ALIGN_SIZE", 4096),
        }
        env_var, default_size = backend_sizes.get(
            self.server_args.attention_backend, (None, None)
        )
        self.truncation_align_size = (
            get_int_env_var(env_var, default_size) if env_var else None
        )

    def init_tokenizer(self):
        server_args = self.server_args
        self.is_generation = self.model_config.is_generation

        if server_args.skip_tokenizer_init:
            self.tokenizer = self.processor = None
        else:
            if self.model_config.is_multimodal:
                self.processor = get_processor(
                    server_args.tokenizer_path,
                    tokenizer_mode=server_args.tokenizer_mode,
                    trust_remote_code=server_args.trust_remote_code,
                    revision=server_args.revision,
                    use_fast=not server_args.disable_fast_image_processor,
                )
                self.tokenizer = get_tokenizer_from_processor(self.processor)
            else:
                self.tokenizer = get_tokenizer(
                    server_args.tokenizer_path,
                    tokenizer_mode=server_args.tokenizer_mode,
                    trust_remote_code=server_args.trust_remote_code,
                    revision=server_args.revision,
                )

    def init_memory_pool_and_cache(self):
        server_args = self.server_args

        self.req_to_token_pool, self.token_to_kv_pool_allocator = (
            self.tp_worker.get_memory_pool()
        )

        if (
            server_args.chunked_prefill_size is not None
            and server_args.disable_radix_cache
        ):
            if self.is_hybrid:
                ChunkCacheClass = SWAChunkCache
            else:
                ChunkCacheClass = ChunkCache
            self.tree_cache = ChunkCacheClass(
                req_to_token_pool=self.req_to_token_pool,
                token_to_kv_pool_allocator=self.token_to_kv_pool_allocator,
                page_size=self.page_size,
            )
        else:
            if os.environ.get("SGLANG_EXPERIMENTAL_CPP_RADIX_TREE") == "1":
                # lazy import to avoid JIT overhead
                from sglang.srt.mem_cache.radix_cache_cpp import RadixCacheCpp

                self.tree_cache = RadixCacheCpp(
                    disable=False,
                    use_hicache=self.enable_hierarchical_cache,
                    req_to_token_pool=self.req_to_token_pool,
                    token_to_kv_pool=self.token_to_kv_pool_allocator,
                    tp_cache_group=self.tp_cpu_group,
                    page_size=self.page_size,
                    hicache_ratio=server_args.hicache_ratio,
                    hicache_size=server_args.hicache_size,
                    hicache_write_policy=server_args.hicache_write_policy,
                    enable_kv_cache_events=self.enable_kv_cache_events,
                )
            elif self.enable_hierarchical_cache:
                self.tree_cache = HiRadixCache(
                    req_to_token_pool=self.req_to_token_pool,
                    token_to_kv_pool_allocator=self.token_to_kv_pool_allocator,
                    tp_cache_group=(
                        self.attn_tp_cpu_group
                        if self.server_args.enable_dp_attention
                        else self.tp_cpu_group
                    ),
                    page_size=self.page_size,
                    eviction_policy=server_args.radix_eviction_policy,
                    hicache_ratio=server_args.hicache_ratio,
                    hicache_size=server_args.hicache_size,
                    hicache_write_policy=server_args.hicache_write_policy,
                    hicache_io_backend=server_args.hicache_io_backend,
                    hicache_mem_layout=server_args.hicache_mem_layout,
                    enable_metrics=self.enable_metrics,
                    hicache_storage_backend=server_args.hicache_storage_backend,
                    hicache_storage_prefetch_policy=server_args.hicache_storage_prefetch_policy,
                    model_name=server_args.served_model_name,
                    storage_backend_extra_config=server_args.hicache_storage_backend_extra_config,
                    is_eagle=self.spec_algorithm.is_eagle(),
                )
                self.tp_worker.register_hicache_layer_transfer_counter(
                    self.tree_cache.cache_controller.layer_done_counter
                )
            elif self.is_hybrid:
                self.tree_cache = SWARadixCache(
                    req_to_token_pool=self.req_to_token_pool,
                    token_to_kv_pool_allocator=self.token_to_kv_pool_allocator,
                    sliding_window_size=self.sliding_window_size,
                    page_size=self.page_size,
                    disable=server_args.disable_radix_cache,
                    is_eagle=self.spec_algorithm.is_eagle(),
                )
            elif self.is_hybrid_gdn:
                self.tree_cache = MambaRadixCache(
                    req_to_token_pool=self.req_to_token_pool,
                    token_to_kv_pool_allocator=self.token_to_kv_pool_allocator,
                    page_size=self.page_size,
                    disable=server_args.disable_radix_cache,
                )
            elif server_args.enable_lmcache:
                from sglang.srt.mem_cache.storage.lmcache.lmc_radix_cache import (
                    LMCRadixCache,
                )

                self.tree_cache = LMCRadixCache(
                    req_to_token_pool=self.req_to_token_pool,
                    token_to_kv_pool_allocator=self.token_to_kv_pool_allocator,
                    page_size=self.page_size,
                    disable=server_args.disable_radix_cache,
                    model_config=self.model_config,
                    tp_size=self.tp_size,
                    rank=self.tp_rank,
                    tp_group=self.tp_group,
                    eviction_policy=server_args.radix_eviction_policy,
                )
            else:
                self.tree_cache = RadixCache(
                    req_to_token_pool=self.req_to_token_pool,
                    token_to_kv_pool_allocator=self.token_to_kv_pool_allocator,
                    page_size=self.page_size,
                    disable=server_args.disable_radix_cache,
                    enable_kv_cache_events=self.enable_kv_cache_events,
                    eviction_policy=server_args.radix_eviction_policy,
                    is_eagle=self.spec_algorithm.is_eagle(),
                )

        if (
            server_args.disaggregation_mode == "decode"
            and server_args.disaggregation_decode_enable_offload_kvcache
        ):
            self.decode_offload_manager = DecodeKVCacheOffloadManager(
                req_to_token_pool=self.req_to_token_pool,
                token_to_kv_pool_allocator=self.token_to_kv_pool_allocator,
                tp_group=(
                    self.attn_tp_cpu_group
                    if self.server_args.enable_dp_attention
                    else self.tp_cpu_group
                ),
                tree_cache=self.tree_cache,
                server_args=self.server_args,
            )
        else:
            self.decode_offload_manager = None

        self.decode_mem_cache_buf_multiplier = (
            1
            if self.spec_algorithm.is_none()
            else (
                server_args.speculative_num_draft_tokens
                + (
                    (server_args.speculative_eagle_topk or 1)
                    * (server_args.speculative_num_steps or 1)
                )
            )
        )

        embedding_cache_size = int(os.environ.get("SGLANG_VLM_CACHE_SIZE_MB", "100"))
        init_embedding_cache(embedding_cache_size * 1024 * 1024)

    def init_disaggregation(self):
        self.transfer_backend = TransferBackend(
            self.server_args.disaggregation_transfer_backend
        )

        if (
            self.disaggregation_mode == DisaggregationMode.DECODE
        ):  # *2 for the headroom.
            buffer_size = (self.req_to_token_pool.size) * 2
            self.req_to_metadata_buffer_idx_allocator = ReqToMetadataIdxAllocator(
                buffer_size
            )
            self.disagg_metadata_buffers = MetadataBuffers(
                buffer_size,
                hidden_size=self.model_config.hf_text_config.hidden_size,
                hidden_states_dtype=self.model_config.dtype,
                custom_mem_pool=self.token_to_kv_pool_allocator.get_kvcache().maybe_get_custom_mem_pool(),
            )

            # The decode requests polling kv cache
            self.disagg_decode_transfer_queue = DecodeTransferQueue(
                gloo_group=self.attn_tp_cpu_group,
                req_to_metadata_buffer_idx_allocator=self.req_to_metadata_buffer_idx_allocator,
                tp_rank=self.tp_rank,
                metadata_buffers=self.disagg_metadata_buffers,
                scheduler=self,
                tree_cache=self.tree_cache,
            )

            # The decode requests pending for pre-allocation
            self.disagg_decode_prealloc_queue = DecodePreallocQueue(
                req_to_token_pool=self.req_to_token_pool,
                token_to_kv_pool_allocator=self.token_to_kv_pool_allocator,
                draft_token_to_kv_pool=(
                    None
                    if self.draft_worker is None or self.spec_algorithm.is_ngram()
                    else self.draft_worker.model_runner.token_to_kv_pool
                ),
                req_to_metadata_buffer_idx_allocator=self.req_to_metadata_buffer_idx_allocator,
                metadata_buffers=self.disagg_metadata_buffers,
                scheduler=self,
                transfer_queue=self.disagg_decode_transfer_queue,
                tree_cache=self.tree_cache,
                gloo_group=self.attn_tp_cpu_group,
                tp_rank=self.tp_rank,
                tp_size=self.tp_size,
                dp_size=self.server_args.dp_size,
                gpu_id=self.gpu_id,
                bootstrap_port=self.server_args.disaggregation_bootstrap_port,
                max_total_num_tokens=self.max_total_num_tokens,
                prefill_pp_size=self.server_args.disaggregation_prefill_pp,
                num_reserved_decode_tokens=self.server_args.num_reserved_decode_tokens,
                transfer_backend=self.transfer_backend,
            )

        elif self.disaggregation_mode == DisaggregationMode.PREFILL:
            # *2 for the headroom.
            buffer_size = self.max_running_requests * 2
            self.req_to_metadata_buffer_idx_allocator = ReqToMetadataIdxAllocator(
                buffer_size
            )
            self.disagg_metadata_buffers = MetadataBuffers(
                buffer_size,
                hidden_size=self.model_config.hf_text_config.hidden_size,
                hidden_states_dtype=self.model_config.dtype,
                custom_mem_pool=self.token_to_kv_pool_allocator.get_kvcache().maybe_get_custom_mem_pool(),
            )

            self.disagg_prefill_bootstrap_queue = PrefillBootstrapQueue(
                token_to_kv_pool=self.token_to_kv_pool_allocator.get_kvcache(),
                draft_token_to_kv_pool=(
                    None
                    if self.draft_worker is None or self.spec_algorithm.is_ngram()
                    else self.draft_worker.model_runner.token_to_kv_pool
                ),
                req_to_metadata_buffer_idx_allocator=self.req_to_metadata_buffer_idx_allocator,
                metadata_buffers=self.disagg_metadata_buffers,
                tp_rank=self.tp_rank,
                tp_size=self.tp_size,
                gpu_id=self.gpu_id,
                bootstrap_port=self.server_args.disaggregation_bootstrap_port,
                gloo_group=self.attn_tp_cpu_group,
                max_total_num_tokens=self.max_total_num_tokens,
                decode_tp_size=self.server_args.disaggregation_decode_tp,
                decode_dp_size=self.server_args.disaggregation_decode_dp,
                scheduler=self,
                pp_rank=self.pp_rank,
                pp_size=self.pp_size,
                transfer_backend=self.transfer_backend,
            )
            # The prefill requests that are in the middle of kv sending
            self.disagg_prefill_inflight_queue: List[Req] = []

    def init_overlap(self):
        if not self.enable_overlap:
            return

        self.forward_stream: CudaStream = torch.get_device_module(self.device).Stream()
        self.forward_stream_ctx: CudaStreamContext = torch.get_device_module(
            self.device
        ).stream(self.forward_stream)
        self.copy_stream: CudaStream = torch.get_device_module(self.device).Stream()
        self.copy_stream_ctx: CudaStreamContext = torch.get_device_module(
            self.device
        ).stream(self.copy_stream)

        self.future_map = FutureMap(
            self.max_running_requests, self.device, self.spec_algorithm
        )
        self.batch_record_buf = [None] * 2
        self.batch_record_ct = 0

    def record_batch_in_overlap(self, model_worker_batch: ModelWorkerBatch):
        # FIXME(lsyin): hacky way to keep a reference to avoid GPU tensors being freed by torch GC
        # NOTE: More Reliable: record all tensors into the forward stream
        # NOTE: - for all future tensors, we shall always read from future map
        #       - for all non-future tensors (produced only by schedule stream),
        #       we shall keep its reference not being release during all the forwarding pass
        self.batch_record_ct = (self.batch_record_ct + 1) % 2
        self.batch_record_buf[self.batch_record_ct] = model_worker_batch

    def init_moe_config(self):
        if hasattr(self.model_config.hf_config, "num_experts_per_tok"):
            initialize_moe_config(self.server_args)

    @DynamicGradMode()
    def event_loop_normal(self):
        """A normal scheduler loop."""
        while True:
            recv_reqs = self.recv_requests()
            self.process_input_requests(recv_reqs)

            batch = self.get_next_batch_to_run()
            self.cur_batch = batch

            if batch:
                result = self.run_batch(batch)
                self.process_batch_result(batch, result)
            else:
                # When the server is idle, do self-check and re-init some states
                self.self_check_during_idle()

            self.last_batch = batch

    @DynamicGradMode()
    def event_loop_overlap(self):
        """A scheduler loop that overlaps the CPU processing and GPU computation."""
        self.result_queue: Deque[Tuple[ScheduleBatch, GenerationBatchResult]] = deque()

        while True:
            recv_reqs = self.recv_requests()
            self.process_input_requests(recv_reqs)

            batch = self.get_next_batch_to_run()
            self.cur_batch = batch

            batch_result = None
            if batch:
                batch_result = self.run_batch(batch)
                self.result_queue.append((batch.copy(), batch_result))

            if self.last_batch:
                # Process the results of the last batch
                tmp_batch, tmp_result = self.result_queue.popleft()
                self.process_batch_result(tmp_batch, tmp_result)
            elif batch is None:
                # When the server is idle, do self-check and re-init some states
                self.self_check_during_idle()

            self.launch_batch_sample_if_needed(batch_result)
            self.last_batch = batch

            if envs.SGLANG_ENABLE_RUNTIME_MEM_LEAK_CHECK.get():
                self._check_runtime_mem_leak()

    def recv_requests(self) -> List[Req]:
        """Receive results at tp_rank = 0 and broadcast it to all other TP ranks."""

        if self.recv_skipper is not None:
            last_forward_mode = (
                self.last_batch.forward_mode if self.last_batch is not None else None
            )
            if not self.recv_skipper.handle(last_forward_mode):
                return []

        if self.pp_rank == 0:
            if self.attn_tp_rank == 0:
                recv_reqs = []

                while True:
                    try:
                        recv_req = self.recv_from_tokenizer.recv_pyobj(zmq.NOBLOCK)
                    except zmq.ZMQError:
                        break
                    recv_reqs.append(recv_req)

                while True:
                    try:
                        recv_rpc = self.recv_from_rpc.recv_pyobj(zmq.NOBLOCK)
                    except zmq.ZMQError:
                        break
                    recv_reqs.append(recv_rpc)
            else:
                recv_reqs = None
        else:
            if self.attn_tp_rank == 0:
                dp_offset = self.attn_dp_rank * self.attn_tp_size
                recv_reqs = point_to_point_pyobj(
                    [],
                    self.pp_rank * self.tp_size + dp_offset,
                    self.world_group.device_group,
                    (self.pp_rank - 1) * self.tp_size + dp_offset,
                    self.pp_rank * self.tp_size + dp_offset,
                )
            else:
                recv_reqs = None

        if self.input_blocker is not None:
            recv_reqs = self.input_blocker.handle(recv_reqs)

        if self.server_args.enable_dp_attention:
            if self.attn_tp_rank == 0:
                work_reqs = [
                    req
                    for req in recv_reqs
                    if isinstance(
                        req,
                        (
                            TokenizedGenerateReqInput,
                            TokenizedEmbeddingReqInput,
                            BatchTokenizedGenerateReqInput,
                            BatchTokenizedEmbeddingReqInput,
                        ),
                    )
                ]
                control_reqs = [
                    req
                    for req in recv_reqs
                    if not isinstance(
                        req,
                        (
                            TokenizedGenerateReqInput,
                            TokenizedEmbeddingReqInput,
                            BatchTokenizedGenerateReqInput,
                            BatchTokenizedEmbeddingReqInput,
                        ),
                    )
                ]
            else:
                work_reqs = None
                control_reqs = None

            if self.attn_tp_size != 1:
                work_reqs = broadcast_pyobj(
                    work_reqs,
                    self.attn_tp_group.rank,
                    self.attn_tp_cpu_group,
                    src=self.attn_tp_group.ranks[0],
                )
            if self.tp_size != 1:
                control_reqs = broadcast_pyobj(
                    control_reqs,
                    self.tp_group.rank,
                    self.tp_cpu_group,
                    src=self.tp_group.ranks[0],
                )
            recv_reqs = work_reqs + control_reqs
        elif self.tp_size != 1:
            recv_reqs = broadcast_pyobj(
                recv_reqs,
                self.tp_group.rank,
                self.tp_cpu_group,
                src=self.tp_group.ranks[0],
            )

        if self.enable_trace:
            for req in recv_reqs:
                if isinstance(
                    req, (TokenizedGenerateReqInput, TokenizedEmbeddingReqInput)
                ):
                    trace_set_proc_propagate_context(req.rid, req.trace_context)
                    trace_slice_start("", req.rid, anonymous=True)

        return recv_reqs

    def process_input_requests(self, recv_reqs: List):
        for recv_req in recv_reqs:
            # If it is a health check generation request and there are running requests, ignore it.
            if is_health_check_generate_req(recv_req) and (
                self.chunked_req is not None
                or not self.running_batch.is_empty()
                or len(self.offload_tags) > 0
            ):
                self.return_health_check_ct += 1
                continue

            output = self._request_dispatcher(recv_req)
            if output is not None:
                if isinstance(output, RpcReqOutput):
                    if self.recv_from_rpc is not None:
                        self.recv_from_rpc.send_pyobj(output)
                else:
                    self.send_to_tokenizer.send_output(output, recv_req)

    def init_req_max_new_tokens(self, req):
        req.sampling_params.max_new_tokens = min(
            (
                req.sampling_params.max_new_tokens
                if req.sampling_params.max_new_tokens is not None
                else 1 << 30
            ),
            self.max_req_len - len(req.origin_input_ids) - 1,
        )

    def handle_generate_request(
        self,
        recv_req: TokenizedGenerateReqInput,
    ):
        # Create a new request
        if (
            recv_req.session_params is None
            or recv_req.session_params.id is None
            or recv_req.session_params.id not in self.sessions
        ):
            if recv_req.input_embeds is not None:
                # Generate fake input_ids based on the length of input_embeds
                seq_length = len(recv_req.input_embeds)
                fake_input_ids = [1] * seq_length
                recv_req.input_ids = fake_input_ids

            if recv_req.bootstrap_port is None:
                # Use default bootstrap port
                recv_req.bootstrap_port = self.server_args.disaggregation_bootstrap_port

            req = Req(
                recv_req.rid,
                recv_req.input_text,
                recv_req.input_ids,
                recv_req.sampling_params,
                return_logprob=recv_req.return_logprob,
                top_logprobs_num=recv_req.top_logprobs_num,
                token_ids_logprob=recv_req.token_ids_logprob,
                stream=recv_req.stream,
                lora_id=recv_req.lora_id,
                input_embeds=recv_req.input_embeds,
                custom_logit_processor=recv_req.custom_logit_processor,
                return_hidden_states=recv_req.return_hidden_states,
                eos_token_ids=self.model_config.hf_eos_token_id,
                bootstrap_host=recv_req.bootstrap_host,
                bootstrap_port=recv_req.bootstrap_port,
                bootstrap_room=recv_req.bootstrap_room,
                disagg_mode=self.disaggregation_mode,
                data_parallel_rank=recv_req.data_parallel_rank,
                vocab_size=self.model_config.vocab_size,
                priority=recv_req.priority,
                metrics_collector=(
                    self.metrics_collector if self.enable_metrics else None
                ),
                http_worker_ipc=recv_req.http_worker_ipc,
            )
            req.tokenizer = self.tokenizer

            if self.disaggregation_mode != DisaggregationMode.NULL:
                # Invalid request for disaggregated mode
                if recv_req.bootstrap_room is None:
                    error_msg = (
                        f"Invalid request: Disaggregated request received without "
                        f"boostrap room id. {req.rid=}"
                    )
                    logger.error(error_msg)
                    prepare_abort(req, error_msg, status_code=HTTPStatus.BAD_REQUEST)
                    self.stream_output([req], req.return_logprob)
                    return

            if (
                recv_req.session_params is not None
                and recv_req.session_params.id is not None
            ):
                req.set_finish_with_abort(
                    f"Invalid request: session id {recv_req.session_params.id} does not exist"
                )
                self.init_req_max_new_tokens(req)
                self._add_request_to_queue(req)
                return
        else:
            # Create a new request from a previous session
            session = self.sessions[recv_req.session_params.id]
            req = session.create_req(recv_req, self.tokenizer)
            if isinstance(req.finished_reason, FINISH_ABORT):
                self.init_req_max_new_tokens(req)
                self._add_request_to_queue(req)
                return

        # Handle multimodal inputs
        if recv_req.mm_inputs is not None:
            image_inputs = MultimodalInputs.from_dict(recv_req.mm_inputs)
            # Expand a single image token into multiple dummy tokens for receiving image embeddings
            req.origin_input_ids = self.pad_input_ids_func(
                req.origin_input_ids, image_inputs
            )
            req.extend_image_inputs(image_inputs)

            if len(req.origin_input_ids) >= self.max_req_input_len:
                req.set_finish_with_abort(
                    error_msg=(
                        "Multimodal prompt is too long after expanding multimodal tokens. "
                        f"After expanding {len(req.origin_input_ids_unpadded)=} => {len(req.origin_input_ids)} >= {self.max_req_input_len}."
                    )
                )
                self.init_req_max_new_tokens(req)
                self._add_request_to_queue(req)
                return

        # initialize before returning
        self.init_req_max_new_tokens(req)

        # Validate prompt length
        error_msg = validate_input_length(
            req,
            self.max_req_input_len,
            self.server_args.allow_auto_truncate,
        )
        if error_msg:
            req.set_finish_with_abort(error_msg)
            self._add_request_to_queue(req)
            return

        # Copy more attributes
        if recv_req.logprob_start_len == -1 or not recv_req.return_logprob:
            # By default, only return the logprobs for output tokens
            # For prefill-only requests with logprob_start_len == -1, set logprob_start_len beyond input sequence
            # to skip input logprob computation entirely
            if req.is_prefill_only:
                req.logprob_start_len = len(req.origin_input_ids)
            else:
                # TODO: For text generation, evaluate setting logprob_start_len to len(req.origin_input_ids) as well
                req.logprob_start_len = len(req.origin_input_ids) - 1
        else:
            req.logprob_start_len = recv_req.logprob_start_len

        if not req.is_prefill_only and req.logprob_start_len >= len(
            req.origin_input_ids
        ):
            error_msg = f"{req.logprob_start_len=} is higher than the number of input tokens {len(req.origin_input_ids)=}. Please use a smaller logprob_start_len."
            req.logprob_start_len = len(req.origin_input_ids) - 1
            req.set_finish_with_abort(error_msg)
            self._add_request_to_queue(req)
            return

        # Init grammar cache for this request
        add_to_grammar_queue = False
        if (
            req.sampling_params.json_schema is not None
            or req.sampling_params.regex is not None
            or req.sampling_params.ebnf is not None
            or req.sampling_params.structural_tag is not None
        ):
            if self.grammar_backend is None:
                error_msg = "Grammar-based generation (json_schema, regex, ebnf, structural_tag) is not supported when the server is launched with --grammar-backend none"
                req.set_finish_with_abort(error_msg)
            else:
                if req.sampling_params.json_schema is not None:
                    key = ("json", req.sampling_params.json_schema)
                elif req.sampling_params.regex is not None:
                    key = ("regex", req.sampling_params.regex)
                elif req.sampling_params.ebnf is not None:
                    key = ("ebnf", req.sampling_params.ebnf)
                elif req.sampling_params.structural_tag:
                    key = ("structural_tag", req.sampling_params.structural_tag)

                value, cache_hit = self.grammar_backend.get_cached_or_future_value(key)
                req.grammar = value

                if not cache_hit:
                    req.grammar_key = key
                    add_to_grammar_queue = True
                else:
                    if value is INVALID_GRAMMAR_OBJ:  # We hit a cached invalid grammar.
                        error_msg = f"Invalid grammar request with cache hit: {key=}"
                        req.set_finish_with_abort(error_msg)

        if add_to_grammar_queue:
            self.grammar_queue.append(req)
        else:
            self._add_request_to_queue(req)

    def handle_batch_generate_request(
        self,
        recv_req: BatchTokenizedGenerateReqInput,
    ):
        """Handle optimized batch generate request."""
        logger.debug(f"Processing batch generate request with {len(recv_req)} requests")

        # Process each request in the batch
        for tokenized_req in recv_req:
            self.handle_generate_request(tokenized_req)

    def _prefetch_kvcache(self, req: Req):
        if self.enable_hicache_storage:
            req.init_next_round_input(self.tree_cache)
            if req.last_node.backuped:
                # only to initiate the prefetch if the last node is backuped
                # otherwise, the allocated GPU memory must be locked for integrity
                last_hash = req.last_host_node.get_last_hash_value()
                matched_len = len(req.prefix_indices) + req.host_hit_length
                new_input_tokens = req.fill_ids[matched_len:]

                prefix_keys = (
                    req.last_node.get_prefix_hash_values(req.last_node.parent)
                    if self.tree_cache.hicache_storage_pass_prefix_keys
                    else None
                )
                self.tree_cache.prefetch_from_storage(
                    req.rid,
                    req.last_host_node,
                    new_input_tokens,
                    last_hash,
                    prefix_keys,
                )

    def _add_request_to_queue(self, req: Req, is_retracted: bool = False):
        if self.disaggregation_mode == DisaggregationMode.NULL:
            self._set_or_validate_priority(req)
            if self._abort_on_queued_limit(req):
                return
            self._prefetch_kvcache(req)
            self.waiting_queue.append(req)
            req.time_stats.wait_queue_entry_time = time.perf_counter()
            trace_slice_end("process req", req.rid, auto_next_anon=True)
        elif self.disaggregation_mode == DisaggregationMode.PREFILL:
            self._prefetch_kvcache(req)
            self.disagg_prefill_bootstrap_queue.add(
                req, self.model_config.num_key_value_heads
            )
            req.time_stats.prefill_bootstrap_queue_entry_time = time.perf_counter()
        elif self.disaggregation_mode == DisaggregationMode.DECODE:
            self.disagg_decode_prealloc_queue.add(req, is_retracted=is_retracted)
            if not is_retracted:
                req.time_stats.decode_prealloc_queue_entry_time = time.perf_counter()
        else:
            raise ValueError(f"Invalid {self.disaggregation_mode=}")

    def _set_or_validate_priority(self, req: Req):
        """Set the default priority value, or abort the request based on the priority scheduling mode."""
        if self.enable_priority_scheduling and req.priority is None:
            if self.schedule_low_priority_values_first:
                req.priority = sys.maxsize
            else:
                req.priority = -sys.maxsize - 1
        elif (
            not self.enable_priority_scheduling
            and req.priority is not None
            and self.abort_on_priority_when_disabled
        ):
            abort_req = AbortReq(
                finished_reason={
                    "type": "abort",
                    "status_code": HTTPStatus.SERVICE_UNAVAILABLE,
                    "message": "Using priority is disabled for this server. Please send a new request without a priority.",
                },
                rid=req.rid,
            )
            self.send_to_tokenizer.send_output(abort_req, req)

    def _abort_on_queued_limit(self, recv_req: Req) -> bool:
        """Abort an incoming or existing request if the waiting queue is full. Returns True if the incoming request is aborted."""
        if (
            self.max_queued_requests is None
            or len(self.waiting_queue) + 1 <= self.max_queued_requests
        ):
            return False

        # Reject the incoming request by default.
        req_to_abort = recv_req
        message = "The request queue is full."
        if self.enable_priority_scheduling:
            # With priority scheduling, consider aboritng an existing request based on the priority.
            # direction = 1  => smaller number = higher priority; -1 => larger number = higher priority.
            # max(...) + (direction * priority, queue_time_start) picks the least-preferred request.
            # Tie: later queue_time_start (newer) is evicted first. Preempt only if strictly better.
            direction = 1 if self.schedule_low_priority_values_first else -1
            key_fn = lambda item: (
                direction * item[1].priority,
                item[1].time_stats.wait_queue_entry_time,
            )
            idx, candidate_req = max(enumerate(self.waiting_queue), key=key_fn)
            abort_existing_req = (
                direction * recv_req.priority < direction * candidate_req.priority
            )
            if abort_existing_req:
                self.waiting_queue.pop(idx)
                req_to_abort = candidate_req
                message = "The request is aborted by a higher priority request."

        self.send_to_tokenizer.send_output(
            AbortReq(
                finished_reason={
                    "type": "abort",
                    "status_code": HTTPStatus.SERVICE_UNAVAILABLE,
                    "message": message,
                },
                rid=req_to_abort.rid,
            ),
            req_to_abort,
        )
        return req_to_abort.rid == recv_req.rid

    def handle_embedding_request(
        self,
        recv_req: TokenizedEmbeddingReqInput,
    ):
        req = Req(
            recv_req.rid,
            recv_req.input_text,
            recv_req.input_ids,
            recv_req.sampling_params,
            token_type_ids=recv_req.token_type_ids,
            priority=recv_req.priority,
            http_worker_ipc=recv_req.http_worker_ipc,
        )
        req.tokenizer = self.tokenizer

        # Handle multimodal inputs
        if recv_req.image_inputs is not None:
            image_inputs = MultimodalInputs.from_dict(recv_req.image_inputs)
            # Expand a single image token into multiple dummy tokens for receiving image embeddings
            req.origin_input_ids = self.pad_input_ids_func(
                req.origin_input_ids, image_inputs
            )
            req.extend_image_inputs(image_inputs)

            if len(req.origin_input_ids) >= self.max_req_input_len:
                req.set_finish_with_abort(
                    error_msg=(
                        "Multimodal prompt is too long after expanding multimodal tokens. "
                        f"After expanding {len(req.origin_input_ids_unpadded)=} => {len(req.origin_input_ids)} >= {self.max_req_input_len}."
                    )
                )
                self._add_request_to_queue(req)
                return

        # Validate prompts length
        error_msg = validate_input_length(
            req,
            self.max_req_input_len,
            self.server_args.allow_auto_truncate,
        )
        if error_msg:
            self._add_request_to_queue(req)
            return

        # Copy more attributes
        req.logprob_start_len = len(req.origin_input_ids) - 1
        self._add_request_to_queue(req)

    def handle_batch_embedding_request(
        self,
        recv_req: BatchTokenizedEmbeddingReqInput,
    ):
        """Handle optimized batch embedding request."""
        logger.debug(
            f"Processing batch embedding request with {len(recv_req)} requests"
        )

        # Process each request in the batch
        for tokenized_req in recv_req:
            self.handle_embedding_request(tokenized_req)

    def _get_token_info(self):
        available_size = self.token_to_kv_pool_allocator.available_size()
        evictable_size = self.tree_cache.evictable_size()
        num_used = self.max_total_num_tokens - (available_size + evictable_size)
        token_usage = num_used / self.max_total_num_tokens
        return num_used, token_usage, available_size, evictable_size

    def _get_mamba_token_info(self):
        is_radix_tree = isinstance(self.tree_cache, MambaRadixCache)
        full_available_size = self.token_to_kv_pool_allocator.available_size()
        full_evictable_size = (
            self.tree_cache.full_evictable_size() if is_radix_tree else 0
        )
        mamba_available_size = self.req_to_token_pool.mamba_pool.available_size()
        mamba_evictable_size = (
            self.tree_cache.mamba_evictable_size() if is_radix_tree else 0
        )
        full_num_used = self.token_to_kv_pool_allocator.size - (
            full_available_size + full_evictable_size
        )
        mamba_num_used = self.req_to_token_pool.mamba_pool.size - (
            mamba_available_size + mamba_evictable_size
        )
        full_token_usage = full_num_used / self.token_to_kv_pool_allocator.size
        mamba_usage = mamba_num_used / self.req_to_token_pool.mamba_pool.size
        return (
            full_num_used,
            mamba_num_used,
            full_token_usage,
            mamba_usage,
            full_available_size,
            full_evictable_size,
            mamba_available_size,
            mamba_evictable_size,
        )

    def _get_swa_token_info(self):
        full_available_size = self.token_to_kv_pool_allocator.full_available_size()
        full_evictable_size = self.tree_cache.full_evictable_size()
        swa_available_size = self.token_to_kv_pool_allocator.swa_available_size()
        swa_evictable_size = self.tree_cache.swa_evictable_size()
        full_num_used = self.full_tokens_per_layer - (
            full_available_size + full_evictable_size
        )
        swa_num_used = self.swa_tokens_per_layer - (
            swa_available_size + swa_evictable_size
        )
        full_token_usage = full_num_used / self.full_tokens_per_layer
        swa_token_usage = swa_num_used / self.swa_tokens_per_layer
        return (
            full_num_used,
            swa_num_used,
            full_token_usage,
            swa_token_usage,
            full_available_size,
            full_evictable_size,
            swa_available_size,
            swa_evictable_size,
        )

    def get_next_batch_to_run(self) -> Optional[ScheduleBatch]:
        # Merge the prefill batch into the running batch
        chunked_req_to_exclude = set()
        if self.chunked_req:
            # Move the chunked request out of the batch so that we can merge
            # only finished requests to running_batch.
            chunked_req_to_exclude.add(self.chunked_req)
            self.tree_cache.cache_unfinished_req(self.chunked_req, chunked=True)
            # chunked request keeps its rid but will get a new req_pool_idx
            if self.tp_worker.model_runner.mambaish_config is not None:
                self.req_to_token_pool.free(
                    self.chunked_req.req_pool_idx, free_mamba_cache=False
                )
            else:
                self.req_to_token_pool.free(self.chunked_req.req_pool_idx)
        if self.last_batch and self.last_batch.forward_mode.is_extend():
            if self.last_batch.chunked_req is not None:
                # In the context pipeline parallelism, after the last chunk, the current microbatch still track outdated chunked_req.
                # We need to discard it.
                chunked_req_to_exclude.add(self.last_batch.chunked_req)

            # Filter batch
            last_bs = self.last_batch.batch_size()
            self.last_batch.filter_batch(
                chunked_req_to_exclude=list(chunked_req_to_exclude)
            )
            if self.last_batch.batch_size() < last_bs:
                self.running_batch.batch_is_full = False

            # Merge the new batch into the running batch.
            # For prefill-only batch, we can avoid going through decoding step.
            if not self.last_batch.is_empty() and not self.last_batch.is_prefill_only:
                if self.running_batch.is_empty():
                    self.running_batch = self.last_batch
                else:
                    # Merge running_batch with prefill batch
                    self.running_batch.merge_batch(self.last_batch)

        new_batch = self.get_new_batch_prefill()

        need_dp_attn_preparation = require_mlp_sync(self.server_args)

        if need_dp_attn_preparation and not self.spec_algorithm.is_none():
            # In speculative decoding, prefill batches and decode batches cannot be processed in the same DP attention group.
            # We prepare idle batches in advance to skip preparing decode batches when there are prefill batches in the group.
            new_batch = self.prepare_mlp_sync_batch(new_batch)
            need_dp_attn_preparation = new_batch is None

        if new_batch is not None:
            # Run prefill first if possible
            ret = new_batch
        else:
            # Run decode
            if not self.running_batch.is_empty():
                self.running_batch = self.update_running_batch(self.running_batch)
                ret = self.running_batch if not self.running_batch.is_empty() else None
            else:
                ret = None

        # Handle DP attention
        if need_dp_attn_preparation:
            ret = self.prepare_mlp_sync_batch(ret)

        return ret

    def get_num_allocatable_reqs(self, running_bs):
        res = get_global_server_args().pp_max_micro_batch_size - running_bs
        if self.pp_size > 1:
            res = min(res, self.req_to_token_pool.available_size())
        return res

    def get_new_batch_prefill(self) -> Optional[ScheduleBatch]:
        # Check if the grammar is ready in the grammar queue
        if self.grammar_queue:
            self.move_ready_grammar_requests()

        if self.try_preemption:
            # Reset batch_is_full to try preemption with a prefill adder.
            self.running_batch.batch_is_full = False

        # Handle the cases where prefill is not allowed
        if (
            self.running_batch.batch_is_full or len(self.waiting_queue) == 0
        ) and self.chunked_req is None:
            return None

        running_bs = len(self.running_batch.reqs)
        # Ignore the check if self.chunked_req is not None.
        # In the non-PP case, when self.chunked_req is not None, num_allocatable_reqs should always be greater than 0,
        # as the space for the chunked request has just been released.
        # In PP case, a chunked req can start in one microbatch and end in another microbatch, so the max_running_requests per microbatch should not be strict.
        # Instead, we should always allow chunked request to be added, otherwise, there will be a memory leak.
        if (
            self.get_num_allocatable_reqs(running_bs) <= 0
            and not self.chunked_req
            and not self.try_preemption
        ):
            self.running_batch.batch_is_full = True
            return None

        if self.enable_hierarchical_cache:
            self.tree_cache.check_hicache_events()

        # Get priority queue
        self.policy.calc_priority(self.waiting_queue)

        # Prefill policy
        adder = PrefillAdder(
            self.page_size,
            self.tree_cache,
            self.token_to_kv_pool_allocator,
            self.running_batch,
            self.new_token_ratio,
            self.max_prefill_tokens,
            self.chunked_prefill_size,
            running_bs if self.is_mixed_chunk else 0,
            self.priority_scheduling_preemption_threshold,
        )

        if self.chunked_req is not None:
            self.chunked_req.init_next_round_input()
            self.chunked_req = adder.add_chunked_req(self.chunked_req)

        if self.enable_lora:
            lora_set = set([req.lora_id for req in self.running_batch.reqs])

        # Get requests from the waiting queue to a new prefill batch
        for req in self.waiting_queue:

            if self.enable_lora and not self.tp_worker.can_run_lora_batch(
                lora_set
                | set([req.lora_id for req in adder.can_run_list])
                | set([req.lora_id])
            ):
                self.running_batch.batch_is_full = True
                break

            running_bs = len(self.running_batch.reqs) - len(adder.preempt_list)
            if len(adder.can_run_list) >= self.get_num_allocatable_reqs(running_bs):
                self.running_batch.batch_is_full = True
            if self.disaggregation_mode == DisaggregationMode.PREFILL:
                # In prefill mode, prealloc queue and transfer queue can also take memory,
                # so we need to check if the available size for the actual available size.
                if len(adder.can_run_list) >= self.req_to_token_pool.available_size():
                    self.running_batch.batch_is_full = True

            if self.running_batch.batch_is_full:
                if not self.try_preemption:
                    break
                if not adder.preempt_to_schedule(req, self.server_args):
                    break

            if self.enable_hicache_storage:
                prefetch_done = self.tree_cache.check_prefetch_progress(req.rid)
                if not prefetch_done:
                    # skip staging requests that are ongoing prefetch
                    continue

            req.init_next_round_input(self.tree_cache)
            res = adder.add_one_req(
                req,
                has_chunked_req=(self.chunked_req is not None),
                truncation_align_size=self.truncation_align_size,
            )

            if res != AddReqResult.CONTINUE:
                if res == AddReqResult.NO_TOKEN:
                    if self.enable_hierarchical_cache:
                        # Set batch_is_full after making sure there are requests that can be served
                        self.running_batch.batch_is_full = len(
                            adder.can_run_list
                        ) > 0 or (not self.running_batch.is_empty())
                    else:
                        self.running_batch.batch_is_full = True
                break

        # Update waiting queue
        can_run_list: List[Req] = adder.can_run_list
        if len(can_run_list) == 0:
            return None

        if self.enable_metrics:
            # only record queue time when enable_metrics is True to avoid overhead
            for req in can_run_list:
                req.add_latency(RequestStage.PREFILL_WAITING)

        self.waiting_queue = [
            x for x in self.waiting_queue if x not in set(can_run_list)
        ]
        if adder.preempt_list:
            for req in adder.preempt_list:
                self._add_request_to_queue(req)

        if adder.new_chunked_req is not None:
            assert self.chunked_req is None
            self.chunked_req = adder.new_chunked_req

        if self.chunked_req:
            self.chunked_req.is_chunked += 1

        # Print stats
        if self.current_scheduler_metrics_enabled():
            self.log_prefill_stats(adder, can_run_list, running_bs, 0)

        for req in can_run_list:
            if req.time_stats.forward_entry_time == 0:
                # Avoid update chunked request many times
                req.time_stats.forward_entry_time = time.perf_counter()
                if self.enable_metrics:
                    self.metrics_collector.observe_queue_time(
                        req.time_stats.get_queueing_time(),
                    )

        # Create a new batch
        new_batch = ScheduleBatch.init_new(
            can_run_list,
            self.req_to_token_pool,
            self.token_to_kv_pool_allocator,
            self.tree_cache,
            self.model_config,
            self.enable_overlap,
            self.spec_algorithm,
            chunked_req=self.chunked_req,
        )
        if self.enable_hierarchical_cache:
            # todo (zhiqiang): disable cuda graph execution if hicache loading triggered
            new_batch.hicache_consumer_index = (
                self.tree_cache.ready_to_load_host_cache()
            )

        new_batch.prepare_for_extend()

        # Mixed-style chunked prefill
        if (
            self.is_mixed_chunk
            and not self.running_batch.is_empty()
            and not (new_batch.return_logprob or self.running_batch.return_logprob)
        ):
            # TODO (lianmin): support return_logprob + mixed chunked prefill
            self.running_batch.filter_batch()
            if not self.running_batch.is_empty():
                self.running_batch.prepare_for_decode()
                new_batch.mix_with_running(self.running_batch)
                new_batch.decoding_reqs = self.running_batch.reqs
            self.running_batch = ScheduleBatch(
                reqs=[], batch_is_full=self.running_batch.batch_is_full
            )
        else:
            new_batch.decoding_reqs = None

        return new_batch

    def update_running_batch(self, batch: ScheduleBatch) -> Optional[ScheduleBatch]:
        """Update the current running decoding batch."""
        initial_bs = batch.batch_size()

        batch.filter_batch()
        if batch.is_empty():
            batch.batch_is_full = False
            return batch

        # Check if decode out of memory
        if not batch.check_decode_mem(self.decode_mem_cache_buf_multiplier) or (
            TEST_RETRACT and self.forward_ct % TEST_RETRACT_INTERVAL == 0
        ):
            old_ratio = self.new_token_ratio
            retracted_reqs, new_token_ratio, reqs_to_abort = batch.retract_decode(
                self.server_args
            )
            self.num_retracted_reqs = len(retracted_reqs)
            self.new_token_ratio = new_token_ratio
            for req in reqs_to_abort:
                self.send_to_tokenizer.send_output(
                    AbortReq(abort_reason=req.to_abort_message, rid=req.rid), req
                )

            logger.info(
                "KV cache pool is full. Retract requests. "
                f"#retracted_reqs: {len(retracted_reqs)}, "
                f"#aborted_retracted_reqs: {len(reqs_to_abort)}, "
                f"#new_token_ratio: {old_ratio:.4f} -> {new_token_ratio:.4f}"
            )

            for req in retracted_reqs:
                self._add_request_to_queue(req, is_retracted=True)
        else:
            self.new_token_ratio = max(
                self.new_token_ratio - self.new_token_ratio_decay,
                self.min_new_token_ratio,
            )

        if batch.batch_size() < initial_bs:
            batch.batch_is_full = False

        # Update batch tensors
        batch.prepare_for_decode()
        return batch

    # placeholder for override
    def update_cache_from_scheduler(
        self, schedule_batch: ScheduleBatch, batch_result: GenerationBatchResult
    ):
        pass

    def run_batch(
        self, batch: ScheduleBatch
    ) -> Union[GenerationBatchResult, EmbeddingBatchResult]:
        """Run a batch."""
        self.forward_ct += 1

        # Whether to run the profiler
        self._profile_batch_predicate(batch)
        if self.forward_sleep_time is not None:
            logger.info(f"Scheduler.run_batch sleep {self.forward_sleep_time}s")
            time.sleep(self.forward_sleep_time)

        # Run forward
        if self.is_generation:
            batch_or_worker_batch = batch

            if self.enable_overlap or self.spec_algorithm.is_none():
                # FIXME(lsyin): remove this if and finally unify the abstraction
                batch_or_worker_batch = batch.get_model_worker_batch()

            if self.enable_overlap:
                # FIXME: remove this assert
                assert isinstance(batch_or_worker_batch, ModelWorkerBatch)
                model_worker_batch = batch_or_worker_batch
                self.record_batch_in_overlap(model_worker_batch)

                # Sampling info will be modified during forward
                model_worker_batch.sampling_info = (
                    model_worker_batch.sampling_info.copy_for_forward()
                )

                bs = len(model_worker_batch.seq_lens)
                future_indices = self.future_map.alloc_future_indices(bs)

                with self.forward_stream_ctx:
                    self.forward_stream.wait_stream(self.default_stream)
                    self.future_map.resolve_future(model_worker_batch)
                    batch_result = self.model_worker.forward_batch_generation(
                        model_worker_batch
                    )
                    # FIXME(lsyin): maybe move this to forward_batch_generation
                    batch_result.copy_done = torch.get_device_module(
                        self.device
                    ).Event()
                    if batch_result.delay_sample_func is None:
                        self.future_map.store_to_map(future_indices, batch_result)
                        batch_result.copy_to_cpu()
                    else:
                        batch_result.future_indices = future_indices

                # FIXME(lsyin): move this assignment elsewhere
                future_indices_or_next_token_ids = -future_indices.indices

                if batch.is_v2_eagle:
                    # FIXME(lsyin): tmp code for eagle v2
                    # We only keep future indices for next draft input

                    batch.spec_info = batch_result.next_draft_input
                    batch.spec_info.future_indices = future_indices

                    # batch.spec_info = EagleDraftInput(
                    #     future_indices=future_indices,
                    #     verify_done=batch_result.next_draft_input.verify_done,
                    #     # FIXME(lsyin): remove the allocate_lens in EagleDraftInput
                    #     allocate_lens=batch_result.next_draft_input.allocate_lens,
                    # )

                    # The future value, usually for next batch preparation
                    # Current implementation strictly synchronizes the seq_lens
                    batch.seq_lens = batch_result.next_draft_input.new_seq_lens
            elif self.enable_pdmux and batch.forward_mode.is_split_prefill():
                batch_result = self.tp_worker.forward_batch_split_prefill(batch)
                future_indices_or_next_token_ids = batch_result.next_token_ids
            else:
                batch_result = self.model_worker.forward_batch_generation(
                    batch_or_worker_batch
                )
                future_indices_or_next_token_ids = batch_result.next_token_ids
                self.update_cache_from_scheduler(batch, batch_result)

            # NOTE: future_indices_or_next_token_ids is used in ScheduleBatch,
            #       which can probably be replaced by future_indices later [TODO(lsyin)].
            #       we shall still keep the original outputs, e.g. next_token_ids
            #       in the GenerationBatchOutput for processing after copy_done.
            batch.output_ids = future_indices_or_next_token_ids

            # These 2 values are needed for processing the output, but the values can be
            # modified by overlap schedule. So we have to copy them here so that
            # we can use the correct values in output processing.
            if batch.return_logprob or self.spec_algorithm.is_eagle():
                extend_input_len_per_req = [req.extend_input_len for req in batch.reqs]
            else:
                extend_input_len_per_req = None

            if batch.return_logprob:
                extend_logprob_start_len_per_req = [
                    req.extend_logprob_start_len for req in batch.reqs
                ]
            else:
                extend_logprob_start_len_per_req = None

            batch_result.extend_input_len_per_req = extend_input_len_per_req
            batch_result.extend_logprob_start_len_per_req = (
                extend_logprob_start_len_per_req
            )
            return batch_result
        else:  # embedding or reward model
            model_worker_batch = batch.get_model_worker_batch()
            embeddings = self.tp_worker.forward_batch_embedding(model_worker_batch)
            ret = EmbeddingBatchResult(embeddings=embeddings)
        return ret

    def launch_batch_sample_if_needed(
        self, batch_result: GenerationBatchResult
    ) -> Union[GenerationBatchResult, EmbeddingBatchResult]:
        # TODO(lsyin): make the delayed sample a default behavior after
        # unifying the forward_batch_generation interface (related to spec V2).
        if batch_result is None or batch_result.delay_sample_func is None:
            return

        with self.forward_stream_ctx:
            self.forward_stream.wait_stream(self.default_stream)
            _batch_result = batch_result.delay_sample_func()
            assert _batch_result is batch_result
            self.future_map.store_to_map(batch_result.future_indices, batch_result)
            batch_result.copy_to_cpu()

    def process_batch_result(
        self,
        batch: ScheduleBatch,
        result: Union[GenerationBatchResult, EmbeddingBatchResult],
    ):
        if batch.forward_mode.is_decode():
            self.process_batch_result_decode(batch, result)
            if self.enable_trace:
                trace_slice_batch("decode loop", batch.reqs)

        elif batch.forward_mode.is_extend():
            self.process_batch_result_prefill(batch, result)
            if self.enable_trace:
                trace_slice_batch("prefill", batch.reqs)

        elif batch.forward_mode.is_idle():
            if self.enable_overlap:
                if result.copy_done is not None:
                    result.copy_done.synchronize()

        self.maybe_send_health_check_signal()

    def maybe_send_health_check_signal(self):
        if self.return_health_check_ct:
            # Return some signal for the health check.
            # This is used to prevent the health check signal being blocked by long context prefill.
            # However, one minor issue is that this code path does not check the status of detokenizer manager.
            self.return_health_check_ct -= 1
            self.send_to_tokenizer.send_output(HealthCheckOutput())

    def prepare_mlp_sync_batch(self, local_batch: ScheduleBatch):
        return self.prepare_mlp_sync_batch_raw(
            local_batch,
            dp_size=self.server_args.dp_size,
            attn_tp_size=self.attn_tp_size,
            tp_group=self.tp_group,
            get_idle_batch=self.get_idle_batch,
            disable_cuda_graph=self.server_args.disable_cuda_graph,
            spec_algorithm=self.spec_algorithm,
            speculative_num_draft_tokens=self.server_args.speculative_num_draft_tokens,
            require_mlp_tp_gather=require_mlp_tp_gather(self.server_args),
            disable_overlap_schedule=self.server_args.disable_overlap_schedule,
            offload_tags=self.offload_tags,
        )

    @staticmethod
    def prepare_mlp_sync_batch_raw(
        local_batch: ScheduleBatch,
        dp_size,
        attn_tp_size: int,
        tp_group,
        get_idle_batch,
        disable_cuda_graph: bool,
        spec_algorithm,
        speculative_num_draft_tokens,
        require_mlp_tp_gather: bool,
        disable_overlap_schedule: bool,
        offload_tags: set[str],
    ):
        # Check if other DP workers have running batches
        if local_batch is None:
            num_tokens = 0
            num_tokens_for_logprob = 0
        elif local_batch.forward_mode.is_decode():
            num_tokens = local_batch.batch_size()
            num_tokens_for_logprob = num_tokens
        else:
            num_tokens = local_batch.extend_num_tokens
            if local_batch.return_logprob:
                num_tokens_for_logprob = sum(
                    # We should have at least 1 token for sample in every case.
                    max(extend_len - logprob_start_len, 1)
                    for logprob_start_len, extend_len in zip(
                        local_batch.extend_logprob_start_lens,
                        local_batch.extend_lens,
                    )
                )
            else:
                # When return_logprob = False, only need last token per request
                num_tokens_for_logprob = local_batch.batch_size()

        if local_batch is None or local_batch.forward_mode.is_decode_or_idle():
            can_cuda_graph = 1
        else:
            can_cuda_graph = 0

        is_extend_in_batch = (
            local_batch.forward_mode.is_extend() if local_batch else False
        )

        tbo_preparer = TboDPAttentionPreparer()
        if len(offload_tags) == 0 and disable_overlap_schedule:
            group = tp_group.device_group
            device = tp_group.device
        else:
            group = tp_group.cpu_group
            device = "cpu"

        local_info = torch.tensor(
            [
                num_tokens,
                can_cuda_graph,
                num_tokens_for_logprob,
                is_extend_in_batch,
                *tbo_preparer.prepare_all_gather(
                    local_batch,
                ),
            ],
            dtype=torch.int64,
            device=device,
        )
        global_info = torch.empty(
            (dp_size, attn_tp_size, 6),
            dtype=torch.int64,
            device=device,
        )
        torch.distributed.all_gather_into_tensor(
            global_info.flatten(),
            local_info,
            group=group,
        )
        global_num_tokens = global_info[:, 0, 0].tolist()
        can_cuda_graph = min(global_info[:, 0, 1].tolist())
        global_num_tokens_for_logprob = global_info[:, 0, 2].tolist()
        is_extend_in_batch = global_info[:, 0, 3].tolist()

        tbo_split_seq_index, global_forward_mode = tbo_preparer.compute_output(
            global_info[:, :, 4:6]
        )

        if local_batch is None and max(global_num_tokens) > 0:
            local_batch = get_idle_batch()

        if local_batch is not None:
            # TODO: handle the case when moe_dense_tp_size != 1
            if not require_mlp_tp_gather:
                local_batch.global_num_tokens = [num_tokens]
                local_batch.global_num_tokens_for_logprob = [num_tokens_for_logprob]
            else:
                local_batch.global_num_tokens = global_num_tokens
                local_batch.global_num_tokens_for_logprob = (
                    global_num_tokens_for_logprob
                )
            local_batch.is_extend_in_batch = any(is_extend_in_batch)
            local_batch.tbo_split_seq_index = tbo_split_seq_index
            local_batch.global_forward_mode = global_forward_mode

            # Check forward mode for cuda graph
            if not disable_cuda_graph:
                local_batch.can_run_dp_cuda_graph = can_cuda_graph

        return local_batch

    def get_idle_batch(self):
        idle_batch = ScheduleBatch.init_new(
            [],
            self.req_to_token_pool,
            self.token_to_kv_pool_allocator,
            self.tree_cache,
            self.model_config,
            self.enable_overlap,
            self.spec_algorithm,
        )
        idle_batch.prepare_for_idle()
        return idle_batch

    def move_ready_grammar_requests(self):
        """Move requests whose grammar objects are ready from grammar_queue to waiting_queue."""

        num_ready_reqs = 0
        num_timeout_reqs = 0
        for req in self.grammar_queue:
            try:
                if req.finished():  # It is aborted by AbortReq
                    num_ready_reqs += 1
                    continue

                req.grammar = req.grammar.result(timeout=0.03)
                self.grammar_backend.set_cache(req.grammar_key, req.grammar.copy())
                if req.grammar is INVALID_GRAMMAR_OBJ:
                    error_msg = f"Invalid grammar request: {req.grammar_key=}"
                    req.set_finish_with_abort(error_msg)

                num_ready_reqs += 1
            except futures._base.TimeoutError:
                req.grammar_wait_ct += 1
                # NOTE(lianmin): this timeout is the waiting time of the above line. It is
                # not the waiting time from it enters the grammar queue.
                if req.grammar_wait_ct > GRAMMAR_TIMEOUT / 0.03:
                    num_timeout_reqs = 1
                break

        if self.server_args.enable_dp_attention:
            tp_size = self.attn_tp_size
            tp_group = self.attn_tp_cpu_group
        else:
            tp_size = self.tp_size
            tp_group = self.tp_cpu_group

        if tp_size > 1:
            # Sync across TP ranks to make sure they have the same number of ready requests
            tensor = torch.tensor([num_ready_reqs, num_timeout_reqs], dtype=torch.int32)
            torch.distributed.all_reduce(
                tensor, op=torch.distributed.ReduceOp.MAX, group=tp_group
            )
            num_ready_reqs_max, num_timeout_reqs_max = tensor.tolist()

            for i in range(num_ready_reqs, num_ready_reqs_max):
                req = self.grammar_queue[i]
                if req.finished():  # It is aborted by AbortReq
                    continue
                req.grammar = req.grammar.result()
                self.grammar_backend.set_cache(req.grammar_key, req.grammar.copy())
                if req.grammar is INVALID_GRAMMAR_OBJ:
                    error_msg = f"Invalid grammar request: {req.grammar_key=}"
                    req.set_finish_with_abort(error_msg)
        else:
            num_ready_reqs_max = num_ready_reqs
            num_timeout_reqs_max = num_timeout_reqs

        for i in range(num_ready_reqs, num_ready_reqs + num_timeout_reqs_max):
            req = self.grammar_queue[i]
            req.grammar.cancel()
            self.grammar_backend.set_cache(req.grammar_key, INVALID_GRAMMAR_OBJ)
            error_msg = f"Grammar preprocessing timed out for {req.grammar_key=}"
            req.set_finish_with_abort(error_msg)

        num_ready_reqs = num_ready_reqs_max + num_timeout_reqs_max

        for req in self.grammar_queue[:num_ready_reqs]:
            self._add_request_to_queue(req)
        self.grammar_queue = self.grammar_queue[num_ready_reqs:]

    def watchdog_thread(self):
        """A watch dog thread that will try to kill the server itself if one forward batch takes too long."""
        self.watchdog_last_forward_ct = 0
        self.watchdog_last_time = time.perf_counter()

        while True:
            current = time.perf_counter()
            if self.cur_batch is not None:
                if self.watchdog_last_forward_ct == self.forward_ct:
                    if current > self.watchdog_last_time + self.watchdog_timeout:
                        break
                else:
                    self.watchdog_last_forward_ct = self.forward_ct
                    self.watchdog_last_time = current
            time.sleep(self.watchdog_timeout // 2)

        if not disable_request_logging():
            # Print batch size and memory pool info to check whether there are de-sync issues.
            if self.is_hybrid:
                (
                    _,
                    _,
                    _,
                    _,
                    full_available_size,
                    full_evictable_size,
                    swa_available_size,
                    swa_evictable_size,
                ) = self._get_swa_token_info()
                info_msg = (
                    f"{full_available_size=}, "
                    f"{full_evictable_size=}, "
                    f"{swa_available_size=}, "
                    f"{swa_evictable_size=}, "
                )
            else:
                _, _, available_size, evictable_size = self._get_token_info()
                info_msg = f"{available_size=}, " f"{evictable_size=}, "
            logger.error(
                f"{self.cur_batch.batch_size()=}, "
                f"{self.cur_batch.reqs=}, "
                f"{info_msg}"
            )

        pyspy_dump_schedulers()
        logger.error(f"Watchdog timeout ({self.watchdog_timeout=})")
        print(file=sys.stderr, flush=True)
        print(file=sys.stdout, flush=True)

        # Wait for some time so that the parent process can print the error.
        time.sleep(5)
        self.parent_process.send_signal(signal.SIGQUIT)

    def flush_cache_wrapped(self, recv_req: FlushCacheReqInput):
        success = self.flush_cache()
        return FlushCacheReqOutput(success=success)

    def clear_hicache_storage_wrapped(self, recv_req: ClearHiCacheReqInput):
        if self.enable_hierarchical_cache:
            self.tree_cache.clear_storage_backend()
            logger.info("Hierarchical cache cleared successfully!")
            if_success = True
        else:
            logging.warning("Hierarchical cache is not enabled.")
            if_success = False
        return ClearHiCacheReqOutput(success=if_success)

    def flush_cache(self):
        """Flush the memory pool and cache."""
        if (
            len(self.waiting_queue) == 0
            and self.running_batch.is_empty()
            and (self.pp_size == 1 or all(x.is_empty() for x in self.running_mbs))
        ):
            self.cur_batch = None
            self.last_batch = None
            self.tree_cache.reset()
            if self.grammar_backend:
                self.grammar_backend.reset()
            self.req_to_token_pool.clear()
            self.token_to_kv_pool_allocator.clear()

            if self.draft_worker:
                self.draft_worker.clear_cache_pool()

            self.num_generated_tokens = 0
            self.forward_ct_decode = 0
            self.spec_num_accepted_tokens = 0
            self.spec_num_forward_ct = 0
            self.spec_total_num_accepted_tokens = 0
            self.spec_total_num_forward_ct = 0
            torch.cuda.empty_cache()
            logger.info("Cache flushed successfully!")
            if_success = True
        else:
            logging.warning(
                f"Cache not flushed because there are pending requests. "
                f"#queue-req: {len(self.waiting_queue)}, "
                f"#running-req: {len(self.running_batch.reqs)}"
            )
            if_success = False
        return if_success

    def get_load(self, recv_req: GetLoadReqInput = None) -> GetLoadReqOutput:
        # TODO(lsyin): use dynamically maintained num_waiting_tokens

        if self.is_hybrid:
            num_tokens_full = (
                self.full_tokens_per_layer
                - self.token_to_kv_pool_allocator.full_available_size()
                - self.tree_cache.full_evictable_size()
            )
            num_tokens_swa = (
                self.swa_tokens_per_layer
                - self.token_to_kv_pool_allocator.swa_available_size()
                - self.tree_cache.swa_evictable_size()
            )
            num_tokens = max(num_tokens_full, num_tokens_swa)
        else:
            num_tokens = (
                self.max_total_num_tokens
                - self.token_to_kv_pool_allocator.available_size()
                - self.tree_cache.evictable_size()
            )

        # Tokens in waiting queue, bootstrap queue, prealloc queue
        num_tokens += sum(len(req.origin_input_ids) for req in self.waiting_queue)
        num_waiting_reqs = len(self.waiting_queue)
        if self.disaggregation_mode == DisaggregationMode.PREFILL:
            num_tokens += sum(
                len(req.origin_input_ids)
                for req in self.disagg_prefill_bootstrap_queue.queue
            )
            num_waiting_reqs += len(self.disagg_prefill_bootstrap_queue.queue)
        elif self.disaggregation_mode == DisaggregationMode.DECODE:
            num_tokens += sum(
                len(req.req.origin_input_ids)
                for req in self.disagg_decode_prealloc_queue.queue
            )
            num_waiting_reqs += len(self.disagg_decode_prealloc_queue.queue)

        return GetLoadReqOutput(
            dp_rank=self.dp_rank,
            num_reqs=len(self.running_batch.reqs) + num_waiting_reqs,
            num_waiting_reqs=num_waiting_reqs,
            num_tokens=num_tokens,
        )

    def get_internal_state(self, recv_req: GetInternalStateReq):
        ret = vars(get_global_server_args())
        ret["last_gen_throughput"] = self.last_gen_throughput
        ret["memory_usage"] = {
            "weight": round(self.tp_worker.model_runner.weight_load_mem_usage, 2),
            "kvcache": round(
                self.token_to_kv_pool_allocator.get_kvcache().mem_usage, 2
            ),
            "token_capacity": int(self.max_total_num_tokens),
        }

        ret["memory_usage"]["graph"] = round(
            self.tp_worker.model_runner.graph_mem_usage, 2
        )

        if not self.spec_algorithm.is_none() and self.spec_total_num_forward_ct > 0:
            ret["avg_spec_accept_length"] = (
                self.spec_total_num_accepted_tokens / self.spec_total_num_forward_ct
            )
        if RECORD_STEP_TIME:
            ret["step_time_dict"] = self.step_time_dict

        # This field is not serializable.
        ret.pop("model_config", None)

        return GetInternalStateReqOutput(internal_state=ret)

    def set_internal_state(self, recv_req: SetInternalStateReq):
        server_args_dict = recv_req.server_args
        args_allow_update = set(
            [
                "pp_max_micro_batch_size",
                "speculative_accept_threshold_single",
                "speculative_accept_threshold_acc",
            ]
        )
        if_success = True
        for k, v in server_args_dict.items():
            if k not in args_allow_update:
                logging.warning(f"Updating {k} is not supported.")
                if_success = False
                break
            elif k == "pp_max_micro_batch_size" and (
                v > self.max_running_requests // self.pp_size or v < 1
            ):
                logging.warning(
                    f"Updating {k} to {v} is rejected because it is out of the valid range [1, {self.max_running_requests // self.pp_size}]."
                )
                if_success = False
                break
        if if_success:
            if not self.spec_algorithm.is_none() and self.spec_total_num_forward_ct > 0:
                avg_spec_accept_length = (
                    self.spec_total_num_accepted_tokens / self.spec_total_num_forward_ct
                )
                logger.info(f"{avg_spec_accept_length=}")
            self.spec_total_num_accepted_tokens = self.spec_total_num_forward_ct = 0
            for k, v in server_args_dict.items():
                setattr(get_global_server_args(), k, v)
            logger.info(f"Global server args updated! {get_global_server_args()=}")
        return SetInternalStateReqOutput(
            updated=True,
            server_args=vars(get_global_server_args()),
        )

    def handle_rpc_request(self, recv_req: RpcReqInput):
        # Handle RPC requests
        logger.info(
            f"handle_rpc_request: {recv_req.method}, param: {recv_req.parameters}"
        )

        success = True
        exec = None
        try:
            func = getattr(self, recv_req.method)
            func(recv_req.parameters)
        except Exception as e:
            success = False
            exec = e
            logger.error(f"Failed to call rpc {recv_req.method}: {str(e)}")

        barrier()
        return RpcReqOutput(success, "" if not exec else str(exec))

    def abort_request(self, recv_req: AbortReq):
        # Delete requests in the waiting queue
        to_del = []
        for i, req in enumerate(self.waiting_queue):
            if recv_req.abort_all or req.rid.startswith(recv_req.rid):
                to_del.append(i)

        # Sort in reverse order to avoid index issues when deleting
        for i in reversed(to_del):
            # Abort method 1: directly pop from the queue
            # This only works for requests that have not started anything.
            # We still need to send something back to TokenizerManager to clean up the state.
            req = self.waiting_queue.pop(i)
            if self.enable_hicache_storage:
                # to release prefetch events associated with the request
                self.tree_cache.release_aborted_request(req.rid)
            self.send_to_tokenizer.send_output(AbortReq(rid=req.rid), req)
            # For disaggregation decode mode, the request in the waiting queue has KV cache allocated.
            if self.disaggregation_mode == DisaggregationMode.DECODE:
                self.tree_cache.cache_finished_req(req)

            logger.debug(f"Abort queued request. {req.rid=}")

        # Delete the requests in the grammar queue
        for req in self.grammar_queue:
            # Abort method 2: call `set_finish_with_abort`
            # The request will still run one prefill forward pass.
            # In this case, we change the input_ids to be only one token to make this prefill cheap.
            if recv_req.abort_all or req.rid.startswith(recv_req.rid):
                logger.debug(f"Abort grammar queue request. {req.rid=}")
                if req.grammar:
                    req.grammar.cancel()
                req.set_finish_with_abort("Aborted by AbortReq.")

        # Delete requests not in the waiting queue when PD disaggregation is enabled
        if self.disaggregation_mode == DisaggregationMode.PREFILL:
            # Abort requests that have not yet been bootstrapped
            for req in self.disagg_prefill_bootstrap_queue.queue:
                if recv_req.abort_all or req.rid.startswith(recv_req.rid):
                    logger.debug(f"Abort bootstrap queue request. {req.rid=}")
                    if hasattr(req.disagg_kv_sender, "abort"):
                        req.disagg_kv_sender.abort()

            # Abort in-flight requests
            for req in self.disagg_prefill_inflight_queue:
                if recv_req.abort_all or req.rid.startswith(recv_req.rid):
                    logger.debug(f"Abort inflight queue request. {req.rid=}")
                    if hasattr(req.disagg_kv_sender, "abort"):
                        req.disagg_kv_sender.abort()

        elif self.disaggregation_mode == DisaggregationMode.DECODE:
            # Abort requests that have not yet finished preallocation
            for decode_req in self.disagg_decode_prealloc_queue.queue:
                if recv_req.abort_all or decode_req.req.rid.startswith(recv_req.rid):
                    logger.debug(f"Abort prealloc queue request. {decode_req.req.rid=}")
                    if hasattr(decode_req.kv_receiver, "abort"):
                        decode_req.kv_receiver.abort()

            # Abort requests waiting for kvcache to release tree cache
            for decode_req in self.disagg_decode_transfer_queue.queue:
                if recv_req.abort_all or decode_req.req.rid.startswith(recv_req.rid):
                    logger.debug(f"Abort transfer queue request. {decode_req.req.rid=}")
                    if hasattr(decode_req.kv_receiver, "abort"):
                        decode_req.kv_receiver.abort()

        # Delete requests in the running batch
        if self.cur_batch is self.running_batch or self.cur_batch is None:
            reqs = self.running_batch.reqs
        else:
            reqs = self.running_batch.reqs + self.cur_batch.reqs

        for req in reqs:
            if not req.finished() and (
                recv_req.abort_all or req.rid.startswith(recv_req.rid)
            ):
                # Abort method 3: set `to_abort=True`
                # The request will still run one decode forward pass.
                # Then we reuse all existing code to clean up the KV cache allocation.
                logger.debug(f"Abort running request. {req.rid=}")
                req.to_abort = True

    def _pause_engine(self) -> Tuple[List[Req], int]:
        raise NotImplementedError()

    def load_lora_adapter(
        self, recv_req: LoadLoRAAdapterReqInput
    ) -> LoadLoRAAdapterReqOutput:
        """In-place loading a new lora adapter from disk or huggingface."""

        result = self.tp_worker.load_lora_adapter(recv_req)
        return result

    def unload_lora_adapter(
        self, recv_req: UnloadLoRAAdapterReqInput
    ) -> UnloadLoRAAdapterReqOutput:
        """Unload the lora adapter."""

        result = self.tp_worker.unload_lora_adapter(recv_req)
        return result

    def init_weights_send_group_for_remote_instance(
        self, recv_req: InitWeightsSendGroupForRemoteInstanceReqInput
    ):
        """Init the seed and client instance communication group."""
        success, message = self.tp_worker.init_weights_send_group_for_remote_instance(
            recv_req
        )
        return InitWeightsSendGroupForRemoteInstanceReqOutput(success, message)

    def send_weights_to_remote_instance(
        self, recv_req: SendWeightsToRemoteInstanceReqInput
    ):
        """Send the seed instance weights to the destination instance."""
        success, message = self.tp_worker.send_weights_to_remote_instance(recv_req)
        return SendWeightsToRemoteInstanceReqOutput(success, message)

    def slow_down(self, recv_req: SlowDownReqInput):
        t = recv_req.forward_sleep_time
        if t is not None and t <= 0:
            t = None
        self.forward_sleep_time = t
        return SlowDownReqOutput()

    def expert_distribution_handle(self, recv_req: ExpertDistributionReq):
        action = recv_req.action
        if action == ExpertDistributionReqType.START_RECORD:
            get_global_expert_distribution_recorder().start_record()
        elif action == ExpertDistributionReqType.STOP_RECORD:
            get_global_expert_distribution_recorder().stop_record()
        elif action == ExpertDistributionReqType.DUMP_RECORD:
            get_global_expert_distribution_recorder().dump_record()
        else:
            raise ValueError(f"Unrecognized ExpertDistributionReq value: {recv_req=}")
        return ExpertDistributionReqOutput()

    def open_session(self, recv_req: OpenSessionReqInput):
        # handle error
        session_id = recv_req.session_id
        if session_id in self.sessions:
            logger.warning(f"session id {session_id} already exist, cannot open.")
            return OpenSessionReqOutput(session_id, False)
        elif session_id is None:
            logger.warning("session id is None, cannot open.")
            return OpenSessionReqOutput(session_id, False)
        else:
            self.sessions[session_id] = Session(
                recv_req.capacity_of_str_len, session_id
            )
            return OpenSessionReqOutput(session_id, True)

    def close_session(self, recv_req: CloseSessionReqInput):
        # handle error
        session_id = recv_req.session_id
        if session_id not in self.sessions:
            logger.warning(f"session id {session_id} does not exist, cannot delete.")
        else:
            del self.sessions[session_id]

    def get_print_prefix(self):
        prefix = ""
        if self.attn_dp_rank is not None:
            prefix += f" DP{self.attn_dp_rank}"
        if self.server_args.tp_size > 1:
            prefix += f" TP{self.tp_rank}"
        if self.pp_size > 1:
            prefix += f" PP{self.pp_rank}"
        return prefix

    def current_scheduler_metrics_enabled(self):
        return self.attn_tp_rank == 0 or self.enable_metrics_for_all_schedulers

    def maybe_sleep_on_idle(self):
        if self.idle_sleeper is not None:
            self.idle_sleeper.maybe_sleep()

    def handle_freeze_gc(self, recv_req: FreezeGCReq):
        """Handle freeze_gc request: freeze scheduler's GC and forward to detokenizer."""
        freeze_gc("Scheduler")
        self.send_to_detokenizer.send_output(recv_req, recv_req)
        return None


class IdleSleeper:
    """
    In setups which have long inactivity periods it is desirable to reduce
    system power consumption when sglang does nothing. This would lead not only
    to power savings, but also to more CPU thermal headroom when a request
    eventually comes. This is important in cases when multiple GPUs are connected
    as each GPU would otherwise pin one thread at 100% CPU usage.

    The simplest solution is to use zmq.Poller on all sockets that may receive
    data that needs handling immediately.
    """

    def __init__(self, sockets):
        self.poller = zmq.Poller()
        self.last_empty_time = time.time()
        for s in sockets:
            self.poller.register(s, zmq.POLLIN)

        self.empty_cache_interval = envs.SGLANG_EMPTY_CACHE_INTERVAL.get()

    def maybe_sleep(self):
        self.poller.poll(1000)
        if (
            self.empty_cache_interval > 0
            and time.time() - self.last_empty_time > self.empty_cache_interval
        ):
            self.last_empty_time = time.time()
            torch.cuda.empty_cache()


def is_health_check_generate_req(recv_req):
    rid = getattr(recv_req, "rid", None)
    return rid is not None and rid.startswith("HEALTH_CHECK")


def is_work_request(recv_req):
    return isinstance(
        recv_req,
        (
            TokenizedGenerateReqInput,
            TokenizedEmbeddingReqInput,
            BatchTokenizedGenerateReqInput,
            BatchTokenizedEmbeddingReqInput,
        ),
    )


def run_scheduler_process(
    server_args: ServerArgs,
    port_args: PortArgs,
    gpu_id: int,
    tp_rank: int,
    moe_ep_rank: int,
    pp_rank: int,
    dp_rank: Optional[int],
    pipe_writer,
):
    # Generate the logger prefix
    prefix = ""
    if dp_rank is None and "SGLANG_DP_RANK" in os.environ:
        # [For Router] if env var "SGLANG_DP_RANK" exist, set dp_rank to the value of the env var
        dp_rank = int(os.environ["SGLANG_DP_RANK"])
    if dp_rank is not None:
        prefix += f" DP{dp_rank}"
    if server_args.tp_size > 1:
        prefix += f" TP{tp_rank}"
    if server_args.ep_size > 1:
        prefix += f" EP{moe_ep_rank}"
    if server_args.pp_size > 1:
        prefix += f" PP{pp_rank}"

    # Config the process
    setproctitle.setproctitle(f"sglang::scheduler{prefix.replace(' ', '_')}")
    faulthandler.enable()
    kill_itself_when_parent_died()
    parent_process = psutil.Process().parent()

    # Configure the logger
    configure_logger(server_args, prefix=prefix)
    suppress_other_loggers()

    # Set cpu affinity to this gpu process
    if get_bool_env_var("SGLANG_SET_CPU_AFFINITY"):
        set_gpu_proc_affinity(
            server_args.pp_size, server_args.tp_size, server_args.nnodes, gpu_id
        )
    if (numa_node := server_args.numa_node) is not None:
        numa_bind_to_node(numa_node[gpu_id])

    # Set up tracing
    if server_args.enable_trace:
        process_tracing_init(server_args.oltp_traces_endpoint, "sglang")
        if server_args.disaggregation_mode == "null":
            thread_label = "Scheduler"
            trace_set_thread_info(thread_label, tp_rank, dp_rank)

    # Create a scheduler and run the event loop
    try:
        scheduler = Scheduler(
            server_args,
            port_args,
            gpu_id,
            tp_rank,
            moe_ep_rank,
            pp_rank,
            dp_rank,
        )
        pipe_writer.send(
            {
                "status": "ready",
                "max_total_num_tokens": scheduler.max_total_num_tokens,
                "max_req_input_len": scheduler.max_req_input_len,
            }
        )

        disaggregation_mode: DisaggregationMode = scheduler.disaggregation_mode
        if disaggregation_mode == DisaggregationMode.NULL:
            if scheduler.enable_pdmux:
                scheduler.event_loop_pdmux()
            elif server_args.pp_size > 1:
                scheduler.event_loop_pp()
            elif scheduler.enable_overlap:
                scheduler.event_loop_overlap()
            else:
                scheduler.event_loop_normal()
        elif disaggregation_mode == DisaggregationMode.PREFILL:
            if scheduler.enable_overlap:
                scheduler.event_loop_overlap_disagg_prefill()
            else:
                if server_args.pp_size > 1:
                    scheduler.event_loop_pp_disagg_prefill()
                else:
                    scheduler.event_loop_normal_disagg_prefill()

        elif disaggregation_mode == DisaggregationMode.DECODE:
            if scheduler.enable_overlap:
                scheduler.event_loop_overlap_disagg_decode()
            else:
                scheduler.event_loop_normal_disagg_decode()

    except Exception:
        traceback = get_exception_traceback()
        logger.error(f"Scheduler hit an exception: {traceback}")
        parent_process.send_signal(signal.SIGQUIT)<|MERGE_RESOLUTION|>--- conflicted
+++ resolved
@@ -213,11 +213,8 @@
     SchedulerMetricsMixin,
     SchedulerDisaggregationDecodeMixin,
     SchedulerDisaggregationPrefillMixin,
-<<<<<<< HEAD
     SchedulerMultiplexMixin,
-=======
     SchedulerRuntimeCheckerMixin,
->>>>>>> 96a5a949
     SchedulerPPMixin,
 ):
     """A scheduler that manages a tensor parallel GPU worker."""
